(module
 (type $ii (func (param i32) (result i32)))
 (type $iiiiv (func (param i32 i32 i32 i32)))
 (type $iv (func (param i32)))
 (type $iiii (func (param i32 i32 i32) (result i32)))
 (type $iiiv (func (param i32 i32 i32)))
 (type $iii (func (param i32 i32) (result i32)))
 (type $iiv (func (param i32 i32)))
 (type $v (func))
 (type $FUNCSIG$iii (func (param i32 i32) (result i32)))
 (type $FUNCSIG$i (func (result i32)))
 (type $FUNCSIG$iiii (func (param i32 i32 i32) (result i32)))
 (type $FUNCSIG$viiii (func (param i32 i32 i32 i32)))
 (import "env" "abort" (func $~lib/env/abort (param i32 i32 i32 i32)))
 (memory $0 1)
 (data (i32.const 8) "\03\00\00\001\002\003")
 (data (i32.const 24) "\0d\00\00\00s\00t\00d\00/\00s\00y\00m\00b\00o\00l\00.\00t\00s")
 (data (i32.const 56) "\13\00\00\00~\00l\00i\00b\00/\00a\00r\00r\00a\00y\00b\00u\00f\00f\00e\00r\00.\00t\00s")
 (data (i32.const 104) "\1c\00\00\00~\00l\00i\00b\00/\00i\00n\00t\00e\00r\00n\00a\00l\00/\00a\00r\00r\00a\00y\00b\00u\00f\00f\00e\00r\00.\00t\00s")
 (data (i32.const 176) "\0b\00\00\00h\00a\00s\00I\00n\00s\00t\00a\00n\00c\00e")
 (data (i32.const 208) "\12\00\00\00i\00s\00C\00o\00n\00c\00a\00t\00S\00p\00r\00e\00a\00d\00a\00b\00l\00e")
 (data (i32.const 248) "\08\00\00\00i\00s\00R\00e\00g\00E\00x\00p")
 (data (i32.const 272) "\05\00\00\00m\00a\00t\00c\00h")
 (data (i32.const 288) "\07\00\00\00r\00e\00p\00l\00a\00c\00e")
 (data (i32.const 312) "\06\00\00\00s\00e\00a\00r\00c\00h")
 (data (i32.const 328) "\07\00\00\00s\00p\00e\00c\00i\00e\00s")
 (data (i32.const 352) "\05\00\00\00s\00p\00l\00i\00t")
 (data (i32.const 368) "\0b\00\00\00t\00o\00P\00r\00i\00m\00i\00t\00i\00v\00e")
 (data (i32.const 400) "\0b\00\00\00t\00o\00S\00t\00r\00i\00n\00g\00T\00a\00g")
 (data (i32.const 432) "\0b\00\00\00u\00n\00s\00c\00o\00p\00a\00b\00l\00e\00s")
 (data (i32.const 464) "\07\00\00\00S\00y\00m\00b\00o\00l\00(")
 (data (i32.const 488) "\04\00\00\00n\00u\00l\00l")
 (data (i32.const 504) "\0e\00\00\00~\00l\00i\00b\00/\00s\00t\00r\00i\00n\00g\00.\00t\00s")
 (data (i32.const 536) "\17\00\00\00~\00l\00i\00b\00/\00i\00n\00t\00e\00r\00n\00a\00l\00/\00s\00t\00r\00i\00n\00g\00.\00t\00s")
 (data (i32.const 592) "\01\00\00\00)")
 (data (i32.const 600) "\08\00\00\00S\00y\00m\00b\00o\00l\00(\00)")
 (data (i32.const 624) "\0b\00\00\00S\00y\00m\00b\00o\00l\00(\001\002\003\00)")
 (data (i32.const 656) "\13\00\00\00S\00y\00m\00b\00o\00l\00(\00h\00a\00s\00I\00n\00s\00t\00a\00n\00c\00e\00)")
 (data (i32.const 704) "\1a\00\00\00S\00y\00m\00b\00o\00l\00(\00i\00s\00C\00o\00n\00c\00a\00t\00S\00p\00r\00e\00a\00d\00a\00b\00l\00e\00)")
 (table $0 1 funcref)
 (elem (i32.const 0) $null)
 (global $~lib/allocator/arena/startOffset (mut i32) (i32.const 0))
 (global $~lib/allocator/arena/offset (mut i32) (i32.const 0))
 (global $~lib/symbol/nextId (mut i32) (i32.const 12))
 (global $std/symbol/sym1 (mut i32) (i32.const 0))
 (global $std/symbol/sym2 (mut i32) (i32.const 0))
 (global $~lib/symbol/stringToId (mut i32) (i32.const 0))
 (global $~lib/symbol/idToString (mut i32) (i32.const 0))
 (global $std/symbol/sym3 (mut i32) (i32.const 0))
 (global $std/symbol/sym4 (mut i32) (i32.const 0))
 (global $std/symbol/key1 (mut i32) (i32.const 0))
 (global $std/symbol/key2 (mut i32) (i32.const 0))
 (global $std/symbol/key3 (mut i32) (i32.const 0))
 (global $std/symbol/key4 (mut i32) (i32.const 0))
 (global $std/symbol/hasInstance (mut i32) (i32.const 0))
 (global $std/symbol/isConcatSpreadable (mut i32) (i32.const 0))
 (export "memory" (memory $0))
 (export "table" (table $0))
 (start $start)
 (func $~lib/allocator/arena/__memory_allocate (; 1 ;) (type $ii) (param $0 i32) (result i32)
  (local $1 i32)
  (local $2 i32)
  (local $3 i32)
  local.get $0
  i32.const 1073741824
  i32.gt_u
  if
   unreachable
  end
  global.get $~lib/allocator/arena/offset
  local.tee $1
  local.get $0
  i32.const 1
  local.get $0
  i32.const 1
  i32.gt_u
  select
  i32.add
  i32.const 7
  i32.add
  i32.const -8
  i32.and
  local.tee $2
  current_memory
  local.tee $3
  i32.const 16
  i32.shl
  i32.gt_u
  if
   local.get $3
   local.get $2
   local.get $1
   i32.sub
   i32.const 65535
   i32.add
   i32.const -65536
   i32.and
   i32.const 16
   i32.shr_u
   local.tee $0
   local.get $3
   local.get $0
   i32.gt_s
   select
   grow_memory
   i32.const 0
   i32.lt_s
   if
    local.get $0
    grow_memory
    i32.const 0
    i32.lt_s
    if
     unreachable
    end
   end
  end
  local.get $2
  global.set $~lib/allocator/arena/offset
  local.get $1
 )
 (func $~lib/internal/arraybuffer/allocateUnsafe (; 2 ;) (type $ii) (param $0 i32) (result i32)
  (local $1 i32)
  local.get $0
  i32.const 1073741816
  i32.gt_u
  if
   i32.const 0
   i32.const 104
   i32.const 26
   i32.const 2
   call $~lib/env/abort
   unreachable
  end
  i32.const 1
  i32.const 32
  local.get $0
  i32.const 7
  i32.add
  i32.clz
  i32.sub
  i32.shl
  call $~lib/allocator/arena/__memory_allocate
  local.tee $1
  local.get $0
  i32.store
  local.get $1
 )
<<<<<<< HEAD
 (func $~lib/internal/memory/memset (; 3 ;) (type $iiiv) (param $0 i32) (param $1 i32) (param $2 i32)
  (local $3 i32)
  (local $4 i64)
  local.get $2
=======
 (func $~lib/internal/memory/memset (; 3 ;) (type $FUNCSIG$vii) (param $0 i32) (param $1 i32)
  (local $2 i32)
  local.get $1
>>>>>>> cd1cfe69
  i32.eqz
  if
   return
  end
  local.get $0
<<<<<<< HEAD
  local.get $1
  i32.store8
  local.get $0
  local.get $2
=======
  i32.const 0
  i32.store8
  local.get $0
  local.get $1
>>>>>>> cd1cfe69
  i32.add
  i32.const 1
  i32.sub
  local.get $1
  i32.store8
<<<<<<< HEAD
  local.get $2
=======
  local.get $1
>>>>>>> cd1cfe69
  i32.const 2
  i32.le_u
  if
   return
  end
  local.get $0
  i32.const 1
  i32.add
  local.get $1
  i32.store8
  local.get $0
  i32.const 2
  i32.add
  local.get $1
  i32.store8
  local.get $0
<<<<<<< HEAD
  local.get $2
  i32.add
  local.tee $3
=======
  local.get $1
  i32.add
  local.tee $2
>>>>>>> cd1cfe69
  i32.const 2
  i32.sub
  local.get $1
  i32.store8
<<<<<<< HEAD
  local.get $3
=======
  local.get $2
>>>>>>> cd1cfe69
  i32.const 3
  i32.sub
  local.get $1
  i32.store8
<<<<<<< HEAD
  local.get $2
=======
  local.get $1
>>>>>>> cd1cfe69
  i32.const 6
  i32.le_u
  if
   return
  end
  local.get $0
  i32.const 3
  i32.add
  local.get $1
  i32.store8
  local.get $0
<<<<<<< HEAD
  local.get $2
=======
  local.get $1
>>>>>>> cd1cfe69
  i32.add
  i32.const 4
  i32.sub
  local.get $1
  i32.store8
<<<<<<< HEAD
  local.get $2
=======
  local.get $1
>>>>>>> cd1cfe69
  i32.const 8
  i32.le_u
  if
   return
  end
  local.get $2
  i32.const 0
  local.get $0
  i32.sub
  i32.const 3
  i32.and
<<<<<<< HEAD
  local.tee $3
  i32.sub
  local.set $2
  local.get $0
  local.get $3
  i32.add
  local.tee $0
  local.get $1
  i32.const 255
  i32.and
  i32.const 16843009
  i32.mul
  local.tee $1
  i32.store
  local.get $2
  i32.const -4
  i32.and
  local.tee $2
=======
  local.tee $2
  local.get $0
  i32.add
  local.tee $0
  i32.const 0
  i32.store
  local.get $1
  local.get $2
  i32.sub
  i32.const -4
  i32.and
  local.tee $1
>>>>>>> cd1cfe69
  local.get $0
  i32.add
  i32.const 4
  i32.sub
  local.get $1
  i32.store
<<<<<<< HEAD
  local.get $2
=======
  local.get $1
>>>>>>> cd1cfe69
  i32.const 8
  i32.le_u
  if
   return
  end
  local.get $0
  i32.const 4
  i32.add
  local.get $1
  i32.store
  local.get $0
  i32.const 8
  i32.add
  local.get $1
  i32.store
  local.get $0
<<<<<<< HEAD
  local.get $2
  i32.add
  local.tee $3
=======
  local.get $1
  i32.add
  local.tee $2
>>>>>>> cd1cfe69
  i32.const 12
  i32.sub
  local.get $1
  i32.store
<<<<<<< HEAD
  local.get $3
=======
  local.get $2
>>>>>>> cd1cfe69
  i32.const 8
  i32.sub
  local.get $1
  i32.store
<<<<<<< HEAD
  local.get $2
=======
  local.get $1
>>>>>>> cd1cfe69
  i32.const 24
  i32.le_u
  if
   return
  end
  local.get $0
  i32.const 12
  i32.add
  local.get $1
  i32.store
  local.get $0
  i32.const 16
  i32.add
  local.get $1
  i32.store
  local.get $0
  i32.const 20
  i32.add
  local.get $1
  i32.store
  local.get $0
  i32.const 24
  i32.add
  local.get $1
  i32.store
  local.get $0
<<<<<<< HEAD
  local.get $2
  i32.add
  local.tee $3
=======
  local.get $1
  i32.add
  local.tee $2
>>>>>>> cd1cfe69
  i32.const 28
  i32.sub
  local.get $1
  i32.store
<<<<<<< HEAD
  local.get $3
=======
  local.get $2
>>>>>>> cd1cfe69
  i32.const 24
  i32.sub
  local.get $1
  i32.store
<<<<<<< HEAD
  local.get $3
=======
  local.get $2
>>>>>>> cd1cfe69
  i32.const 20
  i32.sub
  local.get $1
  i32.store
<<<<<<< HEAD
  local.get $3
=======
  local.get $2
>>>>>>> cd1cfe69
  i32.const 16
  i32.sub
  local.get $1
  i32.store
  local.get $0
  i32.const 4
  i32.and
  i32.const 24
  i32.add
<<<<<<< HEAD
  local.tee $3
  local.get $0
  i32.add
  local.set $0
  local.get $2
  local.get $3
  i32.sub
  local.set $2
  local.get $1
  i64.extend_i32_u
  local.tee $4
  local.get $4
  i64.const 32
  i64.shl
  i64.or
  local.set $4
  loop $continue|0
   local.get $2
=======
  local.tee $2
  local.get $0
  i32.add
  local.set $0
  local.get $1
  local.get $2
  i32.sub
  local.set $1
  loop $continue|0
   local.get $1
>>>>>>> cd1cfe69
   i32.const 32
   i32.ge_u
   if
    local.get $0
<<<<<<< HEAD
    local.get $4
=======
    i64.const 0
>>>>>>> cd1cfe69
    i64.store
    local.get $0
    i32.const 8
    i32.add
    local.get $4
    i64.store
    local.get $0
    i32.const 16
    i32.add
    local.get $4
    i64.store
    local.get $0
    i32.const 24
    i32.add
    local.get $4
    i64.store
<<<<<<< HEAD
    local.get $2
    i32.const 32
    i32.sub
    local.set $2
=======
    local.get $1
    i32.const 32
    i32.sub
    local.set $1
>>>>>>> cd1cfe69
    local.get $0
    i32.const 32
    i32.add
    local.set $0
    br $continue|0
   end
  end
 )
 (func $~lib/arraybuffer/ArrayBuffer#constructor (; 4 ;) (type $FUNCSIG$iii) (param $0 i32) (param $1 i32) (result i32)
  (local $2 i32)
  local.get $0
  i32.const 1073741816
  i32.gt_u
  if
   i32.const 0
   i32.const 56
   i32.const 47
   i32.const 40
   call $~lib/env/abort
   unreachable
  end
  local.get $0
  call $~lib/internal/arraybuffer/allocateUnsafe
  local.set $2
  local.get $1
  i32.eqz
  if
   local.get $2
   i32.const 8
   i32.add
<<<<<<< HEAD
   i32.const 0
=======
>>>>>>> cd1cfe69
   local.get $0
   call $~lib/internal/memory/memset
  end
  local.get $2
 )
 (func $~lib/map/Map<String,usize>#clear (; 5 ;) (type $iv) (param $0 i32)
  local.get $0
  i32.const 16
  i32.const 0
  call $~lib/arraybuffer/ArrayBuffer#constructor
  i32.store
  local.get $0
  i32.const 3
  i32.store offset=4
  local.get $0
  i32.const 48
  i32.const 1
  call $~lib/arraybuffer/ArrayBuffer#constructor
  i32.store offset=8
  local.get $0
  i32.const 4
  i32.store offset=12
  local.get $0
  i32.const 0
  i32.store offset=16
  local.get $0
  i32.const 0
  i32.store offset=20
 )
 (func $~lib/map/Map<String,usize>#constructor (; 6 ;) (type $FUNCSIG$i) (result i32)
  (local $0 i32)
  i32.const 24
  call $~lib/allocator/arena/__memory_allocate
  local.tee $0
  i32.const 0
  i32.store
  local.get $0
  i32.const 0
  i32.store offset=4
  local.get $0
  i32.const 0
  i32.store offset=8
  local.get $0
  i32.const 0
  i32.store offset=12
  local.get $0
  i32.const 0
  i32.store offset=16
  local.get $0
  i32.const 0
  i32.store offset=20
  local.get $0
  call $~lib/map/Map<String,usize>#clear
  local.get $0
 )
 (func $~lib/internal/hash/hashStr (; 7 ;) (type $ii) (param $0 i32) (result i32)
  (local $1 i32)
  (local $2 i32)
  (local $3 i32)
  i32.const -2128831035
  local.set $2
  local.get $0
  i32.load
  i32.const 1
  i32.shl
  local.set $3
  loop $repeat|0
   block $break|0
    local.get $1
    local.get $3
    i32.ge_u
    br_if $break|0
    local.get $0
    local.get $1
    i32.add
    i32.load8_u offset=4
    local.get $2
    i32.xor
    i32.const 16777619
    i32.mul
    local.set $2
    local.get $1
    i32.const 1
    i32.add
    local.set $1
    br $repeat|0
   end
  end
  local.get $2
 )
 (func $~lib/internal/string/compareUnsafe (; 8 ;) (type $FUNCSIG$iiii) (param $0 i32) (param $1 i32) (param $2 i32) (result i32)
  (local $3 i32)
  loop $continue|0
   local.get $2
   if (result i32)
    local.get $0
    i32.load16_u offset=4
    local.get $1
    i32.load16_u offset=4
    i32.sub
    local.tee $3
    i32.eqz
   else    
    local.get $2
   end
   if
    local.get $2
    i32.const 1
    i32.sub
    local.set $2
    local.get $0
    i32.const 2
    i32.add
    local.set $0
    local.get $1
    i32.const 2
    i32.add
    local.set $1
    br $continue|0
   end
  end
  local.get $3
 )
 (func $~lib/string/String.__eq (; 9 ;) (type $iii) (param $0 i32) (param $1 i32) (result i32)
  (local $2 i32)
  local.get $0
  local.get $1
  i32.eq
  if
   i32.const 1
   return
  end
  local.get $0
  i32.eqz
  local.tee $2
  i32.eqz
  if
   local.get $1
   i32.eqz
   local.set $2
  end
  local.get $2
  if
   i32.const 0
   return
  end
  local.get $0
  i32.load
  local.tee $2
  local.get $1
  i32.load
  i32.ne
  if
   i32.const 0
   return
  end
  local.get $0
  local.get $1
  local.get $2
  call $~lib/internal/string/compareUnsafe
  i32.eqz
 )
 (func $~lib/map/Map<String,usize>#find (; 10 ;) (type $iiii) (param $0 i32) (param $1 i32) (param $2 i32) (result i32)
  local.get $0
  i32.load
  local.get $0
  i32.load offset=4
  local.get $2
  i32.and
  i32.const 2
  i32.shl
  i32.add
  i32.load offset=8
  local.set $2
  loop $continue|0
   local.get $2
   if
    local.get $2
    i32.load offset=8
    i32.const 1
    i32.and
    i32.eqz
    local.tee $0
    if
     local.get $2
     i32.load
     local.get $1
     call $~lib/string/String.__eq
     local.set $0
    end
    local.get $0
    if
     local.get $2
     return
    end
    local.get $2
    i32.load offset=8
    i32.const -2
    i32.and
    local.set $2
    br $continue|0
   end
  end
  i32.const 0
 )
 (func $~lib/map/Map<String,usize>#rehash (; 11 ;) (type $iiv) (param $0 i32) (param $1 i32)
  (local $2 i32)
  (local $3 i32)
  (local $4 i32)
  (local $5 i32)
  (local $6 i32)
  (local $7 i32)
  (local $8 i32)
  local.get $1
  i32.const 1
  i32.add
  local.tee $2
  i32.const 2
  i32.shl
  i32.const 0
  call $~lib/arraybuffer/ArrayBuffer#constructor
  local.set $4
  local.get $2
  f64.convert_i32_s
  f64.const 2.6666666666666665
  f64.mul
  i32.trunc_f64_s
  local.tee $6
  i32.const 12
  i32.mul
  i32.const 1
  call $~lib/arraybuffer/ArrayBuffer#constructor
  local.set $5
  local.get $0
  i32.load offset=8
  i32.const 8
  i32.add
  local.tee $2
  local.get $0
  i32.load offset=16
  i32.const 12
  i32.mul
  i32.add
  local.set $7
  local.get $5
  i32.const 8
  i32.add
  local.set $3
  loop $continue|0
   local.get $2
   local.get $7
   i32.ne
   if
    local.get $2
    i32.load offset=8
    i32.const 1
    i32.and
    i32.eqz
    if
     local.get $3
     local.get $2
     i32.load
     i32.store
     local.get $3
     local.get $2
     i32.load offset=4
     i32.store offset=4
     local.get $3
     local.get $2
     i32.load
     call $~lib/internal/hash/hashStr
     local.get $1
     i32.and
     i32.const 2
     i32.shl
     local.get $4
     i32.add
     local.tee $8
     i32.load offset=8
     i32.store offset=8
     local.get $8
     local.get $3
     i32.store offset=8
     local.get $3
     i32.const 12
     i32.add
     local.set $3
    end
    local.get $2
    i32.const 12
    i32.add
    local.set $2
    br $continue|0
   end
  end
  local.get $0
  local.get $4
  i32.store
  local.get $0
  local.get $1
  i32.store offset=4
  local.get $0
  local.get $5
  i32.store offset=8
  local.get $0
  local.get $6
  i32.store offset=12
  local.get $0
  local.get $0
  i32.load offset=20
  i32.store offset=16
 )
 (func $~lib/map/Map<String,usize>#set (; 12 ;) (type $iiiv) (param $0 i32) (param $1 i32) (param $2 i32)
  (local $3 i32)
  (local $4 i32)
  (local $5 i32)
  local.get $0
  local.get $1
  local.get $1
  call $~lib/internal/hash/hashStr
  local.tee $5
  call $~lib/map/Map<String,usize>#find
  local.tee $3
  if
   local.get $3
   local.get $2
   i32.store offset=4
  else   
   local.get $0
   i32.load offset=16
   local.get $0
   i32.load offset=12
   i32.eq
   if
    local.get $0
    local.get $0
    i32.load offset=20
    local.get $0
    i32.load offset=12
    f64.convert_i32_s
    f64.const 0.75
    f64.mul
    i32.trunc_f64_s
    i32.lt_s
    if (result i32)
     local.get $0
     i32.load offset=4
    else     
     local.get $0
     i32.load offset=4
     i32.const 1
     i32.shl
     i32.const 1
     i32.or
    end
    call $~lib/map/Map<String,usize>#rehash
   end
   local.get $0
   i32.load offset=8
   local.set $3
   local.get $0
   local.get $0
   i32.load offset=16
   local.tee $4
   i32.const 1
   i32.add
   i32.store offset=16
   local.get $3
   i32.const 8
   i32.add
   local.get $4
   i32.const 12
   i32.mul
   i32.add
   local.tee $3
   local.get $1
   i32.store
   local.get $3
   local.get $2
   i32.store offset=4
   local.get $0
   local.get $0
   i32.load offset=20
   i32.const 1
   i32.add
   i32.store offset=20
   local.get $3
   local.get $0
   i32.load
   local.get $0
   i32.load offset=4
   local.get $5
   i32.and
   i32.const 2
   i32.shl
   i32.add
   local.tee $4
   i32.load offset=8
   i32.store offset=8
   local.get $4
   local.get $3
   i32.store offset=8
  end
 )
 (func $~lib/internal/hash/hash32 (; 13 ;) (type $ii) (param $0 i32) (result i32)
  local.get $0
  i32.const 255
  i32.and
  i32.const -2128831035
  i32.xor
  i32.const 16777619
  i32.mul
  local.get $0
  i32.const 8
  i32.shr_u
  i32.const 255
  i32.and
  i32.xor
  i32.const 16777619
  i32.mul
  local.get $0
  i32.const 16
  i32.shr_u
  i32.const 255
  i32.and
  i32.xor
  i32.const 16777619
  i32.mul
  local.get $0
  i32.const 24
  i32.shr_u
  i32.xor
  i32.const 16777619
  i32.mul
 )
 (func $~lib/map/Map<usize,String>#find (; 14 ;) (type $iiii) (param $0 i32) (param $1 i32) (param $2 i32) (result i32)
  local.get $0
  i32.load
  local.get $0
  i32.load offset=4
  local.get $2
  i32.and
  i32.const 2
  i32.shl
  i32.add
  i32.load offset=8
  local.set $2
  loop $continue|0
   local.get $2
   if
    local.get $2
    i32.load offset=8
    i32.const 1
    i32.and
    i32.eqz
    local.tee $0
    if
     local.get $2
     i32.load
     local.get $1
     i32.eq
     local.set $0
    end
    local.get $0
    if
     local.get $2
     return
    end
    local.get $2
    i32.load offset=8
    i32.const -2
    i32.and
    local.set $2
    br $continue|0
   end
  end
  i32.const 0
 )
 (func $~lib/map/Map<usize,String>#rehash (; 15 ;) (type $iiv) (param $0 i32) (param $1 i32)
  (local $2 i32)
  (local $3 i32)
  (local $4 i32)
  (local $5 i32)
  (local $6 i32)
  (local $7 i32)
  (local $8 i32)
  local.get $1
  i32.const 1
  i32.add
  local.tee $2
  i32.const 2
  i32.shl
  i32.const 0
  call $~lib/arraybuffer/ArrayBuffer#constructor
  local.set $4
  local.get $2
  f64.convert_i32_s
  f64.const 2.6666666666666665
  f64.mul
  i32.trunc_f64_s
  local.tee $6
  i32.const 12
  i32.mul
  i32.const 1
  call $~lib/arraybuffer/ArrayBuffer#constructor
  local.set $5
  local.get $0
  i32.load offset=8
  i32.const 8
  i32.add
  local.tee $2
  local.get $0
  i32.load offset=16
  i32.const 12
  i32.mul
  i32.add
  local.set $7
  local.get $5
  i32.const 8
  i32.add
  local.set $3
  loop $continue|0
   local.get $2
   local.get $7
   i32.ne
   if
    local.get $2
    i32.load offset=8
    i32.const 1
    i32.and
    i32.eqz
    if
     local.get $3
     local.get $2
     i32.load
     i32.store
     local.get $3
     local.get $2
     i32.load offset=4
     i32.store offset=4
     local.get $3
     local.get $2
     i32.load
     call $~lib/internal/hash/hash32
     local.get $1
     i32.and
     i32.const 2
     i32.shl
     local.get $4
     i32.add
     local.tee $8
     i32.load offset=8
     i32.store offset=8
     local.get $8
     local.get $3
     i32.store offset=8
     local.get $3
     i32.const 12
     i32.add
     local.set $3
    end
    local.get $2
    i32.const 12
    i32.add
    local.set $2
    br $continue|0
   end
  end
  local.get $0
  local.get $4
  i32.store
  local.get $0
  local.get $1
  i32.store offset=4
  local.get $0
  local.get $5
  i32.store offset=8
  local.get $0
  local.get $6
  i32.store offset=12
  local.get $0
  local.get $0
  i32.load offset=20
  i32.store offset=16
 )
 (func $~lib/map/Map<usize,String>#set (; 16 ;) (type $iiiv) (param $0 i32) (param $1 i32) (param $2 i32)
  (local $3 i32)
  (local $4 i32)
  (local $5 i32)
  local.get $0
  local.get $1
  local.get $1
  call $~lib/internal/hash/hash32
  local.tee $5
  call $~lib/map/Map<usize,String>#find
  local.tee $3
  if
   local.get $3
   local.get $2
   i32.store offset=4
  else   
   local.get $0
   i32.load offset=16
   local.get $0
   i32.load offset=12
   i32.eq
   if
    local.get $0
    local.get $0
    i32.load offset=20
    local.get $0
    i32.load offset=12
    f64.convert_i32_s
    f64.const 0.75
    f64.mul
    i32.trunc_f64_s
    i32.lt_s
    if (result i32)
     local.get $0
     i32.load offset=4
    else     
     local.get $0
     i32.load offset=4
     i32.const 1
     i32.shl
     i32.const 1
     i32.or
    end
    call $~lib/map/Map<usize,String>#rehash
   end
   local.get $0
   i32.load offset=8
   local.set $3
   local.get $0
   local.get $0
   i32.load offset=16
   local.tee $4
   i32.const 1
   i32.add
   i32.store offset=16
   local.get $3
   i32.const 8
   i32.add
   local.get $4
   i32.const 12
   i32.mul
   i32.add
   local.tee $3
   local.get $1
   i32.store
   local.get $3
   local.get $2
   i32.store offset=4
   local.get $0
   local.get $0
   i32.load offset=20
   i32.const 1
   i32.add
   i32.store offset=20
   local.get $3
   local.get $0
   i32.load
   local.get $0
   i32.load offset=4
   local.get $5
   i32.and
   i32.const 2
   i32.shl
   i32.add
   local.tee $4
   i32.load offset=8
   i32.store offset=8
   local.get $4
   local.get $3
   i32.store offset=8
  end
 )
 (func $~lib/symbol/Symbol.for (; 17 ;) (type $FUNCSIG$i) (result i32)
  (local $0 i32)
  global.get $~lib/symbol/stringToId
  if
   global.get $~lib/symbol/stringToId
   i32.const 8
   i32.const 8
   call $~lib/internal/hash/hashStr
   call $~lib/map/Map<String,usize>#find
   if
    global.get $~lib/symbol/stringToId
    i32.const 8
    i32.const 8
    call $~lib/internal/hash/hashStr
    call $~lib/map/Map<String,usize>#find
    local.tee $0
    if (result i32)
     local.get $0
     i32.load offset=4
    else     
     unreachable
    end
    return
   end
  else   
   call $~lib/map/Map<String,usize>#constructor
   global.set $~lib/symbol/stringToId
   call $~lib/map/Map<String,usize>#constructor
   global.set $~lib/symbol/idToString
  end
  global.get $~lib/symbol/nextId
  local.tee $0
  i32.const 1
  i32.add
  global.set $~lib/symbol/nextId
  local.get $0
  i32.eqz
  if
   unreachable
  end
  global.get $~lib/symbol/stringToId
  i32.const 8
  local.get $0
  call $~lib/map/Map<String,usize>#set
  global.get $~lib/symbol/idToString
  local.get $0
  i32.const 8
  call $~lib/map/Map<usize,String>#set
  local.get $0
 )
 (func $~lib/map/Map<usize,String>#has (; 18 ;) (type $iii) (param $0 i32) (param $1 i32) (result i32)
  local.get $0
  local.get $1
  local.get $1
  call $~lib/internal/hash/hash32
  call $~lib/map/Map<usize,String>#find
  i32.const 0
  i32.ne
 )
 (func $~lib/map/Map<usize,String>#get (; 19 ;) (type $iii) (param $0 i32) (param $1 i32) (result i32)
  local.get $0
  local.get $1
  local.get $1
  call $~lib/internal/hash/hash32
  call $~lib/map/Map<usize,String>#find
  local.tee $0
  if (result i32)
   local.get $0
   i32.load offset=4
  else   
   unreachable
  end
 )
 (func $~lib/symbol/Symbol.keyFor (; 20 ;) (type $ii) (param $0 i32) (result i32)
  (local $1 i32)
  global.get $~lib/symbol/idToString
  i32.const 0
  i32.ne
  local.tee $1
  if
   global.get $~lib/symbol/idToString
   local.get $0
   call $~lib/map/Map<usize,String>#has
   local.set $1
  end
  local.get $1
  if (result i32)
   global.get $~lib/symbol/idToString
   local.get $0
   call $~lib/map/Map<usize,String>#get
  else   
   i32.const 0
  end
 )
 (func $~lib/internal/string/allocateUnsafe (; 21 ;) (type $ii) (param $0 i32) (result i32)
  (local $1 i32)
  local.get $0
  i32.const 0
  i32.gt_s
  local.tee $1
  if
   local.get $0
   i32.const 536870910
   i32.le_s
   local.set $1
  end
  local.get $1
  i32.eqz
  if
   i32.const 0
   i32.const 536
   i32.const 14
   i32.const 2
   call $~lib/env/abort
   unreachable
  end
  local.get $0
  i32.const 1
  i32.shl
  i32.const 4
  i32.add
  call $~lib/allocator/arena/__memory_allocate
  local.tee $1
  local.get $0
  i32.store
  local.get $1
 )
 (func $~lib/internal/memory/memcpy (; 22 ;) (type $iiiv) (param $0 i32) (param $1 i32) (param $2 i32)
  (local $3 i32)
  (local $4 i32)
  (local $5 i32)
  loop $continue|0
   local.get $1
   i32.const 3
   i32.and
   local.get $2
   local.get $2
   select
   if
    local.get $0
    local.tee $4
    i32.const 1
    i32.add
    local.set $0
    local.get $1
    local.tee $3
    i32.const 1
    i32.add
    local.set $1
    local.get $4
    local.get $3
    i32.load8_u
    i32.store8
    local.get $2
    i32.const 1
    i32.sub
    local.set $2
    br $continue|0
   end
  end
  local.get $0
  i32.const 3
  i32.and
  i32.eqz
  if
   loop $continue|1
    local.get $2
    i32.const 16
    i32.ge_u
    if
     local.get $0
     local.get $1
     i32.load
     i32.store
     local.get $0
     i32.const 4
     i32.add
     local.get $1
     i32.const 4
     i32.add
     i32.load
     i32.store
     local.get $0
     i32.const 8
     i32.add
     local.get $1
     i32.const 8
     i32.add
     i32.load
     i32.store
     local.get $0
     i32.const 12
     i32.add
     local.get $1
     i32.const 12
     i32.add
     i32.load
     i32.store
     local.get $1
     i32.const 16
     i32.add
     local.set $1
     local.get $0
     i32.const 16
     i32.add
     local.set $0
     local.get $2
     i32.const 16
     i32.sub
     local.set $2
     br $continue|1
    end
   end
   local.get $2
   i32.const 8
   i32.and
   if
    local.get $0
    local.get $1
    i32.load
    i32.store
    local.get $0
    i32.const 4
    i32.add
    local.get $1
    i32.const 4
    i32.add
    i32.load
    i32.store
    local.get $1
    i32.const 8
    i32.add
    local.set $1
    local.get $0
    i32.const 8
    i32.add
    local.set $0
   end
   local.get $2
   i32.const 4
   i32.and
   if
    local.get $0
    local.get $1
    i32.load
    i32.store
    local.get $1
    i32.const 4
    i32.add
    local.set $1
    local.get $0
    i32.const 4
    i32.add
    local.set $0
   end
   local.get $2
   i32.const 2
   i32.and
   if
    local.get $0
    local.get $1
    i32.load16_u
    i32.store16
    local.get $1
    i32.const 2
    i32.add
    local.set $1
    local.get $0
    i32.const 2
    i32.add
    local.set $0
   end
   local.get $2
   i32.const 1
   i32.and
   if
    local.get $0
    local.get $1
    i32.load8_u
    i32.store8
   end
   return
  end
  local.get $2
  i32.const 32
  i32.ge_u
  if
   block $break|2
    block $case2|2
     block $case1|2
      local.get $0
      i32.const 3
      i32.and
      local.tee $3
      i32.const 1
      i32.ne
      if
       local.get $3
       i32.const 2
       i32.eq
       br_if $case1|2
       local.get $3
       i32.const 3
       i32.eq
       br_if $case2|2
       br $break|2
      end
      local.get $1
      i32.load
      local.set $5
      local.get $0
      local.get $1
      local.tee $3
      i32.load8_u
      i32.store8
      local.get $0
      i32.const 1
      i32.add
      local.tee $1
      local.set $0
      local.get $1
      local.get $3
      i32.const 1
      i32.add
      local.tee $1
      i32.load8_u
      i32.store8
      local.get $0
      i32.const 1
      i32.add
      local.tee $4
      i32.const 1
      i32.add
      local.set $0
      local.get $1
      i32.const 1
      i32.add
      local.tee $3
      i32.const 1
      i32.add
      local.set $1
      local.get $4
      local.get $3
      i32.load8_u
      i32.store8
      local.get $2
      i32.const 3
      i32.sub
      local.set $2
      loop $continue|3
       local.get $2
       i32.const 17
       i32.ge_u
       if
        local.get $0
        local.get $1
        i32.const 1
        i32.add
        i32.load
        local.tee $3
        i32.const 8
        i32.shl
        local.get $5
        i32.const 24
        i32.shr_u
        i32.or
        i32.store
        local.get $0
        i32.const 4
        i32.add
        local.get $1
        i32.const 5
        i32.add
        i32.load
        local.tee $5
        i32.const 8
        i32.shl
        local.get $3
        i32.const 24
        i32.shr_u
        i32.or
        i32.store
        local.get $0
        i32.const 8
        i32.add
        local.get $1
        i32.const 9
        i32.add
        i32.load
        local.tee $3
        i32.const 8
        i32.shl
        local.get $5
        i32.const 24
        i32.shr_u
        i32.or
        i32.store
        local.get $0
        i32.const 12
        i32.add
        local.get $1
        i32.const 13
        i32.add
        i32.load
        local.tee $5
        i32.const 8
        i32.shl
        local.get $3
        i32.const 24
        i32.shr_u
        i32.or
        i32.store
        local.get $1
        i32.const 16
        i32.add
        local.set $1
        local.get $0
        i32.const 16
        i32.add
        local.set $0
        local.get $2
        i32.const 16
        i32.sub
        local.set $2
        br $continue|3
       end
      end
      br $break|2
     end
     local.get $1
     i32.load
     local.set $5
     local.get $0
     local.get $1
     i32.load8_u
     i32.store8
     local.get $0
     i32.const 1
     i32.add
     local.tee $4
     i32.const 1
     i32.add
     local.set $0
     local.get $1
     i32.const 1
     i32.add
     local.tee $3
     i32.const 1
     i32.add
     local.set $1
     local.get $4
     local.get $3
     i32.load8_u
     i32.store8
     local.get $2
     i32.const 2
     i32.sub
     local.set $2
     loop $continue|4
      local.get $2
      i32.const 18
      i32.ge_u
      if
       local.get $0
       local.get $1
       i32.const 2
       i32.add
       i32.load
       local.tee $3
       i32.const 16
       i32.shl
       local.get $5
       i32.const 16
       i32.shr_u
       i32.or
       i32.store
       local.get $0
       i32.const 4
       i32.add
       local.get $1
       i32.const 6
       i32.add
       i32.load
       local.tee $5
       i32.const 16
       i32.shl
       local.get $3
       i32.const 16
       i32.shr_u
       i32.or
       i32.store
       local.get $0
       i32.const 8
       i32.add
       local.get $1
       i32.const 10
       i32.add
       i32.load
       local.tee $3
       i32.const 16
       i32.shl
       local.get $5
       i32.const 16
       i32.shr_u
       i32.or
       i32.store
       local.get $0
       i32.const 12
       i32.add
       local.get $1
       i32.const 14
       i32.add
       i32.load
       local.tee $5
       i32.const 16
       i32.shl
       local.get $3
       i32.const 16
       i32.shr_u
       i32.or
       i32.store
       local.get $1
       i32.const 16
       i32.add
       local.set $1
       local.get $0
       i32.const 16
       i32.add
       local.set $0
       local.get $2
       i32.const 16
       i32.sub
       local.set $2
       br $continue|4
      end
     end
     br $break|2
    end
    local.get $1
    i32.load
    local.set $5
    local.get $0
    local.tee $4
    i32.const 1
    i32.add
    local.set $0
    local.get $1
    local.tee $3
    i32.const 1
    i32.add
    local.set $1
    local.get $4
    local.get $3
    i32.load8_u
    i32.store8
    local.get $2
    i32.const 1
    i32.sub
    local.set $2
    loop $continue|5
     local.get $2
     i32.const 19
     i32.ge_u
     if
      local.get $0
      local.get $1
      i32.const 3
      i32.add
      i32.load
      local.tee $3
      i32.const 24
      i32.shl
      local.get $5
      i32.const 8
      i32.shr_u
      i32.or
      i32.store
      local.get $0
      i32.const 4
      i32.add
      local.get $1
      i32.const 7
      i32.add
      i32.load
      local.tee $5
      i32.const 24
      i32.shl
      local.get $3
      i32.const 8
      i32.shr_u
      i32.or
      i32.store
      local.get $0
      i32.const 8
      i32.add
      local.get $1
      i32.const 11
      i32.add
      i32.load
      local.tee $3
      i32.const 24
      i32.shl
      local.get $5
      i32.const 8
      i32.shr_u
      i32.or
      i32.store
      local.get $0
      i32.const 12
      i32.add
      local.get $1
      i32.const 15
      i32.add
      i32.load
      local.tee $5
      i32.const 24
      i32.shl
      local.get $3
      i32.const 8
      i32.shr_u
      i32.or
      i32.store
      local.get $1
      i32.const 16
      i32.add
      local.set $1
      local.get $0
      i32.const 16
      i32.add
      local.set $0
      local.get $2
      i32.const 16
      i32.sub
      local.set $2
      br $continue|5
     end
    end
   end
  end
  local.get $2
  i32.const 16
  i32.and
  if
   local.get $0
   local.get $1
   local.tee $3
   i32.load8_u
   i32.store8
   local.get $0
   i32.const 1
   i32.add
   local.tee $1
   local.set $0
   local.get $1
   local.get $3
   i32.const 1
   i32.add
   local.tee $1
   i32.load8_u
   i32.store8
   local.get $0
   i32.const 1
   i32.add
   local.tee $3
   local.set $0
   local.get $3
   local.get $1
   i32.const 1
   i32.add
   local.tee $1
   i32.load8_u
   i32.store8
   local.get $0
   i32.const 1
   i32.add
   local.tee $3
   local.set $0
   local.get $3
   local.get $1
   i32.const 1
   i32.add
   local.tee $1
   i32.load8_u
   i32.store8
   local.get $0
   i32.const 1
   i32.add
   local.tee $3
   local.set $0
   local.get $3
   local.get $1
   i32.const 1
   i32.add
   local.tee $1
   i32.load8_u
   i32.store8
   local.get $0
   i32.const 1
   i32.add
   local.tee $3
   local.set $0
   local.get $3
   local.get $1
   i32.const 1
   i32.add
   local.tee $1
   i32.load8_u
   i32.store8
   local.get $0
   i32.const 1
   i32.add
   local.tee $3
   local.set $0
   local.get $3
   local.get $1
   i32.const 1
   i32.add
   local.tee $1
   i32.load8_u
   i32.store8
   local.get $0
   i32.const 1
   i32.add
   local.tee $3
   local.set $0
   local.get $3
   local.get $1
   i32.const 1
   i32.add
   local.tee $1
   i32.load8_u
   i32.store8
   local.get $0
   i32.const 1
   i32.add
   local.tee $3
   local.set $0
   local.get $3
   local.get $1
   i32.const 1
   i32.add
   local.tee $1
   i32.load8_u
   i32.store8
   local.get $0
   i32.const 1
   i32.add
   local.tee $3
   local.set $0
   local.get $3
   local.get $1
   i32.const 1
   i32.add
   local.tee $1
   i32.load8_u
   i32.store8
   local.get $0
   i32.const 1
   i32.add
   local.tee $3
   local.set $0
   local.get $3
   local.get $1
   i32.const 1
   i32.add
   local.tee $1
   i32.load8_u
   i32.store8
   local.get $0
   i32.const 1
   i32.add
   local.tee $3
   local.set $0
   local.get $3
   local.get $1
   i32.const 1
   i32.add
   local.tee $1
   i32.load8_u
   i32.store8
   local.get $0
   i32.const 1
   i32.add
   local.tee $3
   local.set $0
   local.get $3
   local.get $1
   i32.const 1
   i32.add
   local.tee $1
   i32.load8_u
   i32.store8
   local.get $0
   i32.const 1
   i32.add
   local.tee $3
   local.set $0
   local.get $3
   local.get $1
   i32.const 1
   i32.add
   local.tee $1
   i32.load8_u
   i32.store8
   local.get $0
   i32.const 1
   i32.add
   local.tee $3
   local.set $0
   local.get $3
   local.get $1
   i32.const 1
   i32.add
   local.tee $1
   i32.load8_u
   i32.store8
   local.get $0
   i32.const 1
   i32.add
   local.tee $4
   i32.const 1
   i32.add
   local.set $0
   local.get $1
   i32.const 1
   i32.add
   local.tee $3
   i32.const 1
   i32.add
   local.set $1
   local.get $4
   local.get $3
   i32.load8_u
   i32.store8
  end
  local.get $2
  i32.const 8
  i32.and
  if
   local.get $0
   local.get $1
   local.tee $3
   i32.load8_u
   i32.store8
   local.get $0
   i32.const 1
   i32.add
   local.tee $1
   local.set $0
   local.get $1
   local.get $3
   i32.const 1
   i32.add
   local.tee $1
   i32.load8_u
   i32.store8
   local.get $0
   i32.const 1
   i32.add
   local.tee $3
   local.set $0
   local.get $3
   local.get $1
   i32.const 1
   i32.add
   local.tee $1
   i32.load8_u
   i32.store8
   local.get $0
   i32.const 1
   i32.add
   local.tee $3
   local.set $0
   local.get $3
   local.get $1
   i32.const 1
   i32.add
   local.tee $1
   i32.load8_u
   i32.store8
   local.get $0
   i32.const 1
   i32.add
   local.tee $3
   local.set $0
   local.get $3
   local.get $1
   i32.const 1
   i32.add
   local.tee $1
   i32.load8_u
   i32.store8
   local.get $0
   i32.const 1
   i32.add
   local.tee $3
   local.set $0
   local.get $3
   local.get $1
   i32.const 1
   i32.add
   local.tee $1
   i32.load8_u
   i32.store8
   local.get $0
   i32.const 1
   i32.add
   local.tee $3
   local.set $0
   local.get $3
   local.get $1
   i32.const 1
   i32.add
   local.tee $1
   i32.load8_u
   i32.store8
   local.get $0
   i32.const 1
   i32.add
   local.tee $4
   i32.const 1
   i32.add
   local.set $0
   local.get $1
   i32.const 1
   i32.add
   local.tee $3
   i32.const 1
   i32.add
   local.set $1
   local.get $4
   local.get $3
   i32.load8_u
   i32.store8
  end
  local.get $2
  i32.const 4
  i32.and
  if
   local.get $0
   local.get $1
   local.tee $3
   i32.load8_u
   i32.store8
   local.get $0
   i32.const 1
   i32.add
   local.tee $1
   local.set $0
   local.get $1
   local.get $3
   i32.const 1
   i32.add
   local.tee $1
   i32.load8_u
   i32.store8
   local.get $0
   i32.const 1
   i32.add
   local.tee $3
   local.set $0
   local.get $3
   local.get $1
   i32.const 1
   i32.add
   local.tee $1
   i32.load8_u
   i32.store8
   local.get $0
   i32.const 1
   i32.add
   local.tee $4
   i32.const 1
   i32.add
   local.set $0
   local.get $1
   i32.const 1
   i32.add
   local.tee $3
   i32.const 1
   i32.add
   local.set $1
   local.get $4
   local.get $3
   i32.load8_u
   i32.store8
  end
  local.get $2
  i32.const 2
  i32.and
  if
   local.get $0
   local.get $1
   i32.load8_u
   i32.store8
   local.get $0
   i32.const 1
   i32.add
   local.tee $4
   i32.const 1
   i32.add
   local.set $0
   local.get $1
   i32.const 1
   i32.add
   local.tee $3
   i32.const 1
   i32.add
   local.set $1
   local.get $4
   local.get $3
   i32.load8_u
   i32.store8
  end
  local.get $2
  i32.const 1
  i32.and
  if
   local.get $0
   local.get $1
   i32.load8_u
   i32.store8
  end
 )
 (func $~lib/internal/memory/memmove (; 23 ;) (type $iiiv) (param $0 i32) (param $1 i32) (param $2 i32)
  (local $3 i32)
  (local $4 i32)
  local.get $0
  local.get $1
  i32.eq
  if
   return
  end
  local.get $1
  local.get $2
  i32.add
  local.get $0
  i32.le_u
  local.tee $3
  i32.eqz
  if
   local.get $0
   local.get $2
   i32.add
   local.get $1
   i32.le_u
   local.set $3
  end
  local.get $3
  if
   local.get $0
   local.get $1
   local.get $2
   call $~lib/internal/memory/memcpy
   return
  end
  local.get $0
  local.get $1
  i32.lt_u
  if
   local.get $1
   i32.const 7
   i32.and
   local.get $0
   i32.const 7
   i32.and
   i32.eq
   if
    loop $continue|0
     local.get $0
     i32.const 7
     i32.and
     if
      local.get $2
      i32.eqz
      if
       return
      end
      local.get $2
      i32.const 1
      i32.sub
      local.set $2
      local.get $0
      local.tee $4
      i32.const 1
      i32.add
      local.set $0
      local.get $1
      local.tee $3
      i32.const 1
      i32.add
      local.set $1
      local.get $4
      local.get $3
      i32.load8_u
      i32.store8
      br $continue|0
     end
    end
    loop $continue|1
     local.get $2
     i32.const 8
     i32.ge_u
     if
      local.get $0
      local.get $1
      i64.load
      i64.store
      local.get $2
      i32.const 8
      i32.sub
      local.set $2
      local.get $0
      i32.const 8
      i32.add
      local.set $0
      local.get $1
      i32.const 8
      i32.add
      local.set $1
      br $continue|1
     end
    end
   end
   loop $continue|2
    local.get $2
    if
     local.get $0
     local.tee $4
     i32.const 1
     i32.add
     local.set $0
     local.get $1
     local.tee $3
     i32.const 1
     i32.add
     local.set $1
     local.get $4
     local.get $3
     i32.load8_u
     i32.store8
     local.get $2
     i32.const 1
     i32.sub
     local.set $2
     br $continue|2
    end
   end
  else   
   local.get $1
   i32.const 7
   i32.and
   local.get $0
   i32.const 7
   i32.and
   i32.eq
   if
    loop $continue|3
     local.get $0
     local.get $2
     i32.add
     i32.const 7
     i32.and
     if
      local.get $2
      i32.eqz
      if
       return
      end
      local.get $2
      i32.const 1
      i32.sub
      local.tee $2
      local.get $0
      i32.add
      local.get $1
      local.get $2
      i32.add
      i32.load8_u
      i32.store8
      br $continue|3
     end
    end
    loop $continue|4
     local.get $2
     i32.const 8
     i32.ge_u
     if
      local.get $2
      i32.const 8
      i32.sub
      local.tee $2
      local.get $0
      i32.add
      local.get $1
      local.get $2
      i32.add
      i64.load
      i64.store
      br $continue|4
     end
    end
   end
   loop $continue|5
    local.get $2
    if
     local.get $2
     i32.const 1
     i32.sub
     local.tee $2
     local.get $0
     i32.add
     local.get $1
     local.get $2
     i32.add
     i32.load8_u
     i32.store8
     br $continue|5
    end
   end
  end
 )
 (func $~lib/internal/string/copyUnsafe (; 24 ;) (type $FUNCSIG$viiii) (param $0 i32) (param $1 i32) (param $2 i32) (param $3 i32)
  local.get $1
  i32.const 1
  i32.shl
  local.get $0
  i32.add
  i32.const 4
  i32.add
  local.get $2
  i32.const 4
  i32.add
  local.get $3
  i32.const 1
  i32.shl
  call $~lib/internal/memory/memmove
 )
 (func $~lib/string/String#concat (; 25 ;) (type $iii) (param $0 i32) (param $1 i32) (result i32)
  (local $2 i32)
  (local $3 i32)
  (local $4 i32)
  local.get $0
  i32.eqz
  if
   i32.const 0
   i32.const 504
   i32.const 110
   i32.const 4
   call $~lib/env/abort
   unreachable
  end
  local.get $0
  i32.load
  local.tee $3
  local.get $1
  i32.const 488
  local.get $1
  select
  local.tee $1
  i32.load
  local.tee $4
  i32.add
  local.tee $2
  i32.eqz
  if
   i32.const 168
   return
  end
  local.get $2
  call $~lib/internal/string/allocateUnsafe
  local.tee $2
  i32.const 0
  local.get $0
  local.get $3
  call $~lib/internal/string/copyUnsafe
  local.get $2
  local.get $3
  local.get $1
  local.get $4
  call $~lib/internal/string/copyUnsafe
  local.get $2
 )
 (func $~lib/string/String.__concat (; 26 ;) (type $iii) (param $0 i32) (param $1 i32) (result i32)
  local.get $0
  i32.const 488
  local.get $0
  select
  local.get $1
  call $~lib/string/String#concat
 )
 (func $~lib/symbol/symbol#toString (; 27 ;) (type $ii) (param $0 i32) (result i32)
  (local $1 i32)
  (local $2 i32)
  i32.const 168
  local.set $2
  i32.const 464
  block $break|0 (result i32)
   block $case11|0
    block $case10|0
     block $case9|0
      block $case8|0
       block $case7|0
        block $case6|0
         block $case5|0
          block $case4|0
           block $case3|0
            block $case2|0
             block $case1|0
              local.get $0
              local.tee $1
              i32.const 1
              i32.ne
              if
               local.get $1
               i32.const 2
               i32.sub
               br_table $case1|0 $case2|0 $case3|0 $case4|0 $case5|0 $case6|0 $case7|0 $case8|0 $case9|0 $case10|0 $case11|0
              end
              i32.const 176
              br $break|0
             end
             i32.const 208
             br $break|0
            end
            i32.const 248
            br $break|0
           end
           i32.const 272
           br $break|0
          end
          i32.const 288
          br $break|0
         end
         i32.const 312
         br $break|0
        end
        i32.const 328
        br $break|0
       end
       i32.const 352
       br $break|0
      end
      i32.const 368
      br $break|0
     end
     i32.const 400
     br $break|0
    end
    i32.const 432
    br $break|0
   end
   global.get $~lib/symbol/idToString
   i32.const 0
   i32.ne
   local.tee $1
   if
    global.get $~lib/symbol/idToString
    local.get $0
    call $~lib/map/Map<usize,String>#has
    local.set $1
   end
   local.get $1
   if (result i32)
    global.get $~lib/symbol/idToString
    local.get $0
    call $~lib/map/Map<usize,String>#get
   else    
    i32.const 168
   end
  end
  call $~lib/string/String.__concat
  i32.const 592
  call $~lib/string/String.__concat
 )
 (func $start (; 28 ;) (type $v)
  (local $0 i32)
  i32.const 760
  global.set $~lib/allocator/arena/startOffset
  global.get $~lib/allocator/arena/startOffset
  global.set $~lib/allocator/arena/offset
  global.get $~lib/symbol/nextId
  local.tee $0
  i32.const 1
  i32.add
  global.set $~lib/symbol/nextId
  local.get $0
  i32.eqz
  if
   unreachable
  end
  local.get $0
  global.set $std/symbol/sym1
  global.get $~lib/symbol/nextId
  local.tee $0
  i32.const 1
  i32.add
  global.set $~lib/symbol/nextId
  local.get $0
  i32.eqz
  if
   unreachable
  end
  local.get $0
  global.set $std/symbol/sym2
  global.get $std/symbol/sym1
  global.get $std/symbol/sym2
  i32.eq
  if
   i32.const 0
   i32.const 24
   i32.const 6
   i32.const 0
   call $~lib/env/abort
   unreachable
  end
  call $~lib/symbol/Symbol.for
  global.set $std/symbol/sym3
  call $~lib/symbol/Symbol.for
  global.set $std/symbol/sym4
  global.get $std/symbol/sym3
  global.get $std/symbol/sym4
  i32.ne
  if
   i32.const 0
   i32.const 24
   i32.const 11
   i32.const 0
   call $~lib/env/abort
   unreachable
  end
  global.get $std/symbol/sym1
  call $~lib/symbol/Symbol.keyFor
  global.set $std/symbol/key1
  global.get $std/symbol/sym2
  call $~lib/symbol/Symbol.keyFor
  global.set $std/symbol/key2
  global.get $std/symbol/key1
  if
   i32.const 0
   i32.const 24
   i32.const 16
   i32.const 0
   call $~lib/env/abort
   unreachable
  end
  global.get $std/symbol/key2
  if
   i32.const 0
   i32.const 24
   i32.const 17
   i32.const 0
   call $~lib/env/abort
   unreachable
  end
  global.get $std/symbol/sym3
  call $~lib/symbol/Symbol.keyFor
  global.set $std/symbol/key3
  global.get $std/symbol/sym4
  call $~lib/symbol/Symbol.keyFor
  global.set $std/symbol/key4
  global.get $std/symbol/key3
  i32.const 8
  call $~lib/string/String.__eq
  i32.eqz
  if
   i32.const 0
   i32.const 24
   i32.const 22
   i32.const 0
   call $~lib/env/abort
   unreachable
  end
  global.get $std/symbol/key3
  global.get $std/symbol/key4
  call $~lib/string/String.__eq
  i32.eqz
  if
   i32.const 0
   i32.const 24
   i32.const 23
   i32.const 0
   call $~lib/env/abort
   unreachable
  end
  global.get $~lib/symbol/nextId
  local.tee $0
  i32.const 1
  i32.add
  global.set $~lib/symbol/nextId
  local.get $0
  i32.eqz
  if
   unreachable
  end
  local.get $0
  call $~lib/symbol/symbol#toString
  i32.const 600
  call $~lib/string/String.__eq
  i32.eqz
  if
   i32.const 0
   i32.const 24
   i32.const 25
   i32.const 0
   call $~lib/env/abort
   unreachable
  end
  global.get $std/symbol/sym3
  call $~lib/symbol/symbol#toString
  i32.const 624
  call $~lib/string/String.__eq
  i32.eqz
  if
   i32.const 0
   i32.const 24
   i32.const 26
   i32.const 0
   call $~lib/env/abort
   unreachable
  end
  i32.const 1
  global.set $std/symbol/hasInstance
  i32.const 2
  global.set $std/symbol/isConcatSpreadable
  global.get $std/symbol/hasInstance
  call $~lib/symbol/symbol#toString
  i32.const 656
  call $~lib/string/String.__eq
  i32.eqz
  if
   i32.const 0
   i32.const 24
   i32.const 30
   i32.const 0
   call $~lib/env/abort
   unreachable
  end
  global.get $std/symbol/isConcatSpreadable
  call $~lib/symbol/symbol#toString
  i32.const 704
  call $~lib/string/String.__eq
  i32.eqz
  if
   i32.const 0
   i32.const 24
   i32.const 31
   i32.const 0
   call $~lib/env/abort
   unreachable
  end
 )
 (func $null (; 29 ;) (type $v)
  nop
 )
)<|MERGE_RESOLUTION|>--- conflicted
+++ resolved
@@ -7,6 +7,7 @@
  (type $iii (func (param i32 i32) (result i32)))
  (type $iiv (func (param i32 i32)))
  (type $v (func))
+ (type $FUNCSIG$vii (func (param i32 i32)))
  (type $FUNCSIG$iii (func (param i32 i32) (result i32)))
  (type $FUNCSIG$i (func (result i32)))
  (type $FUNCSIG$iiii (func (param i32 i32 i32) (result i32)))
@@ -146,42 +147,24 @@
   i32.store
   local.get $1
  )
-<<<<<<< HEAD
- (func $~lib/internal/memory/memset (; 3 ;) (type $iiiv) (param $0 i32) (param $1 i32) (param $2 i32)
-  (local $3 i32)
-  (local $4 i64)
-  local.get $2
-=======
  (func $~lib/internal/memory/memset (; 3 ;) (type $FUNCSIG$vii) (param $0 i32) (param $1 i32)
   (local $2 i32)
   local.get $1
->>>>>>> cd1cfe69
   i32.eqz
   if
    return
   end
   local.get $0
-<<<<<<< HEAD
-  local.get $1
+  i32.const 0
   i32.store8
   local.get $0
-  local.get $2
-=======
-  i32.const 0
-  i32.store8
-  local.get $0
-  local.get $1
->>>>>>> cd1cfe69
+  local.get $1
   i32.add
   i32.const 1
   i32.sub
-  local.get $1
+  i32.const 0
   i32.store8
-<<<<<<< HEAD
-  local.get $2
-=======
-  local.get $1
->>>>>>> cd1cfe69
+  local.get $1
   i32.const 2
   i32.le_u
   if
@@ -190,41 +173,27 @@
   local.get $0
   i32.const 1
   i32.add
-  local.get $1
+  i32.const 0
   i32.store8
   local.get $0
   i32.const 2
   i32.add
-  local.get $1
+  i32.const 0
   i32.store8
   local.get $0
-<<<<<<< HEAD
-  local.get $2
-  i32.add
-  local.tee $3
-=======
   local.get $1
   i32.add
   local.tee $2
->>>>>>> cd1cfe69
   i32.const 2
   i32.sub
-  local.get $1
+  i32.const 0
   i32.store8
-<<<<<<< HEAD
-  local.get $3
-=======
   local.get $2
->>>>>>> cd1cfe69
   i32.const 3
   i32.sub
-  local.get $1
+  i32.const 0
   i32.store8
-<<<<<<< HEAD
-  local.get $2
-=======
-  local.get $1
->>>>>>> cd1cfe69
+  local.get $1
   i32.const 6
   i32.le_u
   if
@@ -233,55 +202,26 @@
   local.get $0
   i32.const 3
   i32.add
-  local.get $1
+  i32.const 0
   i32.store8
   local.get $0
-<<<<<<< HEAD
-  local.get $2
-=======
-  local.get $1
->>>>>>> cd1cfe69
+  local.get $1
   i32.add
   i32.const 4
   i32.sub
-  local.get $1
+  i32.const 0
   i32.store8
-<<<<<<< HEAD
-  local.get $2
-=======
-  local.get $1
->>>>>>> cd1cfe69
+  local.get $1
   i32.const 8
   i32.le_u
   if
    return
   end
-  local.get $2
   i32.const 0
   local.get $0
   i32.sub
   i32.const 3
   i32.and
-<<<<<<< HEAD
-  local.tee $3
-  i32.sub
-  local.set $2
-  local.get $0
-  local.get $3
-  i32.add
-  local.tee $0
-  local.get $1
-  i32.const 255
-  i32.and
-  i32.const 16843009
-  i32.mul
-  local.tee $1
-  i32.store
-  local.get $2
-  i32.const -4
-  i32.and
-  local.tee $2
-=======
   local.tee $2
   local.get $0
   i32.add
@@ -294,18 +234,13 @@
   i32.const -4
   i32.and
   local.tee $1
->>>>>>> cd1cfe69
   local.get $0
   i32.add
   i32.const 4
   i32.sub
-  local.get $1
+  i32.const 0
   i32.store
-<<<<<<< HEAD
-  local.get $2
-=======
-  local.get $1
->>>>>>> cd1cfe69
+  local.get $1
   i32.const 8
   i32.le_u
   if
@@ -314,41 +249,27 @@
   local.get $0
   i32.const 4
   i32.add
-  local.get $1
+  i32.const 0
   i32.store
   local.get $0
   i32.const 8
   i32.add
-  local.get $1
+  i32.const 0
   i32.store
   local.get $0
-<<<<<<< HEAD
-  local.get $2
-  i32.add
-  local.tee $3
-=======
   local.get $1
   i32.add
   local.tee $2
->>>>>>> cd1cfe69
   i32.const 12
   i32.sub
-  local.get $1
+  i32.const 0
   i32.store
-<<<<<<< HEAD
-  local.get $3
-=======
   local.get $2
->>>>>>> cd1cfe69
   i32.const 8
   i32.sub
-  local.get $1
+  i32.const 0
   i32.store
-<<<<<<< HEAD
-  local.get $2
-=======
-  local.get $1
->>>>>>> cd1cfe69
+  local.get $1
   i32.const 24
   i32.le_u
   if
@@ -357,89 +278,51 @@
   local.get $0
   i32.const 12
   i32.add
-  local.get $1
+  i32.const 0
   i32.store
   local.get $0
   i32.const 16
   i32.add
-  local.get $1
+  i32.const 0
   i32.store
   local.get $0
   i32.const 20
   i32.add
-  local.get $1
+  i32.const 0
   i32.store
   local.get $0
   i32.const 24
   i32.add
-  local.get $1
+  i32.const 0
   i32.store
   local.get $0
-<<<<<<< HEAD
-  local.get $2
-  i32.add
-  local.tee $3
-=======
   local.get $1
   i32.add
   local.tee $2
->>>>>>> cd1cfe69
   i32.const 28
   i32.sub
-  local.get $1
+  i32.const 0
   i32.store
-<<<<<<< HEAD
-  local.get $3
-=======
   local.get $2
->>>>>>> cd1cfe69
   i32.const 24
   i32.sub
-  local.get $1
+  i32.const 0
   i32.store
-<<<<<<< HEAD
-  local.get $3
-=======
   local.get $2
->>>>>>> cd1cfe69
   i32.const 20
   i32.sub
-  local.get $1
+  i32.const 0
   i32.store
-<<<<<<< HEAD
-  local.get $3
-=======
   local.get $2
->>>>>>> cd1cfe69
   i32.const 16
   i32.sub
-  local.get $1
+  i32.const 0
   i32.store
   local.get $0
   i32.const 4
   i32.and
   i32.const 24
   i32.add
-<<<<<<< HEAD
-  local.tee $3
-  local.get $0
-  i32.add
-  local.set $0
-  local.get $2
-  local.get $3
-  i32.sub
-  local.set $2
-  local.get $1
-  i64.extend_i32_u
-  local.tee $4
-  local.get $4
-  i64.const 32
-  i64.shl
-  i64.or
-  local.set $4
-  loop $continue|0
-   local.get $2
-=======
   local.tee $2
   local.get $0
   i32.add
@@ -450,43 +333,31 @@
   local.set $1
   loop $continue|0
    local.get $1
->>>>>>> cd1cfe69
    i32.const 32
    i32.ge_u
    if
     local.get $0
-<<<<<<< HEAD
-    local.get $4
-=======
     i64.const 0
->>>>>>> cd1cfe69
     i64.store
     local.get $0
     i32.const 8
     i32.add
-    local.get $4
+    i64.const 0
     i64.store
     local.get $0
     i32.const 16
     i32.add
-    local.get $4
+    i64.const 0
     i64.store
     local.get $0
     i32.const 24
     i32.add
-    local.get $4
+    i64.const 0
     i64.store
-<<<<<<< HEAD
-    local.get $2
-    i32.const 32
-    i32.sub
-    local.set $2
-=======
     local.get $1
     i32.const 32
     i32.sub
     local.set $1
->>>>>>> cd1cfe69
     local.get $0
     i32.const 32
     i32.add
@@ -517,10 +388,6 @@
    local.get $2
    i32.const 8
    i32.add
-<<<<<<< HEAD
-   i32.const 0
-=======
->>>>>>> cd1cfe69
    local.get $0
    call $~lib/internal/memory/memset
   end
