--- conflicted
+++ resolved
@@ -314,15 +314,9 @@
   i32.const 1073741808
   i32.gt_u
   if
-<<<<<<< HEAD
-   i32.const 112
-   i32.const 160
-   i32.const 56
-=======
    i32.const 1120
    i32.const 1168
-   i32.const 54
->>>>>>> 88cc73b7
+   i32.const 56
    i32.const 42
    call $~lib/builtins/abort
    unreachable
@@ -1354,24 +1348,6 @@
   (local $2 i32)
   (local $3 i32)
   (local $4 i32)
-<<<<<<< HEAD
-  local.get $0
-  call $~lib/string/String#get:length
-  i32.const 1
-  i32.shl
-  local.tee $3
-  local.get $1
-  call $~lib/string/String#get:length
-  i32.const 1
-  i32.shl
-  local.tee $4
-  i32.add
-  local.tee $2
-  i32.eqz
-  if
-   i32.const 336
-   return
-=======
   block $__inlined_func$~lib/string/String#concat
    local.get $0
    i32.const 1840
@@ -1383,10 +1359,6 @@
    i32.shl
    local.tee $2
    local.get $1
-   i32.const 1840
-   local.get $1
-   select
-   local.tee $1
    call $~lib/string/String#get:length
    i32.const 1
    i32.shl
@@ -1412,7 +1384,6 @@
    local.get $1
    local.get $4
    call $~lib/memory/memory.copy
->>>>>>> 88cc73b7
   end
   local.get $0
  )
