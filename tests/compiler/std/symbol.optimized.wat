--- conflicted
+++ resolved
@@ -1375,7 +1375,7 @@
    call $~lib/rt/tlsf/initialize
   end
   global.get $~lib/rt/tlsf/ROOT
-  local.set $5
+  local.set $6
   local.get $0
   i32.const 16
   i32.add
@@ -1390,7 +1390,7 @@
    call $~lib/builtins/abort
    unreachable
   end
-  local.get $5
+  local.get $6
   i32.const 12
   local.get $2
   i32.const 19
@@ -1403,11 +1403,7 @@
   i32.const 12
   i32.le_u
   select
-<<<<<<< HEAD
-  local.tee $6
-=======
-  local.tee $3
->>>>>>> 85da1a59
+  local.tee $4
   call $~lib/rt/tlsf/searchBlock
   local.tee $2
   i32.eqz
@@ -1415,7 +1411,7 @@
    memory.size
    local.tee $2
    i32.const 4
-   local.get $5
+   local.get $6
    i32.load offset=1568
    local.get $2
    i32.const 16
@@ -1426,27 +1422,16 @@
    i32.shl
    i32.const 1
    i32.const 27
-<<<<<<< HEAD
-   local.get $6
-=======
-   local.get $3
->>>>>>> 85da1a59
+   local.get $4
    i32.clz
    i32.sub
    i32.shl
    i32.const 1
    i32.sub
-<<<<<<< HEAD
-   local.get $6
-   i32.add
-   local.get $6
-   local.get $6
-=======
-   local.get $3
-   i32.add
-   local.get $3
-   local.get $3
->>>>>>> 85da1a59
+   local.get $4
+   i32.add
+   local.get $4
+   local.get $4
    i32.const 536870910
    i32.lt_u
    select
@@ -1457,16 +1442,16 @@
    i32.and
    i32.const 16
    i32.shr_u
-   local.tee $4
+   local.tee $5
    local.get $2
-   local.get $4
+   local.get $5
    i32.gt_s
    select
    memory.grow
    i32.const 0
    i32.lt_s
    if
-    local.get $4
+    local.get $5
     memory.grow
     i32.const 0
     i32.lt_s
@@ -1474,7 +1459,7 @@
      unreachable
     end
    end
-   local.get $5
+   local.get $6
    local.get $2
    i32.const 16
    i32.shl
@@ -1482,12 +1467,8 @@
    i32.const 16
    i32.shl
    call $~lib/rt/tlsf/addMemory
-   local.get $5
-<<<<<<< HEAD
    local.get $6
-=======
-   local.get $3
->>>>>>> 85da1a59
+   local.get $4
    call $~lib/rt/tlsf/searchBlock
    local.tee $2
    i32.eqz
@@ -1504,11 +1485,7 @@
   i32.load
   i32.const -4
   i32.and
-<<<<<<< HEAD
-  local.get $6
-=======
-  local.get $3
->>>>>>> 85da1a59
+  local.get $4
   i32.lt_u
   if
    i32.const 0
@@ -1518,18 +1495,13 @@
    call $~lib/builtins/abort
    unreachable
   end
-  local.get $5
+  local.get $6
   local.get $2
   call $~lib/rt/tlsf/removeBlock
   local.get $2
   i32.load
-<<<<<<< HEAD
-  local.set $4
-  local.get $6
-=======
-  local.set $6
-  local.get $3
->>>>>>> 85da1a59
+  local.set $7
+  local.get $4
   i32.const 4
   i32.add
   i32.const 15
@@ -1542,72 +1514,40 @@
    call $~lib/builtins/abort
    unreachable
   end
-<<<<<<< HEAD
-  local.get $4
+  local.get $7
   i32.const -4
   i32.and
-  local.get $6
+  local.get $4
   i32.sub
-  local.tee $7
-=======
-  local.get $6
-  i32.const -4
-  i32.and
-  local.get $3
-  i32.sub
-  local.tee $4
->>>>>>> 85da1a59
+  local.tee $5
   i32.const 16
   i32.ge_u
   if
    local.get $2
-<<<<<<< HEAD
-   local.get $4
+   local.get $7
    i32.const 2
    i32.and
-   local.get $6
+   local.get $4
    i32.or
    i32.store
-   local.get $6
-=======
-   local.get $6
-   i32.const 2
-   i32.and
-   local.get $3
-   i32.or
-   i32.store
-   local.get $3
->>>>>>> 85da1a59
+   local.get $4
    local.get $2
    i32.const 4
    i32.add
    i32.add
-<<<<<<< HEAD
    local.tee $4
-   local.get $7
-=======
-   local.tee $3
-   local.get $4
->>>>>>> 85da1a59
+   local.get $5
    i32.const 4
    i32.sub
    i32.const 1
    i32.or
    i32.store
-   local.get $5
-<<<<<<< HEAD
+   local.get $6
    local.get $4
    call $~lib/rt/tlsf/insertBlock
   else
    local.get $2
-   local.get $4
-=======
-   local.get $3
-   call $~lib/rt/tlsf/insertBlock
-  else
-   local.get $2
-   local.get $6
->>>>>>> 85da1a59
+   local.get $7
    i32.const -2
    i32.and
    i32.store
@@ -1679,7 +1619,7 @@
    local.get $0
    local.get $1
    i32.add
-   local.tee $3
+   local.tee $4
    i32.const 1
    i32.sub
    i32.const 0
@@ -1694,12 +1634,12 @@
    local.get $1
    i32.const 0
    i32.store8 offset=2
-   local.get $3
+   local.get $4
    i32.const 2
    i32.sub
    i32.const 0
    i32.store8
-   local.get $3
+   local.get $4
    i32.const 3
    i32.sub
    i32.const 0
@@ -1711,7 +1651,7 @@
    local.get $1
    i32.const 0
    i32.store8 offset=3
-   local.get $3
+   local.get $4
    i32.const 4
    i32.sub
    i32.const 0
@@ -1726,20 +1666,20 @@
    i32.sub
    i32.const 3
    i32.and
-   local.tee $3
+   local.tee $4
    i32.add
    local.tee $1
    i32.const 0
    i32.store
    local.get $1
    local.get $0
-   local.get $3
+   local.get $4
    i32.sub
    i32.const -4
    i32.and
    local.tee $0
    i32.add
-   local.tee $3
+   local.tee $4
    i32.const 4
    i32.sub
    i32.const 0
@@ -1754,12 +1694,12 @@
    local.get $1
    i32.const 0
    i32.store offset=8
-   local.get $3
+   local.get $4
    i32.const 12
    i32.sub
    i32.const 0
    i32.store
-   local.get $3
+   local.get $4
    i32.const 8
    i32.sub
    i32.const 0
@@ -1780,22 +1720,22 @@
    local.get $1
    i32.const 0
    i32.store offset=24
-   local.get $3
+   local.get $4
    i32.const 28
    i32.sub
    i32.const 0
    i32.store
-   local.get $3
+   local.get $4
    i32.const 24
    i32.sub
    i32.const 0
    i32.store
-   local.get $3
+   local.get $4
    i32.const 20
    i32.sub
    i32.const 0
    i32.store
-   local.get $3
+   local.get $4
    i32.const 16
    i32.sub
    i32.const 0
@@ -1806,11 +1746,11 @@
    i32.and
    i32.const 24
    i32.add
-   local.tee $3
+   local.tee $4
    i32.add
    local.set $1
    local.get $0
-   local.get $3
+   local.get $4
    i32.sub
    local.set $0
    loop $while-continue|0
