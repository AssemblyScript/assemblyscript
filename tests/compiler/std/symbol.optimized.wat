(module
 (type $i32_i32_=>_none (func (param i32 i32)))
 (type $i32_i32_=>_i32 (func (param i32 i32) (result i32)))
 (type $i32_=>_i32 (func (param i32) (result i32)))
 (type $none_=>_none (func))
 (type $i32_i32_i32_=>_none (func (param i32 i32 i32)))
 (type $none_=>_i32 (func (result i32)))
 (type $i32_=>_none (func (param i32)))
 (type $i32_i32_i32_i32_=>_none (func (param i32 i32 i32 i32)))
 (type $i32_i32_i32_=>_i32 (func (param i32 i32 i32) (result i32)))
 (import "env" "abort" (func $~lib/builtins/abort (param i32 i32 i32 i32)))
 (memory $0 1)
<<<<<<< HEAD
 (data (i32.const 1036) "\1c")
 (data (i32.const 1048) "\01\00\00\00\06\00\00\001\002\003")
 (data (i32.const 1068) "0")
 (data (i32.const 1080) "\01\00\00\00\1a\00\00\00s\00t\00d\00/\00s\00y\00m\00b\00o\00l\00.\00t\00s")
 (data (i32.const 1148) "4")
 (data (i32.const 1160) "\01\00\00\00\1e\00\00\00~\00l\00i\00b\00/\00r\00t\00/\00t\00c\00m\00s\00.\00t\00s")
 (data (i32.const 1228) "4")
 (data (i32.const 1240) "\01\00\00\00\1e\00\00\00~\00l\00i\00b\00/\00r\00t\00/\00t\00l\00s\00f\00.\00t\00s")
 (data (i32.const 1292) "<")
 (data (i32.const 1304) "\01\00\00\00(\00\00\00a\00l\00l\00o\00c\00a\00t\00i\00o\00n\00 \00t\00o\00o\00 \00l\00a\00r\00g\00e")
 (data (i32.const 1356) "0")
 (data (i32.const 1368) "\01\00\00\00\1c\00\00\00I\00n\00v\00a\00l\00i\00d\00 \00l\00e\00n\00g\00t\00h")
 (data (i32.const 1404) "<")
 (data (i32.const 1416) "\01\00\00\00&\00\00\00~\00l\00i\00b\00/\00a\00r\00r\00a\00y\00b\00u\00f\00f\00e\00r\00.\00t\00s")
 (data (i32.const 1468) "8")
 (data (i32.const 1480) "\01\00\00\00$\00\00\00K\00e\00y\00 \00d\00o\00e\00s\00 \00n\00o\00t\00 \00e\00x\00i\00s\00t")
 (data (i32.const 1532) ",")
 (data (i32.const 1544) "\01\00\00\00\16\00\00\00~\00l\00i\00b\00/\00m\00a\00p\00.\00t\00s")
 (data (i32.const 1580) "4")
 (data (i32.const 1592) "\01\00\00\00\1e\00\00\00u\00n\00e\00x\00p\00e\00c\00t\00e\00d\00 \00n\00u\00l\00l")
 (data (i32.const 1644) "\14")
 (data (i32.const 1656) "\01")
 (data (i32.const 1676) ",")
 (data (i32.const 1688) "\01\00\00\00\16\00\00\00h\00a\00s\00I\00n\00s\00t\00a\00n\00c\00e")
 (data (i32.const 1724) "8")
 (data (i32.const 1736) "\01\00\00\00$\00\00\00i\00s\00C\00o\00n\00c\00a\00t\00S\00p\00r\00e\00a\00d\00a\00b\00l\00e")
 (data (i32.const 1788) "$")
 (data (i32.const 1800) "\01\00\00\00\10\00\00\00i\00s\00R\00e\00g\00E\00x\00p")
 (data (i32.const 1836) " ")
 (data (i32.const 1848) "\01\00\00\00\n\00\00\00m\00a\00t\00c\00h")
 (data (i32.const 1868) "$")
 (data (i32.const 1880) "\01\00\00\00\0e\00\00\00r\00e\00p\00l\00a\00c\00e")
 (data (i32.const 1916) " ")
 (data (i32.const 1928) "\01\00\00\00\0c\00\00\00s\00e\00a\00r\00c\00h")
 (data (i32.const 1948) "$")
 (data (i32.const 1960) "\01\00\00\00\0e\00\00\00s\00p\00e\00c\00i\00e\00s")
 (data (i32.const 1996) " ")
 (data (i32.const 2008) "\01\00\00\00\n\00\00\00s\00p\00l\00i\00t")
 (data (i32.const 2028) ",")
 (data (i32.const 2040) "\01\00\00\00\16\00\00\00t\00o\00P\00r\00i\00m\00i\00t\00i\00v\00e")
 (data (i32.const 2076) ",")
 (data (i32.const 2088) "\01\00\00\00\16\00\00\00t\00o\00S\00t\00r\00i\00n\00g\00T\00a\00g")
 (data (i32.const 2124) ",")
 (data (i32.const 2136) "\01\00\00\00\16\00\00\00u\00n\00s\00c\00o\00p\00a\00b\00l\00e\00s")
 (data (i32.const 2172) "$")
 (data (i32.const 2184) "\01\00\00\00\0e\00\00\00S\00y\00m\00b\00o\00l\00(")
 (data (i32.const 2220) "\1c")
 (data (i32.const 2232) "\01\00\00\00\08\00\00\00n\00u\00l\00l")
 (data (i32.const 2252) "\18")
 (data (i32.const 2264) "\01\00\00\00\02\00\00\00)")
 (data (i32.const 2284) "$")
 (data (i32.const 2296) "\01\00\00\00\10\00\00\00S\00y\00m\00b\00o\00l\00(\00)")
 (data (i32.const 2332) ",")
 (data (i32.const 2344) "\01\00\00\00\16\00\00\00S\00y\00m\00b\00o\00l\00(\001\002\003\00)")
 (data (i32.const 2380) "<")
 (data (i32.const 2392) "\01\00\00\00&\00\00\00S\00y\00m\00b\00o\00l\00(\00h\00a\00s\00I\00n\00s\00t\00a\00n\00c\00e\00)")
 (data (i32.const 2444) "H")
 (data (i32.const 2456) "\01\00\00\004\00\00\00S\00y\00m\00b\00o\00l\00(\00i\00s\00C\00o\00n\00c\00a\00t\00S\00p\00r\00e\00a\00d\00a\00b\00l\00e\00)")
=======
 (data (i32.const 1036) "\1c\00\00\00\01\00\00\00\00\00\00\00\01\00\00\00\06\00\00\001\002\003")
 (data (i32.const 1068) ",\00\00\00\01\00\00\00\00\00\00\00\01\00\00\00\1a\00\00\00s\00t\00d\00/\00s\00y\00m\00b\00o\00l\00.\00t\00s")
 (data (i32.const 1116) ",\00\00\00\01\00\00\00\00\00\00\00\01\00\00\00\1c\00\00\00I\00n\00v\00a\00l\00i\00d\00 \00l\00e\00n\00g\00t\00h")
 (data (i32.const 1164) "<\00\00\00\01\00\00\00\00\00\00\00\01\00\00\00&\00\00\00~\00l\00i\00b\00/\00a\00r\00r\00a\00y\00b\00u\00f\00f\00e\00r\00.\00t\00s")
 (data (i32.const 1228) "<\00\00\00\01\00\00\00\00\00\00\00\01\00\00\00$\00\00\00K\00e\00y\00 \00d\00o\00e\00s\00 \00n\00o\00t\00 \00e\00x\00i\00s\00t")
 (data (i32.const 1292) ",\00\00\00\01\00\00\00\00\00\00\00\01\00\00\00\16\00\00\00~\00l\00i\00b\00/\00m\00a\00p\00.\00t\00s")
 (data (i32.const 1340) "<\00\00\00\01\00\00\00\00\00\00\00\01\00\00\00\1e\00\00\00u\00n\00e\00x\00p\00e\00c\00t\00e\00d\00 \00n\00u\00l\00l")
 (data (i32.const 1404) "\1c\00\00\00\01\00\00\00\00\00\00\00\01")
 (data (i32.const 1436) ",\00\00\00\01\00\00\00\00\00\00\00\01\00\00\00\16\00\00\00h\00a\00s\00I\00n\00s\00t\00a\00n\00c\00e")
 (data (i32.const 1484) "<\00\00\00\01\00\00\00\00\00\00\00\01\00\00\00$\00\00\00i\00s\00C\00o\00n\00c\00a\00t\00S\00p\00r\00e\00a\00d\00a\00b\00l\00e")
 (data (i32.const 1548) ",\00\00\00\01\00\00\00\00\00\00\00\01\00\00\00\10\00\00\00i\00s\00R\00e\00g\00E\00x\00p")
 (data (i32.const 1596) "\1c\00\00\00\01\00\00\00\00\00\00\00\01\00\00\00\n\00\00\00m\00a\00t\00c\00h")
 (data (i32.const 1628) ",\00\00\00\01\00\00\00\00\00\00\00\01\00\00\00\0e\00\00\00r\00e\00p\00l\00a\00c\00e")
 (data (i32.const 1676) "\1c\00\00\00\01\00\00\00\00\00\00\00\01\00\00\00\0c\00\00\00s\00e\00a\00r\00c\00h")
 (data (i32.const 1708) ",\00\00\00\01\00\00\00\00\00\00\00\01\00\00\00\0e\00\00\00s\00p\00e\00c\00i\00e\00s")
 (data (i32.const 1756) "\1c\00\00\00\01\00\00\00\00\00\00\00\01\00\00\00\n\00\00\00s\00p\00l\00i\00t")
 (data (i32.const 1788) ",\00\00\00\01\00\00\00\00\00\00\00\01\00\00\00\16\00\00\00t\00o\00P\00r\00i\00m\00i\00t\00i\00v\00e")
 (data (i32.const 1836) ",\00\00\00\01\00\00\00\00\00\00\00\01\00\00\00\16\00\00\00t\00o\00S\00t\00r\00i\00n\00g\00T\00a\00g")
 (data (i32.const 1884) ",\00\00\00\01\00\00\00\00\00\00\00\01\00\00\00\16\00\00\00u\00n\00s\00c\00o\00p\00a\00b\00l\00e\00s")
 (data (i32.const 1932) ",\00\00\00\01\00\00\00\00\00\00\00\01\00\00\00\0e\00\00\00S\00y\00m\00b\00o\00l\00(")
 (data (i32.const 1980) "\1c\00\00\00\01\00\00\00\00\00\00\00\01\00\00\00\08\00\00\00n\00u\00l\00l")
 (data (i32.const 2012) "\1c\00\00\00\01\00\00\00\00\00\00\00\01\00\00\00\02\00\00\00)")
 (data (i32.const 2044) ",\00\00\00\01\00\00\00\00\00\00\00\01\00\00\00\10\00\00\00S\00y\00m\00b\00o\00l\00(\00)")
 (data (i32.const 2092) ",\00\00\00\01\00\00\00\00\00\00\00\01\00\00\00\16\00\00\00S\00y\00m\00b\00o\00l\00(\001\002\003\00)")
 (data (i32.const 2140) "<\00\00\00\01\00\00\00\00\00\00\00\01\00\00\00&\00\00\00S\00y\00m\00b\00o\00l\00(\00h\00a\00s\00I\00n\00s\00t\00a\00n\00c\00e\00)")
 (data (i32.const 2204) "L\00\00\00\01\00\00\00\00\00\00\00\01\00\00\004\00\00\00S\00y\00m\00b\00o\00l\00(\00i\00s\00C\00o\00n\00c\00a\00t\00S\00p\00r\00e\00a\00d\00a\00b\00l\00e\00)")
>>>>>>> c54dd649
 (global $~lib/symbol/nextId (mut i32) (i32.const 12))
 (global $std/symbol/sym1 (mut i32) (i32.const 0))
 (global $std/symbol/sym2 (mut i32) (i32.const 0))
 (global $~lib/symbol/stringToId (mut i32) (i32.const 0))
 (global $~lib/rt/tcms/state (mut i32) (i32.const 0))
 (global $~lib/rt/tcms/iter (mut i32) (i32.const 0))
 (global $~lib/rt/tlsf/ROOT (mut i32) (i32.const 0))
 (global $~lib/rt/tcms/total (mut i32) (i32.const 0))
 (global $~lib/rt/tcms/totalMem (mut i32) (i32.const 0))
 (global $~lib/symbol/idToString (mut i32) (i32.const 0))
 (global $std/symbol/sym3 (mut i32) (i32.const 0))
 (global $std/symbol/sym4 (mut i32) (i32.const 0))
 (global $std/symbol/key1 (mut i32) (i32.const 0))
 (global $std/symbol/key2 (mut i32) (i32.const 0))
 (global $std/symbol/key3 (mut i32) (i32.const 0))
 (global $std/symbol/key4 (mut i32) (i32.const 0))
 (global $std/symbol/isConcatSpreadable (mut i32) (i32.const 0))
 (global $~started (mut i32) (i32.const 0))
 (export "_start" (func $~start))
 (export "memory" (memory $0))
 (func $~lib/symbol/Symbol (result i32)
  (local $0 i32)
  global.get $~lib/symbol/nextId
  local.tee $0
  i32.const 1
  i32.add
  global.set $~lib/symbol/nextId
  local.get $0
  i32.eqz
  if
   unreachable
  end
  local.get $0
 )
 (func $~lib/rt/tcms/init
  i32.const 1124
  i32.const 1120
  i32.store
  i32.const 1128
  i32.const 1120
  i32.store
  i32.const 1204
  i32.const 1200
  i32.store
  i32.const 1208
  i32.const 1200
  i32.store
  i32.const 1200
  global.set $~lib/rt/tcms/iter
  i32.const 1
  global.set $~lib/rt/tcms/state
 )
 (func $~lib/rt/tlsf/removeBlock (param $0 i32) (param $1 i32)
  (local $2 i32)
  (local $3 i32)
  (local $4 i32)
  (local $5 i32)
  local.get $1
  i32.load
  local.tee $2
  i32.const 1
  i32.and
  i32.eqz
  if
   i32.const 0
   i32.const 1248
   i32.const 272
   i32.const 14
   call $~lib/builtins/abort
   unreachable
  end
  local.get $2
  i32.const -4
  i32.and
  local.tee $2
  i32.const 1073741820
  i32.lt_u
  i32.const 0
  local.get $2
  i32.const 12
  i32.ge_u
  select
  i32.eqz
  if
   i32.const 0
   i32.const 1248
   i32.const 274
   i32.const 14
   call $~lib/builtins/abort
   unreachable
  end
  local.get $2
  i32.const 256
  i32.lt_u
  if
   local.get $2
   i32.const 4
   i32.shr_u
   local.set $2
  else
   local.get $2
   i32.const 31
   local.get $2
   i32.clz
   i32.sub
   local.tee $3
   i32.const 4
   i32.sub
   i32.shr_u
   i32.const 16
   i32.xor
   local.set $2
   local.get $3
   i32.const 7
   i32.sub
   local.set $3
  end
  local.get $2
  i32.const 16
  i32.lt_u
  i32.const 0
  local.get $3
  i32.const 23
  i32.lt_u
  select
  i32.eqz
  if
   i32.const 0
   i32.const 1248
   i32.const 287
   i32.const 14
   call $~lib/builtins/abort
   unreachable
  end
  local.get $1
  i32.load offset=8
  local.set $4
  local.get $1
  i32.load offset=4
  local.tee $5
  if
   local.get $5
   local.get $4
   i32.store offset=8
  end
  local.get $4
  if
   local.get $4
   local.get $5
   i32.store offset=4
  end
  local.get $1
  local.get $0
  local.get $2
  local.get $3
  i32.const 4
  i32.shl
  i32.add
  i32.const 2
  i32.shl
  i32.add
  i32.load offset=96
  i32.eq
  if
   local.get $0
   local.get $2
   local.get $3
   i32.const 4
   i32.shl
   i32.add
   i32.const 2
   i32.shl
   i32.add
   local.get $4
   i32.store offset=96
   local.get $4
   i32.eqz
   if
    local.get $0
    local.get $3
    i32.const 2
    i32.shl
    i32.add
    local.tee $4
    i32.load offset=4
    i32.const -2
    local.get $2
    i32.rotl
    i32.and
    local.set $1
    local.get $4
    local.get $1
    i32.store offset=4
    local.get $1
    i32.eqz
    if
     local.get $0
     local.get $0
     i32.load
     i32.const -2
     local.get $3
     i32.rotl
     i32.and
     i32.store
    end
   end
  end
 )
 (func $~lib/rt/tlsf/insertBlock (param $0 i32) (param $1 i32)
  (local $2 i32)
  (local $3 i32)
  (local $4 i32)
  (local $5 i32)
  (local $6 i32)
  (local $7 i32)
  (local $8 i32)
  local.get $1
  i32.eqz
  if
   i32.const 0
   i32.const 1248
   i32.const 200
   i32.const 14
   call $~lib/builtins/abort
   unreachable
  end
  local.get $1
  i32.load
  local.tee $4
  i32.const 1
  i32.and
  i32.eqz
  if
   i32.const 0
   i32.const 1248
   i32.const 202
   i32.const 14
   call $~lib/builtins/abort
   unreachable
  end
  local.get $1
  i32.const 4
  i32.add
  local.get $1
  i32.load
  i32.const -4
  i32.and
  i32.add
  local.tee $5
  i32.load
  local.tee $2
  i32.const 1
  i32.and
  if
   local.get $4
   i32.const -4
   i32.and
   i32.const 4
   i32.add
   local.get $2
   i32.const -4
   i32.and
   i32.add
   local.tee $3
   i32.const 1073741820
   i32.lt_u
   if
    local.get $0
    local.get $5
    call $~lib/rt/tlsf/removeBlock
    local.get $1
    local.get $3
    local.get $4
    i32.const 3
    i32.and
    i32.or
    local.tee $4
    i32.store
    local.get $1
    i32.const 4
    i32.add
    local.get $1
    i32.load
    i32.const -4
    i32.and
    i32.add
    local.tee $5
    i32.load
    local.set $2
   end
  end
  local.get $4
  i32.const 2
  i32.and
  if
   local.get $1
   i32.const 4
   i32.sub
   i32.load
   local.tee $3
   i32.load
   local.tee $7
   i32.const 1
   i32.and
   i32.eqz
   if
    i32.const 0
    i32.const 1248
    i32.const 223
    i32.const 16
    call $~lib/builtins/abort
    unreachable
   end
   local.get $7
   i32.const -4
   i32.and
   i32.const 4
   i32.add
   local.get $4
   i32.const -4
   i32.and
   i32.add
   local.tee $8
   i32.const 1073741820
   i32.lt_u
   if (result i32)
    local.get $0
    local.get $3
    call $~lib/rt/tlsf/removeBlock
    local.get $3
    local.get $8
    local.get $7
    i32.const 3
    i32.and
    i32.or
    local.tee $4
    i32.store
    local.get $3
   else
    local.get $1
   end
   local.set $1
  end
  local.get $5
  local.get $2
  i32.const 2
  i32.or
  i32.store
  local.get $4
  i32.const -4
  i32.and
  local.tee $3
  i32.const 1073741820
  i32.lt_u
  i32.const 0
  local.get $3
  i32.const 12
  i32.ge_u
  select
  i32.eqz
  if
   i32.const 0
   i32.const 1248
   i32.const 238
   i32.const 14
   call $~lib/builtins/abort
   unreachable
  end
  local.get $5
  local.get $3
  local.get $1
  i32.const 4
  i32.add
  i32.add
  i32.ne
  if
   i32.const 0
   i32.const 1248
   i32.const 239
   i32.const 14
   call $~lib/builtins/abort
   unreachable
  end
  local.get $5
  i32.const 4
  i32.sub
  local.get $1
  i32.store
  local.get $3
  i32.const 256
  i32.lt_u
  if
   local.get $3
   i32.const 4
   i32.shr_u
   local.set $3
  else
   local.get $3
   i32.const 31
   local.get $3
   i32.clz
   i32.sub
   local.tee $4
   i32.const 4
   i32.sub
   i32.shr_u
   i32.const 16
   i32.xor
   local.set $3
   local.get $4
   i32.const 7
   i32.sub
   local.set $6
  end
  local.get $3
  i32.const 16
  i32.lt_u
  i32.const 0
  local.get $6
  i32.const 23
  i32.lt_u
  select
  i32.eqz
  if
   i32.const 0
   i32.const 1248
   i32.const 255
   i32.const 14
   call $~lib/builtins/abort
   unreachable
  end
  local.get $0
  local.get $3
  local.get $6
  i32.const 4
  i32.shl
  i32.add
  i32.const 2
  i32.shl
  i32.add
  i32.load offset=96
  local.set $4
  local.get $1
  i32.const 0
  i32.store offset=4
  local.get $1
  local.get $4
  i32.store offset=8
  local.get $4
  if
   local.get $4
   local.get $1
   i32.store offset=4
  end
  local.get $0
  local.get $3
  local.get $6
  i32.const 4
  i32.shl
  i32.add
  i32.const 2
  i32.shl
  i32.add
  local.get $1
  i32.store offset=96
  local.get $0
  local.get $0
  i32.load
  i32.const 1
  local.get $6
  i32.shl
  i32.or
  i32.store
  local.get $0
  local.get $6
  i32.const 2
  i32.shl
  i32.add
  local.tee $0
  local.get $0
  i32.load offset=4
  i32.const 1
  local.get $3
  i32.shl
  i32.or
  i32.store offset=4
 )
 (func $~lib/rt/tlsf/addMemory (param $0 i32) (param $1 i32) (param $2 i32)
  (local $3 i32)
  (local $4 i32)
  local.get $1
  local.get $2
  i32.gt_u
  if
   i32.const 0
   i32.const 1248
   i32.const 380
   i32.const 14
   call $~lib/builtins/abort
   unreachable
  end
  local.get $1
  i32.const 19
  i32.add
  i32.const -16
  i32.and
  i32.const 4
  i32.sub
  local.set $1
  local.get $2
  i32.const -16
  i32.and
  local.get $0
  i32.load offset=1568
  local.tee $2
  if
   local.get $1
   local.get $2
   i32.const 4
   i32.add
   i32.lt_u
   if
    i32.const 0
    i32.const 1248
    i32.const 387
    i32.const 16
    call $~lib/builtins/abort
    unreachable
   end
   local.get $2
   local.get $1
   i32.const 16
   i32.sub
   i32.eq
   if
    local.get $2
    i32.load
    local.set $4
    local.get $1
    i32.const 16
    i32.sub
    local.set $1
   end
  else
   local.get $1
   local.get $0
   i32.const 1572
   i32.add
   i32.lt_u
   if
    i32.const 0
    i32.const 1248
    i32.const 400
    i32.const 5
    call $~lib/builtins/abort
    unreachable
   end
  end
  local.get $1
  i32.sub
  local.tee $2
  i32.const 20
  i32.lt_u
  if
   return
  end
  local.get $1
  local.get $4
  i32.const 2
  i32.and
  local.get $2
  i32.const 8
  i32.sub
  local.tee $2
  i32.const 1
  i32.or
  i32.or
  i32.store
  local.get $1
  i32.const 0
  i32.store offset=4
  local.get $1
  i32.const 0
  i32.store offset=8
  local.get $2
  local.get $1
  i32.const 4
  i32.add
  i32.add
  local.tee $2
  i32.const 2
  i32.store
  local.get $0
  local.get $2
  i32.store offset=1568
  local.get $0
  local.get $1
  call $~lib/rt/tlsf/insertBlock
 )
 (func $~lib/rt/tlsf/searchBlock (param $0 i32) (param $1 i32) (result i32)
  (local $2 i32)
  local.get $1
  i32.const 256
  i32.lt_u
  if
   local.get $1
   i32.const 4
   i32.shr_u
   local.set $1
  else
   i32.const 31
   local.get $1
   i32.const 1
   i32.const 27
   local.get $1
   i32.clz
   i32.sub
   i32.shl
   i32.add
   i32.const 1
   i32.sub
   local.get $1
   local.get $1
   i32.const 536870910
   i32.lt_u
   select
   local.tee $1
   i32.clz
   i32.sub
   local.set $2
   local.get $1
   local.get $2
   i32.const 4
   i32.sub
   i32.shr_u
   i32.const 16
   i32.xor
   local.set $1
   local.get $2
   i32.const 7
   i32.sub
   local.set $2
  end
  local.get $1
  i32.const 16
  i32.lt_u
  i32.const 0
  local.get $2
  i32.const 23
  i32.lt_u
  select
  i32.eqz
  if
   i32.const 0
   i32.const 1248
   i32.const 333
   i32.const 14
   call $~lib/builtins/abort
   unreachable
  end
  local.get $0
  local.get $2
  i32.const 2
  i32.shl
  i32.add
  i32.load offset=4
  i32.const -1
  local.get $1
  i32.shl
  i32.and
  local.tee $1
  if (result i32)
   local.get $0
   local.get $1
   i32.ctz
   local.get $2
   i32.const 4
   i32.shl
   i32.add
   i32.const 2
   i32.shl
   i32.add
   i32.load offset=96
  else
   local.get $0
   i32.load
   i32.const -1
   local.get $2
   i32.const 1
   i32.add
   i32.shl
   i32.and
   local.tee $1
   if (result i32)
    local.get $0
    local.get $1
    i32.ctz
    local.tee $1
    i32.const 2
    i32.shl
    i32.add
    i32.load offset=4
    local.tee $2
    i32.eqz
    if
     i32.const 0
     i32.const 1248
     i32.const 346
     i32.const 18
     call $~lib/builtins/abort
     unreachable
    end
    local.get $0
    local.get $2
    i32.ctz
    local.get $1
    i32.const 4
    i32.shl
    i32.add
    i32.const 2
    i32.shl
    i32.add
    i32.load offset=96
   else
    i32.const 0
   end
  end
 )
 (func $~lib/rt/tlsf/allocateBlock (param $0 i32) (param $1 i32) (result i32)
  (local $2 i32)
  (local $3 i32)
  (local $4 i32)
  local.get $1
  i32.const 1073741820
  i32.ge_u
  if
   i32.const 1312
   i32.const 1248
   i32.const 461
   i32.const 30
   call $~lib/builtins/abort
   unreachable
  end
  local.get $0
  i32.const 12
  local.get $1
  i32.const 19
  i32.add
  i32.const -16
  i32.and
  i32.const 4
  i32.sub
  local.get $1
  i32.const 12
  i32.le_u
  select
  local.tee $2
  call $~lib/rt/tlsf/searchBlock
  local.tee $1
  i32.eqz
  if
   i32.const 4
   memory.size
   local.tee $1
   i32.const 16
   i32.shl
   i32.const 4
   i32.sub
   local.get $0
   i32.load offset=1568
   i32.ne
   i32.shl
   local.get $2
   i32.const 1
   i32.const 27
   local.get $2
   i32.clz
   i32.sub
   i32.shl
   i32.const 1
   i32.sub
   i32.add
   local.get $2
   local.get $2
   i32.const 536870910
   i32.lt_u
   select
   i32.add
   i32.const 65535
   i32.add
   i32.const -65536
   i32.and
   i32.const 16
   i32.shr_u
   local.set $3
   local.get $1
   local.get $3
   local.get $1
   local.get $3
   i32.gt_s
   select
   memory.grow
   i32.const 0
   i32.lt_s
   if
    local.get $3
    memory.grow
    i32.const 0
    i32.lt_s
    if
     unreachable
    end
   end
   local.get $0
   local.get $1
   i32.const 16
   i32.shl
   memory.size
   i32.const 16
   i32.shl
   call $~lib/rt/tlsf/addMemory
   local.get $0
   local.get $2
   call $~lib/rt/tlsf/searchBlock
   local.tee $1
   i32.eqz
   if
    i32.const 0
    i32.const 1248
    i32.const 499
    i32.const 16
    call $~lib/builtins/abort
    unreachable
   end
  end
  local.get $2
  local.get $1
  i32.load
  i32.const -4
  i32.and
  i32.gt_u
  if
   i32.const 0
   i32.const 1248
   i32.const 501
   i32.const 14
   call $~lib/builtins/abort
   unreachable
  end
  local.get $0
  local.get $1
  call $~lib/rt/tlsf/removeBlock
  local.get $1
  i32.load
  local.set $3
  local.get $2
  i32.const 4
  i32.add
  i32.const 15
  i32.and
  if
   i32.const 0
   i32.const 1248
   i32.const 360
   i32.const 14
   call $~lib/builtins/abort
   unreachable
  end
  local.get $3
  i32.const -4
  i32.and
  local.get $2
  i32.sub
  local.tee $4
  i32.const 16
  i32.ge_u
  if
   local.get $1
   local.get $2
   local.get $3
   i32.const 2
   i32.and
   i32.or
   i32.store
   local.get $2
   local.get $1
   i32.const 4
   i32.add
   i32.add
   local.tee $2
   local.get $4
   i32.const 4
   i32.sub
   i32.const 1
   i32.or
   i32.store
   local.get $0
   local.get $2
   call $~lib/rt/tlsf/insertBlock
  else
   local.get $1
   local.get $3
   i32.const -2
   i32.and
   i32.store
   local.get $1
   i32.const 4
   i32.add
   local.tee $0
   local.get $1
   i32.load
   i32.const -4
   i32.and
   i32.add
   local.get $0
   local.get $1
   i32.load
   i32.const -4
   i32.and
   i32.add
   i32.load
   i32.const -3
   i32.and
   i32.store
  end
  local.get $1
 )
 (func $~lib/rt/tcms/Object#set:next (param $0 i32) (param $1 i32)
  local.get $0
  local.get $1
  local.get $0
  i32.load offset=4
  i32.const 3
  i32.and
  i32.or
  i32.store offset=4
 )
 (func $~lib/rt/tcms/ObjectList#push (param $0 i32) (param $1 i32)
  (local $2 i32)
  local.get $1
  i32.const 1120
  i32.ne
  i32.const 0
  local.get $1
  i32.const 1200
  i32.ne
  select
  i32.eqz
  if
   i32.const 0
   i32.const 1168
   i32.const 142
   i32.const 5
   call $~lib/builtins/abort
   unreachable
  end
  local.get $0
  i32.load offset=8
  local.set $2
  local.get $0
  i32.eqz
  if
   i32.const 0
   i32.const 1168
   i32.const 144
   i32.const 16
   call $~lib/builtins/abort
   unreachable
  end
  local.get $1
  local.get $0
  call $~lib/rt/tcms/Object#set:next
  local.get $2
  i32.eqz
  if
   i32.const 0
   i32.const 1168
   i32.const 145
   i32.const 16
   call $~lib/builtins/abort
   unreachable
  end
  local.get $1
  local.get $2
  i32.store offset=8
  local.get $1
  i32.eqz
  if
   i32.const 0
   i32.const 1168
   i32.const 146
   i32.const 17
   call $~lib/builtins/abort
   unreachable
  end
  local.get $2
  local.get $1
  call $~lib/rt/tcms/Object#set:next
  local.get $1
  i32.eqz
  if
   i32.const 0
   i32.const 1168
   i32.const 147
   i32.const 17
   call $~lib/builtins/abort
   unreachable
  end
  local.get $0
  local.get $1
  i32.store offset=8
 )
 (func $~lib/rt/tcms/Object#set:color (param $0 i32) (param $1 i32)
  local.get $0
  local.get $1
  local.get $0
  i32.load offset=4
  i32.const -4
  i32.and
  i32.or
  i32.store offset=4
 )
 (func $~lib/memory/memory.fill (param $0 i32) (param $1 i32)
  (local $2 i32)
  block $~lib/util/memory/memset|inlined.0
   local.get $1
   i32.eqz
   br_if $~lib/util/memory/memset|inlined.0
   local.get $0
   i32.const 0
   i32.store8
   local.get $0
   local.get $1
   i32.add
   i32.const 4
   i32.sub
   local.tee $2
   i32.const 0
   i32.store8 offset=3
   local.get $1
   i32.const 2
   i32.le_u
   br_if $~lib/util/memory/memset|inlined.0
   local.get $0
   i32.const 0
   i32.store8 offset=1
   local.get $0
   i32.const 0
   i32.store8 offset=2
   local.get $2
   i32.const 0
   i32.store8 offset=2
   local.get $2
   i32.const 0
   i32.store8 offset=1
   local.get $1
   i32.const 6
   i32.le_u
   br_if $~lib/util/memory/memset|inlined.0
   local.get $0
   i32.const 0
   i32.store8 offset=3
   local.get $2
   i32.const 0
   i32.store8
   local.get $1
   i32.const 8
   i32.le_u
   br_if $~lib/util/memory/memset|inlined.0
   local.get $0
   i32.const 0
   local.get $0
   i32.sub
   i32.const 3
   i32.and
   local.tee $2
   i32.add
   local.tee $0
   i32.const 0
   i32.store
   local.get $0
   local.get $1
   local.get $2
   i32.sub
   i32.const -4
   i32.and
   local.tee $2
   i32.add
   i32.const 28
   i32.sub
   local.tee $1
   i32.const 0
   i32.store offset=24
   local.get $2
   i32.const 8
   i32.le_u
   br_if $~lib/util/memory/memset|inlined.0
   local.get $0
   i32.const 0
   i32.store offset=4
   local.get $0
   i32.const 0
   i32.store offset=8
   local.get $1
   i32.const 0
   i32.store offset=16
   local.get $1
   i32.const 0
   i32.store offset=20
   local.get $2
   i32.const 24
   i32.le_u
   br_if $~lib/util/memory/memset|inlined.0
   local.get $0
   i32.const 0
   i32.store offset=12
   local.get $0
   i32.const 0
   i32.store offset=16
   local.get $0
   i32.const 0
   i32.store offset=20
   local.get $0
   i32.const 0
   i32.store offset=24
   local.get $1
   i32.const 0
   i32.store
   local.get $1
   i32.const 0
   i32.store offset=4
   local.get $1
   i32.const 0
   i32.store offset=8
   local.get $1
   i32.const 0
   i32.store offset=12
   local.get $0
   local.get $0
   i32.const 4
   i32.and
   i32.const 24
   i32.add
   local.tee $1
   i32.add
   local.set $0
   local.get $2
   local.get $1
   i32.sub
   local.set $1
   loop $while-continue|0
    local.get $1
    i32.const 32
    i32.ge_u
    if
     local.get $0
     i64.const 0
     i64.store
     local.get $0
     i64.const 0
     i64.store offset=8
     local.get $0
     i64.const 0
     i64.store offset=16
     local.get $0
     i64.const 0
     i64.store offset=24
     local.get $1
     i32.const 32
     i32.sub
     local.set $1
     local.get $0
     i32.const 32
     i32.add
     local.set $0
     br $while-continue|0
    end
   end
  end
 )
 (func $~lib/rt/tcms/__new (param $0 i32) (param $1 i32) (result i32)
  (local $2 i32)
  (local $3 i32)
  global.get $~lib/rt/tcms/state
  i32.eqz
  if
   call $~lib/rt/tcms/init
  end
  global.get $~lib/rt/tlsf/ROOT
  i32.eqz
  if
   memory.size
   local.tee $3
   i32.const 1
   i32.lt_s
   if (result i32)
    i32.const 1
    local.get $3
    i32.sub
    memory.grow
    i32.const 0
    i32.lt_s
   else
    i32.const 0
   end
   if
    unreachable
   end
   i32.const 2528
   i32.const 0
   i32.store
   i32.const 4096
   i32.const 0
   i32.store
   loop $for-loop|0
    local.get $2
    i32.const 23
    i32.lt_u
    if
     local.get $2
     i32.const 2
     i32.shl
     i32.const 2528
     i32.add
     i32.const 0
     i32.store offset=4
     i32.const 0
     local.set $3
     loop $for-loop|1
      local.get $3
      i32.const 16
      i32.lt_u
      if
       local.get $3
       local.get $2
       i32.const 4
       i32.shl
       i32.add
       i32.const 2
       i32.shl
       i32.const 2528
       i32.add
       i32.const 0
       i32.store offset=96
       local.get $3
       i32.const 1
       i32.add
       local.set $3
       br $for-loop|1
      end
     end
     local.get $2
     i32.const 1
     i32.add
     local.set $2
     br $for-loop|0
    end
   end
   i32.const 2528
   i32.const 4100
   memory.size
   i32.const 16
   i32.shl
   call $~lib/rt/tlsf/addMemory
   i32.const 2528
   global.set $~lib/rt/tlsf/ROOT
  end
  i32.const 1120
  global.get $~lib/rt/tlsf/ROOT
  local.get $0
  i32.const 16
  i32.add
  call $~lib/rt/tlsf/allocateBlock
  local.tee $2
  call $~lib/rt/tcms/ObjectList#push
  local.get $2
  i32.const 0
  call $~lib/rt/tcms/Object#set:color
  local.get $2
  local.get $1
  i32.store offset=12
  local.get $2
  local.get $0
  i32.store offset=16
  local.get $2
  i32.const 20
  i32.add
  local.tee $1
  local.get $0
  call $~lib/memory/memory.fill
  global.get $~lib/rt/tcms/total
  i32.const 1
  i32.add
  global.set $~lib/rt/tcms/total
  global.get $~lib/rt/tcms/totalMem
  local.get $2
  i32.load
  i32.const -4
  i32.and
  i32.const 4
  i32.add
  i32.add
  global.set $~lib/rt/tcms/totalMem
  local.get $1
 )
 (func $~lib/arraybuffer/ArrayBuffer#constructor (param $0 i32) (result i32)
  (local $1 i32)
  local.get $0
  i32.const 1073741820
  i32.gt_u
  if
   i32.const 1376
   i32.const 1424
   i32.const 49
   i32.const 43
   call $~lib/builtins/abort
   unreachable
  end
  local.get $0
  i32.const 0
  call $~lib/rt/tcms/__new
  local.tee $1
  local.get $0
  call $~lib/memory/memory.fill
  local.get $1
 )
 (func $~lib/rt/tcms/Object#makeGray (param $0 i32)
  (local $1 i32)
  (local $2 i32)
  local.get $0
  global.get $~lib/rt/tcms/iter
  i32.eq
  if
   local.get $0
   i32.load offset=8
   local.tee $1
   i32.eqz
   if
    i32.const 0
    i32.const 1168
    i32.const 130
    i32.const 30
    call $~lib/builtins/abort
    unreachable
   end
   local.get $1
   global.set $~lib/rt/tcms/iter
  end
  local.get $0
  i32.load offset=8
  local.set $1
  block $__inlined_func$~lib/rt/tcms/Object#unlink
   local.get $0
   i32.load offset=4
   i32.const -4
   i32.and
   local.tee $2
   i32.eqz
   if
    local.get $1
    if
     i32.const 0
     i32.const 1168
     i32.const 120
     i32.const 7
     call $~lib/builtins/abort
     unreachable
    end
    br $__inlined_func$~lib/rt/tcms/Object#unlink
   end
   local.get $1
   i32.eqz
   if
    i32.const 0
    i32.const 1168
    i32.const 123
    i32.const 17
    call $~lib/builtins/abort
    unreachable
   end
   local.get $2
   local.get $1
   i32.store offset=8
   local.get $1
   local.get $2
   call $~lib/rt/tcms/Object#set:next
  end
  i32.const 1200
  local.get $0
  call $~lib/rt/tcms/ObjectList#push
  local.get $0
  i32.const 2
  call $~lib/rt/tcms/Object#set:color
 )
 (func $~lib/rt/tcms/__link (param $0 i32) (param $1 i32) (param $2 i32)
  local.get $1
  i32.eqz
  if
   return
  end
  global.get $~lib/rt/tcms/state
  i32.eqz
  if
   call $~lib/rt/tcms/init
  end
  local.get $0
  i32.eqz
  if
   i32.const 0
   i32.const 1168
   i32.const 299
   i32.const 14
   call $~lib/builtins/abort
   unreachable
  end
  local.get $0
  i32.const 20
  i32.sub
  local.tee $0
  i32.load offset=4
  i32.const 3
  i32.and
  i32.const 1
  i32.eq
  if
   local.get $1
   i32.const 20
   i32.sub
   local.tee $1
   i32.load offset=4
   i32.const 3
   i32.and
   i32.eqz
   if
    local.get $2
    if
     local.get $0
     call $~lib/rt/tcms/Object#makeGray
    else
     local.get $1
     call $~lib/rt/tcms/Object#makeGray
    end
   end
  end
 )
 (func $~lib/map/Map<~lib/string/String,usize>#set:buckets (param $0 i32) (param $1 i32)
  local.get $0
  local.get $1
  i32.store
  local.get $0
  local.get $1
  i32.const 0
  call $~lib/rt/tcms/__link
 )
 (func $~lib/map/Map<~lib/string/String,usize>#set:entries (param $0 i32) (param $1 i32)
  local.get $0
  local.get $1
  i32.store offset=8
  local.get $0
  local.get $1
  i32.const 0
  call $~lib/rt/tcms/__link
 )
 (func $~lib/util/hash/hashStr (param $0 i32) (result i32)
  (local $1 i32)
  (local $2 i32)
  (local $3 i32)
  i32.const -2128831035
  local.set $1
  local.get $0
  if
   local.get $0
   i32.const 20
   i32.sub
   i32.load offset=16
   i32.const 1
   i32.shr_u
   i32.const 1
   i32.shl
   local.set $3
   loop $for-loop|0
    local.get $2
    local.get $3
    i32.lt_u
    if
     local.get $1
     local.get $0
     local.get $2
     i32.add
     i32.load8_u
     i32.xor
     i32.const 16777619
     i32.mul
     local.set $1
     local.get $2
     i32.const 1
     i32.add
     local.set $2
     br $for-loop|0
    end
   end
  end
  local.get $1
 )
 (func $~lib/string/String.__eq (param $0 i32) (param $1 i32) (result i32)
  (local $2 i32)
  (local $3 i32)
  (local $4 i32)
  local.get $0
  local.get $1
  i32.eq
  if
   i32.const 1
   return
  end
  local.get $1
  i32.eqz
  i32.const 1
  local.get $0
  select
  if
   i32.const 0
   return
  end
  local.get $0
  i32.const 20
  i32.sub
  i32.load offset=16
  i32.const 1
  i32.shr_u
  local.tee $2
  local.get $1
  i32.const 20
  i32.sub
  i32.load offset=16
  i32.const 1
  i32.shr_u
  i32.ne
  if
   i32.const 0
   return
  end
  block $__inlined_func$~lib/util/string/compareImpl (result i32)
   local.get $0
   local.tee $3
   i32.const 7
   i32.and
   local.get $1
   i32.const 7
   i32.and
   i32.or
   i32.eqz
   i32.const 0
   local.get $2
   local.tee $0
   i32.const 4
   i32.ge_u
   select
   if
    loop $do-continue|0
     local.get $3
     i64.load
     local.get $1
     i64.load
     i64.eq
     if
      local.get $3
      i32.const 8
      i32.add
      local.set $3
      local.get $1
      i32.const 8
      i32.add
      local.set $1
      local.get $0
      i32.const 4
      i32.sub
      local.tee $0
      i32.const 4
      i32.ge_u
      br_if $do-continue|0
     end
    end
   end
   loop $while-continue|1
    local.get $0
    local.tee $2
    i32.const 1
    i32.sub
    local.set $0
    local.get $2
    if
     local.get $3
     i32.load16_u
     local.tee $2
     local.get $1
     i32.load16_u
     local.tee $4
     i32.ne
     if
      local.get $2
      local.get $4
      i32.sub
      br $__inlined_func$~lib/util/string/compareImpl
     end
     local.get $3
     i32.const 2
     i32.add
     local.set $3
     local.get $1
     i32.const 2
     i32.add
     local.set $1
     br $while-continue|1
    end
   end
   i32.const 0
  end
  i32.eqz
 )
 (func $~lib/map/Map<~lib/string/String,usize>#find (param $0 i32) (param $1 i32) (result i32)
  local.get $0
  i32.load
  local.get $1
  local.get $0
  i32.load offset=4
  i32.and
  i32.const 2
  i32.shl
  i32.add
  i32.load
  local.set $0
  loop $while-continue|0
   local.get $0
   if
    local.get $0
    i32.load offset=8
    local.tee $1
    i32.const 1
    i32.and
    if (result i32)
     i32.const 0
    else
     local.get $0
     i32.load
     i32.const 1056
     call $~lib/string/String.__eq
    end
    if
     local.get $0
     return
    end
    local.get $1
    i32.const -2
    i32.and
    local.set $0
    br $while-continue|0
   end
  end
  i32.const 0
 )
 (func $~lib/map/Map<~lib/string/String,usize>#rehash (param $0 i32) (param $1 i32)
  (local $2 i32)
  (local $3 i32)
  (local $4 i32)
  (local $5 i32)
  (local $6 i32)
  (local $7 i32)
  (local $8 i32)
  local.get $1
  i32.const 1
  i32.add
  local.tee $2
  i32.const 2
  i32.shl
  call $~lib/arraybuffer/ArrayBuffer#constructor
  local.set $6
  local.get $2
  i32.const 3
  i32.shl
  i32.const 3
  i32.div_s
  local.tee $5
  i32.const 12
  i32.mul
  call $~lib/arraybuffer/ArrayBuffer#constructor
  local.set $3
  local.get $0
  i32.load offset=8
  local.tee $8
  local.get $0
  i32.load offset=16
  i32.const 12
  i32.mul
  i32.add
  local.set $4
  local.get $3
  local.set $2
  loop $while-continue|0
   local.get $4
   local.get $8
   i32.ne
   if
    local.get $8
    i32.load offset=8
    i32.const 1
    i32.and
    i32.eqz
    if
     local.get $2
     local.get $8
     i32.load
     local.tee $7
     i32.store
     local.get $2
     local.get $8
     i32.load offset=4
     i32.store offset=4
     local.get $2
     local.get $6
     local.get $7
     call $~lib/util/hash/hashStr
     local.get $1
     i32.and
     i32.const 2
     i32.shl
     i32.add
     local.tee $7
     i32.load
     i32.store offset=8
     local.get $7
     local.get $2
     i32.store
     local.get $2
     i32.const 12
     i32.add
     local.set $2
    end
    local.get $8
    i32.const 12
    i32.add
    local.set $8
    br $while-continue|0
   end
  end
  local.get $0
  local.get $6
  call $~lib/map/Map<~lib/string/String,usize>#set:buckets
  local.get $0
  local.get $1
  i32.store offset=4
  local.get $0
  local.get $3
  call $~lib/map/Map<~lib/string/String,usize>#set:entries
  local.get $0
  local.get $5
  i32.store offset=12
  local.get $0
  local.get $0
  i32.load offset=20
  i32.store offset=16
 )
 (func $~lib/map/Map<~lib/string/String,usize>#set (param $0 i32) (param $1 i32)
  (local $2 i32)
  (local $3 i32)
  (local $4 i32)
  local.get $0
  i32.const 1056
  call $~lib/util/hash/hashStr
  local.tee $3
  call $~lib/map/Map<~lib/string/String,usize>#find
  local.tee $2
  if
   local.get $2
   local.get $1
   i32.store offset=4
  else
   local.get $0
   i32.load offset=16
   local.get $0
   i32.load offset=12
   i32.eq
   if
    local.get $0
    local.get $0
    i32.load offset=20
    local.get $0
    i32.load offset=12
    i32.const 3
    i32.mul
    i32.const 4
    i32.div_s
    i32.lt_s
    if (result i32)
     local.get $0
     i32.load offset=4
    else
     local.get $0
     i32.load offset=4
     i32.const 1
     i32.shl
     i32.const 1
     i32.or
    end
    call $~lib/map/Map<~lib/string/String,usize>#rehash
   end
   local.get $0
   i32.load offset=8
   local.get $0
   local.get $0
   i32.load offset=16
   local.tee $4
   i32.const 1
   i32.add
   i32.store offset=16
   local.get $4
   i32.const 12
   i32.mul
   i32.add
   local.tee $2
   i32.const 1056
   i32.store
   local.get $0
   i32.const 1056
   i32.const 1
   call $~lib/rt/tcms/__link
   local.get $2
   local.get $1
   i32.store offset=4
   local.get $0
   local.get $0
   i32.load offset=20
   i32.const 1
   i32.add
   i32.store offset=20
   local.get $2
   local.get $0
   i32.load
   local.get $3
   local.get $0
   i32.load offset=4
   i32.and
   i32.const 2
   i32.shl
   i32.add
   local.tee $0
   i32.load
   i32.store offset=8
   local.get $0
   local.get $2
   i32.store
  end
 )
 (func $~lib/util/hash/hash32 (param $0 i32) (result i32)
  local.get $0
  i32.const 255
  i32.and
  i32.const -2128831035
  i32.xor
  i32.const 16777619
  i32.mul
  local.get $0
  i32.const 8
  i32.shr_u
  i32.const 255
  i32.and
  i32.xor
  i32.const 16777619
  i32.mul
  local.get $0
  i32.const 16
  i32.shr_u
  i32.const 255
  i32.and
  i32.xor
  i32.const 16777619
  i32.mul
  local.get $0
  i32.const 24
  i32.shr_u
  i32.xor
  i32.const 16777619
  i32.mul
 )
 (func $~lib/map/Map<usize,~lib/string/String>#find (param $0 i32) (param $1 i32) (param $2 i32) (result i32)
  local.get $0
  i32.load
  local.get $2
  local.get $0
  i32.load offset=4
  i32.and
  i32.const 2
  i32.shl
  i32.add
  i32.load
  local.set $0
  loop $while-continue|0
   local.get $0
   if
    local.get $0
    i32.load offset=8
    local.tee $2
    i32.const 1
    i32.and
    if (result i32)
     i32.const 0
    else
     local.get $1
     local.get $0
     i32.load
     i32.eq
    end
    if
     local.get $0
     return
    end
    local.get $2
    i32.const -2
    i32.and
    local.set $0
    br $while-continue|0
   end
  end
  i32.const 0
 )
 (func $~lib/map/Map<usize,~lib/string/String>#rehash (param $0 i32) (param $1 i32)
  (local $2 i32)
  (local $3 i32)
  (local $4 i32)
  (local $5 i32)
  (local $6 i32)
  (local $7 i32)
  (local $8 i32)
  local.get $1
  i32.const 1
  i32.add
  local.tee $2
  i32.const 2
  i32.shl
  call $~lib/arraybuffer/ArrayBuffer#constructor
  local.set $6
  local.get $2
  i32.const 3
  i32.shl
  i32.const 3
  i32.div_s
  local.tee $5
  i32.const 12
  i32.mul
  call $~lib/arraybuffer/ArrayBuffer#constructor
  local.set $3
  local.get $0
  i32.load offset=8
  local.tee $8
  local.get $0
  i32.load offset=16
  i32.const 12
  i32.mul
  i32.add
  local.set $4
  local.get $3
  local.set $2
  loop $while-continue|0
   local.get $4
   local.get $8
   i32.ne
   if
    local.get $8
    i32.load offset=8
    i32.const 1
    i32.and
    i32.eqz
    if
     local.get $2
     local.get $8
     i32.load
     local.tee $7
     i32.store
     local.get $2
     local.get $8
     i32.load offset=4
     i32.store offset=4
     local.get $2
     local.get $6
     local.get $7
     call $~lib/util/hash/hash32
     local.get $1
     i32.and
     i32.const 2
     i32.shl
     i32.add
     local.tee $7
     i32.load
     i32.store offset=8
     local.get $7
     local.get $2
     i32.store
     local.get $2
     i32.const 12
     i32.add
     local.set $2
    end
    local.get $8
    i32.const 12
    i32.add
    local.set $8
    br $while-continue|0
   end
  end
  local.get $0
  local.get $6
  call $~lib/map/Map<~lib/string/String,usize>#set:buckets
  local.get $0
  local.get $1
  i32.store offset=4
  local.get $0
  local.get $3
  call $~lib/map/Map<~lib/string/String,usize>#set:entries
  local.get $0
  local.get $5
  i32.store offset=12
  local.get $0
  local.get $0
  i32.load offset=20
  i32.store offset=16
 )
 (func $~lib/map/Map<usize,~lib/string/String>#set (param $0 i32) (param $1 i32)
  (local $2 i32)
  (local $3 i32)
  (local $4 i32)
  local.get $0
  local.get $1
  local.get $1
  call $~lib/util/hash/hash32
  local.tee $3
  call $~lib/map/Map<usize,~lib/string/String>#find
  local.tee $2
  if
   local.get $2
   i32.const 1056
   i32.store offset=4
   local.get $0
   i32.const 1056
   i32.const 1
   call $~lib/rt/tcms/__link
  else
   local.get $0
   i32.load offset=16
   local.get $0
   i32.load offset=12
   i32.eq
   if
    local.get $0
    local.get $0
    i32.load offset=20
    local.get $0
    i32.load offset=12
    i32.const 3
    i32.mul
    i32.const 4
    i32.div_s
    i32.lt_s
    if (result i32)
     local.get $0
     i32.load offset=4
    else
     local.get $0
     i32.load offset=4
     i32.const 1
     i32.shl
     i32.const 1
     i32.or
    end
    call $~lib/map/Map<usize,~lib/string/String>#rehash
   end
   local.get $0
   i32.load offset=8
   local.get $0
   local.get $0
   i32.load offset=16
   local.tee $4
   i32.const 1
   i32.add
   i32.store offset=16
   local.get $4
   i32.const 12
   i32.mul
   i32.add
   local.tee $2
   local.get $1
   i32.store
   local.get $2
   i32.const 1056
   i32.store offset=4
   local.get $0
   i32.const 1056
   i32.const 1
   call $~lib/rt/tcms/__link
   local.get $0
   local.get $0
   i32.load offset=20
   i32.const 1
   i32.add
   i32.store offset=20
   local.get $2
   local.get $0
   i32.load
   local.get $3
   local.get $0
   i32.load offset=4
   i32.and
   i32.const 2
   i32.shl
   i32.add
   local.tee $0
   i32.load
   i32.store offset=8
   local.get $0
   local.get $2
   i32.store
  end
 )
 (func $~lib/symbol/_Symbol.for (result i32)
  (local $0 i32)
  global.get $~lib/symbol/stringToId
  if
   global.get $~lib/symbol/stringToId
   i32.const 1056
   call $~lib/util/hash/hashStr
   call $~lib/map/Map<~lib/string/String,usize>#find
   if
    global.get $~lib/symbol/stringToId
    i32.const 1056
    call $~lib/util/hash/hashStr
    call $~lib/map/Map<~lib/string/String,usize>#find
    local.tee $0
    i32.eqz
    if
     i32.const 1488
     i32.const 1552
     i32.const 105
     i32.const 17
     call $~lib/builtins/abort
     unreachable
    end
    local.get $0
    i32.load offset=4
    return
   end
  else
   i32.const 24
   i32.const 3
   call $~lib/rt/tcms/__new
   local.tee $0
   i32.const 16
   call $~lib/arraybuffer/ArrayBuffer#constructor
   call $~lib/map/Map<~lib/string/String,usize>#set:buckets
   local.get $0
   i32.const 3
   i32.store offset=4
   local.get $0
   i32.const 48
   call $~lib/arraybuffer/ArrayBuffer#constructor
   call $~lib/map/Map<~lib/string/String,usize>#set:entries
   local.get $0
   i32.const 4
   i32.store offset=12
   local.get $0
   i32.const 0
   i32.store offset=16
   local.get $0
   i32.const 0
   i32.store offset=20
   local.get $0
   global.set $~lib/symbol/stringToId
   i32.const 24
   i32.const 4
   call $~lib/rt/tcms/__new
   local.tee $0
   i32.const 16
   call $~lib/arraybuffer/ArrayBuffer#constructor
   call $~lib/map/Map<~lib/string/String,usize>#set:buckets
   local.get $0
   i32.const 3
   i32.store offset=4
   local.get $0
   i32.const 48
   call $~lib/arraybuffer/ArrayBuffer#constructor
   call $~lib/map/Map<~lib/string/String,usize>#set:entries
   local.get $0
   i32.const 4
   i32.store offset=12
   local.get $0
   i32.const 0
   i32.store offset=16
   local.get $0
   i32.const 0
   i32.store offset=20
   local.get $0
   global.set $~lib/symbol/idToString
  end
  global.get $~lib/symbol/nextId
  local.tee $0
  i32.const 1
  i32.add
  global.set $~lib/symbol/nextId
  local.get $0
  i32.eqz
  if
   unreachable
  end
  global.get $~lib/symbol/stringToId
  local.get $0
  call $~lib/map/Map<~lib/string/String,usize>#set
  global.get $~lib/symbol/idToString
  local.get $0
  call $~lib/map/Map<usize,~lib/string/String>#set
  local.get $0
 )
 (func $~lib/map/Map<usize,~lib/string/String>#has (param $0 i32) (param $1 i32) (result i32)
  local.get $0
  local.get $1
  local.get $1
  call $~lib/util/hash/hash32
  call $~lib/map/Map<usize,~lib/string/String>#find
  i32.const 0
  i32.ne
 )
 (func $~lib/map/Map<usize,~lib/string/String>#get (param $0 i32) (param $1 i32) (result i32)
  local.get $0
  local.get $1
  local.get $1
  call $~lib/util/hash/hash32
  call $~lib/map/Map<usize,~lib/string/String>#find
  local.tee $0
  i32.eqz
  if
   i32.const 1488
   i32.const 1552
   i32.const 105
   i32.const 17
   call $~lib/builtins/abort
   unreachable
  end
  local.get $0
  i32.load offset=4
 )
 (func $~lib/symbol/_Symbol.keyFor (param $0 i32) (result i32)
  global.get $~lib/symbol/idToString
  if (result i32)
   global.get $~lib/symbol/idToString
   local.get $0
   call $~lib/map/Map<usize,~lib/string/String>#has
  else
   i32.const 0
  end
  if (result i32)
   global.get $~lib/symbol/idToString
   local.get $0
   call $~lib/map/Map<usize,~lib/string/String>#get
  else
   i32.const 0
  end
 )
 (func $~lib/memory/memory.copy (param $0 i32) (param $1 i32) (param $2 i32)
  (local $3 i32)
  (local $4 i32)
  block $~lib/util/memory/memmove|inlined.0
   local.get $2
   local.set $4
   local.get $0
   local.get $1
   i32.eq
   br_if $~lib/util/memory/memmove|inlined.0
   local.get $0
   local.get $1
   i32.lt_u
   if
    local.get $1
    i32.const 7
    i32.and
    local.get $0
    i32.const 7
    i32.and
    i32.eq
    if
     loop $while-continue|0
      local.get $0
      i32.const 7
      i32.and
      if
       local.get $4
       i32.eqz
       br_if $~lib/util/memory/memmove|inlined.0
       local.get $4
       i32.const 1
       i32.sub
       local.set $4
       local.get $0
       local.tee $2
       i32.const 1
       i32.add
       local.set $0
       local.get $1
       local.tee $3
       i32.const 1
       i32.add
       local.set $1
       local.get $2
       local.get $3
       i32.load8_u
       i32.store8
       br $while-continue|0
      end
     end
     loop $while-continue|1
      local.get $4
      i32.const 8
      i32.ge_u
      if
       local.get $0
       local.get $1
       i64.load
       i64.store
       local.get $4
       i32.const 8
       i32.sub
       local.set $4
       local.get $0
       i32.const 8
       i32.add
       local.set $0
       local.get $1
       i32.const 8
       i32.add
       local.set $1
       br $while-continue|1
      end
     end
    end
    loop $while-continue|2
     local.get $4
     if
      local.get $0
      local.tee $2
      i32.const 1
      i32.add
      local.set $0
      local.get $1
      local.tee $3
      i32.const 1
      i32.add
      local.set $1
      local.get $2
      local.get $3
      i32.load8_u
      i32.store8
      local.get $4
      i32.const 1
      i32.sub
      local.set $4
      br $while-continue|2
     end
    end
   else
    local.get $1
    i32.const 7
    i32.and
    local.get $0
    i32.const 7
    i32.and
    i32.eq
    if
     loop $while-continue|3
      local.get $0
      local.get $4
      i32.add
      i32.const 7
      i32.and
      if
       local.get $4
       i32.eqz
       br_if $~lib/util/memory/memmove|inlined.0
       local.get $4
       i32.const 1
       i32.sub
       local.tee $4
       local.get $0
       i32.add
       local.get $1
       local.get $4
       i32.add
       i32.load8_u
       i32.store8
       br $while-continue|3
      end
     end
     loop $while-continue|4
      local.get $4
      i32.const 8
      i32.ge_u
      if
       local.get $4
       i32.const 8
       i32.sub
       local.tee $4
       local.get $0
       i32.add
       local.get $1
       local.get $4
       i32.add
       i64.load
       i64.store
       br $while-continue|4
      end
     end
    end
    loop $while-continue|5
     local.get $4
     if
      local.get $4
      i32.const 1
      i32.sub
      local.tee $4
      local.get $0
      i32.add
      local.get $1
      local.get $4
      i32.add
      i32.load8_u
      i32.store8
      br $while-continue|5
     end
    end
   end
  end
 )
 (func $~lib/string/String#concat (param $0 i32) (param $1 i32) (result i32)
  (local $2 i32)
  (local $3 i32)
  (local $4 i32)
  local.get $1
  i32.const 2240
  local.get $1
  select
  local.tee $3
  i32.const 20
  i32.sub
  i32.load offset=16
  i32.const 1
  i32.shr_u
  i32.const 1
  i32.shl
  local.tee $4
  local.get $0
  i32.const 20
  i32.sub
  i32.load offset=16
  i32.const 1
  i32.shr_u
  i32.const 1
  i32.shl
  local.tee $1
  i32.add
  local.tee $2
  i32.eqz
  if
   i32.const 1664
   return
  end
  local.get $2
  i32.const 1
  call $~lib/rt/tcms/__new
  local.tee $2
  local.get $0
  local.get $1
  call $~lib/memory/memory.copy
  local.get $1
  local.get $2
  i32.add
  local.get $3
  local.get $4
  call $~lib/memory/memory.copy
  local.get $2
 )
 (func $~lib/symbol/_Symbol#toString (param $0 i32) (result i32)
  i32.const 2192
  block $break|0 (result i32)
   block $case11|0
    block $case10|0
     block $case9|0
      block $case8|0
       block $case7|0
        block $case6|0
         block $case5|0
          block $case4|0
           block $case3|0
            block $case2|0
             block $case1|0
              block $case0|0
               local.get $0
               i32.const 1
               i32.sub
               br_table $case0|0 $case1|0 $case2|0 $case3|0 $case4|0 $case5|0 $case6|0 $case7|0 $case8|0 $case9|0 $case10|0 $case11|0
              end
              i32.const 1696
              br $break|0
             end
             i32.const 1744
             br $break|0
            end
            i32.const 1808
            br $break|0
           end
           i32.const 1856
           br $break|0
          end
          i32.const 1888
          br $break|0
         end
         i32.const 1936
         br $break|0
        end
        i32.const 1968
        br $break|0
       end
       i32.const 2016
       br $break|0
      end
      i32.const 2048
      br $break|0
     end
     i32.const 2096
     br $break|0
    end
    i32.const 2144
    br $break|0
   end
   global.get $~lib/symbol/idToString
   if (result i32)
    global.get $~lib/symbol/idToString
    local.get $0
    call $~lib/map/Map<usize,~lib/string/String>#has
   else
    i32.const 0
   end
   if (result i32)
    global.get $~lib/symbol/idToString
    local.get $0
    call $~lib/map/Map<usize,~lib/string/String>#get
   else
    i32.const 1664
   end
  end
  call $~lib/string/String#concat
  local.tee $0
  i32.const 2240
  local.get $0
  select
  i32.const 2272
  call $~lib/string/String#concat
 )
 (func $start:std/symbol
  (local $0 i32)
  call $~lib/symbol/Symbol
  global.set $std/symbol/sym1
  call $~lib/symbol/Symbol
  global.set $std/symbol/sym2
  global.get $std/symbol/sym1
  global.get $std/symbol/sym2
  i32.eq
  if
   i32.const 0
   i32.const 1088
   i32.const 4
   i32.const 1
   call $~lib/builtins/abort
   unreachable
  end
  call $~lib/symbol/_Symbol.for
  global.set $std/symbol/sym3
  call $~lib/symbol/_Symbol.for
  global.set $std/symbol/sym4
  global.get $std/symbol/sym3
  global.get $std/symbol/sym4
  i32.ne
  if
   i32.const 0
   i32.const 1088
   i32.const 9
   i32.const 1
   call $~lib/builtins/abort
   unreachable
  end
  global.get $std/symbol/sym1
  call $~lib/symbol/_Symbol.keyFor
  global.set $std/symbol/key1
  global.get $std/symbol/sym2
  call $~lib/symbol/_Symbol.keyFor
  global.set $std/symbol/key2
  global.get $std/symbol/key1
  if
   i32.const 0
   i32.const 1088
   i32.const 14
   i32.const 1
   call $~lib/builtins/abort
   unreachable
  end
  global.get $std/symbol/key2
  if
   i32.const 0
   i32.const 1088
   i32.const 15
   i32.const 1
   call $~lib/builtins/abort
   unreachable
  end
  global.get $std/symbol/sym3
  call $~lib/symbol/_Symbol.keyFor
  local.tee $0
  i32.eqz
  if
   i32.const 1600
   i32.const 1088
   i32.const 17
   i32.const 12
   call $~lib/builtins/abort
   unreachable
  end
  local.get $0
  global.set $std/symbol/key3
  global.get $std/symbol/sym4
  call $~lib/symbol/_Symbol.keyFor
  local.tee $0
  i32.eqz
  if
   i32.const 1600
   i32.const 1088
   i32.const 18
   i32.const 12
   call $~lib/builtins/abort
   unreachable
  end
  local.get $0
  global.set $std/symbol/key4
  global.get $std/symbol/key3
  i32.const 1056
  call $~lib/string/String.__eq
  i32.eqz
  if
   i32.const 0
   i32.const 1088
   i32.const 20
   i32.const 1
   call $~lib/builtins/abort
   unreachable
  end
  global.get $std/symbol/key3
  global.get $std/symbol/key4
  call $~lib/string/String.__eq
  i32.eqz
  if
   i32.const 0
   i32.const 1088
   i32.const 21
   i32.const 1
   call $~lib/builtins/abort
   unreachable
  end
  call $~lib/symbol/Symbol
  call $~lib/symbol/_Symbol#toString
  i32.const 2304
  call $~lib/string/String.__eq
  i32.eqz
  if
   i32.const 0
   i32.const 1088
   i32.const 23
   i32.const 1
   call $~lib/builtins/abort
   unreachable
  end
  global.get $std/symbol/sym3
  call $~lib/symbol/_Symbol#toString
  i32.const 2352
  call $~lib/string/String.__eq
  i32.eqz
  if
   i32.const 0
   i32.const 1088
   i32.const 24
   i32.const 1
   call $~lib/builtins/abort
   unreachable
  end
  i32.const 2
  global.set $std/symbol/isConcatSpreadable
  i32.const 1
  call $~lib/symbol/_Symbol#toString
  i32.const 2400
  call $~lib/string/String.__eq
  i32.eqz
  if
   i32.const 0
   i32.const 1088
   i32.const 28
   i32.const 1
   call $~lib/builtins/abort
   unreachable
  end
  global.get $std/symbol/isConcatSpreadable
  call $~lib/symbol/_Symbol#toString
  i32.const 2464
  call $~lib/string/String.__eq
  i32.eqz
  if
   i32.const 0
   i32.const 1088
   i32.const 29
   i32.const 1
   call $~lib/builtins/abort
   unreachable
  end
 )
 (func $~start
  global.get $~started
  if
   return
  end
  i32.const 1
  global.set $~started
  call $start:std/symbol
 )
)<|MERGE_RESOLUTION|>--- conflicted
+++ resolved
@@ -10,93 +10,64 @@
  (type $i32_i32_i32_=>_i32 (func (param i32 i32 i32) (result i32)))
  (import "env" "abort" (func $~lib/builtins/abort (param i32 i32 i32 i32)))
  (memory $0 1)
-<<<<<<< HEAD
  (data (i32.const 1036) "\1c")
  (data (i32.const 1048) "\01\00\00\00\06\00\00\001\002\003")
- (data (i32.const 1068) "0")
+ (data (i32.const 1068) ",")
  (data (i32.const 1080) "\01\00\00\00\1a\00\00\00s\00t\00d\00/\00s\00y\00m\00b\00o\00l\00.\00t\00s")
- (data (i32.const 1148) "4")
+ (data (i32.const 1148) "<")
  (data (i32.const 1160) "\01\00\00\00\1e\00\00\00~\00l\00i\00b\00/\00r\00t\00/\00t\00c\00m\00s\00.\00t\00s")
- (data (i32.const 1228) "4")
- (data (i32.const 1240) "\01\00\00\00\1e\00\00\00~\00l\00i\00b\00/\00r\00t\00/\00t\00l\00s\00f\00.\00t\00s")
- (data (i32.const 1292) "<")
- (data (i32.const 1304) "\01\00\00\00(\00\00\00a\00l\00l\00o\00c\00a\00t\00i\00o\00n\00 \00t\00o\00o\00 \00l\00a\00r\00g\00e")
- (data (i32.const 1356) "0")
- (data (i32.const 1368) "\01\00\00\00\1c\00\00\00I\00n\00v\00a\00l\00i\00d\00 \00l\00e\00n\00g\00t\00h")
- (data (i32.const 1404) "<")
- (data (i32.const 1416) "\01\00\00\00&\00\00\00~\00l\00i\00b\00/\00a\00r\00r\00a\00y\00b\00u\00f\00f\00e\00r\00.\00t\00s")
- (data (i32.const 1468) "8")
- (data (i32.const 1480) "\01\00\00\00$\00\00\00K\00e\00y\00 \00d\00o\00e\00s\00 \00n\00o\00t\00 \00e\00x\00i\00s\00t")
- (data (i32.const 1532) ",")
- (data (i32.const 1544) "\01\00\00\00\16\00\00\00~\00l\00i\00b\00/\00m\00a\00p\00.\00t\00s")
- (data (i32.const 1580) "4")
- (data (i32.const 1592) "\01\00\00\00\1e\00\00\00u\00n\00e\00x\00p\00e\00c\00t\00e\00d\00 \00n\00u\00l\00l")
- (data (i32.const 1644) "\14")
- (data (i32.const 1656) "\01")
- (data (i32.const 1676) ",")
- (data (i32.const 1688) "\01\00\00\00\16\00\00\00h\00a\00s\00I\00n\00s\00t\00a\00n\00c\00e")
- (data (i32.const 1724) "8")
- (data (i32.const 1736) "\01\00\00\00$\00\00\00i\00s\00C\00o\00n\00c\00a\00t\00S\00p\00r\00e\00a\00d\00a\00b\00l\00e")
- (data (i32.const 1788) "$")
- (data (i32.const 1800) "\01\00\00\00\10\00\00\00i\00s\00R\00e\00g\00E\00x\00p")
- (data (i32.const 1836) " ")
- (data (i32.const 1848) "\01\00\00\00\n\00\00\00m\00a\00t\00c\00h")
- (data (i32.const 1868) "$")
- (data (i32.const 1880) "\01\00\00\00\0e\00\00\00r\00e\00p\00l\00a\00c\00e")
- (data (i32.const 1916) " ")
- (data (i32.const 1928) "\01\00\00\00\0c\00\00\00s\00e\00a\00r\00c\00h")
- (data (i32.const 1948) "$")
- (data (i32.const 1960) "\01\00\00\00\0e\00\00\00s\00p\00e\00c\00i\00e\00s")
- (data (i32.const 1996) " ")
- (data (i32.const 2008) "\01\00\00\00\n\00\00\00s\00p\00l\00i\00t")
- (data (i32.const 2028) ",")
- (data (i32.const 2040) "\01\00\00\00\16\00\00\00t\00o\00P\00r\00i\00m\00i\00t\00i\00v\00e")
- (data (i32.const 2076) ",")
- (data (i32.const 2088) "\01\00\00\00\16\00\00\00t\00o\00S\00t\00r\00i\00n\00g\00T\00a\00g")
- (data (i32.const 2124) ",")
- (data (i32.const 2136) "\01\00\00\00\16\00\00\00u\00n\00s\00c\00o\00p\00a\00b\00l\00e\00s")
- (data (i32.const 2172) "$")
- (data (i32.const 2184) "\01\00\00\00\0e\00\00\00S\00y\00m\00b\00o\00l\00(")
- (data (i32.const 2220) "\1c")
- (data (i32.const 2232) "\01\00\00\00\08\00\00\00n\00u\00l\00l")
- (data (i32.const 2252) "\18")
- (data (i32.const 2264) "\01\00\00\00\02\00\00\00)")
- (data (i32.const 2284) "$")
- (data (i32.const 2296) "\01\00\00\00\10\00\00\00S\00y\00m\00b\00o\00l\00(\00)")
- (data (i32.const 2332) ",")
- (data (i32.const 2344) "\01\00\00\00\16\00\00\00S\00y\00m\00b\00o\00l\00(\001\002\003\00)")
- (data (i32.const 2380) "<")
- (data (i32.const 2392) "\01\00\00\00&\00\00\00S\00y\00m\00b\00o\00l\00(\00h\00a\00s\00I\00n\00s\00t\00a\00n\00c\00e\00)")
- (data (i32.const 2444) "H")
- (data (i32.const 2456) "\01\00\00\004\00\00\00S\00y\00m\00b\00o\00l\00(\00i\00s\00C\00o\00n\00c\00a\00t\00S\00p\00r\00e\00a\00d\00a\00b\00l\00e\00)")
-=======
- (data (i32.const 1036) "\1c\00\00\00\01\00\00\00\00\00\00\00\01\00\00\00\06\00\00\001\002\003")
- (data (i32.const 1068) ",\00\00\00\01\00\00\00\00\00\00\00\01\00\00\00\1a\00\00\00s\00t\00d\00/\00s\00y\00m\00b\00o\00l\00.\00t\00s")
- (data (i32.const 1116) ",\00\00\00\01\00\00\00\00\00\00\00\01\00\00\00\1c\00\00\00I\00n\00v\00a\00l\00i\00d\00 \00l\00e\00n\00g\00t\00h")
- (data (i32.const 1164) "<\00\00\00\01\00\00\00\00\00\00\00\01\00\00\00&\00\00\00~\00l\00i\00b\00/\00a\00r\00r\00a\00y\00b\00u\00f\00f\00e\00r\00.\00t\00s")
- (data (i32.const 1228) "<\00\00\00\01\00\00\00\00\00\00\00\01\00\00\00$\00\00\00K\00e\00y\00 \00d\00o\00e\00s\00 \00n\00o\00t\00 \00e\00x\00i\00s\00t")
- (data (i32.const 1292) ",\00\00\00\01\00\00\00\00\00\00\00\01\00\00\00\16\00\00\00~\00l\00i\00b\00/\00m\00a\00p\00.\00t\00s")
- (data (i32.const 1340) "<\00\00\00\01\00\00\00\00\00\00\00\01\00\00\00\1e\00\00\00u\00n\00e\00x\00p\00e\00c\00t\00e\00d\00 \00n\00u\00l\00l")
- (data (i32.const 1404) "\1c\00\00\00\01\00\00\00\00\00\00\00\01")
- (data (i32.const 1436) ",\00\00\00\01\00\00\00\00\00\00\00\01\00\00\00\16\00\00\00h\00a\00s\00I\00n\00s\00t\00a\00n\00c\00e")
- (data (i32.const 1484) "<\00\00\00\01\00\00\00\00\00\00\00\01\00\00\00$\00\00\00i\00s\00C\00o\00n\00c\00a\00t\00S\00p\00r\00e\00a\00d\00a\00b\00l\00e")
- (data (i32.const 1548) ",\00\00\00\01\00\00\00\00\00\00\00\01\00\00\00\10\00\00\00i\00s\00R\00e\00g\00E\00x\00p")
- (data (i32.const 1596) "\1c\00\00\00\01\00\00\00\00\00\00\00\01\00\00\00\n\00\00\00m\00a\00t\00c\00h")
- (data (i32.const 1628) ",\00\00\00\01\00\00\00\00\00\00\00\01\00\00\00\0e\00\00\00r\00e\00p\00l\00a\00c\00e")
- (data (i32.const 1676) "\1c\00\00\00\01\00\00\00\00\00\00\00\01\00\00\00\0c\00\00\00s\00e\00a\00r\00c\00h")
- (data (i32.const 1708) ",\00\00\00\01\00\00\00\00\00\00\00\01\00\00\00\0e\00\00\00s\00p\00e\00c\00i\00e\00s")
- (data (i32.const 1756) "\1c\00\00\00\01\00\00\00\00\00\00\00\01\00\00\00\n\00\00\00s\00p\00l\00i\00t")
- (data (i32.const 1788) ",\00\00\00\01\00\00\00\00\00\00\00\01\00\00\00\16\00\00\00t\00o\00P\00r\00i\00m\00i\00t\00i\00v\00e")
- (data (i32.const 1836) ",\00\00\00\01\00\00\00\00\00\00\00\01\00\00\00\16\00\00\00t\00o\00S\00t\00r\00i\00n\00g\00T\00a\00g")
- (data (i32.const 1884) ",\00\00\00\01\00\00\00\00\00\00\00\01\00\00\00\16\00\00\00u\00n\00s\00c\00o\00p\00a\00b\00l\00e\00s")
- (data (i32.const 1932) ",\00\00\00\01\00\00\00\00\00\00\00\01\00\00\00\0e\00\00\00S\00y\00m\00b\00o\00l\00(")
- (data (i32.const 1980) "\1c\00\00\00\01\00\00\00\00\00\00\00\01\00\00\00\08\00\00\00n\00u\00l\00l")
- (data (i32.const 2012) "\1c\00\00\00\01\00\00\00\00\00\00\00\01\00\00\00\02\00\00\00)")
- (data (i32.const 2044) ",\00\00\00\01\00\00\00\00\00\00\00\01\00\00\00\10\00\00\00S\00y\00m\00b\00o\00l\00(\00)")
- (data (i32.const 2092) ",\00\00\00\01\00\00\00\00\00\00\00\01\00\00\00\16\00\00\00S\00y\00m\00b\00o\00l\00(\001\002\003\00)")
- (data (i32.const 2140) "<\00\00\00\01\00\00\00\00\00\00\00\01\00\00\00&\00\00\00S\00y\00m\00b\00o\00l\00(\00h\00a\00s\00I\00n\00s\00t\00a\00n\00c\00e\00)")
- (data (i32.const 2204) "L\00\00\00\01\00\00\00\00\00\00\00\01\00\00\004\00\00\00S\00y\00m\00b\00o\00l\00(\00i\00s\00C\00o\00n\00c\00a\00t\00S\00p\00r\00e\00a\00d\00a\00b\00l\00e\00)")
->>>>>>> c54dd649
+ (data (i32.const 1244) "<")
+ (data (i32.const 1256) "\01\00\00\00\1e\00\00\00~\00l\00i\00b\00/\00r\00t\00/\00t\00l\00s\00f\00.\00t\00s")
+ (data (i32.const 1308) "<")
+ (data (i32.const 1320) "\01\00\00\00(\00\00\00a\00l\00l\00o\00c\00a\00t\00i\00o\00n\00 \00t\00o\00o\00 \00l\00a\00r\00g\00e")
+ (data (i32.const 1372) ",")
+ (data (i32.const 1384) "\01\00\00\00\1c\00\00\00I\00n\00v\00a\00l\00i\00d\00 \00l\00e\00n\00g\00t\00h")
+ (data (i32.const 1420) "<")
+ (data (i32.const 1432) "\01\00\00\00&\00\00\00~\00l\00i\00b\00/\00a\00r\00r\00a\00y\00b\00u\00f\00f\00e\00r\00.\00t\00s")
+ (data (i32.const 1484) "<")
+ (data (i32.const 1496) "\01\00\00\00$\00\00\00K\00e\00y\00 \00d\00o\00e\00s\00 \00n\00o\00t\00 \00e\00x\00i\00s\00t")
+ (data (i32.const 1548) ",")
+ (data (i32.const 1560) "\01\00\00\00\16\00\00\00~\00l\00i\00b\00/\00m\00a\00p\00.\00t\00s")
+ (data (i32.const 1596) "<")
+ (data (i32.const 1608) "\01\00\00\00\1e\00\00\00u\00n\00e\00x\00p\00e\00c\00t\00e\00d\00 \00n\00u\00l\00l")
+ (data (i32.const 1660) "\1c")
+ (data (i32.const 1672) "\01")
+ (data (i32.const 1692) ",")
+ (data (i32.const 1704) "\01\00\00\00\16\00\00\00h\00a\00s\00I\00n\00s\00t\00a\00n\00c\00e")
+ (data (i32.const 1740) "<")
+ (data (i32.const 1752) "\01\00\00\00$\00\00\00i\00s\00C\00o\00n\00c\00a\00t\00S\00p\00r\00e\00a\00d\00a\00b\00l\00e")
+ (data (i32.const 1804) ",")
+ (data (i32.const 1816) "\01\00\00\00\10\00\00\00i\00s\00R\00e\00g\00E\00x\00p")
+ (data (i32.const 1852) "\1c")
+ (data (i32.const 1864) "\01\00\00\00\n\00\00\00m\00a\00t\00c\00h")
+ (data (i32.const 1884) ",")
+ (data (i32.const 1896) "\01\00\00\00\0e\00\00\00r\00e\00p\00l\00a\00c\00e")
+ (data (i32.const 1932) "\1c")
+ (data (i32.const 1944) "\01\00\00\00\0c\00\00\00s\00e\00a\00r\00c\00h")
+ (data (i32.const 1964) ",")
+ (data (i32.const 1976) "\01\00\00\00\0e\00\00\00s\00p\00e\00c\00i\00e\00s")
+ (data (i32.const 2012) "\1c")
+ (data (i32.const 2024) "\01\00\00\00\n\00\00\00s\00p\00l\00i\00t")
+ (data (i32.const 2044) ",")
+ (data (i32.const 2056) "\01\00\00\00\16\00\00\00t\00o\00P\00r\00i\00m\00i\00t\00i\00v\00e")
+ (data (i32.const 2092) ",")
+ (data (i32.const 2104) "\01\00\00\00\16\00\00\00t\00o\00S\00t\00r\00i\00n\00g\00T\00a\00g")
+ (data (i32.const 2140) ",")
+ (data (i32.const 2152) "\01\00\00\00\16\00\00\00u\00n\00s\00c\00o\00p\00a\00b\00l\00e\00s")
+ (data (i32.const 2188) ",")
+ (data (i32.const 2200) "\01\00\00\00\0e\00\00\00S\00y\00m\00b\00o\00l\00(")
+ (data (i32.const 2236) "\1c")
+ (data (i32.const 2248) "\01\00\00\00\08\00\00\00n\00u\00l\00l")
+ (data (i32.const 2268) "\1c")
+ (data (i32.const 2280) "\01\00\00\00\02\00\00\00)")
+ (data (i32.const 2300) ",")
+ (data (i32.const 2312) "\01\00\00\00\10\00\00\00S\00y\00m\00b\00o\00l\00(\00)")
+ (data (i32.const 2348) ",")
+ (data (i32.const 2360) "\01\00\00\00\16\00\00\00S\00y\00m\00b\00o\00l\00(\001\002\003\00)")
+ (data (i32.const 2396) "<")
+ (data (i32.const 2408) "\01\00\00\00&\00\00\00S\00y\00m\00b\00o\00l\00(\00h\00a\00s\00I\00n\00s\00t\00a\00n\00c\00e\00)")
+ (data (i32.const 2460) "L")
+ (data (i32.const 2472) "\01\00\00\004\00\00\00S\00y\00m\00b\00o\00l\00(\00i\00s\00C\00o\00n\00c\00a\00t\00S\00p\00r\00e\00a\00d\00a\00b\00l\00e\00)")
  (global $~lib/symbol/nextId (mut i32) (i32.const 12))
  (global $std/symbol/sym1 (mut i32) (i32.const 0))
  (global $std/symbol/sym2 (mut i32) (i32.const 0))
@@ -138,13 +109,13 @@
   i32.const 1128
   i32.const 1120
   i32.store
-  i32.const 1204
-  i32.const 1200
+  i32.const 1220
+  i32.const 1216
   i32.store
-  i32.const 1208
-  i32.const 1200
+  i32.const 1224
+  i32.const 1216
   i32.store
-  i32.const 1200
+  i32.const 1216
   global.set $~lib/rt/tcms/iter
   i32.const 1
   global.set $~lib/rt/tcms/state
@@ -162,7 +133,7 @@
   i32.eqz
   if
    i32.const 0
-   i32.const 1248
+   i32.const 1264
    i32.const 272
    i32.const 14
    call $~lib/builtins/abort
@@ -182,7 +153,7 @@
   i32.eqz
   if
    i32.const 0
-   i32.const 1248
+   i32.const 1264
    i32.const 274
    i32.const 14
    call $~lib/builtins/abort
@@ -225,7 +196,7 @@
   i32.eqz
   if
    i32.const 0
-   i32.const 1248
+   i32.const 1264
    i32.const 287
    i32.const 14
    call $~lib/builtins/abort
@@ -317,7 +288,7 @@
   i32.eqz
   if
    i32.const 0
-   i32.const 1248
+   i32.const 1264
    i32.const 200
    i32.const 14
    call $~lib/builtins/abort
@@ -331,7 +302,7 @@
   i32.eqz
   if
    i32.const 0
-   i32.const 1248
+   i32.const 1264
    i32.const 202
    i32.const 14
    call $~lib/builtins/abort
@@ -404,7 +375,7 @@
    i32.eqz
    if
     i32.const 0
-    i32.const 1248
+    i32.const 1264
     i32.const 223
     i32.const 16
     call $~lib/builtins/abort
@@ -459,7 +430,7 @@
   i32.eqz
   if
    i32.const 0
-   i32.const 1248
+   i32.const 1264
    i32.const 238
    i32.const 14
    call $~lib/builtins/abort
@@ -474,7 +445,7 @@
   i32.ne
   if
    i32.const 0
-   i32.const 1248
+   i32.const 1264
    i32.const 239
    i32.const 14
    call $~lib/builtins/abort
@@ -522,7 +493,7 @@
   i32.eqz
   if
    i32.const 0
-   i32.const 1248
+   i32.const 1264
    i32.const 255
    i32.const 14
    call $~lib/builtins/abort
@@ -592,7 +563,7 @@
   i32.gt_u
   if
    i32.const 0
-   i32.const 1248
+   i32.const 1264
    i32.const 380
    i32.const 14
    call $~lib/builtins/abort
@@ -620,7 +591,7 @@
    i32.lt_u
    if
     i32.const 0
-    i32.const 1248
+    i32.const 1264
     i32.const 387
     i32.const 16
     call $~lib/builtins/abort
@@ -648,7 +619,7 @@
    i32.lt_u
    if
     i32.const 0
-    i32.const 1248
+    i32.const 1264
     i32.const 400
     i32.const 5
     call $~lib/builtins/abort
@@ -751,7 +722,7 @@
   i32.eqz
   if
    i32.const 0
-   i32.const 1248
+   i32.const 1264
    i32.const 333
    i32.const 14
    call $~lib/builtins/abort
@@ -803,7 +774,7 @@
     i32.eqz
     if
      i32.const 0
-     i32.const 1248
+     i32.const 1264
      i32.const 346
      i32.const 18
      call $~lib/builtins/abort
@@ -833,8 +804,8 @@
   i32.const 1073741820
   i32.ge_u
   if
-   i32.const 1312
-   i32.const 1248
+   i32.const 1328
+   i32.const 1264
    i32.const 461
    i32.const 30
    call $~lib/builtins/abort
@@ -925,7 +896,7 @@
    i32.eqz
    if
     i32.const 0
-    i32.const 1248
+    i32.const 1264
     i32.const 499
     i32.const 16
     call $~lib/builtins/abort
@@ -940,7 +911,7 @@
   i32.gt_u
   if
    i32.const 0
-   i32.const 1248
+   i32.const 1264
    i32.const 501
    i32.const 14
    call $~lib/builtins/abort
@@ -959,7 +930,7 @@
   i32.and
   if
    i32.const 0
-   i32.const 1248
+   i32.const 1264
    i32.const 360
    i32.const 14
    call $~lib/builtins/abort
@@ -1041,7 +1012,7 @@
   i32.ne
   i32.const 0
   local.get $1
-  i32.const 1200
+  i32.const 1216
   i32.ne
   select
   i32.eqz
@@ -1305,10 +1276,10 @@
    if
     unreachable
    end
-   i32.const 2528
+   i32.const 2544
    i32.const 0
    i32.store
-   i32.const 4096
+   i32.const 4112
    i32.const 0
    i32.store
    loop $for-loop|0
@@ -1319,7 +1290,7 @@
      local.get $2
      i32.const 2
      i32.shl
-     i32.const 2528
+     i32.const 2544
      i32.add
      i32.const 0
      i32.store offset=4
@@ -1337,7 +1308,7 @@
        i32.add
        i32.const 2
        i32.shl
-       i32.const 2528
+       i32.const 2544
        i32.add
        i32.const 0
        i32.store offset=96
@@ -1355,13 +1326,13 @@
      br $for-loop|0
     end
    end
-   i32.const 2528
-   i32.const 4100
+   i32.const 2544
+   i32.const 4116
    memory.size
    i32.const 16
    i32.shl
    call $~lib/rt/tlsf/addMemory
-   i32.const 2528
+   i32.const 2544
    global.set $~lib/rt/tlsf/ROOT
   end
   i32.const 1120
@@ -1408,8 +1379,8 @@
   i32.const 1073741820
   i32.gt_u
   if
-   i32.const 1376
-   i32.const 1424
+   i32.const 1392
+   i32.const 1440
    i32.const 49
    i32.const 43
    call $~lib/builtins/abort
@@ -1484,7 +1455,7 @@
    local.get $2
    call $~lib/rt/tcms/Object#set:next
   end
-  i32.const 1200
+  i32.const 1216
   local.get $0
   call $~lib/rt/tcms/ObjectList#push
   local.get $0
@@ -2235,8 +2206,8 @@
     local.tee $0
     i32.eqz
     if
-     i32.const 1488
-     i32.const 1552
+     i32.const 1504
+     i32.const 1568
      i32.const 105
      i32.const 17
      call $~lib/builtins/abort
@@ -2334,8 +2305,8 @@
   local.tee $0
   i32.eqz
   if
-   i32.const 1488
-   i32.const 1552
+   i32.const 1504
+   i32.const 1568
    i32.const 105
    i32.const 17
    call $~lib/builtins/abort
@@ -2539,7 +2510,7 @@
   (local $3 i32)
   (local $4 i32)
   local.get $1
-  i32.const 2240
+  i32.const 2256
   local.get $1
   select
   local.tee $3
@@ -2564,7 +2535,7 @@
   local.tee $2
   i32.eqz
   if
-   i32.const 1664
+   i32.const 1680
    return
   end
   local.get $2
@@ -2583,7 +2554,7 @@
   local.get $2
  )
  (func $~lib/symbol/_Symbol#toString (param $0 i32) (result i32)
-  i32.const 2192
+  i32.const 2208
   block $break|0 (result i32)
    block $case11|0
     block $case10|0
@@ -2602,37 +2573,37 @@
                i32.sub
                br_table $case0|0 $case1|0 $case2|0 $case3|0 $case4|0 $case5|0 $case6|0 $case7|0 $case8|0 $case9|0 $case10|0 $case11|0
               end
-              i32.const 1696
+              i32.const 1712
               br $break|0
              end
-             i32.const 1744
+             i32.const 1760
              br $break|0
             end
-            i32.const 1808
+            i32.const 1824
             br $break|0
            end
-           i32.const 1856
+           i32.const 1872
            br $break|0
           end
-          i32.const 1888
+          i32.const 1904
           br $break|0
          end
-         i32.const 1936
+         i32.const 1952
          br $break|0
         end
-        i32.const 1968
+        i32.const 1984
         br $break|0
        end
-       i32.const 2016
+       i32.const 2032
        br $break|0
       end
-      i32.const 2048
+      i32.const 2064
       br $break|0
      end
-     i32.const 2096
+     i32.const 2112
      br $break|0
     end
-    i32.const 2144
+    i32.const 2160
     br $break|0
    end
    global.get $~lib/symbol/idToString
@@ -2648,15 +2619,15 @@
     local.get $0
     call $~lib/map/Map<usize,~lib/string/String>#get
    else
-    i32.const 1664
+    i32.const 1680
    end
   end
   call $~lib/string/String#concat
   local.tee $0
-  i32.const 2240
+  i32.const 2256
   local.get $0
   select
-  i32.const 2272
+  i32.const 2288
   call $~lib/string/String#concat
  )
  (func $start:std/symbol
@@ -2720,7 +2691,7 @@
   local.tee $0
   i32.eqz
   if
-   i32.const 1600
+   i32.const 1616
    i32.const 1088
    i32.const 17
    i32.const 12
@@ -2734,7 +2705,7 @@
   local.tee $0
   i32.eqz
   if
-   i32.const 1600
+   i32.const 1616
    i32.const 1088
    i32.const 18
    i32.const 12
@@ -2769,7 +2740,7 @@
   end
   call $~lib/symbol/Symbol
   call $~lib/symbol/_Symbol#toString
-  i32.const 2304
+  i32.const 2320
   call $~lib/string/String.__eq
   i32.eqz
   if
@@ -2782,7 +2753,7 @@
   end
   global.get $std/symbol/sym3
   call $~lib/symbol/_Symbol#toString
-  i32.const 2352
+  i32.const 2368
   call $~lib/string/String.__eq
   i32.eqz
   if
@@ -2797,7 +2768,7 @@
   global.set $std/symbol/isConcatSpreadable
   i32.const 1
   call $~lib/symbol/_Symbol#toString
-  i32.const 2400
+  i32.const 2416
   call $~lib/string/String.__eq
   i32.eqz
   if
@@ -2810,7 +2781,7 @@
   end
   global.get $std/symbol/isConcatSpreadable
   call $~lib/symbol/_Symbol#toString
-  i32.const 2464
+  i32.const 2480
   call $~lib/string/String.__eq
   i32.eqz
   if
