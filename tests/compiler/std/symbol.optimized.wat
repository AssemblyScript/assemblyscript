--- conflicted
+++ resolved
@@ -583,29 +583,7 @@
   end
   i32.const 0
  )
-<<<<<<< HEAD
- (func $~lib/map/Map<~lib/string/String,usize>#get (; 14 ;) (param $0 i32) (result i32)
-  local.get $0
-  i32.const 1040
-  call $~lib/util/hash/hashStr
-  call $~lib/map/Map<~lib/string/String,usize>#find
-  local.tee $0
-  i32.eqz
-  if
-   i32.const 1232
-   i32.const 1296
-   i32.const 111
-   i32.const 16
-   call $~lib/builtins/abort
-   unreachable
-  end
-  local.get $0
-  i32.load offset=4
- )
- (func $~lib/map/Map<~lib/string/String,usize>#rehash (; 15 ;) (param $0 i32) (param $1 i32)
-=======
  (func $~lib/map/Map<~lib/string/String,usize>#rehash (; 11 ;) (param $0 i32) (param $1 i32)
->>>>>>> c7714613
   (local $2 i32)
   (local $3 i32)
   (local $4 i32)
@@ -1088,14 +1066,14 @@
    call $~lib/map/Map<~lib/string/String,usize>#find
    if
     global.get $~lib/symbol/stringToId
-    i32.const 32
+    i32.const 1040
     call $~lib/util/hash/hashStr
     call $~lib/map/Map<~lib/string/String,usize>#find
     local.tee $0
     i32.eqz
     if
-     i32.const 224
-     i32.const 288
+     i32.const 1232
+     i32.const 1296
      i32.const 111
      i32.const 16
      call $~lib/builtins/abort
@@ -1397,31 +1375,9 @@
   (local $2 i32)
   (local $3 i32)
   (local $4 i32)
-<<<<<<< HEAD
-  local.get $0
-  call $~lib/string/String#get:length
-  i32.const 1
-  i32.shl
-  local.tee $3
-  local.get $1
-  i32.const 1840
-  local.get $1
-  select
-  local.tee $1
-  call $~lib/string/String#get:length
-  i32.const 1
-  i32.shl
-  local.tee $4
-  i32.add
-  local.tee $2
-  i32.eqz
-  if
-   i32.const 1344
-   return
-=======
   block $__inlined_func$~lib/string/String#concat
    local.get $0
-   i32.const 832
+   i32.const 1840
    local.get $0
    select
    local.tee $3
@@ -1430,7 +1386,7 @@
    i32.shl
    local.tee $2
    local.get $1
-   i32.const 832
+   i32.const 1840
    local.get $1
    select
    local.tee $1
@@ -1442,7 +1398,7 @@
    local.tee $0
    i32.eqz
    if
-    i32.const 336
+    i32.const 1344
     local.set $0
     br $__inlined_func$~lib/string/String#concat
    end
@@ -1459,35 +1415,11 @@
    local.get $1
    local.get $4
    call $~lib/memory/memory.copy
->>>>>>> c7714613
-  end
-  local.get $0
-<<<<<<< HEAD
-  local.get $3
-  call $~lib/memory/memory.copy
-  local.get $2
-  local.get $3
-  i32.add
-  local.get $1
-  local.get $4
-  call $~lib/memory/memory.copy
-  local.get $2
- )
- (func $~lib/string/String.__concat (; 27 ;) (param $0 i32) (param $1 i32) (result i32)
-  local.get $0
-  i32.const 1840
-  local.get $0
-  select
-  local.get $1
-  call $~lib/string/String#concat
- )
- (func $~lib/symbol/_Symbol#toString (; 28 ;) (param $0 i32) (result i32)
+  end
+  local.get $0
+ )
+ (func $~lib/symbol/_Symbol#toString (; 23 ;) (param $0 i32) (result i32)
   i32.const 1808
-=======
- )
- (func $~lib/symbol/_Symbol#toString (; 23 ;) (param $0 i32) (result i32)
-  i32.const 800
->>>>>>> c7714613
   block $break|0 (result i32)
    block $case11|0
     block $case10|0
