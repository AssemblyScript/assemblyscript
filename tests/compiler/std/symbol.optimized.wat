--- conflicted
+++ resolved
@@ -1,7 +1,7 @@
 (module
+ (type $i32_=>_i32 (func (param i32) (result i32)))
  (type $i32_i32_=>_i32 (func (param i32 i32) (result i32)))
  (type $i32_i32_=>_none (func (param i32 i32)))
- (type $i32_=>_i32 (func (param i32) (result i32)))
  (type $none_=>_none (func))
  (type $none_=>_i32 (func (result i32)))
  (type $i32_i32_i32_=>_i32 (func (param i32 i32 i32) (result i32)))
@@ -350,17 +350,6 @@
   call $~lib/memory/memory.fill
   local.get $1
  )
-<<<<<<< HEAD
- (func $~lib/string/String#get:length (param $0 i32) (result i32)
-  local.get $0
-  i32.const 20
-  i32.sub
-  i32.load offset=16
-  i32.const 1
-  i32.shr_u
- )
-=======
->>>>>>> b4ca3f96
  (func $~lib/util/hash/hashStr (param $0 i32) (result i32)
   (local $1 i32)
   (local $2 i32)
@@ -370,9 +359,9 @@
   local.get $0
   if
    local.get $0
-   i32.const 16
+   i32.const 20
    i32.sub
-   i32.load offset=12
+   i32.load offset=16
    i32.const 1
    i32.shr_u
    i32.const 1
@@ -495,16 +484,16 @@
    select
    br_if $folding-inner0
    local.get $0
-   i32.const 16
+   i32.const 20
    i32.sub
-   i32.load offset=12
+   i32.load offset=16
    i32.const 1
    i32.shr_u
    local.tee $2
    local.get $1
-   i32.const 16
+   i32.const 20
    i32.sub
-   i32.load offset=12
+   i32.load offset=16
    i32.const 1
    i32.shr_u
    i32.ne
@@ -1357,65 +1346,23 @@
   (local $2 i32)
   (local $3 i32)
   (local $4 i32)
-<<<<<<< HEAD
-  block $__inlined_func$~lib/string/String#concat
-   local.get $0
-   i32.const 2000
-   local.get $0
-   select
-   local.tee $3
-   call $~lib/string/String#get:length
-   i32.const 1
-   i32.shl
-   local.tee $2
-   local.get $1
-   i32.const 2000
-   local.get $1
-   select
-   local.tee $1
-   call $~lib/string/String#get:length
-   i32.const 1
-   i32.shl
-   local.tee $4
-   i32.add
-   local.tee $0
-   i32.eqz
-   if
-    i32.const 1424
-    local.set $0
-    br $__inlined_func$~lib/string/String#concat
-   end
-   local.get $0
-   i32.const 1
-   call $~lib/rt/stub/__new
-   local.tee $0
-   local.get $3
-   local.get $2
-   call $~lib/memory/memory.copy
-   local.get $0
-   local.get $2
-   i32.add
-   local.get $1
-   local.get $4
-   call $~lib/memory/memory.copy
-=======
-  local.get $1
-  i32.const 1888
+  local.get $1
+  i32.const 2000
   local.get $1
   select
   local.tee $3
-  i32.const 16
+  i32.const 20
   i32.sub
-  i32.load offset=12
+  i32.load offset=16
   i32.const 1
   i32.shr_u
   i32.const 1
   i32.shl
   local.tee $4
   local.get $0
-  i32.const 16
+  i32.const 20
   i32.sub
-  i32.load offset=12
+  i32.load offset=16
   i32.const 1
   i32.shr_u
   i32.const 1
@@ -1425,13 +1372,12 @@
   local.tee $2
   i32.eqz
   if
-   i32.const 1392
+   i32.const 1424
    return
->>>>>>> b4ca3f96
   end
   local.get $2
   i32.const 1
-  call $~lib/rt/stub/__alloc
+  call $~lib/rt/stub/__new
   local.tee $2
   local.get $0
   local.get $1
@@ -1513,19 +1459,13 @@
     i32.const 1424
    end
   end
-<<<<<<< HEAD
-  call $~lib/string/String.__concat
-  i32.const 2032
-  call $~lib/string/String.__concat
-=======
   call $~lib/string/String#concat
   local.tee $0
-  i32.const 1888
+  i32.const 2000
   local.get $0
   select
-  i32.const 1920
+  i32.const 2032
   call $~lib/string/String#concat
->>>>>>> b4ca3f96
  )
  (func $start:std/symbol
   (local $0 i32)
