--- conflicted
+++ resolved
@@ -450,68 +450,17 @@
  )
  (func $~lib/internal/string/allocateUnsafe (; 4 ;) (type $iii) (param $0 i32) (param $1 i32) (result i32)
   (local $2 i32)
-<<<<<<< HEAD
   (local $3 i32)
-  (if
-   (i32.eqz
-    (if (result i32)
-     (tee_local $2
-      (i32.gt_s
-       (get_local $0)
-       (i32.const 0)
-      )
-     )
-     (i32.le_s
-      (get_local $0)
-      (get_global $~lib/internal/string/MAX_LENGTH)
-     )
-     (get_local $2)
-    )
-   )
-   (block
-    (call $~lib/env/abort
-     (i32.const 0)
-     (i32.const 104)
-     (i32.const 14)
-     (i32.const 2)
-    )
-    (unreachable)
-   )
-  )
-  (set_local $3
-   (block $~lib/memory/memory.allocate|inlined.2 (result i32)
-    (set_local $2
-     (i32.add
-      (get_global $~lib/internal/string/HEADER_SIZE)
-      (i32.shl
-       (get_local $0)
-       (i32.const 1)
-      )
-     )
-    )
-    (br $~lib/memory/memory.allocate|inlined.2
-     (call $~lib/allocator/arena/__memory_allocate
-      (get_local $2)
-     )
-    )
-   )
-  )
-  (i32.store
-   (get_local $3)
-   (get_local $0)
-  )
-  (get_local $3)
-=======
   get_local $0
   i32.const 0
   i32.gt_s
-  tee_local $1
+  tee_local $2
   if (result i32)
    get_local $0
    get_global $~lib/internal/string/MAX_LENGTH
    i32.le_s
   else   
-   get_local $1
+   get_local $2
   end
   i32.eqz
   if
@@ -528,17 +477,16 @@
    i32.const 1
    i32.shl
    i32.add
-   set_local $1
-   get_local $1
+   set_local $2
+   get_local $2
    call $~lib/allocator/arena/__memory_allocate
    br $~lib/memory/memory.allocate|inlined.2
   end
-  set_local $2
-  get_local $2
+  set_local $3
+  get_local $3
   get_local $0
   i32.store
-  get_local $2
->>>>>>> 410036e4
+  get_local $3
  )
  (func $~lib/internal/memory/memcpy (; 5 ;) (type $iiiv) (param $0 i32) (param $1 i32) (param $2 i32)
   (local $3 i32)
@@ -1978,459 +1926,6 @@
   (local $5 i32)
   (local $6 i32)
   (local $7 i32)
-<<<<<<< HEAD
-  (if
-   (i32.lt_u
-    (get_local $1)
-    (i32.const 1)
-   )
-   (return
-    (i32.const 64)
-   )
-  )
-  (set_local $2
-   (i32.const 0)
-  )
-  (set_local $4
-   (block $~lib/memory/memory.allocate|inlined.1 (result i32)
-    (set_local $3
-     (i32.shl
-      (get_local $1)
-      (i32.const 1)
-     )
-    )
-    (br $~lib/memory/memory.allocate|inlined.1
-     (call $~lib/allocator/arena/__memory_allocate
-      (get_local $3)
-     )
-    )
-   )
-  )
-  (set_local $5
-   (i32.const 0)
-  )
-  (block $break|0
-   (loop $continue|0
-    (if
-     (i32.lt_u
-      (get_local $2)
-      (get_local $1)
-     )
-     (block
-      (block
-       (set_local $3
-        (i32.load8_u
-         (i32.add
-          (get_local $0)
-          (block (result i32)
-           (set_local $2
-            (i32.add
-             (tee_local $3
-              (get_local $2)
-             )
-             (i32.const 1)
-            )
-           )
-           (get_local $3)
-          )
-         )
-        )
-       )
-       (if
-        (i32.lt_u
-         (get_local $3)
-         (i32.const 128)
-        )
-        (block
-         (i32.store16
-          (i32.add
-           (get_local $4)
-           (get_local $5)
-          )
-          (get_local $3)
-         )
-         (set_local $5
-          (i32.add
-           (get_local $5)
-           (i32.const 2)
-          )
-         )
-        )
-        (if
-         (if (result i32)
-          (tee_local $6
-           (i32.gt_u
-            (get_local $3)
-            (i32.const 191)
-           )
-          )
-          (i32.lt_u
-           (get_local $3)
-           (i32.const 224)
-          )
-          (get_local $6)
-         )
-         (block
-          (if
-           (i32.eqz
-            (i32.le_u
-             (i32.add
-              (get_local $2)
-              (i32.const 1)
-             )
-             (get_local $1)
-            )
-           )
-           (block
-            (call $~lib/env/abort
-             (i32.const 0)
-             (i32.const 72)
-             (i32.const 510)
-             (i32.const 8)
-            )
-            (unreachable)
-           )
-          )
-          (i32.store16
-           (i32.add
-            (get_local $4)
-            (get_local $5)
-           )
-           (i32.or
-            (i32.shl
-             (i32.and
-              (get_local $3)
-              (i32.const 31)
-             )
-             (i32.const 6)
-            )
-            (i32.and
-             (i32.load8_u
-              (i32.add
-               (get_local $0)
-               (block (result i32)
-                (set_local $2
-                 (i32.add
-                  (tee_local $6
-                   (get_local $2)
-                  )
-                  (i32.const 1)
-                 )
-                )
-                (get_local $6)
-               )
-              )
-             )
-             (i32.const 63)
-            )
-           )
-          )
-          (set_local $5
-           (i32.add
-            (get_local $5)
-            (i32.const 2)
-           )
-          )
-         )
-         (if
-          (if (result i32)
-           (tee_local $6
-            (i32.gt_u
-             (get_local $3)
-             (i32.const 239)
-            )
-           )
-           (i32.lt_u
-            (get_local $3)
-            (i32.const 365)
-           )
-           (get_local $6)
-          )
-          (block
-           (if
-            (i32.eqz
-             (i32.le_u
-              (i32.add
-               (get_local $2)
-               (i32.const 3)
-              )
-              (get_local $1)
-             )
-            )
-            (block
-             (call $~lib/env/abort
-              (i32.const 0)
-              (i32.const 72)
-              (i32.const 514)
-              (i32.const 8)
-             )
-             (unreachable)
-            )
-           )
-           (set_local $3
-            (i32.sub
-             (i32.or
-              (i32.or
-               (i32.or
-                (i32.shl
-                 (i32.and
-                  (get_local $3)
-                  (i32.const 7)
-                 )
-                 (i32.const 18)
-                )
-                (i32.shl
-                 (i32.and
-                  (i32.load8_u
-                   (i32.add
-                    (get_local $0)
-                    (block (result i32)
-                     (set_local $2
-                      (i32.add
-                       (tee_local $6
-                        (get_local $2)
-                       )
-                       (i32.const 1)
-                      )
-                     )
-                     (get_local $6)
-                    )
-                   )
-                  )
-                  (i32.const 63)
-                 )
-                 (i32.const 12)
-                )
-               )
-               (i32.shl
-                (i32.and
-                 (i32.load8_u
-                  (i32.add
-                   (get_local $0)
-                   (block (result i32)
-                    (set_local $2
-                     (i32.add
-                      (tee_local $6
-                       (get_local $2)
-                      )
-                      (i32.const 1)
-                     )
-                    )
-                    (get_local $6)
-                   )
-                  )
-                 )
-                 (i32.const 63)
-                )
-                (i32.const 6)
-               )
-              )
-              (i32.and
-               (i32.load8_u
-                (i32.add
-                 (get_local $0)
-                 (block (result i32)
-                  (set_local $2
-                   (i32.add
-                    (tee_local $6
-                     (get_local $2)
-                    )
-                    (i32.const 1)
-                   )
-                  )
-                  (get_local $6)
-                 )
-                )
-               )
-               (i32.const 63)
-              )
-             )
-             (i32.const 65536)
-            )
-           )
-           (i32.store16
-            (i32.add
-             (get_local $4)
-             (get_local $5)
-            )
-            (i32.add
-             (i32.const 55296)
-             (i32.shr_u
-              (get_local $3)
-              (i32.const 10)
-             )
-            )
-           )
-           (set_local $5
-            (i32.add
-             (get_local $5)
-             (i32.const 2)
-            )
-           )
-           (i32.store16
-            (i32.add
-             (get_local $4)
-             (get_local $5)
-            )
-            (i32.add
-             (i32.const 56320)
-             (i32.and
-              (get_local $3)
-              (i32.const 1023)
-             )
-            )
-           )
-           (set_local $5
-            (i32.add
-             (get_local $5)
-             (i32.const 2)
-            )
-           )
-          )
-          (block
-           (if
-            (i32.eqz
-             (i32.le_u
-              (i32.add
-               (get_local $2)
-               (i32.const 2)
-              )
-              (get_local $1)
-             )
-            )
-            (block
-             (call $~lib/env/abort
-              (i32.const 0)
-              (i32.const 72)
-              (i32.const 526)
-              (i32.const 8)
-             )
-             (unreachable)
-            )
-           )
-           (i32.store16
-            (i32.add
-             (get_local $4)
-             (get_local $5)
-            )
-            (i32.or
-             (i32.or
-              (i32.shl
-               (i32.and
-                (get_local $3)
-                (i32.const 15)
-               )
-               (i32.const 12)
-              )
-              (i32.shl
-               (i32.and
-                (i32.load8_u
-                 (i32.add
-                  (get_local $0)
-                  (block (result i32)
-                   (set_local $2
-                    (i32.add
-                     (tee_local $6
-                      (get_local $2)
-                     )
-                     (i32.const 1)
-                    )
-                   )
-                   (get_local $6)
-                  )
-                 )
-                )
-                (i32.const 63)
-               )
-               (i32.const 6)
-              )
-             )
-             (i32.and
-              (i32.load8_u
-               (i32.add
-                (get_local $0)
-                (block (result i32)
-                 (set_local $2
-                  (i32.add
-                   (tee_local $6
-                    (get_local $2)
-                   )
-                   (i32.const 1)
-                  )
-                 )
-                 (get_local $6)
-                )
-               )
-              )
-              (i32.const 63)
-             )
-            )
-           )
-           (set_local $5
-            (i32.add
-             (get_local $5)
-             (i32.const 2)
-            )
-           )
-          )
-         )
-        )
-       )
-      )
-      (br $continue|0)
-     )
-    )
-   )
-  )
-  (if
-   (i32.eqz
-    (i32.eq
-     (get_local $2)
-     (get_local $1)
-    )
-   )
-   (block
-    (call $~lib/env/abort
-     (i32.const 0)
-     (i32.const 72)
-     (i32.const 535)
-     (i32.const 4)
-    )
-    (unreachable)
-   )
-  )
-  (set_local $7
-   (call $~lib/internal/string/allocateUnsafe
-    (i32.shr_u
-     (get_local $5)
-     (i32.const 1)
-    )
-    (i32.const 0)
-   )
-  )
-  (block $~lib/memory/memory.copy|inlined.0
-   (set_local $3
-    (i32.add
-     (get_local $7)
-     (get_global $~lib/internal/string/HEADER_SIZE)
-    )
-   )
-   (call $~lib/internal/memory/memmove
-    (get_local $3)
-    (get_local $4)
-    (get_local $5)
-   )
-  )
-  (block $~lib/memory/memory.free|inlined.0
-   (block
-    (call $~lib/allocator/arena/__memory_free
-     (get_local $4)
-    )
-    (br $~lib/memory/memory.free|inlined.0)
-   )
-  )
-  (get_local $7)
-=======
   get_local $1
   i32.const 1
   i32.lt_u
@@ -2726,6 +2221,7 @@
   get_local $5
   i32.const 1
   i32.shr_u
+  i32.const 0
   call $~lib/internal/string/allocateUnsafe
   set_local $7
   block $~lib/memory/memory.copy|inlined.0
@@ -2748,7 +2244,6 @@
    unreachable
   end
   get_local $7
->>>>>>> 410036e4
  )
  (func $~lib/internal/string/compareUnsafe (; 9 ;) (type $iiiiii) (param $0 i32) (param $1 i32) (param $2 i32) (param $3 i32) (param $4 i32) (result i32)
   (local $5 i32)
