--- conflicted
+++ resolved
@@ -2032,13 +2032,8 @@
         i32.eqz
         if
          i32.const 0
-<<<<<<< HEAD
          i32.const 96
-         i32.const 449
-=======
-         i32.const 72
-         i32.const 512
->>>>>>> abf3de90
+         i32.const 455
          i32.const 8
          call $~lib/env/abort
          unreachable
@@ -2091,13 +2086,8 @@
          i32.eqz
          if
           i32.const 0
-<<<<<<< HEAD
           i32.const 96
-          i32.const 453
-=======
-          i32.const 72
-          i32.const 516
->>>>>>> abf3de90
+          i32.const 459
           i32.const 8
           call $~lib/env/abort
           unreachable
@@ -2191,13 +2181,8 @@
          i32.eqz
          if
           i32.const 0
-<<<<<<< HEAD
           i32.const 96
-          i32.const 465
-=======
-          i32.const 72
-          i32.const 528
->>>>>>> abf3de90
+          i32.const 471
           i32.const 8
           call $~lib/env/abort
           unreachable
@@ -2259,13 +2244,8 @@
   i32.eqz
   if
    i32.const 0
-<<<<<<< HEAD
    i32.const 96
-   i32.const 474
-=======
-   i32.const 72
-   i32.const 537
->>>>>>> abf3de90
+   i32.const 480
    i32.const 4
    call $~lib/env/abort
    unreachable
