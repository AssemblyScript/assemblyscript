--- conflicted
+++ resolved
@@ -1,202 +1,12 @@
 (module
- (type $iiiiv (func (param i32 i32 i32 i32)))
  (type $v (func))
- (import "env" "abort" (func $~lib/env/abort (param i32 i32 i32 i32)))
  (memory $0 1)
  (data (i32.const 8) "\10\00\00\00s\00t\00d\00/\00p\00o\00l\00y\00f\00i\00l\00l\00s\00.\00t\00s")
  (table $0 1 anyfunc)
- (elem (i32.const 0) $null)
+ (elem (i32.const 0) $start)
  (export "memory" (memory $0))
  (export "table" (table $0))
- (start $start)
- (func $~lib/polyfills/bswap<u8> (; 1 ;) (type $FUNCSIG$i) (result i32)
-  i32.const 170
- )
-<<<<<<< HEAD
- (func $~lib/polyfills/bswap<u16> (; 2 ;) (type $FUNCSIG$i) (result i32)
-  i32.const 11189162
- )
- (func $~lib/polyfills/bswap<u32> (; 3 ;) (type $FUNCSIG$i) (result i32)
-  i32.const -573785174
- )
- (func $~lib/polyfills/bswap<u64> (; 4 ;) (type $FUNCSIG$j) (result i64)
-  i64.const -2464388556401798912
- )
- (func $start (; 5 ;) (type $v)
-  call $~lib/polyfills/bswap<u8>
-  i32.const 255
-  i32.and
-  i32.const 170
-  i32.ne
-=======
- (func $~lib/polyfills/bswap16<i16> (; 2 ;) (type $ii) (param $0 i32) (result i32)
-  (local $1 i32)
-  i32.const 1
-  tee_local $1
-  i32.eqz
-  if
-   i32.const 0
-   set_local $1
-  end
-  get_local $1
-  i32.eqz
->>>>>>> 63b64ba6
-  if
-   i32.const 0
-   i32.const 8
-   i32.const 4
-   i32.const 0
-   call $~lib/env/abort
-   unreachable
-  end
-  call $~lib/polyfills/bswap<u8>
-  i32.const 255
-  i32.and
-  i32.const 170
-  i32.ne
-  if
-   i32.const 0
-   i32.const 8
-   i32.const 5
-   i32.const 0
-   call $~lib/env/abort
-   unreachable
-  end
-<<<<<<< HEAD
-  call $~lib/polyfills/bswap<u16>
-=======
-  get_local $0
- )
- (func $start (; 3 ;) (type $v)
-  i32.const 43707
-  call $~lib/polyfills/bswap16<u16>
->>>>>>> 63b64ba6
-  i32.const 65535
-  i32.and
-  i32.const 48042
-  i32.ne
-  if
-   i32.const 0
-   i32.const 8
-   i32.const 8
-   i32.const 0
-   call $~lib/env/abort
-   unreachable
-  end
-<<<<<<< HEAD
-  call $~lib/polyfills/bswap<u16>
-=======
-  i32.const 43707
-  call $~lib/polyfills/bswap16<i16>
->>>>>>> 63b64ba6
-  i32.const 65535
-  i32.and
-  i32.const 48042
-  i32.ne
-  if
-   i32.const 0
-   i32.const 8
-   i32.const 9
-   i32.const 0
-   call $~lib/env/abort
-   unreachable
-  end
-<<<<<<< HEAD
-  call $~lib/polyfills/bswap<u32>
-  i32.const -573785174
-  i32.ne
-  if
-   i32.const 0
-   i32.const 8
-   i32.const 12
-   i32.const 0
-   call $~lib/env/abort
-   unreachable
-  end
-  call $~lib/polyfills/bswap<u32>
-  i32.const -573785174
-  i32.ne
-  if
-   i32.const 0
-   i32.const 8
-   i32.const 13
-   i32.const 0
-   call $~lib/env/abort
-   unreachable
-  end
-  call $~lib/polyfills/bswap<u64>
-  i64.const -2464388556401798912
-  i64.ne
-  if
-   i32.const 0
-   i32.const 8
-   i32.const 16
-   i32.const 0
-   call $~lib/env/abort
-   unreachable
-  end
-  call $~lib/polyfills/bswap<u64>
-  i64.const -2464388556401798912
-  i64.ne
-  if
-   i32.const 0
-   i32.const 8
-   i32.const 17
-   i32.const 0
-   call $~lib/env/abort
-   unreachable
-  end
-  call $~lib/polyfills/bswap<u32>
-  i32.const -573785174
-  i32.ne
-  if
-   i32.const 0
-   i32.const 8
-=======
-  i32.const 43707
-  call $~lib/polyfills/bswap16<u16>
-  i32.const 65535
-  i32.and
-  i32.const 48042
-  i32.ne
-  if
-   i32.const 0
-   i32.const 48
->>>>>>> 63b64ba6
-   i32.const 20
-   i32.const 0
-   call $~lib/env/abort
-   unreachable
-  end
-<<<<<<< HEAD
-  call $~lib/polyfills/bswap<u32>
-  i32.const -573785174
-  i32.ne
-  if
-   i32.const 0
-   i32.const 8
-=======
-  i32.const 43707
-  call $~lib/polyfills/bswap16<i16>
-  i32.const 65535
-  i32.and
-  i32.const 48042
-  i32.ne
-  if
-   i32.const 0
-   i32.const 48
->>>>>>> 63b64ba6
-   i32.const 21
-   i32.const 0
-   call $~lib/env/abort
-   unreachable
-  end
- )
-<<<<<<< HEAD
- (func $null (; 6 ;) (type $v)
-=======
- (func $null (; 4 ;) (type $v)
->>>>>>> 63b64ba6
+ (func $start (; 0 ;) (type $v)
   nop
  )
 )