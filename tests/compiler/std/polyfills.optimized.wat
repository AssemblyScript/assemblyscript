(module
 (type $iiiiv (func (param i32 i32 i32 i32)))
 (type $v (func))
 (type $FUNCSIG$i (func (result i32)))
 (type $FUNCSIG$j (func (result i64)))
 (import "env" "abort" (func $~lib/env/abort (param i32 i32 i32 i32)))
 (memory $0 1)
 (data (i32.const 8) "\11\00\00\00~\00l\00i\00b\00/\00p\00o\00l\00y\00f\00i\00l\00l\00s\00.\00t\00s")
 (data (i32.const 48) "\10\00\00\00s\00t\00d\00/\00p\00o\00l\00y\00f\00i\00l\00l\00s\00.\00t\00s")
 (table $0 1 anyfunc)
 (elem (i32.const 0) $null)
 (export "memory" (memory $0))
 (export "table" (table $0))
 (start $start)
<<<<<<< HEAD
 (func $~lib/polyfills/bswap<u8> (; 1 ;) (; has Stack IR ;) (type $FUNCSIG$i) (result i32)
  (i32.const 170)
 )
 (func $~lib/polyfills/bswap<u16> (; 2 ;) (; has Stack IR ;) (type $FUNCSIG$i) (result i32)
  (i32.const 11189162)
 )
 (func $~lib/polyfills/bswap<u32> (; 3 ;) (; has Stack IR ;) (type $FUNCSIG$i) (result i32)
  (i32.const -573785174)
 )
 (func $~lib/polyfills/bswap<u64> (; 4 ;) (; has Stack IR ;) (type $FUNCSIG$j) (result i64)
  (i64.const -2464388556401798912)
 )
 (func $start (; 5 ;) (; has Stack IR ;) (type $v)
  (if
   (i32.ne
    (i32.and
     (call $~lib/polyfills/bswap<u8>)
     (i32.const 255)
    )
    (i32.const 170)
   )
   (block
    (call $~lib/env/abort
     (i32.const 0)
     (i32.const 48)
     (i32.const 4)
     (i32.const 0)
    )
    (unreachable)
   )
  )
  (if
   (i32.ne
    (i32.and
     (call $~lib/polyfills/bswap<u8>)
     (i32.const 255)
    )
    (i32.const 170)
   )
   (block
    (call $~lib/env/abort
     (i32.const 0)
     (i32.const 48)
     (i32.const 5)
     (i32.const 0)
    )
    (unreachable)
   )
  )
  (if
   (i32.ne
    (i32.and
     (call $~lib/polyfills/bswap<u16>)
     (i32.const 65535)
    )
    (i32.const 48042)
   )
   (block
    (call $~lib/env/abort
     (i32.const 0)
     (i32.const 48)
     (i32.const 8)
     (i32.const 0)
    )
    (unreachable)
   )
  )
  (if
   (i32.ne
    (i32.and
     (call $~lib/polyfills/bswap<u16>)
     (i32.const 65535)
    )
    (i32.const 48042)
   )
   (block
    (call $~lib/env/abort
     (i32.const 0)
     (i32.const 48)
     (i32.const 9)
     (i32.const 0)
    )
    (unreachable)
   )
  )
  (if
   (i32.ne
    (call $~lib/polyfills/bswap<u32>)
    (i32.const -573785174)
   )
   (block
    (call $~lib/env/abort
     (i32.const 0)
     (i32.const 48)
     (i32.const 12)
     (i32.const 0)
    )
    (unreachable)
   )
  )
  (if
   (i32.ne
    (call $~lib/polyfills/bswap<u32>)
    (i32.const -573785174)
   )
   (block
    (call $~lib/env/abort
     (i32.const 0)
     (i32.const 48)
     (i32.const 13)
     (i32.const 0)
    )
    (unreachable)
   )
  )
  (if
   (i64.ne
    (call $~lib/polyfills/bswap<u64>)
    (i64.const -2464388556401798912)
   )
   (block
    (call $~lib/env/abort
     (i32.const 0)
     (i32.const 48)
     (i32.const 16)
     (i32.const 0)
    )
    (unreachable)
   )
  )
  (if
   (i64.ne
    (call $~lib/polyfills/bswap<u64>)
    (i64.const -2464388556401798912)
   )
   (block
    (call $~lib/env/abort
     (i32.const 0)
     (i32.const 48)
     (i32.const 17)
     (i32.const 0)
    )
    (unreachable)
   )
  )
  (if
   (i32.ne
    (call $~lib/polyfills/bswap<u32>)
    (i32.const -573785174)
   )
   (block
    (call $~lib/env/abort
     (i32.const 0)
     (i32.const 48)
     (i32.const 20)
     (i32.const 0)
    )
    (unreachable)
   )
  )
  (if
   (i32.ne
    (call $~lib/polyfills/bswap<u32>)
    (i32.const -573785174)
   )
   (block
    (call $~lib/env/abort
     (i32.const 0)
     (i32.const 48)
     (i32.const 21)
     (i32.const 0)
    )
    (unreachable)
   )
  )
 )
 (func $null (; 6 ;) (; has Stack IR ;) (type $v)
  (nop)
=======
 (func $~lib/polyfills/bswap16<u16> (; 1 ;) (type $ii) (param $0 i32) (result i32)
  (local $1 i32)
  i32.const 1
  tee_local $1
  i32.eqz
  if
   i32.const 0
   set_local $1
  end
  get_local $1
  i32.eqz
  if
   i32.const 0
   i32.const 8
   i32.const 27
   i32.const 2
   call $~lib/env/abort
   unreachable
  end
  i32.const 1
  tee_local $1
  if
   get_local $0
   i32.const 8
   i32.shl
   i32.const 65280
   i32.and
   get_local $0
   i32.const 65535
   i32.and
   i32.const 8
   i32.shr_u
   i32.or
   get_local $0
   i32.const -65536
   i32.and
   i32.or
   return
  end
  get_local $0
 )
 (func $~lib/polyfills/bswap<u16> (; 2 ;) (type $FUNCSIG$i) (result i32)
  i32.const 43707
  call $~lib/polyfills/bswap16<u16>
 )
 (func $~lib/polyfills/bswap16<i16> (; 3 ;) (type $ii) (param $0 i32) (result i32)
  (local $1 i32)
  i32.const 1
  tee_local $1
  i32.eqz
  if
   i32.const 0
   set_local $1
  end
  get_local $1
  i32.eqz
  if
   i32.const 0
   i32.const 8
   i32.const 27
   i32.const 2
   call $~lib/env/abort
   unreachable
  end
  i32.const 1
  tee_local $1
  if
   get_local $0
   i32.const 8
   i32.shl
   i32.const 65280
   i32.and
   get_local $0
   i32.const 16
   i32.shl
   i32.const 24
   i32.shr_s
   i32.const 255
   i32.and
   i32.or
   get_local $0
   i32.const -65536
   i32.and
   i32.or
   return
  end
  get_local $0
 )
 (func $~lib/polyfills/bswap<i16> (; 4 ;) (type $FUNCSIG$i) (result i32)
  i32.const 43707
  call $~lib/polyfills/bswap16<i16>
 )
 (func $~lib/polyfills/bswap<u32> (; 5 ;) (type $FUNCSIG$i) (result i32)
  i32.const -573785174
 )
 (func $~lib/polyfills/bswap<u64> (; 6 ;) (type $FUNCSIG$j) (result i64)
  i64.const -2464388556401798912
 )
 (func $~lib/polyfills/bswap16<u32> (; 7 ;) (type $FUNCSIG$i) (result i32)
  i32.const -7816278
 )
 (func $start (; 8 ;) (type $v)
  call $~lib/polyfills/bswap<u16>
  i32.const 65535
  i32.and
  i32.const 48042
  i32.ne
  if
   i32.const 0
   i32.const 48
   i32.const 4
   i32.const 0
   call $~lib/env/abort
   unreachable
  end
  call $~lib/polyfills/bswap<i16>
  i32.const 65535
  i32.and
  i32.const 48042
  i32.ne
  if
   i32.const 0
   i32.const 48
   i32.const 5
   i32.const 0
   call $~lib/env/abort
   unreachable
  end
  call $~lib/polyfills/bswap<u32>
  i32.const -573785174
  i32.ne
  if
   i32.const 0
   i32.const 48
   i32.const 8
   i32.const 0
   call $~lib/env/abort
   unreachable
  end
  call $~lib/polyfills/bswap<u32>
  i32.const -573785174
  i32.ne
  if
   i32.const 0
   i32.const 48
   i32.const 9
   i32.const 0
   call $~lib/env/abort
   unreachable
  end
  call $~lib/polyfills/bswap<u64>
  i64.const -2464388556401798912
  i64.ne
  if
   i32.const 0
   i32.const 48
   i32.const 12
   i32.const 0
   call $~lib/env/abort
   unreachable
  end
  call $~lib/polyfills/bswap<u64>
  i64.const -2464388556401798912
  i64.ne
  if
   i32.const 0
   i32.const 48
   i32.const 13
   i32.const 0
   call $~lib/env/abort
   unreachable
  end
  call $~lib/polyfills/bswap<u32>
  i32.const -573785174
  i32.ne
  if
   i32.const 0
   i32.const 48
   i32.const 16
   i32.const 0
   call $~lib/env/abort
   unreachable
  end
  call $~lib/polyfills/bswap<u32>
  i32.const -573785174
  i32.ne
  if
   i32.const 0
   i32.const 48
   i32.const 17
   i32.const 0
   call $~lib/env/abort
   unreachable
  end
  i32.const 43707
  call $~lib/polyfills/bswap16<u16>
  i32.const 65535
  i32.and
  i32.const 48042
  i32.ne
  if
   i32.const 0
   i32.const 48
   i32.const 20
   i32.const 0
   call $~lib/env/abort
   unreachable
  end
  i32.const 43707
  call $~lib/polyfills/bswap16<i16>
  i32.const 65535
  i32.and
  i32.const 48042
  i32.ne
  if
   i32.const 0
   i32.const 48
   i32.const 21
   i32.const 0
   call $~lib/env/abort
   unreachable
  end
  call $~lib/polyfills/bswap16<u32>
  i32.const -7816278
  i32.ne
  if
   i32.const 0
   i32.const 48
   i32.const 24
   i32.const 0
   call $~lib/env/abort
   unreachable
  end
  call $~lib/polyfills/bswap16<u32>
  i32.const -7816278
  i32.ne
  if
   i32.const 0
   i32.const 48
   i32.const 25
   i32.const 0
   call $~lib/env/abort
   unreachable
  end
 )
 (func $null (; 9 ;) (type $v)
  nop
>>>>>>> 2ecec660
 )
)<|MERGE_RESOLUTION|>--- conflicted
+++ resolved
@@ -12,292 +12,23 @@
  (export "memory" (memory $0))
  (export "table" (table $0))
  (start $start)
-<<<<<<< HEAD
- (func $~lib/polyfills/bswap<u8> (; 1 ;) (; has Stack IR ;) (type $FUNCSIG$i) (result i32)
-  (i32.const 170)
- )
- (func $~lib/polyfills/bswap<u16> (; 2 ;) (; has Stack IR ;) (type $FUNCSIG$i) (result i32)
-  (i32.const 11189162)
- )
- (func $~lib/polyfills/bswap<u32> (; 3 ;) (; has Stack IR ;) (type $FUNCSIG$i) (result i32)
-  (i32.const -573785174)
- )
- (func $~lib/polyfills/bswap<u64> (; 4 ;) (; has Stack IR ;) (type $FUNCSIG$j) (result i64)
-  (i64.const -2464388556401798912)
- )
- (func $start (; 5 ;) (; has Stack IR ;) (type $v)
-  (if
-   (i32.ne
-    (i32.and
-     (call $~lib/polyfills/bswap<u8>)
-     (i32.const 255)
-    )
-    (i32.const 170)
-   )
-   (block
-    (call $~lib/env/abort
-     (i32.const 0)
-     (i32.const 48)
-     (i32.const 4)
-     (i32.const 0)
-    )
-    (unreachable)
-   )
-  )
-  (if
-   (i32.ne
-    (i32.and
-     (call $~lib/polyfills/bswap<u8>)
-     (i32.const 255)
-    )
-    (i32.const 170)
-   )
-   (block
-    (call $~lib/env/abort
-     (i32.const 0)
-     (i32.const 48)
-     (i32.const 5)
-     (i32.const 0)
-    )
-    (unreachable)
-   )
-  )
-  (if
-   (i32.ne
-    (i32.and
-     (call $~lib/polyfills/bswap<u16>)
-     (i32.const 65535)
-    )
-    (i32.const 48042)
-   )
-   (block
-    (call $~lib/env/abort
-     (i32.const 0)
-     (i32.const 48)
-     (i32.const 8)
-     (i32.const 0)
-    )
-    (unreachable)
-   )
-  )
-  (if
-   (i32.ne
-    (i32.and
-     (call $~lib/polyfills/bswap<u16>)
-     (i32.const 65535)
-    )
-    (i32.const 48042)
-   )
-   (block
-    (call $~lib/env/abort
-     (i32.const 0)
-     (i32.const 48)
-     (i32.const 9)
-     (i32.const 0)
-    )
-    (unreachable)
-   )
-  )
-  (if
-   (i32.ne
-    (call $~lib/polyfills/bswap<u32>)
-    (i32.const -573785174)
-   )
-   (block
-    (call $~lib/env/abort
-     (i32.const 0)
-     (i32.const 48)
-     (i32.const 12)
-     (i32.const 0)
-    )
-    (unreachable)
-   )
-  )
-  (if
-   (i32.ne
-    (call $~lib/polyfills/bswap<u32>)
-    (i32.const -573785174)
-   )
-   (block
-    (call $~lib/env/abort
-     (i32.const 0)
-     (i32.const 48)
-     (i32.const 13)
-     (i32.const 0)
-    )
-    (unreachable)
-   )
-  )
-  (if
-   (i64.ne
-    (call $~lib/polyfills/bswap<u64>)
-    (i64.const -2464388556401798912)
-   )
-   (block
-    (call $~lib/env/abort
-     (i32.const 0)
-     (i32.const 48)
-     (i32.const 16)
-     (i32.const 0)
-    )
-    (unreachable)
-   )
-  )
-  (if
-   (i64.ne
-    (call $~lib/polyfills/bswap<u64>)
-    (i64.const -2464388556401798912)
-   )
-   (block
-    (call $~lib/env/abort
-     (i32.const 0)
-     (i32.const 48)
-     (i32.const 17)
-     (i32.const 0)
-    )
-    (unreachable)
-   )
-  )
-  (if
-   (i32.ne
-    (call $~lib/polyfills/bswap<u32>)
-    (i32.const -573785174)
-   )
-   (block
-    (call $~lib/env/abort
-     (i32.const 0)
-     (i32.const 48)
-     (i32.const 20)
-     (i32.const 0)
-    )
-    (unreachable)
-   )
-  )
-  (if
-   (i32.ne
-    (call $~lib/polyfills/bswap<u32>)
-    (i32.const -573785174)
-   )
-   (block
-    (call $~lib/env/abort
-     (i32.const 0)
-     (i32.const 48)
-     (i32.const 21)
-     (i32.const 0)
-    )
-    (unreachable)
-   )
-  )
- )
- (func $null (; 6 ;) (; has Stack IR ;) (type $v)
-  (nop)
-=======
- (func $~lib/polyfills/bswap16<u16> (; 1 ;) (type $ii) (param $0 i32) (result i32)
-  (local $1 i32)
-  i32.const 1
-  tee_local $1
-  i32.eqz
-  if
-   i32.const 0
-   set_local $1
-  end
-  get_local $1
-  i32.eqz
-  if
-   i32.const 0
-   i32.const 8
-   i32.const 27
-   i32.const 2
-   call $~lib/env/abort
-   unreachable
-  end
-  i32.const 1
-  tee_local $1
-  if
-   get_local $0
-   i32.const 8
-   i32.shl
-   i32.const 65280
-   i32.and
-   get_local $0
-   i32.const 65535
-   i32.and
-   i32.const 8
-   i32.shr_u
-   i32.or
-   get_local $0
-   i32.const -65536
-   i32.and
-   i32.or
-   return
-  end
-  get_local $0
+ (func $~lib/polyfills/bswap<u8> (; 1 ;) (type $FUNCSIG$i) (result i32)
+  i32.const 170
  )
  (func $~lib/polyfills/bswap<u16> (; 2 ;) (type $FUNCSIG$i) (result i32)
-  i32.const 43707
-  call $~lib/polyfills/bswap16<u16>
+  i32.const 11189162
  )
- (func $~lib/polyfills/bswap16<i16> (; 3 ;) (type $ii) (param $0 i32) (result i32)
-  (local $1 i32)
-  i32.const 1
-  tee_local $1
-  i32.eqz
-  if
-   i32.const 0
-   set_local $1
-  end
-  get_local $1
-  i32.eqz
-  if
-   i32.const 0
-   i32.const 8
-   i32.const 27
-   i32.const 2
-   call $~lib/env/abort
-   unreachable
-  end
-  i32.const 1
-  tee_local $1
-  if
-   get_local $0
-   i32.const 8
-   i32.shl
-   i32.const 65280
-   i32.and
-   get_local $0
-   i32.const 16
-   i32.shl
-   i32.const 24
-   i32.shr_s
-   i32.const 255
-   i32.and
-   i32.or
-   get_local $0
-   i32.const -65536
-   i32.and
-   i32.or
-   return
-  end
-  get_local $0
- )
- (func $~lib/polyfills/bswap<i16> (; 4 ;) (type $FUNCSIG$i) (result i32)
-  i32.const 43707
-  call $~lib/polyfills/bswap16<i16>
- )
- (func $~lib/polyfills/bswap<u32> (; 5 ;) (type $FUNCSIG$i) (result i32)
+ (func $~lib/polyfills/bswap<u32> (; 3 ;) (type $FUNCSIG$i) (result i32)
   i32.const -573785174
  )
- (func $~lib/polyfills/bswap<u64> (; 6 ;) (type $FUNCSIG$j) (result i64)
+ (func $~lib/polyfills/bswap<u64> (; 4 ;) (type $FUNCSIG$j) (result i64)
   i64.const -2464388556401798912
  )
- (func $~lib/polyfills/bswap16<u32> (; 7 ;) (type $FUNCSIG$i) (result i32)
-  i32.const -7816278
- )
- (func $start (; 8 ;) (type $v)
-  call $~lib/polyfills/bswap<u16>
-  i32.const 65535
+ (func $start (; 5 ;) (type $v)
+  call $~lib/polyfills/bswap<u8>
+  i32.const 255
   i32.and
-  i32.const 48042
+  i32.const 170
   i32.ne
   if
    i32.const 0
@@ -307,7 +38,20 @@
    call $~lib/env/abort
    unreachable
   end
-  call $~lib/polyfills/bswap<i16>
+  call $~lib/polyfills/bswap<u8>
+  i32.const 255
+  i32.and
+  i32.const 170
+  i32.ne
+  if
+   i32.const 0
+   i32.const 48
+   i32.const 5
+   i32.const 0
+   call $~lib/env/abort
+   unreachable
+  end
+  call $~lib/polyfills/bswap<u16>
   i32.const 65535
   i32.and
   i32.const 48042
@@ -315,7 +59,20 @@
   if
    i32.const 0
    i32.const 48
-   i32.const 5
+   i32.const 8
+   i32.const 0
+   call $~lib/env/abort
+   unreachable
+  end
+  call $~lib/polyfills/bswap<u16>
+  i32.const 65535
+  i32.and
+  i32.const 48042
+  i32.ne
+  if
+   i32.const 0
+   i32.const 48
+   i32.const 9
    i32.const 0
    call $~lib/env/abort
    unreachable
@@ -326,7 +83,7 @@
   if
    i32.const 0
    i32.const 48
-   i32.const 8
+   i32.const 12
    i32.const 0
    call $~lib/env/abort
    unreachable
@@ -337,7 +94,7 @@
   if
    i32.const 0
    i32.const 48
-   i32.const 9
+   i32.const 13
    i32.const 0
    call $~lib/env/abort
    unreachable
@@ -348,7 +105,7 @@
   if
    i32.const 0
    i32.const 48
-   i32.const 12
+   i32.const 16
    i32.const 0
    call $~lib/env/abort
    unreachable
@@ -359,7 +116,7 @@
   if
    i32.const 0
    i32.const 48
-   i32.const 13
+   i32.const 17
    i32.const 0
    call $~lib/env/abort
    unreachable
@@ -370,7 +127,7 @@
   if
    i32.const 0
    i32.const 48
-   i32.const 16
+   i32.const 20
    i32.const 0
    call $~lib/env/abort
    unreachable
@@ -381,64 +138,13 @@
   if
    i32.const 0
    i32.const 48
-   i32.const 17
-   i32.const 0
-   call $~lib/env/abort
-   unreachable
-  end
-  i32.const 43707
-  call $~lib/polyfills/bswap16<u16>
-  i32.const 65535
-  i32.and
-  i32.const 48042
-  i32.ne
-  if
-   i32.const 0
-   i32.const 48
-   i32.const 20
-   i32.const 0
-   call $~lib/env/abort
-   unreachable
-  end
-  i32.const 43707
-  call $~lib/polyfills/bswap16<i16>
-  i32.const 65535
-  i32.and
-  i32.const 48042
-  i32.ne
-  if
-   i32.const 0
-   i32.const 48
    i32.const 21
    i32.const 0
    call $~lib/env/abort
    unreachable
   end
-  call $~lib/polyfills/bswap16<u32>
-  i32.const -7816278
-  i32.ne
-  if
-   i32.const 0
-   i32.const 48
-   i32.const 24
-   i32.const 0
-   call $~lib/env/abort
-   unreachable
-  end
-  call $~lib/polyfills/bswap16<u32>
-  i32.const -7816278
-  i32.ne
-  if
-   i32.const 0
-   i32.const 48
-   i32.const 25
-   i32.const 0
-   call $~lib/env/abort
-   unreachable
-  end
  )
- (func $null (; 9 ;) (type $v)
+ (func $null (; 6 ;) (type $v)
   nop
->>>>>>> 2ecec660
  )
 )