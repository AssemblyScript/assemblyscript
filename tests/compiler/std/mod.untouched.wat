--- conflicted
+++ resolved
@@ -1,13 +1,13 @@
 (module
  (type $FFF (func (param f64 f64) (result f64)))
  (type $FFFi (func (param f64 f64 f64) (result i32)))
+ (type $FFi (func (param f64 f64) (result i32)))
  (type $Fi (func (param f64) (result i32)))
- (type $FFi (func (param f64 f64) (result i32)))
  (type $iiiiv (func (param i32 i32 i32 i32)))
  (type $fffi (func (param f32 f32 f32) (result i32)))
  (type $fff (func (param f32 f32) (result f32)))
+ (type $ffi (func (param f32 f32) (result i32)))
  (type $fi (func (param f32) (result i32)))
- (type $ffi (func (param f32 f32) (result i32)))
  (type $v (func))
  (import "math" "mod" (func $std/mod/mod (param f64 f64) (result f64)))
  (import "env" "abort" (func $~lib/env/abort (param i32 i32 i32 i32)))
@@ -23,12 +23,7 @@
  (export "table" (table $0))
  (export "mod" (func $std/mod/mod))
  (start $start)
- (func $~lib/builtins/isNaN<f64> (; 2 ;) (type $Fi) (param $0 f64) (result i32)
-  local.get $0
-  local.get $0
-  f64.ne
- )
- (func $~lib/math/NativeMath.mod (; 3 ;) (type $FFF) (param $0 f64) (param $1 f64) (result f64)
+ (func $~lib/math/NativeMath.mod (; 2 ;) (type $FFF) (param $0 f64) (param $1 f64) (result f64)
   (local $2 i64)
   (local $3 i64)
   (local $4 i64)
@@ -39,10 +34,6 @@
   (local $9 f64)
   (local $10 i64)
   (local $11 i64)
-<<<<<<< HEAD
-  (local $12 f64)
-=======
->>>>>>> cd1cfe69
   local.get $0
   i64.reinterpret_f64
   local.set $2
@@ -85,15 +76,11 @@
    local.get $8
   else   
    local.get $1
-<<<<<<< HEAD
-   local.set $12
-   local.get $12
-   local.get $12
-=======
    local.get $1
->>>>>>> cd1cfe69
    f64.ne
   end
+  i32.const 0
+  i32.ne
   if
    local.get $0
    local.get $1
@@ -291,27 +278,6 @@
   local.set $2
   local.get $2
   f64.reinterpret_i64
-<<<<<<< HEAD
- )
- (func $std/mod/check<f64> (; 4 ;) (type $FFi) (param $0 f64) (param $1 f64) (result i32)
-  (local $2 f64)
-  (local $3 f64)
-  block $__inlined_func$~lib/builtins/isNaN<f64> (result i32)
-   local.get $1
-   local.set $2
-   local.get $2
-   local.get $2
-   f64.ne
-  end
-  if
-   block $__inlined_func$~lib/builtins/isNaN<f64>0 (result i32)
-    local.get $0
-    local.set $3
-    local.get $3
-    local.get $3
-    f64.ne
-   end
-=======
  )
  (func $~lib/builtins/isNaN<f64> (; 3 ;) (type $Fi) (param $0 f64) (result i32)
   local.get $0
@@ -324,7 +290,6 @@
   if
    local.get $0
    call $~lib/builtins/isNaN<f64>
->>>>>>> cd1cfe69
    return
   end
   local.get $1
@@ -370,12 +335,7 @@
    local.get $3
   end
  )
- (func $~lib/builtins/isNaN<f32> (; 6 ;) (type $fi) (param $0 f32) (result i32)
-  local.get $0
-  local.get $0
-  f32.ne
- )
- (func $~lib/math/NativeMathf.mod (; 7 ;) (type $fff) (param $0 f32) (param $1 f32) (result f32)
+ (func $~lib/math/NativeMathf.mod (; 6 ;) (type $fff) (param $0 f32) (param $1 f32) (result f32)
   (local $2 i32)
   (local $3 i32)
   (local $4 i32)
@@ -386,10 +346,6 @@
   (local $9 f32)
   (local $10 i32)
   (local $11 i32)
-<<<<<<< HEAD
-  (local $12 f32)
-=======
->>>>>>> cd1cfe69
   local.get $0
   i32.reinterpret_f32
   local.set $2
@@ -432,15 +388,11 @@
    local.get $8
   else   
    local.get $1
-<<<<<<< HEAD
-   local.set $12
-   local.get $12
-   local.get $12
-=======
    local.get $1
->>>>>>> cd1cfe69
    f32.ne
   end
+  i32.const 0
+  i32.ne
   if
    local.get $0
    local.get $1
@@ -636,27 +588,6 @@
   local.set $2
   local.get $2
   f32.reinterpret_i32
-<<<<<<< HEAD
- )
- (func $std/mod/check<f32> (; 8 ;) (type $ffi) (param $0 f32) (param $1 f32) (result i32)
-  (local $2 f32)
-  (local $3 f32)
-  block $__inlined_func$~lib/builtins/isNaN<f32> (result i32)
-   local.get $1
-   local.set $2
-   local.get $2
-   local.get $2
-   f32.ne
-  end
-  if
-   block $__inlined_func$~lib/builtins/isNaN<f32>0 (result i32)
-    local.get $0
-    local.set $3
-    local.get $3
-    local.get $3
-    f32.ne
-   end
-=======
  )
  (func $~lib/builtins/isNaN<f32> (; 7 ;) (type $fi) (param $0 f32) (result i32)
   local.get $0
@@ -669,7 +600,6 @@
   if
    local.get $0
    call $~lib/builtins/isNaN<f32>
->>>>>>> cd1cfe69
    return
   end
   local.get $1
