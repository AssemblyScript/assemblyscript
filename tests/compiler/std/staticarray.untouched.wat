(module
 (type $i32_i32_=>_none (func (param i32 i32)))
 (type $i32_=>_i32 (func (param i32) (result i32)))
 (type $i32_i32_i32_=>_none (func (param i32 i32 i32)))
 (type $i32_=>_none (func (param i32)))
 (type $none_=>_none (func))
 (type $i32_i32_=>_i32 (func (param i32 i32) (result i32)))
 (type $none_=>_i32 (func (result i32)))
 (type $i32_i32_i32_=>_i32 (func (param i32 i32 i32) (result i32)))
 (type $i32_i32_i32_i32_=>_none (func (param i32 i32 i32 i32)))
 (import "env" "abort" (func $~lib/builtins/abort (param i32 i32 i32 i32)))
 (import "env" "mark" (func $~lib/rt/tcms/__visit_externals (param i32)))
 (memory $0 1)
<<<<<<< HEAD
 (data (i32.const 12) " \00\00\00\00\00\00\00\00\00\00\00\03\00\00\00\0c\00\00\00\01\00\00\00\02\00\00\00\03\00\00\00")
 (data (i32.const 44) "8\00\00\00\00\00\00\00\00\00\00\00\01\00\00\00$\00\00\00I\00n\00d\00e\00x\00 \00o\00u\00t\00 \00o\00f\00 \00r\00a\00n\00g\00e\00")
 (data (i32.const 108) "<\00\00\00\00\00\00\00\00\00\00\00\01\00\00\00&\00\00\00~\00l\00i\00b\00/\00s\00t\00a\00t\00i\00c\00a\00r\00r\00a\00y\00.\00t\00s\00\00\00")
 (data (i32.const 172) "8\00\00\00\00\00\00\00\00\00\00\00\01\00\00\00$\00\00\00s\00t\00d\00/\00s\00t\00a\00t\00i\00c\00a\00r\00r\00a\00y\00.\00t\00s\00")
 (data (i32.const 236) " \00\00\00\00\00\00\00\00\00\00\00\03\00\00\00\0c\00\00\00\01\00\00\00\02\00\00\00\03\00\00\00")
 (data (i32.const 268) " \00\00\00\00\00\00\00\00\00\00\00\03\00\00\00\0c\00\00\00\05\00\00\00\06\00\00\00\07\00\00\00")
 (data (i32.const 304) "\00\00\00\00\00\00\00\00\00\00\00\00\00\00\00\00\00\00\00\00")
 (data (i32.const 332) "4\00\00\00\00\00\00\00\00\00\00\00\01\00\00\00\1e\00\00\00~\00l\00i\00b\00/\00r\00t\00/\00t\00c\00m\00s\00.\00t\00s\00\00\00")
 (data (i32.const 384) "\00\00\00\00\00\00\00\00\00\00\00\00\00\00\00\00\00\00\00\00")
 (data (i32.const 412) "4\00\00\00\00\00\00\00\00\00\00\00\01\00\00\00\1e\00\00\00~\00l\00i\00b\00/\00r\00t\00/\00t\00l\00s\00f\00.\00t\00s\00\00\00")
 (data (i32.const 476) "<\00\00\00\00\00\00\00\00\00\00\00\01\00\00\00(\00\00\00a\00l\00l\00o\00c\00a\00t\00i\00o\00n\00 \00t\00o\00o\00 \00l\00a\00r\00g\00e\00")
=======
 (data (i32.const 12) "\1c\00\00\00\01\00\00\00\00\00\00\00\03\00\00\00\0c\00\00\00\01\00\00\00\02\00\00\00\03\00\00\00")
 (data (i32.const 44) "<\00\00\00\01\00\00\00\00\00\00\00\01\00\00\00$\00\00\00I\00n\00d\00e\00x\00 \00o\00u\00t\00 \00o\00f\00 \00r\00a\00n\00g\00e\00\00\00\00\00\00\00\00\00")
 (data (i32.const 108) "<\00\00\00\01\00\00\00\00\00\00\00\01\00\00\00&\00\00\00~\00l\00i\00b\00/\00s\00t\00a\00t\00i\00c\00a\00r\00r\00a\00y\00.\00t\00s\00\00\00\00\00\00\00")
 (data (i32.const 172) "<\00\00\00\01\00\00\00\00\00\00\00\01\00\00\00$\00\00\00s\00t\00d\00/\00s\00t\00a\00t\00i\00c\00a\00r\00r\00a\00y\00.\00t\00s\00\00\00\00\00\00\00\00\00")
 (data (i32.const 236) "\1c\00\00\00\01\00\00\00\00\00\00\00\03\00\00\00\0c\00\00\00\01\00\00\00\02\00\00\00\03\00\00\00")
 (data (i32.const 268) "\1c\00\00\00\01\00\00\00\00\00\00\00\03\00\00\00\0c\00\00\00\05\00\00\00\06\00\00\00\07\00\00\00")
 (data (i32.const 300) "<\00\00\00\01\00\00\00\00\00\00\00\01\00\00\00(\00\00\00a\00l\00l\00o\00c\00a\00t\00i\00o\00n\00 \00t\00o\00o\00 \00l\00a\00r\00g\00e\00\00\00\00\00")
 (data (i32.const 364) "<\00\00\00\01\00\00\00\00\00\00\00\01\00\00\00\1e\00\00\00~\00l\00i\00b\00/\00r\00t\00/\00p\00u\00r\00e\00.\00t\00s\00\00\00\00\00\00\00\00\00\00\00\00\00\00\00")
 (data (i32.const 428) "<\00\00\00\01\00\00\00\00\00\00\00\01\00\00\00\1e\00\00\00~\00l\00i\00b\00/\00r\00t\00/\00t\00l\00s\00f\00.\00t\00s\00\00\00\00\00\00\00\00\00\00\00\00\00\00\00")
>>>>>>> c54dd649
 (table $0 1 funcref)
 (global $std/staticarray/arr1 i32 (i32.const 32))
 (global $std/staticarray/arr2 i32 (i32.const 256))
 (global $~lib/rt/tcms/state (mut i32) (i32.const 0))
 (global $~lib/rt/tcms/fromSpace (mut i32) (i32.const 304))
 (global $~lib/rt/tcms/toSpace (mut i32) (i32.const 384))
 (global $~lib/rt/tcms/iter (mut i32) (i32.const 0))
 (global $~lib/rt/tlsf/ROOT (mut i32) (i32.const 0))
 (global $~lib/ASC_LOW_MEMORY_LIMIT i32 (i32.const 0))
 (global $~lib/rt/tcms/white (mut i32) (i32.const 0))
 (global $~lib/ASC_SHRINK_LEVEL i32 (i32.const 0))
 (global $~lib/rt/tcms/total (mut i32) (i32.const 0))
 (global $~lib/rt/tcms/totalMem (mut i32) (i32.const 0))
 (global $std/staticarray/arr3 (mut i32) (i32.const 0))
 (global $std/staticarray/arr4 (mut i32) (i32.const 0))
<<<<<<< HEAD
 (global $~lib/rt/tcms/depth (mut i32) (i32.const 0))
 (global $~lib/rt/tcms/threshold (mut i32) (i32.const 100))
 (global $~lib/rt/tcms/debt (mut i32) (i32.const 0))
 (global $~lib/memory/__heap_base i32 (i32.const 536))
=======
 (global $~lib/memory/__heap_base i32 (i32.const 492))
>>>>>>> c54dd649
 (export "memory" (memory $0))
 (start $~start)
 (func $~lib/staticarray/StaticArray<i32>#get:length (param $0 i32) (result i32)
  local.get $0
  i32.const 20
  i32.sub
  i32.load offset=16
  i32.const 2
  i32.shr_u
 )
 (func $~lib/staticarray/StaticArray<i32>#__uget (param $0 i32) (param $1 i32) (result i32)
  local.get $0
  local.get $1
  i32.const 2
  i32.shl
  i32.add
  i32.load
 )
 (func $~lib/staticarray/StaticArray<i32>#__get (param $0 i32) (param $1 i32) (result i32)
  (local $2 i32)
  local.get $1
  local.get $0
  call $~lib/staticarray/StaticArray<i32>#get:length
  i32.ge_u
  if
   i32.const 64
   i32.const 128
   i32.const 100
   i32.const 41
   call $~lib/builtins/abort
   unreachable
  end
  local.get $0
  local.get $1
  call $~lib/staticarray/StaticArray<i32>#__uget
  local.set $2
  i32.const 0
  drop
  local.get $2
 )
 (func $~lib/staticarray/StaticArray<i32>#__uset (param $0 i32) (param $1 i32) (param $2 i32)
  local.get $0
  local.get $1
  i32.const 2
  i32.shl
  i32.add
  local.get $2
  i32.store
  i32.const 0
  drop
 )
 (func $~lib/staticarray/StaticArray<i32>#__set (param $0 i32) (param $1 i32) (param $2 i32)
  local.get $1
  local.get $0
  call $~lib/staticarray/StaticArray<i32>#get:length
  i32.ge_u
  if
   i32.const 64
   i32.const 128
   i32.const 115
   i32.const 41
   call $~lib/builtins/abort
   unreachable
  end
  local.get $0
  local.get $1
  local.get $2
  call $~lib/staticarray/StaticArray<i32>#__uset
 )
 (func $~lib/rt/tcms/Object#set:nextWithColor (param $0 i32) (param $1 i32)
  local.get $0
  local.get $1
  i32.store offset=4
 )
 (func $~lib/rt/tcms/Object#set:prev (param $0 i32) (param $1 i32)
  local.get $0
  local.get $1
  i32.store offset=8
 )
 (func $~lib/rt/tcms/init
  (local $0 i32)
  (local $1 i32)
  i32.const 4
  i32.const 4
  i32.eq
  drop
  global.get $~lib/rt/tcms/fromSpace
  local.set $0
  local.get $0
  local.get $0
  call $~lib/rt/tcms/Object#set:nextWithColor
  local.get $0
  local.get $0
  local.tee $1
  i32.eqz
  if (result i32)
   i32.const 0
   i32.const 352
   i32.const 153
   i32.const 17
   call $~lib/builtins/abort
   unreachable
  else
   local.get $1
  end
  call $~lib/rt/tcms/Object#set:prev
  global.get $~lib/rt/tcms/toSpace
  local.set $1
  local.get $1
  local.get $1
  call $~lib/rt/tcms/Object#set:nextWithColor
  local.get $1
  local.get $1
  local.tee $0
  i32.eqz
  if (result i32)
   i32.const 0
   i32.const 352
   i32.const 153
   i32.const 17
   call $~lib/builtins/abort
   unreachable
  else
   local.get $0
  end
  call $~lib/rt/tcms/Object#set:prev
  global.get $~lib/rt/tcms/toSpace
  global.set $~lib/rt/tcms/iter
  i32.const 1
  global.set $~lib/rt/tcms/state
 )
 (func $~lib/rt/tlsf/Root#set:flMap (param $0 i32) (param $1 i32)
  local.get $0
  local.get $1
  i32.store
 )
 (func $~lib/rt/common/BLOCK#set:mmInfo (param $0 i32) (param $1 i32)
  local.get $0
  local.get $1
  i32.store
 )
 (func $~lib/rt/tlsf/Block#set:prev (param $0 i32) (param $1 i32)
  local.get $0
  local.get $1
  i32.store offset=4
 )
 (func $~lib/rt/tlsf/Block#set:next (param $0 i32) (param $1 i32)
  local.get $0
  local.get $1
  i32.store offset=8
 )
 (func $~lib/rt/tlsf/removeBlock (param $0 i32) (param $1 i32)
  (local $2 i32)
  (local $3 i32)
  (local $4 i32)
  (local $5 i32)
  (local $6 i32)
  (local $7 i32)
  (local $8 i32)
  (local $9 i32)
  (local $10 i32)
  (local $11 i32)
  local.get $1
  i32.load
  local.set $2
  i32.const 1
  drop
  local.get $2
  i32.const 1
  i32.and
  i32.eqz
  if
   i32.const 0
   i32.const 432
   i32.const 272
   i32.const 14
   call $~lib/builtins/abort
   unreachable
  end
  local.get $2
  i32.const 3
  i32.const -1
  i32.xor
  i32.and
  local.set $3
  i32.const 1
  drop
  local.get $3
  i32.const 12
  i32.ge_u
  if (result i32)
   local.get $3
   i32.const 1073741820
   i32.lt_u
  else
   i32.const 0
  end
  i32.eqz
  if
   i32.const 0
   i32.const 432
   i32.const 274
   i32.const 14
   call $~lib/builtins/abort
   unreachable
  end
  local.get $3
  i32.const 256
  i32.lt_u
  if
   i32.const 0
   local.set $4
   local.get $3
   i32.const 4
   i32.shr_u
   local.set $5
  else
   i32.const 31
   local.get $3
   i32.clz
   i32.sub
   local.set $4
   local.get $3
   local.get $4
   i32.const 4
   i32.sub
   i32.shr_u
   i32.const 1
   i32.const 4
   i32.shl
   i32.xor
   local.set $5
   local.get $4
   i32.const 8
   i32.const 1
   i32.sub
   i32.sub
   local.set $4
  end
  i32.const 1
  drop
  local.get $4
  i32.const 23
  i32.lt_u
  if (result i32)
   local.get $5
   i32.const 16
   i32.lt_u
  else
   i32.const 0
  end
  i32.eqz
  if
   i32.const 0
   i32.const 432
   i32.const 287
   i32.const 14
   call $~lib/builtins/abort
   unreachable
  end
  local.get $1
  i32.load offset=4
  local.set $6
  local.get $1
  i32.load offset=8
  local.set $7
  local.get $6
  if
   local.get $6
   local.get $7
   call $~lib/rt/tlsf/Block#set:next
  end
  local.get $7
  if
   local.get $7
   local.get $6
   call $~lib/rt/tlsf/Block#set:prev
  end
  local.get $1
  local.get $0
  local.set $10
  local.get $4
  local.set $9
  local.get $5
  local.set $8
  local.get $10
  local.get $9
  i32.const 4
  i32.shl
  local.get $8
  i32.add
  i32.const 2
  i32.shl
  i32.add
  i32.load offset=96
  i32.eq
  if
   local.get $0
   local.set $11
   local.get $4
   local.set $10
   local.get $5
   local.set $9
   local.get $7
   local.set $8
   local.get $11
   local.get $10
   i32.const 4
   i32.shl
   local.get $9
   i32.add
   i32.const 2
   i32.shl
   i32.add
   local.get $8
   i32.store offset=96
   local.get $7
   i32.eqz
   if
    local.get $0
    local.set $9
    local.get $4
    local.set $8
    local.get $9
    local.get $8
    i32.const 2
    i32.shl
    i32.add
    i32.load offset=4
    local.set $9
    local.get $0
    local.set $8
    local.get $4
    local.set $11
    local.get $9
    i32.const 1
    local.get $5
    i32.shl
    i32.const -1
    i32.xor
    i32.and
    local.tee $9
    local.set $10
    local.get $8
    local.get $11
    i32.const 2
    i32.shl
    i32.add
    local.get $10
    i32.store offset=4
    local.get $9
    i32.eqz
    if
     local.get $0
     local.get $0
     i32.load
     i32.const 1
     local.get $4
     i32.shl
     i32.const -1
     i32.xor
     i32.and
     call $~lib/rt/tlsf/Root#set:flMap
    end
   end
  end
 )
 (func $~lib/rt/tlsf/insertBlock (param $0 i32) (param $1 i32)
  (local $2 i32)
  (local $3 i32)
  (local $4 i32)
  (local $5 i32)
  (local $6 i32)
  (local $7 i32)
  (local $8 i32)
  (local $9 i32)
  (local $10 i32)
  (local $11 i32)
  (local $12 i32)
  (local $13 i32)
  i32.const 1
  drop
  local.get $1
  i32.eqz
  if
   i32.const 0
   i32.const 432
   i32.const 200
   i32.const 14
   call $~lib/builtins/abort
   unreachable
  end
  local.get $1
  i32.load
  local.set $2
  i32.const 1
  drop
  local.get $2
  i32.const 1
  i32.and
  i32.eqz
  if
   i32.const 0
   i32.const 432
   i32.const 202
   i32.const 14
   call $~lib/builtins/abort
   unreachable
  end
  local.get $1
  local.set $3
  local.get $3
  i32.const 4
  i32.add
  local.get $3
  i32.load
  i32.const 3
  i32.const -1
  i32.xor
  i32.and
  i32.add
  local.set $4
  local.get $4
  i32.load
  local.set $5
  local.get $5
  i32.const 1
  i32.and
  if
   local.get $2
   i32.const 3
   i32.const -1
   i32.xor
   i32.and
   i32.const 4
   i32.add
   local.get $5
   i32.const 3
   i32.const -1
   i32.xor
   i32.and
   i32.add
   local.set $3
   local.get $3
   i32.const 1073741820
   i32.lt_u
   if
    local.get $0
    local.get $4
    call $~lib/rt/tlsf/removeBlock
    local.get $1
    local.get $2
    i32.const 3
    i32.and
    local.get $3
    i32.or
    local.tee $2
    call $~lib/rt/common/BLOCK#set:mmInfo
    local.get $1
    local.set $6
    local.get $6
    i32.const 4
    i32.add
    local.get $6
    i32.load
    i32.const 3
    i32.const -1
    i32.xor
    i32.and
    i32.add
    local.set $4
    local.get $4
    i32.load
    local.set $5
   end
  end
  local.get $2
  i32.const 2
  i32.and
  if
   local.get $1
   local.set $6
   local.get $6
   i32.const 4
   i32.sub
   i32.load
   local.set $6
   local.get $6
   i32.load
   local.set $3
   i32.const 1
   drop
   local.get $3
   i32.const 1
   i32.and
   i32.eqz
   if
    i32.const 0
    i32.const 432
    i32.const 223
    i32.const 16
    call $~lib/builtins/abort
    unreachable
   end
   local.get $3
   i32.const 3
   i32.const -1
   i32.xor
   i32.and
   i32.const 4
   i32.add
   local.get $2
   i32.const 3
   i32.const -1
   i32.xor
   i32.and
   i32.add
   local.set $7
   local.get $7
   i32.const 1073741820
   i32.lt_u
   if
    local.get $0
    local.get $6
    call $~lib/rt/tlsf/removeBlock
    local.get $6
    local.get $3
    i32.const 3
    i32.and
    local.get $7
    i32.or
    local.tee $2
    call $~lib/rt/common/BLOCK#set:mmInfo
    local.get $6
    local.set $1
   end
  end
  local.get $4
  local.get $5
  i32.const 2
  i32.or
  call $~lib/rt/common/BLOCK#set:mmInfo
  local.get $2
  i32.const 3
  i32.const -1
  i32.xor
  i32.and
  local.set $8
  i32.const 1
  drop
  local.get $8
  i32.const 12
  i32.ge_u
  if (result i32)
   local.get $8
   i32.const 1073741820
   i32.lt_u
  else
   i32.const 0
  end
  i32.eqz
  if
   i32.const 0
   i32.const 432
   i32.const 238
   i32.const 14
   call $~lib/builtins/abort
   unreachable
  end
  i32.const 1
  drop
  local.get $1
  i32.const 4
  i32.add
  local.get $8
  i32.add
  local.get $4
  i32.eq
  i32.eqz
  if
   i32.const 0
   i32.const 432
   i32.const 239
   i32.const 14
   call $~lib/builtins/abort
   unreachable
  end
  local.get $4
  i32.const 4
  i32.sub
  local.get $1
  i32.store
  local.get $8
  i32.const 256
  i32.lt_u
  if
   i32.const 0
   local.set $9
   local.get $8
   i32.const 4
   i32.shr_u
   local.set $10
  else
   i32.const 31
   local.get $8
   i32.clz
   i32.sub
   local.set $9
   local.get $8
   local.get $9
   i32.const 4
   i32.sub
   i32.shr_u
   i32.const 1
   i32.const 4
   i32.shl
   i32.xor
   local.set $10
   local.get $9
   i32.const 8
   i32.const 1
   i32.sub
   i32.sub
   local.set $9
  end
  i32.const 1
  drop
  local.get $9
  i32.const 23
  i32.lt_u
  if (result i32)
   local.get $10
   i32.const 16
   i32.lt_u
  else
   i32.const 0
  end
  i32.eqz
  if
   i32.const 0
   i32.const 432
   i32.const 255
   i32.const 14
   call $~lib/builtins/abort
   unreachable
  end
  local.get $0
  local.set $7
  local.get $9
  local.set $3
  local.get $10
  local.set $6
  local.get $7
  local.get $3
  i32.const 4
  i32.shl
  local.get $6
  i32.add
  i32.const 2
  i32.shl
  i32.add
  i32.load offset=96
  local.set $11
  local.get $1
  i32.const 0
  call $~lib/rt/tlsf/Block#set:prev
  local.get $1
  local.get $11
  call $~lib/rt/tlsf/Block#set:next
  local.get $11
  if
   local.get $11
   local.get $1
   call $~lib/rt/tlsf/Block#set:prev
  end
  local.get $0
  local.set $12
  local.get $9
  local.set $7
  local.get $10
  local.set $3
  local.get $1
  local.set $6
  local.get $12
  local.get $7
  i32.const 4
  i32.shl
  local.get $3
  i32.add
  i32.const 2
  i32.shl
  i32.add
  local.get $6
  i32.store offset=96
  local.get $0
  local.get $0
  i32.load
  i32.const 1
  local.get $9
  i32.shl
  i32.or
  call $~lib/rt/tlsf/Root#set:flMap
  local.get $0
  local.set $13
  local.get $9
  local.set $12
  local.get $0
  local.set $3
  local.get $9
  local.set $6
  local.get $3
  local.get $6
  i32.const 2
  i32.shl
  i32.add
  i32.load offset=4
  i32.const 1
  local.get $10
  i32.shl
  i32.or
  local.set $7
  local.get $13
  local.get $12
  i32.const 2
  i32.shl
  i32.add
  local.get $7
  i32.store offset=4
 )
 (func $~lib/rt/tlsf/addMemory (param $0 i32) (param $1 i32) (param $2 i32) (result i32)
  (local $3 i32)
  (local $4 i32)
  (local $5 i32)
  (local $6 i32)
  (local $7 i32)
  (local $8 i32)
  (local $9 i32)
  i32.const 1
  drop
  local.get $1
  local.get $2
  i32.le_u
  i32.eqz
  if
   i32.const 0
   i32.const 432
   i32.const 380
   i32.const 14
   call $~lib/builtins/abort
   unreachable
  end
  local.get $1
  i32.const 4
  i32.add
  i32.const 15
  i32.add
  i32.const 15
  i32.const -1
  i32.xor
  i32.and
  i32.const 4
  i32.sub
  local.set $1
  local.get $2
  i32.const 15
  i32.const -1
  i32.xor
  i32.and
  local.set $2
  local.get $0
  local.set $3
  local.get $3
  i32.load offset=1568
  local.set $4
  i32.const 0
  local.set $5
  local.get $4
  if
   i32.const 1
   drop
   local.get $1
   local.get $4
   i32.const 4
   i32.add
   i32.ge_u
   i32.eqz
   if
    i32.const 0
    i32.const 432
    i32.const 387
    i32.const 16
    call $~lib/builtins/abort
    unreachable
   end
   local.get $1
   i32.const 16
   i32.sub
   local.get $4
   i32.eq
   if
    local.get $1
    i32.const 16
    i32.sub
    local.set $1
    local.get $4
    i32.load
    local.set $5
   else
    nop
   end
  else
   i32.const 1
   drop
   local.get $1
   local.get $0
   i32.const 1572
   i32.add
   i32.ge_u
   i32.eqz
   if
    i32.const 0
    i32.const 432
    i32.const 400
    i32.const 5
    call $~lib/builtins/abort
    unreachable
   end
  end
  local.get $2
  local.get $1
  i32.sub
  local.set $6
  local.get $6
  i32.const 4
  i32.const 12
  i32.add
  i32.const 4
  i32.add
  i32.lt_u
  if
   i32.const 0
   return
  end
  local.get $6
  i32.const 2
  i32.const 4
  i32.mul
  i32.sub
  local.set $7
  local.get $1
  local.set $8
  local.get $8
  local.get $7
  i32.const 1
  i32.or
  local.get $5
  i32.const 2
  i32.and
  i32.or
  call $~lib/rt/common/BLOCK#set:mmInfo
  local.get $8
  i32.const 0
  call $~lib/rt/tlsf/Block#set:prev
  local.get $8
  i32.const 0
  call $~lib/rt/tlsf/Block#set:next
  local.get $1
  i32.const 4
  i32.add
  local.get $7
  i32.add
  local.set $4
  local.get $4
  i32.const 0
  i32.const 2
  i32.or
  call $~lib/rt/common/BLOCK#set:mmInfo
  local.get $0
  local.set $9
  local.get $4
  local.set $3
  local.get $9
  local.get $3
  i32.store offset=1568
  local.get $0
  local.get $8
  call $~lib/rt/tlsf/insertBlock
  i32.const 1
 )
 (func $~lib/rt/tlsf/initialize
  (local $0 i32)
  (local $1 i32)
  (local $2 i32)
  (local $3 i32)
  (local $4 i32)
  (local $5 i32)
  (local $6 i32)
  (local $7 i32)
  (local $8 i32)
  (local $9 i32)
  (local $10 i32)
  (local $11 i32)
  (local $12 i32)
  i32.const 0
  drop
  global.get $~lib/memory/__heap_base
  i32.const 15
  i32.add
  i32.const 15
  i32.const -1
  i32.xor
  i32.and
  local.set $0
  memory.size
  local.set $1
  local.get $0
  i32.const 1572
  i32.add
  i32.const 65535
  i32.add
  i32.const 65535
  i32.const -1
  i32.xor
  i32.and
  i32.const 16
  i32.shr_u
  local.set $2
  local.get $2
  local.get $1
  i32.gt_s
  if (result i32)
   local.get $2
   local.get $1
   i32.sub
   memory.grow
   i32.const 0
   i32.lt_s
  else
   i32.const 0
  end
  if
   unreachable
  end
  local.get $0
  local.set $3
  local.get $3
  i32.const 0
  call $~lib/rt/tlsf/Root#set:flMap
  local.get $3
  local.set $5
  i32.const 0
  local.set $4
  local.get $5
  local.get $4
  i32.store offset=1568
  i32.const 0
  local.set $5
  loop $for-loop|0
   local.get $5
   i32.const 23
   i32.lt_u
   local.set $4
   local.get $4
   if
    local.get $3
    local.set $8
    local.get $5
    local.set $7
    i32.const 0
    local.set $6
    local.get $8
    local.get $7
    i32.const 2
    i32.shl
    i32.add
    local.get $6
    i32.store offset=4
    i32.const 0
    local.set $8
    loop $for-loop|1
     local.get $8
     i32.const 16
     i32.lt_u
     local.set $7
     local.get $7
     if
      local.get $3
      local.set $11
      local.get $5
      local.set $10
      local.get $8
      local.set $9
      i32.const 0
      local.set $6
      local.get $11
      local.get $10
      i32.const 4
      i32.shl
      local.get $9
      i32.add
      i32.const 2
      i32.shl
      i32.add
      local.get $6
      i32.store offset=96
      local.get $8
      i32.const 1
      i32.add
      local.set $8
      br $for-loop|1
     end
    end
    local.get $5
    i32.const 1
    i32.add
    local.set $5
    br $for-loop|0
   end
  end
  local.get $0
  i32.const 1572
  i32.add
  local.set $12
  i32.const 0
  drop
  local.get $3
  local.get $12
  memory.size
  i32.const 16
  i32.shl
  call $~lib/rt/tlsf/addMemory
  drop
  local.get $3
  global.set $~lib/rt/tlsf/ROOT
 )
 (func $~lib/rt/tlsf/computeSize (param $0 i32) (result i32)
  local.get $0
  i32.const 12
  i32.le_u
  if (result i32)
   i32.const 12
  else
   local.get $0
   i32.const 4
   i32.add
   i32.const 15
   i32.add
   i32.const 15
   i32.const -1
   i32.xor
   i32.and
   i32.const 4
   i32.sub
  end
 )
 (func $~lib/rt/tlsf/prepareSize (param $0 i32) (result i32)
  local.get $0
  i32.const 1073741820
  i32.ge_u
  if
   i32.const 496
   i32.const 432
   i32.const 461
   i32.const 30
   call $~lib/builtins/abort
   unreachable
  end
  local.get $0
  call $~lib/rt/tlsf/computeSize
 )
 (func $~lib/rt/tlsf/searchBlock (param $0 i32) (param $1 i32) (result i32)
  (local $2 i32)
  (local $3 i32)
  (local $4 i32)
  (local $5 i32)
  (local $6 i32)
  (local $7 i32)
  (local $8 i32)
  (local $9 i32)
  local.get $1
  i32.const 256
  i32.lt_u
  if
   i32.const 0
   local.set $2
   local.get $1
   i32.const 4
   i32.shr_u
   local.set $3
  else
   local.get $1
   i32.const 536870910
   i32.lt_u
   if (result i32)
    local.get $1
    i32.const 1
    i32.const 27
    local.get $1
    i32.clz
    i32.sub
    i32.shl
    i32.add
    i32.const 1
    i32.sub
   else
    local.get $1
   end
   local.set $4
   i32.const 31
   local.get $4
   i32.clz
   i32.sub
   local.set $2
   local.get $4
   local.get $2
   i32.const 4
   i32.sub
   i32.shr_u
   i32.const 1
   i32.const 4
   i32.shl
   i32.xor
   local.set $3
   local.get $2
   i32.const 8
   i32.const 1
   i32.sub
   i32.sub
   local.set $2
  end
  i32.const 1
  drop
  local.get $2
  i32.const 23
  i32.lt_u
  if (result i32)
   local.get $3
   i32.const 16
   i32.lt_u
  else
   i32.const 0
  end
  i32.eqz
  if
   i32.const 0
   i32.const 432
   i32.const 333
   i32.const 14
   call $~lib/builtins/abort
   unreachable
  end
  local.get $0
  local.set $5
  local.get $2
  local.set $4
  local.get $5
  local.get $4
  i32.const 2
  i32.shl
  i32.add
  i32.load offset=4
  i32.const 0
  i32.const -1
  i32.xor
  local.get $3
  i32.shl
  i32.and
  local.set $6
  i32.const 0
  local.set $7
  local.get $6
  i32.eqz
  if
   local.get $0
   i32.load
   i32.const 0
   i32.const -1
   i32.xor
   local.get $2
   i32.const 1
   i32.add
   i32.shl
   i32.and
   local.set $5
   local.get $5
   i32.eqz
   if
    i32.const 0
    local.set $7
   else
    local.get $5
    i32.ctz
    local.set $2
    local.get $0
    local.set $8
    local.get $2
    local.set $4
    local.get $8
    local.get $4
    i32.const 2
    i32.shl
    i32.add
    i32.load offset=4
    local.set $6
    i32.const 1
    drop
    local.get $6
    i32.eqz
    if
     i32.const 0
     i32.const 432
     i32.const 346
     i32.const 18
     call $~lib/builtins/abort
     unreachable
    end
    local.get $0
    local.set $9
    local.get $2
    local.set $8
    local.get $6
    i32.ctz
    local.set $4
    local.get $9
    local.get $8
    i32.const 4
    i32.shl
    local.get $4
    i32.add
    i32.const 2
    i32.shl
    i32.add
    i32.load offset=96
    local.set $7
   end
  else
   local.get $0
   local.set $9
   local.get $2
   local.set $8
   local.get $6
   i32.ctz
   local.set $4
   local.get $9
   local.get $8
   i32.const 4
   i32.shl
   local.get $4
   i32.add
   i32.const 2
   i32.shl
   i32.add
   i32.load offset=96
   local.set $7
  end
  local.get $7
 )
 (func $~lib/rt/tlsf/growMemory (param $0 i32) (param $1 i32)
  (local $2 i32)
  (local $3 i32)
  (local $4 i32)
  (local $5 i32)
  (local $6 i32)
  (local $7 i32)
  i32.const 0
  drop
  local.get $1
  i32.const 536870910
  i32.lt_u
  if
   local.get $1
   i32.const 1
   i32.const 27
   local.get $1
   i32.clz
   i32.sub
   i32.shl
   i32.const 1
   i32.sub
   i32.add
   local.set $1
  end
  memory.size
  local.set $2
  local.get $1
  i32.const 4
  local.get $2
  i32.const 16
  i32.shl
  i32.const 4
  i32.sub
  local.get $0
  local.set $3
  local.get $3
  i32.load offset=1568
  i32.ne
  i32.shl
  i32.add
  local.set $1
  local.get $1
  i32.const 65535
  i32.add
  i32.const 65535
  i32.const -1
  i32.xor
  i32.and
  i32.const 16
  i32.shr_u
  local.set $4
  local.get $2
  local.tee $3
  local.get $4
  local.tee $5
  local.get $3
  local.get $5
  i32.gt_s
  select
  local.set $6
  local.get $6
  memory.grow
  i32.const 0
  i32.lt_s
  if
   local.get $4
   memory.grow
   i32.const 0
   i32.lt_s
   if
    unreachable
   end
  end
  memory.size
  local.set $7
  local.get $0
  local.get $2
  i32.const 16
  i32.shl
  local.get $7
  i32.const 16
  i32.shl
  call $~lib/rt/tlsf/addMemory
  drop
 )
 (func $~lib/rt/tlsf/prepareBlock (param $0 i32) (param $1 i32) (param $2 i32)
  (local $3 i32)
  (local $4 i32)
  (local $5 i32)
  local.get $1
  i32.load
  local.set $3
  i32.const 1
  drop
  local.get $2
  i32.const 4
  i32.add
  i32.const 15
  i32.and
  i32.eqz
  i32.eqz
  if
   i32.const 0
   i32.const 432
   i32.const 360
   i32.const 14
   call $~lib/builtins/abort
   unreachable
  end
  local.get $3
  i32.const 3
  i32.const -1
  i32.xor
  i32.and
  local.get $2
  i32.sub
  local.set $4
  local.get $4
  i32.const 4
  i32.const 12
  i32.add
  i32.ge_u
  if
   local.get $1
   local.get $2
   local.get $3
   i32.const 2
   i32.and
   i32.or
   call $~lib/rt/common/BLOCK#set:mmInfo
   local.get $1
   i32.const 4
   i32.add
   local.get $2
   i32.add
   local.set $5
   local.get $5
   local.get $4
   i32.const 4
   i32.sub
   i32.const 1
   i32.or
   call $~lib/rt/common/BLOCK#set:mmInfo
   local.get $0
   local.get $5
   call $~lib/rt/tlsf/insertBlock
  else
   local.get $1
   local.get $3
   i32.const 1
   i32.const -1
   i32.xor
   i32.and
   call $~lib/rt/common/BLOCK#set:mmInfo
   local.get $1
   local.set $5
   local.get $5
   i32.const 4
   i32.add
   local.get $5
   i32.load
   i32.const 3
   i32.const -1
   i32.xor
   i32.and
   i32.add
   local.get $1
   local.set $5
   local.get $5
   i32.const 4
   i32.add
   local.get $5
   i32.load
   i32.const 3
   i32.const -1
   i32.xor
   i32.and
   i32.add
   i32.load
   i32.const 2
   i32.const -1
   i32.xor
   i32.and
   call $~lib/rt/common/BLOCK#set:mmInfo
  end
 )
 (func $~lib/rt/tlsf/allocateBlock (param $0 i32) (param $1 i32) (result i32)
  (local $2 i32)
  (local $3 i32)
  local.get $1
  call $~lib/rt/tlsf/prepareSize
  local.set $2
  local.get $0
  local.get $2
  call $~lib/rt/tlsf/searchBlock
  local.set $3
  local.get $3
  i32.eqz
  if
   local.get $0
   local.get $2
   call $~lib/rt/tlsf/growMemory
   local.get $0
   local.get $2
   call $~lib/rt/tlsf/searchBlock
   local.set $3
   i32.const 1
   drop
   local.get $3
   i32.eqz
   if
    i32.const 0
    i32.const 432
    i32.const 499
    i32.const 16
    call $~lib/builtins/abort
    unreachable
   end
  end
  i32.const 1
  drop
  local.get $3
  i32.load
  i32.const 3
  i32.const -1
  i32.xor
  i32.and
  local.get $2
  i32.ge_u
  i32.eqz
  if
   i32.const 0
   i32.const 432
   i32.const 501
   i32.const 14
   call $~lib/builtins/abort
   unreachable
  end
  local.get $0
  local.get $3
  call $~lib/rt/tlsf/removeBlock
  local.get $0
  local.get $3
  local.get $2
  call $~lib/rt/tlsf/prepareBlock
  i32.const 0
  drop
  local.get $3
 )
 (func $~lib/rt/tlsf/__alloc (param $0 i32) (result i32)
  global.get $~lib/rt/tlsf/ROOT
  i32.eqz
  if
   call $~lib/rt/tlsf/initialize
  end
  global.get $~lib/rt/tlsf/ROOT
  local.get $0
  call $~lib/rt/tlsf/allocateBlock
  i32.const 4
  i32.add
 )
 (func $~lib/rt/tcms/Object#set:next (param $0 i32) (param $1 i32)
  local.get $0
  local.get $1
  local.get $0
  i32.load offset=4
  i32.const 3
  i32.and
  i32.or
  call $~lib/rt/tcms/Object#set:nextWithColor
 )
 (func $~lib/rt/tcms/ObjectList#push (param $0 i32) (param $1 i32)
  (local $2 i32)
  (local $3 i32)
  local.get $1
  global.get $~lib/rt/tcms/toSpace
  i32.ne
  if (result i32)
   local.get $1
   global.get $~lib/rt/tcms/fromSpace
   i32.ne
  else
   i32.const 0
  end
  i32.eqz
  if
   i32.const 0
   i32.const 352
   i32.const 142
   i32.const 5
   call $~lib/builtins/abort
   unreachable
  end
  local.get $0
  i32.load offset=8
  local.set $2
  local.get $1
  local.get $0
  local.tee $3
  i32.eqz
  if (result i32)
   i32.const 0
   i32.const 352
   i32.const 144
   i32.const 16
   call $~lib/builtins/abort
   unreachable
  else
   local.get $3
  end
  call $~lib/rt/tcms/Object#set:next
  local.get $1
  local.get $2
  local.tee $3
  i32.eqz
  if (result i32)
   i32.const 0
   i32.const 352
   i32.const 145
   i32.const 16
   call $~lib/builtins/abort
   unreachable
  else
   local.get $3
  end
  call $~lib/rt/tcms/Object#set:prev
  local.get $2
  local.get $1
  local.tee $3
  i32.eqz
  if (result i32)
   i32.const 0
   i32.const 352
   i32.const 146
   i32.const 17
   call $~lib/builtins/abort
   unreachable
  else
   local.get $3
  end
  call $~lib/rt/tcms/Object#set:next
  local.get $0
  local.get $1
  local.tee $3
  i32.eqz
  if (result i32)
   i32.const 0
   i32.const 352
   i32.const 147
   i32.const 17
   call $~lib/builtins/abort
   unreachable
  else
   local.get $3
  end
  call $~lib/rt/tcms/Object#set:prev
 )
 (func $~lib/rt/tcms/Object#set:color (param $0 i32) (param $1 i32)
  local.get $0
  local.get $0
  i32.load offset=4
  i32.const 3
  i32.const -1
  i32.xor
  i32.and
  local.get $1
  i32.or
  call $~lib/rt/tcms/Object#set:nextWithColor
 )
 (func $~lib/rt/tcms/Object#set:rtId (param $0 i32) (param $1 i32)
  local.get $0
  local.get $1
  i32.store offset=12
 )
 (func $~lib/rt/tcms/Object#set:rtSize (param $0 i32) (param $1 i32)
  local.get $0
  local.get $1
  i32.store offset=16
 )
 (func $~lib/memory/memory.fill (param $0 i32) (param $1 i32) (param $2 i32)
  (local $3 i32)
  (local $4 i32)
  (local $5 i32)
  (local $6 i32)
  (local $7 i32)
  (local $8 i32)
  (local $9 i64)
  (local $10 i32)
  block $~lib/util/memory/memset|inlined.0
   local.get $0
   local.set $5
   local.get $1
   local.set $4
   local.get $2
   local.set $3
   i32.const 0
   i32.const 1
   i32.gt_s
   drop
   local.get $3
   i32.eqz
   if
    br $~lib/util/memory/memset|inlined.0
   end
   local.get $5
   local.get $3
   i32.add
   i32.const 4
   i32.sub
   local.set $6
   local.get $5
   local.get $4
   i32.store8
   local.get $6
   local.get $4
   i32.store8 offset=3
   local.get $3
   i32.const 2
   i32.le_u
   if
    br $~lib/util/memory/memset|inlined.0
   end
   local.get $5
   local.get $4
   i32.store8 offset=1
   local.get $5
   local.get $4
   i32.store8 offset=2
   local.get $6
   local.get $4
   i32.store8 offset=2
   local.get $6
   local.get $4
   i32.store8 offset=1
   local.get $3
   i32.const 6
   i32.le_u
   if
    br $~lib/util/memory/memset|inlined.0
   end
   local.get $5
   local.get $4
   i32.store8 offset=3
   local.get $6
   local.get $4
   i32.store8
   local.get $3
   i32.const 8
   i32.le_u
   if
    br $~lib/util/memory/memset|inlined.0
   end
   i32.const 0
   local.get $5
   i32.sub
   i32.const 3
   i32.and
   local.set $7
   local.get $5
   local.get $7
   i32.add
   local.set $5
   local.get $3
   local.get $7
   i32.sub
   local.set $3
   local.get $3
   i32.const -4
   i32.and
   local.set $3
   i32.const -1
   i32.const 255
   i32.div_u
   local.get $4
   i32.const 255
   i32.and
   i32.mul
   local.set $8
   local.get $5
   local.get $3
   i32.add
   i32.const 28
   i32.sub
   local.set $6
   local.get $5
   local.get $8
   i32.store
   local.get $6
   local.get $8
   i32.store offset=24
   local.get $3
   i32.const 8
   i32.le_u
   if
    br $~lib/util/memory/memset|inlined.0
   end
   local.get $5
   local.get $8
   i32.store offset=4
   local.get $5
   local.get $8
   i32.store offset=8
   local.get $6
   local.get $8
   i32.store offset=16
   local.get $6
   local.get $8
   i32.store offset=20
   local.get $3
   i32.const 24
   i32.le_u
   if
    br $~lib/util/memory/memset|inlined.0
   end
   local.get $5
   local.get $8
   i32.store offset=12
   local.get $5
   local.get $8
   i32.store offset=16
   local.get $5
   local.get $8
   i32.store offset=20
   local.get $5
   local.get $8
   i32.store offset=24
   local.get $6
   local.get $8
   i32.store
   local.get $6
   local.get $8
   i32.store offset=4
   local.get $6
   local.get $8
   i32.store offset=8
   local.get $6
   local.get $8
   i32.store offset=12
   i32.const 24
   local.get $5
   i32.const 4
   i32.and
   i32.add
   local.set $7
   local.get $5
   local.get $7
   i32.add
   local.set $5
   local.get $3
   local.get $7
   i32.sub
   local.set $3
   local.get $8
   i64.extend_i32_u
   local.get $8
   i64.extend_i32_u
   i64.const 32
   i64.shl
   i64.or
   local.set $9
   loop $while-continue|0
    local.get $3
    i32.const 32
    i32.ge_u
    local.set $10
    local.get $10
    if
     local.get $5
     local.get $9
     i64.store
     local.get $5
     local.get $9
     i64.store offset=8
     local.get $5
     local.get $9
     i64.store offset=16
     local.get $5
     local.get $9
     i64.store offset=24
     local.get $3
     i32.const 32
     i32.sub
     local.set $3
     local.get $5
     i32.const 32
     i32.add
     local.set $5
     br $while-continue|0
    end
   end
  end
 )
 (func $~lib/rt/tcms/Object#get:size (param $0 i32) (result i32)
  i32.const 4
  local.get $0
  i32.load
  i32.const 3
  i32.const -1
  i32.xor
  i32.and
  i32.add
 )
 (func $~lib/rt/tcms/__new (param $0 i32) (param $1 i32) (result i32)
  (local $2 i32)
  (local $3 i32)
  (local $4 i32)
  global.get $~lib/rt/tcms/state
  i32.const 0
  i32.eq
  if
   call $~lib/rt/tcms/init
  end
  i32.const 16
  local.get $0
  i32.add
  call $~lib/rt/tlsf/__alloc
  i32.const 4
  i32.sub
  local.set $2
  global.get $~lib/rt/tcms/fromSpace
  local.get $2
  call $~lib/rt/tcms/ObjectList#push
  local.get $2
  global.get $~lib/rt/tcms/white
  call $~lib/rt/tcms/Object#set:color
  local.get $2
  local.get $1
  call $~lib/rt/tcms/Object#set:rtId
  local.get $2
  local.get $0
  call $~lib/rt/tcms/Object#set:rtSize
  local.get $2
  local.set $3
  local.get $3
  i32.const 20
  i32.add
  local.set $4
  local.get $4
  i32.const 0
  local.get $0
  call $~lib/memory/memory.fill
  global.get $~lib/rt/tcms/total
  i32.const 1
  i32.add
  global.set $~lib/rt/tcms/total
  global.get $~lib/rt/tcms/totalMem
  local.get $2
  call $~lib/rt/tcms/Object#get:size
  i32.add
  global.set $~lib/rt/tcms/totalMem
  local.get $4
 )
 (func $~lib/util/memory/memcpy (param $0 i32) (param $1 i32) (param $2 i32)
  (local $3 i32)
  (local $4 i32)
  (local $5 i32)
  (local $6 i32)
  loop $while-continue|0
   local.get $2
   if (result i32)
    local.get $1
    i32.const 3
    i32.and
   else
    i32.const 0
   end
   local.set $5
   local.get $5
   if
    local.get $0
    local.tee $6
    i32.const 1
    i32.add
    local.set $0
    local.get $6
    local.get $1
    local.tee $6
    i32.const 1
    i32.add
    local.set $1
    local.get $6
    i32.load8_u
    i32.store8
    local.get $2
    i32.const 1
    i32.sub
    local.set $2
    br $while-continue|0
   end
  end
  local.get $0
  i32.const 3
  i32.and
  i32.const 0
  i32.eq
  if
   loop $while-continue|1
    local.get $2
    i32.const 16
    i32.ge_u
    local.set $5
    local.get $5
    if
     local.get $0
     local.get $1
     i32.load
     i32.store
     local.get $0
     i32.const 4
     i32.add
     local.get $1
     i32.const 4
     i32.add
     i32.load
     i32.store
     local.get $0
     i32.const 8
     i32.add
     local.get $1
     i32.const 8
     i32.add
     i32.load
     i32.store
     local.get $0
     i32.const 12
     i32.add
     local.get $1
     i32.const 12
     i32.add
     i32.load
     i32.store
     local.get $1
     i32.const 16
     i32.add
     local.set $1
     local.get $0
     i32.const 16
     i32.add
     local.set $0
     local.get $2
     i32.const 16
     i32.sub
     local.set $2
     br $while-continue|1
    end
   end
   local.get $2
   i32.const 8
   i32.and
   if
    local.get $0
    local.get $1
    i32.load
    i32.store
    local.get $0
    i32.const 4
    i32.add
    local.get $1
    i32.const 4
    i32.add
    i32.load
    i32.store
    local.get $0
    i32.const 8
    i32.add
    local.set $0
    local.get $1
    i32.const 8
    i32.add
    local.set $1
   end
   local.get $2
   i32.const 4
   i32.and
   if
    local.get $0
    local.get $1
    i32.load
    i32.store
    local.get $0
    i32.const 4
    i32.add
    local.set $0
    local.get $1
    i32.const 4
    i32.add
    local.set $1
   end
   local.get $2
   i32.const 2
   i32.and
   if
    local.get $0
    local.get $1
    i32.load16_u
    i32.store16
    local.get $0
    i32.const 2
    i32.add
    local.set $0
    local.get $1
    i32.const 2
    i32.add
    local.set $1
   end
   local.get $2
   i32.const 1
   i32.and
   if
    local.get $0
    local.tee $5
    i32.const 1
    i32.add
    local.set $0
    local.get $5
    local.get $1
    local.tee $5
    i32.const 1
    i32.add
    local.set $1
    local.get $5
    i32.load8_u
    i32.store8
   end
   return
  end
  local.get $2
  i32.const 32
  i32.ge_u
  if
   block $break|2
    block $case2|2
     block $case1|2
      block $case0|2
       local.get $0
       i32.const 3
       i32.and
       local.set $5
       local.get $5
       i32.const 1
       i32.eq
       br_if $case0|2
       local.get $5
       i32.const 2
       i32.eq
       br_if $case1|2
       local.get $5
       i32.const 3
       i32.eq
       br_if $case2|2
       br $break|2
      end
      local.get $1
      i32.load
      local.set $3
      local.get $0
      local.tee $5
      i32.const 1
      i32.add
      local.set $0
      local.get $5
      local.get $1
      local.tee $5
      i32.const 1
      i32.add
      local.set $1
      local.get $5
      i32.load8_u
      i32.store8
      local.get $0
      local.tee $5
      i32.const 1
      i32.add
      local.set $0
      local.get $5
      local.get $1
      local.tee $5
      i32.const 1
      i32.add
      local.set $1
      local.get $5
      i32.load8_u
      i32.store8
      local.get $0
      local.tee $5
      i32.const 1
      i32.add
      local.set $0
      local.get $5
      local.get $1
      local.tee $5
      i32.const 1
      i32.add
      local.set $1
      local.get $5
      i32.load8_u
      i32.store8
      local.get $2
      i32.const 3
      i32.sub
      local.set $2
      loop $while-continue|3
       local.get $2
       i32.const 17
       i32.ge_u
       local.set $5
       local.get $5
       if
        local.get $1
        i32.const 1
        i32.add
        i32.load
        local.set $4
        local.get $0
        local.get $3
        i32.const 24
        i32.shr_u
        local.get $4
        i32.const 8
        i32.shl
        i32.or
        i32.store
        local.get $1
        i32.const 5
        i32.add
        i32.load
        local.set $3
        local.get $0
        i32.const 4
        i32.add
        local.get $4
        i32.const 24
        i32.shr_u
        local.get $3
        i32.const 8
        i32.shl
        i32.or
        i32.store
        local.get $1
        i32.const 9
        i32.add
        i32.load
        local.set $4
        local.get $0
        i32.const 8
        i32.add
        local.get $3
        i32.const 24
        i32.shr_u
        local.get $4
        i32.const 8
        i32.shl
        i32.or
        i32.store
        local.get $1
        i32.const 13
        i32.add
        i32.load
        local.set $3
        local.get $0
        i32.const 12
        i32.add
        local.get $4
        i32.const 24
        i32.shr_u
        local.get $3
        i32.const 8
        i32.shl
        i32.or
        i32.store
        local.get $1
        i32.const 16
        i32.add
        local.set $1
        local.get $0
        i32.const 16
        i32.add
        local.set $0
        local.get $2
        i32.const 16
        i32.sub
        local.set $2
        br $while-continue|3
       end
      end
      br $break|2
     end
     local.get $1
     i32.load
     local.set $3
     local.get $0
     local.tee $5
     i32.const 1
     i32.add
     local.set $0
     local.get $5
     local.get $1
     local.tee $5
     i32.const 1
     i32.add
     local.set $1
     local.get $5
     i32.load8_u
     i32.store8
     local.get $0
     local.tee $5
     i32.const 1
     i32.add
     local.set $0
     local.get $5
     local.get $1
     local.tee $5
     i32.const 1
     i32.add
     local.set $1
     local.get $5
     i32.load8_u
     i32.store8
     local.get $2
     i32.const 2
     i32.sub
     local.set $2
     loop $while-continue|4
      local.get $2
      i32.const 18
      i32.ge_u
      local.set $5
      local.get $5
      if
       local.get $1
       i32.const 2
       i32.add
       i32.load
       local.set $4
       local.get $0
       local.get $3
       i32.const 16
       i32.shr_u
       local.get $4
       i32.const 16
       i32.shl
       i32.or
       i32.store
       local.get $1
       i32.const 6
       i32.add
       i32.load
       local.set $3
       local.get $0
       i32.const 4
       i32.add
       local.get $4
       i32.const 16
       i32.shr_u
       local.get $3
       i32.const 16
       i32.shl
       i32.or
       i32.store
       local.get $1
       i32.const 10
       i32.add
       i32.load
       local.set $4
       local.get $0
       i32.const 8
       i32.add
       local.get $3
       i32.const 16
       i32.shr_u
       local.get $4
       i32.const 16
       i32.shl
       i32.or
       i32.store
       local.get $1
       i32.const 14
       i32.add
       i32.load
       local.set $3
       local.get $0
       i32.const 12
       i32.add
       local.get $4
       i32.const 16
       i32.shr_u
       local.get $3
       i32.const 16
       i32.shl
       i32.or
       i32.store
       local.get $1
       i32.const 16
       i32.add
       local.set $1
       local.get $0
       i32.const 16
       i32.add
       local.set $0
       local.get $2
       i32.const 16
       i32.sub
       local.set $2
       br $while-continue|4
      end
     end
     br $break|2
    end
    local.get $1
    i32.load
    local.set $3
    local.get $0
    local.tee $5
    i32.const 1
    i32.add
    local.set $0
    local.get $5
    local.get $1
    local.tee $5
    i32.const 1
    i32.add
    local.set $1
    local.get $5
    i32.load8_u
    i32.store8
    local.get $2
    i32.const 1
    i32.sub
    local.set $2
    loop $while-continue|5
     local.get $2
     i32.const 19
     i32.ge_u
     local.set $5
     local.get $5
     if
      local.get $1
      i32.const 3
      i32.add
      i32.load
      local.set $4
      local.get $0
      local.get $3
      i32.const 8
      i32.shr_u
      local.get $4
      i32.const 24
      i32.shl
      i32.or
      i32.store
      local.get $1
      i32.const 7
      i32.add
      i32.load
      local.set $3
      local.get $0
      i32.const 4
      i32.add
      local.get $4
      i32.const 8
      i32.shr_u
      local.get $3
      i32.const 24
      i32.shl
      i32.or
      i32.store
      local.get $1
      i32.const 11
      i32.add
      i32.load
      local.set $4
      local.get $0
      i32.const 8
      i32.add
      local.get $3
      i32.const 8
      i32.shr_u
      local.get $4
      i32.const 24
      i32.shl
      i32.or
      i32.store
      local.get $1
      i32.const 15
      i32.add
      i32.load
      local.set $3
      local.get $0
      i32.const 12
      i32.add
      local.get $4
      i32.const 8
      i32.shr_u
      local.get $3
      i32.const 24
      i32.shl
      i32.or
      i32.store
      local.get $1
      i32.const 16
      i32.add
      local.set $1
      local.get $0
      i32.const 16
      i32.add
      local.set $0
      local.get $2
      i32.const 16
      i32.sub
      local.set $2
      br $while-continue|5
     end
    end
    br $break|2
   end
  end
  local.get $2
  i32.const 16
  i32.and
  if
   local.get $0
   local.tee $5
   i32.const 1
   i32.add
   local.set $0
   local.get $5
   local.get $1
   local.tee $5
   i32.const 1
   i32.add
   local.set $1
   local.get $5
   i32.load8_u
   i32.store8
   local.get $0
   local.tee $5
   i32.const 1
   i32.add
   local.set $0
   local.get $5
   local.get $1
   local.tee $5
   i32.const 1
   i32.add
   local.set $1
   local.get $5
   i32.load8_u
   i32.store8
   local.get $0
   local.tee $5
   i32.const 1
   i32.add
   local.set $0
   local.get $5
   local.get $1
   local.tee $5
   i32.const 1
   i32.add
   local.set $1
   local.get $5
   i32.load8_u
   i32.store8
   local.get $0
   local.tee $5
   i32.const 1
   i32.add
   local.set $0
   local.get $5
   local.get $1
   local.tee $5
   i32.const 1
   i32.add
   local.set $1
   local.get $5
   i32.load8_u
   i32.store8
   local.get $0
   local.tee $5
   i32.const 1
   i32.add
   local.set $0
   local.get $5
   local.get $1
   local.tee $5
   i32.const 1
   i32.add
   local.set $1
   local.get $5
   i32.load8_u
   i32.store8
   local.get $0
   local.tee $5
   i32.const 1
   i32.add
   local.set $0
   local.get $5
   local.get $1
   local.tee $5
   i32.const 1
   i32.add
   local.set $1
   local.get $5
   i32.load8_u
   i32.store8
   local.get $0
   local.tee $5
   i32.const 1
   i32.add
   local.set $0
   local.get $5
   local.get $1
   local.tee $5
   i32.const 1
   i32.add
   local.set $1
   local.get $5
   i32.load8_u
   i32.store8
   local.get $0
   local.tee $5
   i32.const 1
   i32.add
   local.set $0
   local.get $5
   local.get $1
   local.tee $5
   i32.const 1
   i32.add
   local.set $1
   local.get $5
   i32.load8_u
   i32.store8
   local.get $0
   local.tee $5
   i32.const 1
   i32.add
   local.set $0
   local.get $5
   local.get $1
   local.tee $5
   i32.const 1
   i32.add
   local.set $1
   local.get $5
   i32.load8_u
   i32.store8
   local.get $0
   local.tee $5
   i32.const 1
   i32.add
   local.set $0
   local.get $5
   local.get $1
   local.tee $5
   i32.const 1
   i32.add
   local.set $1
   local.get $5
   i32.load8_u
   i32.store8
   local.get $0
   local.tee $5
   i32.const 1
   i32.add
   local.set $0
   local.get $5
   local.get $1
   local.tee $5
   i32.const 1
   i32.add
   local.set $1
   local.get $5
   i32.load8_u
   i32.store8
   local.get $0
   local.tee $5
   i32.const 1
   i32.add
   local.set $0
   local.get $5
   local.get $1
   local.tee $5
   i32.const 1
   i32.add
   local.set $1
   local.get $5
   i32.load8_u
   i32.store8
   local.get $0
   local.tee $5
   i32.const 1
   i32.add
   local.set $0
   local.get $5
   local.get $1
   local.tee $5
   i32.const 1
   i32.add
   local.set $1
   local.get $5
   i32.load8_u
   i32.store8
   local.get $0
   local.tee $5
   i32.const 1
   i32.add
   local.set $0
   local.get $5
   local.get $1
   local.tee $5
   i32.const 1
   i32.add
   local.set $1
   local.get $5
   i32.load8_u
   i32.store8
   local.get $0
   local.tee $5
   i32.const 1
   i32.add
   local.set $0
   local.get $5
   local.get $1
   local.tee $5
   i32.const 1
   i32.add
   local.set $1
   local.get $5
   i32.load8_u
   i32.store8
   local.get $0
   local.tee $5
   i32.const 1
   i32.add
   local.set $0
   local.get $5
   local.get $1
   local.tee $5
   i32.const 1
   i32.add
   local.set $1
   local.get $5
   i32.load8_u
   i32.store8
  end
  local.get $2
  i32.const 8
  i32.and
  if
   local.get $0
   local.tee $5
   i32.const 1
   i32.add
   local.set $0
   local.get $5
   local.get $1
   local.tee $5
   i32.const 1
   i32.add
   local.set $1
   local.get $5
   i32.load8_u
   i32.store8
   local.get $0
   local.tee $5
   i32.const 1
   i32.add
   local.set $0
   local.get $5
   local.get $1
   local.tee $5
   i32.const 1
   i32.add
   local.set $1
   local.get $5
   i32.load8_u
   i32.store8
   local.get $0
   local.tee $5
   i32.const 1
   i32.add
   local.set $0
   local.get $5
   local.get $1
   local.tee $5
   i32.const 1
   i32.add
   local.set $1
   local.get $5
   i32.load8_u
   i32.store8
   local.get $0
   local.tee $5
   i32.const 1
   i32.add
   local.set $0
   local.get $5
   local.get $1
   local.tee $5
   i32.const 1
   i32.add
   local.set $1
   local.get $5
   i32.load8_u
   i32.store8
   local.get $0
   local.tee $5
   i32.const 1
   i32.add
   local.set $0
   local.get $5
   local.get $1
   local.tee $5
   i32.const 1
   i32.add
   local.set $1
   local.get $5
   i32.load8_u
   i32.store8
   local.get $0
   local.tee $5
   i32.const 1
   i32.add
   local.set $0
   local.get $5
   local.get $1
   local.tee $5
   i32.const 1
   i32.add
   local.set $1
   local.get $5
   i32.load8_u
   i32.store8
   local.get $0
   local.tee $5
   i32.const 1
   i32.add
   local.set $0
   local.get $5
   local.get $1
   local.tee $5
   i32.const 1
   i32.add
   local.set $1
   local.get $5
   i32.load8_u
   i32.store8
   local.get $0
   local.tee $5
   i32.const 1
   i32.add
   local.set $0
   local.get $5
   local.get $1
   local.tee $5
   i32.const 1
   i32.add
   local.set $1
   local.get $5
   i32.load8_u
   i32.store8
  end
  local.get $2
  i32.const 4
  i32.and
  if
   local.get $0
   local.tee $5
   i32.const 1
   i32.add
   local.set $0
   local.get $5
   local.get $1
   local.tee $5
   i32.const 1
   i32.add
   local.set $1
   local.get $5
   i32.load8_u
   i32.store8
   local.get $0
   local.tee $5
   i32.const 1
   i32.add
   local.set $0
   local.get $5
   local.get $1
   local.tee $5
   i32.const 1
   i32.add
   local.set $1
   local.get $5
   i32.load8_u
   i32.store8
   local.get $0
   local.tee $5
   i32.const 1
   i32.add
   local.set $0
   local.get $5
   local.get $1
   local.tee $5
   i32.const 1
   i32.add
   local.set $1
   local.get $5
   i32.load8_u
   i32.store8
   local.get $0
   local.tee $5
   i32.const 1
   i32.add
   local.set $0
   local.get $5
   local.get $1
   local.tee $5
   i32.const 1
   i32.add
   local.set $1
   local.get $5
   i32.load8_u
   i32.store8
  end
  local.get $2
  i32.const 2
  i32.and
  if
   local.get $0
   local.tee $5
   i32.const 1
   i32.add
   local.set $0
   local.get $5
   local.get $1
   local.tee $5
   i32.const 1
   i32.add
   local.set $1
   local.get $5
   i32.load8_u
   i32.store8
   local.get $0
   local.tee $5
   i32.const 1
   i32.add
   local.set $0
   local.get $5
   local.get $1
   local.tee $5
   i32.const 1
   i32.add
   local.set $1
   local.get $5
   i32.load8_u
   i32.store8
  end
  local.get $2
  i32.const 1
  i32.and
  if
   local.get $0
   local.tee $5
   i32.const 1
   i32.add
   local.set $0
   local.get $5
   local.get $1
   local.tee $5
   i32.const 1
   i32.add
   local.set $1
   local.get $5
   i32.load8_u
   i32.store8
  end
 )
 (func $~lib/memory/memory.copy (param $0 i32) (param $1 i32) (param $2 i32)
  (local $3 i32)
  (local $4 i32)
  (local $5 i32)
  (local $6 i32)
  (local $7 i32)
  block $~lib/util/memory/memmove|inlined.0
   local.get $0
   local.set $5
   local.get $1
   local.set $4
   local.get $2
   local.set $3
   local.get $5
   local.get $4
   i32.eq
   if
    br $~lib/util/memory/memmove|inlined.0
   end
   i32.const 0
   i32.const 1
   i32.lt_s
   drop
   local.get $4
   local.get $5
   i32.sub
   local.get $3
   i32.sub
   i32.const 0
   local.get $3
   i32.const 1
   i32.shl
   i32.sub
   i32.le_u
   if
    local.get $5
    local.get $4
    local.get $3
    call $~lib/util/memory/memcpy
    br $~lib/util/memory/memmove|inlined.0
   end
   local.get $5
   local.get $4
   i32.lt_u
   if
    i32.const 0
    i32.const 2
    i32.lt_s
    drop
    local.get $4
    i32.const 7
    i32.and
    local.get $5
    i32.const 7
    i32.and
    i32.eq
    if
     loop $while-continue|0
      local.get $5
      i32.const 7
      i32.and
      local.set $6
      local.get $6
      if
       local.get $3
       i32.eqz
       if
        br $~lib/util/memory/memmove|inlined.0
       end
       local.get $3
       i32.const 1
       i32.sub
       local.set $3
       local.get $5
       local.tee $7
       i32.const 1
       i32.add
       local.set $5
       local.get $7
       local.get $4
       local.tee $7
       i32.const 1
       i32.add
       local.set $4
       local.get $7
       i32.load8_u
       i32.store8
       br $while-continue|0
      end
     end
     loop $while-continue|1
      local.get $3
      i32.const 8
      i32.ge_u
      local.set $6
      local.get $6
      if
       local.get $5
       local.get $4
       i64.load
       i64.store
       local.get $3
       i32.const 8
       i32.sub
       local.set $3
       local.get $5
       i32.const 8
       i32.add
       local.set $5
       local.get $4
       i32.const 8
       i32.add
       local.set $4
       br $while-continue|1
      end
     end
    end
    loop $while-continue|2
     local.get $3
     local.set $6
     local.get $6
     if
      local.get $5
      local.tee $7
      i32.const 1
      i32.add
      local.set $5
      local.get $7
      local.get $4
      local.tee $7
      i32.const 1
      i32.add
      local.set $4
      local.get $7
      i32.load8_u
      i32.store8
      local.get $3
      i32.const 1
      i32.sub
      local.set $3
      br $while-continue|2
     end
    end
   else
    i32.const 0
    i32.const 2
    i32.lt_s
    drop
    local.get $4
    i32.const 7
    i32.and
    local.get $5
    i32.const 7
    i32.and
    i32.eq
    if
     loop $while-continue|3
      local.get $5
      local.get $3
      i32.add
      i32.const 7
      i32.and
      local.set $6
      local.get $6
      if
       local.get $3
       i32.eqz
       if
        br $~lib/util/memory/memmove|inlined.0
       end
       local.get $5
       local.get $3
       i32.const 1
       i32.sub
       local.tee $3
       i32.add
       local.get $4
       local.get $3
       i32.add
       i32.load8_u
       i32.store8
       br $while-continue|3
      end
     end
     loop $while-continue|4
      local.get $3
      i32.const 8
      i32.ge_u
      local.set $6
      local.get $6
      if
       local.get $3
       i32.const 8
       i32.sub
       local.set $3
       local.get $5
       local.get $3
       i32.add
       local.get $4
       local.get $3
       i32.add
       i64.load
       i64.store
       br $while-continue|4
      end
     end
    end
    loop $while-continue|5
     local.get $3
     local.set $6
     local.get $6
     if
      local.get $5
      local.get $3
      i32.const 1
      i32.sub
      local.tee $3
      i32.add
      local.get $4
      local.get $3
      i32.add
      i32.load8_u
      i32.store8
      br $while-continue|5
     end
    end
   end
  end
 )
 (func $~lib/rt/__newBuffer (param $0 i32) (param $1 i32) (param $2 i32) (result i32)
  (local $3 i32)
  local.get $0
  local.get $1
  call $~lib/rt/tcms/__new
  local.set $3
  local.get $2
  if
   local.get $3
   local.get $2
   local.get $0
   call $~lib/memory/memory.copy
  end
  local.get $3
 )
 (func $std/staticarray/test (result i32)
  (local $0 i32)
  i32.const 12
  i32.const 3
  i32.const 288
  call $~lib/rt/__newBuffer
 )
 (func $std/staticarray/Ref#constructor (param $0 i32) (result i32)
  local.get $0
  i32.eqz
  if
   i32.const 0
   i32.const 4
   call $~lib/rt/tcms/__new
   local.set $0
  end
  local.get $0
 )
 (func $~lib/rt/tcms/Object#get:color (param $0 i32) (result i32)
  local.get $0
  i32.load offset=4
  i32.const 3
  i32.and
 )
 (func $~lib/rt/tcms/Object#get:next (param $0 i32) (result i32)
  local.get $0
  i32.load offset=4
  i32.const 3
  i32.const -1
  i32.xor
  i32.and
 )
 (func $~lib/rt/tcms/Object#unlink (param $0 i32)
  (local $1 i32)
  (local $2 i32)
  (local $3 i32)
  local.get $0
  call $~lib/rt/tcms/Object#get:next
  local.set $1
  local.get $0
  i32.load offset=8
  local.set $2
  local.get $1
  i32.const 0
  i32.eq
  if
   local.get $2
   i32.const 0
   i32.eq
   i32.eqz
   if
    i32.const 0
    i32.const 352
    i32.const 120
    i32.const 7
    call $~lib/builtins/abort
    unreachable
   end
   return
  end
  local.get $1
  local.get $2
  local.tee $3
  i32.eqz
  if (result i32)
   i32.const 0
   i32.const 352
   i32.const 123
   i32.const 17
   call $~lib/builtins/abort
   unreachable
  else
   local.get $3
  end
  call $~lib/rt/tcms/Object#set:prev
  local.get $2
  local.get $1
  call $~lib/rt/tcms/Object#set:next
 )
 (func $~lib/rt/tcms/Object#makeGray (param $0 i32)
  (local $1 i32)
  local.get $0
  global.get $~lib/rt/tcms/iter
  i32.eq
  if
   local.get $0
   i32.load offset=8
   local.tee $1
   i32.eqz
   if (result i32)
    i32.const 0
    i32.const 352
    i32.const 130
    i32.const 30
    call $~lib/builtins/abort
    unreachable
   else
    local.get $1
   end
   global.set $~lib/rt/tcms/iter
  end
  local.get $0
  call $~lib/rt/tcms/Object#unlink
  global.get $~lib/rt/tcms/toSpace
  local.get $0
  call $~lib/rt/tcms/ObjectList#push
  local.get $0
  i32.const 2
  call $~lib/rt/tcms/Object#set:color
 )
 (func $~lib/rt/tcms/__link (param $0 i32) (param $1 i32) (param $2 i32)
  (local $3 i32)
  (local $4 i32)
  (local $5 i32)
  local.get $1
  i32.eqz
  if
   return
  end
  global.get $~lib/rt/tcms/state
  i32.const 0
  i32.eq
  if
   call $~lib/rt/tcms/init
  end
  i32.const 1
  drop
  local.get $0
  i32.eqz
  if
   i32.const 0
   i32.const 352
   i32.const 299
   i32.const 14
   call $~lib/builtins/abort
   unreachable
  end
  global.get $~lib/rt/tcms/white
  i32.eqz
  local.set $3
  local.get $0
  local.set $4
  local.get $4
  i32.const 20
  i32.sub
  local.set $5
  local.get $5
  call $~lib/rt/tcms/Object#get:color
  local.get $3
  i32.eq
  if
   local.get $1
   local.set $4
   local.get $4
   i32.const 20
   i32.sub
   local.set $4
   local.get $4
   call $~lib/rt/tcms/Object#get:color
   global.get $~lib/rt/tcms/white
   i32.eq
   if
    local.get $2
    if
     local.get $5
     call $~lib/rt/tcms/Object#makeGray
    else
     local.get $4
     call $~lib/rt/tcms/Object#makeGray
    end
   end
  end
 )
 (func $~lib/staticarray/StaticArray<std/staticarray/Ref>#__uset (param $0 i32) (param $1 i32) (param $2 i32)
  local.get $0
  local.get $1
  i32.const 2
  i32.shl
  i32.add
  local.get $2
  i32.store
  i32.const 1
  drop
  local.get $0
  local.get $2
  i32.const 1
  call $~lib/rt/tcms/__link
 )
 (func $~lib/rt/tlsf/checkUsedBlock (param $0 i32) (result i32)
  (local $1 i32)
  local.get $0
  i32.const 4
  i32.sub
  local.set $1
  local.get $0
  i32.const 0
  i32.ne
  if (result i32)
   local.get $0
   i32.const 15
   i32.and
   i32.eqz
  else
   i32.const 0
  end
  if (result i32)
   local.get $1
   i32.load
   i32.const 1
   i32.and
   i32.eqz
  else
   i32.const 0
  end
  i32.eqz
  if
   i32.const 0
   i32.const 432
   i32.const 564
   i32.const 3
   call $~lib/builtins/abort
   unreachable
  end
  local.get $1
 )
 (func $~lib/rt/tlsf/freeBlock (param $0 i32) (param $1 i32)
  i32.const 0
  drop
  local.get $1
  local.get $1
  i32.load
  i32.const 1
  i32.or
  call $~lib/rt/common/BLOCK#set:mmInfo
  local.get $0
  local.get $1
  call $~lib/rt/tlsf/insertBlock
 )
 (func $~lib/rt/tlsf/__free (param $0 i32)
  local.get $0
  global.get $~lib/memory/__heap_base
  i32.lt_u
  if
   return
  end
  global.get $~lib/rt/tlsf/ROOT
  i32.eqz
  if
   call $~lib/rt/tlsf/initialize
  end
  global.get $~lib/rt/tlsf/ROOT
  local.get $0
  call $~lib/rt/tlsf/checkUsedBlock
  call $~lib/rt/tlsf/freeBlock
 )
 (func $~lib/rt/tcms/free (param $0 i32)
  local.get $0
  global.get $~lib/memory/__heap_base
  i32.lt_u
  if
   return
  end
  global.get $~lib/rt/tcms/total
  i32.const 1
  i32.sub
  global.set $~lib/rt/tcms/total
  global.get $~lib/rt/tcms/totalMem
  local.get $0
  call $~lib/rt/tcms/Object#get:size
  i32.sub
  global.set $~lib/rt/tcms/totalMem
  i32.const 0
  drop
  local.get $0
  i32.const 4
  i32.add
  call $~lib/rt/tlsf/__free
 )
 (func $~lib/rt/tcms/step (result i32)
  (local $0 i32)
  (local $1 i32)
  (local $2 i32)
  block $break|0
   block $case3|0
    block $case2|0
     block $case1|0
      block $case0|0
       global.get $~lib/rt/tcms/state
       local.set $1
       local.get $1
       i32.const 0
       i32.eq
       br_if $case0|0
       local.get $1
       i32.const 1
       i32.eq
       br_if $case1|0
       local.get $1
       i32.const 2
       i32.eq
       br_if $case2|0
       local.get $1
       i32.const 3
       i32.eq
       br_if $case3|0
       br $break|0
      end
      call $~lib/rt/tcms/init
     end
     i32.const 0
     call $~lib/rt/__visit_globals
     i32.const 0
     call $~lib/rt/tcms/__visit_externals
     i32.const 2
     global.set $~lib/rt/tcms/state
    end
    global.get $~lib/rt/tcms/white
    i32.eqz
    local.set $1
    global.get $~lib/rt/tcms/iter
    call $~lib/rt/tcms/Object#get:next
    local.set $0
    local.get $0
    global.get $~lib/rt/tcms/toSpace
    i32.ne
    if
     local.get $0
     global.set $~lib/rt/tcms/iter
     local.get $0
     local.get $1
     call $~lib/rt/tcms/Object#set:color
     local.get $0
     local.set $2
     local.get $2
     i32.const 20
     i32.add
     i32.const 0
     call $~lib/rt/__visit_members
    else
     i32.const 0
     call $~lib/rt/__visit_globals
     i32.const 0
     call $~lib/rt/tcms/__visit_externals
     global.get $~lib/rt/tcms/iter
     call $~lib/rt/tcms/Object#get:next
     local.set $0
     local.get $0
     global.get $~lib/rt/tcms/toSpace
     i32.eq
     if
      global.get $~lib/rt/tcms/fromSpace
      local.set $2
      global.get $~lib/rt/tcms/toSpace
      global.set $~lib/rt/tcms/fromSpace
      local.get $2
      global.set $~lib/rt/tcms/toSpace
      local.get $1
      global.set $~lib/rt/tcms/white
      local.get $2
      call $~lib/rt/tcms/Object#get:next
      global.set $~lib/rt/tcms/iter
      i32.const 3
      global.set $~lib/rt/tcms/state
     end
    end
    br $break|0
   end
   global.get $~lib/rt/tcms/iter
   local.set $0
   local.get $0
   global.get $~lib/rt/tcms/toSpace
   i32.ne
   if
    local.get $0
    call $~lib/rt/tcms/Object#get:next
    global.set $~lib/rt/tcms/iter
    i32.const 1
    drop
    local.get $0
    call $~lib/rt/tcms/Object#get:color
    global.get $~lib/rt/tcms/white
    i32.eqz
    i32.eq
    i32.eqz
    if
     i32.const 0
     i32.const 352
     i32.const 201
     i32.const 20
     call $~lib/builtins/abort
     unreachable
    end
    local.get $0
    call $~lib/rt/tcms/free
    i32.const 1
    return
   end
   global.get $~lib/rt/tcms/toSpace
   local.set $2
   local.get $2
   local.get $2
   call $~lib/rt/tcms/Object#set:nextWithColor
   local.get $2
   local.get $2
   local.tee $1
   i32.eqz
   if (result i32)
    i32.const 0
    i32.const 352
    i32.const 153
    i32.const 17
    call $~lib/builtins/abort
    unreachable
   else
    local.get $1
   end
   call $~lib/rt/tcms/Object#set:prev
   i32.const 1
   global.set $~lib/rt/tcms/state
   i32.const 0
   global.set $~lib/rt/tcms/debt
   br $break|0
  end
  i32.const 0
 )
 (func $~lib/rt/tcms/collectIncremental
  (local $0 i32)
  (local $1 i32)
  global.get $~lib/rt/tcms/depth
  i32.eqz
  i32.eqz
  if
   i32.const 0
   i32.const 352
   i32.const 372
   i32.const 3
   call $~lib/builtins/abort
   unreachable
  end
  global.get $~lib/rt/tcms/total
  global.get $~lib/rt/tcms/threshold
  i32.lt_u
  if
   return
  end
  i32.const 0
  drop
  global.get $~lib/rt/tcms/total
  global.get $~lib/rt/tcms/threshold
  i32.sub
  global.set $~lib/rt/tcms/debt
  i32.const 2
  i32.const 100
  i32.mul
  local.set $0
  loop $do-continue|0
   local.get $0
   call $~lib/rt/tcms/step
   i32.sub
   local.set $0
   global.get $~lib/rt/tcms/state
   i32.const 1
   i32.eq
   if
    i32.const 2
    global.get $~lib/rt/tcms/total
    i32.mul
    global.set $~lib/rt/tcms/threshold
    i32.const 0
    drop
    i32.const 0
    drop
    return
   end
   local.get $0
   i32.const 0
   i32.gt_s
   local.set $1
   local.get $1
   br_if $do-continue|0
  end
  global.get $~lib/rt/tcms/debt
  i32.const 100
  i32.lt_u
  if
   global.get $~lib/rt/tcms/total
   i32.const 100
   i32.add
   global.set $~lib/rt/tcms/threshold
  else
   global.get $~lib/rt/tcms/debt
   i32.const 100
   i32.sub
   global.set $~lib/rt/tcms/debt
   global.get $~lib/rt/tcms/total
   global.set $~lib/rt/tcms/threshold
  end
 )
 (func $~lib/rt/tcms/collectFull
  (local $0 i32)
  i32.const 0
  drop
  global.get $~lib/rt/tcms/state
  i32.const 1
  i32.gt_s
  if
   loop $while-continue|0
    global.get $~lib/rt/tcms/state
    i32.const 1
    i32.ne
    local.set $0
    local.get $0
    if
     call $~lib/rt/tcms/step
     drop
     br $while-continue|0
    end
   end
  end
  call $~lib/rt/tcms/step
  drop
  loop $while-continue|1
   global.get $~lib/rt/tcms/state
   i32.const 1
   i32.ne
   local.set $0
   local.get $0
   if
    call $~lib/rt/tcms/step
    drop
    br $while-continue|1
   end
  end
  i32.const 2
  global.get $~lib/rt/tcms/total
  i32.mul
  global.set $~lib/rt/tcms/threshold
  i32.const 0
  drop
  i32.const 0
  drop
 )
 (func $~lib/rt/tcms/__collect (param $0 i32)
  local.get $0
  if
   call $~lib/rt/tcms/collectIncremental
  else
   call $~lib/rt/tcms/collectFull
  end
 )
 (func $start:std/staticarray
  (local $0 i32)
  global.get $std/staticarray/arr1
  i32.const 1
  call $~lib/staticarray/StaticArray<i32>#__get
  i32.const 2
  i32.eq
  i32.eqz
  if
   i32.const 0
   i32.const 192
   i32.const 5
   i32.const 1
   call $~lib/builtins/abort
   unreachable
  end
  global.get $std/staticarray/arr1
  call $~lib/staticarray/StaticArray<i32>#get:length
  i32.const 3
  i32.eq
  i32.eqz
  if
   i32.const 0
   i32.const 192
   i32.const 6
   i32.const 1
   call $~lib/builtins/abort
   unreachable
  end
  global.get $std/staticarray/arr1
  i32.const 1
  i32.const 4
  call $~lib/staticarray/StaticArray<i32>#__set
  global.get $std/staticarray/arr1
  i32.const 1
  call $~lib/staticarray/StaticArray<i32>#__get
  i32.const 4
  i32.eq
  i32.eqz
  if
   i32.const 0
   i32.const 192
   i32.const 8
   i32.const 1
   call $~lib/builtins/abort
   unreachable
  end
  global.get $std/staticarray/arr1
  i32.const 20
  i32.sub
  i32.load offset=12
  i32.const 3
  i32.eq
  i32.eqz
  if
   i32.const 0
   i32.const 192
   i32.const 9
   i32.const 1
   call $~lib/builtins/abort
   unreachable
  end
  global.get $std/staticarray/arr2
  i32.const 1
  call $~lib/staticarray/StaticArray<i32>#__get
  i32.const 2
  i32.eq
  i32.eqz
  if
   i32.const 0
   i32.const 192
   i32.const 13
   i32.const 1
   call $~lib/builtins/abort
   unreachable
  end
  global.get $std/staticarray/arr2
  call $~lib/staticarray/StaticArray<i32>#get:length
  i32.const 3
  i32.eq
  i32.eqz
  if
   i32.const 0
   i32.const 192
   i32.const 14
   i32.const 1
   call $~lib/builtins/abort
   unreachable
  end
  global.get $std/staticarray/arr2
  i32.const 1
  i32.const 4
  call $~lib/staticarray/StaticArray<i32>#__set
  global.get $std/staticarray/arr2
  i32.const 1
  call $~lib/staticarray/StaticArray<i32>#__get
  i32.const 4
  i32.eq
  i32.eqz
  if
   i32.const 0
   i32.const 192
   i32.const 16
   i32.const 1
   call $~lib/builtins/abort
   unreachable
  end
  call $std/staticarray/test
  global.set $std/staticarray/arr3
  global.get $std/staticarray/arr3
  i32.const 0
  call $~lib/staticarray/StaticArray<i32>#__get
  i32.const 5
  i32.eq
  i32.eqz
  if
   i32.const 0
   i32.const 192
   i32.const 23
   i32.const 1
   call $~lib/builtins/abort
   unreachable
  end
  global.get $std/staticarray/arr3
  i32.const 1
  call $~lib/staticarray/StaticArray<i32>#__get
  i32.const 6
  i32.eq
  i32.eqz
  if
   i32.const 0
   i32.const 192
   i32.const 24
   i32.const 1
   call $~lib/builtins/abort
   unreachable
  end
  global.get $std/staticarray/arr3
  i32.const 2
  call $~lib/staticarray/StaticArray<i32>#__get
  i32.const 7
  i32.eq
  i32.eqz
  if
   i32.const 0
   i32.const 192
   i32.const 25
   i32.const 1
   call $~lib/builtins/abort
   unreachable
  end
  global.get $std/staticarray/arr3
  call $~lib/staticarray/StaticArray<i32>#get:length
  i32.const 3
  i32.eq
  i32.eqz
  if
   i32.const 0
   i32.const 192
   i32.const 26
   i32.const 1
   call $~lib/builtins/abort
   unreachable
  end
  global.get $std/staticarray/arr3
  i32.const 1
  i32.const 8
  call $~lib/staticarray/StaticArray<i32>#__set
  global.get $std/staticarray/arr3
  i32.const 1
  call $~lib/staticarray/StaticArray<i32>#__get
  i32.const 8
  i32.eq
  i32.eqz
  if
   i32.const 0
   i32.const 192
   i32.const 28
   i32.const 1
   call $~lib/builtins/abort
   unreachable
  end
  call $std/staticarray/test
  global.set $std/staticarray/arr3
  global.get $std/staticarray/arr3
  i32.const 1
  call $~lib/staticarray/StaticArray<i32>#__get
  i32.const 6
  i32.eq
  i32.eqz
  if
   i32.const 0
   i32.const 192
   i32.const 30
   i32.const 1
   call $~lib/builtins/abort
   unreachable
  end
  i32.const 8
  i32.const 5
  i32.const 0
  call $~lib/rt/__newBuffer
  local.set $0
  local.get $0
  i32.const 0
  i32.const 0
  call $std/staticarray/Ref#constructor
  call $~lib/staticarray/StaticArray<std/staticarray/Ref>#__uset
  local.get $0
  i32.const 1
  i32.const 0
  call $std/staticarray/Ref#constructor
  call $~lib/staticarray/StaticArray<std/staticarray/Ref>#__uset
  local.get $0
  global.set $std/staticarray/arr4
  i32.const 0
  global.set $std/staticarray/arr3
  i32.const 0
  global.set $std/staticarray/arr4
  i32.const 0
  call $~lib/rt/tcms/__collect
 )
 (func $~start
  call $start:std/staticarray
 )
 (func $~lib/rt/tcms/__visit (param $0 i32) (param $1 i32)
  (local $2 i32)
  local.get $0
  i32.eqz
  if
   return
  end
  local.get $0
  local.set $2
  local.get $2
  i32.const 20
  i32.sub
  local.set $2
  i32.const 0
  drop
  local.get $2
  call $~lib/rt/tcms/Object#get:color
  global.get $~lib/rt/tcms/white
  i32.eq
  if
   local.get $2
   call $~lib/rt/tcms/Object#makeGray
  end
 )
 (func $~lib/rt/__visit_globals (param $0 i32)
  (local $1 i32)
  global.get $std/staticarray/arr1
  local.tee $1
  if
   local.get $1
   local.get $0
   call $~lib/rt/tcms/__visit
  end
  global.get $std/staticarray/arr2
  local.tee $1
  if
   local.get $1
   local.get $0
   call $~lib/rt/tcms/__visit
  end
  global.get $std/staticarray/arr3
  local.tee $1
  if
   local.get $1
   local.get $0
   call $~lib/rt/tcms/__visit
  end
  global.get $std/staticarray/arr4
  local.tee $1
  if
   local.get $1
   local.get $0
   call $~lib/rt/tcms/__visit
  end
  i32.const 64
  local.get $0
  call $~lib/rt/tcms/__visit
 )
 (func $~lib/arraybuffer/ArrayBuffer~visit (param $0 i32) (param $1 i32)
  nop
 )
 (func $~lib/string/String~visit (param $0 i32) (param $1 i32)
  nop
 )
 (func $~lib/arraybuffer/ArrayBufferView~visit (param $0 i32) (param $1 i32)
  (local $2 i32)
  local.get $0
  i32.load
  local.tee $2
  if
   local.get $2
   local.get $1
   call $~lib/rt/tcms/__visit
  end
 )
 (func $~lib/staticarray/StaticArray<i32>#__visit (param $0 i32) (param $1 i32)
  i32.const 0
  drop
 )
 (func $~lib/staticarray/StaticArray<i32>~visit (param $0 i32) (param $1 i32)
  local.get $0
  local.get $1
  call $~lib/staticarray/StaticArray<i32>#__visit
 )
 (func $std/staticarray/Ref~visit (param $0 i32) (param $1 i32)
  nop
 )
 (func $~lib/staticarray/StaticArray<std/staticarray/Ref>#__visit (param $0 i32) (param $1 i32)
  (local $2 i32)
  (local $3 i32)
  (local $4 i32)
  (local $5 i32)
  i32.const 1
  drop
  local.get $0
  local.set $2
  local.get $2
  local.get $0
  i32.const 20
  i32.sub
  i32.load offset=16
  i32.add
  local.set $3
  loop $while-continue|0
   local.get $2
   local.get $3
   i32.lt_u
   local.set $4
   local.get $4
   if
    local.get $2
    i32.load
    local.set $5
    local.get $5
    if
     local.get $5
     local.get $1
     call $~lib/rt/tcms/__visit
    end
    local.get $2
    i32.const 4
    i32.add
    local.set $2
    br $while-continue|0
   end
  end
 )
 (func $~lib/staticarray/StaticArray<std/staticarray/Ref>~visit (param $0 i32) (param $1 i32)
  local.get $0
  local.get $1
  call $~lib/staticarray/StaticArray<std/staticarray/Ref>#__visit
 )
 (func $~lib/rt/__visit_members (param $0 i32) (param $1 i32)
  block $invalid
   block $~lib/staticarray/StaticArray<std/staticarray/Ref>
    block $std/staticarray/Ref
     block $~lib/staticarray/StaticArray<i32>
      block $~lib/arraybuffer/ArrayBufferView
       block $~lib/string/String
        block $~lib/arraybuffer/ArrayBuffer
         local.get $0
         i32.const 8
         i32.sub
         i32.load
         br_table $~lib/arraybuffer/ArrayBuffer $~lib/string/String $~lib/arraybuffer/ArrayBufferView $~lib/staticarray/StaticArray<i32> $std/staticarray/Ref $~lib/staticarray/StaticArray<std/staticarray/Ref> $invalid
        end
        local.get $0
        local.get $1
        call $~lib/arraybuffer/ArrayBuffer~visit
        return
       end
       local.get $0
       local.get $1
       call $~lib/string/String~visit
       return
      end
      local.get $0
      local.get $1
      call $~lib/arraybuffer/ArrayBufferView~visit
      return
     end
     local.get $0
     local.get $1
     call $~lib/staticarray/StaticArray<i32>~visit
     return
    end
    local.get $0
    local.get $1
    call $std/staticarray/Ref~visit
    return
   end
   local.get $0
   local.get $1
   call $~lib/staticarray/StaticArray<std/staticarray/Ref>~visit
   return
  end
  unreachable
 )
)<|MERGE_RESOLUTION|>--- conflicted
+++ resolved
@@ -11,35 +11,23 @@
  (import "env" "abort" (func $~lib/builtins/abort (param i32 i32 i32 i32)))
  (import "env" "mark" (func $~lib/rt/tcms/__visit_externals (param i32)))
  (memory $0 1)
-<<<<<<< HEAD
- (data (i32.const 12) " \00\00\00\00\00\00\00\00\00\00\00\03\00\00\00\0c\00\00\00\01\00\00\00\02\00\00\00\03\00\00\00")
- (data (i32.const 44) "8\00\00\00\00\00\00\00\00\00\00\00\01\00\00\00$\00\00\00I\00n\00d\00e\00x\00 \00o\00u\00t\00 \00o\00f\00 \00r\00a\00n\00g\00e\00")
- (data (i32.const 108) "<\00\00\00\00\00\00\00\00\00\00\00\01\00\00\00&\00\00\00~\00l\00i\00b\00/\00s\00t\00a\00t\00i\00c\00a\00r\00r\00a\00y\00.\00t\00s\00\00\00")
- (data (i32.const 172) "8\00\00\00\00\00\00\00\00\00\00\00\01\00\00\00$\00\00\00s\00t\00d\00/\00s\00t\00a\00t\00i\00c\00a\00r\00r\00a\00y\00.\00t\00s\00")
- (data (i32.const 236) " \00\00\00\00\00\00\00\00\00\00\00\03\00\00\00\0c\00\00\00\01\00\00\00\02\00\00\00\03\00\00\00")
- (data (i32.const 268) " \00\00\00\00\00\00\00\00\00\00\00\03\00\00\00\0c\00\00\00\05\00\00\00\06\00\00\00\07\00\00\00")
+ (data (i32.const 12) "\1c\00\00\00\00\00\00\00\00\00\00\00\03\00\00\00\0c\00\00\00\01\00\00\00\02\00\00\00\03\00\00\00")
+ (data (i32.const 44) "<\00\00\00\00\00\00\00\00\00\00\00\01\00\00\00$\00\00\00I\00n\00d\00e\00x\00 \00o\00u\00t\00 \00o\00f\00 \00r\00a\00n\00g\00e\00\00\00\00\00\00\00\00\00")
+ (data (i32.const 108) "<\00\00\00\00\00\00\00\00\00\00\00\01\00\00\00&\00\00\00~\00l\00i\00b\00/\00s\00t\00a\00t\00i\00c\00a\00r\00r\00a\00y\00.\00t\00s\00\00\00\00\00\00\00")
+ (data (i32.const 172) "<\00\00\00\00\00\00\00\00\00\00\00\01\00\00\00$\00\00\00s\00t\00d\00/\00s\00t\00a\00t\00i\00c\00a\00r\00r\00a\00y\00.\00t\00s\00\00\00\00\00\00\00\00\00")
+ (data (i32.const 236) "\1c\00\00\00\00\00\00\00\00\00\00\00\03\00\00\00\0c\00\00\00\01\00\00\00\02\00\00\00\03\00\00\00")
+ (data (i32.const 268) "\1c\00\00\00\00\00\00\00\00\00\00\00\03\00\00\00\0c\00\00\00\05\00\00\00\06\00\00\00\07\00\00\00")
  (data (i32.const 304) "\00\00\00\00\00\00\00\00\00\00\00\00\00\00\00\00\00\00\00\00")
- (data (i32.const 332) "4\00\00\00\00\00\00\00\00\00\00\00\01\00\00\00\1e\00\00\00~\00l\00i\00b\00/\00r\00t\00/\00t\00c\00m\00s\00.\00t\00s\00\00\00")
- (data (i32.const 384) "\00\00\00\00\00\00\00\00\00\00\00\00\00\00\00\00\00\00\00\00")
- (data (i32.const 412) "4\00\00\00\00\00\00\00\00\00\00\00\01\00\00\00\1e\00\00\00~\00l\00i\00b\00/\00r\00t\00/\00t\00l\00s\00f\00.\00t\00s\00\00\00")
- (data (i32.const 476) "<\00\00\00\00\00\00\00\00\00\00\00\01\00\00\00(\00\00\00a\00l\00l\00o\00c\00a\00t\00i\00o\00n\00 \00t\00o\00o\00 \00l\00a\00r\00g\00e\00")
-=======
- (data (i32.const 12) "\1c\00\00\00\01\00\00\00\00\00\00\00\03\00\00\00\0c\00\00\00\01\00\00\00\02\00\00\00\03\00\00\00")
- (data (i32.const 44) "<\00\00\00\01\00\00\00\00\00\00\00\01\00\00\00$\00\00\00I\00n\00d\00e\00x\00 \00o\00u\00t\00 \00o\00f\00 \00r\00a\00n\00g\00e\00\00\00\00\00\00\00\00\00")
- (data (i32.const 108) "<\00\00\00\01\00\00\00\00\00\00\00\01\00\00\00&\00\00\00~\00l\00i\00b\00/\00s\00t\00a\00t\00i\00c\00a\00r\00r\00a\00y\00.\00t\00s\00\00\00\00\00\00\00")
- (data (i32.const 172) "<\00\00\00\01\00\00\00\00\00\00\00\01\00\00\00$\00\00\00s\00t\00d\00/\00s\00t\00a\00t\00i\00c\00a\00r\00r\00a\00y\00.\00t\00s\00\00\00\00\00\00\00\00\00")
- (data (i32.const 236) "\1c\00\00\00\01\00\00\00\00\00\00\00\03\00\00\00\0c\00\00\00\01\00\00\00\02\00\00\00\03\00\00\00")
- (data (i32.const 268) "\1c\00\00\00\01\00\00\00\00\00\00\00\03\00\00\00\0c\00\00\00\05\00\00\00\06\00\00\00\07\00\00\00")
- (data (i32.const 300) "<\00\00\00\01\00\00\00\00\00\00\00\01\00\00\00(\00\00\00a\00l\00l\00o\00c\00a\00t\00i\00o\00n\00 \00t\00o\00o\00 \00l\00a\00r\00g\00e\00\00\00\00\00")
- (data (i32.const 364) "<\00\00\00\01\00\00\00\00\00\00\00\01\00\00\00\1e\00\00\00~\00l\00i\00b\00/\00r\00t\00/\00p\00u\00r\00e\00.\00t\00s\00\00\00\00\00\00\00\00\00\00\00\00\00\00\00")
- (data (i32.const 428) "<\00\00\00\01\00\00\00\00\00\00\00\01\00\00\00\1e\00\00\00~\00l\00i\00b\00/\00r\00t\00/\00t\00l\00s\00f\00.\00t\00s\00\00\00\00\00\00\00\00\00\00\00\00\00\00\00")
->>>>>>> c54dd649
+ (data (i32.const 332) "<\00\00\00\00\00\00\00\00\00\00\00\01\00\00\00\1e\00\00\00~\00l\00i\00b\00/\00r\00t\00/\00t\00c\00m\00s\00.\00t\00s\00\00\00\00\00\00\00\00\00\00\00\00\00\00\00")
+ (data (i32.const 400) "\00\00\00\00\00\00\00\00\00\00\00\00\00\00\00\00\00\00\00\00")
+ (data (i32.const 428) "<\00\00\00\00\00\00\00\00\00\00\00\01\00\00\00\1e\00\00\00~\00l\00i\00b\00/\00r\00t\00/\00t\00l\00s\00f\00.\00t\00s\00\00\00\00\00\00\00\00\00\00\00\00\00\00\00")
+ (data (i32.const 492) "<\00\00\00\00\00\00\00\00\00\00\00\01\00\00\00(\00\00\00a\00l\00l\00o\00c\00a\00t\00i\00o\00n\00 \00t\00o\00o\00 \00l\00a\00r\00g\00e\00\00\00\00\00")
  (table $0 1 funcref)
  (global $std/staticarray/arr1 i32 (i32.const 32))
  (global $std/staticarray/arr2 i32 (i32.const 256))
  (global $~lib/rt/tcms/state (mut i32) (i32.const 0))
  (global $~lib/rt/tcms/fromSpace (mut i32) (i32.const 304))
- (global $~lib/rt/tcms/toSpace (mut i32) (i32.const 384))
+ (global $~lib/rt/tcms/toSpace (mut i32) (i32.const 400))
  (global $~lib/rt/tcms/iter (mut i32) (i32.const 0))
  (global $~lib/rt/tlsf/ROOT (mut i32) (i32.const 0))
  (global $~lib/ASC_LOW_MEMORY_LIMIT i32 (i32.const 0))
@@ -49,14 +37,10 @@
  (global $~lib/rt/tcms/totalMem (mut i32) (i32.const 0))
  (global $std/staticarray/arr3 (mut i32) (i32.const 0))
  (global $std/staticarray/arr4 (mut i32) (i32.const 0))
-<<<<<<< HEAD
  (global $~lib/rt/tcms/depth (mut i32) (i32.const 0))
  (global $~lib/rt/tcms/threshold (mut i32) (i32.const 100))
  (global $~lib/rt/tcms/debt (mut i32) (i32.const 0))
- (global $~lib/memory/__heap_base i32 (i32.const 536))
-=======
- (global $~lib/memory/__heap_base i32 (i32.const 492))
->>>>>>> c54dd649
+ (global $~lib/memory/__heap_base i32 (i32.const 556))
  (export "memory" (memory $0))
  (start $~start)
  (func $~lib/staticarray/StaticArray<i32>#get:length (param $0 i32) (result i32)
@@ -230,7 +214,7 @@
   i32.eqz
   if
    i32.const 0
-   i32.const 432
+   i32.const 448
    i32.const 272
    i32.const 14
    call $~lib/builtins/abort
@@ -257,7 +241,7 @@
   i32.eqz
   if
    i32.const 0
-   i32.const 432
+   i32.const 448
    i32.const 274
    i32.const 14
    call $~lib/builtins/abort
@@ -311,7 +295,7 @@
   i32.eqz
   if
    i32.const 0
-   i32.const 432
+   i32.const 448
    i32.const 287
    i32.const 14
    call $~lib/builtins/abort
@@ -443,7 +427,7 @@
   i32.eqz
   if
    i32.const 0
-   i32.const 432
+   i32.const 448
    i32.const 200
    i32.const 14
    call $~lib/builtins/abort
@@ -460,7 +444,7 @@
   i32.eqz
   if
    i32.const 0
-   i32.const 432
+   i32.const 448
    i32.const 202
    i32.const 14
    call $~lib/builtins/abort
@@ -555,7 +539,7 @@
    i32.eqz
    if
     i32.const 0
-    i32.const 432
+    i32.const 448
     i32.const 223
     i32.const 16
     call $~lib/builtins/abort
@@ -620,7 +604,7 @@
   i32.eqz
   if
    i32.const 0
-   i32.const 432
+   i32.const 448
    i32.const 238
    i32.const 14
    call $~lib/builtins/abort
@@ -638,7 +622,7 @@
   i32.eqz
   if
    i32.const 0
-   i32.const 432
+   i32.const 448
    i32.const 239
    i32.const 14
    call $~lib/builtins/abort
@@ -697,7 +681,7 @@
   i32.eqz
   if
    i32.const 0
-   i32.const 432
+   i32.const 448
    i32.const 255
    i32.const 14
    call $~lib/builtins/abort
@@ -802,7 +786,7 @@
   i32.eqz
   if
    i32.const 0
-   i32.const 432
+   i32.const 448
    i32.const 380
    i32.const 14
    call $~lib/builtins/abort
@@ -845,7 +829,7 @@
    i32.eqz
    if
     i32.const 0
-    i32.const 432
+    i32.const 448
     i32.const 387
     i32.const 16
     call $~lib/builtins/abort
@@ -878,7 +862,7 @@
    i32.eqz
    if
     i32.const 0
-    i32.const 432
+    i32.const 448
     i32.const 400
     i32.const 5
     call $~lib/builtins/abort
@@ -1117,8 +1101,8 @@
   i32.const 1073741820
   i32.ge_u
   if
-   i32.const 496
-   i32.const 432
+   i32.const 512
+   i32.const 448
    i32.const 461
    i32.const 30
    call $~lib/builtins/abort
@@ -1202,7 +1186,7 @@
   i32.eqz
   if
    i32.const 0
-   i32.const 432
+   i32.const 448
    i32.const 333
    i32.const 14
    call $~lib/builtins/abort
@@ -1267,7 +1251,7 @@
     i32.eqz
     if
      i32.const 0
-     i32.const 432
+     i32.const 448
      i32.const 346
      i32.const 18
      call $~lib/builtins/abort
@@ -1418,7 +1402,7 @@
   i32.eqz
   if
    i32.const 0
-   i32.const 432
+   i32.const 448
    i32.const 360
    i32.const 14
    call $~lib/builtins/abort
@@ -1527,7 +1511,7 @@
    i32.eqz
    if
     i32.const 0
-    i32.const 432
+    i32.const 448
     i32.const 499
     i32.const 16
     call $~lib/builtins/abort
@@ -1547,7 +1531,7 @@
   i32.eqz
   if
    i32.const 0
-   i32.const 432
+   i32.const 448
    i32.const 501
    i32.const 14
    call $~lib/builtins/abort
@@ -3452,7 +3436,7 @@
   i32.eqz
   if
    i32.const 0
-   i32.const 432
+   i32.const 448
    i32.const 564
    i32.const 3
    call $~lib/builtins/abort
