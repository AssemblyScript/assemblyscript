--- conflicted
+++ resolved
@@ -1,15 +1,7 @@
 (module
-<<<<<<< HEAD
- (type $none_=>_none (func))
  (type $i32_i32_i32_i32_=>_none (func (param i32 i32 i32 i32)))
  (type $i32_i32_=>_i32 (func (param i32 i32) (result i32)))
-=======
- (type $i32_i32_=>_i32 (func (param i32 i32) (result i32)))
  (type $none_=>_none (func))
- (type $f64_f64_=>_i32 (func (param f64 f64) (result i32)))
- (type $i32_i32_i32_i32_=>_none (func (param i32 i32 i32 i32)))
- (type $f32_f32_=>_i32 (func (param f32 f32) (result i32)))
->>>>>>> 3633f4bd
  (import "env" "abort" (func $~lib/builtins/abort (param i32 i32 i32 i32)))
  (global $~lib/memory/__stack_pointer (mut i32) (i32.const 17596))
  (memory $0 1)
@@ -37,10 +29,10 @@
    return
   end
   local.get $1
+  i32.const 0
+  local.get $0
+  select
   i32.eqz
-  i32.const 1
-  local.get $0
-  select
   if
    i32.const 0
    return
@@ -59,31 +51,7 @@
   i32.const 1
   i32.shr_u
   i32.ne
-<<<<<<< HEAD
-  if
-=======
-  i32.eq
- )
- (func $~lib/object/Object.is<~lib/string/String> (param $0 i32) (param $1 i32) (result i32)
-  (local $2 i32)
-  (local $3 i32)
-  (local $4 i32)
-  block $__inlined_func$~lib/string/String.__eq (result i32)
-   i32.const 1
-   local.get $0
-   local.get $1
-   i32.eq
-   br_if $__inlined_func$~lib/string/String.__eq
-   drop
-   i32.const 0
-   local.get $1
-   i32.const 0
-   local.get $0
-   select
-   i32.eqz
-   br_if $__inlined_func$~lib/string/String.__eq
-   drop
->>>>>>> 3633f4bd
+  if
    i32.const 0
    return
   end
@@ -92,66 +60,22 @@
    local.set $2
    local.get $1
    local.set $3
+   local.get $2
+   i32.const 7
+   i32.and
+   local.get $3
+   i32.const 7
+   i32.and
+   i32.or
+   i32.const 1
    local.get $4
    local.tee $0
    i32.const 4
    i32.ge_u
-   if (result i32)
-    local.get $2
-    i32.const 7
-    i32.and
-    local.get $3
-    i32.const 7
-    i32.and
-    i32.or
-<<<<<<< HEAD
-    i32.eqz
-   else
-    i32.const 0
-   end
+   select
+   i32.eqz
    if
     loop $do-continue|0
-=======
-    i32.const 1
-    local.get $2
-    local.tee $0
-    i32.const 4
-    i32.ge_u
-    select
-    i32.eqz
-    if
-     loop $do-continue|0
-      local.get $3
-      i64.load
-      local.get $1
-      i64.load
-      i64.eq
-      if
-       local.get $3
-       i32.const 8
-       i32.add
-       local.set $3
-       local.get $1
-       i32.const 8
-       i32.add
-       local.set $1
-       local.get $0
-       i32.const 4
-       i32.sub
-       local.tee $0
-       i32.const 4
-       i32.ge_u
-       br_if $do-continue|0
-      end
-     end
-    end
-    loop $while-continue|1
-     local.get $0
-     local.tee $2
-     i32.const 1
-     i32.sub
-     local.set $0
->>>>>>> 3633f4bd
      local.get $2
      i64.load
      local.get $3
