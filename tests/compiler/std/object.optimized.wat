--- conflicted
+++ resolved
@@ -523,33 +523,6 @@
    call $~lib/builtins/abort
    unreachable
   end
-<<<<<<< HEAD
-  i32.const 0
-  i32.const 0
-  call $~lib/object/Object.is<i32>
-  i32.const 1
-  i32.ne
-  if
-   i32.const 0
-   i32.const 1040
-   i32.const 38
-   i32.const 0
-   call $~lib/builtins/abort
-   unreachable
-  end
-  i32.const 1
-  i32.const -1
-  call $~lib/object/Object.is<i32>
-  if
-   i32.const 0
-   i32.const 1040
-   i32.const 39
-   i32.const 0
-   call $~lib/builtins/abort
-   unreachable
-  end
-=======
->>>>>>> c7714613
   i32.const 1
   i32.const 1
   call $~lib/object/Object.is<bool>
