--- conflicted
+++ resolved
@@ -979,13 +979,8 @@
   local.get $slMap
   i32.store $0 offset=4
  )
-<<<<<<< HEAD
- (func $~lib/rt/tlsf/addMemory (param $root i32) (param $start i32) (param $end i32) (result i32)
+ (func $~lib/rt/tlsf/addMemory (type $i32_i32_i32_=>_i32) (param $root i32) (param $start i32) (param $end i32) (result i32)
   (local $root_0 i32)
-=======
- (func $~lib/rt/tlsf/addMemory (type $i32_i32_i32_=>_i32) (param $root i32) (param $start i32) (param $end i32) (result i32)
-  (local $var$3 i32)
->>>>>>> 78b2d1af
   (local $tail i32)
   (local $tailInfo i32)
   (local $size i32)
@@ -2294,17 +2289,10 @@
   local.get $1
   i32.store $0 offset=20
  )
-<<<<<<< HEAD
- (func $~lib/util/hash/HASH<i8> (param $key i32) (result i32)
+ (func $~lib/util/hash/HASH<i8> (type $i32_=>_i32) (param $key i32) (result i32)
   (local $len i32)
   (local $key_0 i32)
   (local $h i32)
-=======
- (func $~lib/util/hash/HASH<i8> (type $i32_=>_i32) (param $key i32) (result i32)
-  (local $var$1 i32)
-  (local $var$2 i32)
-  (local $var$3 i32)
->>>>>>> 78b2d1af
   i32.const 0
   drop
   i32.const 0
@@ -3376,17 +3364,10 @@
   local.get $1
   i32.store $0 offset=20
  )
-<<<<<<< HEAD
- (func $~lib/util/hash/HASH<u8> (param $key i32) (result i32)
+ (func $~lib/util/hash/HASH<u8> (type $i32_=>_i32) (param $key i32) (result i32)
   (local $len i32)
   (local $key_0 i32)
   (local $h i32)
-=======
- (func $~lib/util/hash/HASH<u8> (type $i32_=>_i32) (param $key i32) (result i32)
-  (local $var$1 i32)
-  (local $var$2 i32)
-  (local $var$3 i32)
->>>>>>> 78b2d1af
   i32.const 0
   drop
   i32.const 0
@@ -4319,17 +4300,10 @@
   local.get $1
   i32.store $0 offset=20
  )
-<<<<<<< HEAD
- (func $~lib/util/hash/HASH<i16> (param $key i32) (result i32)
+ (func $~lib/util/hash/HASH<i16> (type $i32_=>_i32) (param $key i32) (result i32)
   (local $len i32)
   (local $key_0 i32)
   (local $h i32)
-=======
- (func $~lib/util/hash/HASH<i16> (type $i32_=>_i32) (param $key i32) (result i32)
-  (local $var$1 i32)
-  (local $var$2 i32)
-  (local $var$3 i32)
->>>>>>> 78b2d1af
   i32.const 0
   drop
   i32.const 0
@@ -5260,17 +5234,10 @@
   local.get $1
   i32.store $0 offset=20
  )
-<<<<<<< HEAD
- (func $~lib/util/hash/HASH<u16> (param $key i32) (result i32)
+ (func $~lib/util/hash/HASH<u16> (type $i32_=>_i32) (param $key i32) (result i32)
   (local $len i32)
   (local $key_0 i32)
   (local $h i32)
-=======
- (func $~lib/util/hash/HASH<u16> (type $i32_=>_i32) (param $key i32) (result i32)
-  (local $var$1 i32)
-  (local $var$2 i32)
-  (local $var$3 i32)
->>>>>>> 78b2d1af
   i32.const 0
   drop
   i32.const 0
@@ -6203,17 +6170,10 @@
   local.get $1
   i32.store $0 offset=20
  )
-<<<<<<< HEAD
- (func $~lib/util/hash/HASH<i32> (param $key i32) (result i32)
+ (func $~lib/util/hash/HASH<i32> (type $i32_=>_i32) (param $key i32) (result i32)
   (local $len i32)
   (local $key_0 i32)
   (local $h i32)
-=======
- (func $~lib/util/hash/HASH<i32> (type $i32_=>_i32) (param $key i32) (result i32)
-  (local $var$1 i32)
-  (local $var$2 i32)
-  (local $var$3 i32)
->>>>>>> 78b2d1af
   i32.const 0
   drop
   i32.const 0
@@ -7142,17 +7102,10 @@
   local.get $1
   i32.store $0 offset=20
  )
-<<<<<<< HEAD
- (func $~lib/util/hash/HASH<u32> (param $key i32) (result i32)
+ (func $~lib/util/hash/HASH<u32> (type $i32_=>_i32) (param $key i32) (result i32)
   (local $len i32)
   (local $key_0 i32)
   (local $h i32)
-=======
- (func $~lib/util/hash/HASH<u32> (type $i32_=>_i32) (param $key i32) (result i32)
-  (local $var$1 i32)
-  (local $var$2 i32)
-  (local $var$3 i32)
->>>>>>> 78b2d1af
   i32.const 0
   drop
   i32.const 0
@@ -8081,15 +8034,9 @@
   local.get $1
   i32.store $0 offset=20
  )
-<<<<<<< HEAD
- (func $~lib/util/hash/HASH<i64> (param $key i64) (result i32)
+ (func $~lib/util/hash/HASH<i64> (type $i64_=>_i32) (param $key i64) (result i32)
   (local $key_0 i64)
   (local $h i32)
-=======
- (func $~lib/util/hash/HASH<i64> (type $i64_=>_i32) (param $key i64) (result i32)
-  (local $var$1 i64)
-  (local $var$2 i32)
->>>>>>> 78b2d1af
   i32.const 0
   drop
   i32.const 0
@@ -9036,15 +8983,9 @@
   local.get $1
   i32.store $0 offset=20
  )
-<<<<<<< HEAD
- (func $~lib/util/hash/HASH<u64> (param $key i64) (result i32)
+ (func $~lib/util/hash/HASH<u64> (type $i64_=>_i32) (param $key i64) (result i32)
   (local $key_0 i64)
   (local $h i32)
-=======
- (func $~lib/util/hash/HASH<u64> (type $i64_=>_i32) (param $key i64) (result i32)
-  (local $var$1 i64)
-  (local $var$2 i32)
->>>>>>> 78b2d1af
   i32.const 0
   drop
   i32.const 0
@@ -9991,17 +9932,10 @@
   local.get $1
   i32.store $0 offset=20
  )
-<<<<<<< HEAD
- (func $~lib/util/hash/HASH<f32> (param $key f32) (result i32)
+ (func $~lib/util/hash/HASH<f32> (type $f32_=>_i32) (param $key f32) (result i32)
   (local $key_0 i32)
   (local $len i32)
   (local $h i32)
-=======
- (func $~lib/util/hash/HASH<f32> (type $f32_=>_i32) (param $key f32) (result i32)
-  (local $var$1 i32)
-  (local $var$2 i32)
-  (local $var$3 i32)
->>>>>>> 78b2d1af
   i32.const 0
   drop
   i32.const 0
@@ -10931,15 +10865,9 @@
   local.get $1
   i32.store $0 offset=20
  )
-<<<<<<< HEAD
- (func $~lib/util/hash/HASH<f64> (param $key f64) (result i32)
+ (func $~lib/util/hash/HASH<f64> (type $f64_=>_i32) (param $key f64) (result i32)
   (local $key_0 i64)
   (local $h i32)
-=======
- (func $~lib/util/hash/HASH<f64> (type $f64_=>_i32) (param $key f64) (result i32)
-  (local $var$1 i64)
-  (local $var$2 i32)
->>>>>>> 78b2d1af
   i32.const 0
   drop
   i32.const 0
