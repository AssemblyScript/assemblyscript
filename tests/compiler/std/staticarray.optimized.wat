--- conflicted
+++ resolved
@@ -10,40 +10,28 @@
  (import "env" "abort" (func $~lib/builtins/abort (param i32 i32 i32 i32)))
  (import "env" "mark" (func $~lib/rt/tcms/__visit_externals (param i32)))
  (memory $0 1)
-<<<<<<< HEAD
- (data (i32.const 1036) " ")
+ (data (i32.const 1036) "\1c")
  (data (i32.const 1048) "\03\00\00\00\0c\00\00\00\01\00\00\00\02\00\00\00\03")
- (data (i32.const 1068) "8")
+ (data (i32.const 1068) "<")
  (data (i32.const 1080) "\01\00\00\00$\00\00\00I\00n\00d\00e\00x\00 \00o\00u\00t\00 \00o\00f\00 \00r\00a\00n\00g\00e")
  (data (i32.const 1132) "<")
  (data (i32.const 1144) "\01\00\00\00&\00\00\00~\00l\00i\00b\00/\00s\00t\00a\00t\00i\00c\00a\00r\00r\00a\00y\00.\00t\00s")
- (data (i32.const 1196) "8")
+ (data (i32.const 1196) "<")
  (data (i32.const 1208) "\01\00\00\00$\00\00\00s\00t\00d\00/\00s\00t\00a\00t\00i\00c\00a\00r\00r\00a\00y\00.\00t\00s")
- (data (i32.const 1260) " ")
+ (data (i32.const 1260) "\1c")
  (data (i32.const 1272) "\03\00\00\00\0c\00\00\00\01\00\00\00\02\00\00\00\03")
- (data (i32.const 1292) " ")
+ (data (i32.const 1292) "\1c")
  (data (i32.const 1304) "\03\00\00\00\0c\00\00\00\05\00\00\00\06\00\00\00\07")
- (data (i32.const 1356) "4")
+ (data (i32.const 1356) "<")
  (data (i32.const 1368) "\01\00\00\00\1e\00\00\00~\00l\00i\00b\00/\00r\00t\00/\00t\00c\00m\00s\00.\00t\00s")
- (data (i32.const 1436) "4")
- (data (i32.const 1448) "\01\00\00\00\1e\00\00\00~\00l\00i\00b\00/\00r\00t\00/\00t\00l\00s\00f\00.\00t\00s")
- (data (i32.const 1500) "<")
- (data (i32.const 1512) "\01\00\00\00(\00\00\00a\00l\00l\00o\00c\00a\00t\00i\00o\00n\00 \00t\00o\00o\00 \00l\00a\00r\00g\00e")
+ (data (i32.const 1452) "<")
+ (data (i32.const 1464) "\01\00\00\00\1e\00\00\00~\00l\00i\00b\00/\00r\00t\00/\00t\00l\00s\00f\00.\00t\00s")
+ (data (i32.const 1516) "<")
+ (data (i32.const 1528) "\01\00\00\00(\00\00\00a\00l\00l\00o\00c\00a\00t\00i\00o\00n\00 \00t\00o\00o\00 \00l\00a\00r\00g\00e")
  (global $~lib/rt/tcms/state (mut i32) (i32.const 0))
  (global $~lib/rt/tcms/fromSpace (mut i32) (i32.const 1328))
- (global $~lib/rt/tcms/toSpace (mut i32) (i32.const 1408))
+ (global $~lib/rt/tcms/toSpace (mut i32) (i32.const 1424))
  (global $~lib/rt/tcms/iter (mut i32) (i32.const 0))
-=======
- (data (i32.const 1036) "\1c\00\00\00\01\00\00\00\00\00\00\00\03\00\00\00\0c\00\00\00\01\00\00\00\02\00\00\00\03")
- (data (i32.const 1068) "<\00\00\00\01\00\00\00\00\00\00\00\01\00\00\00$\00\00\00I\00n\00d\00e\00x\00 \00o\00u\00t\00 \00o\00f\00 \00r\00a\00n\00g\00e")
- (data (i32.const 1132) "<\00\00\00\01\00\00\00\00\00\00\00\01\00\00\00&\00\00\00~\00l\00i\00b\00/\00s\00t\00a\00t\00i\00c\00a\00r\00r\00a\00y\00.\00t\00s")
- (data (i32.const 1196) "<\00\00\00\01\00\00\00\00\00\00\00\01\00\00\00$\00\00\00s\00t\00d\00/\00s\00t\00a\00t\00i\00c\00a\00r\00r\00a\00y\00.\00t\00s")
- (data (i32.const 1260) "\1c\00\00\00\01\00\00\00\00\00\00\00\03\00\00\00\0c\00\00\00\01\00\00\00\02\00\00\00\03")
- (data (i32.const 1292) "\1c\00\00\00\01\00\00\00\00\00\00\00\03\00\00\00\0c\00\00\00\05\00\00\00\06\00\00\00\07")
- (data (i32.const 1324) "<\00\00\00\01\00\00\00\00\00\00\00\01\00\00\00(\00\00\00a\00l\00l\00o\00c\00a\00t\00i\00o\00n\00 \00t\00o\00o\00 \00l\00a\00r\00g\00e")
- (data (i32.const 1388) "<\00\00\00\01\00\00\00\00\00\00\00\01\00\00\00\1e\00\00\00~\00l\00i\00b\00/\00r\00t\00/\00p\00u\00r\00e\00.\00t\00s")
- (data (i32.const 1452) "<\00\00\00\01\00\00\00\00\00\00\00\01\00\00\00\1e\00\00\00~\00l\00i\00b\00/\00r\00t\00/\00t\00l\00s\00f\00.\00t\00s")
->>>>>>> c54dd649
  (global $~lib/rt/tlsf/ROOT (mut i32) (i32.const 0))
  (global $~lib/rt/tcms/white (mut i32) (i32.const 0))
  (global $~lib/rt/tcms/total (mut i32) (i32.const 0))
@@ -148,7 +136,7 @@
   i32.eqz
   if
    i32.const 0
-   i32.const 1456
+   i32.const 1472
    i32.const 272
    i32.const 14
    call $~lib/builtins/abort
@@ -168,7 +156,7 @@
   i32.eqz
   if
    i32.const 0
-   i32.const 1456
+   i32.const 1472
    i32.const 274
    i32.const 14
    call $~lib/builtins/abort
@@ -211,7 +199,7 @@
   i32.eqz
   if
    i32.const 0
-   i32.const 1456
+   i32.const 1472
    i32.const 287
    i32.const 14
    call $~lib/builtins/abort
@@ -303,7 +291,7 @@
   i32.eqz
   if
    i32.const 0
-   i32.const 1456
+   i32.const 1472
    i32.const 200
    i32.const 14
    call $~lib/builtins/abort
@@ -317,7 +305,7 @@
   i32.eqz
   if
    i32.const 0
-   i32.const 1456
+   i32.const 1472
    i32.const 202
    i32.const 14
    call $~lib/builtins/abort
@@ -390,7 +378,7 @@
    i32.eqz
    if
     i32.const 0
-    i32.const 1456
+    i32.const 1472
     i32.const 223
     i32.const 16
     call $~lib/builtins/abort
@@ -445,7 +433,7 @@
   i32.eqz
   if
    i32.const 0
-   i32.const 1456
+   i32.const 1472
    i32.const 238
    i32.const 14
    call $~lib/builtins/abort
@@ -460,7 +448,7 @@
   i32.ne
   if
    i32.const 0
-   i32.const 1456
+   i32.const 1472
    i32.const 239
    i32.const 14
    call $~lib/builtins/abort
@@ -508,7 +496,7 @@
   i32.eqz
   if
    i32.const 0
-   i32.const 1456
+   i32.const 1472
    i32.const 255
    i32.const 14
    call $~lib/builtins/abort
@@ -578,7 +566,7 @@
   i32.gt_u
   if
    i32.const 0
-   i32.const 1456
+   i32.const 1472
    i32.const 380
    i32.const 14
    call $~lib/builtins/abort
@@ -606,7 +594,7 @@
    i32.lt_u
    if
     i32.const 0
-    i32.const 1456
+    i32.const 1472
     i32.const 387
     i32.const 16
     call $~lib/builtins/abort
@@ -634,7 +622,7 @@
    i32.lt_u
    if
     i32.const 0
-    i32.const 1456
+    i32.const 1472
     i32.const 400
     i32.const 5
     call $~lib/builtins/abort
@@ -702,10 +690,10 @@
   if
    unreachable
   end
-  i32.const 1568
+  i32.const 1584
   i32.const 0
   i32.store
-  i32.const 3136
+  i32.const 3152
   i32.const 0
   i32.store
   loop $for-loop|0
@@ -716,7 +704,7 @@
     local.get $1
     i32.const 2
     i32.shl
-    i32.const 1568
+    i32.const 1584
     i32.add
     i32.const 0
     i32.store offset=4
@@ -734,7 +722,7 @@
       i32.add
       i32.const 2
       i32.shl
-      i32.const 1568
+      i32.const 1584
       i32.add
       i32.const 0
       i32.store offset=96
@@ -752,13 +740,13 @@
     br $for-loop|0
    end
   end
-  i32.const 1568
-  i32.const 3140
+  i32.const 1584
+  i32.const 3156
   memory.size
   i32.const 16
   i32.shl
   call $~lib/rt/tlsf/addMemory
-  i32.const 1568
+  i32.const 1584
   global.set $~lib/rt/tlsf/ROOT
  )
  (func $~lib/rt/tlsf/searchBlock (param $0 i32) (param $1 i32) (result i32)
@@ -816,7 +804,7 @@
   i32.eqz
   if
    i32.const 0
-   i32.const 1456
+   i32.const 1472
    i32.const 333
    i32.const 14
    call $~lib/builtins/abort
@@ -868,7 +856,7 @@
     i32.eqz
     if
      i32.const 0
-     i32.const 1456
+     i32.const 1472
      i32.const 346
      i32.const 18
      call $~lib/builtins/abort
@@ -898,8 +886,8 @@
   i32.const 1073741820
   i32.ge_u
   if
-   i32.const 1520
-   i32.const 1456
+   i32.const 1536
+   i32.const 1472
    i32.const 461
    i32.const 30
    call $~lib/builtins/abort
@@ -990,7 +978,7 @@
    i32.eqz
    if
     i32.const 0
-    i32.const 1456
+    i32.const 1472
     i32.const 499
     i32.const 16
     call $~lib/builtins/abort
@@ -1005,7 +993,7 @@
   i32.gt_u
   if
    i32.const 0
-   i32.const 1456
+   i32.const 1472
    i32.const 501
    i32.const 14
    call $~lib/builtins/abort
@@ -1024,7 +1012,7 @@
   i32.and
   if
    i32.const 0
-   i32.const 1456
+   i32.const 1472
    i32.const 360
    i32.const 14
    call $~lib/builtins/abort
@@ -1124,90 +1112,12 @@
   local.get $0
   i32.eqz
   if
-<<<<<<< HEAD
    i32.const 0
    i32.const 1376
    i32.const 144
    i32.const 16
    call $~lib/builtins/abort
    unreachable
-=======
-   memory.size
-   local.tee $3
-   i32.const 1
-   i32.lt_s
-   if (result i32)
-    i32.const 1
-    local.get $3
-    i32.sub
-    memory.grow
-    i32.const 0
-    i32.lt_s
-   else
-    i32.const 0
-   end
-   if
-    unreachable
-   end
-   i32.const 1520
-   i32.const 0
-   i32.store
-   i32.const 3088
-   i32.const 0
-   i32.store
-   loop $for-loop|0
-    local.get $2
-    i32.const 23
-    i32.lt_u
-    if
-     local.get $2
-     i32.const 2
-     i32.shl
-     i32.const 1520
-     i32.add
-     i32.const 0
-     i32.store offset=4
-     i32.const 0
-     local.set $3
-     loop $for-loop|1
-      local.get $3
-      i32.const 16
-      i32.lt_u
-      if
-       local.get $3
-       local.get $2
-       i32.const 4
-       i32.shl
-       i32.add
-       i32.const 2
-       i32.shl
-       i32.const 1520
-       i32.add
-       i32.const 0
-       i32.store offset=96
-       local.get $3
-       i32.const 1
-       i32.add
-       local.set $3
-       br $for-loop|1
-      end
-     end
-     local.get $2
-     i32.const 1
-     i32.add
-     local.set $2
-     br $for-loop|0
-    end
-   end
-   i32.const 1520
-   i32.const 3092
-   memory.size
-   i32.const 16
-   i32.shl
-   call $~lib/rt/tlsf/addMemory
-   i32.const 1520
-   global.set $~lib/rt/tlsf/ROOT
->>>>>>> c54dd649
   end
   local.get $1
   local.get $0
@@ -1664,13 +1574,8 @@
   (local $1 i32)
   (local $2 i32)
   local.get $0
-<<<<<<< HEAD
   global.get $~lib/rt/tcms/iter
   i32.eq
-=======
-  i32.const 1516
-  i32.gt_u
->>>>>>> c54dd649
   if
    local.get $0
    i32.load offset=8
@@ -1735,7 +1640,6 @@
  )
  (func $~lib/staticarray/StaticArray<std/staticarray/Ref>#__uset (param $0 i32) (param $1 i32) (param $2 i32)
   local.get $0
-<<<<<<< HEAD
   local.get $1
   i32.const 2
   i32.shl
@@ -1743,10 +1647,6 @@
   local.get $2
   i32.store
   local.get $2
-=======
-  i32.const 1516
-  i32.gt_u
->>>>>>> c54dd649
   if
    global.get $~lib/rt/tcms/state
    i32.eqz
@@ -1933,7 +1833,7 @@
      unreachable
     end
     local.get $0
-    i32.const 1560
+    i32.const 1580
     i32.ge_u
     if
      global.get $~lib/rt/tcms/total
@@ -1953,7 +1853,7 @@
      i32.const 4
      i32.add
      local.tee $1
-     i32.const 1560
+     i32.const 1580
      i32.ge_u
      if
       global.get $~lib/rt/tlsf/ROOT
@@ -1985,7 +1885,7 @@
       i32.eqz
       if
        i32.const 0
-       i32.const 1456
+       i32.const 1472
        i32.const 564
        i32.const 3
        call $~lib/builtins/abort
@@ -2281,12 +2181,7 @@
  )
  (func $~lib/rt/tcms/__visit (param $0 i32)
   local.get $0
-<<<<<<< HEAD
   i32.eqz
-=======
-  i32.const 1516
-  i32.lt_u
->>>>>>> c54dd649
   if
    return
   end
