import "allocator/arena";

const staticArrayI8: i8[] = [0, 1, 2];
assert(staticArrayI8.length == 3);
assert(staticArrayI8[0] == 0);
assert(staticArrayI8[1] == 1);
assert(staticArrayI8[2] == 2);

const staticArrayI32: i32[] = [0, 1, 2];
assert(staticArrayI32.length == 3);
assert(staticArrayI32[0] == 0);
assert(staticArrayI32[1] == 1);
assert(staticArrayI32[2] == 2);

var emptyArrayI32: i32[] = []; // static
assert(emptyArrayI32.length == 0);

var i = 0;

var dynamicArrayI8: i8[] = [<i8>i, <i8>++i, <i8>++i];
assert(dynamicArrayI8.length == 3);
assert(dynamicArrayI8[0] == 0);
assert(dynamicArrayI8[1] == 1);
assert(dynamicArrayI8[2] == 2);

i = 0;

var dynamicArrayI32: i32[] = [i, ++i, ++i];
assert(dynamicArrayI32.length == 3);
assert(dynamicArrayI32[0] == 0);
assert(dynamicArrayI32[1] == 1);
assert(dynamicArrayI32[2] == 2);

class Ref {}
var dynamicArrayRef: Ref[] = [new Ref(), new Ref(), new Ref()];
<<<<<<< HEAD
assert(dynamicArrayRef.length == 3);
=======
assert(dynamicArrayRef.length == 3);

class RefWithCtor { constructor() {} }
var dynamicArrayRefWithCtor: RefWithCtor[] = [new RefWithCtor(), new RefWithCtor(), new RefWithCtor()];
assert(dynamicArrayRefWithCtor.length == 3);
>>>>>>> eeb8a8fd
<|MERGE_RESOLUTION|>--- conflicted
+++ resolved
@@ -33,12 +33,8 @@
 
 class Ref {}
 var dynamicArrayRef: Ref[] = [new Ref(), new Ref(), new Ref()];
-<<<<<<< HEAD
-assert(dynamicArrayRef.length == 3);
-=======
 assert(dynamicArrayRef.length == 3);
 
 class RefWithCtor { constructor() {} }
 var dynamicArrayRefWithCtor: RefWithCtor[] = [new RefWithCtor(), new RefWithCtor(), new RefWithCtor()];
-assert(dynamicArrayRefWithCtor.length == 3);
->>>>>>> eeb8a8fd
+assert(dynamicArrayRefWithCtor.length == 3);