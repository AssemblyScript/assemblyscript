--- conflicted
+++ resolved
@@ -49,6 +49,8 @@
   local.get $1
   i32.load
   local.set $2
+  i32.const 1
+  drop
   local.get $2
   i32.const 1
   i32.and
@@ -67,6 +69,8 @@
   i32.xor
   i32.and
   local.set $3
+  i32.const 1
+  drop
   local.get $3
   i32.const 16
   i32.ge_u
@@ -119,6 +123,8 @@
    i32.sub
    local.set $4
   end
+  i32.const 1
+  drop
   local.get $4
   i32.const 23
   i32.lt_u
@@ -258,6 +264,8 @@
   (local $11 i32)
   (local $12 i32)
   (local $13 i32)
+  i32.const 1
+  drop
   local.get $1
   i32.eqz
   if
@@ -271,6 +279,8 @@
   local.get $1
   i32.load
   local.set $2
+  i32.const 1
+  drop
   local.get $2
   i32.const 1
   i32.and
@@ -300,13 +310,6 @@
   i32.load
   local.set $5
   local.get $5
-<<<<<<< HEAD
-=======
-  i32.store
-  i32.const 1
-  drop
-  local.get $6
->>>>>>> 61b9079e
   i32.const 1
   i32.and
   if
@@ -358,65 +361,11 @@
    end
   end
   local.get $2
-<<<<<<< HEAD
   i32.const 2
   i32.and
   if
    local.get $1
    local.set $6
-=======
- )
- (func $~lib/rt/stub/__retain (param $0 i32) (result i32)
-  local.get $0
- )
- (func $~lib/rt/stub/__release (param $0 i32)
-  nop
- )
- (func $~lib/string/String#get:length (param $0 i32) (result i32)
-  local.get $0
-  i32.const 16
-  i32.sub
-  i32.load offset=12
-  i32.const 1
-  i32.shr_u
- )
- (func $~lib/util/string/compareImpl (param $0 i32) (param $1 i32) (param $2 i32) (param $3 i32) (param $4 i32) (result i32)
-  (local $5 i32)
-  (local $6 i32)
-  (local $7 i32)
-  (local $8 i32)
-  (local $9 i32)
-  (local $10 i32)
-  local.get $0
-  call $~lib/rt/stub/__retain
-  local.set $0
-  local.get $2
-  call $~lib/rt/stub/__retain
-  local.set $2
-  local.get $0
-  local.get $1
-  i32.const 1
-  i32.shl
-  i32.add
-  local.set $5
-  local.get $2
-  local.get $3
-  i32.const 1
-  i32.shl
-  i32.add
-  local.set $6
-  i32.const 0
-  i32.const 2
-  i32.lt_s
-  drop
-  local.get $4
-  i32.const 4
-  i32.ge_u
-  if (result i32)
-   local.get $5
-   i32.const 7
-   i32.and
->>>>>>> 61b9079e
    local.get $6
    i32.const 4
    i32.sub
@@ -425,6 +374,8 @@
    local.get $6
    i32.load
    local.set $3
+   i32.const 1
+   drop
    local.get $3
    i32.const 1
    i32.and
@@ -481,6 +432,8 @@
   i32.xor
   i32.and
   local.set $8
+  i32.const 1
+  drop
   local.get $8
   i32.const 16
   i32.ge_u
@@ -500,6 +453,8 @@
    call $~lib/builtins/abort
    unreachable
   end
+  i32.const 1
+  drop
   local.get $1
   i32.const 16
   i32.add
@@ -554,6 +509,8 @@
    i32.sub
    local.set $9
   end
+  i32.const 1
+  drop
   local.get $9
   i32.const 23
   i32.lt_u
@@ -664,6 +621,8 @@
   (local $7 i32)
   (local $8 i32)
   (local $9 i32)
+  i32.const 1
+  drop
   local.get $1
   local.get $2
   i32.le_u
@@ -701,6 +660,8 @@
   local.set $5
   local.get $4
   if
+   i32.const 1
+   drop
    local.get $1
    local.get $4
    i32.const 16
@@ -732,6 +693,8 @@
     nop
    end
   else
+   i32.const 1
+   drop
    local.get $1
    local.get $0
    i32.const 1572
@@ -752,7 +715,11 @@
   i32.sub
   local.set $6
   local.get $6
-  i32.const 48
+  i32.const 16
+  i32.const 16
+  i32.add
+  i32.const 16
+  i32.add
   i32.lt_u
   if
    i32.const 0
@@ -946,6 +913,8 @@
    i32.xor
    i32.and
    local.set $5
+   i32.const 0
+   drop
    local.get $0
    local.get $5
    memory.size
@@ -1047,6 +1016,8 @@
    i32.sub
    local.set $2
   end
+  i32.const 1
+  drop
   local.get $2
   i32.const 23
   i32.lt_u
@@ -1119,6 +1090,8 @@
     i32.add
     i32.load offset=4
     local.set $6
+    i32.const 1
+    drop
     local.get $6
     i32.eqz
     if
@@ -1177,6 +1150,8 @@
   (local $5 i32)
   (local $6 i32)
   (local $7 i32)
+  i32.const 0
+  drop
   local.get $1
   i32.const 536870904
   i32.lt_u
@@ -1261,6 +1236,8 @@
   local.get $1
   i32.load
   local.set $3
+  i32.const 1
+  drop
   local.get $2
   i32.const 15
   i32.and
@@ -1283,7 +1260,9 @@
   i32.sub
   local.set $4
   local.get $4
-  i32.const 32
+  i32.const 16
+  i32.const 16
+  i32.add
   i32.ge_u
   if
    local.get $1
@@ -1352,6 +1331,8 @@
  (func $~lib/rt/tlsf/allocateBlock (param $0 i32) (param $1 i32) (param $2 i32) (result i32)
   (local $3 i32)
   (local $4 i32)
+  i32.const 1
+  drop
   global.get $~lib/rt/tlsf/collectLock
   i32.eqz
   i32.eqz
@@ -1376,8 +1357,12 @@
    global.get $~lib/gc/gc.auto
    if
     i32.const 1
+    drop
+    i32.const 1
     global.set $~lib/rt/tlsf/collectLock
     call $~lib/rt/pure/__collect
+    i32.const 1
+    drop
     i32.const 0
     global.set $~lib/rt/tlsf/collectLock
     local.get $0
@@ -1394,6 +1379,8 @@
      local.get $3
      call $~lib/rt/tlsf/searchBlock
      local.set $4
+     i32.const 1
+     drop
      local.get $4
      i32.eqz
      if
@@ -1413,6 +1400,8 @@
     local.get $3
     call $~lib/rt/tlsf/searchBlock
     local.set $4
+    i32.const 1
+    drop
     local.get $4
     i32.eqz
     if
@@ -1425,9 +1414,13 @@
     end
    end
   end
+  i32.const 1
+  drop
   local.get $4
   i32.load
-  i32.const -4
+  i32.const 3
+  i32.const -1
+  i32.xor
   i32.and
   local.get $3
   i32.ge_u
@@ -1456,6 +1449,8 @@
   local.get $4
   local.get $3
   call $~lib/rt/tlsf/prepareBlock
+  i32.const 1
+  drop
   local.get $4
   call $~lib/rt/rtrace/onalloc
   local.get $4
@@ -1474,12 +1469,16 @@
   i32.load offset=4
   local.set $1
   local.get $1
-  i32.const -268435456
+  i32.const 268435455
+  i32.const -1
+  i32.xor
   i32.and
   local.get $1
   i32.const 1
   i32.add
-  i32.const -268435456
+  i32.const 268435455
+  i32.const -1
+  i32.xor
   i32.and
   i32.eq
   i32.eqz
@@ -1496,8 +1495,12 @@
   i32.const 1
   i32.add
   i32.store offset=4
+  i32.const 1
+  drop
   local.get $0
   call $~lib/rt/rtrace/onincrement
+  i32.const 1
+  drop
   local.get $0
   i32.load
   i32.const 1
@@ -1587,6 +1590,10 @@
   i32.shl
   i32.add
   local.set $6
+  i32.const 0
+  i32.const 2
+  i32.lt_s
+  drop
   local.get $4
   i32.const 4
   i32.ge_u
@@ -2833,6 +2840,10 @@
    if
     br $~lib/util/memory/memmove|inlined.0
    end
+   i32.const 0
+   i32.const 1
+   i32.lt_s
+   drop
    local.get $4
    local.get $3
    i32.add
@@ -2858,6 +2869,10 @@
    local.get $4
    i32.lt_u
    if
+    i32.const 0
+    i32.const 2
+    i32.lt_s
+    drop
     local.get $4
     i32.const 7
     i32.and
@@ -2953,6 +2968,10 @@
      end
     end
    else
+    i32.const 0
+    i32.const 2
+    i32.lt_s
+    drop
     local.get $4
     i32.const 7
     i32.and
@@ -3187,7 +3206,9 @@
   if (result i32)
    local.get $1
    i32.load offset=4
-   i32.const -268435456
+   i32.const 268435455
+   i32.const -1
+   i32.xor
    i32.and
    i32.eqz
   else
@@ -3217,6 +3238,8 @@
   local.get $0
   local.get $1
   call $~lib/rt/tlsf/insertBlock
+  i32.const 1
+  drop
   local.get $1
   call $~lib/rt/rtrace/onfree
  )
@@ -3887,6 +3910,8 @@
   call $start:std/object-literal
  )
  (func $~lib/rt/pure/__collect
+  i32.const 1
+  drop
   return
  )
  (func $~lib/rt/pure/decrement (param $0 i32)
@@ -3899,8 +3924,12 @@
   i32.const 268435455
   i32.and
   local.set $2
+  i32.const 1
+  drop
   local.get $0
   call $~lib/rt/rtrace/ondecrement
+  i32.const 1
+  drop
   local.get $0
   i32.load
   i32.const 1
@@ -3924,6 +3953,10 @@
    i32.add
    i32.const 1
    call $~lib/rt/__visit_members
+   i32.const 1
+   drop
+   i32.const 1
+   drop
    local.get $1
    i32.const -2147483648
    i32.and
@@ -3941,6 +3974,8 @@
    local.get $0
    call $~lib/rt/tlsf/freeBlock
   else
+   i32.const 1
+   drop
    local.get $2
    i32.const 0
    i32.gt_u
@@ -3953,6 +3988,8 @@
     call $~lib/builtins/abort
     unreachable
    end
+   i32.const 1
+   drop
    local.get $0
    local.get $1
    i32.const 268435455
@@ -3973,6 +4010,10 @@
   if
    return
   end
+  i32.const 1
+  drop
+  i32.const 1
+  drop
   local.get $1
   i32.const 1
   i32.eq
