(module
 (type $i (func (result i32)))
 (type $iii (func (param i32 i32) (result i32)))
 (type $iiii (func (param i32 i32 i32) (result i32)))
 (type $iiF (func (param i32 i32) (result f64)))
 (type $v (func))
 (global $std/string/str (mut i32) (i32.const 8))
 (global $std/string/str123 (mut i32) (i32.const 48))
 (global $std/string/str123ab (mut i32) (i32.const 64))
 (global $std/string/strab123 (mut i32) (i32.const 80))
 (global $std/string/strHex (mut i32) (i32.const 96))
 (global $std/string/strHexInvalid (mut i32) (i32.const 112))
 (global $std/string/strHexnInvalid (mut i32) (i32.const 120))
 (global $std/string/strHexnnInv (mut i32) (i32.const 136))
 (global $std/string/str123n (mut i32) (i32.const 152))
 (global $std/string/strHexn (mut i32) (i32.const 168))
 (global $std/string/strHexp (mut i32) (i32.const 184))
 (memory $0 1)
 (data (i32.const 8) "\10\00\00\00h\00i\00,\00 \00I\00\'\00m\00 \00a\00 \00s\00t\00r\00i\00n\00g")
<<<<<<< HEAD
 (data (i32.const 48) "\03\00\00\001\002\003")
 (data (i32.const 64) "\05\00\00\001\002\003\00a\00b")
 (data (i32.const 80) "\05\00\00\00a\00b\001\002\003")
 (data (i32.const 96) "\04\00\00\000\00x\001\000")
 (data (i32.const 112) "\02\00\00\000\00x")
 (data (i32.const 120) "\03\00\00\00-\000\00x")
 (data (i32.const 136) "\06\00\00\00-\00-\000\00x\001\000")
 (data (i32.const 152) "\04\00\00\00-\001\002\003")
 (data (i32.const 168) "\05\00\00\00-\000\00x\001\000")
 (data (i32.const 184) "\05\00\00\00+\000\00x\001\000")
 (data (i32.const 200) "\02\00\00\00h\00i")
 (data (i32.const 208) "\06\00\00\00s\00t\00r\00i\00n\00g")
 (data (i32.const 224) "\03\00\00\00I\00\'\00m")
 (data (i32.const 240) "\01\00\00\00,")
 (data (i32.const 248) "\01\00\00\00x")
=======
 (data (i32.const 48) "\02\00\00\00h\00i")
 (data (i32.const 56) "\04\00\00\00n\00u\00l\00l")
 (data (i32.const 72) "\06\00\00\00s\00t\00r\00i\00n\00g")
 (data (i32.const 88) "\03\00\00\00I\00\'\00m")
 (data (i32.const 104) "\01\00\00\00,")
 (data (i32.const 112) "\01\00\00\00x")
>>>>>>> 219ee81b
 (export "getString" (func $std/string/getString))
 (export "memory" (memory $0))
 (start $start)
 (func $std:string/String#charCodeAt (; 0 ;) (type $iii) (param $0 i32) (param $1 i32) (result i32)
  (if
<<<<<<< HEAD
=======
   (i32.eqz
    (get_local $0)
   )
   (unreachable)
  )
  (if
>>>>>>> 219ee81b
   (i32.ge_u
    (get_local $1)
    (i32.load
     (get_local $0)
    )
   )
   (return
    (i32.const -1)
   )
  )
  (i32.load16_u offset=4
   (i32.add
    (get_local $0)
    (i32.shl
     (get_local $1)
     (i32.const 1)
    )
   )
  )
 )
<<<<<<< HEAD
 (func $std:heap/compare_memory (; 1 ;) (type $iiii) (param $0 i32) (param $1 i32) (param $2 i32) (result i32)
=======
 (func $std:memory/compare_memory (; 1 ;) (type $iiii) (param $0 i32) (param $1 i32) (param $2 i32) (result i32)
>>>>>>> 219ee81b
  (if
   (i32.eq
    (get_local $0)
    (get_local $1)
   )
   (return
    (i32.const 0)
   )
  )
  (loop $continue|0
   (if
    (if (result i32)
     (get_local $2)
     (i32.eq
      (i32.load8_u
       (get_local $0)
      )
      (i32.load8_u
       (get_local $1)
      )
     )
     (get_local $2)
    )
    (block
     (set_local $2
      (i32.sub
       (get_local $2)
       (i32.const 1)
      )
     )
     (set_local $0
      (i32.add
       (get_local $0)
       (i32.const 1)
      )
     )
     (set_local $1
      (i32.add
       (get_local $1)
       (i32.const 1)
      )
     )
     (br $continue|0)
    )
   )
  )
  (if (result i32)
   (get_local $2)
   (i32.sub
    (i32.load8_u
     (get_local $0)
    )
    (i32.load8_u
     (get_local $1)
    )
   )
   (i32.const 0)
  )
 )
 (func $std:string/String#startsWith (; 2 ;) (type $iiii) (param $0 i32) (param $1 i32) (param $2 i32) (result i32)
  (local $3 i32)
  (local $4 i32)
  (local $5 i32)
  (if
   (i32.eqz
    (get_local $0)
   )
   (unreachable)
  )
  (if
   (i32.eqz
    (get_local $1)
   )
   (set_local $1
    (i32.const 56)
   )
  )
  (if
   (i32.gt_s
    (i32.add
     (tee_local $4
      (i32.load
       (get_local $1)
      )
     )
     (tee_local $2
      (select
       (tee_local $2
        (select
         (get_local $2)
         (i32.const 0)
         (i32.gt_s
          (get_local $2)
          (get_local $3)
         )
        )
       )
       (tee_local $3
        (tee_local $5
         (i32.load
          (get_local $0)
         )
        )
       )
       (i32.lt_s
        (get_local $2)
        (get_local $3)
       )
      )
     )
    )
    (get_local $5)
   )
   (return
    (i32.const 0)
   )
  )
  (i32.eqz
   (call $std:memory/compare_memory
    (i32.add
     (i32.add
      (get_local $0)
      (i32.const 4)
     )
     (i32.shl
      (get_local $2)
      (i32.const 1)
     )
    )
    (i32.add
     (get_local $1)
     (i32.const 4)
    )
    (i32.shl
     (get_local $4)
     (i32.const 1)
    )
   )
  )
 )
 (func $std:string/String#endsWith (; 3 ;) (type $iiii) (param $0 i32) (param $1 i32) (param $2 i32) (result i32)
  (local $3 i32)
  (if
   (i32.eqz
    (get_local $0)
   )
   (unreachable)
  )
  (if
   (i32.eqz
    (get_local $1)
   )
   (return
    (i32.const 0)
   )
  )
  (if
   (i32.lt_s
    (tee_local $3
     (i32.sub
      (select
       (tee_local $2
        (select
         (get_local $2)
         (i32.const 0)
         (i32.gt_s
          (get_local $2)
          (get_local $3)
         )
        )
       )
       (tee_local $3
        (i32.load
         (get_local $0)
        )
       )
       (i32.lt_s
        (get_local $2)
        (get_local $3)
       )
      )
      (tee_local $2
       (i32.load
        (get_local $1)
       )
      )
     )
    )
    (i32.const 0)
   )
   (return
    (i32.const 0)
   )
  )
  (i32.eqz
   (call $std:memory/compare_memory
    (i32.add
     (i32.add
      (get_local $0)
      (i32.const 4)
     )
     (i32.shl
      (get_local $3)
      (i32.const 1)
     )
    )
    (i32.add
     (get_local $1)
     (i32.const 4)
    )
    (i32.shl
     (get_local $2)
     (i32.const 1)
    )
   )
  )
 )
 (func $std:string/String#indexOf (; 4 ;) (type $iiii) (param $0 i32) (param $1 i32) (param $2 i32) (result i32)
  (local $3 i32)
  (local $4 i32)
  (local $5 i32)
  (if
   (i32.eqz
    (get_local $0)
   )
   (unreachable)
  )
  (if
   (i32.eqz
    (get_local $1)
   )
   (set_local $1
    (i32.const 56)
   )
  )
  (set_local $4
   (i32.load
    (get_local $1)
   )
  )
  (set_local $2
   (select
    (tee_local $2
     (select
      (get_local $2)
      (i32.const 0)
      (i32.gt_s
       (get_local $2)
       (get_local $3)
      )
     )
    )
    (tee_local $3
     (tee_local $5
      (i32.load
       (get_local $0)
      )
     )
    )
    (i32.lt_s
     (get_local $2)
     (get_local $3)
    )
   )
  )
  (loop $continue|0
   (if
    (i32.le_s
     (i32.add
      (get_local $2)
      (get_local $4)
     )
     (get_local $5)
    )
    (block
     (if
      (i32.eqz
       (call $std:memory/compare_memory
        (i32.add
         (i32.add
          (get_local $0)
          (i32.const 4)
         )
         (i32.shl
          (get_local $2)
          (i32.const 1)
         )
        )
        (i32.add
         (get_local $1)
         (i32.const 4)
        )
        (i32.shl
         (get_local $4)
         (i32.const 1)
        )
       )
      )
      (return
       (get_local $2)
      )
     )
     (set_local $2
      (i32.add
       (get_local $2)
       (i32.const 1)
      )
     )
     (br $continue|0)
    )
   )
  )
  (i32.const -1)
 )
<<<<<<< HEAD
 (func $std:string/parseInt (; 5 ;) (type $iiF) (param $0 i32) (param $1 i32) (result f64)
  (local $2 i32)
  (local $3 i32)
  (local $4 i32)
  (local $5 i32)
  (local $6 f64)
  (local $7 i32)
  (block $folding-inner0
   (br_if $folding-inner0
    (i32.and
     (if (result i32)
      (tee_local $2
       (i32.and
        (select
         (i32.and
          (select
           (i32.lt_s
            (get_local $1)
            (i32.const 2)
           )
           (i32.ne
            (get_local $1)
            (i32.const 0)
           )
           (get_local $1)
          )
          (i32.const 1)
         )
         (i32.eqz
          (tee_local $4
           (i32.load
            (get_local $0)
           )
          )
         )
         (get_local $4)
        )
        (i32.const 1)
       )
      )
      (get_local $2)
      (i32.gt_s
       (get_local $1)
       (i32.const 36)
      )
     )
     (i32.const 1)
    )
   )
   (set_local $7
    (i32.eq
     (tee_local $2
      (call $std:string/String#charCodeAt
       (get_local $0)
       (i32.const 0)
      )
     )
     (i32.const 45)
    )
   )
   (if
    (i32.and
     (select
      (i32.eq
       (get_local $2)
       (i32.const 43)
      )
      (get_local $7)
      (i32.eq
       (get_local $2)
       (i32.const 43)
      )
     )
     (i32.const 1)
    )
    (block
     (br_if $folding-inner0
      (i32.eq
       (get_local $4)
       (i32.const 1)
      )
     )
     (set_local $3
      (i32.const 1)
     )
    )
   )
   (if
    (i32.eqz
     (get_local $1)
    )
    (set_local $1
     (if (result i32)
      (i32.eq
       (call $std:string/String#charCodeAt
        (get_local $0)
        (get_local $3)
       )
       (i32.const 48)
      )
      (if (result i32)
       (i32.and
        (select
         (i32.and
          (select
           (i32.eq
            (tee_local $1
             (call $std:string/String#charCodeAt
              (get_local $0)
              (i32.add
               (get_local $3)
               (i32.const 1)
              )
             )
            )
            (i32.const 120)
           )
           (i32.eq
            (get_local $1)
            (i32.const 88)
           )
           (i32.eq
            (get_local $1)
            (i32.const 120)
           )
          )
          (i32.const 1)
         )
         (i32.gt_u
          (get_local $4)
          (i32.const 1)
         )
         (i32.gt_u
          (get_local $4)
          (i32.const 1)
         )
        )
        (i32.const 1)
       )
       (block (result i32)
        (br_if $folding-inner0
         (i32.lt_u
          (get_local $4)
          (i32.add
           (get_local $3)
           (i32.const 3)
          )
         )
        )
        (set_local $3
         (i32.add
          (get_local $3)
          (i32.const 2)
         )
        )
        (i32.const 16)
       )
       (i32.const 10)
      )
      (i32.const 10)
     )
    )
   )
   (block $break|0
    (loop $continue|0
     (if
      (i32.lt_u
       (get_local $3)
       (get_local $4)
      )
      (block
       (if
        (i32.and
         (select
          (i32.le_s
           (tee_local $2
            (call $std:string/String#charCodeAt
             (get_local $0)
             (get_local $3)
            )
           )
           (i32.const 57)
          )
          (i32.le_s
           (i32.const 48)
           (get_local $2)
          )
          (i32.le_s
           (i32.const 48)
           (get_local $2)
          )
         )
         (i32.const 1)
        )
        (set_local $2
         (i32.sub
          (get_local $2)
          (i32.const 48)
         )
        )
        (if
         (i32.and
          (select
           (i32.le_s
            (get_local $2)
            (i32.const 122)
           )
           (i32.le_s
            (i32.const 97)
            (get_local $2)
           )
           (i32.le_s
            (i32.const 97)
            (get_local $2)
           )
          )
          (i32.const 1)
         )
         (set_local $2
          (i32.add
           (get_local $2)
           (i32.const -87)
          )
         )
         (if
          (i32.and
           (select
            (i32.le_s
             (get_local $2)
             (i32.const 90)
            )
            (i32.le_s
             (i32.const 65)
             (get_local $2)
            )
            (i32.le_s
             (i32.const 65)
             (get_local $2)
            )
           )
           (i32.const 1)
          )
          (set_local $2
           (i32.add
            (get_local $2)
            (i32.const -55)
           )
          )
          (block
           (br_if $break|0
            (get_local $5)
           )
           (br $folding-inner0)
          )
         )
        )
       )
       (if
        (i32.ge_s
         (get_local $2)
         (get_local $1)
        )
        (block
         (br_if $break|0
          (get_local $5)
         )
         (br $folding-inner0)
        )
       )
       (set_local $5
        (i32.const 1)
       )
       (set_local $6
        (f64.add
         (f64.mul
          (get_local $6)
          (f64.convert_s/i32
           (get_local $1)
          )
         )
         (f64.convert_s/i32
          (get_local $2)
         )
        )
       )
       (set_local $3
        (i32.add
         (get_local $3)
         (i32.const 1)
        )
       )
       (br $continue|0)
      )
     )
    )
   )
   (br_if $folding-inner0
    (i32.and
     (select
      (i32.eqz
       (get_local $5)
      )
      (i32.gt_u
       (get_local $4)
       (i32.const 2)
      )
      (get_local $5)
     )
     (i32.const 1)
    )
   )
   (return
    (select
     (f64.neg
      (get_local $6)
     )
     (get_local $6)
     (get_local $7)
    )
   )
  )
  (f64.const nan:0x8000000000000)
 )
 (func $std/string/getString (; 6 ;) (type $i) (result i32)
  (get_global $std/string/str)
 )
 (func $start (; 7 ;) (type $v)
  (local $0 f64)
=======
 (func $std/string/getString (; 5 ;) (type $i) (result i32)
  (get_global $std/string/str)
 )
 (func $start (; 6 ;) (type $v)
>>>>>>> 219ee81b
  (if
   (i32.ne
    (get_global $std/string/str)
    (i32.const 8)
   )
   (unreachable)
  )
  (if
   (i32.ne
    (i32.load
     (get_global $std/string/str)
    )
    (i32.const 16)
   )
   (unreachable)
  )
  (if
   (i32.ne
    (call $std:string/String#charCodeAt
     (get_global $std/string/str)
     (i32.const 0)
    )
    (i32.const 104)
   )
   (unreachable)
  )
  (if
   (i32.eqz
    (call $std:string/String#startsWith
     (get_global $std/string/str)
     (i32.const 200)
     (i32.const 0)
    )
   )
   (unreachable)
  )
  (if
   (i32.eqz
    (call $std:string/String#endsWith
     (get_global $std/string/str)
<<<<<<< HEAD
     (i32.const 208)
=======
     (i32.const 72)
>>>>>>> 219ee81b
     (i32.const 2147483647)
    )
   )
   (unreachable)
  )
  (if
   (i32.eqz
    (i32.ne
     (call $std:string/String#indexOf
      (get_global $std/string/str)
<<<<<<< HEAD
      (i32.const 224)
=======
      (i32.const 88)
>>>>>>> 219ee81b
      (i32.const 0)
     )
     (i32.const -1)
    )
   )
   (unreachable)
  )
  (if
   (i32.ne
    (call $std:string/String#indexOf
     (get_global $std/string/str)
<<<<<<< HEAD
     (i32.const 240)
=======
     (i32.const 104)
>>>>>>> 219ee81b
     (i32.const 0)
    )
    (i32.const 2)
   )
   (unreachable)
  )
  (if
   (i32.ne
    (call $std:string/String#indexOf
     (get_global $std/string/str)
<<<<<<< HEAD
     (i32.const 248)
=======
     (i32.const 112)
>>>>>>> 219ee81b
     (i32.const 0)
    )
    (i32.const -1)
   )
   (unreachable)
  )
  (if
   (i32.ne
    (i32.trunc_s/f64
     (call $std:string/parseInt
      (get_global $std/string/str123)
      (i32.const 0)
     )
    )
    (i32.const 123)
   )
   (unreachable)
  )
  (if
   (i32.ne
    (i32.trunc_s/f64
     (call $std:string/parseInt
      (get_global $std/string/str123ab)
      (i32.const 0)
     )
    )
    (i32.const 123)
   )
   (unreachable)
  )
  (if
   (i32.ne
    (i32.trunc_s/f64
     (call $std:string/parseInt
      (get_global $std/string/strHex)
      (i32.const 0)
     )
    )
    (i32.const 16)
   )
   (unreachable)
  )
  (if
   (i32.ne
    (i32.trunc_s/f64
     (call $std:string/parseInt
      (get_global $std/string/strHex)
      (i32.const 0)
     )
    )
    (i32.const 16)
   )
   (unreachable)
  )
  (if
   (i32.ne
    (i32.trunc_s/f64
     (call $std:string/parseInt
      (get_global $std/string/str123n)
      (i32.const 0)
     )
    )
    (i32.const -123)
   )
   (unreachable)
  )
  (if
   (i32.ne
    (i32.trunc_s/f64
     (call $std:string/parseInt
      (get_global $std/string/strHexn)
      (i32.const 0)
     )
    )
    (i32.const -16)
   )
   (unreachable)
  )
  (if
   (i32.ne
    (i32.trunc_s/f64
     (call $std:string/parseInt
      (get_global $std/string/strHexp)
      (i32.const 0)
     )
    )
    (i32.const 16)
   )
   (unreachable)
  )
  (if
   (i32.ne
    (i32.trunc_s/f64
     (call $std:string/parseInt
      (get_global $std/string/str123)
      (i32.const 0)
     )
    )
    (i32.const 123)
   )
   (unreachable)
  )
  (if
   (i32.ne
    (i32.trunc_s/f64
     (call $std:string/parseInt
      (get_global $std/string/str123)
      (i32.const 10)
     )
    )
    (i32.const 123)
   )
   (unreachable)
  )
  (if
   (i32.ne
    (i32.trunc_s/f64
     (call $std:string/parseInt
      (get_global $std/string/str123)
      (i32.const 16)
     )
    )
    (i32.const 291)
   )
   (unreachable)
  )
  (if
   (f64.eq
    (tee_local $0
     (call $std:string/parseInt
      (get_global $std/string/strab123)
      (i32.const 0)
     )
    )
    (get_local $0)
   )
   (unreachable)
  )
  (if
   (f64.eq
    (tee_local $0
     (call $std:string/parseInt
      (get_global $std/string/strHexInvalid)
      (i32.const 0)
     )
    )
    (get_local $0)
   )
   (unreachable)
  )
  (if
   (f64.eq
    (tee_local $0
     (call $std:string/parseInt
      (get_global $std/string/strHexnInvalid)
      (i32.const 0)
     )
    )
    (get_local $0)
   )
   (unreachable)
  )
  (if
   (f64.eq
    (tee_local $0
     (call $std:string/parseInt
      (get_global $std/string/strHexnnInv)
      (i32.const 0)
     )
    )
    (get_local $0)
   )
   (unreachable)
  )
  (if
   (f64.eq
    (tee_local $0
     (call $std:string/parseInt
      (get_global $std/string/str123)
      (i32.const 1)
     )
    )
    (get_local $0)
   )
   (unreachable)
  )
  (if
   (f64.eq
    (tee_local $0
     (call $std:string/parseInt
      (get_global $std/string/str123)
      (i32.const 37)
     )
    )
    (get_local $0)
   )
   (unreachable)
  )
 )
)<|MERGE_RESOLUTION|>--- conflicted
+++ resolved
@@ -17,7 +17,6 @@
  (global $std/string/strHexp (mut i32) (i32.const 184))
  (memory $0 1)
  (data (i32.const 8) "\10\00\00\00h\00i\00,\00 \00I\00\'\00m\00 \00a\00 \00s\00t\00r\00i\00n\00g")
-<<<<<<< HEAD
  (data (i32.const 48) "\03\00\00\001\002\003")
  (data (i32.const 64) "\05\00\00\001\002\003\00a\00b")
  (data (i32.const 80) "\05\00\00\00a\00b\001\002\003")
@@ -33,28 +32,11 @@
  (data (i32.const 224) "\03\00\00\00I\00\'\00m")
  (data (i32.const 240) "\01\00\00\00,")
  (data (i32.const 248) "\01\00\00\00x")
-=======
- (data (i32.const 48) "\02\00\00\00h\00i")
- (data (i32.const 56) "\04\00\00\00n\00u\00l\00l")
- (data (i32.const 72) "\06\00\00\00s\00t\00r\00i\00n\00g")
- (data (i32.const 88) "\03\00\00\00I\00\'\00m")
- (data (i32.const 104) "\01\00\00\00,")
- (data (i32.const 112) "\01\00\00\00x")
->>>>>>> 219ee81b
  (export "getString" (func $std/string/getString))
  (export "memory" (memory $0))
  (start $start)
  (func $std:string/String#charCodeAt (; 0 ;) (type $iii) (param $0 i32) (param $1 i32) (result i32)
   (if
-<<<<<<< HEAD
-=======
-   (i32.eqz
-    (get_local $0)
-   )
-   (unreachable)
-  )
-  (if
->>>>>>> 219ee81b
    (i32.ge_u
     (get_local $1)
     (i32.load
@@ -75,11 +57,7 @@
    )
   )
  )
-<<<<<<< HEAD
  (func $std:heap/compare_memory (; 1 ;) (type $iiii) (param $0 i32) (param $1 i32) (param $2 i32) (result i32)
-=======
- (func $std:memory/compare_memory (; 1 ;) (type $iiii) (param $0 i32) (param $1 i32) (param $2 i32) (result i32)
->>>>>>> 219ee81b
   (if
    (i32.eq
     (get_local $0)
@@ -394,7 +372,6 @@
   )
   (i32.const -1)
  )
-<<<<<<< HEAD
  (func $std:string/parseInt (; 5 ;) (type $iiF) (param $0 i32) (param $1 i32) (result f64)
   (local $2 i32)
   (local $3 i32)
@@ -723,12 +700,6 @@
  )
  (func $start (; 7 ;) (type $v)
   (local $0 f64)
-=======
- (func $std/string/getString (; 5 ;) (type $i) (result i32)
-  (get_global $std/string/str)
- )
- (func $start (; 6 ;) (type $v)
->>>>>>> 219ee81b
   (if
    (i32.ne
     (get_global $std/string/str)
@@ -769,11 +740,7 @@
    (i32.eqz
     (call $std:string/String#endsWith
      (get_global $std/string/str)
-<<<<<<< HEAD
      (i32.const 208)
-=======
-     (i32.const 72)
->>>>>>> 219ee81b
      (i32.const 2147483647)
     )
    )
@@ -784,11 +751,7 @@
     (i32.ne
      (call $std:string/String#indexOf
       (get_global $std/string/str)
-<<<<<<< HEAD
       (i32.const 224)
-=======
-      (i32.const 88)
->>>>>>> 219ee81b
       (i32.const 0)
      )
      (i32.const -1)
@@ -800,11 +763,7 @@
    (i32.ne
     (call $std:string/String#indexOf
      (get_global $std/string/str)
-<<<<<<< HEAD
      (i32.const 240)
-=======
-     (i32.const 104)
->>>>>>> 219ee81b
      (i32.const 0)
     )
     (i32.const 2)
@@ -815,11 +774,7 @@
    (i32.ne
     (call $std:string/String#indexOf
      (get_global $std/string/str)
-<<<<<<< HEAD
      (i32.const 248)
-=======
-     (i32.const 112)
->>>>>>> 219ee81b
      (i32.const 0)
     )
     (i32.const -1)
