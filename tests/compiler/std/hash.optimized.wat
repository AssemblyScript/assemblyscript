--- conflicted
+++ resolved
@@ -27,32 +27,6 @@
  (global $~lib/memory/__stack_pointer (mut i32) (i32.const 17788))
  (export "memory" (memory $0))
  (start $~start)
-<<<<<<< HEAD
- (func $~lib/util/hash/hashStr (param $0 i32)
-  (local $1 i32)
-  (local $2 i32)
-  (local $3 i32)
-  i32.const -2128831035
-  local.set $2
-  local.get $0
-  if
-=======
- (func $~start
-  call $start:std/hash
- )
- (func $~stack_check
-  global.get $~lib/memory/__stack_pointer
-  i32.const 1404
-  i32.lt_s
-  if
-   i32.const 17808
-   i32.const 17856
-   i32.const 1
-   i32.const 1
-   call $~lib/builtins/abort
-   unreachable
-  end
- )
  (func $~lib/util/hash/HASH<~lib/string/String|null> (param $0 i32)
   (local $1 i32)
   (local $2 i32)
@@ -61,23 +35,8 @@
   (local $5 i32)
   (local $6 i32)
   (local $7 i32)
-  global.get $~lib/memory/__stack_pointer
-  i32.const 8
-  i32.sub
-  global.set $~lib/memory/__stack_pointer
-  call $~stack_check
-  global.get $~lib/memory/__stack_pointer
-  i64.const 0
-  i64.store
-  global.get $~lib/memory/__stack_pointer
-  local.get $0
-  i32.store
   local.get $0
   if
-   global.get $~lib/memory/__stack_pointer
-   local.get $0
-   i32.store offset=4
->>>>>>> 4ccda0b5
    local.get $0
    local.tee $1
    i32.const 20
@@ -241,50 +200,7 @@
   end
  )
  (func $~start
-  global.get $~lib/memory/__stack_pointer
-  i32.const 4
-  i32.sub
-  global.set $~lib/memory/__stack_pointer
-  global.get $~lib/memory/__stack_pointer
-  i32.const 1164
-  i32.lt_s
-  if
-   i32.const 17568
-   i32.const 17616
-   i32.const 1
-   i32.const 1
-   call $~lib/builtins/abort
-   unreachable
-  end
-  global.get $~lib/memory/__stack_pointer
-  i32.const 0
-  i32.store
-  i32.const 0
-  call $~lib/util/hash/hashStr
-  global.get $~lib/memory/__stack_pointer
-  i32.const 1056
-  i32.store
-  i32.const 1056
-  call $~lib/util/hash/hashStr
-  global.get $~lib/memory/__stack_pointer
-  i32.const 1088
-  i32.store
-  i32.const 1088
-  call $~lib/util/hash/hashStr
-  global.get $~lib/memory/__stack_pointer
-  i32.const 1120
-  i32.store
-  i32.const 1120
-  call $~lib/util/hash/hashStr
-  global.get $~lib/memory/__stack_pointer
-  i32.const 1152
-  i32.store
-  i32.const 1152
-  call $~lib/util/hash/hashStr
-  global.get $~lib/memory/__stack_pointer
-  i32.const 8
-  i32.add
-  global.set $~lib/memory/__stack_pointer
+  call $start:std/hash
  )
  (func $start:std/hash
   (local $0 f32)
@@ -295,7 +211,17 @@
   i32.const 4
   i32.sub
   global.set $~lib/memory/__stack_pointer
-  call $~stack_check
+  global.get $~lib/memory/__stack_pointer
+  i32.const 1404
+  i32.lt_s
+  if
+   i32.const 17808
+   i32.const 17856
+   i32.const 1
+   i32.const 1
+   call $~lib/builtins/abort
+   unreachable
+  end
   global.get $~lib/memory/__stack_pointer
   i32.const 0
   i32.store
