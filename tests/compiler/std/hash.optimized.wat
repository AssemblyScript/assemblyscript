--- conflicted
+++ resolved
@@ -4,29 +4,6 @@
  (type $i32_i32_i32_i32_=>_none (func (param i32 i32 i32 i32)))
  (import "env" "abort" (func $~lib/builtins/abort (param i32 i32 i32 i32)))
  (memory $0 1)
-<<<<<<< HEAD
- (data (i32.const 1036) "\1c\00\00\00\01\00\00\00\00\00\00\00\01")
- (data (i32.const 1068) "\1c\00\00\00\01\00\00\00\00\00\00\00\01\00\00\00\02\00\00\00a")
- (data (i32.const 1100) "\1c\00\00\00\01\00\00\00\00\00\00\00\01\00\00\00\04\00\00\00a\00b")
- (data (i32.const 1132) "\1c\00\00\00\01\00\00\00\00\00\00\00\01\00\00\00\06\00\00\00a\00b\00c")
- (data (i32.const 1164) "\1c\00\00\00\01\00\00\00\00\00\00\00\01\00\00\00\08\00\00\00a\00b\00c\00d")
- (data (i32.const 1196) "\1c\00\00\00\01\00\00\00\00\00\00\00\01\00\00\00\n\00\00\00a\00b\00c\00d\00e")
- (data (i32.const 1228) "\1c\00\00\00\01\00\00\00\00\00\00\00\01\00\00\00\0c\00\00\00a\00b\00c\00d\00e\00f")
- (data (i32.const 1260) ",\00\00\00\01\00\00\00\00\00\00\00\01\00\00\00\0e\00\00\00a\00b\00c\00d\00e\00f\00g")
- (data (i32.const 1308) ",\00\00\00\01\00\00\00\00\00\00\00\01\00\00\00\10\00\00\00a\00b\00c\00d\00e\00f\00g\00h")
- (data (i32.const 1356) ",\00\00\00\01\00\00\00\00\00\00\00\01\00\00\00\12\00\00\00a\00b\00c\00d\00e\00f\00g\00h\00i")
- (export "memory" (memory $0))
- (start $~start)
- (func $~lib/util/hash/HASH<~lib/string/String|null> (param $0 i32)
-  (local $1 i32)
-  (local $2 i32)
-  (local $3 i32)
-  (local $4 i64)
-  (local $5 i64)
-  (local $6 i64)
-  (local $7 i64)
-  (local $8 i32)
-=======
  (data (i32.const 1036) "\1c")
  (data (i32.const 1048) "\01")
  (data (i32.const 1068) "\1c")
@@ -116,7 +93,6 @@
   i32.store
   i32.const -2128831035
   local.set $2
->>>>>>> 7f4296d5
   local.get $0
   if
    global.get $~lib/memory/__stack_pointer
@@ -370,39 +346,9 @@
     end
    end
   end
-<<<<<<< HEAD
- )
- (func $~start
-  (local $0 f32)
-  (local $1 i64)
-  (local $2 f64)
-  i32.const 0
-  call $~lib/util/hash/HASH<~lib/string/String|null>
-  i32.const 1056
-  call $~lib/util/hash/HASH<~lib/string/String|null>
-  i32.const 1088
-  call $~lib/util/hash/HASH<~lib/string/String|null>
-  i32.const 1120
-  call $~lib/util/hash/HASH<~lib/string/String|null>
-  i32.const 1152
-  call $~lib/util/hash/HASH<~lib/string/String|null>
-  i32.const 1184
-  call $~lib/util/hash/HASH<~lib/string/String|null>
-  i32.const 1216
-  call $~lib/util/hash/HASH<~lib/string/String|null>
-  i32.const 1248
-  call $~lib/util/hash/HASH<~lib/string/String|null>
-  i32.const 1280
-  call $~lib/util/hash/HASH<~lib/string/String|null>
-  i32.const 1328
-  call $~lib/util/hash/HASH<~lib/string/String|null>
-  i32.const 1376
-  call $~lib/util/hash/HASH<~lib/string/String|null>
-=======
   global.get $~lib/memory/__stack_pointer
   i32.const 4
   i32.add
   global.set $~lib/memory/__stack_pointer
->>>>>>> 7f4296d5
  )
 )