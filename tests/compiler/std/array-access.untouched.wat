--- conflicted
+++ resolved
@@ -23,15 +23,7 @@
  (export "stringArrayMethodCall" (func $std/array-access/stringArrayMethodCall))
  (export "stringArrayArrayPropertyAccess" (func $std/array-access/stringArrayArrayPropertyAccess))
  (export "stringArrayArrayMethodCall" (func $std/array-access/stringArrayArrayMethodCall))
-<<<<<<< HEAD
- (func $~lib/array/Array<Array<i32>>#__unchecked_get (; 1 ;) (type $FUNCSIG$iii) (param $0 i32) (param $1 i32) (result i32)
-=======
- (func $~lib/array/Array<~lib/array/Array<i32>>#__get (; 1 ;) (type $FUNCSIG$iii) (param $0 i32) (param $1 i32) (result i32)
-  (local $2 i32)
-  (local $3 i32)
-  (local $4 i32)
-  (local $5 i32)
->>>>>>> b2adf8b1
+ (func $~lib/array/Array<~lib/array/Array<i32>>#__unchecked_get (; 1 ;) (type $FUNCSIG$iii) (param $0 i32) (param $1 i32) (result i32)
   local.get $0
   i32.load offset=4
   local.get $1
@@ -40,7 +32,7 @@
   i32.add
   i32.load
  )
- (func $~lib/array/Array<Array<i32>>#__get (; 2 ;) (type $FUNCSIG$iii) (param $0 i32) (param $1 i32) (result i32)
+ (func $~lib/array/Array<~lib/array/Array<i32>>#__get (; 2 ;) (type $FUNCSIG$iii) (param $0 i32) (param $1 i32) (result i32)
   local.get $1
   local.get $0
   i32.load offset=12
@@ -69,7 +61,7 @@
   end
   local.get $0
   local.get $1
-  call $~lib/array/Array<Array<i32>>#__unchecked_get
+  call $~lib/array/Array<~lib/array/Array<i32>>#__unchecked_get
  )
  (func $~lib/array/Array<i32>#__unchecked_get (; 3 ;) (type $FUNCSIG$iii) (param $0 i32) (param $1 i32) (result i32)
   local.get $0
@@ -106,15 +98,7 @@
   i32.const 1
   call $~lib/array/Array<i32>#__get
  )
-<<<<<<< HEAD
- (func $~lib/array/Array<String>#__unchecked_get (; 6 ;) (type $FUNCSIG$iii) (param $0 i32) (param $1 i32) (result i32)
-=======
- (func $~lib/array/Array<~lib/string/String>#__get (; 4 ;) (type $FUNCSIG$iii) (param $0 i32) (param $1 i32) (result i32)
-  (local $2 i32)
-  (local $3 i32)
-  (local $4 i32)
-  (local $5 i32)
->>>>>>> b2adf8b1
+ (func $~lib/array/Array<~lib/string/String>#__unchecked_get (; 6 ;) (type $FUNCSIG$iii) (param $0 i32) (param $1 i32) (result i32)
   local.get $0
   i32.load offset=4
   local.get $1
@@ -123,7 +107,7 @@
   i32.add
   i32.load
  )
- (func $~lib/array/Array<String>#__get (; 7 ;) (type $FUNCSIG$iii) (param $0 i32) (param $1 i32) (result i32)
+ (func $~lib/array/Array<~lib/string/String>#__get (; 7 ;) (type $FUNCSIG$iii) (param $0 i32) (param $1 i32) (result i32)
   local.get $1
   local.get $0
   i32.load offset=12
@@ -152,7 +136,7 @@
   end
   local.get $0
   local.get $1
-  call $~lib/array/Array<String>#__unchecked_get
+  call $~lib/array/Array<~lib/string/String>#__unchecked_get
  )
  (func $~lib/string/String#get:length (; 8 ;) (type $FUNCSIG$ii) (param $0 i32) (result i32)
   local.get $0
@@ -165,13 +149,8 @@
  (func $std/array-access/stringArrayPropertyAccess (; 9 ;) (type $FUNCSIG$ii) (param $0 i32) (result i32)
   local.get $0
   i32.const 0
-<<<<<<< HEAD
-  call $~lib/array/Array<String>#__get
+  call $~lib/array/Array<~lib/string/String>#__get
   call $~lib/string/String#get:length
-=======
-  call $~lib/array/Array<~lib/string/String>#__get
-  i32.load
->>>>>>> b2adf8b1
  )
  (func $~lib/util/string/compareImpl (; 10 ;) (type $FUNCSIG$iiiiii) (param $0 i32) (param $1 i32) (param $2 i32) (param $3 i32) (param $4 i32) (result i32)
   (local $5 i32)
@@ -296,25 +275,12 @@
  (func $std/array-access/stringArrayMethodCall (; 12 ;) (type $FUNCSIG$ii) (param $0 i32) (result i32)
   local.get $0
   i32.const 0
-<<<<<<< HEAD
-  call $~lib/array/Array<String>#__get
+  call $~lib/array/Array<~lib/string/String>#__get
   i32.const 56
   i32.const 0
   call $~lib/string/String#startsWith
  )
- (func $~lib/array/Array<Array<String>>#__unchecked_get (; 13 ;) (type $FUNCSIG$iii) (param $0 i32) (param $1 i32) (result i32)
-=======
-  call $~lib/array/Array<~lib/string/String>#__get
-  i32.const 8
-  i32.const 0
-  call $~lib/string/String#startsWith
- )
- (func $~lib/array/Array<~lib/array/Array<~lib/string/String>>#__get (; 9 ;) (type $FUNCSIG$iii) (param $0 i32) (param $1 i32) (result i32)
-  (local $2 i32)
-  (local $3 i32)
-  (local $4 i32)
-  (local $5 i32)
->>>>>>> b2adf8b1
+ (func $~lib/array/Array<~lib/array/Array<~lib/string/String>>#__unchecked_get (; 13 ;) (type $FUNCSIG$iii) (param $0 i32) (param $1 i32) (result i32)
   local.get $0
   i32.load offset=4
   local.get $1
@@ -323,7 +289,7 @@
   i32.add
   i32.load
  )
- (func $~lib/array/Array<Array<String>>#__get (; 14 ;) (type $FUNCSIG$iii) (param $0 i32) (param $1 i32) (result i32)
+ (func $~lib/array/Array<~lib/array/Array<~lib/string/String>>#__get (; 14 ;) (type $FUNCSIG$iii) (param $0 i32) (param $1 i32) (result i32)
   local.get $1
   local.get $0
   i32.load offset=12
@@ -352,33 +318,23 @@
   end
   local.get $0
   local.get $1
-  call $~lib/array/Array<Array<String>>#__unchecked_get
+  call $~lib/array/Array<~lib/array/Array<~lib/string/String>>#__unchecked_get
  )
  (func $std/array-access/stringArrayArrayPropertyAccess (; 15 ;) (type $FUNCSIG$ii) (param $0 i32) (result i32)
   local.get $0
   i32.const 0
   call $~lib/array/Array<~lib/array/Array<~lib/string/String>>#__get
   i32.const 1
-<<<<<<< HEAD
-  call $~lib/array/Array<String>#__get
+  call $~lib/array/Array<~lib/string/String>#__get
   call $~lib/string/String#get:length
-=======
+ )
+ (func $std/array-access/stringArrayArrayMethodCall (; 16 ;) (type $FUNCSIG$ii) (param $0 i32) (result i32)
+  local.get $0
+  i32.const 0
+  call $~lib/array/Array<~lib/array/Array<~lib/string/String>>#__get
+  i32.const 1
   call $~lib/array/Array<~lib/string/String>#__get
-  i32.load
->>>>>>> b2adf8b1
- )
- (func $std/array-access/stringArrayArrayMethodCall (; 16 ;) (type $FUNCSIG$ii) (param $0 i32) (result i32)
-  local.get $0
-  i32.const 0
-  call $~lib/array/Array<~lib/array/Array<~lib/string/String>>#__get
-  i32.const 1
-<<<<<<< HEAD
-  call $~lib/array/Array<String>#__get
   i32.const 56
-=======
-  call $~lib/array/Array<~lib/string/String>#__get
-  i32.const 8
->>>>>>> b2adf8b1
   i32.const 0
   call $~lib/string/String#startsWith
  )
