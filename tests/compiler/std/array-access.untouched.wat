--- conflicted
+++ resolved
@@ -195,11 +195,7 @@
     (call $abort
      (i32.const 0)
      (i32.const 8)
-<<<<<<< HEAD
-     (i32.const 241)
-=======
-     (i32.const 232)
->>>>>>> 8770f7b5
+     (i32.const 238)
      (i32.const 4)
     )
     (unreachable)
