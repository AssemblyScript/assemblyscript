--- conflicted
+++ resolved
@@ -285,22 +285,16 @@
   local.get $2
   local.tee $4
   i32.const 0
-<<<<<<< HEAD
   local.tee $5
   local.get $4
   local.get $5
-=======
-  local.tee $3
-  local.get $4
-  local.get $3
->>>>>>> bdee8625
   i32.gt_s
   select
+  local.tee $5
+  local.get $3
   local.tee $4
-  local.get $3
-  local.tee $5
+  local.get $5
   local.get $4
-  local.get $5
   i32.lt_s
   select
   local.set $6
