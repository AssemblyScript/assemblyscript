--- conflicted
+++ resolved
@@ -44,11 +44,7 @@
   if
    i32.const 32
    i32.const 96
-<<<<<<< HEAD
-   i32.const 96
-=======
-   i32.const 104
->>>>>>> 88cc73b7
+   i32.const 107
    i32.const 41
    call $~lib/builtins/abort
    unreachable
@@ -64,11 +60,7 @@
    call $~lib/rt/stub/__release
    i32.const 144
    i32.const 96
-<<<<<<< HEAD
-   i32.const 100
-=======
-   i32.const 108
->>>>>>> 88cc73b7
+   i32.const 111
    i32.const 39
    call $~lib/builtins/abort
    unreachable
@@ -93,11 +85,7 @@
   if
    i32.const 32
    i32.const 96
-<<<<<<< HEAD
-   i32.const 96
-=======
-   i32.const 104
->>>>>>> 88cc73b7
+   i32.const 107
    i32.const 41
    call $~lib/builtins/abort
    unreachable
@@ -146,11 +134,7 @@
   if
    i32.const 32
    i32.const 96
-<<<<<<< HEAD
-   i32.const 96
-=======
-   i32.const 104
->>>>>>> 88cc73b7
+   i32.const 107
    i32.const 41
    call $~lib/builtins/abort
    unreachable
@@ -166,11 +150,7 @@
    call $~lib/rt/stub/__release
    i32.const 144
    i32.const 96
-<<<<<<< HEAD
-   i32.const 100
-=======
-   i32.const 108
->>>>>>> 88cc73b7
+   i32.const 111
    i32.const 39
    call $~lib/builtins/abort
    unreachable
@@ -420,11 +400,7 @@
   if
    i32.const 32
    i32.const 96
-<<<<<<< HEAD
-   i32.const 96
-=======
-   i32.const 104
->>>>>>> 88cc73b7
+   i32.const 107
    i32.const 41
    call $~lib/builtins/abort
    unreachable
@@ -440,11 +416,7 @@
    call $~lib/rt/stub/__release
    i32.const 144
    i32.const 96
-<<<<<<< HEAD
-   i32.const 100
-=======
-   i32.const 108
->>>>>>> 88cc73b7
+   i32.const 111
    i32.const 39
    call $~lib/builtins/abort
    unreachable
