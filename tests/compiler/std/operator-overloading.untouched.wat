(module
<<<<<<< HEAD
 (type $FUNCSIG$iiii (func (param i32 i32 i32) (result i32)))
 (type $FUNCSIG$iii (func (param i32 i32) (result i32)))
 (type $FUNCSIG$vi (func (param i32)))
 (type $FUNCSIG$ii (func (param i32) (result i32)))
 (type $FUNCSIG$viiii (func (param i32 i32 i32 i32)))
 (type $FUNCSIG$ddd (func (param f64 f64) (result f64)))
 (type $FUNCSIG$v (func))
=======
 (type $i32_i32_=>_i32 (func (param i32 i32) (result i32)))
 (type $i32_=>_i32 (func (param i32) (result i32)))
 (type $none_=>_none (func))
 (type $i32_i32_i32_=>_i32 (func (param i32 i32 i32) (result i32)))
 (type $i32_=>_none (func (param i32)))
 (type $i32_i32_i32_i32_=>_none (func (param i32 i32 i32 i32)))
 (type $f64_i32_=>_f64 (func (param f64 i32) (result f64)))
 (type $f64_f64_=>_f64 (func (param f64 f64) (result f64)))
>>>>>>> e2804df3
 (import "env" "abort" (func $~lib/builtins/abort (param i32 i32 i32 i32)))
 (memory $0 1)
 (data (i32.const 8) "6\00\00\00\01\00\00\00\01\00\00\006\00\00\00s\00t\00d\00/\00o\00p\00e\00r\00a\00t\00o\00r\00-\00o\00v\00e\00r\00l\00o\00a\00d\00i\00n\00g\00.\00t\00s\00")
 (data (i32.const 80) "\00\10\00\00\01\00\00\00\00\00\00\00\00\10\00\00\00\00\00\00\00\a0\f6?\00\00\00\00\00\00\00\00\00\c8\b9\f2\82,\d6\bf\80V7($\b4\fa<\00\00\00\00\00\80\f6?\00\00\00\00\00\00\00\00\00\08X\bf\bd\d1\d5\bf \f7\e0\d8\08\a5\1c\bd\00\00\00\00\00`\f6?\00\00\00\00\00\00\00\00\00XE\17wv\d5\bfmP\b6\d5\a4b#\bd\00\00\00\00\00@\f6?\00\00\00\00\00\00\00\00\00\f8-\87\ad\1a\d5\bf\d5g\b0\9e\e4\84\e6\bc\00\00\00\00\00 \f6?\00\00\00\00\00\00\00\00\00xw\95_\be\d4\bf\e0>)\93i\1b\04\bd\00\00\00\00\00\00\f6?\00\00\00\00\00\00\00\00\00`\1c\c2\8ba\d4\bf\cc\84LH/\d8\13=\00\00\00\00\00\e0\f5?\00\00\00\00\00\00\00\00\00\a8\86\860\04\d4\bf:\0b\82\ed\f3B\dc<\00\00\00\00\00\c0\f5?\00\00\00\00\00\00\00\00\00HiUL\a6\d3\bf`\94Q\86\c6\b1 =\00\00\00\00\00\a0\f5?\00\00\00\00\00\00\00\00\00\80\98\9a\ddG\d3\bf\92\80\c5\d4MY%=\00\00\00\00\00\80\f5?\00\00\00\00\00\00\00\00\00 \e1\ba\e2\e8\d2\bf\d8+\b7\99\1e{&=\00\00\00\00\00`\f5?\00\00\00\00\00\00\00\00\00\88\de\13Z\89\d2\bf?\b0\cf\b6\14\ca\15=\00\00\00\00\00`\f5?\00\00\00\00\00\00\00\00\00\88\de\13Z\89\d2\bf?\b0\cf\b6\14\ca\15=\00\00\00\00\00@\f5?\00\00\00\00\00\00\00\00\00x\cf\fbA)\d2\bfv\daS($Z\16\bd\00\00\00\00\00 \f5?\00\00\00\00\00\00\00\00\00\98i\c1\98\c8\d1\bf\04T\e7h\bc\af\1f\bd\00\00\00\00\00\00\f5?\00\00\00\00\00\00\00\00\00\a8\ab\ab\\g\d1\bf\f0\a8\823\c6\1f\1f=\00\00\00\00\00\e0\f4?\00\00\00\00\00\00\00\00\00H\ae\f9\8b\05\d1\bffZ\05\fd\c4\a8&\bd\00\00\00\00\00\c0\f4?\00\00\00\00\00\00\00\00\00\90s\e2$\a3\d0\bf\0e\03\f4~\eek\0c\bd\00\00\00\00\00\a0\f4?\00\00\00\00\00\00\00\00\00\d0\b4\94%@\d0\bf\7f-\f4\9e\b86\f0\bc\00\00\00\00\00\a0\f4?\00\00\00\00\00\00\00\00\00\d0\b4\94%@\d0\bf\7f-\f4\9e\b86\f0\bc\00\00\00\00\00\80\f4?\00\00\00\00\00\00\00\00\00@^m\18\b9\cf\bf\87<\99\ab*W\0d=\00\00\00\00\00`\f4?\00\00\00\00\00\00\00\00\00`\dc\cb\ad\f0\ce\bf$\af\86\9c\b7&+=\00\00\00\00\00@\f4?\00\00\00\00\00\00\00\00\00\f0*n\07\'\ce\bf\10\ff?TO/\17\bd\00\00\00\00\00 \f4?\00\00\00\00\00\00\00\00\00\c0Ok!\\\cd\bf\1bh\ca\bb\91\ba!=\00\00\00\00\00\00\f4?\00\00\00\00\00\00\00\00\00\a0\9a\c7\f7\8f\cc\bf4\84\9fhOy\'=\00\00\00\00\00\00\f4?\00\00\00\00\00\00\00\00\00\a0\9a\c7\f7\8f\cc\bf4\84\9fhOy\'=\00\00\00\00\00\e0\f3?\00\00\00\00\00\00\00\00\00\90-t\86\c2\cb\bf\8f\b7\8b1\b0N\19=\00\00\00\00\00\c0\f3?\00\00\00\00\00\00\00\00\00\c0\80N\c9\f3\ca\bff\90\cd?cN\ba<\00\00\00\00\00\a0\f3?\00\00\00\00\00\00\00\00\00\b0\e2\1f\bc#\ca\bf\ea\c1F\dcd\8c%\bd\00\00\00\00\00\a0\f3?\00\00\00\00\00\00\00\00\00\b0\e2\1f\bc#\ca\bf\ea\c1F\dcd\8c%\bd\00\00\00\00\00\80\f3?\00\00\00\00\00\00\00\00\00P\f4\9cZR\c9\bf\e3\d4\c1\04\d9\d1*\bd\00\00\00\00\00`\f3?\00\00\00\00\00\00\00\00\00\d0 e\a0\7f\c8\bf\t\fa\db\7f\bf\bd+=\00\00\00\00\00@\f3?\00\00\00\00\00\00\00\00\00\e0\10\02\89\ab\c7\bfXJSr\90\db+=\00\00\00\00\00@\f3?\00\00\00\00\00\00\00\00\00\e0\10\02\89\ab\c7\bfXJSr\90\db+=\00\00\00\00\00 \f3?\00\00\00\00\00\00\00\00\00\d0\19\e7\0f\d6\c6\bff\e2\b2\a3j\e4\10\bd\00\00\00\00\00\00\f3?\00\00\00\00\00\00\00\00\00\90\a7p0\ff\c5\bf9P\10\9fC\9e\1e\bd\00\00\00\00\00\00\f3?\00\00\00\00\00\00\00\00\00\90\a7p0\ff\c5\bf9P\10\9fC\9e\1e\bd\00\00\00\00\00\e0\f2?\00\00\00\00\00\00\00\00\00\b0\a1\e3\e5&\c5\bf\8f[\07\90\8b\de \bd\00\00\00\00\00\c0\f2?\00\00\00\00\00\00\00\00\00\80\cbl+M\c4\bf<x5a\c1\0c\17=\00\00\00\00\00\c0\f2?\00\00\00\00\00\00\00\00\00\80\cbl+M\c4\bf<x5a\c1\0c\17=\00\00\00\00\00\a0\f2?\00\00\00\00\00\00\00\00\00\90\1e \fcq\c3\bf:T\'M\86x\f1<\00\00\00\00\00\80\f2?\00\00\00\00\00\00\00\00\00\f0\1f\f8R\95\c2\bf\08\c4q\170\8d$\bd\00\00\00\00\00`\f2?\00\00\00\00\00\00\00\00\00`/\d5*\b7\c1\bf\96\a3\11\18\a4\80.\bd\00\00\00\00\00`\f2?\00\00\00\00\00\00\00\00\00`/\d5*\b7\c1\bf\96\a3\11\18\a4\80.\bd\00\00\00\00\00@\f2?\00\00\00\00\00\00\00\00\00\90\d0|~\d7\c0\bf\f4[\e8\88\96i\n=\00\00\00\00\00@\f2?\00\00\00\00\00\00\00\00\00\90\d0|~\d7\c0\bf\f4[\e8\88\96i\n=\00\00\00\00\00 \f2?\00\00\00\00\00\00\00\00\00\e0\db1\91\ec\bf\bf\f23\a3\\Tu%\bd\00\00\00\00\00\00\f2?\00\00\00\00\00\00\00\00\00\00+n\07\'\be\bf<\00\f0*,4*=\00\00\00\00\00\00\f2?\00\00\00\00\00\00\00\00\00\00+n\07\'\be\bf<\00\f0*,4*=\00\00\00\00\00\e0\f1?\00\00\00\00\00\00\00\00\00\c0[\8fT^\bc\bf\06\be_XW\0c\1d\bd\00\00\00\00\00\c0\f1?\00\00\00\00\00\00\00\00\00\e0J:m\92\ba\bf\c8\aa[\e859%=\00\00\00\00\00\c0\f1?\00\00\00\00\00\00\00\00\00\e0J:m\92\ba\bf\c8\aa[\e859%=\00\00\00\00\00\a0\f1?\00\00\00\00\00\00\00\00\00\a01\d6E\c3\b8\bfhV/M)|\13=\00\00\00\00\00\a0\f1?\00\00\00\00\00\00\00\00\00\a01\d6E\c3\b8\bfhV/M)|\13=\00\00\00\00\00\80\f1?\00\00\00\00\00\00\00\00\00`\e5\8a\d2\f0\b6\bf\das3\c97\97&\bd\00\00\00\00\00`\f1?\00\00\00\00\00\00\00\00\00 \06?\07\1b\b5\bfW^\c6a[\02\1f=\00\00\00\00\00`\f1?\00\00\00\00\00\00\00\00\00 \06?\07\1b\b5\bfW^\c6a[\02\1f=\00\00\00\00\00@\f1?\00\00\00\00\00\00\00\00\00\e0\1b\96\d7A\b3\bf\df\13\f9\cc\da^,=\00\00\00\00\00@\f1?\00\00\00\00\00\00\00\00\00\e0\1b\96\d7A\b3\bf\df\13\f9\cc\da^,=\00\00\00\00\00 \f1?\00\00\00\00\00\00\00\00\00\80\a3\ee6e\b1\bf\t\a3\8fv^|\14=\00\00\00\00\00\00\f1?\00\00\00\00\00\00\00\00\00\80\11\c00\n\af\bf\91\8e6\83\9eY-=\00\00\00\00\00\00\f1?\00\00\00\00\00\00\00\00\00\80\11\c00\n\af\bf\91\8e6\83\9eY-=\00\00\00\00\00\e0\f0?\00\00\00\00\00\00\00\00\00\80\19q\ddB\ab\bfLp\d6\e5z\82\1c=\00\00\00\00\00\e0\f0?\00\00\00\00\00\00\00\00\00\80\19q\ddB\ab\bfLp\d6\e5z\82\1c=\00\00\00\00\00\c0\f0?\00\00\00\00\00\00\00\00\00\c02\f6Xt\a7\bf\ee\a1\f24F\fc,\bd\00\00\00\00\00\c0\f0?\00\00\00\00\00\00\00\00\00\c02\f6Xt\a7\bf\ee\a1\f24F\fc,\bd\00\00\00\00\00\a0\f0?\00\00\00\00\00\00\00\00\00\c0\fe\b9\87\9e\a3\bf\aa\fe&\f5\b7\02\f5<\00\00\00\00\00\a0\f0?\00\00\00\00\00\00\00\00\00\c0\fe\b9\87\9e\a3\bf\aa\fe&\f5\b7\02\f5<\00\00\00\00\00\80\f0?\00\00\00\00\00\00\00\00\00\00x\0e\9b\82\9f\bf\e4\t~|&\80)\bd\00\00\00\00\00\80\f0?\00\00\00\00\00\00\00\00\00\00x\0e\9b\82\9f\bf\e4\t~|&\80)\bd\00\00\00\00\00`\f0?\00\00\00\00\00\00\00\00\00\80\d5\07\1b\b9\97\bf9\a6\fa\93T\8d(\bd\00\00\00\00\00@\f0?\00\00\00\00\00\00\00\00\00\00\fc\b0\a8\c0\8f\bf\9c\a6\d3\f6|\1e\df\bc\00\00\00\00\00@\f0?\00\00\00\00\00\00\00\00\00\00\fc\b0\a8\c0\8f\bf\9c\a6\d3\f6|\1e\df\bc\00\00\00\00\00 \f0?\00\00\00\00\00\00\00\00\00\00\10k*\e0\7f\bf\e4@\da\0d?\e2\19\bd\00\00\00\00\00 \f0?\00\00\00\00\00\00\00\00\00\00\10k*\e0\7f\bf\e4@\da\0d?\e2\19\bd\00\00\00\00\00\00\f0?\00\00\00\00\00\00\00\00\00\00\00\00\00\00\00\00\00\00\00\00\00\00\00\00\00\00\00\00\00\00\f0?\00\00\00\00\00\00\00\00\00\00\00\00\00\00\00\00\00\00\00\00\00\00\00\00\00\00\00\00\00\c0\ef?\00\00\00\00\00\00\00\00\00\00\89u\15\10\80?\e8+\9d\99k\c7\10\bd\00\00\00\00\00\80\ef?\00\00\00\00\00\00\00\00\00\80\93XV \90?\d2\f7\e2\06[\dc#\bd\00\00\00\00\00@\ef?\00\00\00\00\00\00\00\00\00\00\c9(%I\98?4\0cZ2\ba\a0*\bd\00\00\00\00\00\00\ef?\00\00\00\00\00\00\00\00\00@\e7\89]A\a0?S\d7\f1\\\c0\11\01=\00\00\00\00\00\c0\ee?\00\00\00\00\00\00\00\00\00\00.\d4\aef\a4?(\fd\bdus\16,\bd\00\00\00\00\00\80\ee?\00\00\00\00\00\00\00\00\00\c0\9f\14\aa\94\a8?}&Z\d0\95y\19\bd\00\00\00\00\00@\ee?\00\00\00\00\00\00\00\00\00\c0\dd\cds\cb\ac?\07(\d8G\f2h\1a\bd\00\00\00\00\00 \ee?\00\00\00\00\00\00\00\00\00\c0\06\c01\ea\ae?{;\c9O>\11\0e\bd\00\00\00\00\00\e0\ed?\00\00\00\00\00\00\00\00\00`F\d1;\97\b1?\9b\9e\0dV]2%\bd\00\00\00\00\00\a0\ed?\00\00\00\00\00\00\00\00\00\e0\d1\a7\f5\bd\b3?\d7N\db\a5^\c8,=\00\00\00\00\00`\ed?\00\00\00\00\00\00\00\00\00\a0\97MZ\e9\b5?\1e\1d]<\06i,\bd\00\00\00\00\00@\ed?\00\00\00\00\00\00\00\00\00\c0\ea\n\d3\00\b7?2\ed\9d\a9\8d\1e\ec<\00\00\00\00\00\00\ed?\00\00\00\00\00\00\00\00\00@Y]^3\b9?\daG\bd:\\\11#=\00\00\00\00\00\c0\ec?\00\00\00\00\00\00\00\00\00`\ad\8d\c8j\bb?\e5h\f7+\80\90\13\bd\00\00\00\00\00\a0\ec?\00\00\00\00\00\00\00\00\00@\bc\01X\88\bc?\d3\acZ\c6\d1F&=\00\00\00\00\00`\ec?\00\00\00\00\00\00\00\00\00 \n\839\c7\be?\e0E\e6\afh\c0-\bd\00\00\00\00\00@\ec?\00\00\00\00\00\00\00\00\00\e0\db9\91\e8\bf?\fd\n\a1O\d64%\bd\00\00\00\00\00\00\ec?\00\00\00\00\00\00\00\00\00\e0\'\82\8e\17\c1?\f2\07-\cex\ef!=\00\00\00\00\00\e0\eb?\00\00\00\00\00\00\00\00\00\f0#~+\aa\c1?4\998D\8e\a7,=\00\00\00\00\00\a0\eb?\00\00\00\00\00\00\00\00\00\80\86\0ca\d1\c2?\a1\b4\81\cbl\9d\03=\00\00\00\00\00\80\eb?\00\00\00\00\00\00\00\00\00\90\15\b0\fce\c3?\89rK#\a8/\c6<\00\00\00\00\00@\eb?\00\00\00\00\00\00\00\00\00\b03\83=\91\c4?x\b6\fdTy\83%=\00\00\00\00\00 \eb?\00\00\00\00\00\00\00\00\00\b0\a1\e4\e5\'\c5?\c7}i\e5\e83&=\00\00\00\00\00\e0\ea?\00\00\00\00\00\00\00\00\00\10\8c\beNW\c6?x.<,\8b\cf\19=\00\00\00\00\00\c0\ea?\00\00\00\00\00\00\00\00\00pu\8b\12\f0\c6?\e1!\9c\e5\8d\11%\bd\00\00\00\00\00\a0\ea?\00\00\00\00\00\00\00\00\00PD\85\8d\89\c7?\05C\91p\10f\1c\bd\00\00\00\00\00`\ea?\00\00\00\00\00\00\00\00\00\009\eb\af\be\c8?\d1,\e9\aaT=\07\bd\00\00\00\00\00@\ea?\00\00\00\00\00\00\00\00\00\00\f7\dcZZ\c9?o\ff\a0X(\f2\07=\00\00\00\00\00\00\ea?\00\00\00\00\00\00\00\00\00\e0\8a<\ed\93\ca?i!VPCr(\bd\00\00\00\00\00\e0\e9?\00\00\00\00\00\00\00\00\00\d0[W\d81\cb?\aa\e1\acN\8d5\0c\bd\00\00\00\00\00\c0\e9?\00\00\00\00\00\00\00\00\00\e0;8\87\d0\cb?\b6\12TY\c4K-\bd\00\00\00\00\00\a0\e9?\00\00\00\00\00\00\00\00\00\10\f0\c6\fbo\cc?\d2+\96\c5r\ec\f1\bc\00\00\00\00\00`\e9?\00\00\00\00\00\00\00\00\00\90\d4\b0=\b1\cd?5\b0\15\f7*\ff*\bd\00\00\00\00\00@\e9?\00\00\00\00\00\00\00\00\00\10\e7\ff\0eS\ce?0\f4A`\'\12\c2<\00\00\00\00\00 \e9?\00\00\00\00\00\00\00\00\00\00\dd\e4\ad\f5\ce?\11\8e\bbe\15!\ca\bc\00\00\00\00\00\00\e9?\00\00\00\00\00\00\00\00\00\b0\b3l\1c\99\cf?0\df\0c\ca\ec\cb\1b=\00\00\00\00\00\c0\e8?\00\00\00\00\00\00\00\00\00XM`8q\d0?\91N\ed\16\db\9c\f8<\00\00\00\00\00\a0\e8?\00\00\00\00\00\00\00\00\00`ag-\c4\d0?\e9\ea<\16\8b\18\'=\00\00\00\00\00\80\e8?\00\00\00\00\00\00\00\00\00\e8\'\82\8e\17\d1?\1c\f0\a5c\0e!,\bd\00\00\00\00\00`\e8?\00\00\00\00\00\00\00\00\00\f8\ac\cb\\k\d1?\81\16\a5\f7\cd\9a+=\00\00\00\00\00@\e8?\00\00\00\00\00\00\00\00\00hZc\99\bf\d1?\b7\bdGQ\ed\a6,=\00\00\00\00\00 \e8?\00\00\00\00\00\00\00\00\00\b8\0emE\14\d2?\ea\baF\ba\de\87\n=\00\00\00\00\00\e0\e7?\00\00\00\00\00\00\00\00\00\90\dc|\f0\be\d2?\f4\04PJ\fa\9c*=\00\00\00\00\00\c0\e7?\00\00\00\00\00\00\00\00\00`\d3\e1\f1\14\d3?\b8<!\d3z\e2(\bd\00\00\00\00\00\a0\e7?\00\00\00\00\00\00\00\00\00\10\bevgk\d3?\c8w\f1\b0\cdn\11=\00\00\00\00\00\80\e7?\00\00\00\00\00\00\00\00\0003wR\c2\d3?\\\bd\06\b6T;\18=\00\00\00\00\00`\e7?\00\00\00\00\00\00\00\00\00\e8\d5#\b4\19\d4?\9d\e0\90\ec6\e4\08=\00\00\00\00\00@\e7?\00\00\00\00\00\00\00\00\00\c8q\c2\8dq\d4?u\d6g\t\ce\'/\bd\00\00\00\00\00 \e7?\00\00\00\00\00\00\00\00\000\17\9e\e0\c9\d4?\a4\d8\n\1b\89 .\bd\00\00\00\00\00\00\e7?\00\00\00\00\00\00\00\00\00\a08\07\ae\"\d5?Y\c7d\81p\be.=\00\00\00\00\00\e0\e6?\00\00\00\00\00\00\00\00\00\d0\c8S\f7{\d5?\ef@]\ee\ed\ad\1f=\00\00\00\00\00\c0\e6?\00\00\00\00\00\00\00\00\00`Y\df\bd\d5\d5?\dce\a4\08*\0b\n\bd")
 (data (i32.const 4192) "\10\00\00\00\01\00\00\00\04\00\00\00\10\00\00\00`\00\00\00`\00\00\00\00\10\00\00\00\02\00\00")
 (data (i32.const 4224) "\00\08\00\00\01\00\00\00\00\00\00\00\00\08\00\00\00\00\00\00\00\00\00\00\00\00\00\00\00\00\f0?n\bf\88\1aO;\9b<53\fb\a9=\f6\ef?]\dc\d8\9c\13`q\bca\80w>\9a\ec\ef?\d1f\87\10z^\90\bc\85\7fn\e8\15\e3\ef?\13\f6g5R\d2\8c<t\85\15\d3\b0\d9\ef?\fa\8e\f9#\80\ce\8b\bc\de\f6\dd)k\d0\ef?a\c8\e6aN\f7`<\c8\9bu\18E\c7\ef?\99\d33[\e4\a3\90<\83\f3\c6\ca>\be\ef?m{\83]\a6\9a\97<\0f\89\f9lX\b5\ef?\fc\ef\fd\92\1a\b5\8e<\f7Gr+\92\ac\ef?\d1\9c/p=\be><\a2\d1\d32\ec\a3\ef?\0bn\90\894\03j\bc\1b\d3\fe\aff\9b\ef?\0e\bd/*RV\95\bcQ[\12\d0\01\93\ef?U\eaN\8c\ef\80P\bc\cc1l\c0\bd\8a\ef?\16\f4\d5\b9#\c9\91\bc\e0-\a9\ae\9a\82\ef?\afU\\\e9\e3\d3\80<Q\8e\a5\c8\98z\ef?H\93\a5\ea\15\1b\80\bc{Q}<\b8r\ef?=2\deU\f0\1f\8f\bc\ea\8d\8c8\f9j\ef?\bfS\13?\8c\89\8b<u\cbo\eb[c\ef?&\eb\11v\9c\d9\96\bc\d4\\\04\84\e0[\ef?`/:>\f7\ec\9a<\aa\b9h1\87T\ef?\9d8\86\cb\82\e7\8f\bc\1d\d9\fc\"PM\ef?\8d\c3\a6DAo\8a<\d6\8cb\88;F\ef?}\04\e4\b0\05z\80<\96\dc}\91I?\ef?\94\a8\a8\e3\fd\8e\96<8bunz8\ef?}Ht\f2\18^\87<?\a6\b2O\ce1\ef?\f2\e7\1f\98+G\80<\dd|\e2eE+\ef?^\08q?{\b8\96\bc\81c\f5\e1\df$\ef?1\ab\tm\e1\f7\82<\e1\de\1f\f5\9d\1e\ef?\fa\bfo\1a\9b!=\bc\90\d9\da\d0\7f\18\ef?\b4\n\0cr\827\8b<\0b\03\e4\a6\85\12\ef?\8f\cb\ce\89\92\14n<V/>\a9\af\0c\ef?\b6\ab\b0MuM\83<\15\b71\n\fe\06\ef?Lt\ac\e2\01B\86<1\d8L\fcp\01\ef?J\f8\d3]9\dd\8f<\ff\16d\b2\08\fc\ee?\04[\8e;\80\a3\86\bc\f1\9f\92_\c5\f6\ee?hPK\cc\edJ\92\bc\cb\a9:7\a7\f1\ee?\8e-Q\1b\f8\07\99\bcf\d8\05m\ae\ec\ee?\d26\94>\e8\d1q\bc\f7\9f\e54\db\e7\ee?\15\1b\ce\b3\19\19\99\bc\e5\a8\13\c3-\e3\ee?mL*\a7H\9f\85<\"4\12L\a6\de\ee?\8ai(z`\12\93\bc\1c\80\ac\04E\da\ee?[\89\17H\8f\a7X\bc*.\f7!\n\d6\ee?\1b\9aIg\9b,|\bc\97\a8P\d9\f5\d1\ee?\11\ac\c2`\edcC<-\89a`\08\ce\ee?\efd\06;\tf\96<W\00\1d\edA\ca\ee?y\03\a1\da\e1\ccn<\d0<\c1\b5\a2\c6\ee?0\12\0f?\8e\ff\93<\de\d3\d7\f0*\c3\ee?\b0\afz\bb\ce\90v<\'*6\d5\da\bf\ee?w\e0T\eb\bd\1d\93<\0d\dd\fd\99\b2\bc\ee?\8e\a3q\004\94\8f\bc\a7,\9dv\b2\b9\ee?I\a3\93\dc\cc\de\87\bcBf\cf\a2\da\b6\ee?_8\0f\bd\c6\dex\bc\82O\9dV+\b4\ee?\f6\\{\ecF\12\86\bc\0f\92]\ca\a4\b1\ee?\8e\d7\fd\18\055\93<\da\'\b56G\af\ee?\05\9b\8a/\b7\98{<\fd\c7\97\d4\12\ad\ee?\tT\1c\e2\e1c\90<)TH\dd\07\ab\ee?\ea\c6\19P\85\c74<\b7FY\8a&\a9\ee?5\c0d+\e62\94<H!\ad\15o\a7\ee?\9fv\99aJ\e4\8c\bc\t\dcv\b9\e1\a5\ee?\a8M\ef;\c53\8c\bc\85U:\b0~\a4\ee?\ae\e9+\89xS\84\bc \c3\cc4F\a3\ee?XXVx\dd\ce\93\bc%\"U\828\a2\ee?d\19~\80\aa\10W<s\a9L\d4U\a1\ee?(\"^\bf\ef\b3\93\bc\cd;\7ff\9e\a0\ee?\82\b94\87\ad\12j\bc\bf\da\0bu\12\a0\ee?\ee\a9m\b8\efgc\bc/\1ae<\b2\9f\ee?Q\88\e0T=\dc\80\bc\84\94Q\f9}\9f\ee?\cf>Z~d\1fx\bct_\ec\e8u\9f\ee?\b0}\8b\c0J\ee\86\bct\81\a5H\9a\9f\ee?\8a\e6U\1e2\19\86\bc\c9gBV\eb\9f\ee?\d3\d4\t^\cb\9c\90<?]\deOi\a0\ee?\1d\a5M\b9\dc2{\bc\87\01\ebs\14\a1\ee?k\c0gT\fd\ec\94<2\c10\01\ed\a1\ee?Ul\d6\ab\e1\ebe<bN\cf6\f3\a2\ee?B\cf\b3/\c5\a1\88\bc\12\1a>T\'\a4\ee?47;\f1\b6i\93\bc\13\ceL\99\89\a5\ee?\1e\ff\19:\84^\80\bc\ad\c7#F\1a\a7\ee?nWr\d8P\d4\94\bc\ed\92D\9b\d9\a8\ee?\00\8a\0e[g\ad\90<\99f\8a\d9\c7\aa\ee?\b4\ea\f0\c1/\b7\8d<\db\a0*B\e5\ac\ee?\ff\e7\c5\9c`\b6e\bc\8cD\b5\162\af\ee?D_\f3Y\83\f6{<6w\15\99\ae\b1\ee?\83=\1e\a7\1f\t\93\bc\c6\ff\91\0b[\b4\ee?)\1el\8b\b8\a9]\bc\e5\c5\cd\b07\b7\ee?Y\b9\90|\f9#l\bc\0fR\c8\cbD\ba\ee?\aa\f9\f4\"CC\92\bcPN\de\9f\82\bd\ee?K\8ef\d7l\ca\85\bc\ba\07\cap\f1\c0\ee?\'\ce\91+\fc\afq<\90\f0\a3\82\91\c4\ee?\bbs\n\e15\d2m<##\e3\19c\c8\ee?c\"b\"\04\c5\87\bce\e5]{f\cc\ee?\d51\e2\e3\86\1c\8b<3-J\ec\9b\d0\ee?\15\bb\bc\d3\d1\bb\91\bc]%>\b2\03\d5\ee?\d21\ee\9c1\cc\90<X\b30\13\9e\d9\ee?\b3Zsn\84i\84<\bf\fdyUk\de\ee?\b4\9d\8e\97\cd\df\82\bcz\f3\d3\bfk\e3\ee?\873\cb\92w\1a\8c<\ad\d3Z\99\9f\e8\ee?\fa\d9\d1J\8f{\90\bcf\b6\8d)\07\ee\ee?\ba\ae\dcV\d9\c3U\bc\fb\15O\b8\a2\f3\ee?@\f6\a6=\0e\a4\90\bc:Y\e5\8dr\f9\ee?4\93\ad8\f4\d6h\bcG^\fb\f2v\ff\ee?5\8aXk\e2\ee\91\bcJ\06\a10\b0\05\ef?\cd\dd_\n\d7\fft<\d2\c1K\90\1e\0c\ef?\ac\98\92\fa\fb\bd\91\bc\t\1e\d7[\c2\12\ef?\b3\0c\af0\aens<\9cR\85\dd\9b\19\ef?\94\fd\9f\\2\e3\8e<z\d0\ff_\ab \ef?\acY\t\d1\8f\e0\84<K\d1W.\f1\'\ef?g\1aN8\af\cdc<\b5\e7\06\94m/\ef?h\19\92l,kg<i\90\ef\dc 7\ef?\d2\b5\cc\83\18\8a\80\bc\fa\c3]U\0b?\ef?o\fa\ff?]\ad\8f\bc|\89\07J-G\ef?I\a9u8\ae\0d\90\bc\f2\89\0d\08\87O\ef?\a7\07=\a6\85\a3t<\87\a4\fb\dc\18X\ef?\0f\"@ \9e\91\82\bc\98\83\c9\16\e3`\ef?\ac\92\c1\d5PZ\8e<\852\db\03\e6i\ef?Kk\01\acY:\84<`\b4\01\f3!s\ef?\1f>\b4\07!\d5\82\bc_\9b{3\97|\ef?\c9\0dG;\b9*\89\bc)\a1\f5\14F\86\ef?\d3\88:`\04\b6t<\f6?\8b\e7.\90\ef?qr\9dQ\ec\c5\83<\83L\c7\fbQ\9a\ef?\f0\91\d3\8f\12\f7\8f\bc\da\90\a4\a2\af\a4\ef?}t#\e2\98\ae\8d\bc\f1g\8e-H\af\ef?\08 \aaA\bc\c3\8e<\'Za\ee\1b\ba\ef?2\eb\a9\c3\94+\84<\97\bak7+\c5\ef?\ee\85\d11\a9d\8a<@En[v\d0\ef?\ed\e3;\e4\ba7\8e\bc\14\be\9c\ad\fd\db\ef?\9d\cd\91M;\89w<\d8\90\9e\81\c1\e7\ef?\89\cc`A\c1\05S<\f1q\8f+\c2\f3\ef?")
 (data (i32.const 6288) "\10\00\00\00\01\00\00\00\05\00\00\00\10\00\00\00\90\10\00\00\90\10\00\00\00\08\00\00\00\01\00\00")
 (table $0 1 funcref)
 (elem (i32.const 0) $null)
 (global $~lib/rt/stub/startOffset (mut i32) (i32.const 0))
 (global $~lib/rt/stub/offset (mut i32) (i32.const 0))
 (global $std/operator-overloading/a1 (mut i32) (i32.const 0))
 (global $std/operator-overloading/a2 (mut i32) (i32.const 0))
 (global $std/operator-overloading/a (mut i32) (i32.const 0))
 (global $std/operator-overloading/s1 (mut i32) (i32.const 0))
 (global $std/operator-overloading/s2 (mut i32) (i32.const 0))
 (global $std/operator-overloading/s (mut i32) (i32.const 0))
 (global $std/operator-overloading/m1 (mut i32) (i32.const 0))
 (global $std/operator-overloading/m2 (mut i32) (i32.const 0))
 (global $std/operator-overloading/m (mut i32) (i32.const 0))
 (global $std/operator-overloading/d1 (mut i32) (i32.const 0))
 (global $std/operator-overloading/d2 (mut i32) (i32.const 0))
 (global $std/operator-overloading/d (mut i32) (i32.const 0))
 (global $std/operator-overloading/f1 (mut i32) (i32.const 0))
 (global $std/operator-overloading/f2 (mut i32) (i32.const 0))
 (global $std/operator-overloading/f (mut i32) (i32.const 0))
 (global $std/operator-overloading/p1 (mut i32) (i32.const 0))
 (global $std/operator-overloading/p2 (mut i32) (i32.const 0))
 (global $~lib/ASC_SHRINK_LEVEL i32 (i32.const 0))
 (global $~lib/util/math/EXP_TABLE_BITS i32 (i32.const 7))
 (global $~lib/util/math/SIGN_BIAS i32 (i32.const 262144))
 (global $~lib/util/math/POW_LOG_TABLE_BITS i32 (i32.const 7))
 (global $~lib/util/math/pow_log_data_tab i32 (i32.const 4208))
 (global $~lib/util/math/log_tail (mut f64) (f64.const 0))
 (global $~lib/util/math/exp_data_tab i32 (i32.const 6304))
 (global $std/operator-overloading/p (mut i32) (i32.const 0))
 (global $std/operator-overloading/n1 (mut i32) (i32.const 0))
 (global $std/operator-overloading/n2 (mut i32) (i32.const 0))
 (global $std/operator-overloading/n (mut i32) (i32.const 0))
 (global $std/operator-overloading/o1 (mut i32) (i32.const 0))
 (global $std/operator-overloading/o2 (mut i32) (i32.const 0))
 (global $std/operator-overloading/o (mut i32) (i32.const 0))
 (global $std/operator-overloading/x1 (mut i32) (i32.const 0))
 (global $std/operator-overloading/x2 (mut i32) (i32.const 0))
 (global $std/operator-overloading/x (mut i32) (i32.const 0))
 (global $std/operator-overloading/eq1 (mut i32) (i32.const 0))
 (global $std/operator-overloading/eq2 (mut i32) (i32.const 0))
 (global $std/operator-overloading/eq (mut i32) (i32.const 0))
 (global $std/operator-overloading/eq3 (mut i32) (i32.const 0))
 (global $std/operator-overloading/eq4 (mut i32) (i32.const 0))
 (global $std/operator-overloading/eqf (mut i32) (i32.const 0))
 (global $~lib/builtins/i32.MAX_VALUE i32 (i32.const 2147483647))
 (global $std/operator-overloading/gt1 (mut i32) (i32.const 0))
 (global $std/operator-overloading/gt2 (mut i32) (i32.const 0))
 (global $std/operator-overloading/gt (mut i32) (i32.const 0))
 (global $std/operator-overloading/gte1 (mut i32) (i32.const 0))
 (global $std/operator-overloading/gte2 (mut i32) (i32.const 0))
 (global $std/operator-overloading/gte (mut i32) (i32.const 0))
 (global $std/operator-overloading/le1 (mut i32) (i32.const 0))
 (global $std/operator-overloading/le2 (mut i32) (i32.const 0))
 (global $std/operator-overloading/le (mut i32) (i32.const 0))
 (global $std/operator-overloading/leq1 (mut i32) (i32.const 0))
 (global $std/operator-overloading/leq2 (mut i32) (i32.const 0))
 (global $std/operator-overloading/leq (mut i32) (i32.const 0))
 (global $std/operator-overloading/shr (mut i32) (i32.const 0))
 (global $std/operator-overloading/sres (mut i32) (i32.const 0))
 (global $std/operator-overloading/shu (mut i32) (i32.const 0))
 (global $std/operator-overloading/ures (mut i32) (i32.const 0))
 (global $std/operator-overloading/shl (mut i32) (i32.const 0))
 (global $std/operator-overloading/pos (mut i32) (i32.const 0))
 (global $std/operator-overloading/pres (mut i32) (i32.const 0))
 (global $std/operator-overloading/neg (mut i32) (i32.const 0))
 (global $std/operator-overloading/nres (mut i32) (i32.const 0))
 (global $std/operator-overloading/not (mut i32) (i32.const 0))
 (global $std/operator-overloading/res (mut i32) (i32.const 0))
 (global $std/operator-overloading/excl (mut i32) (i32.const 0))
 (global $std/operator-overloading/bres (mut i32) (i32.const 0))
 (global $std/operator-overloading/incdec (mut i32) (i32.const 0))
 (global $std/operator-overloading/tmp (mut i32) (i32.const 0))
 (global $std/operator-overloading/ais1 (mut i32) (i32.const 0))
 (global $std/operator-overloading/ais2 (mut i32) (i32.const 0))
 (global $std/operator-overloading/ais (mut i32) (i32.const 0))
 (global $std/operator-overloading/aii1 (mut i32) (i32.const 0))
 (global $std/operator-overloading/aii2 (mut i32) (i32.const 0))
 (global $std/operator-overloading/aii (mut i32) (i32.const 0))
 (global $~lib/heap/__heap_base i32 (i32.const 6320))
 (export "memory" (memory $0))
 (start $start)
 (func $~lib/rt/stub/maybeGrowMemory (; 1 ;) (param $0 i32)
  (local $1 i32)
  (local $2 i32)
  (local $3 i32)
  (local $4 i32)
  (local $5 i32)
  memory.size
  local.set $1
  local.get $1
  i32.const 16
  i32.shl
  local.set $2
  local.get $0
  local.get $2
  i32.gt_u
  if
   local.get $0
   local.get $2
   i32.sub
   i32.const 65535
   i32.add
   i32.const 65535
   i32.const -1
   i32.xor
   i32.and
   i32.const 16
   i32.shr_u
   local.set $3
   local.get $1
   local.tee $4
   local.get $3
   local.tee $5
   local.get $4
   local.get $5
   i32.gt_s
   select
   local.set $4
   local.get $4
   memory.grow
   i32.const 0
   i32.lt_s
   if
    local.get $3
    memory.grow
    i32.const 0
    i32.lt_s
    if
     unreachable
    end
   end
  end
  local.get $0
  global.set $~lib/rt/stub/offset
 )
 (func $~lib/rt/stub/__alloc (; 2 ;) (param $0 i32) (param $1 i32) (result i32)
  (local $2 i32)
  (local $3 i32)
  (local $4 i32)
  (local $5 i32)
  (local $6 i32)
  local.get $0
  i32.const 1073741808
  i32.gt_u
  if
   unreachable
  end
  global.get $~lib/rt/stub/offset
  i32.const 16
  i32.add
  local.set $2
  local.get $0
  i32.const 15
  i32.add
  i32.const 15
  i32.const -1
  i32.xor
  i32.and
  local.tee $3
  i32.const 16
  local.tee $4
  local.get $3
  local.get $4
  i32.gt_u
  select
  local.set $5
  local.get $2
  local.get $5
  i32.add
  call $~lib/rt/stub/maybeGrowMemory
  local.get $2
  i32.const 16
  i32.sub
  local.set $6
  local.get $6
  local.get $5
  i32.store
  local.get $6
  i32.const -1
  i32.store offset=4
  local.get $6
  local.get $1
  i32.store offset=8
  local.get $6
  local.get $0
  i32.store offset=12
  local.get $2
 )
 (func $~lib/rt/stub/__retain (; 3 ;) (param $0 i32) (result i32)
  local.get $0
 )
 (func $std/operator-overloading/Tester#constructor (; 4 ;) (param $0 i32) (param $1 i32) (param $2 i32) (result i32)
  local.get $0
  i32.eqz
  if
   i32.const 8
   i32.const 3
   call $~lib/rt/stub/__alloc
   call $~lib/rt/stub/__retain
   local.set $0
  end
  local.get $0
  local.get $1
  i32.store
  local.get $0
  local.get $2
  i32.store offset=4
  local.get $0
 )
 (func $~lib/rt/stub/__release (; 5 ;) (param $0 i32)
  nop
 )
 (func $std/operator-overloading/Tester.add (; 6 ;) (param $0 i32) (param $1 i32) (result i32)
  (local $2 i32)
  local.get $0
  call $~lib/rt/stub/__retain
  local.set $0
  local.get $1
  call $~lib/rt/stub/__retain
  local.set $1
  i32.const 0
  local.get $0
  i32.load
  local.get $1
  i32.load
  i32.add
  local.get $0
  i32.load offset=4
  local.get $1
  i32.load offset=4
  i32.add
  call $std/operator-overloading/Tester#constructor
  local.set $2
  local.get $0
  call $~lib/rt/stub/__release
  local.get $1
  call $~lib/rt/stub/__release
  local.get $2
 )
 (func $std/operator-overloading/Tester.sub (; 7 ;) (param $0 i32) (param $1 i32) (result i32)
  (local $2 i32)
  local.get $0
  call $~lib/rt/stub/__retain
  local.set $0
  local.get $1
  call $~lib/rt/stub/__retain
  local.set $1
  i32.const 0
  local.get $0
  i32.load
  local.get $1
  i32.load
  i32.sub
  local.get $0
  i32.load offset=4
  local.get $1
  i32.load offset=4
  i32.sub
  call $std/operator-overloading/Tester#constructor
  local.set $2
  local.get $0
  call $~lib/rt/stub/__release
  local.get $1
  call $~lib/rt/stub/__release
  local.get $2
 )
 (func $std/operator-overloading/Tester.mul (; 8 ;) (param $0 i32) (param $1 i32) (result i32)
  (local $2 i32)
  local.get $0
  call $~lib/rt/stub/__retain
  local.set $0
  local.get $1
  call $~lib/rt/stub/__retain
  local.set $1
  i32.const 0
  local.get $0
  i32.load
  local.get $1
  i32.load
  i32.mul
  local.get $0
  i32.load offset=4
  local.get $1
  i32.load offset=4
  i32.mul
  call $std/operator-overloading/Tester#constructor
  local.set $2
  local.get $0
  call $~lib/rt/stub/__release
  local.get $1
  call $~lib/rt/stub/__release
  local.get $2
 )
 (func $std/operator-overloading/Tester.div (; 9 ;) (param $0 i32) (param $1 i32) (result i32)
  (local $2 i32)
  local.get $0
  call $~lib/rt/stub/__retain
  local.set $0
  local.get $1
  call $~lib/rt/stub/__retain
  local.set $1
  i32.const 0
  local.get $0
  i32.load
  local.get $1
  i32.load
  i32.div_s
  local.get $0
  i32.load offset=4
  local.get $1
  i32.load offset=4
  i32.div_s
  call $std/operator-overloading/Tester#constructor
  local.set $2
  local.get $0
  call $~lib/rt/stub/__release
  local.get $1
  call $~lib/rt/stub/__release
  local.get $2
 )
 (func $std/operator-overloading/Tester.mod (; 10 ;) (param $0 i32) (param $1 i32) (result i32)
  (local $2 i32)
  local.get $0
  call $~lib/rt/stub/__retain
  local.set $0
  local.get $1
  call $~lib/rt/stub/__retain
  local.set $1
  i32.const 0
  local.get $0
  i32.load
  local.get $1
  i32.load
  i32.rem_s
  local.get $0
  i32.load offset=4
  local.get $1
  i32.load offset=4
  i32.rem_s
  call $std/operator-overloading/Tester#constructor
  local.set $2
  local.get $0
  call $~lib/rt/stub/__release
  local.get $1
  call $~lib/rt/stub/__release
  local.get $2
 )
<<<<<<< HEAD
 (func $~lib/math/NativeMath.pow (; 11 ;) (type $FUNCSIG$ddd) (param $0 f64) (param $1 f64) (result f64)
  (local $2 f64)
  (local $3 f64)
=======
 (func $~lib/math/NativeMath.scalbn (; 11 ;) (param $0 f64) (param $1 i32) (result f64)
  (local $2 f64)
  (local $3 i32)
  (local $4 i32)
  local.get $0
  local.set $2
  local.get $1
  i32.const 1023
  i32.gt_s
  if
   local.get $2
   f64.const 8988465674311579538646525e283
   f64.mul
   local.set $2
   local.get $1
   i32.const 1023
   i32.sub
   local.set $1
   local.get $1
   i32.const 1023
   i32.gt_s
   if
    local.get $2
    f64.const 8988465674311579538646525e283
    f64.mul
    local.set $2
    local.get $1
    i32.const 1023
    i32.sub
    local.tee $3
    i32.const 1023
    local.tee $4
    local.get $3
    local.get $4
    i32.lt_s
    select
    local.set $1
   end
  else
   local.get $1
   i32.const -1022
   i32.lt_s
   if
    local.get $2
    f64.const 2.2250738585072014e-308
    f64.const 9007199254740992
    f64.mul
    f64.mul
    local.set $2
    local.get $1
    i32.const 1022
    i32.const 53
    i32.sub
    i32.add
    local.set $1
    local.get $1
    i32.const -1022
    i32.lt_s
    if
     local.get $2
     f64.const 2.2250738585072014e-308
     f64.const 9007199254740992
     f64.mul
     f64.mul
     local.set $2
     local.get $1
     i32.const 1022
     i32.add
     i32.const 53
     i32.sub
     local.tee $3
     i32.const -1022
     local.tee $4
     local.get $3
     local.get $4
     i32.gt_s
     select
     local.set $1
    end
   end
  end
  local.get $2
  i64.const 1023
  local.get $1
  i64.extend_i32_s
  i64.add
  i64.const 52
  i64.shl
  f64.reinterpret_i64
  f64.mul
 )
 (func $~lib/math/NativeMath.pow (; 12 ;) (param $0 f64) (param $1 f64) (result f64)
  (local $2 i64)
  (local $3 i32)
>>>>>>> e2804df3
  (local $4 i32)
  (local $5 i64)
  (local $6 i64)
  (local $7 i64)
  (local $8 i64)
  (local $9 i64)
  (local $10 f64)
  (local $11 i64)
  (local $12 i32)
  (local $13 i64)
  (local $14 i64)
  (local $15 f64)
  (local $16 i32)
  (local $17 f64)
  (local $18 f64)
  (local $19 f64)
  (local $20 f64)
  (local $21 f64)
  (local $22 f64)
  (local $23 f64)
  (local $24 f64)
  (local $25 f64)
  (local $26 f64)
  (local $27 f64)
  (local $28 f64)
  (local $29 f64)
  (local $30 f64)
  (local $31 f64)
  (local $32 f64)
  (local $33 f64)
  (local $34 f64)
  (local $35 f64)
  (local $36 f64)
  (local $37 f64)
  (local $38 f64)
  (local $39 f64)
  (local $40 i32)
  (local $41 i32)
  (local $42 i32)
  (local $43 i64)
  (local $44 i64)
  block $~lib/util/math/pow_lut|inlined.0 (result f64)
   local.get $0
   local.set $3
   local.get $1
   local.set $2
   i32.const 0
   local.set $4
   local.get $3
   i64.reinterpret_f64
   local.set $5
   local.get $2
   i64.reinterpret_f64
   local.set $6
   local.get $5
   i64.const 52
   i64.shr_u
   local.set $7
   local.get $6
   i64.const 52
   i64.shr_u
   local.set $8
   local.get $7
   i64.const 1
   i64.sub
   i64.const 2046
   i64.ge_u
   if (result i32)
    i32.const 1
   else
    local.get $8
    i64.const 2047
    i64.and
    i64.const 958
    i64.sub
    i64.const 128
    i64.ge_u
   end
   if
    local.get $6
    local.set $9
    local.get $9
    i64.const 1
    i64.shl
    i64.const 1
    i64.sub
    i64.const -9007199254740993
    i64.ge_u
    if
     local.get $6
     i64.const 1
     i64.shl
     i64.const 0
     i64.eq
     if
      f64.const 1
      br $~lib/util/math/pow_lut|inlined.0
     end
     local.get $5
     i64.const 4607182418800017408
     i64.eq
     if
      f64.const nan:0x8000000000000
      br $~lib/util/math/pow_lut|inlined.0
     end
     local.get $5
     i64.const 1
     i64.shl
     i64.const -9007199254740992
     i64.gt_u
     if (result i32)
      i32.const 1
     else
      local.get $6
      i64.const 1
      i64.shl
      i64.const -9007199254740992
      i64.gt_u
     end
     if
      local.get $3
      local.get $2
      f64.add
      br $~lib/util/math/pow_lut|inlined.0
     end
     local.get $5
     i64.const 1
     i64.shl
     i64.const 9214364837600034816
     i64.eq
     if
      f64.const nan:0x8000000000000
      br $~lib/util/math/pow_lut|inlined.0
     end
     local.get $5
     i64.const 1
     i64.shl
     i64.const 9214364837600034816
     i64.lt_u
     local.get $6
     i64.const 63
     i64.shr_u
     i64.const 0
     i64.ne
     i32.eqz
     i32.eq
     if
      f64.const 0
      br $~lib/util/math/pow_lut|inlined.0
     end
     local.get $2
     local.get $2
     f64.mul
     br $~lib/util/math/pow_lut|inlined.0
    end
    local.get $5
    local.set $9
    local.get $9
    i64.const 1
    i64.shl
    i64.const 1
    i64.sub
    i64.const -9007199254740993
    i64.ge_u
    if
     local.get $3
     local.get $3
     f64.mul
     local.set $10
     local.get $5
     i64.const 63
     i64.shr_u
     i32.wrap_i64
     if (result i32)
      block $~lib/util/math/checkint|inlined.0 (result i32)
       local.get $6
       local.set $9
       local.get $9
       i64.const 52
       i64.shr_u
       i64.const 2047
       i64.and
       local.set $11
       local.get $11
       i64.const 1023
       i64.lt_u
       if
        i32.const 0
        br $~lib/util/math/checkint|inlined.0
       end
       local.get $11
       i64.const 1075
       i64.gt_u
       if
        i32.const 2
        br $~lib/util/math/checkint|inlined.0
       end
       i64.const 1
       i64.const 1075
       local.get $11
       i64.sub
       i64.shl
       local.set $11
       local.get $9
       local.get $11
       i64.const 1
       i64.sub
       i64.and
       i64.const 0
       i64.ne
       if
        i32.const 0
        br $~lib/util/math/checkint|inlined.0
       end
       local.get $9
       local.get $11
       i64.and
       i64.const 0
       i64.ne
       if
        i32.const 1
        br $~lib/util/math/checkint|inlined.0
       end
       i32.const 2
      end
      i32.const 1
      i32.eq
     else
      i32.const 0
     end
     if
      local.get $10
      f64.neg
      local.set $10
     end
     local.get $6
     i64.const 63
     i64.shr_u
     i64.const 0
     i64.ne
     if (result f64)
      f64.const 1
      local.get $10
      f64.div
     else
      local.get $10
     end
     br $~lib/util/math/pow_lut|inlined.0
    end
    local.get $5
    i64.const 63
    i64.shr_u
    i64.const 0
    i64.ne
    if
     block $~lib/util/math/checkint|inlined.1 (result i32)
      local.get $6
      local.set $9
      local.get $9
      i64.const 52
      i64.shr_u
      i64.const 2047
      i64.and
      local.set $11
      local.get $11
      i64.const 1023
      i64.lt_u
      if
       i32.const 0
       br $~lib/util/math/checkint|inlined.1
      end
      local.get $11
      i64.const 1075
      i64.gt_u
      if
       i32.const 2
       br $~lib/util/math/checkint|inlined.1
      end
      i64.const 1
      i64.const 1023
      i64.const 52
      i64.add
      local.get $11
      i64.sub
      i64.shl
      local.set $11
      local.get $9
      local.get $11
      i64.const 1
      i64.sub
      i64.and
      i64.const 0
      i64.ne
      if
       i32.const 0
       br $~lib/util/math/checkint|inlined.1
      end
      local.get $9
      local.get $11
      i64.and
      i64.const 0
      i64.ne
      if
       i32.const 1
       br $~lib/util/math/checkint|inlined.1
      end
      i32.const 2
     end
     local.set $12
     local.get $12
     i32.const 0
     i32.eq
     if
      local.get $3
      local.get $3
      f64.sub
      local.get $3
      local.get $3
      f64.sub
      f64.div
      br $~lib/util/math/pow_lut|inlined.0
     end
     local.get $12
     i32.const 1
     i32.eq
     if
      global.get $~lib/util/math/SIGN_BIAS
      local.set $4
     end
     local.get $5
     i64.const 9223372036854775807
     i64.and
     local.set $5
     local.get $7
     i64.const 2047
     i64.and
     local.set $7
    end
    local.get $8
    i64.const 2047
    i64.and
    i64.const 958
    i64.sub
    i64.const 128
    i64.ge_u
    if
     local.get $5
     i64.const 4607182418800017408
     i64.eq
     if
      f64.const 1
      br $~lib/util/math/pow_lut|inlined.0
     end
     local.get $8
     i64.const 2047
     i64.and
     i64.const 958
     i64.lt_u
     if
      f64.const 1
      br $~lib/util/math/pow_lut|inlined.0
     end
     local.get $5
     i64.const 4607182418800017408
     i64.gt_u
     local.get $8
     i64.const 2048
     i64.lt_u
     i32.eq
     if (result f64)
      f64.const inf
     else
      f64.const 0
     end
     br $~lib/util/math/pow_lut|inlined.0
    end
    local.get $7
    i64.const 0
    i64.eq
    if
     local.get $3
     f64.const 4503599627370496
     f64.mul
     i64.reinterpret_f64
     local.set $5
     local.get $5
     i64.const 9223372036854775807
     i64.and
     local.set $5
     local.get $5
     i64.const 52
     i64.const 52
     i64.shl
     i64.sub
     local.set $5
    end
   end
   local.get $5
   local.set $9
   local.get $9
   i64.const 4604531861337669632
   i64.sub
   local.set $11
   local.get $11
   i64.const 52
   global.get $~lib/util/math/POW_LOG_TABLE_BITS
   i64.extend_i32_s
   i64.sub
   i64.shr_u
   i64.const 127
   i64.and
   i32.wrap_i64
   local.set $12
   local.get $11
   i64.const 52
   i64.shr_s
   local.set $13
   local.get $9
   local.get $11
   i64.const 4095
   i64.const 52
   i64.shl
   i64.and
   i64.sub
   local.set $14
   local.get $14
   f64.reinterpret_i64
   local.set $10
   local.get $13
   f64.convert_i64_s
   local.set $15
   i32.const 4208
   i32.load offset=4
   local.set $16
   local.get $16
   local.get $12
   i32.const 2
   i32.const 3
   i32.add
   i32.shl
   i32.add
   f64.load
   local.set $17
   local.get $16
   local.get $12
   i32.const 2
   i32.const 3
   i32.add
   i32.shl
   i32.add
   f64.load offset=16
   local.set $18
   local.get $16
   local.get $12
   i32.const 2
   i32.const 3
   i32.add
   i32.shl
   i32.add
   f64.load offset=24
   local.set $19
   local.get $14
   i64.const 2147483648
   i64.add
   i64.const -4294967296
   i64.and
   f64.reinterpret_i64
   local.set $20
   local.get $10
   local.get $20
   f64.sub
   local.set $21
   local.get $20
   local.get $17
   f64.mul
   f64.const 1
   f64.sub
   local.set $22
   local.get $21
   local.get $17
   f64.mul
   local.set $23
   local.get $22
   local.get $23
   f64.add
   local.set $24
   local.get $15
   f64.const 0.6931471805598903
   f64.mul
   local.get $18
   f64.add
   local.set $25
   local.get $25
   local.get $24
   f64.add
   local.set $26
   local.get $15
   f64.const 5.497923018708371e-14
   f64.mul
   local.get $19
   f64.add
   local.set $27
   local.get $25
   local.get $26
   f64.sub
   local.get $24
   f64.add
   local.set $28
   f64.const -0.5
   local.get $24
   f64.mul
   local.set $29
   local.get $24
   local.get $29
   f64.mul
   local.set $30
   local.get $24
   local.get $30
   f64.mul
   local.set $31
   f64.const -0.5
   local.get $22
   f64.mul
   local.set $32
   local.get $22
   local.get $32
   f64.mul
   local.set $33
   local.get $26
   local.get $33
   f64.add
   local.set $34
   local.get $23
   local.get $29
   local.get $32
   f64.add
   f64.mul
   local.set $35
   local.get $26
   local.get $34
   f64.sub
   local.get $33
   f64.add
   local.set $36
   local.get $31
   f64.const -0.6666666666666679
   local.get $24
   f64.const 0.5000000000000007
   f64.mul
   f64.add
   local.get $30
   f64.const 0.7999999995323976
   local.get $24
   f64.const -0.6666666663487739
   f64.mul
   f64.add
   local.get $30
   f64.const -1.142909628459501
   local.get $24
   f64.const 1.0000415263675542
   f64.mul
   f64.add
   f64.mul
   f64.add
   f64.mul
   f64.add
   f64.mul
   local.set $37
   local.get $27
   local.get $28
   f64.add
   local.get $35
   f64.add
   local.get $36
   f64.add
   local.get $37
   f64.add
   local.set $38
   local.get $34
   local.get $38
   f64.add
   local.set $39
   local.get $34
   local.get $39
   f64.sub
   local.get $38
   f64.add
   global.set $~lib/util/math/log_tail
   local.get $39
   local.set $39
   global.get $~lib/util/math/log_tail
   local.set $38
   local.get $6
   i64.const -134217728
   i64.and
   f64.reinterpret_i64
   local.set $35
   local.get $2
   local.get $35
   f64.sub
   local.set $34
   local.get $39
   i64.reinterpret_f64
   i64.const -134217728
   i64.and
   f64.reinterpret_i64
   local.set $33
   local.get $39
   local.get $33
   f64.sub
   local.get $38
   f64.add
   local.set $32
   local.get $35
   local.get $33
   f64.mul
   local.set $37
   local.get $34
   local.get $33
   f64.mul
   local.get $2
   local.get $32
   f64.mul
   f64.add
   local.set $36
   block $~lib/util/math/exp_inline|inlined.0 (result f64)
    local.get $37
    local.set $15
    local.get $36
    local.set $10
    local.get $4
    local.set $12
    local.get $15
    i64.reinterpret_f64
    local.set $9
    local.get $9
    i64.const 52
    i64.shr_u
    i32.wrap_i64
    i32.const 2047
    i32.and
    local.set $16
    local.get $16
    i32.const 969
    i32.sub
    i32.const 63
    i32.ge_u
    if
     local.get $16
     i32.const 969
     i32.sub
     i32.const -2147483648
     i32.ge_u
     if
      f64.const -1
      f64.const 1
      local.get $12
      select
      br $~lib/util/math/exp_inline|inlined.0
     end
     local.get $16
     i32.const 1033
     i32.ge_u
     if
      local.get $9
      i64.const 63
      i64.shr_u
      i64.const 0
      i64.ne
      if (result f64)
       local.get $12
       local.set $41
       local.get $41
       local.set $42
       i64.const 1152921504606846976
       f64.reinterpret_i64
       local.set $17
       local.get $17
       f64.neg
       local.get $17
       local.get $42
       select
       local.get $17
       f64.mul
      else
       local.get $12
       local.set $42
       local.get $42
       local.set $41
       i64.const 8070450532247928832
       f64.reinterpret_i64
       local.set $18
       local.get $18
       f64.neg
       local.get $18
       local.get $41
       select
       local.get $18
       f64.mul
      end
      br $~lib/util/math/exp_inline|inlined.0
     end
     i32.const 0
     local.set $16
    end
    f64.const 184.6649652337873
    local.get $15
    f64.mul
    local.set $30
    local.get $30
    f64.const 6755399441055744
    f64.add
    local.set $31
    local.get $31
    i64.reinterpret_f64
    local.set $14
    local.get $31
    f64.const 6755399441055744
    f64.sub
    local.set $31
    local.get $15
    local.get $31
    f64.const -0.005415212348111709
    f64.mul
    f64.add
    local.get $31
    f64.const -1.2864023111638346e-14
    f64.mul
    f64.add
    local.set $29
    local.get $29
    local.get $10
    f64.add
    local.set $29
    local.get $14
    i64.const 127
    i64.and
    i64.const 1
    i64.shl
    i32.wrap_i64
    local.set $40
    local.get $14
    local.get $12
    i64.extend_i32_u
    i64.add
    i64.const 52
    global.get $~lib/util/math/EXP_TABLE_BITS
    i64.extend_i32_s
    i64.sub
    i64.shl
    local.set $13
    i32.const 6304
    i32.load offset=4
    local.set $42
    local.get $42
    local.get $40
    i32.const 3
    i32.shl
    i32.add
    i64.load
    f64.reinterpret_i64
    local.set $26
    local.get $42
    local.get $40
    i32.const 3
    i32.shl
    i32.add
    i64.load offset=8
    local.get $13
    i64.add
    local.set $11
    local.get $29
    local.get $29
    f64.mul
    local.set $28
    local.get $26
    local.get $29
    f64.add
    local.get $28
    f64.const 0.49999999999996786
    local.get $29
    f64.const 0.16666666666665886
    f64.mul
    f64.add
    f64.mul
    f64.add
    local.get $28
    local.get $28
    f64.mul
    f64.const 0.0416666808410674
    local.get $29
    f64.const 0.008333335853059549
    f64.mul
    f64.add
    f64.mul
    f64.add
    local.set $25
    local.get $16
    i32.const 0
    i32.eq
    if
     block $~lib/util/math/specialcase|inlined.0 (result f64)
      local.get $25
      local.set $19
      local.get $11
      local.set $44
      local.get $14
      local.set $43
      local.get $43
      i64.const 2147483648
      i64.and
      i64.const 0
      i64.ne
      i32.eqz
      if
       local.get $44
       i64.const 1009
       i64.const 52
       i64.shl
       i64.sub
       local.set $44
       local.get $44
       f64.reinterpret_i64
       local.set $18
       f64.const 5486124068793688683255936e279
       local.get $18
       local.get $18
       local.get $19
       f64.mul
       f64.add
       f64.mul
       br $~lib/util/math/specialcase|inlined.0
      end
      local.get $44
      i64.const 1022
      i64.const 52
      i64.shl
      i64.add
      local.set $44
      local.get $44
      f64.reinterpret_i64
      local.set $18
      local.get $18
      local.get $18
      local.get $19
      f64.mul
      f64.add
      local.set $17
      local.get $17
      f64.abs
      f64.const 1
      f64.lt
      if
       f64.const 1
       local.get $17
       f64.copysign
       local.set $24
       local.get $18
       local.get $17
       f64.sub
       local.get $18
       local.get $19
       f64.mul
       f64.add
       local.set $23
       local.get $24
       local.get $17
       f64.add
       local.set $22
       local.get $24
       local.get $22
       f64.sub
       local.get $17
       f64.add
       local.get $23
       f64.add
       local.set $23
       local.get $22
       local.get $23
       f64.add
       local.get $24
       f64.sub
       local.set $17
       local.get $17
       f64.const 0
       f64.eq
       if
        local.get $44
        i64.const -9223372036854775808
        i64.and
        f64.reinterpret_i64
        local.set $17
       end
      end
      local.get $17
      f64.const 2.2250738585072014e-308
      f64.mul
     end
     br $~lib/util/math/exp_inline|inlined.0
    end
    local.get $11
    f64.reinterpret_i64
    local.set $27
    local.get $27
    local.get $27
    local.get $25
    f64.mul
    f64.add
   end
  end
  return
 )
<<<<<<< HEAD
 (func $std/operator-overloading/Tester.pow (; 12 ;) (type $FUNCSIG$iii) (param $0 i32) (param $1 i32) (result i32)
=======
 (func $std/operator-overloading/Tester.pow (; 13 ;) (param $0 i32) (param $1 i32) (result i32)
>>>>>>> e2804df3
  (local $2 i32)
  local.get $0
  call $~lib/rt/stub/__retain
  local.set $0
  local.get $1
  call $~lib/rt/stub/__retain
  local.set $1
  i32.const 0
  local.get $0
  i32.load
  f64.convert_i32_s
  local.get $1
  i32.load
  f64.convert_i32_s
  call $~lib/math/NativeMath.pow
  i32.trunc_f64_s
  local.get $0
  i32.load offset=4
  f64.convert_i32_s
  local.get $1
  i32.load offset=4
  f64.convert_i32_s
  call $~lib/math/NativeMath.pow
  i32.trunc_f64_s
  call $std/operator-overloading/Tester#constructor
  local.set $2
  local.get $0
  call $~lib/rt/stub/__release
  local.get $1
  call $~lib/rt/stub/__release
  local.get $2
 )
<<<<<<< HEAD
 (func $std/operator-overloading/Tester.and (; 13 ;) (type $FUNCSIG$iii) (param $0 i32) (param $1 i32) (result i32)
=======
 (func $std/operator-overloading/Tester.and (; 14 ;) (param $0 i32) (param $1 i32) (result i32)
>>>>>>> e2804df3
  (local $2 i32)
  local.get $0
  call $~lib/rt/stub/__retain
  local.set $0
  local.get $1
  call $~lib/rt/stub/__retain
  local.set $1
  i32.const 0
  local.get $0
  i32.load
  local.get $1
  i32.load
  i32.and
  local.get $0
  i32.load offset=4
  local.get $1
  i32.load offset=4
  i32.and
  call $std/operator-overloading/Tester#constructor
  local.set $2
  local.get $0
  call $~lib/rt/stub/__release
  local.get $1
  call $~lib/rt/stub/__release
  local.get $2
 )
<<<<<<< HEAD
 (func $std/operator-overloading/Tester.or (; 14 ;) (type $FUNCSIG$iii) (param $0 i32) (param $1 i32) (result i32)
=======
 (func $std/operator-overloading/Tester.or (; 15 ;) (param $0 i32) (param $1 i32) (result i32)
>>>>>>> e2804df3
  (local $2 i32)
  local.get $0
  call $~lib/rt/stub/__retain
  local.set $0
  local.get $1
  call $~lib/rt/stub/__retain
  local.set $1
  i32.const 0
  local.get $0
  i32.load
  local.get $1
  i32.load
  i32.or
  local.get $0
  i32.load offset=4
  local.get $1
  i32.load offset=4
  i32.or
  call $std/operator-overloading/Tester#constructor
  local.set $2
  local.get $0
  call $~lib/rt/stub/__release
  local.get $1
  call $~lib/rt/stub/__release
  local.get $2
 )
<<<<<<< HEAD
 (func $std/operator-overloading/Tester.xor (; 15 ;) (type $FUNCSIG$iii) (param $0 i32) (param $1 i32) (result i32)
=======
 (func $std/operator-overloading/Tester.xor (; 16 ;) (param $0 i32) (param $1 i32) (result i32)
>>>>>>> e2804df3
  (local $2 i32)
  local.get $0
  call $~lib/rt/stub/__retain
  local.set $0
  local.get $1
  call $~lib/rt/stub/__retain
  local.set $1
  i32.const 0
  local.get $0
  i32.load
  local.get $1
  i32.load
  i32.xor
  local.get $0
  i32.load offset=4
  local.get $1
  i32.load offset=4
  i32.xor
  call $std/operator-overloading/Tester#constructor
  local.set $2
  local.get $0
  call $~lib/rt/stub/__release
  local.get $1
  call $~lib/rt/stub/__release
  local.get $2
 )
<<<<<<< HEAD
 (func $std/operator-overloading/Tester.equals (; 16 ;) (type $FUNCSIG$iii) (param $0 i32) (param $1 i32) (result i32)
=======
 (func $std/operator-overloading/Tester.equals (; 17 ;) (param $0 i32) (param $1 i32) (result i32)
>>>>>>> e2804df3
  (local $2 i32)
  local.get $0
  call $~lib/rt/stub/__retain
  local.set $0
  local.get $1
  call $~lib/rt/stub/__retain
  local.set $1
  local.get $0
  i32.load
  local.get $1
  i32.load
  i32.eq
  if (result i32)
   local.get $0
   i32.load offset=4
   local.get $1
   i32.load offset=4
   i32.eq
  else
   i32.const 0
  end
  local.set $2
  local.get $0
  call $~lib/rt/stub/__release
  local.get $1
  call $~lib/rt/stub/__release
  local.get $2
 )
<<<<<<< HEAD
 (func $std/operator-overloading/Tester.notEquals (; 17 ;) (type $FUNCSIG$iii) (param $0 i32) (param $1 i32) (result i32)
=======
 (func $std/operator-overloading/Tester.notEquals (; 18 ;) (param $0 i32) (param $1 i32) (result i32)
>>>>>>> e2804df3
  (local $2 i32)
  local.get $0
  call $~lib/rt/stub/__retain
  local.set $0
  local.get $1
  call $~lib/rt/stub/__retain
  local.set $1
  local.get $0
  i32.load
  local.get $1
  i32.load
  i32.ne
  if (result i32)
   local.get $0
   i32.load offset=4
   local.get $1
   i32.load offset=4
   i32.ne
  else
   i32.const 0
  end
  local.set $2
  local.get $0
  call $~lib/rt/stub/__release
  local.get $1
  call $~lib/rt/stub/__release
  local.get $2
 )
<<<<<<< HEAD
 (func $std/operator-overloading/Tester.greater (; 18 ;) (type $FUNCSIG$iii) (param $0 i32) (param $1 i32) (result i32)
=======
 (func $std/operator-overloading/Tester.greater (; 19 ;) (param $0 i32) (param $1 i32) (result i32)
>>>>>>> e2804df3
  (local $2 i32)
  local.get $0
  call $~lib/rt/stub/__retain
  local.set $0
  local.get $1
  call $~lib/rt/stub/__retain
  local.set $1
  local.get $0
  i32.load
  local.get $1
  i32.load
  i32.gt_s
  if (result i32)
   local.get $0
   i32.load offset=4
   local.get $1
   i32.load offset=4
   i32.gt_s
  else
   i32.const 0
  end
  local.set $2
  local.get $0
  call $~lib/rt/stub/__release
  local.get $1
  call $~lib/rt/stub/__release
  local.get $2
 )
<<<<<<< HEAD
 (func $std/operator-overloading/Tester.greaterEquals (; 19 ;) (type $FUNCSIG$iii) (param $0 i32) (param $1 i32) (result i32)
=======
 (func $std/operator-overloading/Tester.greaterEquals (; 20 ;) (param $0 i32) (param $1 i32) (result i32)
>>>>>>> e2804df3
  (local $2 i32)
  local.get $0
  call $~lib/rt/stub/__retain
  local.set $0
  local.get $1
  call $~lib/rt/stub/__retain
  local.set $1
  local.get $0
  i32.load
  local.get $1
  i32.load
  i32.ge_s
  if (result i32)
   local.get $0
   i32.load offset=4
   local.get $1
   i32.load offset=4
   i32.ge_s
  else
   i32.const 0
  end
  local.set $2
  local.get $0
  call $~lib/rt/stub/__release
  local.get $1
  call $~lib/rt/stub/__release
  local.get $2
 )
<<<<<<< HEAD
 (func $std/operator-overloading/Tester.less (; 20 ;) (type $FUNCSIG$iii) (param $0 i32) (param $1 i32) (result i32)
=======
 (func $std/operator-overloading/Tester.less (; 21 ;) (param $0 i32) (param $1 i32) (result i32)
>>>>>>> e2804df3
  (local $2 i32)
  local.get $0
  call $~lib/rt/stub/__retain
  local.set $0
  local.get $1
  call $~lib/rt/stub/__retain
  local.set $1
  local.get $0
  i32.load
  local.get $1
  i32.load
  i32.lt_s
  if (result i32)
   local.get $0
   i32.load offset=4
   local.get $1
   i32.load offset=4
   i32.lt_s
  else
   i32.const 0
  end
  local.set $2
  local.get $0
  call $~lib/rt/stub/__release
  local.get $1
  call $~lib/rt/stub/__release
  local.get $2
 )
<<<<<<< HEAD
 (func $std/operator-overloading/Tester.lessEquals (; 21 ;) (type $FUNCSIG$iii) (param $0 i32) (param $1 i32) (result i32)
=======
 (func $std/operator-overloading/Tester.lessEquals (; 22 ;) (param $0 i32) (param $1 i32) (result i32)
>>>>>>> e2804df3
  (local $2 i32)
  local.get $0
  call $~lib/rt/stub/__retain
  local.set $0
  local.get $1
  call $~lib/rt/stub/__retain
  local.set $1
  local.get $0
  i32.load
  local.get $1
  i32.load
  i32.le_s
  if (result i32)
   local.get $0
   i32.load offset=4
   local.get $1
   i32.load offset=4
   i32.le_s
  else
   i32.const 0
  end
  local.set $2
  local.get $0
  call $~lib/rt/stub/__release
  local.get $1
  call $~lib/rt/stub/__release
  local.get $2
 )
<<<<<<< HEAD
 (func $std/operator-overloading/Tester.shr (; 22 ;) (type $FUNCSIG$iii) (param $0 i32) (param $1 i32) (result i32)
=======
 (func $std/operator-overloading/Tester.shr (; 23 ;) (param $0 i32) (param $1 i32) (result i32)
>>>>>>> e2804df3
  (local $2 i32)
  local.get $0
  call $~lib/rt/stub/__retain
  local.set $0
  i32.const 0
  local.get $0
  i32.load
  local.get $1
  i32.shr_s
  local.get $0
  i32.load offset=4
  local.get $1
  i32.shr_s
  call $std/operator-overloading/Tester#constructor
  local.set $2
  local.get $0
  call $~lib/rt/stub/__release
  local.get $2
 )
<<<<<<< HEAD
 (func $std/operator-overloading/Tester.shu (; 23 ;) (type $FUNCSIG$iii) (param $0 i32) (param $1 i32) (result i32)
=======
 (func $std/operator-overloading/Tester.shu (; 24 ;) (param $0 i32) (param $1 i32) (result i32)
>>>>>>> e2804df3
  (local $2 i32)
  local.get $0
  call $~lib/rt/stub/__retain
  local.set $0
  i32.const 0
  local.get $0
  i32.load
  local.get $1
  i32.shr_u
  local.get $0
  i32.load offset=4
  local.get $1
  i32.shr_u
  call $std/operator-overloading/Tester#constructor
  local.set $2
  local.get $0
  call $~lib/rt/stub/__release
  local.get $2
 )
<<<<<<< HEAD
 (func $std/operator-overloading/Tester.shl (; 24 ;) (type $FUNCSIG$iii) (param $0 i32) (param $1 i32) (result i32)
=======
 (func $std/operator-overloading/Tester.shl (; 25 ;) (param $0 i32) (param $1 i32) (result i32)
>>>>>>> e2804df3
  (local $2 i32)
  local.get $0
  call $~lib/rt/stub/__retain
  local.set $0
  i32.const 0
  local.get $0
  i32.load
  local.get $1
  i32.shl
  local.get $0
  i32.load offset=4
  local.get $1
  i32.shl
  call $std/operator-overloading/Tester#constructor
  local.set $2
  local.get $0
  call $~lib/rt/stub/__release
  local.get $2
 )
<<<<<<< HEAD
 (func $std/operator-overloading/Tester.pos (; 25 ;) (type $FUNCSIG$ii) (param $0 i32) (result i32)
=======
 (func $std/operator-overloading/Tester.pos (; 26 ;) (param $0 i32) (result i32)
>>>>>>> e2804df3
  (local $1 i32)
  local.get $0
  call $~lib/rt/stub/__retain
  local.set $0
  i32.const 0
  local.get $0
  i32.load
  local.get $0
  i32.load offset=4
  call $std/operator-overloading/Tester#constructor
  local.set $1
  local.get $0
  call $~lib/rt/stub/__release
  local.get $1
 )
<<<<<<< HEAD
 (func $std/operator-overloading/Tester.neg (; 26 ;) (type $FUNCSIG$ii) (param $0 i32) (result i32)
=======
 (func $std/operator-overloading/Tester.neg (; 27 ;) (param $0 i32) (result i32)
>>>>>>> e2804df3
  (local $1 i32)
  local.get $0
  call $~lib/rt/stub/__retain
  local.set $0
  i32.const 0
  i32.const 0
  local.get $0
  i32.load
  i32.sub
  i32.const 0
  local.get $0
  i32.load offset=4
  i32.sub
  call $std/operator-overloading/Tester#constructor
  local.set $1
  local.get $0
  call $~lib/rt/stub/__release
  local.get $1
 )
<<<<<<< HEAD
 (func $std/operator-overloading/Tester.not (; 27 ;) (type $FUNCSIG$ii) (param $0 i32) (result i32)
=======
 (func $std/operator-overloading/Tester.not (; 28 ;) (param $0 i32) (result i32)
>>>>>>> e2804df3
  (local $1 i32)
  local.get $0
  call $~lib/rt/stub/__retain
  local.set $0
  i32.const 0
  local.get $0
  i32.load
  i32.const -1
  i32.xor
  local.get $0
  i32.load offset=4
  i32.const -1
  i32.xor
  call $std/operator-overloading/Tester#constructor
  local.set $1
  local.get $0
  call $~lib/rt/stub/__release
  local.get $1
 )
<<<<<<< HEAD
 (func $std/operator-overloading/Tester.excl (; 28 ;) (type $FUNCSIG$ii) (param $0 i32) (result i32)
=======
 (func $std/operator-overloading/Tester.excl (; 29 ;) (param $0 i32) (result i32)
>>>>>>> e2804df3
  (local $1 i32)
  local.get $0
  call $~lib/rt/stub/__retain
  local.set $0
  local.get $0
  i32.load
  i32.eqz
  if (result i32)
   local.get $0
   i32.load offset=4
   i32.eqz
  else
   i32.const 0
  end
  local.set $1
  local.get $0
  call $~lib/rt/stub/__release
  local.get $1
 )
<<<<<<< HEAD
 (func $std/operator-overloading/Tester#inc (; 29 ;) (type $FUNCSIG$ii) (param $0 i32) (result i32)
=======
 (func $std/operator-overloading/Tester#inc (; 30 ;) (param $0 i32) (result i32)
>>>>>>> e2804df3
  local.get $0
  local.get $0
  i32.load
  i32.const 1
  i32.add
  i32.store
  local.get $0
  local.get $0
  i32.load offset=4
  i32.const 1
  i32.add
  i32.store offset=4
  local.get $0
  call $~lib/rt/stub/__retain
 )
<<<<<<< HEAD
 (func $std/operator-overloading/Tester#dec (; 30 ;) (type $FUNCSIG$ii) (param $0 i32) (result i32)
=======
 (func $std/operator-overloading/Tester#dec (; 31 ;) (param $0 i32) (result i32)
>>>>>>> e2804df3
  local.get $0
  local.get $0
  i32.load
  i32.const 1
  i32.sub
  i32.store
  local.get $0
  local.get $0
  i32.load offset=4
  i32.const 1
  i32.sub
  i32.store offset=4
  local.get $0
  call $~lib/rt/stub/__retain
 )
<<<<<<< HEAD
 (func $std/operator-overloading/Tester#postInc (; 31 ;) (type $FUNCSIG$ii) (param $0 i32) (result i32)
=======
 (func $std/operator-overloading/Tester#postInc (; 32 ;) (param $0 i32) (result i32)
>>>>>>> e2804df3
  i32.const 0
  local.get $0
  i32.load
  i32.const 1
  i32.add
  local.get $0
  i32.load offset=4
  i32.const 1
  i32.add
  call $std/operator-overloading/Tester#constructor
 )
<<<<<<< HEAD
 (func $std/operator-overloading/Tester#postDec (; 32 ;) (type $FUNCSIG$ii) (param $0 i32) (result i32)
=======
 (func $std/operator-overloading/Tester#postDec (; 33 ;) (param $0 i32) (result i32)
>>>>>>> e2804df3
  i32.const 0
  local.get $0
  i32.load
  i32.const 1
  i32.sub
  local.get $0
  i32.load offset=4
  i32.const 1
  i32.sub
  call $std/operator-overloading/Tester#constructor
 )
<<<<<<< HEAD
 (func $std/operator-overloading/TesterInlineStatic#constructor (; 33 ;) (type $FUNCSIG$iiii) (param $0 i32) (param $1 i32) (param $2 i32) (result i32)
=======
 (func $std/operator-overloading/TesterInlineStatic#constructor (; 34 ;) (param $0 i32) (param $1 i32) (param $2 i32) (result i32)
>>>>>>> e2804df3
  local.get $0
  i32.eqz
  if
   i32.const 8
   i32.const 6
   call $~lib/rt/stub/__alloc
   call $~lib/rt/stub/__retain
   local.set $0
  end
  local.get $0
  local.get $1
  i32.store
  local.get $0
  local.get $2
  i32.store offset=4
  local.get $0
 )
<<<<<<< HEAD
 (func $std/operator-overloading/TesterInlineInstance#constructor (; 34 ;) (type $FUNCSIG$iiii) (param $0 i32) (param $1 i32) (param $2 i32) (result i32)
=======
 (func $std/operator-overloading/TesterInlineInstance#constructor (; 35 ;) (param $0 i32) (param $1 i32) (param $2 i32) (result i32)
>>>>>>> e2804df3
  local.get $0
  i32.eqz
  if
   i32.const 8
   i32.const 7
   call $~lib/rt/stub/__alloc
   call $~lib/rt/stub/__retain
   local.set $0
  end
  local.get $0
  local.get $1
  i32.store
  local.get $0
  local.get $2
  i32.store offset=4
  local.get $0
 )
<<<<<<< HEAD
 (func $start:std/operator-overloading (; 35 ;) (type $FUNCSIG$v)
=======
 (func $start:std/operator-overloading (; 36 ;)
>>>>>>> e2804df3
  (local $0 i32)
  (local $1 i32)
  (local $2 i32)
  (local $3 i32)
  (local $4 i32)
  (local $5 i32)
  (local $6 i32)
  (local $7 i32)
  (local $8 i32)
  (local $9 i32)
  (local $10 i32)
  (local $11 i32)
  (local $12 i32)
  (local $13 i32)
  (local $14 i32)
  (local $15 i32)
  (local $16 i32)
  (local $17 i32)
  (local $18 i32)
  (local $19 i32)
  (local $20 i32)
  (local $21 i32)
  (local $22 i32)
  (local $23 i32)
  (local $24 i32)
  global.get $~lib/heap/__heap_base
  i32.const 15
  i32.add
  i32.const 15
  i32.const -1
  i32.xor
  i32.and
  global.set $~lib/rt/stub/startOffset
  global.get $~lib/rt/stub/startOffset
  global.set $~lib/rt/stub/offset
  i32.const 0
  i32.const 1
  i32.const 2
  call $std/operator-overloading/Tester#constructor
  global.set $std/operator-overloading/a1
  i32.const 0
  i32.const 2
  i32.const 3
  call $std/operator-overloading/Tester#constructor
  global.set $std/operator-overloading/a2
  global.get $std/operator-overloading/a1
  global.get $std/operator-overloading/a2
  call $std/operator-overloading/Tester.add
  local.tee $0
  call $~lib/rt/stub/__retain
  global.set $std/operator-overloading/a
  global.get $std/operator-overloading/a
  i32.load
  i32.const 3
  i32.eq
  if (result i32)
   global.get $std/operator-overloading/a
   i32.load offset=4
   i32.const 5
   i32.eq
  else
   i32.const 0
  end
  i32.eqz
  if
   i32.const 0
   i32.const 24
   i32.const 145
   i32.const 0
   call $~lib/builtins/abort
   unreachable
  end
  i32.const 0
  i32.const 2
  i32.const 3
  call $std/operator-overloading/Tester#constructor
  global.set $std/operator-overloading/s1
  i32.const 0
  i32.const 2
  i32.const -3
  call $std/operator-overloading/Tester#constructor
  global.set $std/operator-overloading/s2
  global.get $std/operator-overloading/s1
  global.get $std/operator-overloading/s2
  call $std/operator-overloading/Tester.sub
  local.tee $1
  call $~lib/rt/stub/__retain
  global.set $std/operator-overloading/s
  global.get $std/operator-overloading/s
  i32.load
  i32.const 0
  i32.eq
  if (result i32)
   global.get $std/operator-overloading/s
   i32.load offset=4
   i32.const 6
   i32.eq
  else
   i32.const 0
  end
  i32.eqz
  if
   i32.const 0
   i32.const 24
   i32.const 151
   i32.const 0
   call $~lib/builtins/abort
   unreachable
  end
  i32.const 0
  i32.const 2
  i32.const 5
  call $std/operator-overloading/Tester#constructor
  global.set $std/operator-overloading/m1
  i32.const 0
  i32.const 3
  i32.const 2
  call $std/operator-overloading/Tester#constructor
  global.set $std/operator-overloading/m2
  global.get $std/operator-overloading/m1
  global.get $std/operator-overloading/m2
  call $std/operator-overloading/Tester.mul
  local.tee $2
  call $~lib/rt/stub/__retain
  global.set $std/operator-overloading/m
  global.get $std/operator-overloading/m
  i32.load
  i32.const 6
  i32.eq
  if (result i32)
   global.get $std/operator-overloading/m
   i32.load offset=4
   i32.const 10
   i32.eq
  else
   i32.const 0
  end
  i32.eqz
  if
   i32.const 0
   i32.const 24
   i32.const 157
   i32.const 0
   call $~lib/builtins/abort
   unreachable
  end
  i32.const 0
  i32.const 6
  i32.const 50
  call $std/operator-overloading/Tester#constructor
  global.set $std/operator-overloading/d1
  i32.const 0
  i32.const 3
  i32.const 10
  call $std/operator-overloading/Tester#constructor
  global.set $std/operator-overloading/d2
  global.get $std/operator-overloading/d1
  global.get $std/operator-overloading/d2
  call $std/operator-overloading/Tester.div
  local.tee $3
  call $~lib/rt/stub/__retain
  global.set $std/operator-overloading/d
  global.get $std/operator-overloading/d
  i32.load
  i32.const 2
  i32.eq
  if (result i32)
   global.get $std/operator-overloading/d
   i32.load offset=4
   i32.const 5
   i32.eq
  else
   i32.const 0
  end
  i32.eqz
  if
   i32.const 0
   i32.const 24
   i32.const 163
   i32.const 0
   call $~lib/builtins/abort
   unreachable
  end
  i32.const 0
  i32.const 10
  i32.const 10
  call $std/operator-overloading/Tester#constructor
  global.set $std/operator-overloading/f1
  i32.const 0
  i32.const 6
  i32.const 10
  call $std/operator-overloading/Tester#constructor
  global.set $std/operator-overloading/f2
  global.get $std/operator-overloading/f1
  global.get $std/operator-overloading/f2
  call $std/operator-overloading/Tester.mod
  local.tee $4
  call $~lib/rt/stub/__retain
  global.set $std/operator-overloading/f
  global.get $std/operator-overloading/f
  i32.load
  i32.const 4
  i32.eq
  if (result i32)
   global.get $std/operator-overloading/f
   i32.load offset=4
   i32.const 0
   i32.eq
  else
   i32.const 0
  end
  i32.eqz
  if
   i32.const 0
   i32.const 24
   i32.const 169
   i32.const 0
   call $~lib/builtins/abort
   unreachable
  end
  i32.const 0
  i32.const 2
  i32.const 3
  call $std/operator-overloading/Tester#constructor
  global.set $std/operator-overloading/p1
  i32.const 0
  i32.const 4
  i32.const 5
  call $std/operator-overloading/Tester#constructor
  global.set $std/operator-overloading/p2
  global.get $std/operator-overloading/p1
  global.get $std/operator-overloading/p2
  call $std/operator-overloading/Tester.pow
  local.tee $5
  call $~lib/rt/stub/__retain
  global.set $std/operator-overloading/p
  global.get $std/operator-overloading/p
  i32.load
  i32.const 16
  i32.eq
  if (result i32)
   global.get $std/operator-overloading/p
   i32.load offset=4
   i32.const 243
   i32.eq
  else
   i32.const 0
  end
  i32.eqz
  if
   i32.const 0
   i32.const 24
   i32.const 175
   i32.const 0
   call $~lib/builtins/abort
   unreachable
  end
  i32.const 0
  i32.const 255
  i32.const 15
  call $std/operator-overloading/Tester#constructor
  global.set $std/operator-overloading/n1
  i32.const 0
  i32.const 15
  i32.const 255
  call $std/operator-overloading/Tester#constructor
  global.set $std/operator-overloading/n2
  global.get $std/operator-overloading/n1
  global.get $std/operator-overloading/n2
  call $std/operator-overloading/Tester.and
  local.tee $6
  call $~lib/rt/stub/__retain
  global.set $std/operator-overloading/n
  global.get $std/operator-overloading/n
  i32.load
  i32.const 15
  i32.eq
  if (result i32)
   global.get $std/operator-overloading/n
   i32.load offset=4
   i32.const 15
   i32.eq
  else
   i32.const 0
  end
  i32.eqz
  if
   i32.const 0
   i32.const 24
   i32.const 181
   i32.const 0
   call $~lib/builtins/abort
   unreachable
  end
  i32.const 0
  i32.const 3855
  i32.const 255
  call $std/operator-overloading/Tester#constructor
  global.set $std/operator-overloading/o1
  i32.const 0
  i32.const 61680
  i32.const 0
  call $std/operator-overloading/Tester#constructor
  global.set $std/operator-overloading/o2
  global.get $std/operator-overloading/o1
  global.get $std/operator-overloading/o2
  call $std/operator-overloading/Tester.or
  local.tee $7
  call $~lib/rt/stub/__retain
  global.set $std/operator-overloading/o
  global.get $std/operator-overloading/o
  i32.load
  i32.const 65535
  i32.eq
  if (result i32)
   global.get $std/operator-overloading/o
   i32.load offset=4
   i32.const 255
   i32.eq
  else
   i32.const 0
  end
  i32.eqz
  if
   i32.const 0
   i32.const 24
   i32.const 187
   i32.const 0
   call $~lib/builtins/abort
   unreachable
  end
  i32.const 0
  i32.const 255
  i32.const 255
  call $std/operator-overloading/Tester#constructor
  global.set $std/operator-overloading/x1
  i32.const 0
  i32.const 65280
  i32.const 0
  call $std/operator-overloading/Tester#constructor
  global.set $std/operator-overloading/x2
  global.get $std/operator-overloading/x1
  global.get $std/operator-overloading/x2
  call $std/operator-overloading/Tester.xor
  local.tee $8
  call $~lib/rt/stub/__retain
  global.set $std/operator-overloading/x
  global.get $std/operator-overloading/x
  i32.load
  i32.const 65535
  i32.eq
  if (result i32)
   global.get $std/operator-overloading/x
   i32.load offset=4
   i32.const 255
   i32.eq
  else
   i32.const 0
  end
  i32.eqz
  if
   i32.const 0
   i32.const 24
   i32.const 193
   i32.const 0
   call $~lib/builtins/abort
   unreachable
  end
  i32.const 0
  i32.const 1
  i32.const -2
  call $std/operator-overloading/Tester#constructor
  global.set $std/operator-overloading/eq1
  i32.const 0
  i32.const 1
  i32.const -2
  call $std/operator-overloading/Tester#constructor
  global.set $std/operator-overloading/eq2
  global.get $std/operator-overloading/eq1
  global.get $std/operator-overloading/eq2
  call $std/operator-overloading/Tester.equals
  global.set $std/operator-overloading/eq
  global.get $std/operator-overloading/eq
  i32.const 1
  i32.eq
  i32.eqz
  if
   i32.const 0
   i32.const 24
   i32.const 199
   i32.const 0
   call $~lib/builtins/abort
   unreachable
  end
  i32.const 0
  i32.const 1
  i32.const 0
  call $std/operator-overloading/Tester#constructor
  global.set $std/operator-overloading/eq3
  i32.const 0
  i32.const 0
  i32.const 1
  call $std/operator-overloading/Tester#constructor
  global.set $std/operator-overloading/eq4
  global.get $std/operator-overloading/eq3
  global.get $std/operator-overloading/eq4
  call $std/operator-overloading/Tester.equals
  global.set $std/operator-overloading/eqf
  global.get $std/operator-overloading/eqf
  i32.const 0
  i32.eq
  i32.eqz
  if
   i32.const 0
   i32.const 24
   i32.const 205
   i32.const 0
   call $~lib/builtins/abort
   unreachable
  end
  global.get $std/operator-overloading/eq1
  global.get $std/operator-overloading/eq2
  call $std/operator-overloading/Tester.notEquals
  global.set $std/operator-overloading/eq
  global.get $std/operator-overloading/eq
  i32.const 0
  i32.eq
  i32.eqz
  if
   i32.const 0
   i32.const 24
   i32.const 209
   i32.const 0
   call $~lib/builtins/abort
   unreachable
  end
  global.get $std/operator-overloading/eq3
  global.get $std/operator-overloading/eq4
  call $std/operator-overloading/Tester.notEquals
  global.set $std/operator-overloading/eqf
  global.get $std/operator-overloading/eqf
  i32.const 1
  i32.eq
  i32.eqz
  if
   i32.const 0
   i32.const 24
   i32.const 213
   i32.const 0
   call $~lib/builtins/abort
   unreachable
  end
  i32.const 0
  i32.const 2
  global.get $~lib/builtins/i32.MAX_VALUE
  call $std/operator-overloading/Tester#constructor
  global.set $std/operator-overloading/gt1
  i32.const 0
  i32.const 1
  i32.const 0
  call $std/operator-overloading/Tester#constructor
  global.set $std/operator-overloading/gt2
  global.get $std/operator-overloading/gt1
  global.get $std/operator-overloading/gt2
  call $std/operator-overloading/Tester.greater
  global.set $std/operator-overloading/gt
  global.get $std/operator-overloading/gt
  i32.const 1
  i32.eq
  i32.eqz
  if
   i32.const 0
   i32.const 24
   i32.const 219
   i32.const 0
   call $~lib/builtins/abort
   unreachable
  end
  i32.const 0
  i32.const 2
  i32.const 2
  call $std/operator-overloading/Tester#constructor
  global.set $std/operator-overloading/gte1
  i32.const 0
  i32.const 2
  i32.const 2
  call $std/operator-overloading/Tester#constructor
  global.set $std/operator-overloading/gte2
  global.get $std/operator-overloading/gte1
  global.get $std/operator-overloading/gte2
  call $std/operator-overloading/Tester.greaterEquals
  global.set $std/operator-overloading/gte
  global.get $std/operator-overloading/gte
  i32.const 1
  i32.eq
  i32.eqz
  if
   i32.const 0
   i32.const 24
   i32.const 225
   i32.const 0
   call $~lib/builtins/abort
   unreachable
  end
  i32.const 0
  i32.const 5
  i32.const -1
  call $std/operator-overloading/Tester#constructor
  global.set $std/operator-overloading/le1
  i32.const 0
  i32.const 6
  i32.const 6
  call $std/operator-overloading/Tester#constructor
  global.set $std/operator-overloading/le2
  global.get $std/operator-overloading/le1
  global.get $std/operator-overloading/le2
  call $std/operator-overloading/Tester.less
  global.set $std/operator-overloading/le
  global.get $std/operator-overloading/le
  i32.const 1
  i32.eq
  i32.eqz
  if
   i32.const 0
   i32.const 24
   i32.const 231
   i32.const 0
   call $~lib/builtins/abort
   unreachable
  end
  i32.const 0
  i32.const 4
  i32.const 3
  call $std/operator-overloading/Tester#constructor
  global.set $std/operator-overloading/leq1
  i32.const 0
  i32.const 4
  i32.const 3
  call $std/operator-overloading/Tester#constructor
  global.set $std/operator-overloading/leq2
  global.get $std/operator-overloading/leq1
  global.get $std/operator-overloading/leq2
  call $std/operator-overloading/Tester.lessEquals
  global.set $std/operator-overloading/leq
  global.get $std/operator-overloading/leq
  i32.const 1
  i32.eq
  i32.eqz
  if
   i32.const 0
   i32.const 24
   i32.const 237
   i32.const 0
   call $~lib/builtins/abort
   unreachable
  end
  i32.const 0
  i32.const 8
  i32.const 16
  call $std/operator-overloading/Tester#constructor
  global.set $std/operator-overloading/shr
  global.get $std/operator-overloading/shr
  i32.const 3
  call $std/operator-overloading/Tester.shr
  local.tee $9
  call $~lib/rt/stub/__retain
  global.set $std/operator-overloading/sres
  global.get $std/operator-overloading/sres
  i32.load
  i32.const 1
  i32.eq
  if (result i32)
   global.get $std/operator-overloading/sres
   i32.load offset=4
   i32.const 2
   i32.eq
  else
   i32.const 0
  end
  i32.eqz
  if
   i32.const 0
   i32.const 24
   i32.const 242
   i32.const 0
   call $~lib/builtins/abort
   unreachable
  end
  i32.const 0
  i32.const -8
  i32.const -16
  call $std/operator-overloading/Tester#constructor
  global.set $std/operator-overloading/shu
  global.get $std/operator-overloading/shu
  i32.const 3
  call $std/operator-overloading/Tester.shu
  local.tee $10
  call $~lib/rt/stub/__retain
  global.set $std/operator-overloading/ures
  global.get $std/operator-overloading/ures
  i32.load
  i32.const 536870911
  i32.eq
  if (result i32)
   global.get $std/operator-overloading/ures
   i32.load offset=4
   i32.const 536870910
   i32.eq
  else
   i32.const 0
  end
  i32.eqz
  if
   i32.const 0
   i32.const 24
   i32.const 247
   i32.const 0
   call $~lib/builtins/abort
   unreachable
  end
  i32.const 0
  i32.const 1
  i32.const 2
  call $std/operator-overloading/Tester#constructor
  global.set $std/operator-overloading/shl
  global.get $std/operator-overloading/shl
  i32.const 3
  call $std/operator-overloading/Tester.shl
  local.tee $11
  local.tee $12
  global.get $std/operator-overloading/sres
  local.tee $13
  i32.ne
  if
   local.get $12
   call $~lib/rt/stub/__retain
   local.set $12
   local.get $13
   call $~lib/rt/stub/__release
  end
  local.get $12
  global.set $std/operator-overloading/sres
  global.get $std/operator-overloading/sres
  i32.load
  i32.const 8
  i32.eq
  if (result i32)
   global.get $std/operator-overloading/sres
   i32.load offset=4
   i32.const 16
   i32.eq
  else
   i32.const 0
  end
  i32.eqz
  if
   i32.const 0
   i32.const 24
   i32.const 252
   i32.const 0
   call $~lib/builtins/abort
   unreachable
  end
  i32.const 0
  i32.const 1
  i32.const -2
  call $std/operator-overloading/Tester#constructor
  global.set $std/operator-overloading/pos
  global.get $std/operator-overloading/pos
  call $std/operator-overloading/Tester.pos
  local.tee $12
  call $~lib/rt/stub/__retain
  global.set $std/operator-overloading/pres
  global.get $std/operator-overloading/pres
  i32.load
  global.get $std/operator-overloading/pos
  i32.load
  i32.eq
  if (result i32)
   global.get $std/operator-overloading/pres
   i32.load offset=4
   global.get $std/operator-overloading/pos
   i32.load offset=4
   i32.eq
  else
   i32.const 0
  end
  i32.eqz
  if
   i32.const 0
   i32.const 24
   i32.const 257
   i32.const 0
   call $~lib/builtins/abort
   unreachable
  end
  i32.const 0
  i32.const -1
  i32.const -2
  call $std/operator-overloading/Tester#constructor
  global.set $std/operator-overloading/neg
  global.get $std/operator-overloading/neg
  call $std/operator-overloading/Tester.neg
  local.tee $13
  call $~lib/rt/stub/__retain
  global.set $std/operator-overloading/nres
  global.get $std/operator-overloading/nres
  i32.load
  i32.const 0
  global.get $std/operator-overloading/neg
  i32.load
  i32.sub
  i32.eq
  if (result i32)
   global.get $std/operator-overloading/nres
   i32.load offset=4
   i32.const 0
   global.get $std/operator-overloading/neg
   i32.load offset=4
   i32.sub
   i32.eq
  else
   i32.const 0
  end
  i32.eqz
  if
   i32.const 0
   i32.const 24
   i32.const 262
   i32.const 0
   call $~lib/builtins/abort
   unreachable
  end
  i32.const 0
  i32.const 255
  i32.const 16
  call $std/operator-overloading/Tester#constructor
  global.set $std/operator-overloading/not
  global.get $std/operator-overloading/not
  call $std/operator-overloading/Tester.not
  local.tee $14
  call $~lib/rt/stub/__retain
  global.set $std/operator-overloading/res
  global.get $std/operator-overloading/res
  i32.load
  global.get $std/operator-overloading/not
  i32.load
  i32.const -1
  i32.xor
  i32.eq
  if (result i32)
   global.get $std/operator-overloading/res
   i32.load offset=4
   global.get $std/operator-overloading/not
   i32.load offset=4
   i32.const -1
   i32.xor
   i32.eq
  else
   i32.const 0
  end
  i32.eqz
  if
   i32.const 0
   i32.const 24
   i32.const 267
   i32.const 0
   call $~lib/builtins/abort
   unreachable
  end
  i32.const 0
  i32.const 0
  i32.const 0
  call $std/operator-overloading/Tester#constructor
  global.set $std/operator-overloading/excl
  global.get $std/operator-overloading/excl
  call $std/operator-overloading/Tester.excl
  global.set $std/operator-overloading/bres
  global.get $std/operator-overloading/bres
  global.get $std/operator-overloading/excl
  i32.load
  i32.eqz
  if (result i32)
   global.get $std/operator-overloading/excl
   i32.load offset=4
   i32.eqz
  else
   i32.const 0
  end
  i32.eq
  i32.eqz
  if
   i32.const 0
   i32.const 24
   i32.const 272
   i32.const 0
   call $~lib/builtins/abort
   unreachable
  end
  global.get $std/operator-overloading/bres
  i32.const 1
  i32.eq
  i32.eqz
  if
   i32.const 0
   i32.const 24
   i32.const 273
   i32.const 0
   call $~lib/builtins/abort
   unreachable
  end
  i32.const 0
  i32.const 0
  i32.const 1
  call $std/operator-overloading/Tester#constructor
  global.set $std/operator-overloading/incdec
  global.get $std/operator-overloading/incdec
  call $std/operator-overloading/Tester#inc
  local.tee $15
  local.tee $16
  global.get $std/operator-overloading/incdec
  local.tee $17
  i32.ne
  if
   local.get $16
   call $~lib/rt/stub/__retain
   local.set $16
   local.get $17
   call $~lib/rt/stub/__release
  end
  local.get $16
  global.set $std/operator-overloading/incdec
  global.get $std/operator-overloading/incdec
  i32.load
  i32.const 1
  i32.eq
  if (result i32)
   global.get $std/operator-overloading/incdec
   i32.load offset=4
   i32.const 2
   i32.eq
  else
   i32.const 0
  end
  i32.eqz
  if
   i32.const 0
   i32.const 24
   i32.const 279
   i32.const 0
   call $~lib/builtins/abort
   unreachable
  end
  global.get $std/operator-overloading/incdec
  call $std/operator-overloading/Tester#dec
  local.tee $16
  local.tee $17
  global.get $std/operator-overloading/incdec
  local.tee $18
  i32.ne
  if
   local.get $17
   call $~lib/rt/stub/__retain
   local.set $17
   local.get $18
   call $~lib/rt/stub/__release
  end
  local.get $17
  global.set $std/operator-overloading/incdec
  global.get $std/operator-overloading/incdec
  i32.load
  i32.const 0
  i32.eq
  if (result i32)
   global.get $std/operator-overloading/incdec
   i32.load offset=4
   i32.const 1
   i32.eq
  else
   i32.const 0
  end
  i32.eqz
  if
   i32.const 0
   i32.const 24
   i32.const 282
   i32.const 0
   call $~lib/builtins/abort
   unreachable
  end
  i32.const 0
  i32.const 0
  i32.const 1
  call $std/operator-overloading/Tester#constructor
  local.set $18
  global.get $std/operator-overloading/incdec
  call $~lib/rt/stub/__release
  local.get $18
  global.set $std/operator-overloading/incdec
  global.get $std/operator-overloading/incdec
  local.tee $18
  call $std/operator-overloading/Tester#postInc
  local.tee $17
  local.tee $19
  global.get $std/operator-overloading/incdec
  local.tee $20
  i32.ne
  if
   local.get $19
   call $~lib/rt/stub/__retain
   local.set $19
   local.get $20
   call $~lib/rt/stub/__release
  end
  local.get $19
  global.set $std/operator-overloading/incdec
  local.get $18
  call $~lib/rt/stub/__retain
  global.set $std/operator-overloading/tmp
  global.get $std/operator-overloading/tmp
  i32.load
  i32.const 0
  i32.eq
  if (result i32)
   global.get $std/operator-overloading/tmp
   i32.load offset=4
   i32.const 1
   i32.eq
  else
   i32.const 0
  end
  i32.eqz
  if
   i32.const 0
   i32.const 24
   i32.const 287
   i32.const 0
   call $~lib/builtins/abort
   unreachable
  end
  global.get $std/operator-overloading/incdec
  i32.load
  i32.const 1
  i32.eq
  if (result i32)
   global.get $std/operator-overloading/incdec
   i32.load offset=4
   i32.const 2
   i32.eq
  else
   i32.const 0
  end
  i32.eqz
  if
   i32.const 0
   i32.const 24
   i32.const 288
   i32.const 0
   call $~lib/builtins/abort
   unreachable
  end
  global.get $std/operator-overloading/incdec
  local.tee $18
  call $std/operator-overloading/Tester#postDec
  local.tee $19
  local.tee $20
  global.get $std/operator-overloading/incdec
  local.tee $21
  i32.ne
  if
   local.get $20
   call $~lib/rt/stub/__retain
   local.set $20
   local.get $21
   call $~lib/rt/stub/__release
  end
  local.get $20
  global.set $std/operator-overloading/incdec
  local.get $18
  local.tee $21
  global.get $std/operator-overloading/tmp
  local.tee $18
  i32.ne
  if
   local.get $21
   call $~lib/rt/stub/__retain
   local.set $21
   local.get $18
   call $~lib/rt/stub/__release
  end
  local.get $21
  global.set $std/operator-overloading/tmp
  global.get $std/operator-overloading/tmp
  i32.load
  i32.const 1
  i32.eq
  if (result i32)
   global.get $std/operator-overloading/tmp
   i32.load offset=4
   i32.const 2
   i32.eq
  else
   i32.const 0
  end
  i32.eqz
  if
   i32.const 0
   i32.const 24
   i32.const 291
   i32.const 0
   call $~lib/builtins/abort
   unreachable
  end
  global.get $std/operator-overloading/incdec
  i32.load
  i32.const 0
  i32.eq
  if (result i32)
   global.get $std/operator-overloading/incdec
   i32.load offset=4
   i32.const 1
   i32.eq
  else
   i32.const 0
  end
  i32.eqz
  if
   i32.const 0
   i32.const 24
   i32.const 292
   i32.const 0
   call $~lib/builtins/abort
   unreachable
  end
  i32.const 0
  i32.const 1
  i32.const 2
  call $std/operator-overloading/TesterInlineStatic#constructor
  global.set $std/operator-overloading/ais1
  global.get $std/operator-overloading/ais1
  call $~lib/rt/stub/__retain
  local.set $20
  i32.const 0
  local.get $20
  i32.load
  i32.const 1
  i32.add
  local.get $20
  i32.load offset=4
  i32.const 1
  i32.add
  call $std/operator-overloading/TesterInlineStatic#constructor
  local.set $21
  local.get $20
  call $~lib/rt/stub/__release
  local.get $21
  local.tee $20
  local.tee $18
  global.get $std/operator-overloading/ais1
  local.tee $21
  i32.ne
  if
   local.get $18
   call $~lib/rt/stub/__retain
   local.set $18
   local.get $21
   call $~lib/rt/stub/__release
  end
  local.get $18
  global.set $std/operator-overloading/ais1
  i32.const 0
  i32.const 2
  i32.const 3
  call $std/operator-overloading/TesterInlineStatic#constructor
  global.set $std/operator-overloading/ais2
  global.get $std/operator-overloading/ais1
  call $~lib/rt/stub/__retain
  local.set $18
  global.get $std/operator-overloading/ais2
  call $~lib/rt/stub/__retain
  local.set $21
  i32.const 0
  local.get $18
  i32.load
  local.get $21
  i32.load
  i32.add
  local.get $18
  i32.load offset=4
  local.get $21
  i32.load offset=4
  i32.add
  call $std/operator-overloading/TesterInlineStatic#constructor
  local.set $22
  local.get $21
  call $~lib/rt/stub/__release
  local.get $18
  call $~lib/rt/stub/__release
  local.get $22
  local.tee $18
  call $~lib/rt/stub/__retain
  global.set $std/operator-overloading/ais
  global.get $std/operator-overloading/ais
  i32.load
  i32.const 4
  i32.eq
  if (result i32)
   global.get $std/operator-overloading/ais
   i32.load offset=4
   i32.const 6
   i32.eq
  else
   i32.const 0
  end
  i32.eqz
  if
   i32.const 0
   i32.const 24
   i32.const 312
   i32.const 0
   call $~lib/builtins/abort
   unreachable
  end
  i32.const 0
  i32.const 1
  i32.const 2
  call $std/operator-overloading/TesterInlineInstance#constructor
  global.set $std/operator-overloading/aii1
  global.get $std/operator-overloading/aii1
  local.set $22
  i32.const 0
  local.get $22
  i32.load
  i32.const 1
  i32.add
  local.get $22
  i32.load offset=4
  i32.const 1
  i32.add
  call $std/operator-overloading/TesterInlineInstance#constructor
  local.tee $22
  local.tee $21
  global.get $std/operator-overloading/aii1
  local.tee $23
  i32.ne
  if
   local.get $21
   call $~lib/rt/stub/__retain
   local.set $21
   local.get $23
   call $~lib/rt/stub/__release
  end
  local.get $21
  global.set $std/operator-overloading/aii1
  i32.const 0
  i32.const 2
  i32.const 3
  call $std/operator-overloading/TesterInlineInstance#constructor
  global.set $std/operator-overloading/aii2
  global.get $std/operator-overloading/aii1
  local.set $21
  global.get $std/operator-overloading/aii2
  call $~lib/rt/stub/__retain
  local.set $23
  i32.const 0
  local.get $21
  i32.load
  local.get $23
  i32.load
  i32.add
  local.get $21
  i32.load offset=4
  local.get $23
  i32.load offset=4
  i32.add
  call $std/operator-overloading/TesterInlineInstance#constructor
  local.set $24
  local.get $23
  call $~lib/rt/stub/__release
  local.get $24
  local.tee $21
  call $~lib/rt/stub/__retain
  global.set $std/operator-overloading/aii
  global.get $std/operator-overloading/aii
  i32.load
  i32.const 4
  i32.eq
  if (result i32)
   global.get $std/operator-overloading/aii
   i32.load offset=4
   i32.const 6
   i32.eq
  else
   i32.const 0
  end
  i32.eqz
  if
   i32.const 0
   i32.const 24
   i32.const 332
   i32.const 0
   call $~lib/builtins/abort
   unreachable
  end
  local.get $0
  call $~lib/rt/stub/__release
  local.get $1
  call $~lib/rt/stub/__release
  local.get $2
  call $~lib/rt/stub/__release
  local.get $3
  call $~lib/rt/stub/__release
  local.get $4
  call $~lib/rt/stub/__release
  local.get $5
  call $~lib/rt/stub/__release
  local.get $6
  call $~lib/rt/stub/__release
  local.get $7
  call $~lib/rt/stub/__release
  local.get $8
  call $~lib/rt/stub/__release
  local.get $9
  call $~lib/rt/stub/__release
  local.get $10
  call $~lib/rt/stub/__release
  local.get $11
  call $~lib/rt/stub/__release
  local.get $12
  call $~lib/rt/stub/__release
  local.get $13
  call $~lib/rt/stub/__release
  local.get $14
  call $~lib/rt/stub/__release
  local.get $15
  call $~lib/rt/stub/__release
  local.get $16
  call $~lib/rt/stub/__release
  local.get $17
  call $~lib/rt/stub/__release
  local.get $18
  call $~lib/rt/stub/__release
  local.get $19
  call $~lib/rt/stub/__release
  local.get $20
  call $~lib/rt/stub/__release
  local.get $21
  call $~lib/rt/stub/__release
  local.get $22
  call $~lib/rt/stub/__release
 )
<<<<<<< HEAD
 (func $start (; 36 ;) (type $FUNCSIG$v)
  call $start:std/operator-overloading
 )
 (func $null (; 37 ;) (type $FUNCSIG$v)
=======
 (func $start (; 37 ;)
  call $start:std/operator-overloading
 )
 (func $null (; 38 ;)
>>>>>>> e2804df3
  unreachable
 )
)<|MERGE_RESOLUTION|>--- conflicted
+++ resolved
@@ -1,13 +1,4 @@
 (module
-<<<<<<< HEAD
- (type $FUNCSIG$iiii (func (param i32 i32 i32) (result i32)))
- (type $FUNCSIG$iii (func (param i32 i32) (result i32)))
- (type $FUNCSIG$vi (func (param i32)))
- (type $FUNCSIG$ii (func (param i32) (result i32)))
- (type $FUNCSIG$viiii (func (param i32 i32 i32 i32)))
- (type $FUNCSIG$ddd (func (param f64 f64) (result f64)))
- (type $FUNCSIG$v (func))
-=======
  (type $i32_i32_=>_i32 (func (param i32 i32) (result i32)))
  (type $i32_=>_i32 (func (param i32) (result i32)))
  (type $none_=>_none (func))
@@ -16,7 +7,6 @@
  (type $i32_i32_i32_i32_=>_none (func (param i32 i32 i32 i32)))
  (type $f64_i32_=>_f64 (func (param f64 i32) (result f64)))
  (type $f64_f64_=>_f64 (func (param f64 f64) (result f64)))
->>>>>>> e2804df3
  (import "env" "abort" (func $~lib/builtins/abort (param i32 i32 i32 i32)))
  (memory $0 1)
  (data (i32.const 8) "6\00\00\00\01\00\00\00\01\00\00\006\00\00\00s\00t\00d\00/\00o\00p\00e\00r\00a\00t\00o\00r\00-\00o\00v\00e\00r\00l\00o\00a\00d\00i\00n\00g\00.\00t\00s\00")
@@ -371,14 +361,9 @@
   call $~lib/rt/stub/__release
   local.get $2
  )
-<<<<<<< HEAD
- (func $~lib/math/NativeMath.pow (; 11 ;) (type $FUNCSIG$ddd) (param $0 f64) (param $1 f64) (result f64)
+ (func $~lib/math/NativeMath.scalbn (; 11 ;) (param $0 f64) (param $1 i32) (result f64)
   (local $2 f64)
   (local $3 f64)
-=======
- (func $~lib/math/NativeMath.scalbn (; 11 ;) (param $0 f64) (param $1 i32) (result f64)
-  (local $2 f64)
-  (local $3 i32)
   (local $4 i32)
   local.get $0
   local.set $2
@@ -470,15 +455,14 @@
  (func $~lib/math/NativeMath.pow (; 12 ;) (param $0 f64) (param $1 f64) (result f64)
   (local $2 i64)
   (local $3 i32)
->>>>>>> e2804df3
   (local $4 i32)
-  (local $5 i64)
-  (local $6 i64)
-  (local $7 i64)
-  (local $8 i64)
-  (local $9 i64)
-  (local $10 f64)
-  (local $11 i64)
+  (local $5 i32)
+  (local $6 i32)
+  (local $7 i32)
+  (local $8 i32)
+  (local $9 i32)
+  (local $10 i32)
+  (local $11 i32)
   (local $12 i32)
   (local $13 i64)
   (local $14 i64)
@@ -1383,11 +1367,7 @@
   end
   return
  )
-<<<<<<< HEAD
- (func $std/operator-overloading/Tester.pow (; 12 ;) (type $FUNCSIG$iii) (param $0 i32) (param $1 i32) (result i32)
-=======
  (func $std/operator-overloading/Tester.pow (; 13 ;) (param $0 i32) (param $1 i32) (result i32)
->>>>>>> e2804df3
   (local $2 i32)
   local.get $0
   call $~lib/rt/stub/__retain
@@ -1420,11 +1400,7 @@
   call $~lib/rt/stub/__release
   local.get $2
  )
-<<<<<<< HEAD
- (func $std/operator-overloading/Tester.and (; 13 ;) (type $FUNCSIG$iii) (param $0 i32) (param $1 i32) (result i32)
-=======
  (func $std/operator-overloading/Tester.and (; 14 ;) (param $0 i32) (param $1 i32) (result i32)
->>>>>>> e2804df3
   (local $2 i32)
   local.get $0
   call $~lib/rt/stub/__retain
@@ -1451,11 +1427,7 @@
   call $~lib/rt/stub/__release
   local.get $2
  )
-<<<<<<< HEAD
- (func $std/operator-overloading/Tester.or (; 14 ;) (type $FUNCSIG$iii) (param $0 i32) (param $1 i32) (result i32)
-=======
  (func $std/operator-overloading/Tester.or (; 15 ;) (param $0 i32) (param $1 i32) (result i32)
->>>>>>> e2804df3
   (local $2 i32)
   local.get $0
   call $~lib/rt/stub/__retain
@@ -1482,11 +1454,7 @@
   call $~lib/rt/stub/__release
   local.get $2
  )
-<<<<<<< HEAD
- (func $std/operator-overloading/Tester.xor (; 15 ;) (type $FUNCSIG$iii) (param $0 i32) (param $1 i32) (result i32)
-=======
  (func $std/operator-overloading/Tester.xor (; 16 ;) (param $0 i32) (param $1 i32) (result i32)
->>>>>>> e2804df3
   (local $2 i32)
   local.get $0
   call $~lib/rt/stub/__retain
@@ -1513,11 +1481,7 @@
   call $~lib/rt/stub/__release
   local.get $2
  )
-<<<<<<< HEAD
- (func $std/operator-overloading/Tester.equals (; 16 ;) (type $FUNCSIG$iii) (param $0 i32) (param $1 i32) (result i32)
-=======
  (func $std/operator-overloading/Tester.equals (; 17 ;) (param $0 i32) (param $1 i32) (result i32)
->>>>>>> e2804df3
   (local $2 i32)
   local.get $0
   call $~lib/rt/stub/__retain
@@ -1546,11 +1510,7 @@
   call $~lib/rt/stub/__release
   local.get $2
  )
-<<<<<<< HEAD
- (func $std/operator-overloading/Tester.notEquals (; 17 ;) (type $FUNCSIG$iii) (param $0 i32) (param $1 i32) (result i32)
-=======
  (func $std/operator-overloading/Tester.notEquals (; 18 ;) (param $0 i32) (param $1 i32) (result i32)
->>>>>>> e2804df3
   (local $2 i32)
   local.get $0
   call $~lib/rt/stub/__retain
@@ -1579,11 +1539,7 @@
   call $~lib/rt/stub/__release
   local.get $2
  )
-<<<<<<< HEAD
- (func $std/operator-overloading/Tester.greater (; 18 ;) (type $FUNCSIG$iii) (param $0 i32) (param $1 i32) (result i32)
-=======
  (func $std/operator-overloading/Tester.greater (; 19 ;) (param $0 i32) (param $1 i32) (result i32)
->>>>>>> e2804df3
   (local $2 i32)
   local.get $0
   call $~lib/rt/stub/__retain
@@ -1612,11 +1568,7 @@
   call $~lib/rt/stub/__release
   local.get $2
  )
-<<<<<<< HEAD
- (func $std/operator-overloading/Tester.greaterEquals (; 19 ;) (type $FUNCSIG$iii) (param $0 i32) (param $1 i32) (result i32)
-=======
  (func $std/operator-overloading/Tester.greaterEquals (; 20 ;) (param $0 i32) (param $1 i32) (result i32)
->>>>>>> e2804df3
   (local $2 i32)
   local.get $0
   call $~lib/rt/stub/__retain
@@ -1645,11 +1597,7 @@
   call $~lib/rt/stub/__release
   local.get $2
  )
-<<<<<<< HEAD
- (func $std/operator-overloading/Tester.less (; 20 ;) (type $FUNCSIG$iii) (param $0 i32) (param $1 i32) (result i32)
-=======
  (func $std/operator-overloading/Tester.less (; 21 ;) (param $0 i32) (param $1 i32) (result i32)
->>>>>>> e2804df3
   (local $2 i32)
   local.get $0
   call $~lib/rt/stub/__retain
@@ -1678,11 +1626,7 @@
   call $~lib/rt/stub/__release
   local.get $2
  )
-<<<<<<< HEAD
- (func $std/operator-overloading/Tester.lessEquals (; 21 ;) (type $FUNCSIG$iii) (param $0 i32) (param $1 i32) (result i32)
-=======
  (func $std/operator-overloading/Tester.lessEquals (; 22 ;) (param $0 i32) (param $1 i32) (result i32)
->>>>>>> e2804df3
   (local $2 i32)
   local.get $0
   call $~lib/rt/stub/__retain
@@ -1711,11 +1655,7 @@
   call $~lib/rt/stub/__release
   local.get $2
  )
-<<<<<<< HEAD
- (func $std/operator-overloading/Tester.shr (; 22 ;) (type $FUNCSIG$iii) (param $0 i32) (param $1 i32) (result i32)
-=======
  (func $std/operator-overloading/Tester.shr (; 23 ;) (param $0 i32) (param $1 i32) (result i32)
->>>>>>> e2804df3
   (local $2 i32)
   local.get $0
   call $~lib/rt/stub/__retain
@@ -1735,11 +1675,7 @@
   call $~lib/rt/stub/__release
   local.get $2
  )
-<<<<<<< HEAD
- (func $std/operator-overloading/Tester.shu (; 23 ;) (type $FUNCSIG$iii) (param $0 i32) (param $1 i32) (result i32)
-=======
  (func $std/operator-overloading/Tester.shu (; 24 ;) (param $0 i32) (param $1 i32) (result i32)
->>>>>>> e2804df3
   (local $2 i32)
   local.get $0
   call $~lib/rt/stub/__retain
@@ -1759,11 +1695,7 @@
   call $~lib/rt/stub/__release
   local.get $2
  )
-<<<<<<< HEAD
- (func $std/operator-overloading/Tester.shl (; 24 ;) (type $FUNCSIG$iii) (param $0 i32) (param $1 i32) (result i32)
-=======
  (func $std/operator-overloading/Tester.shl (; 25 ;) (param $0 i32) (param $1 i32) (result i32)
->>>>>>> e2804df3
   (local $2 i32)
   local.get $0
   call $~lib/rt/stub/__retain
@@ -1783,11 +1715,7 @@
   call $~lib/rt/stub/__release
   local.get $2
  )
-<<<<<<< HEAD
- (func $std/operator-overloading/Tester.pos (; 25 ;) (type $FUNCSIG$ii) (param $0 i32) (result i32)
-=======
  (func $std/operator-overloading/Tester.pos (; 26 ;) (param $0 i32) (result i32)
->>>>>>> e2804df3
   (local $1 i32)
   local.get $0
   call $~lib/rt/stub/__retain
@@ -1803,11 +1731,7 @@
   call $~lib/rt/stub/__release
   local.get $1
  )
-<<<<<<< HEAD
- (func $std/operator-overloading/Tester.neg (; 26 ;) (type $FUNCSIG$ii) (param $0 i32) (result i32)
-=======
  (func $std/operator-overloading/Tester.neg (; 27 ;) (param $0 i32) (result i32)
->>>>>>> e2804df3
   (local $1 i32)
   local.get $0
   call $~lib/rt/stub/__retain
@@ -1827,11 +1751,7 @@
   call $~lib/rt/stub/__release
   local.get $1
  )
-<<<<<<< HEAD
- (func $std/operator-overloading/Tester.not (; 27 ;) (type $FUNCSIG$ii) (param $0 i32) (result i32)
-=======
  (func $std/operator-overloading/Tester.not (; 28 ;) (param $0 i32) (result i32)
->>>>>>> e2804df3
   (local $1 i32)
   local.get $0
   call $~lib/rt/stub/__retain
@@ -1851,11 +1771,7 @@
   call $~lib/rt/stub/__release
   local.get $1
  )
-<<<<<<< HEAD
- (func $std/operator-overloading/Tester.excl (; 28 ;) (type $FUNCSIG$ii) (param $0 i32) (result i32)
-=======
  (func $std/operator-overloading/Tester.excl (; 29 ;) (param $0 i32) (result i32)
->>>>>>> e2804df3
   (local $1 i32)
   local.get $0
   call $~lib/rt/stub/__retain
@@ -1875,11 +1791,7 @@
   call $~lib/rt/stub/__release
   local.get $1
  )
-<<<<<<< HEAD
- (func $std/operator-overloading/Tester#inc (; 29 ;) (type $FUNCSIG$ii) (param $0 i32) (result i32)
-=======
  (func $std/operator-overloading/Tester#inc (; 30 ;) (param $0 i32) (result i32)
->>>>>>> e2804df3
   local.get $0
   local.get $0
   i32.load
@@ -1895,11 +1807,7 @@
   local.get $0
   call $~lib/rt/stub/__retain
  )
-<<<<<<< HEAD
- (func $std/operator-overloading/Tester#dec (; 30 ;) (type $FUNCSIG$ii) (param $0 i32) (result i32)
-=======
  (func $std/operator-overloading/Tester#dec (; 31 ;) (param $0 i32) (result i32)
->>>>>>> e2804df3
   local.get $0
   local.get $0
   i32.load
@@ -1915,11 +1823,7 @@
   local.get $0
   call $~lib/rt/stub/__retain
  )
-<<<<<<< HEAD
- (func $std/operator-overloading/Tester#postInc (; 31 ;) (type $FUNCSIG$ii) (param $0 i32) (result i32)
-=======
  (func $std/operator-overloading/Tester#postInc (; 32 ;) (param $0 i32) (result i32)
->>>>>>> e2804df3
   i32.const 0
   local.get $0
   i32.load
@@ -1931,11 +1835,7 @@
   i32.add
   call $std/operator-overloading/Tester#constructor
  )
-<<<<<<< HEAD
- (func $std/operator-overloading/Tester#postDec (; 32 ;) (type $FUNCSIG$ii) (param $0 i32) (result i32)
-=======
  (func $std/operator-overloading/Tester#postDec (; 33 ;) (param $0 i32) (result i32)
->>>>>>> e2804df3
   i32.const 0
   local.get $0
   i32.load
@@ -1947,11 +1847,7 @@
   i32.sub
   call $std/operator-overloading/Tester#constructor
  )
-<<<<<<< HEAD
- (func $std/operator-overloading/TesterInlineStatic#constructor (; 33 ;) (type $FUNCSIG$iiii) (param $0 i32) (param $1 i32) (param $2 i32) (result i32)
-=======
  (func $std/operator-overloading/TesterInlineStatic#constructor (; 34 ;) (param $0 i32) (param $1 i32) (param $2 i32) (result i32)
->>>>>>> e2804df3
   local.get $0
   i32.eqz
   if
@@ -1969,11 +1865,7 @@
   i32.store offset=4
   local.get $0
  )
-<<<<<<< HEAD
- (func $std/operator-overloading/TesterInlineInstance#constructor (; 34 ;) (type $FUNCSIG$iiii) (param $0 i32) (param $1 i32) (param $2 i32) (result i32)
-=======
  (func $std/operator-overloading/TesterInlineInstance#constructor (; 35 ;) (param $0 i32) (param $1 i32) (param $2 i32) (result i32)
->>>>>>> e2804df3
   local.get $0
   i32.eqz
   if
@@ -1991,11 +1883,7 @@
   i32.store offset=4
   local.get $0
  )
-<<<<<<< HEAD
- (func $start:std/operator-overloading (; 35 ;) (type $FUNCSIG$v)
-=======
  (func $start:std/operator-overloading (; 36 ;)
->>>>>>> e2804df3
   (local $0 i32)
   (local $1 i32)
   (local $2 i32)
@@ -3247,17 +3135,10 @@
   local.get $22
   call $~lib/rt/stub/__release
  )
-<<<<<<< HEAD
- (func $start (; 36 ;) (type $FUNCSIG$v)
-  call $start:std/operator-overloading
- )
- (func $null (; 37 ;) (type $FUNCSIG$v)
-=======
  (func $start (; 37 ;)
   call $start:std/operator-overloading
  )
  (func $null (; 38 ;)
->>>>>>> e2804df3
   unreachable
  )
 )