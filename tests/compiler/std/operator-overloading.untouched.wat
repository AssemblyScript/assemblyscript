(module
 (type $i32_i32_=>_i32 (func (param i32 i32) (result i32)))
 (type $i32_=>_i32 (func (param i32) (result i32)))
 (type $i32_i32_i32_=>_i32 (func (param i32 i32 i32) (result i32)))
 (type $none_=>_none (func))
 (type $i32_=>_none (func (param i32)))
 (type $i32_i32_i32_i32_=>_none (func (param i32 i32 i32 i32)))
 (type $f64_f64_=>_f64 (func (param f64 f64) (result f64)))
 (import "env" "abort" (func $~lib/builtins/abort (param i32 i32 i32 i32)))
 (memory $0 1)
 (data (i32.const 8) "6\00\00\00\01\00\00\00\01\00\00\006\00\00\00s\00t\00d\00/\00o\00p\00e\00r\00a\00t\00o\00r\00-\00o\00v\00e\00r\00l\00o\00a\00d\00i\00n\00g\00.\00t\00s\00")
 (data (i32.const 80) "\00\10\00\00\01\00\00\00\00\00\00\00\00\10\00\00\00\00\00\00\00\a0\f6?\00\00\00\00\00\00\00\00\00\c8\b9\f2\82,\d6\bf\80V7($\b4\fa<\00\00\00\00\00\80\f6?\00\00\00\00\00\00\00\00\00\08X\bf\bd\d1\d5\bf \f7\e0\d8\08\a5\1c\bd\00\00\00\00\00`\f6?\00\00\00\00\00\00\00\00\00XE\17wv\d5\bfmP\b6\d5\a4b#\bd\00\00\00\00\00@\f6?\00\00\00\00\00\00\00\00\00\f8-\87\ad\1a\d5\bf\d5g\b0\9e\e4\84\e6\bc\00\00\00\00\00 \f6?\00\00\00\00\00\00\00\00\00xw\95_\be\d4\bf\e0>)\93i\1b\04\bd\00\00\00\00\00\00\f6?\00\00\00\00\00\00\00\00\00`\1c\c2\8ba\d4\bf\cc\84LH/\d8\13=\00\00\00\00\00\e0\f5?\00\00\00\00\00\00\00\00\00\a8\86\860\04\d4\bf:\0b\82\ed\f3B\dc<\00\00\00\00\00\c0\f5?\00\00\00\00\00\00\00\00\00HiUL\a6\d3\bf`\94Q\86\c6\b1 =\00\00\00\00\00\a0\f5?\00\00\00\00\00\00\00\00\00\80\98\9a\ddG\d3\bf\92\80\c5\d4MY%=\00\00\00\00\00\80\f5?\00\00\00\00\00\00\00\00\00 \e1\ba\e2\e8\d2\bf\d8+\b7\99\1e{&=\00\00\00\00\00`\f5?\00\00\00\00\00\00\00\00\00\88\de\13Z\89\d2\bf?\b0\cf\b6\14\ca\15=\00\00\00\00\00`\f5?\00\00\00\00\00\00\00\00\00\88\de\13Z\89\d2\bf?\b0\cf\b6\14\ca\15=\00\00\00\00\00@\f5?\00\00\00\00\00\00\00\00\00x\cf\fbA)\d2\bfv\daS($Z\16\bd\00\00\00\00\00 \f5?\00\00\00\00\00\00\00\00\00\98i\c1\98\c8\d1\bf\04T\e7h\bc\af\1f\bd\00\00\00\00\00\00\f5?\00\00\00\00\00\00\00\00\00\a8\ab\ab\\g\d1\bf\f0\a8\823\c6\1f\1f=\00\00\00\00\00\e0\f4?\00\00\00\00\00\00\00\00\00H\ae\f9\8b\05\d1\bffZ\05\fd\c4\a8&\bd\00\00\00\00\00\c0\f4?\00\00\00\00\00\00\00\00\00\90s\e2$\a3\d0\bf\0e\03\f4~\eek\0c\bd\00\00\00\00\00\a0\f4?\00\00\00\00\00\00\00\00\00\d0\b4\94%@\d0\bf\7f-\f4\9e\b86\f0\bc\00\00\00\00\00\a0\f4?\00\00\00\00\00\00\00\00\00\d0\b4\94%@\d0\bf\7f-\f4\9e\b86\f0\bc\00\00\00\00\00\80\f4?\00\00\00\00\00\00\00\00\00@^m\18\b9\cf\bf\87<\99\ab*W\0d=\00\00\00\00\00`\f4?\00\00\00\00\00\00\00\00\00`\dc\cb\ad\f0\ce\bf$\af\86\9c\b7&+=\00\00\00\00\00@\f4?\00\00\00\00\00\00\00\00\00\f0*n\07\'\ce\bf\10\ff?TO/\17\bd\00\00\00\00\00 \f4?\00\00\00\00\00\00\00\00\00\c0Ok!\\\cd\bf\1bh\ca\bb\91\ba!=\00\00\00\00\00\00\f4?\00\00\00\00\00\00\00\00\00\a0\9a\c7\f7\8f\cc\bf4\84\9fhOy\'=\00\00\00\00\00\00\f4?\00\00\00\00\00\00\00\00\00\a0\9a\c7\f7\8f\cc\bf4\84\9fhOy\'=\00\00\00\00\00\e0\f3?\00\00\00\00\00\00\00\00\00\90-t\86\c2\cb\bf\8f\b7\8b1\b0N\19=\00\00\00\00\00\c0\f3?\00\00\00\00\00\00\00\00\00\c0\80N\c9\f3\ca\bff\90\cd?cN\ba<\00\00\00\00\00\a0\f3?\00\00\00\00\00\00\00\00\00\b0\e2\1f\bc#\ca\bf\ea\c1F\dcd\8c%\bd\00\00\00\00\00\a0\f3?\00\00\00\00\00\00\00\00\00\b0\e2\1f\bc#\ca\bf\ea\c1F\dcd\8c%\bd\00\00\00\00\00\80\f3?\00\00\00\00\00\00\00\00\00P\f4\9cZR\c9\bf\e3\d4\c1\04\d9\d1*\bd\00\00\00\00\00`\f3?\00\00\00\00\00\00\00\00\00\d0 e\a0\7f\c8\bf\t\fa\db\7f\bf\bd+=\00\00\00\00\00@\f3?\00\00\00\00\00\00\00\00\00\e0\10\02\89\ab\c7\bfXJSr\90\db+=\00\00\00\00\00@\f3?\00\00\00\00\00\00\00\00\00\e0\10\02\89\ab\c7\bfXJSr\90\db+=\00\00\00\00\00 \f3?\00\00\00\00\00\00\00\00\00\d0\19\e7\0f\d6\c6\bff\e2\b2\a3j\e4\10\bd\00\00\00\00\00\00\f3?\00\00\00\00\00\00\00\00\00\90\a7p0\ff\c5\bf9P\10\9fC\9e\1e\bd\00\00\00\00\00\00\f3?\00\00\00\00\00\00\00\00\00\90\a7p0\ff\c5\bf9P\10\9fC\9e\1e\bd\00\00\00\00\00\e0\f2?\00\00\00\00\00\00\00\00\00\b0\a1\e3\e5&\c5\bf\8f[\07\90\8b\de \bd\00\00\00\00\00\c0\f2?\00\00\00\00\00\00\00\00\00\80\cbl+M\c4\bf<x5a\c1\0c\17=\00\00\00\00\00\c0\f2?\00\00\00\00\00\00\00\00\00\80\cbl+M\c4\bf<x5a\c1\0c\17=\00\00\00\00\00\a0\f2?\00\00\00\00\00\00\00\00\00\90\1e \fcq\c3\bf:T\'M\86x\f1<\00\00\00\00\00\80\f2?\00\00\00\00\00\00\00\00\00\f0\1f\f8R\95\c2\bf\08\c4q\170\8d$\bd\00\00\00\00\00`\f2?\00\00\00\00\00\00\00\00\00`/\d5*\b7\c1\bf\96\a3\11\18\a4\80.\bd\00\00\00\00\00`\f2?\00\00\00\00\00\00\00\00\00`/\d5*\b7\c1\bf\96\a3\11\18\a4\80.\bd\00\00\00\00\00@\f2?\00\00\00\00\00\00\00\00\00\90\d0|~\d7\c0\bf\f4[\e8\88\96i\n=\00\00\00\00\00@\f2?\00\00\00\00\00\00\00\00\00\90\d0|~\d7\c0\bf\f4[\e8\88\96i\n=\00\00\00\00\00 \f2?\00\00\00\00\00\00\00\00\00\e0\db1\91\ec\bf\bf\f23\a3\\Tu%\bd\00\00\00\00\00\00\f2?\00\00\00\00\00\00\00\00\00\00+n\07\'\be\bf<\00\f0*,4*=\00\00\00\00\00\00\f2?\00\00\00\00\00\00\00\00\00\00+n\07\'\be\bf<\00\f0*,4*=\00\00\00\00\00\e0\f1?\00\00\00\00\00\00\00\00\00\c0[\8fT^\bc\bf\06\be_XW\0c\1d\bd\00\00\00\00\00\c0\f1?\00\00\00\00\00\00\00\00\00\e0J:m\92\ba\bf\c8\aa[\e859%=\00\00\00\00\00\c0\f1?\00\00\00\00\00\00\00\00\00\e0J:m\92\ba\bf\c8\aa[\e859%=\00\00\00\00\00\a0\f1?\00\00\00\00\00\00\00\00\00\a01\d6E\c3\b8\bfhV/M)|\13=\00\00\00\00\00\a0\f1?\00\00\00\00\00\00\00\00\00\a01\d6E\c3\b8\bfhV/M)|\13=\00\00\00\00\00\80\f1?\00\00\00\00\00\00\00\00\00`\e5\8a\d2\f0\b6\bf\das3\c97\97&\bd\00\00\00\00\00`\f1?\00\00\00\00\00\00\00\00\00 \06?\07\1b\b5\bfW^\c6a[\02\1f=\00\00\00\00\00`\f1?\00\00\00\00\00\00\00\00\00 \06?\07\1b\b5\bfW^\c6a[\02\1f=\00\00\00\00\00@\f1?\00\00\00\00\00\00\00\00\00\e0\1b\96\d7A\b3\bf\df\13\f9\cc\da^,=\00\00\00\00\00@\f1?\00\00\00\00\00\00\00\00\00\e0\1b\96\d7A\b3\bf\df\13\f9\cc\da^,=\00\00\00\00\00 \f1?\00\00\00\00\00\00\00\00\00\80\a3\ee6e\b1\bf\t\a3\8fv^|\14=\00\00\00\00\00\00\f1?\00\00\00\00\00\00\00\00\00\80\11\c00\n\af\bf\91\8e6\83\9eY-=\00\00\00\00\00\00\f1?\00\00\00\00\00\00\00\00\00\80\11\c00\n\af\bf\91\8e6\83\9eY-=\00\00\00\00\00\e0\f0?\00\00\00\00\00\00\00\00\00\80\19q\ddB\ab\bfLp\d6\e5z\82\1c=\00\00\00\00\00\e0\f0?\00\00\00\00\00\00\00\00\00\80\19q\ddB\ab\bfLp\d6\e5z\82\1c=\00\00\00\00\00\c0\f0?\00\00\00\00\00\00\00\00\00\c02\f6Xt\a7\bf\ee\a1\f24F\fc,\bd\00\00\00\00\00\c0\f0?\00\00\00\00\00\00\00\00\00\c02\f6Xt\a7\bf\ee\a1\f24F\fc,\bd\00\00\00\00\00\a0\f0?\00\00\00\00\00\00\00\00\00\c0\fe\b9\87\9e\a3\bf\aa\fe&\f5\b7\02\f5<\00\00\00\00\00\a0\f0?\00\00\00\00\00\00\00\00\00\c0\fe\b9\87\9e\a3\bf\aa\fe&\f5\b7\02\f5<\00\00\00\00\00\80\f0?\00\00\00\00\00\00\00\00\00\00x\0e\9b\82\9f\bf\e4\t~|&\80)\bd\00\00\00\00\00\80\f0?\00\00\00\00\00\00\00\00\00\00x\0e\9b\82\9f\bf\e4\t~|&\80)\bd\00\00\00\00\00`\f0?\00\00\00\00\00\00\00\00\00\80\d5\07\1b\b9\97\bf9\a6\fa\93T\8d(\bd\00\00\00\00\00@\f0?\00\00\00\00\00\00\00\00\00\00\fc\b0\a8\c0\8f\bf\9c\a6\d3\f6|\1e\df\bc\00\00\00\00\00@\f0?\00\00\00\00\00\00\00\00\00\00\fc\b0\a8\c0\8f\bf\9c\a6\d3\f6|\1e\df\bc\00\00\00\00\00 \f0?\00\00\00\00\00\00\00\00\00\00\10k*\e0\7f\bf\e4@\da\0d?\e2\19\bd\00\00\00\00\00 \f0?\00\00\00\00\00\00\00\00\00\00\10k*\e0\7f\bf\e4@\da\0d?\e2\19\bd\00\00\00\00\00\00\f0?\00\00\00\00\00\00\00\00\00\00\00\00\00\00\00\00\00\00\00\00\00\00\00\00\00\00\00\00\00\00\f0?\00\00\00\00\00\00\00\00\00\00\00\00\00\00\00\00\00\00\00\00\00\00\00\00\00\00\00\00\00\c0\ef?\00\00\00\00\00\00\00\00\00\00\89u\15\10\80?\e8+\9d\99k\c7\10\bd\00\00\00\00\00\80\ef?\00\00\00\00\00\00\00\00\00\80\93XV \90?\d2\f7\e2\06[\dc#\bd\00\00\00\00\00@\ef?\00\00\00\00\00\00\00\00\00\00\c9(%I\98?4\0cZ2\ba\a0*\bd\00\00\00\00\00\00\ef?\00\00\00\00\00\00\00\00\00@\e7\89]A\a0?S\d7\f1\\\c0\11\01=\00\00\00\00\00\c0\ee?\00\00\00\00\00\00\00\00\00\00.\d4\aef\a4?(\fd\bdus\16,\bd\00\00\00\00\00\80\ee?\00\00\00\00\00\00\00\00\00\c0\9f\14\aa\94\a8?}&Z\d0\95y\19\bd\00\00\00\00\00@\ee?\00\00\00\00\00\00\00\00\00\c0\dd\cds\cb\ac?\07(\d8G\f2h\1a\bd\00\00\00\00\00 \ee?\00\00\00\00\00\00\00\00\00\c0\06\c01\ea\ae?{;\c9O>\11\0e\bd\00\00\00\00\00\e0\ed?\00\00\00\00\00\00\00\00\00`F\d1;\97\b1?\9b\9e\0dV]2%\bd\00\00\00\00\00\a0\ed?\00\00\00\00\00\00\00\00\00\e0\d1\a7\f5\bd\b3?\d7N\db\a5^\c8,=\00\00\00\00\00`\ed?\00\00\00\00\00\00\00\00\00\a0\97MZ\e9\b5?\1e\1d]<\06i,\bd\00\00\00\00\00@\ed?\00\00\00\00\00\00\00\00\00\c0\ea\n\d3\00\b7?2\ed\9d\a9\8d\1e\ec<\00\00\00\00\00\00\ed?\00\00\00\00\00\00\00\00\00@Y]^3\b9?\daG\bd:\\\11#=\00\00\00\00\00\c0\ec?\00\00\00\00\00\00\00\00\00`\ad\8d\c8j\bb?\e5h\f7+\80\90\13\bd\00\00\00\00\00\a0\ec?\00\00\00\00\00\00\00\00\00@\bc\01X\88\bc?\d3\acZ\c6\d1F&=\00\00\00\00\00`\ec?\00\00\00\00\00\00\00\00\00 \n\839\c7\be?\e0E\e6\afh\c0-\bd\00\00\00\00\00@\ec?\00\00\00\00\00\00\00\00\00\e0\db9\91\e8\bf?\fd\n\a1O\d64%\bd\00\00\00\00\00\00\ec?\00\00\00\00\00\00\00\00\00\e0\'\82\8e\17\c1?\f2\07-\cex\ef!=\00\00\00\00\00\e0\eb?\00\00\00\00\00\00\00\00\00\f0#~+\aa\c1?4\998D\8e\a7,=\00\00\00\00\00\a0\eb?\00\00\00\00\00\00\00\00\00\80\86\0ca\d1\c2?\a1\b4\81\cbl\9d\03=\00\00\00\00\00\80\eb?\00\00\00\00\00\00\00\00\00\90\15\b0\fce\c3?\89rK#\a8/\c6<\00\00\00\00\00@\eb?\00\00\00\00\00\00\00\00\00\b03\83=\91\c4?x\b6\fdTy\83%=\00\00\00\00\00 \eb?\00\00\00\00\00\00\00\00\00\b0\a1\e4\e5\'\c5?\c7}i\e5\e83&=\00\00\00\00\00\e0\ea?\00\00\00\00\00\00\00\00\00\10\8c\beNW\c6?x.<,\8b\cf\19=\00\00\00\00\00\c0\ea?\00\00\00\00\00\00\00\00\00pu\8b\12\f0\c6?\e1!\9c\e5\8d\11%\bd\00\00\00\00\00\a0\ea?\00\00\00\00\00\00\00\00\00PD\85\8d\89\c7?\05C\91p\10f\1c\bd\00\00\00\00\00`\ea?\00\00\00\00\00\00\00\00\00\009\eb\af\be\c8?\d1,\e9\aaT=\07\bd\00\00\00\00\00@\ea?\00\00\00\00\00\00\00\00\00\00\f7\dcZZ\c9?o\ff\a0X(\f2\07=\00\00\00\00\00\00\ea?\00\00\00\00\00\00\00\00\00\e0\8a<\ed\93\ca?i!VPCr(\bd\00\00\00\00\00\e0\e9?\00\00\00\00\00\00\00\00\00\d0[W\d81\cb?\aa\e1\acN\8d5\0c\bd\00\00\00\00\00\c0\e9?\00\00\00\00\00\00\00\00\00\e0;8\87\d0\cb?\b6\12TY\c4K-\bd\00\00\00\00\00\a0\e9?\00\00\00\00\00\00\00\00\00\10\f0\c6\fbo\cc?\d2+\96\c5r\ec\f1\bc\00\00\00\00\00`\e9?\00\00\00\00\00\00\00\00\00\90\d4\b0=\b1\cd?5\b0\15\f7*\ff*\bd\00\00\00\00\00@\e9?\00\00\00\00\00\00\00\00\00\10\e7\ff\0eS\ce?0\f4A`\'\12\c2<\00\00\00\00\00 \e9?\00\00\00\00\00\00\00\00\00\00\dd\e4\ad\f5\ce?\11\8e\bbe\15!\ca\bc\00\00\00\00\00\00\e9?\00\00\00\00\00\00\00\00\00\b0\b3l\1c\99\cf?0\df\0c\ca\ec\cb\1b=\00\00\00\00\00\c0\e8?\00\00\00\00\00\00\00\00\00XM`8q\d0?\91N\ed\16\db\9c\f8<\00\00\00\00\00\a0\e8?\00\00\00\00\00\00\00\00\00`ag-\c4\d0?\e9\ea<\16\8b\18\'=\00\00\00\00\00\80\e8?\00\00\00\00\00\00\00\00\00\e8\'\82\8e\17\d1?\1c\f0\a5c\0e!,\bd\00\00\00\00\00`\e8?\00\00\00\00\00\00\00\00\00\f8\ac\cb\\k\d1?\81\16\a5\f7\cd\9a+=\00\00\00\00\00@\e8?\00\00\00\00\00\00\00\00\00hZc\99\bf\d1?\b7\bdGQ\ed\a6,=\00\00\00\00\00 \e8?\00\00\00\00\00\00\00\00\00\b8\0emE\14\d2?\ea\baF\ba\de\87\n=\00\00\00\00\00\e0\e7?\00\00\00\00\00\00\00\00\00\90\dc|\f0\be\d2?\f4\04PJ\fa\9c*=\00\00\00\00\00\c0\e7?\00\00\00\00\00\00\00\00\00`\d3\e1\f1\14\d3?\b8<!\d3z\e2(\bd\00\00\00\00\00\a0\e7?\00\00\00\00\00\00\00\00\00\10\bevgk\d3?\c8w\f1\b0\cdn\11=\00\00\00\00\00\80\e7?\00\00\00\00\00\00\00\00\0003wR\c2\d3?\\\bd\06\b6T;\18=\00\00\00\00\00`\e7?\00\00\00\00\00\00\00\00\00\e8\d5#\b4\19\d4?\9d\e0\90\ec6\e4\08=\00\00\00\00\00@\e7?\00\00\00\00\00\00\00\00\00\c8q\c2\8dq\d4?u\d6g\t\ce\'/\bd\00\00\00\00\00 \e7?\00\00\00\00\00\00\00\00\000\17\9e\e0\c9\d4?\a4\d8\n\1b\89 .\bd\00\00\00\00\00\00\e7?\00\00\00\00\00\00\00\00\00\a08\07\ae\"\d5?Y\c7d\81p\be.=\00\00\00\00\00\e0\e6?\00\00\00\00\00\00\00\00\00\d0\c8S\f7{\d5?\ef@]\ee\ed\ad\1f=\00\00\00\00\00\c0\e6?\00\00\00\00\00\00\00\00\00`Y\df\bd\d5\d5?\dce\a4\08*\0b\n\bd")
 (data (i32.const 4192) "\10\00\00\00\01\00\00\00\04\00\00\00\10\00\00\00`\00\00\00`\00\00\00\00\10\00\00\00\02\00\00")
 (data (i32.const 4224) "\00\08\00\00\01\00\00\00\00\00\00\00\00\08\00\00\00\00\00\00\00\00\00\00\00\00\00\00\00\00\f0?n\bf\88\1aO;\9b<53\fb\a9=\f6\ef?]\dc\d8\9c\13`q\bca\80w>\9a\ec\ef?\d1f\87\10z^\90\bc\85\7fn\e8\15\e3\ef?\13\f6g5R\d2\8c<t\85\15\d3\b0\d9\ef?\fa\8e\f9#\80\ce\8b\bc\de\f6\dd)k\d0\ef?a\c8\e6aN\f7`<\c8\9bu\18E\c7\ef?\99\d33[\e4\a3\90<\83\f3\c6\ca>\be\ef?m{\83]\a6\9a\97<\0f\89\f9lX\b5\ef?\fc\ef\fd\92\1a\b5\8e<\f7Gr+\92\ac\ef?\d1\9c/p=\be><\a2\d1\d32\ec\a3\ef?\0bn\90\894\03j\bc\1b\d3\fe\aff\9b\ef?\0e\bd/*RV\95\bcQ[\12\d0\01\93\ef?U\eaN\8c\ef\80P\bc\cc1l\c0\bd\8a\ef?\16\f4\d5\b9#\c9\91\bc\e0-\a9\ae\9a\82\ef?\afU\\\e9\e3\d3\80<Q\8e\a5\c8\98z\ef?H\93\a5\ea\15\1b\80\bc{Q}<\b8r\ef?=2\deU\f0\1f\8f\bc\ea\8d\8c8\f9j\ef?\bfS\13?\8c\89\8b<u\cbo\eb[c\ef?&\eb\11v\9c\d9\96\bc\d4\\\04\84\e0[\ef?`/:>\f7\ec\9a<\aa\b9h1\87T\ef?\9d8\86\cb\82\e7\8f\bc\1d\d9\fc\"PM\ef?\8d\c3\a6DAo\8a<\d6\8cb\88;F\ef?}\04\e4\b0\05z\80<\96\dc}\91I?\ef?\94\a8\a8\e3\fd\8e\96<8bunz8\ef?}Ht\f2\18^\87<?\a6\b2O\ce1\ef?\f2\e7\1f\98+G\80<\dd|\e2eE+\ef?^\08q?{\b8\96\bc\81c\f5\e1\df$\ef?1\ab\tm\e1\f7\82<\e1\de\1f\f5\9d\1e\ef?\fa\bfo\1a\9b!=\bc\90\d9\da\d0\7f\18\ef?\b4\n\0cr\827\8b<\0b\03\e4\a6\85\12\ef?\8f\cb\ce\89\92\14n<V/>\a9\af\0c\ef?\b6\ab\b0MuM\83<\15\b71\n\fe\06\ef?Lt\ac\e2\01B\86<1\d8L\fcp\01\ef?J\f8\d3]9\dd\8f<\ff\16d\b2\08\fc\ee?\04[\8e;\80\a3\86\bc\f1\9f\92_\c5\f6\ee?hPK\cc\edJ\92\bc\cb\a9:7\a7\f1\ee?\8e-Q\1b\f8\07\99\bcf\d8\05m\ae\ec\ee?\d26\94>\e8\d1q\bc\f7\9f\e54\db\e7\ee?\15\1b\ce\b3\19\19\99\bc\e5\a8\13\c3-\e3\ee?mL*\a7H\9f\85<\"4\12L\a6\de\ee?\8ai(z`\12\93\bc\1c\80\ac\04E\da\ee?[\89\17H\8f\a7X\bc*.\f7!\n\d6\ee?\1b\9aIg\9b,|\bc\97\a8P\d9\f5\d1\ee?\11\ac\c2`\edcC<-\89a`\08\ce\ee?\efd\06;\tf\96<W\00\1d\edA\ca\ee?y\03\a1\da\e1\ccn<\d0<\c1\b5\a2\c6\ee?0\12\0f?\8e\ff\93<\de\d3\d7\f0*\c3\ee?\b0\afz\bb\ce\90v<\'*6\d5\da\bf\ee?w\e0T\eb\bd\1d\93<\0d\dd\fd\99\b2\bc\ee?\8e\a3q\004\94\8f\bc\a7,\9dv\b2\b9\ee?I\a3\93\dc\cc\de\87\bcBf\cf\a2\da\b6\ee?_8\0f\bd\c6\dex\bc\82O\9dV+\b4\ee?\f6\\{\ecF\12\86\bc\0f\92]\ca\a4\b1\ee?\8e\d7\fd\18\055\93<\da\'\b56G\af\ee?\05\9b\8a/\b7\98{<\fd\c7\97\d4\12\ad\ee?\tT\1c\e2\e1c\90<)TH\dd\07\ab\ee?\ea\c6\19P\85\c74<\b7FY\8a&\a9\ee?5\c0d+\e62\94<H!\ad\15o\a7\ee?\9fv\99aJ\e4\8c\bc\t\dcv\b9\e1\a5\ee?\a8M\ef;\c53\8c\bc\85U:\b0~\a4\ee?\ae\e9+\89xS\84\bc \c3\cc4F\a3\ee?XXVx\dd\ce\93\bc%\"U\828\a2\ee?d\19~\80\aa\10W<s\a9L\d4U\a1\ee?(\"^\bf\ef\b3\93\bc\cd;\7ff\9e\a0\ee?\82\b94\87\ad\12j\bc\bf\da\0bu\12\a0\ee?\ee\a9m\b8\efgc\bc/\1ae<\b2\9f\ee?Q\88\e0T=\dc\80\bc\84\94Q\f9}\9f\ee?\cf>Z~d\1fx\bct_\ec\e8u\9f\ee?\b0}\8b\c0J\ee\86\bct\81\a5H\9a\9f\ee?\8a\e6U\1e2\19\86\bc\c9gBV\eb\9f\ee?\d3\d4\t^\cb\9c\90<?]\deOi\a0\ee?\1d\a5M\b9\dc2{\bc\87\01\ebs\14\a1\ee?k\c0gT\fd\ec\94<2\c10\01\ed\a1\ee?Ul\d6\ab\e1\ebe<bN\cf6\f3\a2\ee?B\cf\b3/\c5\a1\88\bc\12\1a>T\'\a4\ee?47;\f1\b6i\93\bc\13\ceL\99\89\a5\ee?\1e\ff\19:\84^\80\bc\ad\c7#F\1a\a7\ee?nWr\d8P\d4\94\bc\ed\92D\9b\d9\a8\ee?\00\8a\0e[g\ad\90<\99f\8a\d9\c7\aa\ee?\b4\ea\f0\c1/\b7\8d<\db\a0*B\e5\ac\ee?\ff\e7\c5\9c`\b6e\bc\8cD\b5\162\af\ee?D_\f3Y\83\f6{<6w\15\99\ae\b1\ee?\83=\1e\a7\1f\t\93\bc\c6\ff\91\0b[\b4\ee?)\1el\8b\b8\a9]\bc\e5\c5\cd\b07\b7\ee?Y\b9\90|\f9#l\bc\0fR\c8\cbD\ba\ee?\aa\f9\f4\"CC\92\bcPN\de\9f\82\bd\ee?K\8ef\d7l\ca\85\bc\ba\07\cap\f1\c0\ee?\'\ce\91+\fc\afq<\90\f0\a3\82\91\c4\ee?\bbs\n\e15\d2m<##\e3\19c\c8\ee?c\"b\"\04\c5\87\bce\e5]{f\cc\ee?\d51\e2\e3\86\1c\8b<3-J\ec\9b\d0\ee?\15\bb\bc\d3\d1\bb\91\bc]%>\b2\03\d5\ee?\d21\ee\9c1\cc\90<X\b30\13\9e\d9\ee?\b3Zsn\84i\84<\bf\fdyUk\de\ee?\b4\9d\8e\97\cd\df\82\bcz\f3\d3\bfk\e3\ee?\873\cb\92w\1a\8c<\ad\d3Z\99\9f\e8\ee?\fa\d9\d1J\8f{\90\bcf\b6\8d)\07\ee\ee?\ba\ae\dcV\d9\c3U\bc\fb\15O\b8\a2\f3\ee?@\f6\a6=\0e\a4\90\bc:Y\e5\8dr\f9\ee?4\93\ad8\f4\d6h\bcG^\fb\f2v\ff\ee?5\8aXk\e2\ee\91\bcJ\06\a10\b0\05\ef?\cd\dd_\n\d7\fft<\d2\c1K\90\1e\0c\ef?\ac\98\92\fa\fb\bd\91\bc\t\1e\d7[\c2\12\ef?\b3\0c\af0\aens<\9cR\85\dd\9b\19\ef?\94\fd\9f\\2\e3\8e<z\d0\ff_\ab \ef?\acY\t\d1\8f\e0\84<K\d1W.\f1\'\ef?g\1aN8\af\cdc<\b5\e7\06\94m/\ef?h\19\92l,kg<i\90\ef\dc 7\ef?\d2\b5\cc\83\18\8a\80\bc\fa\c3]U\0b?\ef?o\fa\ff?]\ad\8f\bc|\89\07J-G\ef?I\a9u8\ae\0d\90\bc\f2\89\0d\08\87O\ef?\a7\07=\a6\85\a3t<\87\a4\fb\dc\18X\ef?\0f\"@ \9e\91\82\bc\98\83\c9\16\e3`\ef?\ac\92\c1\d5PZ\8e<\852\db\03\e6i\ef?Kk\01\acY:\84<`\b4\01\f3!s\ef?\1f>\b4\07!\d5\82\bc_\9b{3\97|\ef?\c9\0dG;\b9*\89\bc)\a1\f5\14F\86\ef?\d3\88:`\04\b6t<\f6?\8b\e7.\90\ef?qr\9dQ\ec\c5\83<\83L\c7\fbQ\9a\ef?\f0\91\d3\8f\12\f7\8f\bc\da\90\a4\a2\af\a4\ef?}t#\e2\98\ae\8d\bc\f1g\8e-H\af\ef?\08 \aaA\bc\c3\8e<\'Za\ee\1b\ba\ef?2\eb\a9\c3\94+\84<\97\bak7+\c5\ef?\ee\85\d11\a9d\8a<@En[v\d0\ef?\ed\e3;\e4\ba7\8e\bc\14\be\9c\ad\fd\db\ef?\9d\cd\91M;\89w<\d8\90\9e\81\c1\e7\ef?\89\cc`A\c1\05S<\f1q\8f+\c2\f3\ef?")
 (data (i32.const 6288) "\10\00\00\00\01\00\00\00\05\00\00\00\10\00\00\00\90\10\00\00\90\10\00\00\00\08\00\00\00\01\00\00")
 (table $0 1 funcref)
 (global $~lib/rt/stub/startOffset (mut i32) (i32.const 0))
 (global $~lib/rt/stub/offset (mut i32) (i32.const 0))
 (global $std/operator-overloading/a1 (mut i32) (i32.const 0))
 (global $std/operator-overloading/a2 (mut i32) (i32.const 0))
 (global $std/operator-overloading/a (mut i32) (i32.const 0))
 (global $std/operator-overloading/s1 (mut i32) (i32.const 0))
 (global $std/operator-overloading/s2 (mut i32) (i32.const 0))
 (global $std/operator-overloading/s (mut i32) (i32.const 0))
 (global $std/operator-overloading/m1 (mut i32) (i32.const 0))
 (global $std/operator-overloading/m2 (mut i32) (i32.const 0))
 (global $std/operator-overloading/m (mut i32) (i32.const 0))
 (global $std/operator-overloading/d1 (mut i32) (i32.const 0))
 (global $std/operator-overloading/d2 (mut i32) (i32.const 0))
 (global $std/operator-overloading/d (mut i32) (i32.const 0))
 (global $std/operator-overloading/f1 (mut i32) (i32.const 0))
 (global $std/operator-overloading/f2 (mut i32) (i32.const 0))
 (global $std/operator-overloading/f (mut i32) (i32.const 0))
 (global $std/operator-overloading/p1 (mut i32) (i32.const 0))
 (global $std/operator-overloading/p2 (mut i32) (i32.const 0))
 (global $~lib/ASC_SHRINK_LEVEL i32 (i32.const 0))
 (global $~lib/util/math/EXP_TABLE_BITS i32 (i32.const 7))
 (global $~lib/util/math/SIGN_BIAS i32 (i32.const 262144))
 (global $~lib/util/math/POW_LOG_TABLE_BITS i32 (i32.const 7))
 (global $~lib/util/math/pow_log_data_tab i32 (i32.const 4208))
 (global $~lib/util/math/log_tail (mut f64) (f64.const 0))
 (global $~lib/util/math/exp_data_tab i32 (i32.const 6304))
 (global $std/operator-overloading/p (mut i32) (i32.const 0))
 (global $std/operator-overloading/n1 (mut i32) (i32.const 0))
 (global $std/operator-overloading/n2 (mut i32) (i32.const 0))
 (global $std/operator-overloading/n (mut i32) (i32.const 0))
 (global $std/operator-overloading/o1 (mut i32) (i32.const 0))
 (global $std/operator-overloading/o2 (mut i32) (i32.const 0))
 (global $std/operator-overloading/o (mut i32) (i32.const 0))
 (global $std/operator-overloading/x1 (mut i32) (i32.const 0))
 (global $std/operator-overloading/x2 (mut i32) (i32.const 0))
 (global $std/operator-overloading/x (mut i32) (i32.const 0))
 (global $std/operator-overloading/eq1 (mut i32) (i32.const 0))
 (global $std/operator-overloading/eq2 (mut i32) (i32.const 0))
 (global $std/operator-overloading/eq (mut i32) (i32.const 0))
 (global $std/operator-overloading/eq3 (mut i32) (i32.const 0))
 (global $std/operator-overloading/eq4 (mut i32) (i32.const 0))
 (global $std/operator-overloading/eqf (mut i32) (i32.const 0))
 (global $~lib/builtins/i32.MAX_VALUE i32 (i32.const 2147483647))
 (global $std/operator-overloading/gt1 (mut i32) (i32.const 0))
 (global $std/operator-overloading/gt2 (mut i32) (i32.const 0))
 (global $std/operator-overloading/gt (mut i32) (i32.const 0))
 (global $std/operator-overloading/gte1 (mut i32) (i32.const 0))
 (global $std/operator-overloading/gte2 (mut i32) (i32.const 0))
 (global $std/operator-overloading/gte (mut i32) (i32.const 0))
 (global $std/operator-overloading/le1 (mut i32) (i32.const 0))
 (global $std/operator-overloading/le2 (mut i32) (i32.const 0))
 (global $std/operator-overloading/le (mut i32) (i32.const 0))
 (global $std/operator-overloading/leq1 (mut i32) (i32.const 0))
 (global $std/operator-overloading/leq2 (mut i32) (i32.const 0))
 (global $std/operator-overloading/leq (mut i32) (i32.const 0))
 (global $std/operator-overloading/shr (mut i32) (i32.const 0))
 (global $std/operator-overloading/sres (mut i32) (i32.const 0))
 (global $std/operator-overloading/shu (mut i32) (i32.const 0))
 (global $std/operator-overloading/ures (mut i32) (i32.const 0))
 (global $std/operator-overloading/shl (mut i32) (i32.const 0))
 (global $std/operator-overloading/pos (mut i32) (i32.const 0))
 (global $std/operator-overloading/pres (mut i32) (i32.const 0))
 (global $std/operator-overloading/neg (mut i32) (i32.const 0))
 (global $std/operator-overloading/nres (mut i32) (i32.const 0))
 (global $std/operator-overloading/not (mut i32) (i32.const 0))
 (global $std/operator-overloading/res (mut i32) (i32.const 0))
 (global $std/operator-overloading/excl (mut i32) (i32.const 0))
 (global $std/operator-overloading/bres (mut i32) (i32.const 0))
 (global $std/operator-overloading/incdec (mut i32) (i32.const 0))
 (global $std/operator-overloading/tmp (mut i32) (i32.const 0))
 (global $std/operator-overloading/ais1 (mut i32) (i32.const 0))
 (global $std/operator-overloading/ais2 (mut i32) (i32.const 0))
 (global $std/operator-overloading/ais (mut i32) (i32.const 0))
 (global $std/operator-overloading/aii1 (mut i32) (i32.const 0))
 (global $std/operator-overloading/aii2 (mut i32) (i32.const 0))
 (global $std/operator-overloading/aii (mut i32) (i32.const 0))
 (global $~lib/heap/__heap_base i32 (i32.const 6320))
 (export "memory" (memory $0))
 (start $start)
 (func $~lib/rt/stub/maybeGrowMemory (; 1 ;) (param $0 i32)
  (local $1 i32)
  (local $2 i32)
  (local $3 i32)
  (local $4 i32)
  (local $5 i32)
  memory.size
  local.set $1
  local.get $1
  i32.const 16
  i32.shl
  local.set $2
  local.get $0
  local.get $2
  i32.gt_u
  if
   local.get $0
   local.get $2
   i32.sub
   i32.const 65535
   i32.add
   i32.const 65535
   i32.const -1
   i32.xor
   i32.and
   i32.const 16
   i32.shr_u
   local.set $3
   local.get $1
   local.tee $4
   local.get $3
   local.tee $5
   local.get $4
   local.get $5
   i32.gt_s
   select
   local.set $4
   local.get $4
   memory.grow
   i32.const 0
   i32.lt_s
   if
    local.get $3
    memory.grow
    i32.const 0
    i32.lt_s
    if
     unreachable
    end
   end
  end
  local.get $0
  global.set $~lib/rt/stub/offset
 )
 (func $~lib/rt/stub/__alloc (; 2 ;) (param $0 i32) (param $1 i32) (result i32)
  (local $2 i32)
  (local $3 i32)
  (local $4 i32)
  (local $5 i32)
  (local $6 i32)
  local.get $0
  i32.const 1073741808
  i32.gt_u
  if
   unreachable
  end
  global.get $~lib/rt/stub/offset
  i32.const 16
  i32.add
  local.set $2
  local.get $0
  i32.const 15
  i32.add
  i32.const 15
  i32.const -1
  i32.xor
  i32.and
  local.tee $3
  i32.const 16
  local.tee $4
  local.get $3
  local.get $4
  i32.gt_u
  select
  local.set $5
  local.get $2
  local.get $5
  i32.add
  call $~lib/rt/stub/maybeGrowMemory
  local.get $2
  i32.const 16
  i32.sub
  local.set $6
  local.get $6
  local.get $5
  i32.store
  local.get $6
  i32.const -1
  i32.store offset=4
  local.get $6
  local.get $1
  i32.store offset=8
  local.get $6
  local.get $0
  i32.store offset=12
  local.get $2
 )
 (func $~lib/rt/stub/__retain (; 3 ;) (param $0 i32) (result i32)
  local.get $0
 )
 (func $std/operator-overloading/Tester#constructor (; 4 ;) (param $0 i32) (param $1 i32) (param $2 i32) (result i32)
  local.get $0
  i32.eqz
  if
   i32.const 8
   i32.const 3
   call $~lib/rt/stub/__alloc
   call $~lib/rt/stub/__retain
   local.set $0
  end
  local.get $0
  local.get $1
  i32.store
  local.get $0
  local.get $2
  i32.store offset=4
  local.get $0
 )
 (func $~lib/rt/stub/__release (; 5 ;) (param $0 i32)
  nop
 )
 (func $std/operator-overloading/Tester.add (; 6 ;) (param $0 i32) (param $1 i32) (result i32)
  (local $2 i32)
  local.get $0
  call $~lib/rt/stub/__retain
  local.set $0
  local.get $1
  call $~lib/rt/stub/__retain
  local.set $1
  i32.const 0
  local.get $0
  i32.load
  local.get $1
  i32.load
  i32.add
  local.get $0
  i32.load offset=4
  local.get $1
  i32.load offset=4
  i32.add
  call $std/operator-overloading/Tester#constructor
  local.set $2
  local.get $0
  call $~lib/rt/stub/__release
  local.get $1
  call $~lib/rt/stub/__release
  local.get $2
 )
 (func $std/operator-overloading/Tester.sub (; 7 ;) (param $0 i32) (param $1 i32) (result i32)
  (local $2 i32)
  local.get $0
  call $~lib/rt/stub/__retain
  local.set $0
  local.get $1
  call $~lib/rt/stub/__retain
  local.set $1
  i32.const 0
  local.get $0
  i32.load
  local.get $1
  i32.load
  i32.sub
  local.get $0
  i32.load offset=4
  local.get $1
  i32.load offset=4
  i32.sub
  call $std/operator-overloading/Tester#constructor
  local.set $2
  local.get $0
  call $~lib/rt/stub/__release
  local.get $1
  call $~lib/rt/stub/__release
  local.get $2
 )
 (func $std/operator-overloading/Tester.mul (; 8 ;) (param $0 i32) (param $1 i32) (result i32)
  (local $2 i32)
  local.get $0
  call $~lib/rt/stub/__retain
  local.set $0
  local.get $1
  call $~lib/rt/stub/__retain
  local.set $1
  i32.const 0
  local.get $0
  i32.load
  local.get $1
  i32.load
  i32.mul
  local.get $0
  i32.load offset=4
  local.get $1
  i32.load offset=4
  i32.mul
  call $std/operator-overloading/Tester#constructor
  local.set $2
  local.get $0
  call $~lib/rt/stub/__release
  local.get $1
  call $~lib/rt/stub/__release
  local.get $2
 )
 (func $std/operator-overloading/Tester.div (; 9 ;) (param $0 i32) (param $1 i32) (result i32)
  (local $2 i32)
  local.get $0
  call $~lib/rt/stub/__retain
  local.set $0
  local.get $1
  call $~lib/rt/stub/__retain
  local.set $1
  i32.const 0
  local.get $0
  i32.load
  local.get $1
  i32.load
  i32.div_s
  local.get $0
  i32.load offset=4
  local.get $1
  i32.load offset=4
  i32.div_s
  call $std/operator-overloading/Tester#constructor
  local.set $2
  local.get $0
  call $~lib/rt/stub/__release
  local.get $1
  call $~lib/rt/stub/__release
  local.get $2
 )
 (func $std/operator-overloading/Tester.mod (; 10 ;) (param $0 i32) (param $1 i32) (result i32)
  (local $2 i32)
  local.get $0
  call $~lib/rt/stub/__retain
  local.set $0
  local.get $1
  call $~lib/rt/stub/__retain
  local.set $1
  i32.const 0
  local.get $0
  i32.load
  local.get $1
  i32.load
  i32.rem_s
  local.get $0
  i32.load offset=4
  local.get $1
  i32.load offset=4
  i32.rem_s
  call $std/operator-overloading/Tester#constructor
  local.set $2
  local.get $0
  call $~lib/rt/stub/__release
  local.get $1
  call $~lib/rt/stub/__release
  local.get $2
 )
 (func $~lib/math/NativeMath.pow (; 11 ;) (param $0 f64) (param $1 f64) (result f64)
  (local $2 f64)
  (local $3 f64)
  (local $4 i32)
  (local $5 i64)
  (local $6 i64)
  (local $7 i64)
  (local $8 i64)
  (local $9 i64)
  (local $10 f64)
  (local $11 i64)
  (local $12 i32)
  (local $13 i64)
  (local $14 i64)
  (local $15 f64)
  (local $16 i32)
  (local $17 f64)
  (local $18 f64)
  (local $19 f64)
  (local $20 f64)
  (local $21 f64)
  (local $22 f64)
  (local $23 f64)
  (local $24 f64)
  (local $25 f64)
  (local $26 f64)
  (local $27 f64)
  (local $28 f64)
  (local $29 f64)
  (local $30 f64)
  (local $31 f64)
  (local $32 f64)
  (local $33 f64)
  (local $34 f64)
  (local $35 f64)
  (local $36 f64)
  (local $37 f64)
  (local $38 f64)
  (local $39 f64)
  (local $40 i32)
  (local $41 i32)
  (local $42 i32)
  (local $43 i64)
  (local $44 i64)
  block $~lib/util/math/pow_lut|inlined.0 (result f64)
   local.get $0
   local.set $3
   local.get $1
   local.set $2
   i32.const 0
   local.set $4
   local.get $3
   i64.reinterpret_f64
   local.set $5
   local.get $2
   i64.reinterpret_f64
   local.set $6
   local.get $5
   i64.const 52
   i64.shr_u
   local.set $7
   local.get $6
   i64.const 52
   i64.shr_u
   local.set $8
   local.get $7
   i64.const 1
   i64.sub
   i64.const 2046
   i64.ge_u
   if (result i32)
    i32.const 1
   else
    local.get $8
    i64.const 2047
    i64.and
    i64.const 958
    i64.sub
    i64.const 128
    i64.ge_u
   end
   if
    local.get $6
    local.set $9
    local.get $9
    i64.const 1
    i64.shl
    i64.const 1
    i64.sub
    i64.const -9007199254740993
    i64.ge_u
    if
     local.get $6
     i64.const 1
     i64.shl
     i64.const 0
     i64.eq
     if
      f64.const 1
      br $~lib/util/math/pow_lut|inlined.0
     end
     local.get $5
     i64.const 4607182418800017408
     i64.eq
     if
      f64.const nan:0x8000000000000
      br $~lib/util/math/pow_lut|inlined.0
     end
     local.get $5
     i64.const 1
     i64.shl
     i64.const -9007199254740992
     i64.gt_u
     if (result i32)
      i32.const 1
     else
      local.get $6
      i64.const 1
      i64.shl
      i64.const -9007199254740992
      i64.gt_u
     end
     if
      local.get $3
      local.get $2
      f64.add
      br $~lib/util/math/pow_lut|inlined.0
     end
     local.get $5
     i64.const 1
     i64.shl
     i64.const 9214364837600034816
     i64.eq
     if
      f64.const nan:0x8000000000000
      br $~lib/util/math/pow_lut|inlined.0
     end
     local.get $5
     i64.const 1
     i64.shl
     i64.const 9214364837600034816
     i64.lt_u
     local.get $6
     i64.const 63
     i64.shr_u
     i64.const 0
     i64.ne
     i32.eqz
     i32.eq
     if
      f64.const 0
      br $~lib/util/math/pow_lut|inlined.0
     end
     local.get $2
     local.get $2
     f64.mul
     br $~lib/util/math/pow_lut|inlined.0
    end
    local.get $5
    local.set $9
    local.get $9
    i64.const 1
    i64.shl
    i64.const 1
    i64.sub
    i64.const -9007199254740993
    i64.ge_u
    if
     local.get $3
     local.get $3
     f64.mul
     local.set $10
     local.get $5
     i64.const 63
     i64.shr_u
     i32.wrap_i64
     if (result i32)
      block $~lib/util/math/checkint|inlined.0 (result i32)
       local.get $6
       local.set $9
       local.get $9
       i64.const 52
       i64.shr_u
       i64.const 2047
       i64.and
       local.set $11
       local.get $11
       i64.const 1023
       i64.lt_u
       if
        i32.const 0
        br $~lib/util/math/checkint|inlined.0
       end
       local.get $11
       i64.const 1075
       i64.gt_u
       if
        i32.const 2
        br $~lib/util/math/checkint|inlined.0
       end
       i64.const 1
       i64.const 1075
       local.get $11
       i64.sub
       i64.shl
       local.set $11
       local.get $9
       local.get $11
       i64.const 1
       i64.sub
       i64.and
       i64.const 0
       i64.ne
       if
        i32.const 0
        br $~lib/util/math/checkint|inlined.0
       end
       local.get $9
       local.get $11
       i64.and
       i64.const 0
       i64.ne
       if
        i32.const 1
        br $~lib/util/math/checkint|inlined.0
       end
       i32.const 2
      end
      i32.const 1
      i32.eq
     else
      i32.const 0
     end
     if
      local.get $10
      f64.neg
      local.set $10
     end
     local.get $6
     i64.const 63
     i64.shr_u
     i64.const 0
     i64.ne
     if (result f64)
      f64.const 1
      local.get $10
      f64.div
     else
      local.get $10
     end
     br $~lib/util/math/pow_lut|inlined.0
    end
    local.get $5
    i64.const 63
    i64.shr_u
    i64.const 0
    i64.ne
    if
     block $~lib/util/math/checkint|inlined.1 (result i32)
      local.get $6
      local.set $9
      local.get $9
      i64.const 52
      i64.shr_u
      i64.const 2047
      i64.and
      local.set $11
      local.get $11
      i64.const 1023
      i64.lt_u
      if
       i32.const 0
       br $~lib/util/math/checkint|inlined.1
      end
      local.get $11
      i64.const 1075
      i64.gt_u
      if
       i32.const 2
       br $~lib/util/math/checkint|inlined.1
      end
      i64.const 1
      i64.const 1023
      i64.const 52
      i64.add
      local.get $11
      i64.sub
      i64.shl
      local.set $11
      local.get $9
      local.get $11
      i64.const 1
      i64.sub
      i64.and
      i64.const 0
      i64.ne
      if
       i32.const 0
       br $~lib/util/math/checkint|inlined.1
      end
      local.get $9
      local.get $11
      i64.and
      i64.const 0
      i64.ne
      if
       i32.const 1
       br $~lib/util/math/checkint|inlined.1
      end
      i32.const 2
     end
     local.set $12
     local.get $12
     i32.const 0
     i32.eq
     if
      local.get $3
      local.get $3
      f64.sub
      local.get $3
      local.get $3
      f64.sub
      f64.div
      br $~lib/util/math/pow_lut|inlined.0
     end
     local.get $12
     i32.const 1
     i32.eq
     if
      global.get $~lib/util/math/SIGN_BIAS
      local.set $4
     end
     local.get $5
     i64.const 9223372036854775807
     i64.and
     local.set $5
     local.get $7
     i64.const 2047
     i64.and
     local.set $7
    end
    local.get $8
    i64.const 2047
    i64.and
    i64.const 958
    i64.sub
    i64.const 128
    i64.ge_u
    if
     local.get $5
     i64.const 4607182418800017408
     i64.eq
     if
      f64.const 1
      br $~lib/util/math/pow_lut|inlined.0
     end
     local.get $8
     i64.const 2047
     i64.and
     i64.const 958
     i64.lt_u
     if
      f64.const 1
      br $~lib/util/math/pow_lut|inlined.0
     end
     local.get $5
     i64.const 4607182418800017408
     i64.gt_u
     local.get $8
     i64.const 2048
     i64.lt_u
     i32.eq
     if (result f64)
      f64.const inf
     else
      f64.const 0
     end
     br $~lib/util/math/pow_lut|inlined.0
    end
    local.get $7
    i64.const 0
    i64.eq
    if
     local.get $3
     f64.const 4503599627370496
     f64.mul
     i64.reinterpret_f64
     local.set $5
     local.get $5
     i64.const 9223372036854775807
     i64.and
     local.set $5
     local.get $5
     i64.const 52
     i64.const 52
     i64.shl
     i64.sub
     local.set $5
    end
   end
   local.get $5
   local.set $9
   local.get $9
   i64.const 4604531861337669632
   i64.sub
   local.set $11
   local.get $11
   i64.const 52
   global.get $~lib/util/math/POW_LOG_TABLE_BITS
   i64.extend_i32_s
   i64.sub
   i64.shr_u
   i64.const 127
   i64.and
   i32.wrap_i64
   local.set $12
   local.get $11
   i64.const 52
   i64.shr_s
   local.set $13
   local.get $9
   local.get $11
   i64.const 4095
   i64.const 52
   i64.shl
   i64.and
   i64.sub
   local.set $14
   local.get $14
   f64.reinterpret_i64
   local.set $10
   local.get $13
   f64.convert_i64_s
   local.set $15
   i32.const 4208
   i32.load offset=4
   local.set $16
   local.get $16
   local.get $12
   i32.const 2
   i32.const 3
   i32.add
   i32.shl
   i32.add
   f64.load
   local.set $17
   local.get $16
   local.get $12
   i32.const 2
   i32.const 3
   i32.add
   i32.shl
   i32.add
   f64.load offset=16
   local.set $18
   local.get $16
   local.get $12
   i32.const 2
   i32.const 3
   i32.add
   i32.shl
   i32.add
   f64.load offset=24
   local.set $19
   local.get $14
   i64.const 2147483648
   i64.add
   i64.const -4294967296
   i64.and
   f64.reinterpret_i64
   local.set $20
   local.get $10
   local.get $20
   f64.sub
   local.set $21
   local.get $20
   local.get $17
   f64.mul
   f64.const 1
   f64.sub
   local.set $22
   local.get $21
   local.get $17
   f64.mul
   local.set $23
   local.get $22
   local.get $23
   f64.add
   local.set $24
   local.get $15
   f64.const 0.6931471805598903
   f64.mul
   local.get $18
   f64.add
   local.set $25
   local.get $25
   local.get $24
   f64.add
   local.set $26
   local.get $15
   f64.const 5.497923018708371e-14
   f64.mul
   local.get $19
   f64.add
   local.set $27
   local.get $25
   local.get $26
   f64.sub
   local.get $24
   f64.add
   local.set $28
   f64.const -0.5
   local.get $24
   f64.mul
   local.set $29
   local.get $24
   local.get $29
   f64.mul
   local.set $30
   local.get $24
   local.get $30
   f64.mul
   local.set $31
   f64.const -0.5
   local.get $22
   f64.mul
   local.set $32
   local.get $22
   local.get $32
   f64.mul
   local.set $33
   local.get $26
   local.get $33
   f64.add
   local.set $34
   local.get $23
   local.get $29
   local.get $32
   f64.add
   f64.mul
   local.set $35
   local.get $26
   local.get $34
   f64.sub
   local.get $33
   f64.add
   local.set $36
   local.get $31
   f64.const -0.6666666666666679
   local.get $24
   f64.const 0.5000000000000007
   f64.mul
   f64.add
   local.get $30
   f64.const 0.7999999995323976
   local.get $24
   f64.const -0.6666666663487739
   f64.mul
   f64.add
   local.get $30
   f64.const -1.142909628459501
   local.get $24
   f64.const 1.0000415263675542
   f64.mul
   f64.add
   f64.mul
   f64.add
   f64.mul
   f64.add
   f64.mul
   local.set $37
   local.get $27
   local.get $28
   f64.add
   local.get $35
   f64.add
   local.get $36
   f64.add
   local.get $37
   f64.add
   local.set $38
   local.get $34
   local.get $38
   f64.add
   local.set $39
   local.get $34
   local.get $39
   f64.sub
   local.get $38
   f64.add
   global.set $~lib/util/math/log_tail
   local.get $39
   local.set $39
   global.get $~lib/util/math/log_tail
   local.set $38
   local.get $6
   i64.const -134217728
   i64.and
   f64.reinterpret_i64
   local.set $35
   local.get $2
   local.get $35
   f64.sub
   local.set $34
   local.get $39
   i64.reinterpret_f64
   i64.const -134217728
   i64.and
   f64.reinterpret_i64
   local.set $33
   local.get $39
   local.get $33
   f64.sub
   local.get $38
   f64.add
   local.set $32
   local.get $35
   local.get $33
   f64.mul
   local.set $37
   local.get $34
   local.get $33
   f64.mul
   local.get $2
   local.get $32
   f64.mul
   f64.add
   local.set $36
   block $~lib/util/math/exp_inline|inlined.0 (result f64)
    local.get $37
    local.set $15
    local.get $36
    local.set $10
    local.get $4
    local.set $12
    local.get $15
    i64.reinterpret_f64
    local.set $9
    local.get $9
    i64.const 52
    i64.shr_u
    i32.wrap_i64
    i32.const 2047
    i32.and
    local.set $16
    local.get $16
    i32.const 969
    i32.sub
    i32.const 63
    i32.ge_u
    if
     local.get $16
     i32.const 969
     i32.sub
     i32.const -2147483648
     i32.ge_u
     if
      f64.const -1
      f64.const 1
      local.get $12
      select
      br $~lib/util/math/exp_inline|inlined.0
     end
     local.get $16
     i32.const 1033
     i32.ge_u
     if
      local.get $9
      i64.const 63
      i64.shr_u
      i64.const 0
      i64.ne
      if (result f64)
       local.get $12
       local.set $41
       local.get $41
       local.set $42
       i64.const 1152921504606846976
       f64.reinterpret_i64
       local.set $17
       local.get $17
       f64.neg
       local.get $17
       local.get $42
       select
       local.get $17
       f64.mul
      else
       local.get $12
       local.set $42
       local.get $42
       local.set $41
       i64.const 8070450532247928832
       f64.reinterpret_i64
       local.set $18
       local.get $18
       f64.neg
       local.get $18
       local.get $41
       select
       local.get $18
       f64.mul
      end
      br $~lib/util/math/exp_inline|inlined.0
     end
     i32.const 0
     local.set $16
    end
    f64.const 184.6649652337873
    local.get $15
    f64.mul
    local.set $30
    local.get $30
    f64.const 6755399441055744
    f64.add
    local.set $31
    local.get $31
    i64.reinterpret_f64
    local.set $14
    local.get $31
    f64.const 6755399441055744
    f64.sub
    local.set $31
    local.get $15
    local.get $31
    f64.const -0.005415212348111709
    f64.mul
    f64.add
    local.get $31
    f64.const -1.2864023111638346e-14
    f64.mul
    f64.add
    local.set $29
    local.get $29
    local.get $10
    f64.add
    local.set $29
    local.get $14
    i64.const 127
    i64.and
    i64.const 1
    i64.shl
    i32.wrap_i64
    local.set $40
    local.get $14
    local.get $12
    i64.extend_i32_u
    i64.add
    i64.const 52
    global.get $~lib/util/math/EXP_TABLE_BITS
    i64.extend_i32_s
    i64.sub
    i64.shl
    local.set $13
    i32.const 6304
    i32.load offset=4
    local.set $42
    local.get $42
    local.get $40
    i32.const 3
    i32.shl
    i32.add
    i64.load
    f64.reinterpret_i64
    local.set $26
    local.get $42
    local.get $40
    i32.const 3
    i32.shl
    i32.add
    i64.load offset=8
    local.get $13
    i64.add
    local.set $11
    local.get $29
    local.get $29
    f64.mul
    local.set $28
    local.get $26
    local.get $29
    f64.add
    local.get $28
    f64.const 0.49999999999996786
    local.get $29
    f64.const 0.16666666666665886
    f64.mul
    f64.add
    f64.mul
    f64.add
    local.get $28
    local.get $28
    f64.mul
    f64.const 0.0416666808410674
    local.get $29
    f64.const 0.008333335853059549
    f64.mul
    f64.add
    f64.mul
    f64.add
    local.set $25
    local.get $16
    i32.const 0
    i32.eq
    if
     block $~lib/util/math/specialcase|inlined.0 (result f64)
      local.get $25
      local.set $19
      local.get $11
      local.set $44
      local.get $14
      local.set $43
      local.get $43
      i64.const 2147483648
      i64.and
      i64.const 0
      i64.ne
      i32.eqz
      if
       local.get $44
       i64.const 1009
       i64.const 52
       i64.shl
       i64.sub
       local.set $44
       local.get $44
       f64.reinterpret_i64
       local.set $18
       f64.const 5486124068793688683255936e279
       local.get $18
       local.get $18
       local.get $19
       f64.mul
       f64.add
       f64.mul
       br $~lib/util/math/specialcase|inlined.0
      end
      local.get $44
      i64.const 1022
      i64.const 52
      i64.shl
      i64.add
      local.set $44
      local.get $44
      f64.reinterpret_i64
      local.set $18
      local.get $18
      local.get $18
      local.get $19
      f64.mul
      f64.add
      local.set $17
      local.get $17
      f64.abs
      f64.const 1
      f64.lt
      if
       f64.const 1
       local.get $17
       f64.copysign
       local.set $24
       local.get $18
       local.get $17
       f64.sub
       local.get $18
       local.get $19
       f64.mul
       f64.add
       local.set $23
       local.get $24
       local.get $17
       f64.add
       local.set $22
       local.get $24
       local.get $22
       f64.sub
       local.get $17
       f64.add
       local.get $23
       f64.add
       local.set $23
       local.get $22
       local.get $23
       f64.add
       local.get $24
       f64.sub
       local.set $17
       local.get $17
       f64.const 0
       f64.eq
       if
        local.get $44
        i64.const -9223372036854775808
        i64.and
        f64.reinterpret_i64
        local.set $17
       end
      end
      local.get $17
      f64.const 2.2250738585072014e-308
      f64.mul
     end
     br $~lib/util/math/exp_inline|inlined.0
    end
    local.get $11
    f64.reinterpret_i64
    local.set $27
    local.get $27
    local.get $27
    local.get $25
    f64.mul
    f64.add
   end
  end
  return
 )
 (func $std/operator-overloading/Tester.pow (; 12 ;) (param $0 i32) (param $1 i32) (result i32)
  (local $2 i32)
  local.get $0
  call $~lib/rt/stub/__retain
  local.set $0
  local.get $1
  call $~lib/rt/stub/__retain
  local.set $1
  i32.const 0
  local.get $0
  i32.load
  f64.convert_i32_s
  local.get $1
  i32.load
  f64.convert_i32_s
  call $~lib/math/NativeMath.pow
  i32.trunc_f64_s
  local.get $0
  i32.load offset=4
  f64.convert_i32_s
  local.get $1
  i32.load offset=4
  f64.convert_i32_s
  call $~lib/math/NativeMath.pow
  i32.trunc_f64_s
  call $std/operator-overloading/Tester#constructor
  local.set $2
  local.get $0
  call $~lib/rt/stub/__release
  local.get $1
  call $~lib/rt/stub/__release
  local.get $2
 )
 (func $std/operator-overloading/Tester.and (; 13 ;) (param $0 i32) (param $1 i32) (result i32)
  (local $2 i32)
  local.get $0
  call $~lib/rt/stub/__retain
  local.set $0
  local.get $1
  call $~lib/rt/stub/__retain
  local.set $1
  i32.const 0
  local.get $0
  i32.load
  local.get $1
  i32.load
  i32.and
  local.get $0
  i32.load offset=4
  local.get $1
  i32.load offset=4
  i32.and
  call $std/operator-overloading/Tester#constructor
  local.set $2
  local.get $0
  call $~lib/rt/stub/__release
  local.get $1
  call $~lib/rt/stub/__release
  local.get $2
 )
 (func $std/operator-overloading/Tester.or (; 14 ;) (param $0 i32) (param $1 i32) (result i32)
  (local $2 i32)
  local.get $0
  call $~lib/rt/stub/__retain
  local.set $0
  local.get $1
  call $~lib/rt/stub/__retain
  local.set $1
  i32.const 0
  local.get $0
  i32.load
  local.get $1
  i32.load
  i32.or
  local.get $0
  i32.load offset=4
  local.get $1
  i32.load offset=4
  i32.or
  call $std/operator-overloading/Tester#constructor
  local.set $2
  local.get $0
  call $~lib/rt/stub/__release
  local.get $1
  call $~lib/rt/stub/__release
  local.get $2
 )
 (func $std/operator-overloading/Tester.xor (; 15 ;) (param $0 i32) (param $1 i32) (result i32)
  (local $2 i32)
  local.get $0
  call $~lib/rt/stub/__retain
  local.set $0
  local.get $1
  call $~lib/rt/stub/__retain
  local.set $1
  i32.const 0
  local.get $0
  i32.load
  local.get $1
  i32.load
  i32.xor
  local.get $0
  i32.load offset=4
  local.get $1
  i32.load offset=4
  i32.xor
  call $std/operator-overloading/Tester#constructor
  local.set $2
  local.get $0
  call $~lib/rt/stub/__release
  local.get $1
  call $~lib/rt/stub/__release
  local.get $2
 )
 (func $std/operator-overloading/Tester.equals (; 16 ;) (param $0 i32) (param $1 i32) (result i32)
  (local $2 i32)
  local.get $0
  call $~lib/rt/stub/__retain
  local.set $0
  local.get $1
  call $~lib/rt/stub/__retain
  local.set $1
  local.get $0
  i32.load
  local.get $1
  i32.load
  i32.eq
  if (result i32)
   local.get $0
   i32.load offset=4
   local.get $1
   i32.load offset=4
   i32.eq
  else
   i32.const 0
  end
  local.set $2
  local.get $0
  call $~lib/rt/stub/__release
  local.get $1
  call $~lib/rt/stub/__release
  local.get $2
 )
 (func $std/operator-overloading/Tester.notEquals (; 17 ;) (param $0 i32) (param $1 i32) (result i32)
  (local $2 i32)
  local.get $0
  call $~lib/rt/stub/__retain
  local.set $0
  local.get $1
  call $~lib/rt/stub/__retain
  local.set $1
  local.get $0
  i32.load
  local.get $1
  i32.load
  i32.ne
  if (result i32)
   local.get $0
   i32.load offset=4
   local.get $1
   i32.load offset=4
   i32.ne
  else
   i32.const 0
  end
  local.set $2
  local.get $0
  call $~lib/rt/stub/__release
  local.get $1
  call $~lib/rt/stub/__release
  local.get $2
 )
 (func $std/operator-overloading/Tester.greater (; 18 ;) (param $0 i32) (param $1 i32) (result i32)
  (local $2 i32)
  local.get $0
  call $~lib/rt/stub/__retain
  local.set $0
  local.get $1
  call $~lib/rt/stub/__retain
  local.set $1
  local.get $0
  i32.load
  local.get $1
  i32.load
  i32.gt_s
  if (result i32)
   local.get $0
   i32.load offset=4
   local.get $1
   i32.load offset=4
   i32.gt_s
  else
   i32.const 0
  end
  local.set $2
  local.get $0
  call $~lib/rt/stub/__release
  local.get $1
  call $~lib/rt/stub/__release
  local.get $2
 )
 (func $std/operator-overloading/Tester.greaterEquals (; 19 ;) (param $0 i32) (param $1 i32) (result i32)
  (local $2 i32)
  local.get $0
  call $~lib/rt/stub/__retain
  local.set $0
  local.get $1
  call $~lib/rt/stub/__retain
  local.set $1
  local.get $0
  i32.load
  local.get $1
  i32.load
  i32.ge_s
  if (result i32)
   local.get $0
   i32.load offset=4
   local.get $1
   i32.load offset=4
   i32.ge_s
  else
   i32.const 0
  end
  local.set $2
  local.get $0
  call $~lib/rt/stub/__release
  local.get $1
  call $~lib/rt/stub/__release
  local.get $2
 )
 (func $std/operator-overloading/Tester.less (; 20 ;) (param $0 i32) (param $1 i32) (result i32)
  (local $2 i32)
  local.get $0
  call $~lib/rt/stub/__retain
  local.set $0
  local.get $1
  call $~lib/rt/stub/__retain
  local.set $1
  local.get $0
  i32.load
  local.get $1
  i32.load
  i32.lt_s
  if (result i32)
   local.get $0
   i32.load offset=4
   local.get $1
   i32.load offset=4
   i32.lt_s
  else
   i32.const 0
  end
  local.set $2
  local.get $0
  call $~lib/rt/stub/__release
  local.get $1
  call $~lib/rt/stub/__release
  local.get $2
 )
 (func $std/operator-overloading/Tester.lessEquals (; 21 ;) (param $0 i32) (param $1 i32) (result i32)
  (local $2 i32)
  local.get $0
  call $~lib/rt/stub/__retain
  local.set $0
  local.get $1
  call $~lib/rt/stub/__retain
  local.set $1
  local.get $0
  i32.load
  local.get $1
  i32.load
  i32.le_s
  if (result i32)
   local.get $0
   i32.load offset=4
   local.get $1
   i32.load offset=4
   i32.le_s
  else
   i32.const 0
  end
  local.set $2
  local.get $0
  call $~lib/rt/stub/__release
  local.get $1
  call $~lib/rt/stub/__release
  local.get $2
 )
 (func $std/operator-overloading/Tester.shr (; 22 ;) (param $0 i32) (param $1 i32) (result i32)
  (local $2 i32)
  local.get $0
  call $~lib/rt/stub/__retain
  local.set $0
  i32.const 0
  local.get $0
  i32.load
  local.get $1
  i32.shr_s
  local.get $0
  i32.load offset=4
  local.get $1
  i32.shr_s
  call $std/operator-overloading/Tester#constructor
  local.set $2
  local.get $0
  call $~lib/rt/stub/__release
  local.get $2
 )
 (func $std/operator-overloading/Tester.shu (; 23 ;) (param $0 i32) (param $1 i32) (result i32)
  (local $2 i32)
  local.get $0
  call $~lib/rt/stub/__retain
  local.set $0
  i32.const 0
  local.get $0
  i32.load
  local.get $1
  i32.shr_u
  local.get $0
  i32.load offset=4
  local.get $1
  i32.shr_u
  call $std/operator-overloading/Tester#constructor
  local.set $2
  local.get $0
  call $~lib/rt/stub/__release
  local.get $2
 )
 (func $std/operator-overloading/Tester.shl (; 24 ;) (param $0 i32) (param $1 i32) (result i32)
  (local $2 i32)
  local.get $0
  call $~lib/rt/stub/__retain
  local.set $0
  i32.const 0
  local.get $0
  i32.load
  local.get $1
  i32.shl
  local.get $0
  i32.load offset=4
  local.get $1
  i32.shl
  call $std/operator-overloading/Tester#constructor
  local.set $2
  local.get $0
  call $~lib/rt/stub/__release
  local.get $2
 )
 (func $std/operator-overloading/Tester.pos (; 25 ;) (param $0 i32) (result i32)
  (local $1 i32)
  local.get $0
  call $~lib/rt/stub/__retain
  local.set $0
  i32.const 0
  local.get $0
  i32.load
  local.get $0
  i32.load offset=4
  call $std/operator-overloading/Tester#constructor
  local.set $1
  local.get $0
  call $~lib/rt/stub/__release
  local.get $1
 )
 (func $std/operator-overloading/Tester.neg (; 26 ;) (param $0 i32) (result i32)
  (local $1 i32)
  local.get $0
  call $~lib/rt/stub/__retain
  local.set $0
  i32.const 0
  i32.const 0
  local.get $0
  i32.load
  i32.sub
  i32.const 0
  local.get $0
  i32.load offset=4
  i32.sub
  call $std/operator-overloading/Tester#constructor
  local.set $1
  local.get $0
  call $~lib/rt/stub/__release
  local.get $1
 )
 (func $std/operator-overloading/Tester.not (; 27 ;) (param $0 i32) (result i32)
  (local $1 i32)
  local.get $0
  call $~lib/rt/stub/__retain
  local.set $0
  i32.const 0
  local.get $0
  i32.load
  i32.const -1
  i32.xor
  local.get $0
  i32.load offset=4
  i32.const -1
  i32.xor
  call $std/operator-overloading/Tester#constructor
  local.set $1
  local.get $0
  call $~lib/rt/stub/__release
  local.get $1
 )
 (func $std/operator-overloading/Tester.excl (; 28 ;) (param $0 i32) (result i32)
  (local $1 i32)
  local.get $0
  call $~lib/rt/stub/__retain
  local.set $0
  local.get $0
  i32.load
  i32.eqz
  if (result i32)
   local.get $0
   i32.load offset=4
   i32.eqz
  else
   i32.const 0
  end
  local.set $1
  local.get $0
  call $~lib/rt/stub/__release
  local.get $1
 )
 (func $std/operator-overloading/Tester#inc (; 29 ;) (param $0 i32) (result i32)
  local.get $0
  local.get $0
  i32.load
  i32.const 1
  i32.add
  i32.store
  local.get $0
  local.get $0
  i32.load offset=4
  i32.const 1
  i32.add
  i32.store offset=4
  local.get $0
  call $~lib/rt/stub/__retain
 )
 (func $std/operator-overloading/Tester#dec (; 30 ;) (param $0 i32) (result i32)
  local.get $0
  local.get $0
  i32.load
  i32.const 1
  i32.sub
  i32.store
  local.get $0
  local.get $0
  i32.load offset=4
  i32.const 1
  i32.sub
  i32.store offset=4
  local.get $0
  call $~lib/rt/stub/__retain
 )
 (func $std/operator-overloading/Tester#postInc (; 31 ;) (param $0 i32) (result i32)
  i32.const 0
  local.get $0
  i32.load
  i32.const 1
  i32.add
  local.get $0
  i32.load offset=4
  i32.const 1
  i32.add
  call $std/operator-overloading/Tester#constructor
 )
 (func $std/operator-overloading/Tester#postDec (; 32 ;) (param $0 i32) (result i32)
  i32.const 0
  local.get $0
  i32.load
  i32.const 1
  i32.sub
  local.get $0
  i32.load offset=4
  i32.const 1
  i32.sub
  call $std/operator-overloading/Tester#constructor
 )
 (func $std/operator-overloading/TesterInlineStatic#constructor (; 33 ;) (param $0 i32) (param $1 i32) (param $2 i32) (result i32)
  local.get $0
  i32.eqz
  if
   i32.const 8
   i32.const 6
   call $~lib/rt/stub/__alloc
   call $~lib/rt/stub/__retain
   local.set $0
  end
  local.get $0
  local.get $1
  i32.store
  local.get $0
  local.get $2
  i32.store offset=4
  local.get $0
 )
 (func $std/operator-overloading/TesterInlineInstance#constructor (; 34 ;) (param $0 i32) (param $1 i32) (param $2 i32) (result i32)
  local.get $0
  i32.eqz
  if
   i32.const 8
   i32.const 7
   call $~lib/rt/stub/__alloc
   call $~lib/rt/stub/__retain
   local.set $0
  end
  local.get $0
  local.get $1
  i32.store
  local.get $0
  local.get $2
  i32.store offset=4
  local.get $0
 )
 (func $start:std/operator-overloading (; 35 ;)
  (local $0 i32)
  (local $1 i32)
  (local $2 i32)
  (local $3 i32)
  (local $4 i32)
  (local $5 i32)
  (local $6 i32)
  (local $7 i32)
  (local $8 i32)
  (local $9 i32)
  (local $10 i32)
  (local $11 i32)
  (local $12 i32)
  (local $13 i32)
  (local $14 i32)
  (local $15 i32)
  (local $16 i32)
  (local $17 i32)
  (local $18 i32)
  (local $19 i32)
  (local $20 i32)
  (local $21 i32)
  (local $22 i32)
  (local $23 i32)
  (local $24 i32)
  global.get $~lib/heap/__heap_base
  i32.const 15
  i32.add
  i32.const 15
  i32.const -1
  i32.xor
  i32.and
  global.set $~lib/rt/stub/startOffset
  global.get $~lib/rt/stub/startOffset
  global.set $~lib/rt/stub/offset
  i32.const 0
  i32.const 1
  i32.const 2
  call $std/operator-overloading/Tester#constructor
  global.set $std/operator-overloading/a1
  i32.const 0
  i32.const 2
  i32.const 3
  call $std/operator-overloading/Tester#constructor
  global.set $std/operator-overloading/a2
  global.get $std/operator-overloading/a1
  global.get $std/operator-overloading/a2
  call $std/operator-overloading/Tester.add
  local.tee $0
  call $~lib/rt/stub/__retain
  global.set $std/operator-overloading/a
  global.get $std/operator-overloading/a
  i32.load
  i32.const 3
  i32.eq
  if (result i32)
   global.get $std/operator-overloading/a
   i32.load offset=4
   i32.const 5
   i32.eq
  else
   i32.const 0
  end
  i32.eqz
  if
   i32.const 0
   i32.const 24
   i32.const 145
   i32.const 0
   call $~lib/builtins/abort
   unreachable
  end
  i32.const 0
  i32.const 2
  i32.const 3
  call $std/operator-overloading/Tester#constructor
  global.set $std/operator-overloading/s1
  i32.const 0
  i32.const 2
  i32.const -3
  call $std/operator-overloading/Tester#constructor
  global.set $std/operator-overloading/s2
  global.get $std/operator-overloading/s1
  global.get $std/operator-overloading/s2
  call $std/operator-overloading/Tester.sub
  local.tee $1
  call $~lib/rt/stub/__retain
  global.set $std/operator-overloading/s
  global.get $std/operator-overloading/s
  i32.load
  i32.const 0
  i32.eq
  if (result i32)
   global.get $std/operator-overloading/s
   i32.load offset=4
   i32.const 6
   i32.eq
  else
   i32.const 0
  end
  i32.eqz
  if
   i32.const 0
   i32.const 24
   i32.const 151
   i32.const 0
   call $~lib/builtins/abort
   unreachable
  end
  i32.const 0
  i32.const 2
  i32.const 5
  call $std/operator-overloading/Tester#constructor
  global.set $std/operator-overloading/m1
  i32.const 0
  i32.const 3
  i32.const 2
  call $std/operator-overloading/Tester#constructor
  global.set $std/operator-overloading/m2
  global.get $std/operator-overloading/m1
  global.get $std/operator-overloading/m2
  call $std/operator-overloading/Tester.mul
  local.tee $2
  call $~lib/rt/stub/__retain
  global.set $std/operator-overloading/m
  global.get $std/operator-overloading/m
  i32.load
  i32.const 6
  i32.eq
  if (result i32)
   global.get $std/operator-overloading/m
   i32.load offset=4
   i32.const 10
   i32.eq
  else
   i32.const 0
  end
  i32.eqz
  if
   i32.const 0
   i32.const 24
   i32.const 157
   i32.const 0
   call $~lib/builtins/abort
   unreachable
  end
  i32.const 0
  i32.const 6
  i32.const 50
  call $std/operator-overloading/Tester#constructor
  global.set $std/operator-overloading/d1
  i32.const 0
  i32.const 3
  i32.const 10
  call $std/operator-overloading/Tester#constructor
  global.set $std/operator-overloading/d2
  global.get $std/operator-overloading/d1
  global.get $std/operator-overloading/d2
  call $std/operator-overloading/Tester.div
  local.tee $3
  call $~lib/rt/stub/__retain
  global.set $std/operator-overloading/d
  global.get $std/operator-overloading/d
  i32.load
  i32.const 2
  i32.eq
  if (result i32)
   global.get $std/operator-overloading/d
   i32.load offset=4
   i32.const 5
   i32.eq
  else
   i32.const 0
  end
  i32.eqz
  if
   i32.const 0
   i32.const 24
   i32.const 163
   i32.const 0
   call $~lib/builtins/abort
   unreachable
  end
  i32.const 0
  i32.const 10
  i32.const 10
  call $std/operator-overloading/Tester#constructor
  global.set $std/operator-overloading/f1
  i32.const 0
  i32.const 6
  i32.const 10
  call $std/operator-overloading/Tester#constructor
  global.set $std/operator-overloading/f2
  global.get $std/operator-overloading/f1
  global.get $std/operator-overloading/f2
  call $std/operator-overloading/Tester.mod
  local.tee $4
  call $~lib/rt/stub/__retain
  global.set $std/operator-overloading/f
  global.get $std/operator-overloading/f
  i32.load
  i32.const 4
  i32.eq
  if (result i32)
   global.get $std/operator-overloading/f
   i32.load offset=4
   i32.const 0
   i32.eq
  else
   i32.const 0
  end
  i32.eqz
  if
   i32.const 0
   i32.const 24
   i32.const 169
   i32.const 0
   call $~lib/builtins/abort
   unreachable
  end
  i32.const 0
  i32.const 2
  i32.const 3
  call $std/operator-overloading/Tester#constructor
  global.set $std/operator-overloading/p1
  i32.const 0
  i32.const 4
  i32.const 5
  call $std/operator-overloading/Tester#constructor
  global.set $std/operator-overloading/p2
  global.get $std/operator-overloading/p1
  global.get $std/operator-overloading/p2
  call $std/operator-overloading/Tester.pow
  local.tee $5
  call $~lib/rt/stub/__retain
  global.set $std/operator-overloading/p
  global.get $std/operator-overloading/p
  i32.load
  i32.const 16
  i32.eq
  if (result i32)
   global.get $std/operator-overloading/p
   i32.load offset=4
   i32.const 243
   i32.eq
  else
   i32.const 0
  end
  i32.eqz
  if
   i32.const 0
   i32.const 24
   i32.const 175
   i32.const 0
   call $~lib/builtins/abort
   unreachable
  end
  i32.const 0
  i32.const 255
  i32.const 15
  call $std/operator-overloading/Tester#constructor
  global.set $std/operator-overloading/n1
  i32.const 0
  i32.const 15
  i32.const 255
  call $std/operator-overloading/Tester#constructor
  global.set $std/operator-overloading/n2
  global.get $std/operator-overloading/n1
  global.get $std/operator-overloading/n2
  call $std/operator-overloading/Tester.and
  local.tee $6
  call $~lib/rt/stub/__retain
  global.set $std/operator-overloading/n
  global.get $std/operator-overloading/n
  i32.load
  i32.const 15
  i32.eq
  if (result i32)
   global.get $std/operator-overloading/n
   i32.load offset=4
   i32.const 15
   i32.eq
  else
   i32.const 0
  end
  i32.eqz
  if
   i32.const 0
   i32.const 24
   i32.const 181
   i32.const 0
   call $~lib/builtins/abort
   unreachable
  end
  i32.const 0
  i32.const 3855
  i32.const 255
  call $std/operator-overloading/Tester#constructor
  global.set $std/operator-overloading/o1
  i32.const 0
  i32.const 61680
  i32.const 0
  call $std/operator-overloading/Tester#constructor
  global.set $std/operator-overloading/o2
  global.get $std/operator-overloading/o1
  global.get $std/operator-overloading/o2
  call $std/operator-overloading/Tester.or
  local.tee $7
  call $~lib/rt/stub/__retain
  global.set $std/operator-overloading/o
  global.get $std/operator-overloading/o
  i32.load
  i32.const 65535
  i32.eq
  if (result i32)
   global.get $std/operator-overloading/o
   i32.load offset=4
   i32.const 255
   i32.eq
  else
   i32.const 0
  end
  i32.eqz
  if
   i32.const 0
   i32.const 24
   i32.const 187
   i32.const 0
   call $~lib/builtins/abort
   unreachable
  end
  i32.const 0
  i32.const 255
  i32.const 255
  call $std/operator-overloading/Tester#constructor
  global.set $std/operator-overloading/x1
  i32.const 0
  i32.const 65280
  i32.const 0
  call $std/operator-overloading/Tester#constructor
  global.set $std/operator-overloading/x2
  global.get $std/operator-overloading/x1
  global.get $std/operator-overloading/x2
  call $std/operator-overloading/Tester.xor
  local.tee $8
  call $~lib/rt/stub/__retain
  global.set $std/operator-overloading/x
  global.get $std/operator-overloading/x
  i32.load
  i32.const 65535
  i32.eq
  if (result i32)
   global.get $std/operator-overloading/x
   i32.load offset=4
   i32.const 255
   i32.eq
  else
   i32.const 0
  end
  i32.eqz
  if
   i32.const 0
   i32.const 24
   i32.const 193
   i32.const 0
   call $~lib/builtins/abort
   unreachable
  end
  i32.const 0
  i32.const 1
  i32.const -2
  call $std/operator-overloading/Tester#constructor
  global.set $std/operator-overloading/eq1
  i32.const 0
  i32.const 1
  i32.const -2
  call $std/operator-overloading/Tester#constructor
  global.set $std/operator-overloading/eq2
  global.get $std/operator-overloading/eq1
  global.get $std/operator-overloading/eq2
  call $std/operator-overloading/Tester.equals
  global.set $std/operator-overloading/eq
  global.get $std/operator-overloading/eq
  i32.const 1
  i32.eq
  i32.eqz
  if
   i32.const 0
   i32.const 24
   i32.const 199
   i32.const 0
   call $~lib/builtins/abort
   unreachable
  end
  i32.const 0
  i32.const 1
  i32.const 0
  call $std/operator-overloading/Tester#constructor
  global.set $std/operator-overloading/eq3
  i32.const 0
  i32.const 0
  i32.const 1
  call $std/operator-overloading/Tester#constructor
  global.set $std/operator-overloading/eq4
  global.get $std/operator-overloading/eq3
  global.get $std/operator-overloading/eq4
  call $std/operator-overloading/Tester.equals
  global.set $std/operator-overloading/eqf
  global.get $std/operator-overloading/eqf
  i32.const 0
  i32.eq
  i32.eqz
  if
   i32.const 0
   i32.const 24
   i32.const 205
   i32.const 0
   call $~lib/builtins/abort
   unreachable
  end
  global.get $std/operator-overloading/eq1
  global.get $std/operator-overloading/eq2
  call $std/operator-overloading/Tester.notEquals
  global.set $std/operator-overloading/eq
  global.get $std/operator-overloading/eq
  i32.const 0
  i32.eq
  i32.eqz
  if
   i32.const 0
   i32.const 24
   i32.const 209
   i32.const 0
   call $~lib/builtins/abort
   unreachable
  end
  global.get $std/operator-overloading/eq3
  global.get $std/operator-overloading/eq4
  call $std/operator-overloading/Tester.notEquals
  global.set $std/operator-overloading/eqf
  global.get $std/operator-overloading/eqf
  i32.const 1
  i32.eq
  i32.eqz
  if
   i32.const 0
   i32.const 24
   i32.const 213
   i32.const 0
   call $~lib/builtins/abort
   unreachable
  end
  i32.const 0
  i32.const 2
  global.get $~lib/builtins/i32.MAX_VALUE
  call $std/operator-overloading/Tester#constructor
  global.set $std/operator-overloading/gt1
  i32.const 0
  i32.const 1
  i32.const 0
  call $std/operator-overloading/Tester#constructor
  global.set $std/operator-overloading/gt2
  global.get $std/operator-overloading/gt1
  global.get $std/operator-overloading/gt2
  call $std/operator-overloading/Tester.greater
  global.set $std/operator-overloading/gt
  global.get $std/operator-overloading/gt
  i32.const 1
  i32.eq
  i32.eqz
  if
   i32.const 0
   i32.const 24
   i32.const 219
   i32.const 0
   call $~lib/builtins/abort
   unreachable
  end
  i32.const 0
  i32.const 2
  i32.const 2
  call $std/operator-overloading/Tester#constructor
  global.set $std/operator-overloading/gte1
  i32.const 0
  i32.const 2
  i32.const 2
  call $std/operator-overloading/Tester#constructor
  global.set $std/operator-overloading/gte2
  global.get $std/operator-overloading/gte1
  global.get $std/operator-overloading/gte2
  call $std/operator-overloading/Tester.greaterEquals
  global.set $std/operator-overloading/gte
  global.get $std/operator-overloading/gte
  i32.const 1
  i32.eq
  i32.eqz
  if
   i32.const 0
   i32.const 24
   i32.const 225
   i32.const 0
   call $~lib/builtins/abort
   unreachable
  end
  i32.const 0
  i32.const 5
  i32.const -1
  call $std/operator-overloading/Tester#constructor
  global.set $std/operator-overloading/le1
  i32.const 0
  i32.const 6
  i32.const 6
  call $std/operator-overloading/Tester#constructor
  global.set $std/operator-overloading/le2
  global.get $std/operator-overloading/le1
  global.get $std/operator-overloading/le2
  call $std/operator-overloading/Tester.less
  global.set $std/operator-overloading/le
  global.get $std/operator-overloading/le
  i32.const 1
  i32.eq
  i32.eqz
  if
   i32.const 0
   i32.const 24
   i32.const 231
   i32.const 0
   call $~lib/builtins/abort
   unreachable
  end
  i32.const 0
  i32.const 4
  i32.const 3
  call $std/operator-overloading/Tester#constructor
  global.set $std/operator-overloading/leq1
  i32.const 0
  i32.const 4
  i32.const 3
  call $std/operator-overloading/Tester#constructor
  global.set $std/operator-overloading/leq2
  global.get $std/operator-overloading/leq1
  global.get $std/operator-overloading/leq2
  call $std/operator-overloading/Tester.lessEquals
  global.set $std/operator-overloading/leq
  global.get $std/operator-overloading/leq
  i32.const 1
  i32.eq
  i32.eqz
  if
   i32.const 0
   i32.const 24
   i32.const 237
   i32.const 0
   call $~lib/builtins/abort
   unreachable
  end
  i32.const 0
  i32.const 8
  i32.const 16
  call $std/operator-overloading/Tester#constructor
  global.set $std/operator-overloading/shr
  global.get $std/operator-overloading/shr
  i32.const 3
  call $std/operator-overloading/Tester.shr
  local.tee $9
  call $~lib/rt/stub/__retain
  global.set $std/operator-overloading/sres
  global.get $std/operator-overloading/sres
  i32.load
  i32.const 1
  i32.eq
  if (result i32)
   global.get $std/operator-overloading/sres
   i32.load offset=4
   i32.const 2
   i32.eq
  else
   i32.const 0
  end
  i32.eqz
  if
   i32.const 0
   i32.const 24
   i32.const 242
   i32.const 0
   call $~lib/builtins/abort
   unreachable
  end
  i32.const 0
  i32.const -8
  i32.const -16
  call $std/operator-overloading/Tester#constructor
  global.set $std/operator-overloading/shu
  global.get $std/operator-overloading/shu
  i32.const 3
  call $std/operator-overloading/Tester.shu
  local.tee $10
  call $~lib/rt/stub/__retain
  global.set $std/operator-overloading/ures
  global.get $std/operator-overloading/ures
  i32.load
  i32.const 536870911
  i32.eq
  if (result i32)
   global.get $std/operator-overloading/ures
   i32.load offset=4
   i32.const 536870910
   i32.eq
  else
   i32.const 0
  end
  i32.eqz
  if
   i32.const 0
   i32.const 24
   i32.const 247
   i32.const 0
   call $~lib/builtins/abort
   unreachable
  end
  i32.const 0
  i32.const 1
  i32.const 2
  call $std/operator-overloading/Tester#constructor
  global.set $std/operator-overloading/shl
  global.get $std/operator-overloading/shl
  i32.const 3
  call $std/operator-overloading/Tester.shl
  local.tee $11
  local.tee $12
  global.get $std/operator-overloading/sres
  local.tee $13
  i32.ne
  if
   local.get $12
   call $~lib/rt/stub/__retain
   local.set $12
   local.get $13
   call $~lib/rt/stub/__release
  end
  local.get $12
  global.set $std/operator-overloading/sres
  global.get $std/operator-overloading/sres
  i32.load
  i32.const 8
  i32.eq
  if (result i32)
   global.get $std/operator-overloading/sres
   i32.load offset=4
   i32.const 16
   i32.eq
  else
   i32.const 0
  end
  i32.eqz
  if
   i32.const 0
   i32.const 24
   i32.const 252
   i32.const 0
   call $~lib/builtins/abort
   unreachable
  end
  i32.const 0
  i32.const 1
  i32.const -2
  call $std/operator-overloading/Tester#constructor
  global.set $std/operator-overloading/pos
  global.get $std/operator-overloading/pos
  call $std/operator-overloading/Tester.pos
  local.tee $12
  call $~lib/rt/stub/__retain
  global.set $std/operator-overloading/pres
  global.get $std/operator-overloading/pres
  i32.load
  global.get $std/operator-overloading/pos
  i32.load
  i32.eq
  if (result i32)
   global.get $std/operator-overloading/pres
   i32.load offset=4
   global.get $std/operator-overloading/pos
   i32.load offset=4
   i32.eq
  else
   i32.const 0
  end
  i32.eqz
  if
   i32.const 0
   i32.const 24
   i32.const 257
   i32.const 0
   call $~lib/builtins/abort
   unreachable
  end
  i32.const 0
  i32.const -1
  i32.const -2
  call $std/operator-overloading/Tester#constructor
  global.set $std/operator-overloading/neg
  global.get $std/operator-overloading/neg
  call $std/operator-overloading/Tester.neg
  local.tee $13
  call $~lib/rt/stub/__retain
  global.set $std/operator-overloading/nres
  global.get $std/operator-overloading/nres
  i32.load
  i32.const 0
  global.get $std/operator-overloading/neg
  i32.load
  i32.sub
  i32.eq
  if (result i32)
   global.get $std/operator-overloading/nres
   i32.load offset=4
   i32.const 0
   global.get $std/operator-overloading/neg
   i32.load offset=4
   i32.sub
   i32.eq
  else
   i32.const 0
  end
  i32.eqz
  if
   i32.const 0
   i32.const 24
   i32.const 262
   i32.const 0
   call $~lib/builtins/abort
   unreachable
  end
  i32.const 0
  i32.const 255
  i32.const 16
  call $std/operator-overloading/Tester#constructor
  global.set $std/operator-overloading/not
  global.get $std/operator-overloading/not
  call $std/operator-overloading/Tester.not
  local.tee $14
  call $~lib/rt/stub/__retain
  global.set $std/operator-overloading/res
  global.get $std/operator-overloading/res
  i32.load
  global.get $std/operator-overloading/not
  i32.load
  i32.const -1
  i32.xor
  i32.eq
  if (result i32)
   global.get $std/operator-overloading/res
   i32.load offset=4
   global.get $std/operator-overloading/not
   i32.load offset=4
   i32.const -1
   i32.xor
   i32.eq
  else
   i32.const 0
  end
  i32.eqz
  if
   i32.const 0
   i32.const 24
   i32.const 267
   i32.const 0
   call $~lib/builtins/abort
   unreachable
  end
  i32.const 0
  i32.const 0
  i32.const 0
  call $std/operator-overloading/Tester#constructor
  global.set $std/operator-overloading/excl
  global.get $std/operator-overloading/excl
  call $std/operator-overloading/Tester.excl
  global.set $std/operator-overloading/bres
  global.get $std/operator-overloading/bres
  global.get $std/operator-overloading/excl
  i32.load
  i32.eqz
  if (result i32)
   global.get $std/operator-overloading/excl
   i32.load offset=4
   i32.eqz
  else
   i32.const 0
  end
  i32.eq
  i32.eqz
  if
   i32.const 0
   i32.const 24
   i32.const 272
   i32.const 0
   call $~lib/builtins/abort
   unreachable
  end
  global.get $std/operator-overloading/bres
  i32.const 1
  i32.eq
  i32.eqz
  if
   i32.const 0
   i32.const 24
   i32.const 273
   i32.const 0
   call $~lib/builtins/abort
   unreachable
  end
  i32.const 0
  i32.const 0
  i32.const 1
  call $std/operator-overloading/Tester#constructor
  global.set $std/operator-overloading/incdec
  global.get $std/operator-overloading/incdec
  call $std/operator-overloading/Tester#inc
  local.tee $15
  local.tee $16
  global.get $std/operator-overloading/incdec
  local.tee $17
  i32.ne
  if
   local.get $16
   call $~lib/rt/stub/__retain
   local.set $16
   local.get $17
   call $~lib/rt/stub/__release
  end
  local.get $16
  global.set $std/operator-overloading/incdec
  global.get $std/operator-overloading/incdec
  i32.load
  i32.const 1
  i32.eq
  if (result i32)
   global.get $std/operator-overloading/incdec
   i32.load offset=4
   i32.const 2
   i32.eq
  else
   i32.const 0
  end
  i32.eqz
  if
   i32.const 0
   i32.const 24
   i32.const 279
   i32.const 0
   call $~lib/builtins/abort
   unreachable
  end
  global.get $std/operator-overloading/incdec
  call $std/operator-overloading/Tester#dec
  local.tee $16
  local.tee $17
  global.get $std/operator-overloading/incdec
  local.tee $18
  i32.ne
  if
   local.get $17
   call $~lib/rt/stub/__retain
   local.set $17
   local.get $18
   call $~lib/rt/stub/__release
  end
  local.get $17
  global.set $std/operator-overloading/incdec
  global.get $std/operator-overloading/incdec
  i32.load
  i32.const 0
  i32.eq
  if (result i32)
   global.get $std/operator-overloading/incdec
   i32.load offset=4
   i32.const 1
   i32.eq
  else
   i32.const 0
  end
  i32.eqz
  if
   i32.const 0
   i32.const 24
   i32.const 282
   i32.const 0
   call $~lib/builtins/abort
   unreachable
  end
  i32.const 0
  i32.const 0
  i32.const 1
  call $std/operator-overloading/Tester#constructor
  local.set $18
  global.get $std/operator-overloading/incdec
  call $~lib/rt/stub/__release
  local.get $18
  global.set $std/operator-overloading/incdec
  global.get $std/operator-overloading/incdec
  local.tee $18
  call $std/operator-overloading/Tester#postInc
  local.tee $17
  local.tee $19
  global.get $std/operator-overloading/incdec
  local.tee $20
  i32.ne
  if
   local.get $19
   call $~lib/rt/stub/__retain
   local.set $19
   local.get $20
   call $~lib/rt/stub/__release
  end
  local.get $19
  global.set $std/operator-overloading/incdec
  local.get $18
  call $~lib/rt/stub/__retain
  global.set $std/operator-overloading/tmp
  global.get $std/operator-overloading/tmp
  i32.load
  i32.const 0
  i32.eq
  if (result i32)
   global.get $std/operator-overloading/tmp
   i32.load offset=4
   i32.const 1
   i32.eq
  else
   i32.const 0
  end
  i32.eqz
  if
   i32.const 0
   i32.const 24
   i32.const 287
   i32.const 0
   call $~lib/builtins/abort
   unreachable
  end
  global.get $std/operator-overloading/incdec
  i32.load
  i32.const 1
  i32.eq
  if (result i32)
   global.get $std/operator-overloading/incdec
   i32.load offset=4
   i32.const 2
   i32.eq
  else
   i32.const 0
  end
  i32.eqz
  if
   i32.const 0
   i32.const 24
   i32.const 288
   i32.const 0
   call $~lib/builtins/abort
   unreachable
  end
  global.get $std/operator-overloading/incdec
  local.tee $18
  call $std/operator-overloading/Tester#postDec
  local.tee $19
  local.tee $20
  global.get $std/operator-overloading/incdec
  local.tee $21
  i32.ne
  if
   local.get $20
   call $~lib/rt/stub/__retain
   local.set $20
   local.get $21
   call $~lib/rt/stub/__release
  end
  local.get $20
  global.set $std/operator-overloading/incdec
  local.get $18
  local.tee $21
  global.get $std/operator-overloading/tmp
  local.tee $18
  i32.ne
  if
   local.get $21
   call $~lib/rt/stub/__retain
   local.set $21
   local.get $18
   call $~lib/rt/stub/__release
  end
  local.get $21
  global.set $std/operator-overloading/tmp
  global.get $std/operator-overloading/tmp
  i32.load
  i32.const 1
  i32.eq
  if (result i32)
   global.get $std/operator-overloading/tmp
   i32.load offset=4
   i32.const 2
   i32.eq
  else
   i32.const 0
  end
  i32.eqz
  if
   i32.const 0
   i32.const 24
   i32.const 291
   i32.const 0
   call $~lib/builtins/abort
   unreachable
  end
  global.get $std/operator-overloading/incdec
  i32.load
  i32.const 0
  i32.eq
  if (result i32)
   global.get $std/operator-overloading/incdec
   i32.load offset=4
   i32.const 1
   i32.eq
  else
   i32.const 0
  end
  i32.eqz
  if
   i32.const 0
   i32.const 24
   i32.const 292
   i32.const 0
   call $~lib/builtins/abort
   unreachable
  end
  i32.const 0
  i32.const 1
  i32.const 2
  call $std/operator-overloading/TesterInlineStatic#constructor
  global.set $std/operator-overloading/ais1
  global.get $std/operator-overloading/ais1
  call $~lib/rt/stub/__retain
  local.set $20
  i32.const 0
  local.get $20
  i32.load
  i32.const 1
  i32.add
  local.get $20
  i32.load offset=4
  i32.const 1
  i32.add
  call $std/operator-overloading/TesterInlineStatic#constructor
  local.set $21
  local.get $20
  call $~lib/rt/stub/__release
  local.get $21
  local.tee $20
  local.tee $18
  global.get $std/operator-overloading/ais1
  local.tee $21
  i32.ne
  if
   local.get $18
   call $~lib/rt/stub/__retain
   local.set $18
   local.get $21
   call $~lib/rt/stub/__release
  end
  local.get $18
  global.set $std/operator-overloading/ais1
  i32.const 0
  i32.const 2
  i32.const 3
  call $std/operator-overloading/TesterInlineStatic#constructor
  global.set $std/operator-overloading/ais2
  global.get $std/operator-overloading/ais1
  call $~lib/rt/stub/__retain
  local.set $18
  global.get $std/operator-overloading/ais2
  call $~lib/rt/stub/__retain
  local.set $21
  i32.const 0
  local.get $18
  i32.load
  local.get $21
  i32.load
  i32.add
  local.get $18
  i32.load offset=4
  local.get $21
  i32.load offset=4
  i32.add
  call $std/operator-overloading/TesterInlineStatic#constructor
  local.set $22
  local.get $21
  call $~lib/rt/stub/__release
  local.get $18
  call $~lib/rt/stub/__release
  local.get $22
  local.tee $18
  call $~lib/rt/stub/__retain
  global.set $std/operator-overloading/ais
  global.get $std/operator-overloading/ais
  i32.load
  i32.const 4
  i32.eq
  if (result i32)
   global.get $std/operator-overloading/ais
   i32.load offset=4
   i32.const 6
   i32.eq
  else
   i32.const 0
  end
  i32.eqz
  if
   i32.const 0
   i32.const 24
   i32.const 312
   i32.const 0
   call $~lib/builtins/abort
   unreachable
  end
  i32.const 0
  i32.const 1
  i32.const 2
  call $std/operator-overloading/TesterInlineInstance#constructor
  global.set $std/operator-overloading/aii1
  global.get $std/operator-overloading/aii1
  local.set $22
  i32.const 0
  local.get $22
  i32.load
  i32.const 1
  i32.add
  local.get $22
  i32.load offset=4
  i32.const 1
  i32.add
  call $std/operator-overloading/TesterInlineInstance#constructor
  local.tee $22
  local.tee $21
  global.get $std/operator-overloading/aii1
  local.tee $23
  i32.ne
  if
   local.get $21
   call $~lib/rt/stub/__retain
   local.set $21
   local.get $23
   call $~lib/rt/stub/__release
  end
  local.get $21
  global.set $std/operator-overloading/aii1
  i32.const 0
  i32.const 2
  i32.const 3
  call $std/operator-overloading/TesterInlineInstance#constructor
  global.set $std/operator-overloading/aii2
  global.get $std/operator-overloading/aii1
  local.set $21
  global.get $std/operator-overloading/aii2
  call $~lib/rt/stub/__retain
  local.set $23
  i32.const 0
  local.get $21
  i32.load
  local.get $23
  i32.load
  i32.add
  local.get $21
  i32.load offset=4
  local.get $23
  i32.load offset=4
  i32.add
  call $std/operator-overloading/TesterInlineInstance#constructor
  local.set $24
  local.get $23
  call $~lib/rt/stub/__release
  local.get $24
  local.tee $21
  call $~lib/rt/stub/__retain
  global.set $std/operator-overloading/aii
  global.get $std/operator-overloading/aii
  i32.load
  i32.const 4
  i32.eq
  if (result i32)
   global.get $std/operator-overloading/aii
   i32.load offset=4
   i32.const 6
   i32.eq
  else
   i32.const 0
  end
  i32.eqz
  if
   i32.const 0
   i32.const 24
   i32.const 332
   i32.const 0
   call $~lib/builtins/abort
   unreachable
  end
  local.get $0
  call $~lib/rt/stub/__release
  local.get $1
  call $~lib/rt/stub/__release
  local.get $2
  call $~lib/rt/stub/__release
  local.get $3
  call $~lib/rt/stub/__release
  local.get $4
  call $~lib/rt/stub/__release
  local.get $5
  call $~lib/rt/stub/__release
  local.get $6
  call $~lib/rt/stub/__release
  local.get $7
  call $~lib/rt/stub/__release
  local.get $8
  call $~lib/rt/stub/__release
  local.get $9
  call $~lib/rt/stub/__release
  local.get $10
  call $~lib/rt/stub/__release
  local.get $11
  call $~lib/rt/stub/__release
  local.get $12
  call $~lib/rt/stub/__release
  local.get $13
  call $~lib/rt/stub/__release
  local.get $14
  call $~lib/rt/stub/__release
  local.get $15
  call $~lib/rt/stub/__release
  local.get $16
  call $~lib/rt/stub/__release
  local.get $17
  call $~lib/rt/stub/__release
  local.get $18
  call $~lib/rt/stub/__release
  local.get $19
  call $~lib/rt/stub/__release
  local.get $20
  call $~lib/rt/stub/__release
  local.get $21
  call $~lib/rt/stub/__release
  local.get $22
  call $~lib/rt/stub/__release
 )
 (func $start (; 36 ;)
  call $start:std/operator-overloading
 )
<<<<<<< HEAD
 (func $null (; 37 ;)
  unreachable
 )
=======
>>>>>>> 5926d5df
)<|MERGE_RESOLUTION|>--- conflicted
+++ resolved
@@ -3045,10 +3045,4 @@
  (func $start (; 36 ;)
   call $start:std/operator-overloading
  )
-<<<<<<< HEAD
- (func $null (; 37 ;)
-  unreachable
- )
-=======
->>>>>>> 5926d5df
 )