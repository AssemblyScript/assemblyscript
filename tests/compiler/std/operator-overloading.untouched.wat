--- conflicted
+++ resolved
@@ -348,15 +348,9 @@
   call $~lib/rt/stub/__release
   local.get $2
  )
-<<<<<<< HEAD
- (func $~lib/math/ipow32 (; 11 ;) (param $0 i32) (param $1 i32) (result i32)
-  (local $2 i32)
-  (local $3 i32)
-=======
  (func $~lib/math/NativeMath.pow (param $0 f64) (param $1 f64) (result f64)
   (local $2 f64)
   (local $3 f64)
->>>>>>> 5c7e8d43
   (local $4 i32)
   i32.const 1
   local.set $2
