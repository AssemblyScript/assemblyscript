--- conflicted
+++ resolved
@@ -387,12 +387,6 @@
    if
     local.get $0
     return
-<<<<<<< HEAD
-   else
-    local.get $1
-    i32.const 2
-    i32.eq
-=======
    end
    local.get $1
    f64.const 0
@@ -459,7 +453,6 @@
     i64.const 1
     i64.sub
     i64.ge_u
->>>>>>> 6f02250f
     if
      local.get $0
      local.get $0
@@ -470,107 +463,31 @@
      i32.const 32
      i32.lt_s
      if
-<<<<<<< HEAD
-      i32.const 32
-      local.get $1
-      i32.clz
-      i32.sub
-      local.set $3
-      block $break|0
-       block $case4|0
-        block $case3|0
-         block $case2|0
-          block $case1|0
-           block $case0|0
-            local.get $3
-            local.set $4
-            local.get $4
-            i32.const 5
-            i32.eq
-            br_if $case0|0
-            local.get $4
-            i32.const 4
-            i32.eq
-            br_if $case1|0
-            local.get $4
-            i32.const 3
-            i32.eq
-            br_if $case2|0
-            local.get $4
-            i32.const 2
-            i32.eq
-            br_if $case3|0
-            local.get $4
-            i32.const 1
-            i32.eq
-            br_if $case4|0
-            br $break|0
-           end
-           local.get $1
-           i32.const 1
-           i32.and
-           if
-            local.get $2
-            local.get $0
-            i32.mul
-            local.set $2
-           end
-           local.get $1
-           i32.const 1
-           i32.shr_u
-           local.set $1
-           local.get $0
-           local.get $0
-           i32.mul
-           local.set $0
-          end
-          local.get $1
-          i32.const 1
-          i32.and
-          if
-           local.get $2
-           local.get $0
-           i32.mul
-           local.set $2
-          end
-          local.get $1
-          i32.const 1
-          i32.shr_u
-          local.set $1
-          local.get $0
-          local.get $0
-          i32.mul
-          local.set $0
-         end
-         local.get $1
-         i32.const 1
-         i32.and
-         if
-          local.get $2
-          local.get $0
-          i32.mul
-          local.set $2
-         end
-         local.get $1
-         i32.const 1
-         i32.shr_u
-         local.set $1
-         local.get $0
-         local.get $0
-         i32.mul
-         local.set $0
-        end
-        local.get $1
-        i32.const 1
-        i32.and
-        if
-         local.get $2
-         local.get $0
-         i32.mul
-         local.set $2
-        end
-        local.get $1
-=======
+      f64.const 1
+      br $~lib/util/math/pow_lut|inlined.0
+     end
+     local.get $5
+     i64.const 4607182418800017408
+     i64.eq
+     if
+      f64.const nan:0x8000000000000
+      br $~lib/util/math/pow_lut|inlined.0
+     end
+     local.get $5
+     i64.const 1
+     i64.shl
+     i64.const -9007199254740992
+     i64.gt_u
+     if (result i32)
+      i32.const 1
+     else
+      local.get $6
+      i64.const 1
+      i64.shl
+      i64.const -9007199254740992
+      i64.gt_u
+     end
+     if
       local.get $3
       local.get $2
       f64.add
@@ -649,8 +566,10 @@
        i64.add
        i64.gt_u
        if
-        i32.const 2
-        br $~lib/util/math/checkint|inlined.0
+        local.get $2
+        local.get $0
+        i32.mul
+        local.set $2
        end
        i64.const 1
        i64.const 1023
@@ -677,43 +596,14 @@
        i64.const 0
        i64.ne
        if
->>>>>>> 6f02250f
         i32.const 1
-        i32.shr_u
-        local.set $1
-        local.get $0
-        local.get $0
-        i32.mul
-        local.set $0
+        br $~lib/util/math/checkint|inlined.0
        end
-<<<<<<< HEAD
-       local.get $1
-=======
        i32.const 2
       end
-      i32.const 1
-      i32.eq
-     else
-      i32.const 0
+      local.get $2
+      return
      end
-     if
-      local.get $10
-      f64.neg
-      local.set $10
-     end
-     local.get $6
-     i64.const 63
-     i64.shr_u
-     i64.const 0
-     i64.ne
-     if (result f64)
-      f64.const 1
-      local.get $10
-      f64.div
-     else
-      local.get $10
-     end
-     br $~lib/util/math/pow_lut|inlined.0
     end
     local.get $5
     i64.const 63
@@ -771,20 +661,9 @@
       i64.const 0
       i64.ne
       if
->>>>>>> 6f02250f
        i32.const 1
-       i32.and
-       if
-        local.get $2
-        local.get $0
-        i32.mul
-        local.set $2
-       end
+       br $~lib/util/math/checkint|inlined.1
       end
-<<<<<<< HEAD
-      local.get $2
-      return
-=======
       i32.const 2
      end
      local.set $12
@@ -854,8 +733,28 @@
       f64.const inf
      else
       f64.const 0
->>>>>>> 6f02250f
      end
+     br $~lib/util/math/pow_lut|inlined.0
+    end
+    local.get $7
+    i64.const 0
+    i64.eq
+    if
+     local.get $3
+     f64.const 4503599627370496
+     f64.mul
+     i64.reinterpret_f64
+     local.set $5
+     local.get $5
+     i64.const 9223372036854775807
+     i64.and
+     local.set $5
+     local.get $5
+     i64.const 52
+     i64.const 52
+     i64.shl
+     i64.sub
+     local.set $5
     end
    end
   end
