(module
 (type $FUNCSIG$v (func))
 (type $FUNCSIG$viiii (func (param i32 i32 i32 i32)))
 (type $FUNCSIG$iii (func (param i32 i32) (result i32)))
 (type $FUNCSIG$ii (func (param i32) (result i32)))
 (type $FUNCSIG$iiii (func (param i32 i32 i32) (result i32)))
 (type $FUNCSIG$viii (func (param i32 i32 i32)))
 (type $FUNCSIG$viiiii (func (param i32 i32 i32 i32 i32)))
 (type $FUNCSIG$di (func (param i32) (result f64)))
 (type $FUNCSIG$ij (func (param i64) (result i32)))
 (type $FUNCSIG$viji (func (param i32 i64 i32)))
 (type $FUNCSIG$id (func (param f64) (result i32)))
 (type $FUNCSIG$iid (func (param i32 f64) (result i32)))
 (type $FUNCSIG$iijijiji (func (param i32 i64 i32 i64 i32 i64 i32) (result i32)))
 (type $FUNCSIG$i (func (result i32)))
 (type $FUNCSIG$iiiii (func (param i32 i32 i32 i32) (result i32)))
 (type $FUNCSIG$vii (func (param i32 i32)))
 (import "env" "abort" (func $~lib/env/abort (param i32 i32 i32 i32)))
 (memory $0 1)
 (data (i32.const 8) "\10\00\00\00h\00i\00,\00 \00I\00\'\00m\00 \00a\00 \00s\00t\00r\00i\00n\00g")
 (data (i32.const 48) "\0d\00\00\00s\00t\00d\00/\00s\00t\00r\00i\00n\00g\00.\00t\00s")
 (data (i32.const 80) "\0e\00\00\00~\00l\00i\00b\00/\00s\00t\00r\00i\00n\00g\00.\00t\00s")
 (data (i32.const 112) "\17\00\00\00~\00l\00i\00b\00/\00i\00n\00t\00e\00r\00n\00a\00l\00/\00s\00t\00r\00i\00n\00g\00.\00t\00s")
 (data (i32.const 168) "\01")
 (data (i32.const 176) "\01\00\00\006")
 (data (i32.const 184) "\02\00\00\004\d8\06\df")
 (data (i32.const 192) "\02\00\00\00h\00i")
 (data (i32.const 200) "\04\00\00\00n\00u\00l\00l")
 (data (i32.const 216) "\06\00\00\00s\00t\00r\00i\00n\00g")
 (data (i32.const 232) "\03\00\00\00I\00\'\00m")
 (data (i32.const 248) "\01\00\00\00 ")
 (data (i32.const 264) "\03\00\00\00 \00 \00 ")
 (data (i32.const 280) "\01\00\00\00a")
 (data (i32.const 288) "\03\00\00\00a\00b\00c")
 (data (i32.const 304) "\05\00\00\00 \00 \00a\00b\00c")
 (data (i32.const 320) "\03\00\00\001\002\003")
 (data (i32.const 336) "\06\00\00\001\002\003\00a\00b\00c")
 (data (i32.const 352) "\08\00\00\001\002\003\001\002\00a\00b\00c")
 (data (i32.const 376) "\05\00\00\00a\00b\00c\00 \00 ")
 (data (i32.const 392) "\06\00\00\00a\00b\00c\00a\00b\00c")
 (data (i32.const 408) "\08\00\00\00a\00b\00c\00a\00b\00c\00a\00b")
 (data (i32.const 432) "\01\00\00\00,")
 (data (i32.const 440) "\01\00\00\00x")
 (data (i32.const 448) "\03\00\00\00,\00 \00I")
 (data (i32.const 464) "\01\00\00\00g")
 (data (i32.const 472) "\01\00\00\00i")
 (data (i32.const 480) "\01\00\00\000")
 (data (i32.const 488) "\01\00\00\001")
 (data (i32.const 496) "\05\00\00\000\00b\001\000\001")
 (data (i32.const 512) "\05\00\00\000\00o\007\000\007")
 (data (i32.const 528) "\05\00\00\000\00x\00f\000\00f")
 (data (i32.const 544) "\05\00\00\000\00x\00F\000\00F")
 (data (i32.const 560) "\03\00\00\000\001\001")
 (data (i32.const 576) "\04\00\00\000\00x\001\00g")
 (data (i32.const 592) "\03\00\00\000\00.\001")
 (data (i32.const 608) "\03\00\00\00.\002\005")
 (data (i32.const 624) "\08\00\00\00.\001\00f\00o\00o\00b\00a\00r")
 (data (i32.const 648) "\01\00\00\00b")
 (data (i32.const 656) "\02\00\00\00a\00b")
 (data (i32.const 664) "\04\00\00\00k\00e\00y\001")
 (data (i32.const 680) "\04\00\00\00k\00e\00y\002")
 (data (i32.const 696) "\03\00\00\00k\00e\001")
 (data (i32.const 712) "\03\00\00\00k\00e\002")
 (data (i32.const 728) "\05\00\00\00k\00e\00y\001\002")
 (data (i32.const 744) "\05\00\00\00k\00e\00y\001\001")
 (data (i32.const 760) "\07\00\00\00\a40\ed0\cf0\cb0\db0\d80\c80")
 (data (i32.const 784) "\07\00\00\00\a60\f00\ce0\aa0\af0\e40\de0")
 (data (i32.const 808) "\0b\00\00\00D\00\19 f\00h\00u\00a\00s\00c\00a\00i\00l")
 (data (i32.const 840) "\n\00\00\00D\00\19 \1f\1eu\00a\00s\00c\00a\00i\00l")
 (data (i32.const 864) "\02\00\00\00b\00a")
 (data (i32.const 872) "\02\00\00\00a\00a")
 (data (i32.const 880) "\03\00\00\00a\00a\00a")
 (data (i32.const 896) "\08\00\00\00a\00b\00a\00b\00a\00b\00a\00b")
 (data (i32.const 920) "\05\00\00\00a\00a\00a\00a\00a")
 (data (i32.const 936) "\06\00\00\00a\00a\00a\00a\00a\00a")
 (data (i32.const 952) "\07\00\00\00a\00a\00a\00a\00a\00a\00a")
 (data (i32.const 976) "\01\00\00\00+")
 (data (i32.const 984) "\01\00\00\00-")
 (data (i32.const 992) "\04\00\00\00a\00b\00c\00d")
 (data (i32.const 1008) "\05\00\00\00a\00-\00b\00-\00c")
 (data (i32.const 1024) "\05\00\00\00a\00+\00b\00-\00c")
 (data (i32.const 1040) "\04\00\00\00+\00a\00b\00c")
 (data (i32.const 1056) "\04\00\00\00\n\00a\00b\00c")
 (data (i32.const 1072) "\01\00\00\00\n")
 (data (i32.const 1080) "\01\00\00\00c")
 (data (i32.const 1088) "\02\00\00\00+\00+")
 (data (i32.const 1096) "\04\00\00\00a\00b\00+\00+")
 (data (i32.const 1112) "\t\00\00\00a\00b\00c\00a\00b\00c\00a\00b\00c")
 (data (i32.const 1136) "\03\00\00\00+\00+\00+")
 (data (i32.const 1152) "\05\00\00\00a\00+\00b\00+\00c")
 (data (i32.const 1168) "\07\00\00\00+\00a\00+\00b\00+\00c\00+")
 (data (i32.const 1192) "\0e\00\00\00a\00b\00c\00d\00e\00f\00g\00h\00i\00j\00k\00l\00m\00n")
 (data (i32.const 1224) "\01\00\00\00n")
 (data (i32.const 1232) "\05\00\00\00j\00k\00l\00m\00n")
 (data (i32.const 1248) "\05\00\00\00c\00d\00e\00f\00g")
 (data (i32.const 1264) "\05\00\00\00d\00e\00f\00g\00h")
 (data (i32.const 1280) "\0d\00\00\00a\00b\00c\00d\00e\00f\00g\00h\00i\00j\00k\00l\00m")
 (data (i32.const 1312) "\0d\00\00\00~\00l\00i\00b\00/\00a\00r\00r\00a\00y\00.\00t\00s")
 (data (i32.const 1344) "\1c\00\00\00~\00l\00i\00b\00/\00i\00n\00t\00e\00r\00n\00a\00l\00/\00a\00r\00r\00a\00y\00b\00u\00f\00f\00e\00r\00.\00t\00s")
 (data (i32.const 1408) "\05\00\00\00a\00,\00b\00,\00c")
 (data (i32.const 1424) "\01\00\00\00.")
 (data (i32.const 1432) "\07\00\00\00a\00,\00 \00b\00,\00 \00c")
 (data (i32.const 1456) "\02\00\00\00,\00 ")
 (data (i32.const 1464) "\06\00\00\00a\00,\00b\00,\00,\00c")
 (data (i32.const 1480) "\06\00\00\00,\00a\00,\00b\00,\00c")
 (data (i32.const 1496) "\06\00\00\00a\00,\00b\00,\00c\00,")
 (data (i32.const 1512) "\90\01\00\00\00\00\00\000\000\000\001\000\002\000\003\000\004\000\005\000\006\000\007\000\008\000\009\001\000\001\001\001\002\001\003\001\004\001\005\001\006\001\007\001\008\001\009\002\000\002\001\002\002\002\003\002\004\002\005\002\006\002\007\002\008\002\009\003\000\003\001\003\002\003\003\003\004\003\005\003\006\003\007\003\008\003\009\004\000\004\001\004\002\004\003\004\004\004\005\004\006\004\007\004\008\004\009\005\000\005\001\005\002\005\003\005\004\005\005\005\006\005\007\005\008\005\009\006\000\006\001\006\002\006\003\006\004\006\005\006\006\006\007\006\008\006\009\007\000\007\001\007\002\007\003\007\004\007\005\007\006\007\007\007\008\007\009\008\000\008\001\008\002\008\003\008\004\008\005\008\006\008\007\008\008\008\009\009\000\009\001\009\002\009\003\009\004\009\005\009\006\009\007\009\008\009\009")
 (data (i32.const 2024) "\e8\05\00\00d")
 (data (i32.const 2032) "\01\00\00\008")
 (data (i32.const 2040) "\05\00\00\00-\001\000\000\000")
 (data (i32.const 2056) "\04\00\00\001\002\003\004")
 (data (i32.const 2072) "\05\00\00\001\002\003\004\005")
 (data (i32.const 2088) "\06\00\00\001\002\003\004\005\006")
 (data (i32.const 2104) "\07\00\00\001\001\001\001\001\001\001")
 (data (i32.const 2128) "\07\00\00\001\002\003\004\005\006\007")
 (data (i32.const 2152) "\n\00\00\002\001\004\007\004\008\003\006\004\006")
 (data (i32.const 2176) "\n\00\00\002\001\004\007\004\008\003\006\004\007")
 (data (i32.const 2200) "\0b\00\00\00-\002\001\004\007\004\008\003\006\004\008")
 (data (i32.const 2232) "\02\00\00\00-\001")
 (data (i32.const 2240) "\04\00\00\001\000\000\000")
 (data (i32.const 2256) "\n\00\00\002\001\004\007\004\008\003\006\004\008")
 (data (i32.const 2280) "\n\00\00\004\002\009\004\009\006\007\002\009\005")
 (data (i32.const 2304) "\08\00\00\009\009\009\009\009\009\009\009")
 (data (i32.const 2328) "\t\00\00\001\000\000\000\000\000\000\000\000")
 (data (i32.const 2352) "\0b\00\00\006\008\007\001\009\004\007\006\007\003\005")
 (data (i32.const 2384) "\0c\00\00\008\006\008\007\001\009\004\007\006\007\003\005")
 (data (i32.const 2416) "\0f\00\00\009\009\009\008\006\008\007\001\009\004\007\006\007\003\005")
 (data (i32.const 2456) "\10\00\00\009\009\009\009\008\006\008\007\001\009\004\007\006\007\003\005")
 (data (i32.const 2496) "\11\00\00\001\009\009\009\009\008\006\008\007\001\009\004\007\006\007\003\005")
 (data (i32.const 2536) "\14\00\00\001\008\004\004\006\007\004\004\000\007\003\007\000\009\005\005\001\006\001\005")
 (data (i32.const 2584) "\05\00\00\00-\001\002\003\004")
 (data (i32.const 2600) "\0b\00\00\00-\004\002\009\004\009\006\007\002\009\005")
 (data (i32.const 2632) "\0c\00\00\00-\006\008\007\001\009\004\007\006\007\003\005")
 (data (i32.const 2664) "\0d\00\00\00-\008\006\008\007\001\009\004\007\006\007\003\005")
 (data (i32.const 2696) "\10\00\00\00-\009\009\009\008\006\008\007\001\009\004\007\006\007\003\005")
 (data (i32.const 2736) "\12\00\00\00-\001\009\009\009\009\008\006\008\007\001\009\004\007\006\007\003\005")
 (data (i32.const 2776) "\13\00\00\009\002\002\003\003\007\002\000\003\006\008\005\004\007\007\005\008\000\007")
 (data (i32.const 2824) "\14\00\00\00-\009\002\002\003\003\007\002\000\003\006\008\005\004\007\007\005\008\000\008")
 (data (i32.const 2872) "\03\00\00\000\00.\000")
 (data (i32.const 2888) "\03\00\00\00N\00a\00N")
 (data (i32.const 2904) "\t\00\00\00-\00I\00n\00f\00i\00n\00i\00t\00y")
 (data (i32.const 2928) "\08\00\00\00I\00n\00f\00i\00n\00i\00t\00y")
 (data (i32.const 2952) "\b8\02\00\00\00\00\00\00\88\02\1c\08\a0\d5\8f\fav\bf>\a2\7f\e1\ae\bav\acU0 \fb\16\8b\ea5\ce]J\89B\cf-;eU\aa\b0k\9a\dfE\1a=\03\cf\1a\e6\ca\c6\9a\c7\17\fep\abO\dc\bc\be\fc\b1w\ff\0c\d6kA\ef\91V\be<\fc\7f\90\ad\1f\d0\8d\83\9aU1(\\Q\d3\b5\c9\a6\ad\8f\acq\9d\cb\8b\ee#w\"\9c\eamSx@\91I\cc\aeW\ce\b6]y\12<\827V\fbM6\94\10\c2O\98H8o\ea\96\90\c7:\82%\cb\85t\d7\f4\97\bf\97\cd\cf\86\a0\e5\ac*\17\98\n4\ef\8e\b25*\fbg8\b2;?\c6\d2\df\d4\c8\84\ba\cd\d3\1a\'D\dd\c5\96\c9%\bb\ce\9fk\93\84\a5b}$l\ac\db\f6\da_\0dXf\ab\a3&\f1\c3\de\93\f8\e2\f3\b8\80\ff\aa\a8\ad\b5\b5\8bJ|l\05_b\87S0\c14`\ff\bc\c9U&\ba\91\8c\85N\96\bd~)p$w\f9\df\8f\b8\e5\b8\9f\bd\df\a6\94}t\88\cf_\a9\f8\cf\9b\a8\8f\93pD\b9k\15\0f\bf\f8\f0\08\8a\b611eU%\b0\cd\ac\7f{\d0\c6\e2?\99\06;+*\c4\10\\\e4\d3\92si\99$$\aa\0e\ca\00\83\f2\b5\87\fd\eb\1a\11\92d\08\e5\bc\cc\88Po\t\cc\bc\8c,e\19\e2X\17\b7\d1\00\00\00\00\00\00@\9c\00\00\00\00\10\a5\d4\e8\00\00b\ac\c5\ebx\ad\84\t\94\f8x9?\81\b3\15\07\c9{\ce\97\c0p\\\ea{\ce2~\8fh\80\e9\ab\a48\d2\d5E\"\9a\17&\'O\9f\'\fb\c4\d41\a2c\ed\a8\ad\c8\8c8e\de\b0\dbe\ab\1a\8e\08\c7\83\9a\1dqB\f9\1d]\c4X\e7\1b\a6,iM\92\ea\8dp\1ad\ee\01\daJw\ef\9a\99\a3m\a2\85k}\b4{x\t\f2w\18\ddy\a1\e4T\b4\c2\c5\9b[\92\86[\86=]\96\c8\c5S5\c8\b3\a0\97\fa\\\b4*\95\e3_\a0\99\bd\9fF\de%\8c9\db4\c2\9b\a5\\\9f\98\a3r\9a\c6\f6\ce\be\e9TS\bf\dc\b7\e2A\"\f2\17\f3\fc\88\a5x\\\d3\9b\ce \cc\dfS!{\f3Z\16\98:0\1f\97\dc\b5\a0\e2\96\b3\e3\\S\d1\d9\a8<D\a7\a4\d9|\9b\fb\10D\a4\a7LLv\bb\1a\9c@\b6\ef\8e\ab\8b,\84W\a6\10\ef\1f\d0)1\91\e9\e5\a4\10\9b\9d\0c\9c\a1\fb\9b\10\e7)\f4;b\d9 (\ac\85\cf\a7z^KD\80-\dd\ac\03@\e4!\bf\8f\ffD^/\9cg\8eA\b8\8c\9c\9d\173\d4\a9\1b\e3\b4\92\db\19\9e\d9w\df\ban\bf\96\ebk\ee\f0\9b;\02\87\af")
 (data (i32.const 3976) "\88\0b\00\00W")
 (data (i32.const 3984) "\ae\00\00\00\00\00\00\00<\fbW\fbr\fb\8c\fb\a7\fb\c1\fb\dc\fb\f6\fb\11\fc,\fcF\fca\fc{\fc\96\fc\b1\fc\cb\fc\e6\fc\00\fd\1b\fd5\fdP\fdk\fd\85\fd\a0\fd\ba\fd\d5\fd\ef\fd\n\fe%\fe?\feZ\fet\fe\8f\fe\a9\fe\c4\fe\df\fe\f9\fe\14\ff.\ffI\ffc\ff~\ff\99\ff\b3\ff\ce\ff\e8\ff\03\00\1e\008\00S\00m\00\88\00\a2\00\bd\00\d8\00\f2\00\0d\01\'\01B\01\\\01w\01\92\01\ac\01\c7\01\e1\01\fc\01\16\021\02L\02f\02\81\02\9b\02\b6\02\d0\02\eb\02\06\03 \03;\03U\03p\03\8b\03\a5\03\c0\03\da\03\f5\03\0f\04*\04")
 (data (i32.const 4240) "\90\0f\00\00W")
 (data (i32.const 4248) "(\00\00\00\00\00\00\00\01\00\00\00\n\00\00\00d\00\00\00\e8\03\00\00\10\'\00\00\a0\86\01\00@B\0f\00\80\96\98\00\00\e1\f5\05\00\ca\9a;")
 (data (i32.const 4312) "\98\10\00\00\n")
 (data (i32.const 4320) "\15\00\00\002\00.\002\002\000\004\004\006\000\004\009\002\005\000\003\001\003\00e\00-\001\006")
 (data (i32.const 4368) "\16\00\00\00-\002\00.\002\002\000\004\004\006\000\004\009\002\005\000\003\001\003\00e\00-\001\006")
 (data (i32.const 4416) "\17\00\00\001\00.\007\009\007\006\009\003\001\003\004\008\006\002\003\001\005\007\00e\00+\003\000\008")
 (data (i32.const 4472) "\18\00\00\00-\001\00.\007\009\007\006\009\003\001\003\004\008\006\002\003\001\005\007\00e\00+\003\000\008")
 (data (i32.const 4528) "\16\00\00\004\00.\001\008\005\005\008\000\004\009\006\008\002\001\003\005\007\00e\00+\002\009\008")
 (data (i32.const 4576) "\17\00\00\002\00.\002\002\005\000\007\003\008\005\008\005\000\007\002\000\001\004\00e\00-\003\000\008")
 (data (i32.const 4632) "\0d\00\00\004\00.\009\004\000\006\005\006\00e\00-\003\001\008")
 (data (i32.const 4664) "\12\00\00\009\000\006\000\008\000\001\001\005\003\004\003\003\006\000\000\00.\000")
 (data (i32.const 4704) "\15\00\00\004\007\000\008\003\005\006\000\002\004\007\001\001\005\001\002\000\000\000\00.\000")
 (data (i32.const 4752) "\15\00\00\009\004\000\009\003\004\000\000\001\002\005\006\008\002\004\008\000\000\000\00.\000")
 (data (i32.const 4800) "\06\00\00\005\00e\00-\003\002\004")
 (data (i32.const 4816) "\03\00\00\001\00.\000")
 (data (i32.const 4832) "\04\00\00\00-\001\00.\000")
 (data (i32.const 4848) "\04\00\00\00-\000\00.\001")
 (data (i32.const 4864) "\t\00\00\001\000\000\000\000\000\000\00.\000")
 (data (i32.const 4888) "\08\00\00\000\00.\000\000\000\000\000\001")
 (data (i32.const 4912) "\n\00\00\00-\001\000\000\000\000\000\000\00.\000")
 (data (i32.const 4936) "\t\00\00\00-\000\00.\000\000\000\000\000\001")
 (data (i32.const 4960) "\n\00\00\001\000\000\000\000\000\000\000\00.\000")
 (data (i32.const 4984) "\04\00\00\001\00e\00-\007")
 (data (i32.const 5000) "\06\00\00\001\00e\00+\003\000\008")
 (data (i32.const 5016) "\07\00\00\00-\001\00e\00+\003\000\008")
 (data (i32.const 5040) "\06\00\00\001\00e\00-\003\000\008")
 (data (i32.const 5056) "\07\00\00\00-\001\00e\00-\003\000\008")
 (data (i32.const 5080) "\06\00\00\001\00e\00-\003\002\003")
 (data (i32.const 5096) "\07\00\00\00-\001\00e\00-\003\002\003")
 (data (i32.const 5120) "\0c\00\00\004\002\009\004\009\006\007\002\007\002\00.\000")
 (data (i32.const 5152) "\15\00\00\001\00.\002\003\001\002\001\004\005\006\007\003\004\005\006\002\003\004\00e\00-\008")
 (data (i32.const 5200) "\11\00\00\005\005\005\005\005\005\005\005\005\00.\005\005\005\005\005\005\006")
 (data (i32.const 5240) "\12\00\00\000\00.\009\009\009\009\009\009\009\009\009\009\009\009\009\009\009\009")
 (data (i32.const 5280) "\05\00\00\001\002\00.\003\004")
 (data (i32.const 5296) "\12\00\00\000\00.\003\003\003\003\003\003\003\003\003\003\003\003\003\003\003\003")
 (data (i32.const 5336) "\17\00\00\001\002\003\004\000\000\000\000\000\000\000\000\000\000\000\000\000\000\000\000\000\00.\000")
 (data (i32.const 5392) "\t\00\00\001\00.\002\003\004\00e\00+\002\001")
 (data (i32.const 5416) "\07\00\00\002\00.\007\001\008\002\008")
 (data (i32.const 5440) "\t\00\00\000\00.\000\002\007\001\008\002\008")
 (data (i32.const 5464) "\07\00\00\002\007\001\00.\008\002\008")
 (data (i32.const 5488) "\08\00\00\001\00.\001\00e\00+\001\002\008")
 (data (i32.const 5512) "\07\00\00\001\00.\001\00e\00-\006\004")
 (data (i32.const 5536) "\0b\00\00\000\00.\000\000\000\000\003\005\006\008\009")
 (table $0 1 funcref)
 (elem (i32.const 0) $null)
 (global $~lib/allocator/arena/startOffset (mut i32) (i32.const 0))
 (global $~lib/allocator/arena/offset (mut i32) (i32.const 0))
 (global $std/string/str (mut i32) (i32.const 8))
 (global $std/string/nullStr (mut i32) (i32.const 0))
 (global $~lib/argc (mut i32) (i32.const 0))
 (global $std/string/c (mut i32) (i32.const 0))
 (global $std/string/a (mut i32) (i32.const 0))
 (global $std/string/b (mut i32) (i32.const 0))
 (global $std/string/sa (mut i32) (i32.const 0))
 (global $~lib/internal/number/_frc_plus (mut i64) (i64.const 0))
 (global $~lib/internal/number/_frc_minus (mut i64) (i64.const 0))
 (global $~lib/internal/number/_exp (mut i32) (i32.const 0))
 (global $~lib/internal/number/_K (mut i32) (i32.const 0))
 (global $~lib/internal/number/_frc_pow (mut i64) (i64.const 0))
 (global $~lib/internal/number/_exp_pow (mut i32) (i32.const 0))
 (global $~lib/started (mut i32) (i32.const 0))
 (export "memory" (memory $0))
 (export "table" (table $0))
 (export "getString" (func $std/string/getString))
 (export "main" (func $std/string/main))
 (func $~lib/string/String#charCodeAt (; 1 ;) (type $FUNCSIG$ii) (param $0 i32) (result i32)
  local.get $0
  i32.eqz
  if
   i32.const 0
   i32.const 80
   i32.const 75
   i32.const 4
   call $~lib/env/abort
   unreachable
  end
  i32.const 0
  local.get $0
  i32.load
  i32.ge_u
  if
   i32.const -1
   return
  end
  local.get $0
  i32.load16_u offset=4
 )
 (func $~lib/allocator/arena/__memory_allocate (; 2 ;) (type $FUNCSIG$ii) (param $0 i32) (result i32)
  (local $1 i32)
  (local $2 i32)
  (local $3 i32)
  local.get $0
  i32.const 1073741824
  i32.gt_u
  if
   unreachable
  end
  global.get $~lib/allocator/arena/offset
  local.tee $1
  local.get $0
  i32.const 1
  local.get $0
  i32.const 1
  i32.gt_u
  select
  i32.add
  i32.const 7
  i32.add
  i32.const -8
  i32.and
  local.tee $2
  current_memory
  local.tee $3
  i32.const 16
  i32.shl
  i32.gt_u
  if
   local.get $3
   local.get $2
   local.get $1
   i32.sub
   i32.const 65535
   i32.add
   i32.const -65536
   i32.and
   i32.const 16
   i32.shr_u
   local.tee $0
   local.get $3
   local.get $0
   i32.gt_s
   select
   grow_memory
   i32.const 0
   i32.lt_s
   if
    local.get $0
    grow_memory
    i32.const 0
    i32.lt_s
    if
     unreachable
    end
   end
  end
  local.get $2
  global.set $~lib/allocator/arena/offset
  local.get $1
 )
 (func $~lib/internal/string/allocateUnsafe (; 3 ;) (type $FUNCSIG$ii) (param $0 i32) (result i32)
  (local $1 i32)
  local.get $0
  i32.const 0
  i32.gt_s
  local.tee $1
  if
   local.get $0
   i32.const 536870910
   i32.le_s
   local.set $1
  end
  local.get $1
  i32.eqz
  if
   i32.const 0
   i32.const 112
   i32.const 14
   i32.const 2
   call $~lib/env/abort
   unreachable
  end
  local.get $0
  i32.const 1
  i32.shl
  i32.const 4
  i32.add
  call $~lib/allocator/arena/__memory_allocate
  local.tee $1
  local.get $0
  i32.store
  local.get $1
 )
 (func $~lib/string/String.fromCharCode (; 4 ;) (type $FUNCSIG$ii) (param $0 i32) (result i32)
  (local $1 i32)
  i32.const 1
  call $~lib/internal/string/allocateUnsafe
  local.tee $1
  local.get $0
  i32.store16 offset=4
  local.get $1
 )
 (func $~lib/internal/string/compareUnsafe (; 5 ;) (type $FUNCSIG$iiiii) (param $0 i32) (param $1 i32) (param $2 i32) (param $3 i32) (result i32)
  (local $4 i32)
  local.get $1
  i32.const 1
  i32.shl
  local.get $0
  i32.add
  local.set $1
  loop $continue|0
   local.get $3
   if (result i32)
    local.get $1
    i32.load16_u offset=4
    local.get $2
    i32.load16_u offset=4
    i32.sub
    local.tee $4
    i32.eqz
   else    
    local.get $3
   end
   if
    local.get $3
    i32.const 1
    i32.sub
    local.set $3
    local.get $1
    i32.const 2
    i32.add
    local.set $1
    local.get $2
    i32.const 2
    i32.add
    local.set $2
    br $continue|0
   end
  end
  local.get $4
 )
 (func $~lib/string/String.__eq (; 6 ;) (type $FUNCSIG$iii) (param $0 i32) (param $1 i32) (result i32)
  (local $2 i32)
  local.get $0
  local.get $1
  i32.eq
  if
   i32.const 1
   return
  end
  local.get $0
  i32.eqz
  local.tee $2
  i32.eqz
  if
   local.get $1
   i32.eqz
   local.set $2
  end
  local.get $2
  if
   i32.const 0
   return
  end
  local.get $0
  i32.load
  local.tee $2
  local.get $1
  i32.load
  i32.ne
  if
   i32.const 0
   return
  end
  local.get $0
  i32.const 0
  local.get $1
  local.get $2
  call $~lib/internal/string/compareUnsafe
  i32.eqz
 )
 (func $~lib/string/String.fromCodePoint (; 7 ;) (type $FUNCSIG$ii) (param $0 i32) (result i32)
  (local $1 i32)
  (local $2 i32)
  local.get $0
  i32.const 1114111
  i32.gt_u
  if
   i32.const 0
   i32.const 80
   i32.const 34
   i32.const 4
   call $~lib/env/abort
   unreachable
  end
  local.get $0
  i32.const 65535
  i32.gt_s
  local.tee $1
  i32.const 1
  i32.add
  call $~lib/internal/string/allocateUnsafe
  local.set $2
  local.get $1
  if
   local.get $0
   i32.const 65536
   i32.sub
   local.tee $0
   i32.const 10
   i32.shr_u
   i32.const 55296
   i32.add
   local.set $1
   local.get $2
   local.get $0
   i32.const 1023
   i32.and
   i32.const 56320
   i32.add
   local.get $1
   i32.const 16
   i32.shl
   i32.or
   i32.store offset=4
  else   
   local.get $2
   local.get $0
   i32.store16 offset=4
  end
  local.get $2
 )
 (func $~lib/string/String#startsWith (; 8 ;) (type $FUNCSIG$ii) (param $0 i32) (result i32)
  (local $1 i32)
  (local $2 i32)
  (local $3 i32)
  local.get $0
  i32.eqz
  if
   i32.const 0
   i32.const 80
   i32.const 224
   i32.const 4
   call $~lib/env/abort
   unreachable
  end
  i32.const 0
  local.get $0
  i32.load
  local.tee $1
  i32.const 0
  local.get $1
  i32.lt_s
  select
  local.tee $2
  i32.const 192
  i32.load
  local.tee $3
  i32.add
  local.get $1
  i32.gt_s
  if
   i32.const 0
   return
  end
  local.get $0
  local.get $2
  i32.const 192
  local.get $3
  call $~lib/internal/string/compareUnsafe
  i32.eqz
 )
 (func $~lib/string/String#endsWith (; 9 ;) (type $FUNCSIG$iii) (param $0 i32) (param $1 i32) (result i32)
  (local $2 i32)
  local.get $0
  i32.eqz
  if
   i32.const 0
   i32.const 80
   i32.const 124
   i32.const 4
   call $~lib/env/abort
   unreachable
  end
  local.get $1
  i32.const 0
  local.get $1
  i32.const 0
  i32.gt_s
  select
  local.tee $1
  local.get $0
  i32.load
  local.tee $2
  local.get $1
  local.get $2
  i32.lt_s
  select
  i32.const 216
  i32.load
  local.tee $1
  i32.sub
  local.tee $2
  i32.const 0
  i32.lt_s
  if
   i32.const 0
   return
  end
  local.get $0
  local.get $2
  i32.const 216
  local.get $1
  call $~lib/internal/string/compareUnsafe
  i32.eqz
 )
 (func $~lib/string/String#indexOf (; 10 ;) (type $FUNCSIG$iiii) (param $0 i32) (param $1 i32) (param $2 i32) (result i32)
  (local $3 i32)
  (local $4 i32)
  local.get $0
  i32.eqz
  if
   i32.const 0
   i32.const 80
   i32.const 193
   i32.const 4
   call $~lib/env/abort
   unreachable
  end
  local.get $1
  i32.const 200
  local.get $1
  select
  local.tee $1
  i32.load
  local.tee $4
  i32.eqz
  if
   i32.const 0
   return
  end
  local.get $0
  i32.load
  local.tee $3
  i32.eqz
  if
   i32.const -1
   return
  end
  local.get $2
  i32.const 0
  local.get $2
  i32.const 0
  i32.gt_s
  select
  local.tee $2
  local.get $3
  local.get $2
  local.get $3
  i32.lt_s
  select
  local.set $2
  local.get $3
  local.get $4
  i32.sub
  local.set $3
  loop $repeat|0
   block $break|0
    local.get $2
    local.get $3
    i32.gt_s
    br_if $break|0
    local.get $0
    local.get $2
    local.get $1
    local.get $4
    call $~lib/internal/string/compareUnsafe
    if
     local.get $2
     i32.const 1
     i32.add
     local.set $2
     br $repeat|0
    else     
     local.get $2
     return
    end
    unreachable
   end
  end
  i32.const -1
 )
 (func $~lib/internal/memory/memcpy (; 11 ;) (type $FUNCSIG$viii) (param $0 i32) (param $1 i32) (param $2 i32)
  (local $3 i32)
  (local $4 i32)
  (local $5 i32)
  loop $continue|0
   local.get $1
   i32.const 3
   i32.and
   local.get $2
   local.get $2
   select
   if
    local.get $0
    local.tee $4
    i32.const 1
    i32.add
    local.set $0
    local.get $1
    local.tee $3
    i32.const 1
    i32.add
    local.set $1
    local.get $4
    local.get $3
    i32.load8_u
    i32.store8
    local.get $2
    i32.const 1
    i32.sub
    local.set $2
    br $continue|0
   end
  end
  local.get $0
  i32.const 3
  i32.and
  i32.eqz
  if
   loop $continue|1
    local.get $2
    i32.const 16
    i32.ge_u
    if
     local.get $0
     local.get $1
     i32.load
     i32.store
     local.get $0
     i32.const 4
     i32.add
     local.get $1
     i32.const 4
     i32.add
     i32.load
     i32.store
     local.get $0
     i32.const 8
     i32.add
     local.get $1
     i32.const 8
     i32.add
     i32.load
     i32.store
     local.get $0
     i32.const 12
     i32.add
     local.get $1
     i32.const 12
     i32.add
     i32.load
     i32.store
     local.get $1
     i32.const 16
     i32.add
     local.set $1
     local.get $0
     i32.const 16
     i32.add
     local.set $0
     local.get $2
     i32.const 16
     i32.sub
     local.set $2
     br $continue|1
    end
   end
   local.get $2
   i32.const 8
   i32.and
   if
    local.get $0
    local.get $1
    i32.load
    i32.store
    local.get $0
    i32.const 4
    i32.add
    local.get $1
    i32.const 4
    i32.add
    i32.load
    i32.store
    local.get $1
    i32.const 8
    i32.add
    local.set $1
    local.get $0
    i32.const 8
    i32.add
    local.set $0
   end
   local.get $2
   i32.const 4
   i32.and
   if
    local.get $0
    local.get $1
    i32.load
    i32.store
    local.get $1
    i32.const 4
    i32.add
    local.set $1
    local.get $0
    i32.const 4
    i32.add
    local.set $0
   end
   local.get $2
   i32.const 2
   i32.and
   if
    local.get $0
    local.get $1
    i32.load16_u
    i32.store16
    local.get $1
    i32.const 2
    i32.add
    local.set $1
    local.get $0
    i32.const 2
    i32.add
    local.set $0
   end
   local.get $2
   i32.const 1
   i32.and
   if
    local.get $0
    local.get $1
    i32.load8_u
    i32.store8
   end
   return
  end
  local.get $2
  i32.const 32
  i32.ge_u
  if
   block $break|2
    block $case2|2
     block $case1|2
      local.get $0
      i32.const 3
      i32.and
      local.tee $3
      i32.const 1
      i32.ne
      if
       local.get $3
       i32.const 2
       i32.eq
       br_if $case1|2
       local.get $3
       i32.const 3
       i32.eq
       br_if $case2|2
       br $break|2
      end
      local.get $1
      i32.load
      local.set $5
      local.get $0
      local.get $1
      local.tee $3
      i32.load8_u
      i32.store8
      local.get $0
      i32.const 1
      i32.add
      local.tee $1
      local.set $0
      local.get $1
      local.get $3
      i32.const 1
      i32.add
      local.tee $1
      i32.load8_u
      i32.store8
      local.get $0
      i32.const 1
      i32.add
      local.tee $4
      i32.const 1
      i32.add
      local.set $0
      local.get $1
      i32.const 1
      i32.add
      local.tee $3
      i32.const 1
      i32.add
      local.set $1
      local.get $4
      local.get $3
      i32.load8_u
      i32.store8
      local.get $2
      i32.const 3
      i32.sub
      local.set $2
      loop $continue|3
       local.get $2
       i32.const 17
       i32.ge_u
       if
        local.get $0
        local.get $1
        i32.const 1
        i32.add
        i32.load
        local.tee $3
        i32.const 8
        i32.shl
        local.get $5
        i32.const 24
        i32.shr_u
        i32.or
        i32.store
        local.get $0
        i32.const 4
        i32.add
        local.get $1
        i32.const 5
        i32.add
        i32.load
        local.tee $5
        i32.const 8
        i32.shl
        local.get $3
        i32.const 24
        i32.shr_u
        i32.or
        i32.store
        local.get $0
        i32.const 8
        i32.add
        local.get $1
        i32.const 9
        i32.add
        i32.load
        local.tee $3
        i32.const 8
        i32.shl
        local.get $5
        i32.const 24
        i32.shr_u
        i32.or
        i32.store
        local.get $0
        i32.const 12
        i32.add
        local.get $1
        i32.const 13
        i32.add
        i32.load
        local.tee $5
        i32.const 8
        i32.shl
        local.get $3
        i32.const 24
        i32.shr_u
        i32.or
        i32.store
        local.get $1
        i32.const 16
        i32.add
        local.set $1
        local.get $0
        i32.const 16
        i32.add
        local.set $0
        local.get $2
        i32.const 16
        i32.sub
        local.set $2
        br $continue|3
       end
      end
      br $break|2
     end
     local.get $1
     i32.load
     local.set $5
     local.get $0
     local.get $1
     i32.load8_u
     i32.store8
     local.get $0
     i32.const 1
     i32.add
     local.tee $4
     i32.const 1
     i32.add
     local.set $0
     local.get $1
     i32.const 1
     i32.add
     local.tee $3
     i32.const 1
     i32.add
     local.set $1
     local.get $4
     local.get $3
     i32.load8_u
     i32.store8
     local.get $2
     i32.const 2
     i32.sub
     local.set $2
     loop $continue|4
      local.get $2
      i32.const 18
      i32.ge_u
      if
       local.get $0
       local.get $1
       i32.const 2
       i32.add
       i32.load
       local.tee $3
       i32.const 16
       i32.shl
       local.get $5
       i32.const 16
       i32.shr_u
       i32.or
       i32.store
       local.get $0
       i32.const 4
       i32.add
       local.get $1
       i32.const 6
       i32.add
       i32.load
       local.tee $5
       i32.const 16
       i32.shl
       local.get $3
       i32.const 16
       i32.shr_u
       i32.or
       i32.store
       local.get $0
       i32.const 8
       i32.add
       local.get $1
       i32.const 10
       i32.add
       i32.load
       local.tee $3
       i32.const 16
       i32.shl
       local.get $5
       i32.const 16
       i32.shr_u
       i32.or
       i32.store
       local.get $0
       i32.const 12
       i32.add
       local.get $1
       i32.const 14
       i32.add
       i32.load
       local.tee $5
       i32.const 16
       i32.shl
       local.get $3
       i32.const 16
       i32.shr_u
       i32.or
       i32.store
       local.get $1
       i32.const 16
       i32.add
       local.set $1
       local.get $0
       i32.const 16
       i32.add
       local.set $0
       local.get $2
       i32.const 16
       i32.sub
       local.set $2
       br $continue|4
      end
     end
     br $break|2
    end
    local.get $1
    i32.load
    local.set $5
    local.get $0
    local.tee $4
    i32.const 1
    i32.add
    local.set $0
    local.get $1
    local.tee $3
    i32.const 1
    i32.add
    local.set $1
    local.get $4
    local.get $3
    i32.load8_u
    i32.store8
    local.get $2
    i32.const 1
    i32.sub
    local.set $2
    loop $continue|5
     local.get $2
     i32.const 19
     i32.ge_u
     if
      local.get $0
      local.get $1
      i32.const 3
      i32.add
      i32.load
      local.tee $3
      i32.const 24
      i32.shl
      local.get $5
      i32.const 8
      i32.shr_u
      i32.or
      i32.store
      local.get $0
      i32.const 4
      i32.add
      local.get $1
      i32.const 7
      i32.add
      i32.load
      local.tee $5
      i32.const 24
      i32.shl
      local.get $3
      i32.const 8
      i32.shr_u
      i32.or
      i32.store
      local.get $0
      i32.const 8
      i32.add
      local.get $1
      i32.const 11
      i32.add
      i32.load
      local.tee $3
      i32.const 24
      i32.shl
      local.get $5
      i32.const 8
      i32.shr_u
      i32.or
      i32.store
      local.get $0
      i32.const 12
      i32.add
      local.get $1
      i32.const 15
      i32.add
      i32.load
      local.tee $5
      i32.const 24
      i32.shl
      local.get $3
      i32.const 8
      i32.shr_u
      i32.or
      i32.store
      local.get $1
      i32.const 16
      i32.add
      local.set $1
      local.get $0
      i32.const 16
      i32.add
      local.set $0
      local.get $2
      i32.const 16
      i32.sub
      local.set $2
      br $continue|5
     end
    end
   end
  end
  local.get $2
  i32.const 16
  i32.and
  if
   local.get $0
   local.get $1
   local.tee $3
   i32.load8_u
   i32.store8
   local.get $0
   i32.const 1
   i32.add
   local.tee $1
   local.set $0
   local.get $1
   local.get $3
   i32.const 1
   i32.add
   local.tee $1
   i32.load8_u
   i32.store8
   local.get $0
   i32.const 1
   i32.add
   local.tee $3
   local.set $0
   local.get $3
   local.get $1
   i32.const 1
   i32.add
   local.tee $1
   i32.load8_u
   i32.store8
   local.get $0
   i32.const 1
   i32.add
   local.tee $3
   local.set $0
   local.get $3
   local.get $1
   i32.const 1
   i32.add
   local.tee $1
   i32.load8_u
   i32.store8
   local.get $0
   i32.const 1
   i32.add
   local.tee $3
   local.set $0
   local.get $3
   local.get $1
   i32.const 1
   i32.add
   local.tee $1
   i32.load8_u
   i32.store8
   local.get $0
   i32.const 1
   i32.add
   local.tee $3
   local.set $0
   local.get $3
   local.get $1
   i32.const 1
   i32.add
   local.tee $1
   i32.load8_u
   i32.store8
   local.get $0
   i32.const 1
   i32.add
   local.tee $3
   local.set $0
   local.get $3
   local.get $1
   i32.const 1
   i32.add
   local.tee $1
   i32.load8_u
   i32.store8
   local.get $0
   i32.const 1
   i32.add
   local.tee $3
   local.set $0
   local.get $3
   local.get $1
   i32.const 1
   i32.add
   local.tee $1
   i32.load8_u
   i32.store8
   local.get $0
   i32.const 1
   i32.add
   local.tee $3
   local.set $0
   local.get $3
   local.get $1
   i32.const 1
   i32.add
   local.tee $1
   i32.load8_u
   i32.store8
   local.get $0
   i32.const 1
   i32.add
   local.tee $3
   local.set $0
   local.get $3
   local.get $1
   i32.const 1
   i32.add
   local.tee $1
   i32.load8_u
   i32.store8
   local.get $0
   i32.const 1
   i32.add
   local.tee $3
   local.set $0
   local.get $3
   local.get $1
   i32.const 1
   i32.add
   local.tee $1
   i32.load8_u
   i32.store8
   local.get $0
   i32.const 1
   i32.add
   local.tee $3
   local.set $0
   local.get $3
   local.get $1
   i32.const 1
   i32.add
   local.tee $1
   i32.load8_u
   i32.store8
   local.get $0
   i32.const 1
   i32.add
   local.tee $3
   local.set $0
   local.get $3
   local.get $1
   i32.const 1
   i32.add
   local.tee $1
   i32.load8_u
   i32.store8
   local.get $0
   i32.const 1
   i32.add
   local.tee $3
   local.set $0
   local.get $3
   local.get $1
   i32.const 1
   i32.add
   local.tee $1
   i32.load8_u
   i32.store8
   local.get $0
   i32.const 1
   i32.add
   local.tee $3
   local.set $0
   local.get $3
   local.get $1
   i32.const 1
   i32.add
   local.tee $1
   i32.load8_u
   i32.store8
   local.get $0
   i32.const 1
   i32.add
   local.tee $4
   i32.const 1
   i32.add
   local.set $0
   local.get $1
   i32.const 1
   i32.add
   local.tee $3
   i32.const 1
   i32.add
   local.set $1
   local.get $4
   local.get $3
   i32.load8_u
   i32.store8
  end
  local.get $2
  i32.const 8
  i32.and
  if
   local.get $0
   local.get $1
   local.tee $3
   i32.load8_u
   i32.store8
   local.get $0
   i32.const 1
   i32.add
   local.tee $1
   local.set $0
   local.get $1
   local.get $3
   i32.const 1
   i32.add
   local.tee $1
   i32.load8_u
   i32.store8
   local.get $0
   i32.const 1
   i32.add
   local.tee $3
   local.set $0
   local.get $3
   local.get $1
   i32.const 1
   i32.add
   local.tee $1
   i32.load8_u
   i32.store8
   local.get $0
   i32.const 1
   i32.add
   local.tee $3
   local.set $0
   local.get $3
   local.get $1
   i32.const 1
   i32.add
   local.tee $1
   i32.load8_u
   i32.store8
   local.get $0
   i32.const 1
   i32.add
   local.tee $3
   local.set $0
   local.get $3
   local.get $1
   i32.const 1
   i32.add
   local.tee $1
   i32.load8_u
   i32.store8
   local.get $0
   i32.const 1
   i32.add
   local.tee $3
   local.set $0
   local.get $3
   local.get $1
   i32.const 1
   i32.add
   local.tee $1
   i32.load8_u
   i32.store8
   local.get $0
   i32.const 1
   i32.add
   local.tee $3
   local.set $0
   local.get $3
   local.get $1
   i32.const 1
   i32.add
   local.tee $1
   i32.load8_u
   i32.store8
   local.get $0
   i32.const 1
   i32.add
   local.tee $4
   i32.const 1
   i32.add
   local.set $0
   local.get $1
   i32.const 1
   i32.add
   local.tee $3
   i32.const 1
   i32.add
   local.set $1
   local.get $4
   local.get $3
   i32.load8_u
   i32.store8
  end
  local.get $2
  i32.const 4
  i32.and
  if
   local.get $0
   local.get $1
   local.tee $3
   i32.load8_u
   i32.store8
   local.get $0
   i32.const 1
   i32.add
   local.tee $1
   local.set $0
   local.get $1
   local.get $3
   i32.const 1
   i32.add
   local.tee $1
   i32.load8_u
   i32.store8
   local.get $0
   i32.const 1
   i32.add
   local.tee $3
   local.set $0
   local.get $3
   local.get $1
   i32.const 1
   i32.add
   local.tee $1
   i32.load8_u
   i32.store8
   local.get $0
   i32.const 1
   i32.add
   local.tee $4
   i32.const 1
   i32.add
   local.set $0
   local.get $1
   i32.const 1
   i32.add
   local.tee $3
   i32.const 1
   i32.add
   local.set $1
   local.get $4
   local.get $3
   i32.load8_u
   i32.store8
  end
  local.get $2
  i32.const 2
  i32.and
  if
   local.get $0
   local.get $1
   i32.load8_u
   i32.store8
   local.get $0
   i32.const 1
   i32.add
   local.tee $4
   i32.const 1
   i32.add
   local.set $0
   local.get $1
   i32.const 1
   i32.add
   local.tee $3
   i32.const 1
   i32.add
   local.set $1
   local.get $4
   local.get $3
   i32.load8_u
   i32.store8
  end
  local.get $2
  i32.const 1
  i32.and
  if
   local.get $0
   local.get $1
   i32.load8_u
   i32.store8
  end
 )
 (func $~lib/internal/memory/memmove (; 12 ;) (type $FUNCSIG$viii) (param $0 i32) (param $1 i32) (param $2 i32)
  (local $3 i32)
  (local $4 i32)
  local.get $0
  local.get $1
  i32.eq
  if
   return
  end
  local.get $1
  local.get $2
  i32.add
  local.get $0
  i32.le_u
  local.tee $3
  i32.eqz
  if
   local.get $0
   local.get $2
   i32.add
   local.get $1
   i32.le_u
   local.set $3
  end
  local.get $3
  if
   local.get $0
   local.get $1
   local.get $2
   call $~lib/internal/memory/memcpy
   return
  end
  local.get $0
  local.get $1
  i32.lt_u
  if
   local.get $1
   i32.const 7
   i32.and
   local.get $0
   i32.const 7
   i32.and
   i32.eq
   if
    loop $continue|0
     local.get $0
     i32.const 7
     i32.and
     if
      local.get $2
      i32.eqz
      if
       return
      end
      local.get $2
      i32.const 1
      i32.sub
      local.set $2
      local.get $0
      local.tee $4
      i32.const 1
      i32.add
      local.set $0
      local.get $1
      local.tee $3
      i32.const 1
      i32.add
      local.set $1
      local.get $4
      local.get $3
      i32.load8_u
      i32.store8
      br $continue|0
     end
    end
    loop $continue|1
     local.get $2
     i32.const 8
     i32.ge_u
     if
      local.get $0
      local.get $1
      i64.load
      i64.store
      local.get $2
      i32.const 8
      i32.sub
      local.set $2
      local.get $0
      i32.const 8
      i32.add
      local.set $0
      local.get $1
      i32.const 8
      i32.add
      local.set $1
      br $continue|1
     end
    end
   end
   loop $continue|2
    local.get $2
    if
     local.get $0
     local.tee $4
     i32.const 1
     i32.add
     local.set $0
     local.get $1
     local.tee $3
     i32.const 1
     i32.add
     local.set $1
     local.get $4
     local.get $3
     i32.load8_u
     i32.store8
     local.get $2
     i32.const 1
     i32.sub
     local.set $2
     br $continue|2
    end
   end
  else   
   local.get $1
   i32.const 7
   i32.and
   local.get $0
   i32.const 7
   i32.and
   i32.eq
   if
    loop $continue|3
     local.get $0
     local.get $2
     i32.add
     i32.const 7
     i32.and
     if
      local.get $2
      i32.eqz
      if
       return
      end
      local.get $2
      i32.const 1
      i32.sub
      local.tee $2
      local.get $0
      i32.add
      local.get $1
      local.get $2
      i32.add
      i32.load8_u
      i32.store8
      br $continue|3
     end
    end
    loop $continue|4
     local.get $2
     i32.const 8
     i32.ge_u
     if
      local.get $2
      i32.const 8
      i32.sub
      local.tee $2
      local.get $0
      i32.add
      local.get $1
      local.get $2
      i32.add
      i64.load
      i64.store
      br $continue|4
     end
    end
   end
   loop $continue|5
    local.get $2
    if
     local.get $2
     i32.const 1
     i32.sub
     local.tee $2
     local.get $0
     i32.add
     local.get $1
     local.get $2
     i32.add
     i32.load8_u
     i32.store8
     br $continue|5
    end
   end
  end
 )
 (func $~lib/internal/string/repeatUnsafe (; 13 ;) (type $FUNCSIG$viiii) (param $0 i32) (param $1 i32) (param $2 i32) (param $3 i32)
  (local $4 i32)
  (local $5 i32)
  (local $6 i32)
  (local $7 i64)
  block $break|0
   local.get $2
   i32.load
   local.tee $6
   local.set $5
   local.get $6
   i32.eqz
   br_if $break|0
   block $case5|0
    block $case4|0
     block $case3|0
      block $case2|0
       block $case1|0
        local.get $5
        i32.const 1
        i32.sub
        br_table $case1|0 $case2|0 $case3|0 $case4|0 $case5|0
       end
       local.get $2
       i32.load16_u offset=4
       local.set $5
       local.get $1
       i32.const 1
       i32.shl
       local.get $0
       i32.add
       local.set $4
       i32.const 0
       local.set $0
       loop $repeat|1
        block $break|1
         local.get $0
         local.get $3
         i32.ge_s
         br_if $break|1
         local.get $0
         i32.const 1
         i32.shl
         local.get $4
         i32.add
         local.get $5
         i32.store16 offset=4
         local.get $0
         i32.const 1
         i32.add
         local.set $0
         br $repeat|1
        end
       end
       br $break|0
      end
      local.get $2
      i32.load offset=4
      local.set $4
      local.get $1
      i32.const 1
      i32.shl
      local.get $0
      i32.add
      local.set $5
      i32.const 0
      local.set $0
      loop $repeat|2
       block $break|2
        local.get $0
        local.get $3
        i32.ge_s
        br_if $break|2
        local.get $0
        i32.const 2
        i32.shl
        local.get $5
        i32.add
        local.get $4
        i32.store offset=4
        local.get $0
        i32.const 1
        i32.add
        local.set $0
        br $repeat|2
       end
      end
      br $break|0
     end
     local.get $2
     i32.load offset=4
     local.set $5
     local.get $2
     i32.load16_u offset=8
     local.set $4
     local.get $1
     i32.const 1
     i32.shl
     local.get $0
     i32.add
     local.set $0
     i32.const 0
     local.set $1
     loop $repeat|3
      block $break|3
       local.get $1
       local.get $3
       i32.ge_s
       br_if $break|3
       local.get $1
       i32.const 2
       i32.shl
       local.get $0
       i32.add
       local.get $5
       i32.store offset=4
       local.get $1
       i32.const 1
       i32.shl
       local.get $0
       i32.add
       local.get $4
       i32.store16 offset=8
       local.get $1
       i32.const 1
       i32.add
       local.set $1
       br $repeat|3
      end
     end
     br $break|0
    end
    local.get $2
    i64.load offset=4
    local.set $7
    local.get $1
    i32.const 1
    i32.shl
    local.get $0
    i32.add
    local.set $0
    loop $repeat|4
     block $break|4
      local.get $4
      local.get $3
      i32.ge_s
      br_if $break|4
      local.get $4
      i32.const 3
      i32.shl
      local.get $0
      i32.add
      local.get $7
      i64.store offset=4
      local.get $4
      i32.const 1
      i32.add
      local.set $4
      br $repeat|4
     end
    end
    br $break|0
   end
   local.get $0
   i32.const 4
   i32.add
   local.get $1
   i32.const 1
   i32.shl
   i32.add
   local.set $4
   local.get $2
   i32.const 4
   i32.add
   local.set $5
   i32.const 0
   local.set $1
   local.get $6
   i32.const 1
   i32.shl
   local.tee $0
   local.get $3
   i32.mul
   local.set $2
   loop $repeat|5
    block $break|5
     local.get $1
     local.get $2
     i32.ge_s
     br_if $break|5
     local.get $1
     local.get $4
     i32.add
     local.get $5
     local.get $0
     call $~lib/internal/memory/memmove
     local.get $0
     local.get $1
     i32.add
     local.set $1
     br $repeat|5
    end
   end
  end
 )
 (func $~lib/internal/string/copyUnsafe (; 14 ;) (type $FUNCSIG$viiiii) (param $0 i32) (param $1 i32) (param $2 i32) (param $3 i32) (param $4 i32)
  local.get $1
  i32.const 1
  i32.shl
  local.get $0
  i32.add
  i32.const 4
  i32.add
  local.get $3
  i32.const 1
  i32.shl
  local.get $2
  i32.add
  i32.const 4
  i32.add
  local.get $4
  i32.const 1
  i32.shl
  call $~lib/internal/memory/memmove
 )
 (func $~lib/string/String#padStart (; 15 ;) (type $FUNCSIG$iiii) (param $0 i32) (param $1 i32) (param $2 i32) (result i32)
  (local $3 i32)
  (local $4 i32)
  (local $5 i32)
  (local $6 i32)
  local.get $0
  i32.eqz
  if
   i32.const 0
   i32.const 80
   i32.const 340
   i32.const 4
   call $~lib/env/abort
   unreachable
  end
  local.get $2
  i32.load
  local.set $3
  local.get $1
  local.get $0
  i32.load
  local.tee $6
  i32.lt_s
  local.tee $4
  i32.eqz
  if
   local.get $3
   i32.eqz
   local.set $4
  end
  local.get $4
  if
   local.get $0
   return
  end
  local.get $1
  call $~lib/internal/string/allocateUnsafe
  local.set $5
  local.get $1
  local.get $6
  i32.sub
  local.tee $1
  local.get $3
  i32.gt_s
  if
   local.get $1
   i32.const 1
   i32.sub
   local.get $3
   i32.div_s
   local.tee $4
   local.get $3
   i32.mul
   local.set $3
   local.get $5
   i32.const 0
   local.get $2
   local.get $4
   call $~lib/internal/string/repeatUnsafe
   local.get $1
   local.get $3
   i32.sub
   local.tee $4
   if
    local.get $5
    local.get $3
    local.get $2
    i32.const 0
    local.get $4
    call $~lib/internal/string/copyUnsafe
   end
  else   
   local.get $5
   i32.const 0
   local.get $2
   i32.const 0
   local.get $1
   call $~lib/internal/string/copyUnsafe
  end
  local.get $6
  if
   local.get $5
   local.get $1
   local.get $0
   i32.const 0
   local.get $6
   call $~lib/internal/string/copyUnsafe
  end
  local.get $5
 )
 (func $~lib/string/String#padStart|trampoline (; 16 ;) (type $FUNCSIG$iii) (param $0 i32) (param $1 i32) (result i32)
  (local $2 i32)
  block $1of1
   block $0of1
    block $outOfRange
     global.get $~lib/argc
     i32.const 1
     i32.sub
     br_table $0of1 $1of1 $outOfRange
    end
    unreachable
   end
   i32.const 248
   local.set $2
  end
  local.get $0
  local.get $1
  local.get $2
  call $~lib/string/String#padStart
 )
 (func $~lib/string/String#padEnd (; 17 ;) (type $FUNCSIG$iiii) (param $0 i32) (param $1 i32) (param $2 i32) (result i32)
  (local $3 i32)
  (local $4 i32)
  (local $5 i32)
  (local $6 i32)
  local.get $0
  i32.eqz
  if
   i32.const 0
   i32.const 80
   i32.const 360
   i32.const 4
   call $~lib/env/abort
   unreachable
  end
  local.get $2
  i32.load
  local.set $5
  local.get $1
  local.get $0
  i32.load
  local.tee $3
  i32.lt_s
  local.tee $4
  i32.eqz
  if
   local.get $5
   i32.eqz
   local.set $4
  end
  local.get $4
  if
   local.get $0
   return
  end
  local.get $1
  local.get $3
  i32.sub
  local.set $6
  local.get $1
  call $~lib/internal/string/allocateUnsafe
  local.set $1
  local.get $3
  if
   local.get $1
   i32.const 0
   local.get $0
   i32.const 0
   local.get $3
   call $~lib/internal/string/copyUnsafe
  end
  local.get $6
  local.get $5
  i32.gt_s
  if
   local.get $6
   i32.const 1
   i32.sub
   local.get $5
   i32.div_s
   local.tee $4
   local.get $5
   i32.mul
   local.set $0
   local.get $1
   local.get $3
   local.get $2
   local.get $4
   call $~lib/internal/string/repeatUnsafe
   local.get $6
   local.get $0
   i32.sub
   local.tee $4
   if
    local.get $1
    local.get $0
    local.get $3
    i32.add
    local.get $2
    i32.const 0
    local.get $4
    call $~lib/internal/string/copyUnsafe
   end
  else   
   local.get $1
   local.get $3
   local.get $2
   i32.const 0
   local.get $6
   call $~lib/internal/string/copyUnsafe
  end
  local.get $1
 )
 (func $~lib/string/String#padEnd|trampoline (; 18 ;) (type $FUNCSIG$iii) (param $0 i32) (param $1 i32) (result i32)
  (local $2 i32)
  block $1of1
   block $0of1
    block $outOfRange
     global.get $~lib/argc
     i32.const 1
     i32.sub
     br_table $0of1 $1of1 $outOfRange
    end
    unreachable
   end
   i32.const 248
   local.set $2
  end
  local.get $0
  local.get $1
  local.get $2
  call $~lib/string/String#padEnd
 )
 (func $~lib/string/String#lastIndexOf (; 19 ;) (type $FUNCSIG$iiii) (param $0 i32) (param $1 i32) (param $2 i32) (result i32)
  (local $3 i32)
  (local $4 i32)
  local.get $0
  i32.eqz
  if
   i32.const 0
   i32.const 80
   i32.const 209
   i32.const 4
   call $~lib/env/abort
   unreachable
  end
  local.get $0
  i32.load
  local.set $3
  local.get $1
  i32.const 200
  local.get $1
  select
  local.tee $1
  i32.load
  local.tee $4
  i32.eqz
  if
   local.get $3
   return
  end
  local.get $3
  i32.eqz
  if
   i32.const -1
   return
  end
  local.get $2
  i32.const 0
  local.get $2
  i32.const 0
  i32.gt_s
  select
  local.tee $2
  local.get $3
  local.get $4
  i32.sub
  local.tee $3
  local.get $2
  local.get $3
  i32.lt_s
  select
  local.set $2
  loop $repeat|0
   block $break|0
    local.get $2
    i32.const 0
    i32.lt_s
    br_if $break|0
    local.get $0
    local.get $2
    local.get $1
    local.get $4
    call $~lib/internal/string/compareUnsafe
    if
     local.get $2
     i32.const 1
     i32.sub
     local.set $2
     br $repeat|0
    else     
     local.get $2
     return
    end
    unreachable
   end
  end
  i32.const -1
 )
 (func $~lib/string/String#lastIndexOf|trampoline (; 20 ;) (type $FUNCSIG$iii) (param $0 i32) (param $1 i32) (result i32)
  (local $2 i32)
  block $1of1
   block $0of1
    block $outOfRange
     global.get $~lib/argc
     i32.const 1
     i32.sub
     br_table $0of1 $1of1 $outOfRange
    end
    unreachable
   end
   i32.const 2147483647
   local.set $2
  end
  local.get $0
  local.get $1
  local.get $2
  call $~lib/string/String#lastIndexOf
 )
 (func $~lib/internal/string/parse<f64> (; 21 ;) (type $FUNCSIG$di) (param $0 i32) (result f64)
  (local $1 i32)
  (local $2 i32)
  (local $3 i32)
  (local $4 i32)
  (local $5 f64)
  (local $6 f64)
  local.get $0
  i32.load
  local.tee $3
  i32.eqz
  if
   f64.const nan:0x8000000000000
   return
  end
  local.get $0
  local.tee $2
  i32.load16_u offset=4
  local.tee $1
  i32.const 45
  i32.eq
  if (result f64)
   local.get $3
   i32.const 1
   i32.sub
   local.tee $3
   i32.eqz
   if
    f64.const nan:0x8000000000000
    return
   end
   local.get $2
   i32.const 2
   i32.add
   local.tee $2
   i32.load16_u offset=4
   local.set $1
   f64.const -1
  else   
   local.get $1
   i32.const 43
   i32.eq
   if
    local.get $3
    i32.const 1
    i32.sub
    local.tee $3
    i32.eqz
    if
     f64.const nan:0x8000000000000
     return
    end
    local.get $2
    i32.const 2
    i32.add
    local.tee $2
    i32.load16_u offset=4
    local.set $1
   end
   f64.const 1
  end
  local.set $6
  local.get $1
  i32.const 48
  i32.eq
  local.tee $0
  if (result i32)
   local.get $3
   i32.const 2
   i32.gt_s
  else   
   local.get $0
  end
  if (result i32)
   block $break|0 (result i32)
    block $case6|0
     block $case5|0
      block $case3|0
       block $case1|0
        local.get $2
        i32.const 2
        i32.add
        i32.load16_u offset=4
        local.tee $0
        i32.const 66
        i32.eq
        br_if $case1|0
        local.get $0
        i32.const 98
        i32.eq
        br_if $case1|0
        local.get $0
        i32.const 79
        i32.eq
        br_if $case3|0
        local.get $0
        i32.const 111
        i32.eq
        br_if $case3|0
        local.get $0
        i32.const 88
        i32.eq
        br_if $case5|0
        local.get $0
        i32.const 120
        i32.eq
        br_if $case5|0
        br $case6|0
       end
       local.get $2
       i32.const 4
       i32.add
       local.set $2
       local.get $3
       i32.const 2
       i32.sub
       local.set $3
       i32.const 2
       br $break|0
      end
      local.get $2
      i32.const 4
      i32.add
      local.set $2
      local.get $3
      i32.const 2
      i32.sub
      local.set $3
      i32.const 8
      br $break|0
     end
     local.get $2
     i32.const 4
     i32.add
     local.set $2
     local.get $3
     i32.const 2
     i32.sub
     local.set $3
     i32.const 16
     br $break|0
    end
    i32.const 10
   end
  else   
   i32.const 10
  end
  local.set $4
  loop $continue|1
   block $break|1
    local.get $3
    local.tee $0
    i32.const 1
    i32.sub
    local.set $3
    local.get $0
    if
     local.get $2
     i32.load16_u offset=4
     local.tee $1
     i32.const 48
     i32.ge_s
     local.tee $0
     if (result i32)
      local.get $1
      i32.const 57
      i32.le_s
     else      
      local.get $0
     end
     if (result i32)
      local.get $1
      i32.const 48
      i32.sub
     else      
      local.get $1
      i32.const 65
      i32.ge_s
      local.tee $0
      if (result i32)
       local.get $1
       i32.const 90
       i32.le_s
      else       
       local.get $0
      end
      if (result i32)
       local.get $1
       i32.const 55
       i32.sub
      else       
       local.get $1
       i32.const 97
       i32.ge_s
       local.tee $0
       if (result i32)
        local.get $1
        i32.const 122
        i32.le_s
       else        
        local.get $0
       end
       i32.eqz
       br_if $break|1
       local.get $1
       i32.const 87
       i32.sub
      end
     end
     local.tee $1
     local.get $4
     i32.ge_s
     br_if $break|1
     local.get $5
     local.get $4
     f64.convert_i32_s
     f64.mul
     local.get $1
     f64.convert_i32_s
     f64.add
     local.set $5
     local.get $2
     i32.const 2
     i32.add
     local.set $2
     br $continue|1
    end
   end
  end
  local.get $6
  local.get $5
  f64.mul
 )
 (func $~lib/string/parseFloat (; 22 ;) (type $FUNCSIG$di) (param $0 i32) (result f64)
  (local $1 i32)
  (local $2 i32)
  (local $3 i32)
  (local $4 f64)
  (local $5 f64)
  (local $6 f64)
  local.get $0
  i32.load
  local.tee $3
  i32.eqz
  if
   f64.const nan:0x8000000000000
   return
  end
  local.get $0
  local.tee $1
  i32.load16_u offset=4
  local.tee $2
  i32.const 45
  i32.eq
  if (result f64)
   local.get $3
   i32.const 1
   i32.sub
   local.tee $3
   i32.eqz
   if
    f64.const nan:0x8000000000000
    return
   end
   local.get $1
   i32.const 2
   i32.add
   local.tee $1
   i32.load16_u offset=4
   drop
   f64.const -1
  else   
   local.get $2
   i32.const 43
   i32.eq
   if
    local.get $3
    i32.const 1
    i32.sub
    local.tee $3
    i32.eqz
    if
     f64.const nan:0x8000000000000
     return
    end
    local.get $1
    i32.const 2
    i32.add
    local.tee $1
    i32.load16_u offset=4
    drop
   end
   f64.const 1
  end
  local.set $6
  loop $continue|0
   block $break|0
    local.get $3
    local.tee $0
    i32.const 1
    i32.sub
    local.set $3
    local.get $0
    if
     local.get $1
     i32.load16_u offset=4
     local.tee $2
     i32.const 46
     i32.eq
     if
      local.get $1
      i32.const 2
      i32.add
      local.set $1
      f64.const 0.1
      local.set $5
      loop $continue|1
       block $break|1
        local.get $3
        local.tee $0
        i32.const 1
        i32.sub
        local.set $3
        local.get $0
        if
         local.get $1
         i32.load16_u offset=4
         local.tee $2
         i32.const 69
         i32.eq
         local.tee $0
         i32.eqz
         if
          local.get $2
          i32.const 101
          i32.eq
          local.set $0
         end
         local.get $0
         if
          i32.const 0
          i32.const 80
          i32.const 696
          i32.const 10
          call $~lib/env/abort
          unreachable
         end
         local.get $2
         i32.const 48
         i32.sub
         local.tee $2
         i32.const 9
         i32.gt_u
         br_if $break|1
         local.get $4
         local.get $2
         f64.convert_i32_s
         local.get $5
         f64.mul
         f64.add
         local.set $4
         local.get $5
         f64.const 0.1
         f64.mul
         local.set $5
         local.get $1
         i32.const 2
         i32.add
         local.set $1
         br $continue|1
        end
       end
      end
      br $break|0
     end
     local.get $2
     i32.const 48
     i32.sub
     local.tee $2
     i32.const 10
     i32.ge_u
     br_if $break|0
     local.get $4
     f64.const 10
     f64.mul
     local.get $2
     f64.convert_i32_s
     f64.add
     local.set $4
     local.get $1
     i32.const 2
     i32.add
     local.set $1
     br $continue|0
    end
   end
  end
  local.get $6
  local.get $4
  f64.mul
 )
 (func $~lib/string/String#concat (; 23 ;) (type $FUNCSIG$iii) (param $0 i32) (param $1 i32) (result i32)
  (local $2 i32)
  (local $3 i32)
  (local $4 i32)
  local.get $0
  i32.eqz
  if
   i32.const 0
   i32.const 80
   i32.const 110
   i32.const 4
   call $~lib/env/abort
   unreachable
  end
  local.get $0
  i32.load
  local.tee $3
  local.get $1
  i32.const 200
  local.get $1
  select
  local.tee $1
  i32.load
  local.tee $4
  i32.add
  local.tee $2
  i32.eqz
  if
   i32.const 256
   return
  end
  local.get $2
  call $~lib/internal/string/allocateUnsafe
  local.tee $2
  i32.const 0
  local.get $0
  i32.const 0
  local.get $3
  call $~lib/internal/string/copyUnsafe
  local.get $2
  local.get $3
  local.get $1
  i32.const 0
  local.get $4
  call $~lib/internal/string/copyUnsafe
  local.get $2
 )
 (func $~lib/string/String.__concat (; 24 ;) (type $FUNCSIG$iii) (param $0 i32) (param $1 i32) (result i32)
  local.get $0
  i32.const 200
  local.get $0
  select
  local.get $1
  call $~lib/string/String#concat
 )
 (func $~lib/string/String.__ne (; 25 ;) (type $FUNCSIG$iii) (param $0 i32) (param $1 i32) (result i32)
  local.get $0
  local.get $1
  call $~lib/string/String.__eq
  i32.eqz
 )
 (func $~lib/string/String.__gt (; 26 ;) (type $FUNCSIG$iii) (param $0 i32) (param $1 i32) (result i32)
  (local $2 i32)
  (local $3 i32)
  local.get $0
  local.get $1
  i32.eq
  local.tee $2
  i32.eqz
  if
   local.get $0
   i32.eqz
   local.set $2
  end
  local.get $2
  i32.eqz
  if
   local.get $1
   i32.eqz
   local.set $2
  end
  local.get $2
  if
   i32.const 0
   return
  end
  local.get $1
  i32.load
  local.set $3
  local.get $0
  i32.load
  local.tee $2
  i32.eqz
  if
   i32.const 0
   return
  end
  local.get $3
  i32.eqz
  if
   i32.const 1
   return
  end
  local.get $0
  i32.const 0
  local.get $1
  local.get $2
  local.get $3
  local.get $2
  local.get $3
  i32.lt_s
  select
  call $~lib/internal/string/compareUnsafe
  i32.const 0
  i32.gt_s
 )
 (func $~lib/string/String.__lt (; 27 ;) (type $FUNCSIG$iii) (param $0 i32) (param $1 i32) (result i32)
  (local $2 i32)
  (local $3 i32)
  local.get $0
  local.get $1
  i32.eq
  local.tee $2
  i32.eqz
  if
   local.get $0
   i32.eqz
   local.set $2
  end
  local.get $2
  i32.eqz
  if
   local.get $1
   i32.eqz
   local.set $2
  end
  local.get $2
  if
   i32.const 0
   return
  end
  local.get $0
  i32.load
  local.set $2
  local.get $1
  i32.load
  local.tee $3
  i32.eqz
  if
   i32.const 0
   return
  end
  local.get $2
  i32.eqz
  if
   i32.const 1
   return
  end
  local.get $0
  i32.const 0
  local.get $1
  local.get $2
  local.get $3
  local.get $2
  local.get $3
  i32.lt_s
  select
  call $~lib/internal/string/compareUnsafe
  i32.const 0
  i32.lt_s
 )
 (func $~lib/string/String.__gte (; 28 ;) (type $FUNCSIG$iii) (param $0 i32) (param $1 i32) (result i32)
  local.get $0
  local.get $1
  call $~lib/string/String.__lt
  i32.eqz
 )
 (func $~lib/string/String.__lte (; 29 ;) (type $FUNCSIG$ii) (param $0 i32) (result i32)
  i32.const 256
  local.get $0
  call $~lib/string/String.__gt
  i32.eqz
 )
 (func $~lib/string/String#repeat (; 30 ;) (type $FUNCSIG$iii) (param $0 i32) (param $1 i32) (result i32)
  (local $2 i32)
  (local $3 i32)
  local.get $0
  i32.eqz
  if
   i32.const 0
   i32.const 80
   i32.const 380
   i32.const 4
   call $~lib/env/abort
   unreachable
  end
  local.get $0
  i32.load
  local.set $3
  local.get $1
  i32.const 0
  i32.lt_s
  local.tee $2
  i32.eqz
  if
   local.get $1
   local.get $3
   i32.mul
   i32.const 268435456
   i32.gt_s
   local.set $2
  end
  local.get $2
  if
   i32.const 0
   i32.const 80
   i32.const 385
   i32.const 6
   call $~lib/env/abort
   unreachable
  end
  local.get $1
  i32.eqz
  local.tee $2
  i32.eqz
  if
   local.get $3
   i32.eqz
   local.set $2
  end
  local.get $2
  if
   i32.const 256
   return
  end
  local.get $1
  i32.const 1
  i32.eq
  if
   local.get $0
   return
  end
  local.get $1
  local.get $3
  i32.mul
  call $~lib/internal/string/allocateUnsafe
  local.tee $2
  i32.const 0
  local.get $0
  local.get $1
  call $~lib/internal/string/repeatUnsafe
  local.get $2
 )
<<<<<<< HEAD
 (func $~lib/string/String#replace (; 31 ;) (type $iiii) (param $0 i32) (param $1 i32) (param $2 i32) (result i32)
=======
 (func $~lib/string/String#slice (; 31 ;) (type $FUNCSIG$iiii) (param $0 i32) (param $1 i32) (param $2 i32) (result i32)
>>>>>>> f3aa762c
  (local $3 i32)
  (local $4 i32)
  (local $5 i32)
  (local $6 i32)
  local.get $0
  i32.const 0
  i32.ne
  local.tee $3
  if
   local.get $1
   i32.const 0
   i32.ne
   local.set $3
  end
  local.get $3
  if
   local.get $2
   i32.const 0
   i32.ne
   local.set $3
  end
  local.get $3
  i32.eqz
  if
   i32.const 0
   i32.const 80
   i32.const 401
   i32.const 4
   call $~lib/env/abort
   unreachable
  end
  local.get $0
  i32.load
  local.tee $5
  local.get $1
  i32.load
  local.tee $6
  i32.lt_s
  if
   local.get $0
   return
  end
  local.get $0
  local.get $1
  i32.const 0
  call $~lib/string/String#indexOf
  local.tee $1
  i32.const -1
  i32.xor
  if
   local.get $2
   i32.load
   local.tee $3
   local.get $5
   local.get $6
   i32.sub
   local.tee $5
   i32.add
   local.tee $4
   if
    local.get $4
    call $~lib/internal/string/allocateUnsafe
    local.tee $4
    i32.const 0
    local.get $0
    i32.const 0
    local.get $1
    call $~lib/internal/string/copyUnsafe
    local.get $4
    local.get $1
    local.get $2
    i32.const 0
    local.get $3
    call $~lib/internal/string/copyUnsafe
    local.get $4
    local.get $1
    local.get $3
    i32.add
    local.get $0
    local.get $1
    local.get $6
    i32.add
    local.get $5
    local.get $1
    i32.sub
    call $~lib/internal/string/copyUnsafe
    local.get $4
    return
   end
  end
  local.get $0
 )
<<<<<<< HEAD
 (func $~lib/string/String#substring (; 32 ;) (type $iiii) (param $0 i32) (param $1 i32) (param $2 i32) (result i32)
  (local $3 i32)
  (local $4 i32)
=======
 (func $~lib/internal/arraybuffer/allocateUnsafe (; 33 ;) (type $FUNCSIG$ii) (param $0 i32) (result i32)
  (local $1 i32)
>>>>>>> f3aa762c
  local.get $0
  i32.eqz
  if
   i32.const 0
   i32.const 80
   i32.const 249
   i32.const 4
   call $~lib/env/abort
   unreachable
  end
  local.get $1
  i32.const 0
  local.get $1
  i32.const 0
  i32.gt_s
  select
  local.tee $1
  local.get $0
  i32.load
  local.tee $3
  local.get $1
  local.get $3
  i32.lt_s
  select
  local.set $4
  local.get $2
  i32.const 0
  local.get $2
  i32.const 0
  i32.gt_s
  select
  local.tee $1
  local.get $3
  local.get $1
  local.get $3
  i32.lt_s
  select
  local.set $2
  local.get $4
  local.tee $1
  local.get $2
  local.get $1
  local.get $2
  i32.lt_s
  select
  local.set $4
  local.get $1
  local.get $2
  local.get $1
  local.get $2
  i32.gt_s
  select
  local.tee $2
  local.get $4
  i32.sub
  local.tee $3
  i32.eqz
  if
   i32.const 256
   return
  end
  local.get $4
  i32.eqz
  local.tee $1
  if
   local.get $0
   i32.load
   local.get $2
   i32.eq
   local.set $1
  end
  local.get $1
  if
   local.get $0
   return
  end
  local.get $3
  call $~lib/internal/string/allocateUnsafe
  local.tee $1
  i32.const 0
  local.get $0
  local.get $4
  local.get $3
  call $~lib/internal/string/copyUnsafe
  local.get $1
 )
 (func $~lib/string/String#replaceAll (; 33 ;) (type $iiii) (param $0 i32) (param $1 i32) (param $2 i32) (result i32)
  (local $3 i32)
  (local $4 i32)
  (local $5 i32)
  (local $6 i32)
  (local $7 i32)
  local.get $0
  i32.const 0
  i32.ne
  local.tee $3
  if
   local.get $1
   i32.const 0
   i32.ne
   local.set $3
  end
  local.get $3
  if
   local.get $2
   i32.const 0
   i32.ne
   local.set $3
  end
  local.get $3
  i32.eqz
  if
   i32.const 0
   i32.const 80
   i32.const 426
   i32.const 4
   call $~lib/env/abort
   unreachable
  end
  local.get $0
<<<<<<< HEAD
  i32.load
  local.tee $6
=======
  i32.const 2
  i32.shl
  local.tee $3
  call $~lib/internal/arraybuffer/allocateUnsafe
  local.set $2
  i32.const 8
  call $~lib/allocator/arena/__memory_allocate
  local.tee $1
  i32.const 0
  i32.store
  local.get $1
  i32.const 0
  i32.store offset=4
  local.get $1
  local.get $2
  i32.store
  local.get $1
  local.get $0
  i32.store offset=4
  local.get $2
  i32.const 8
  i32.add
  local.get $3
  call $~lib/internal/memory/memset
  local.get $1
 )
 (func $~lib/internal/arraybuffer/reallocateUnsafe (; 36 ;) (type $FUNCSIG$iii) (param $0 i32) (param $1 i32) (result i32)
  (local $2 i32)
  (local $3 i32)
>>>>>>> f3aa762c
  local.get $1
  i32.load
  local.tee $4
  i32.lt_s
  if
   local.get $0
   return
  end
  local.get $4
  local.get $6
  i32.eq
  if
   local.get $1
   local.get $2
   call $~lib/string/String.__eq
   if
    local.get $0
    return
   end
   local.get $0
   local.get $1
   local.get $2
   call $~lib/string/String#replace
   return
  end
  local.get $4
  i32.eqz
  if
   local.get $2
   i32.load
   local.tee $3
   local.get $6
   i32.const 1
   i32.add
   i32.mul
   local.get $6
   i32.add
   call $~lib/internal/string/allocateUnsafe
   local.tee $4
   i32.const 0
   local.get $2
   i32.const 0
   local.get $3
   call $~lib/internal/string/copyUnsafe
   local.get $3
   local.set $1
   loop $repeat|0
    block $break|0
     local.get $5
     local.get $6
     i32.ge_s
     br_if $break|0
     local.get $1
     i32.const 1
     i32.shl
     local.get $4
     i32.add
     local.get $5
     i32.const 1
     i32.shl
     local.get $0
     i32.add
     i32.load16_u offset=4
     i32.store16 offset=4
     local.get $4
     local.get $1
     i32.const 1
     i32.add
     local.tee $1
     local.get $2
     i32.const 0
     local.get $3
     call $~lib/internal/string/copyUnsafe
     local.get $1
     local.get $3
     i32.add
     local.set $1
     local.get $5
     i32.const 1
     i32.add
     local.set $5
     br $repeat|0
    end
   end
   local.get $4
   return
  end
  i32.const 0
  local.set $3
  i32.const 256
  local.set $7
  loop $continue|1
   local.get $0
   local.get $1
   local.get $3
   call $~lib/string/String#indexOf
   local.tee $5
   i32.const -1
   i32.xor
   if
    local.get $7
    local.get $0
    local.get $3
    local.get $5
    call $~lib/string/String#substring
    local.get $2
    call $~lib/string/String#concat
    call $~lib/string/String#concat
    local.set $7
    local.get $4
    local.get $5
    i32.add
    local.set $3
    br $continue|1
   end
  end
  local.get $3
  if
   local.get $7
   local.get $0
   local.get $3
   local.get $6
   call $~lib/string/String#substring
   call $~lib/string/String#concat
   return
  end
  local.get $0
 )
<<<<<<< HEAD
 (func $~lib/string/String#slice (; 34 ;) (type $iiii) (param $0 i32) (param $1 i32) (param $2 i32) (result i32)
=======
 (func $~lib/string/String#split (; 38 ;) (type $FUNCSIG$iiii) (param $0 i32) (param $1 i32) (param $2 i32) (result i32)
>>>>>>> f3aa762c
  (local $3 i32)
  (local $4 i32)
  local.get $0
  i32.eqz
  if
   i32.const 0
   i32.const 80
   i32.const 467
   i32.const 4
   call $~lib/env/abort
   unreachable
  end
  local.get $0
  i32.load
  local.set $3
  local.get $1
  i32.const 0
  i32.lt_s
  if (result i32)
   local.get $1
   local.get $3
   i32.add
   local.tee $1
   i32.const 0
   local.get $1
   i32.const 0
   i32.gt_s
   select
  else   
   local.get $1
   local.get $3
   local.get $1
   local.get $3
   i32.lt_s
   select
  end
  local.set $4
  local.get $2
  i32.const 0
  i32.lt_s
  if (result i32)
   local.get $2
   local.get $3
   i32.add
   local.tee $1
   i32.const 0
   local.get $1
   i32.const 0
   i32.gt_s
   select
  else   
   local.get $2
   local.tee $1
   local.get $3
   local.get $1
   local.get $3
   i32.lt_s
   select
  end
  local.get $4
  i32.sub
  local.tee $3
  i32.const 0
  i32.le_s
  if
   i32.const 256
   return
  end
  local.get $3
  call $~lib/internal/string/allocateUnsafe
  local.tee $1
  i32.const 0
  local.get $0
  local.get $4
  local.get $3
  call $~lib/internal/string/copyUnsafe
  local.get $1
 )
 (func $~lib/string/String#slice|trampoline (; 35 ;) (type $FUNCSIG$iii) (param $0 i32) (param $1 i32) (result i32)
  (local $2 i32)
  block $1of1
   block $0of1
    block $outOfRange
     global.get $~lib/argc
     i32.const 1
     i32.sub
     br_table $0of1 $1of1 $outOfRange
    end
    unreachable
   end
   i32.const 2147483647
   local.set $2
  end
  local.get $0
  local.get $1
  local.get $2
  call $~lib/string/String#slice
 )
<<<<<<< HEAD
 (func $~lib/internal/arraybuffer/allocateUnsafe (; 36 ;) (type $ii) (param $0 i32) (result i32)
  (local $1 i32)
=======
 (func $~lib/internal/number/decimalCount32 (; 40 ;) (type $FUNCSIG$ii) (param $0 i32) (result i32)
>>>>>>> f3aa762c
  local.get $0
  i32.const 1073741816
  i32.gt_u
  if
   i32.const 0
   i32.const 1344
   i32.const 26
   i32.const 2
   call $~lib/env/abort
   unreachable
  end
  i32.const 1
  i32.const 32
  local.get $0
  i32.const 7
  i32.add
  i32.clz
  i32.sub
  i32.shl
  call $~lib/allocator/arena/__memory_allocate
  local.tee $1
  local.get $0
  i32.store
  local.get $1
 )
<<<<<<< HEAD
 (func $~lib/internal/memory/memset (; 37 ;) (type $FUNCSIG$vii) (param $0 i32) (param $1 i32)
  (local $2 i32)
=======
 (func $~lib/internal/number/utoa32_lut (; 41 ;) (type $FUNCSIG$viii) (param $0 i32) (param $1 i32) (param $2 i32)
  (local $3 i32)
  (local $4 i32)
  i32.const 1816
  i32.load
  local.set $3
  loop $continue|0
   local.get $1
   i32.const 10000
   i32.ge_u
   if
    local.get $1
    i32.const 10000
    i32.rem_u
    local.set $4
    local.get $1
    i32.const 10000
    i32.div_u
    local.set $1
    local.get $2
    i32.const 4
    i32.sub
    local.tee $2
    i32.const 1
    i32.shl
    local.get $0
    i32.add
    local.get $3
    local.get $4
    i32.const 100
    i32.div_u
    i32.const 2
    i32.shl
    i32.add
    i64.load32_u offset=8
    local.get $3
    local.get $4
    i32.const 100
    i32.rem_u
    i32.const 2
    i32.shl
    i32.add
    i64.load32_u offset=8
    i64.const 32
    i64.shl
    i64.or
    i64.store offset=4
    br $continue|0
   end
  end
>>>>>>> f3aa762c
  local.get $1
  i32.eqz
  if
   return
  end
  local.get $0
  i32.const 0
  i32.store8
  local.get $0
  local.get $1
  i32.add
  i32.const 1
  i32.sub
  i32.const 0
  i32.store8
  local.get $1
  i32.const 2
  i32.le_u
  if
   return
  end
<<<<<<< HEAD
=======
 )
 (func $~lib/internal/number/itoa32 (; 42 ;) (type $FUNCSIG$ii) (param $0 i32) (result i32)
  (local $1 i32)
  (local $2 i32)
  (local $3 i32)
>>>>>>> f3aa762c
  local.get $0
  i32.const 1
  i32.add
  i32.const 0
  i32.store8
  local.get $0
  i32.const 2
  i32.add
  i32.const 0
  i32.store8
  local.get $0
  local.get $1
  i32.add
  local.tee $2
  i32.const 2
  i32.sub
  i32.const 0
  i32.store8
  local.get $2
  i32.const 3
  i32.sub
  i32.const 0
  i32.store8
  local.get $1
  i32.const 6
  i32.le_u
  if
   return
  end
  local.get $0
  i32.const 3
  i32.add
  i32.const 0
  i32.store8
  local.get $0
  local.get $1
  i32.add
  i32.const 4
  i32.sub
  i32.const 0
  i32.store8
  local.get $1
  i32.const 8
  i32.le_u
  if
   return
  end
  i32.const 0
  local.get $0
  i32.sub
  i32.const 3
  i32.and
  local.tee $2
  local.get $0
  i32.add
  local.tee $0
  i32.const 0
  i32.store
  local.get $1
  local.get $2
<<<<<<< HEAD
  i32.sub
  i32.const -4
  i32.and
  local.tee $1
=======
 )
 (func $~lib/internal/number/utoa32 (; 43 ;) (type $FUNCSIG$ii) (param $0 i32) (result i32)
  (local $1 i32)
  (local $2 i32)
>>>>>>> f3aa762c
  local.get $0
  i32.add
  i32.const 4
  i32.sub
  i32.const 0
  i32.store
  local.get $1
  i32.const 8
  i32.le_u
  if
   return
  end
  local.get $0
  i32.const 4
  i32.add
  i32.const 0
  i32.store
  local.get $0
  i32.const 8
  i32.add
  i32.const 0
  i32.store
  local.get $0
  local.get $1
  i32.add
  local.tee $2
  i32.const 12
  i32.sub
  i32.const 0
  i32.store
  local.get $2
<<<<<<< HEAD
  i32.const 8
  i32.sub
  i32.const 0
  i32.store
  local.get $1
  i32.const 24
  i32.le_u
  if
   return
  end
  local.get $0
  i32.const 12
  i32.add
  i32.const 0
  i32.store
  local.get $0
  i32.const 16
  i32.add
  i32.const 0
  i32.store
  local.get $0
  i32.const 20
  i32.add
  i32.const 0
  i32.store
  local.get $0
  i32.const 24
  i32.add
  i32.const 0
  i32.store
  local.get $0
  local.get $1
  i32.add
  local.tee $2
  i32.const 28
  i32.sub
  i32.const 0
  i32.store
  local.get $2
  i32.const 24
  i32.sub
  i32.const 0
  i32.store
  local.get $2
  i32.const 20
  i32.sub
  i32.const 0
  i32.store
  local.get $2
  i32.const 16
  i32.sub
  i32.const 0
  i32.store
  local.get $0
  i32.const 4
  i32.and
  i32.const 24
  i32.add
  local.tee $2
  local.get $0
  i32.add
  local.set $0
  local.get $1
  local.get $2
  i32.sub
  local.set $1
=======
 )
 (func $~lib/internal/number/decimalCount64 (; 44 ;) (type $FUNCSIG$ij) (param $0 i64) (result i32)
  local.get $0
  i64.const 1000000000000000
  i64.lt_u
  if (result i32)
   local.get $0
   i64.const 1000000000000
   i64.lt_u
   if (result i32)
    i32.const 11
    i32.const 12
    local.get $0
    i64.const 100000000000
    i64.lt_u
    select
   else    
    i32.const 13
    i32.const 14
    i32.const 15
    local.get $0
    i64.const 100000000000000
    i64.lt_u
    select
    local.get $0
    i64.const 10000000000000
    i64.lt_u
    select
   end
  else   
   local.get $0
   i64.const 100000000000000000
   i64.lt_u
   if (result i32)
    i32.const 16
    i32.const 17
    local.get $0
    i64.const 10000000000000000
    i64.lt_u
    select
   else    
    i32.const 18
    i32.const 19
    i32.const 20
    local.get $0
    i64.const -8446744073709551616
    i64.lt_u
    select
    local.get $0
    i64.const 1000000000000000000
    i64.lt_u
    select
   end
  end
 )
 (func $~lib/internal/number/utoa64_lut (; 45 ;) (type $FUNCSIG$viji) (param $0 i32) (param $1 i64) (param $2 i32)
  (local $3 i32)
  (local $4 i32)
  (local $5 i32)
  (local $6 i32)
  i32.const 1816
  i32.load
  local.set $3
>>>>>>> f3aa762c
  loop $continue|0
   local.get $1
   i32.const 32
   i32.ge_u
   if
    local.get $0
    i64.const 0
    i64.store
    local.get $0
    i32.const 8
    i32.add
    i64.const 0
    i64.store
    local.get $0
    i32.const 16
    i32.add
    i64.const 0
    i64.store
    local.get $0
    i32.const 24
    i32.add
    i64.const 0
    i64.store
    local.get $1
    i32.const 32
    i32.sub
    local.set $1
    local.get $0
    i32.const 32
    i32.add
    local.set $0
    br $continue|0
   end
  end
 )
<<<<<<< HEAD
 (func $~lib/array/Array<String>#constructor (; 38 ;) (type $FUNCSIG$ii) (param $0 i32) (result i32)
=======
 (func $~lib/internal/number/utoa64 (; 46 ;) (type $FUNCSIG$ij) (param $0 i64) (result i32)
>>>>>>> f3aa762c
  (local $1 i32)
  (local $2 i32)
  (local $3 i32)
  local.get $0
  i32.const 268435454
  i32.gt_u
  if
   i32.const 0
   i32.const 1312
   i32.const 45
   i32.const 39
   call $~lib/env/abort
   unreachable
  end
  local.get $0
  i32.const 2
  i32.shl
  local.tee $3
  call $~lib/internal/arraybuffer/allocateUnsafe
  local.set $2
  i32.const 8
  call $~lib/allocator/arena/__memory_allocate
  local.tee $1
  i32.const 0
  i32.store
  local.get $1
  i32.const 0
  i32.store offset=4
  local.get $1
  local.get $2
  i32.store
  local.get $1
  local.get $0
  i32.store offset=4
  local.get $2
  i32.const 8
  i32.add
  local.get $3
  call $~lib/internal/memory/memset
  local.get $1
 )
<<<<<<< HEAD
 (func $~lib/internal/arraybuffer/reallocateUnsafe (; 39 ;) (type $iii) (param $0 i32) (param $1 i32) (result i32)
=======
 (func $~lib/internal/number/itoa64 (; 47 ;) (type $FUNCSIG$ij) (param $0 i64) (result i32)
  (local $1 i32)
>>>>>>> f3aa762c
  (local $2 i32)
  (local $3 i32)
  local.get $1
  local.get $0
  i32.load
  local.tee $2
  i32.gt_s
  if
   local.get $1
   i32.const 1073741816
   i32.gt_s
   if
    i32.const 0
    i32.const 1344
    i32.const 40
    i32.const 4
    call $~lib/env/abort
    unreachable
   end
   local.get $1
   i32.const 1
   i32.const 32
   local.get $2
   i32.const 7
   i32.add
   i32.clz
   i32.sub
   i32.shl
   i32.const 8
   i32.sub
   i32.le_s
   if
    local.get $0
    local.get $1
    i32.store
   else    
    local.get $1
    call $~lib/internal/arraybuffer/allocateUnsafe
    local.tee $3
    i32.const 8
    i32.add
    local.get $0
    i32.const 8
    i32.add
    local.get $2
    call $~lib/internal/memory/memmove
    local.get $3
    local.set $0
   end
   local.get $0
   i32.const 8
   i32.add
   local.get $2
   i32.add
   local.get $1
   local.get $2
   i32.sub
   call $~lib/internal/memory/memset
  else   
   local.get $1
   local.get $2
   i32.lt_s
   if
    local.get $1
    i32.const 0
    i32.lt_s
    if
     i32.const 0
     i32.const 1344
     i32.const 62
     i32.const 4
     call $~lib/env/abort
     unreachable
    end
    local.get $0
    local.get $1
    i32.store
   end
  end
  local.get $0
 )
 (func $~lib/array/Array<String>#push (; 40 ;) (type $FUNCSIG$vii) (param $0 i32) (param $1 i32)
  (local $2 i32)
  (local $3 i32)
  (local $4 i32)
  local.get $0
  i32.load offset=4
  local.tee $2
  i32.const 1
  i32.add
  local.set $4
  local.get $2
  local.get $0
  i32.load
  local.tee $3
  i32.load
  i32.const 2
  i32.shr_u
  i32.ge_u
  if
   local.get $2
   i32.const 268435454
   i32.ge_u
   if
    i32.const 0
    i32.const 1312
    i32.const 182
    i32.const 42
    call $~lib/env/abort
    unreachable
   end
   local.get $0
   local.get $3
   local.get $4
   i32.const 2
   i32.shl
   call $~lib/internal/arraybuffer/reallocateUnsafe
   local.tee $3
   i32.store
  end
  local.get $0
  local.get $4
  i32.store offset=4
  local.get $2
  i32.const 2
  i32.shl
  local.get $3
  i32.add
  local.get $1
  i32.store offset=8
 )
<<<<<<< HEAD
 (func $~lib/string/String#split (; 41 ;) (type $iiii) (param $0 i32) (param $1 i32) (param $2 i32) (result i32)
  (local $3 i32)
  (local $4 i32)
  (local $5 i32)
  (local $6 i32)
=======
 (func $~lib/internal/number/genDigits (; 48 ;) (type $FUNCSIG$iijijiji) (param $0 i32) (param $1 i64) (param $2 i32) (param $3 i64) (param $4 i32) (param $5 i64) (param $6 i32) (result i32)
>>>>>>> f3aa762c
  (local $7 i32)
  (local $8 i32)
  (local $9 i32)
  (local $10 i32)
  local.get $0
  i32.eqz
  if
   i32.const 0
   i32.const 80
   i32.const 479
   i32.const 4
   call $~lib/env/abort
   unreachable
  end
  local.get $2
  i32.eqz
  if
   i32.const 0
   call $~lib/array/Array<String>#constructor
   return
  end
  local.get $1
  i32.eqz
  if
   i32.const 1
   call $~lib/array/Array<String>#constructor
   local.tee $3
   i32.load
   local.get $0
   i32.store offset=8
   local.get $3
   return
  end
  local.get $0
  i32.load
  local.set $4
  i32.const 2147483647
  local.get $2
  local.get $2
  i32.const 0
  i32.lt_s
  select
  local.set $2
  block $folding-inner0
   local.get $1
   i32.load
   local.tee $9
   if
    local.get $4
    i32.eqz
    if
     i32.const 1
     call $~lib/array/Array<String>#constructor
     local.tee $3
     i32.load
     i32.const 256
     i32.store offset=8
     br $folding-inner0
    end
   else    
    local.get $4
    i32.eqz
    if
     i32.const 0
     call $~lib/array/Array<String>#constructor
     return
    end
    local.get $4
    local.tee $3
    local.get $2
    local.get $3
    local.get $2
    i32.lt_s
    select
    local.tee $4
    call $~lib/array/Array<String>#constructor
    local.tee $3
    i32.load
    local.set $5
    i32.const 0
    local.set $2
    loop $repeat|0
     local.get $2
     local.get $4
     i32.lt_s
     if
      i32.const 1
      call $~lib/internal/string/allocateUnsafe
      local.tee $1
      local.get $2
      i32.const 1
      i32.shl
      local.get $0
      i32.add
      i32.load16_u offset=4
      i32.store16 offset=4
      local.get $2
      i32.const 2
      i32.shl
      local.get $5
      i32.add
      local.get $1
      i32.store offset=8
      local.get $2
      i32.const 1
      i32.add
      local.set $2
      br $repeat|0
     end
    end
    local.get $3
    return
   end
   i32.const 0
   call $~lib/array/Array<String>#constructor
   local.set $6
   loop $continue|1
    local.get $0
    local.get $1
    local.get $7
    call $~lib/string/String#indexOf
    local.tee $8
    i32.const -1
    i32.ne
    if
     local.get $8
     local.get $7
     i32.sub
     local.tee $5
     i32.const 0
     i32.gt_s
     if
      local.get $5
      call $~lib/internal/string/allocateUnsafe
      local.tee $3
      i32.const 0
      local.get $0
      local.get $7
      local.get $5
      call $~lib/internal/string/copyUnsafe
      local.get $6
      local.get $3
      call $~lib/array/Array<String>#push
     else      
      local.get $6
      i32.const 256
      call $~lib/array/Array<String>#push
     end
     local.get $10
     i32.const 1
     i32.add
     local.tee $10
     local.get $2
     i32.eq
     if
      local.get $6
      return
     end
     local.get $8
     local.get $9
     i32.add
     local.set $7
     br $continue|1
    end
   end
   local.get $7
   i32.eqz
   if
    i32.const 1
    call $~lib/array/Array<String>#constructor
    local.tee $3
    i32.load
    local.get $0
    i32.store offset=8
    br $folding-inner0
   end
   local.get $4
   local.get $7
   i32.sub
   local.tee $1
   i32.const 0
   i32.gt_s
   if
    local.get $1
    call $~lib/internal/string/allocateUnsafe
    local.tee $5
    i32.const 0
    local.get $0
    local.get $7
    local.get $1
    call $~lib/internal/string/copyUnsafe
    local.get $6
    local.get $5
    call $~lib/array/Array<String>#push
   else    
    local.get $6
    i32.const 256
    call $~lib/array/Array<String>#push
   end
   local.get $6
   return
  end
  local.get $3
  i32.load
  i32.load offset=8
  drop
  local.get $3
 )
 (func $~lib/string/String#split|trampoline (; 42 ;) (type $FUNCSIG$iii) (param $0 i32) (param $1 i32) (result i32)
  (local $2 i32)
  block $2of2
   block $1of2
    block $0of2
     block $outOfRange
      global.get $~lib/argc
      br_table $0of2 $1of2 $2of2 $outOfRange
     end
     unreachable
    end
    i32.const 0
    local.set $1
   end
   i32.const 2147483647
   local.set $2
  end
  local.get $0
  local.get $1
  local.get $2
  call $~lib/string/String#split
 )
 (func $~lib/internal/number/decimalCount32 (; 43 ;) (type $ii) (param $0 i32) (result i32)
  local.get $0
  i32.const 100000
  i32.lt_u
  if (result i32)
   local.get $0
   i32.const 100
   i32.lt_u
   if (result i32)
    i32.const 1
    i32.const 2
    local.get $0
    i32.const 10
    i32.lt_u
    select
   else    
    i32.const 3
    i32.const 4
    i32.const 5
    local.get $0
    i32.const 10000
    i32.lt_u
    select
    local.get $0
    i32.const 1000
    i32.lt_u
    select
   end
  else   
   local.get $0
   i32.const 10000000
   i32.lt_u
   if (result i32)
    i32.const 6
    i32.const 7
    local.get $0
    i32.const 1000000
    i32.lt_u
    select
   else    
    i32.const 8
    i32.const 9
    i32.const 10
    local.get $0
    i32.const 1000000000
    i32.lt_u
    select
    local.get $0
    i32.const 100000000
    i32.lt_u
    select
   end
  end
 )
 (func $~lib/internal/number/utoa32_lut (; 44 ;) (type $iii_) (param $0 i32) (param $1 i32) (param $2 i32)
  (local $3 i32)
  (local $4 i32)
  i32.const 2024
  i32.load
  local.set $3
  loop $continue|0
   local.get $1
   i32.const 10000
   i32.ge_u
   if
    local.get $1
    i32.const 10000
    i32.rem_u
    local.set $4
    local.get $1
    i32.const 10000
    i32.div_u
    local.set $1
    local.get $2
    i32.const 4
    i32.sub
    local.tee $2
    i32.const 1
    i32.shl
    local.get $0
    i32.add
    local.get $3
    local.get $4
    i32.const 100
    i32.div_u
    i32.const 2
    i32.shl
    i32.add
    i64.load32_u offset=8
    local.get $3
    local.get $4
    i32.const 100
    i32.rem_u
    i32.const 2
    i32.shl
    i32.add
    i64.load32_u offset=8
    i64.const 32
    i64.shl
    i64.or
    i64.store offset=4
    br $continue|0
   end
  end
  local.get $1
  i32.const 100
  i32.ge_u
  if
   local.get $1
   i32.const 100
   i32.rem_u
   local.set $4
   local.get $1
   i32.const 100
   i32.div_u
   local.set $1
   local.get $2
   i32.const 2
   i32.sub
   local.tee $2
   i32.const 1
   i32.shl
   local.get $0
   i32.add
   local.get $3
   local.get $4
   i32.const 2
   i32.shl
   i32.add
   i32.load offset=8
   i32.store offset=4
  end
  local.get $1
  i32.const 10
  i32.ge_u
  if
   local.get $2
   i32.const 2
   i32.sub
   i32.const 1
   i32.shl
   local.get $0
   i32.add
<<<<<<< HEAD
   local.get $3
=======
   local.tee $4
   i32.load16_u offset=4
   local.set $6
   loop $continue|4
    local.get $8
    local.get $3
    i64.lt_u
    local.tee $2
    if
     local.get $5
     local.get $8
     i64.sub
     local.get $1
     i64.ge_u
     local.set $2
    end
    local.get $2
    if
     local.get $1
     local.get $8
     i64.add
     local.get $3
     i64.lt_u
     local.tee $2
     i32.eqz
     if
      local.get $3
      local.get $8
      i64.sub
      local.get $1
      local.get $8
      i64.add
      local.get $3
      i64.sub
      i64.gt_u
      local.set $2
     end
    end
    local.get $2
    if
     local.get $6
     i32.const 1
     i32.sub
     local.set $6
     local.get $1
     local.get $8
     i64.add
     local.set $8
     br $continue|4
    end
   end
   local.get $4
   local.get $6
   i32.store16 offset=4
   local.get $10
  end
 )
 (func $~lib/internal/number/prettify (; 49 ;) (type $FUNCSIG$iiii) (param $0 i32) (param $1 i32) (param $2 i32) (result i32)
  (local $3 i32)
  (local $4 i32)
  (local $5 i32)
  local.get $2
  i32.eqz
  if
>>>>>>> f3aa762c
   local.get $1
   i32.const 2
   i32.shl
   i32.add
   i32.load offset=8
   i32.store offset=4
  else   
   local.get $2
   i32.const 1
   i32.sub
   i32.const 1
   i32.shl
   local.get $0
   i32.add
   local.get $1
   i32.const 48
   i32.add
   i32.store16 offset=4
  end
 )
 (func $~lib/internal/number/itoa32 (; 45 ;) (type $ii) (param $0 i32) (result i32)
  (local $1 i32)
  (local $2 i32)
  (local $3 i32)
  local.get $0
  i32.eqz
  if
   i32.const 480
   return
  end
  local.get $0
  i32.const 0
  i32.lt_s
  local.tee $1
  if
   i32.const 0
   local.get $0
   i32.sub
   local.set $0
  end
  local.get $0
  call $~lib/internal/number/decimalCount32
  local.get $1
  i32.add
  local.tee $3
  call $~lib/internal/string/allocateUnsafe
  local.tee $2
  local.get $0
  local.get $3
  call $~lib/internal/number/utoa32_lut
  local.get $1
  if
   local.get $2
   i32.const 45
   i32.store16 offset=4
  end
  local.get $2
 )
 (func $~lib/internal/number/utoa32 (; 46 ;) (type $ii) (param $0 i32) (result i32)
  (local $1 i32)
  (local $2 i32)
  local.get $0
  i32.eqz
  if
   i32.const 480
   return
  end
  local.get $0
  call $~lib/internal/number/decimalCount32
  local.tee $1
  call $~lib/internal/string/allocateUnsafe
  local.tee $2
  local.get $0
  local.get $1
  call $~lib/internal/number/utoa32_lut
  local.get $2
 )
 (func $~lib/internal/number/decimalCount64 (; 47 ;) (type $Ii) (param $0 i64) (result i32)
  local.get $0
  i64.const 1000000000000000
  i64.lt_u
  if (result i32)
   local.get $0
   i64.const 1000000000000
   i64.lt_u
   if (result i32)
    i32.const 11
    i32.const 12
    local.get $0
    i64.const 100000000000
    i64.lt_u
    select
   else    
    i32.const 13
    i32.const 14
    i32.const 15
    local.get $0
    i64.const 100000000000000
    i64.lt_u
    select
    local.get $0
    i64.const 10000000000000
    i64.lt_u
    select
   end
  else   
   local.get $0
   i64.const 100000000000000000
   i64.lt_u
   if (result i32)
    i32.const 16
    i32.const 17
    local.get $0
    i64.const 10000000000000000
    i64.lt_u
    select
   else    
    i32.const 18
    i32.const 19
    i32.const 20
    local.get $0
    i64.const -8446744073709551616
    i64.lt_u
    select
    local.get $0
    i64.const 1000000000000000000
    i64.lt_u
    select
   end
  end
 )
<<<<<<< HEAD
 (func $~lib/internal/number/utoa64_lut (; 48 ;) (type $iIi_) (param $0 i32) (param $1 i64) (param $2 i32)
  (local $3 i32)
=======
 (func $~lib/internal/number/dtoa_core (; 50 ;) (type $FUNCSIG$iid) (param $0 i32) (param $1 f64) (result i32)
  (local $2 i64)
  (local $3 i64)
>>>>>>> f3aa762c
  (local $4 i32)
  (local $5 i32)
  (local $6 i32)
  i32.const 2024
  i32.load
  local.set $3
  loop $continue|0
   local.get $1
   i64.const 100000000
   i64.ge_u
   if
    local.get $1
    local.get $1
    i64.const 100000000
    i64.div_u
    local.tee $1
    i64.const 100000000
    i64.mul
    i64.sub
    i32.wrap_i64
    local.tee $4
    i32.const 10000
    i32.div_u
    local.tee $5
    i32.const 100
    i32.div_u
    local.set $6
    local.get $5
    i32.const 100
    i32.rem_u
    local.set $5
    local.get $2
    i32.const 4
    i32.sub
    local.tee $2
    i32.const 1
    i32.shl
    local.get $0
    i32.add
    local.get $3
    local.get $4
    i32.const 10000
    i32.rem_u
    local.tee $4
    i32.const 100
    i32.div_u
    i32.const 2
    i32.shl
    i32.add
    i64.load32_u offset=8
    local.get $3
    local.get $4
    i32.const 100
    i32.rem_u
    i32.const 2
    i32.shl
    i32.add
    i64.load32_u offset=8
    i64.const 32
    i64.shl
    i64.or
    i64.store offset=4
    local.get $2
    i32.const 4
    i32.sub
    local.tee $2
    i32.const 1
    i32.shl
    local.get $0
    i32.add
    local.get $3
    local.get $6
    i32.const 2
    i32.shl
    i32.add
    i64.load32_u offset=8
    local.get $3
    local.get $5
    i32.const 2
    i32.shl
    i32.add
    i64.load32_u offset=8
    i64.const 32
    i64.shl
    i64.or
    i64.store offset=4
    br $continue|0
   end
  end
  local.get $0
  local.get $1
  i32.wrap_i64
  local.get $2
  call $~lib/internal/number/utoa32_lut
 )
 (func $~lib/internal/number/utoa64 (; 49 ;) (type $Ii) (param $0 i64) (result i32)
  (local $1 i32)
  (local $2 i32)
  (local $3 i32)
  local.get $0
  i64.eqz
  if
   i32.const 480
   return
  end
  local.get $0
  i64.const 4294967295
  i64.le_u
  if
   local.get $0
   i32.wrap_i64
   local.tee $3
   call $~lib/internal/number/decimalCount32
   local.tee $1
   call $~lib/internal/string/allocateUnsafe
   local.tee $2
   local.get $3
   local.get $1
   call $~lib/internal/number/utoa32_lut
  else   
   local.get $0
   call $~lib/internal/number/decimalCount64
   local.tee $1
   call $~lib/internal/string/allocateUnsafe
   local.tee $2
   local.get $0
   local.get $1
   call $~lib/internal/number/utoa64_lut
  end
  local.get $2
 )
 (func $~lib/internal/number/itoa64 (; 50 ;) (type $Ii) (param $0 i64) (result i32)
  (local $1 i32)
  (local $2 i32)
  (local $3 i32)
  (local $4 i32)
  local.get $0
  i64.eqz
  if
   i32.const 480
   return
  end
  block (result i32)
   local.get $0
   i64.const 0
   i64.lt_s
   local.tee $1
   if
    i64.const 0
    local.get $0
    i64.sub
    local.set $0
   end
   local.get $0
   i64.const 4294967295
   i64.le_u
  end
  if
   local.get $0
   i32.wrap_i64
   local.tee $4
   call $~lib/internal/number/decimalCount32
   local.get $1
   i32.add
   local.tee $2
   call $~lib/internal/string/allocateUnsafe
   local.tee $3
   local.get $4
   local.get $2
   call $~lib/internal/number/utoa32_lut
  else   
   local.get $0
   call $~lib/internal/number/decimalCount64
   local.get $1
   i32.add
   local.tee $2
   call $~lib/internal/string/allocateUnsafe
   local.tee $3
   local.get $0
   local.get $2
   call $~lib/internal/number/utoa64_lut
  end
  local.get $1
  if
   local.get $3
   i32.const 45
   i32.store16 offset=4
  end
  local.get $3
 )
 (func $~lib/internal/number/genDigits (; 51 ;) (type $iIiIiIii) (param $0 i32) (param $1 i64) (param $2 i32) (param $3 i64) (param $4 i32) (param $5 i64) (param $6 i32) (result i32)
  (local $7 i32)
  (local $8 i64)
  (local $9 i32)
  (local $10 i32)
  (local $11 i32)
  (local $12 i64)
  (local $13 i64)
  (local $14 i64)
  local.get $3
  local.get $1
  i64.sub
  local.set $12
  i64.const 1
  i32.const 0
  local.get $4
  i32.sub
  local.tee $11
  i64.extend_i32_s
  local.tee $1
  i64.shl
  local.tee $13
  i64.const 1
  i64.sub
  local.tee $14
  local.get $3
  i64.and
  local.set $8
  local.get $3
  local.get $1
  i64.shr_u
  i32.wrap_i64
  local.tee $7
  call $~lib/internal/number/decimalCount32
  local.set $9
  i32.const 4312
  i32.load
  local.set $10
  loop $continue|0
   local.get $9
   i32.const 0
   i32.gt_s
   if
    block $break|1
     block $case10|1
      block $case9|1
       block $case8|1
        block $case7|1
         block $case6|1
          block $case5|1
           block $case4|1
            block $case3|1
             block $case2|1
              block $case1|1
               local.get $9
               local.tee $2
               i32.const 10
               i32.ne
               if
                local.get $2
                i32.const 1
                i32.sub
                br_table $case9|1 $case8|1 $case7|1 $case6|1 $case5|1 $case4|1 $case3|1 $case2|1 $case1|1 $case10|1
               end
               local.get $7
               i32.const 1000000000
               i32.div_u
               local.set $4
               local.get $7
               i32.const 1000000000
               i32.rem_u
               local.set $7
               br $break|1
              end
              local.get $7
              i32.const 100000000
              i32.div_u
              local.set $4
              local.get $7
              i32.const 100000000
              i32.rem_u
              local.set $7
              br $break|1
             end
             local.get $7
             i32.const 10000000
             i32.div_u
             local.set $4
             local.get $7
             i32.const 10000000
             i32.rem_u
             local.set $7
             br $break|1
            end
            local.get $7
            i32.const 1000000
            i32.div_u
            local.set $4
            local.get $7
            i32.const 1000000
            i32.rem_u
            local.set $7
            br $break|1
           end
           local.get $7
           i32.const 100000
           i32.div_u
           local.set $4
           local.get $7
           i32.const 100000
           i32.rem_u
           local.set $7
           br $break|1
          end
          local.get $7
          i32.const 10000
          i32.div_u
          local.set $4
          local.get $7
          i32.const 10000
          i32.rem_u
          local.set $7
          br $break|1
         end
         local.get $7
         i32.const 1000
         i32.div_u
         local.set $4
         local.get $7
         i32.const 1000
         i32.rem_u
         local.set $7
         br $break|1
        end
        local.get $7
        i32.const 100
        i32.div_u
        local.set $4
        local.get $7
        i32.const 100
        i32.rem_u
        local.set $7
        br $break|1
       end
       local.get $7
       i32.const 10
       i32.div_u
       local.set $4
       local.get $7
       i32.const 10
       i32.rem_u
       local.set $7
       br $break|1
      end
      local.get $7
      local.set $4
      i32.const 0
      local.set $7
      br $break|1
     end
     i32.const 0
     local.set $4
    end
    local.get $4
    local.get $6
    i32.or
    if
     local.get $6
     local.tee $2
     i32.const 1
     i32.add
     local.set $6
     local.get $2
     i32.const 1
     i32.shl
     local.get $0
     i32.add
     local.get $4
     i32.const 65535
     i32.and
     i32.const 48
     i32.add
     i32.store16 offset=4
    end
    local.get $9
    i32.const 1
    i32.sub
    local.set $9
    local.get $7
    i64.extend_i32_u
    local.get $11
    i64.extend_i32_s
    i64.shl
    local.get $8
    i64.add
    local.tee $1
    local.get $5
    i64.le_u
    if
     global.get $~lib/internal/number/_K
     local.get $9
     i32.add
     global.set $~lib/internal/number/_K
     local.get $5
     local.set $3
     local.get $10
     local.get $9
     i32.const 2
     i32.shl
     i32.add
     i64.load32_u offset=8
     local.get $11
     i64.extend_i32_s
     i64.shl
     local.set $8
     local.get $12
     local.set $5
     local.get $6
     i32.const 1
     i32.sub
     i32.const 1
     i32.shl
     local.get $0
     i32.add
     local.tee $2
     i32.load16_u offset=4
     local.set $10
     loop $continue|2
      local.get $1
      local.get $5
      i64.lt_u
      local.tee $0
      if
       local.get $3
       local.get $1
       i64.sub
       local.get $8
       i64.ge_u
       local.set $0
      end
      local.get $0
      if
       local.get $1
       local.get $8
       i64.add
       local.get $5
       i64.lt_u
       local.tee $0
       i32.eqz
       if
        local.get $5
        local.get $1
        i64.sub
        local.get $1
        local.get $8
        i64.add
        local.get $5
        i64.sub
        i64.gt_u
        local.set $0
       end
      end
      local.get $0
      if
       local.get $10
       i32.const 1
       i32.sub
       local.set $10
       local.get $1
       local.get $8
       i64.add
       local.set $1
       br $continue|2
      end
     end
     local.get $2
     local.get $10
     i32.store16 offset=4
     local.get $6
     return
    end
    br $continue|0
   end
  end
  loop $continue|3 (result i32)
   local.get $5
   i64.const 10
   i64.mul
   local.set $5
   local.get $8
   i64.const 10
   i64.mul
   local.tee $8
   local.get $11
   i64.extend_i32_s
   i64.shr_u
   local.tee $1
   local.get $6
   i64.extend_i32_s
   i64.or
   i64.const 0
   i64.ne
   if
    local.get $6
    local.tee $4
    i32.const 1
    i32.add
    local.set $6
    local.get $4
    i32.const 1
    i32.shl
    local.get $0
    i32.add
    local.get $1
    i32.wrap_i64
    i32.const 65535
    i32.and
    i32.const 48
    i32.add
    i32.store16 offset=4
   end
   local.get $9
   i32.const 1
   i32.sub
   local.set $9
   local.get $8
   local.get $14
   i64.and
   local.tee $8
   local.get $5
   i64.ge_u
   br_if $continue|3
   global.get $~lib/internal/number/_K
   local.get $9
   i32.add
   global.set $~lib/internal/number/_K
   local.get $13
   local.set $1
   local.get $10
   i32.const 0
   local.get $9
   i32.sub
   i32.const 2
   i32.shl
   i32.add
   i64.load32_u offset=8
   local.get $12
   i64.mul
   local.set $3
   local.get $6
   local.tee $10
   i32.const 1
   i32.sub
   i32.const 1
   i32.shl
   local.get $0
   i32.add
   local.tee $4
   i32.load16_u offset=4
   local.set $6
   loop $continue|4
    local.get $8
    local.get $3
    i64.lt_u
    local.tee $2
    if
     local.get $5
     local.get $8
     i64.sub
     local.get $1
     i64.ge_u
     local.set $2
    end
    local.get $2
    if
     local.get $1
     local.get $8
     i64.add
     local.get $3
     i64.lt_u
     local.tee $2
     i32.eqz
     if
      local.get $3
      local.get $8
      i64.sub
      local.get $1
      local.get $8
      i64.add
      local.get $3
      i64.sub
      i64.gt_u
      local.set $2
     end
    end
    local.get $2
    if
     local.get $6
     i32.const 1
     i32.sub
     local.set $6
     local.get $1
     local.get $8
     i64.add
     local.set $8
     br $continue|4
    end
   end
   local.get $4
   local.get $6
   i32.store16 offset=4
   local.get $10
  end
 )
 (func $~lib/internal/number/prettify (; 52 ;) (type $iiii) (param $0 i32) (param $1 i32) (param $2 i32) (result i32)
  (local $3 i32)
  (local $4 i32)
  (local $5 i32)
  local.get $2
  i32.eqz
  if
   local.get $1
   i32.const 1
   i32.shl
   local.get $0
   i32.add
   i32.const 3145774
   i32.store offset=4
   local.get $1
   i32.const 2
   i32.add
   return
  end
  local.get $1
  local.get $1
  local.get $2
  i32.add
  local.tee $3
  i32.le_s
  local.tee $4
  if
   local.get $3
   i32.const 21
   i32.le_s
   local.set $4
  end
  local.get $4
  if (result i32)
   local.get $1
   local.set $4
   loop $repeat|0
    block $break|0
     local.get $4
     local.get $3
     i32.ge_s
     br_if $break|0
     local.get $4
     i32.const 1
     i32.shl
     local.get $0
     i32.add
     i32.const 48
     i32.store16 offset=4
     local.get $4
     i32.const 1
     i32.add
     local.set $4
     br $repeat|0
    end
   end
   local.get $3
   i32.const 1
   i32.shl
   local.get $0
   i32.add
   i32.const 3145774
   i32.store offset=4
   local.get $3
   i32.const 2
   i32.add
  else   
   local.get $3
   i32.const 0
   i32.gt_s
   local.tee $4
   if
    local.get $3
    i32.const 21
    i32.le_s
    local.set $4
   end
   local.get $4
   if (result i32)
    local.get $3
    i32.const 1
    i32.shl
    local.get $0
    i32.add
    i32.const 4
    i32.add
    local.tee $4
    i32.const 2
    i32.add
    local.get $4
    i32.const 0
    local.get $2
    i32.sub
    i32.const 1
    i32.shl
    call $~lib/internal/memory/memmove
    local.get $3
    i32.const 1
    i32.shl
    local.get $0
    i32.add
    i32.const 46
    i32.store16 offset=4
    local.get $1
    i32.const 1
    i32.add
   else    
    i32.const -6
    local.get $3
    i32.lt_s
    local.tee $4
    if
     local.get $3
     i32.const 0
     i32.le_s
     local.set $4
    end
    local.get $4
    if (result i32)
     local.get $0
     i32.const 4
     i32.add
     local.tee $2
     i32.const 2
     local.get $3
     i32.sub
     local.tee $4
     i32.const 1
     i32.shl
     i32.add
     local.get $2
     local.get $1
     i32.const 1
     i32.shl
     call $~lib/internal/memory/memmove
     local.get $0
     i32.const 3014704
     i32.store offset=4
     i32.const 2
     local.set $3
     loop $repeat|1
      block $break|1
       local.get $3
       local.get $4
       i32.ge_s
       br_if $break|1
       local.get $3
       i32.const 1
       i32.shl
       local.get $0
       i32.add
       i32.const 48
       i32.store16 offset=4
       local.get $3
       i32.const 1
       i32.add
       local.set $3
       br $repeat|1
      end
     end
     local.get $1
     local.get $4
     i32.add
    else     
     local.get $1
     i32.const 1
     i32.eq
     if (result i32)
      local.get $0
      i32.const 101
      i32.store16 offset=6
      local.get $0
      i32.const 4
      i32.add
      local.tee $4
      block (result i32)
       local.get $3
       i32.const 1
       i32.sub
       local.tee $3
       i32.const 0
       i32.lt_s
       local.tee $2
       if
        i32.const 0
        local.get $3
        i32.sub
        local.set $3
       end
       local.get $3
      end
      local.get $3
      call $~lib/internal/number/decimalCount32
      i32.const 1
      i32.add
      local.tee $5
      call $~lib/internal/number/utoa32_lut
      local.get $4
      i32.const 45
      i32.const 43
      local.get $2
      select
      i32.store16 offset=4
      local.get $5
      i32.const 2
      i32.add
     else      
      local.get $0
      i32.const 4
      i32.add
      local.tee $4
      i32.const 4
      i32.add
      local.get $4
      i32.const 2
      i32.add
      local.get $1
      i32.const 1
      i32.shl
      local.tee $5
      i32.const 2
      i32.sub
      call $~lib/internal/memory/memmove
      local.get $0
      i32.const 46
      i32.store16 offset=6
      local.get $0
      local.get $5
      i32.add
      local.tee $0
      i32.const 101
      i32.store16 offset=6
      local.get $0
      i32.const 4
      i32.add
      local.tee $4
      block (result i32)
       local.get $3
       i32.const 1
       i32.sub
       local.tee $3
       i32.const 0
       i32.lt_s
       local.tee $2
       if
        i32.const 0
        local.get $3
        i32.sub
        local.set $3
       end
       local.get $3
      end
      local.get $3
      call $~lib/internal/number/decimalCount32
      i32.const 1
      i32.add
      local.tee $0
      call $~lib/internal/number/utoa32_lut
      local.get $4
      i32.const 45
      i32.const 43
      local.get $2
      select
      i32.store16 offset=4
      local.get $0
      local.get $1
      i32.add
      i32.const 2
      i32.add
     end
    end
   end
  end
 )
 (func $~lib/internal/number/dtoa_core (; 53 ;) (type $iFi) (param $0 i32) (param $1 f64) (result i32)
  (local $2 i64)
  (local $3 i64)
  (local $4 i32)
  (local $5 i64)
  (local $6 i32)
  (local $7 i32)
  (local $8 i32)
  (local $9 i64)
  (local $10 i64)
  (local $11 i64)
  (local $12 i64)
  (local $13 i32)
  (local $14 i64)
  local.get $1
  f64.const 0
  f64.lt
  local.tee $13
  if (result f64)
   local.get $0
   i32.const 45
   i32.store16 offset=4
   local.get $1
   f64.neg
  else   
   local.get $1
  end
  i64.reinterpret_f64
  local.tee $14
  i64.const 9218868437227405312
  i64.and
  i64.const 52
  i64.shr_u
  i32.wrap_i64
  local.set $7
  local.get $14
  i64.const 4503599627370495
  i64.and
  local.get $7
  i32.const 0
  i32.ne
  local.tee $4
  i64.extend_i32_u
  i64.const 52
  i64.shl
  i64.add
  local.set $2
  local.get $7
  i32.const 1
  local.get $4
  select
  i32.const 1075
  i32.sub
  local.tee $7
  i32.const 1
  i32.sub
  local.set $8
  local.get $2
  i64.const 1
  i64.shl
  i64.const 1
  i64.add
  local.tee $5
  i64.clz
  i32.wrap_i64
  local.set $4
  local.get $5
  local.get $4
  i64.extend_i32_s
  i64.shl
  global.set $~lib/internal/number/_frc_plus
  local.get $2
  local.get $2
  i64.const 4503599627370496
  i64.eq
  i32.const 1
  i32.add
  local.tee $6
  i64.extend_i32_s
  i64.shl
  i64.const 1
  i64.sub
  local.get $7
  local.get $6
  i32.sub
  local.get $8
  local.get $4
  i32.sub
  local.tee $8
  i32.sub
  i64.extend_i32_s
  i64.shl
  global.set $~lib/internal/number/_frc_minus
  local.get $8
  global.set $~lib/internal/number/_exp
  i32.const 348
  i32.const -61
  global.get $~lib/internal/number/_exp
  i32.sub
  f64.convert_i32_s
  f64.const 0.30102999566398114
  f64.mul
  f64.const 347
  f64.add
  local.tee $1
  i32.trunc_f64_s
  local.tee $4
  local.get $4
  f64.convert_i32_s
  local.get $1
  f64.ne
  i32.add
  i32.const 3
  i32.shr_s
  i32.const 1
  i32.add
  local.tee $8
  i32.const 3
  i32.shl
  local.tee $4
  i32.sub
  global.set $~lib/internal/number/_K
  i32.const 4240
  i32.load
  local.set $6
  i32.const 3976
  i32.load
  local.get $4
  i32.add
  i64.load offset=8
  global.set $~lib/internal/number/_frc_pow
  local.get $6
  local.get $8
  i32.const 1
  i32.shl
  i32.add
  i32.load16_s offset=8
  global.set $~lib/internal/number/_exp_pow
  local.get $2
  local.get $2
  i64.clz
  i32.wrap_i64
  local.tee $6
  i64.extend_i32_s
  i64.shl
  local.tee $2
  i64.const 4294967295
  i64.and
  local.tee $9
  global.get $~lib/internal/number/_frc_pow
  local.tee $5
  i64.const 4294967295
  i64.and
  local.tee $10
  i64.mul
  local.set $3
  local.get $5
  i64.const 32
  i64.shr_u
  local.tee $11
  local.get $9
  i64.mul
  local.get $2
  i64.const 32
  i64.shr_u
  local.tee $2
  local.get $10
  i64.mul
  local.get $3
  i64.const 32
  i64.shr_u
  i64.add
  local.tee $3
  i64.const 4294967295
  i64.and
  i64.add
  i64.const 2147483647
  i64.add
  i64.const 32
  i64.shr_u
  local.get $2
  local.get $11
  i64.mul
  local.get $3
  i64.const 32
  i64.shr_u
  i64.add
  i64.add
  local.set $14
  local.get $5
  i64.const 4294967295
  i64.and
  local.tee $2
  global.get $~lib/internal/number/_frc_plus
  local.tee $3
  i64.const 4294967295
  i64.and
  local.tee $11
  i64.mul
  local.set $12
  local.get $11
  local.get $5
  i64.const 32
  i64.shr_u
  local.tee $9
  i64.mul
  local.get $2
  local.get $3
  i64.const 32
  i64.shr_u
  local.tee $10
  i64.mul
  local.get $12
  i64.const 32
  i64.shr_u
  i64.add
  local.tee $2
  i64.const 4294967295
  i64.and
  i64.add
  i64.const 2147483647
  i64.add
  i64.const 32
  i64.shr_u
  local.get $9
  local.get $10
  i64.mul
  local.get $2
  i64.const 32
  i64.shr_u
  i64.add
  i64.add
  local.set $12
  global.get $~lib/internal/number/_frc_minus
  local.tee $2
  i64.const 4294967295
  i64.and
  local.tee $9
  local.get $5
  i64.const 4294967295
  i64.and
  local.tee $10
  i64.mul
  local.set $3
  local.get $12
  i64.const 1
  i64.sub
  local.tee $12
  local.get $5
  i64.const 32
  i64.shr_u
  local.tee $11
  local.get $9
  i64.mul
  local.get $2
  i64.const 32
  i64.shr_u
  local.tee $2
  local.get $10
  i64.mul
  local.get $3
  i64.const 32
  i64.shr_u
  i64.add
  local.tee $3
  i64.const 4294967295
  i64.and
  i64.add
  i64.const 2147483647
  i64.add
  i64.const 32
  i64.shr_u
  local.get $2
  local.get $11
  i64.mul
  local.get $3
  i64.const 32
  i64.shr_u
  i64.add
  i64.add
  i64.const 1
  i64.add
  i64.sub
  local.set $3
  local.get $13
  i32.const 1
  i32.shl
  local.get $0
  i32.add
  local.get $0
  local.get $14
  local.get $7
  local.get $6
  i32.sub
  global.get $~lib/internal/number/_exp_pow
  local.tee $6
  i32.add
  i32.const -64
  i32.sub
  local.get $12
  global.get $~lib/internal/number/_exp
  local.get $6
  i32.add
  i32.const -64
  i32.sub
  local.get $3
  local.get $13
  call $~lib/internal/number/genDigits
  local.get $13
  i32.sub
  global.get $~lib/internal/number/_K
  call $~lib/internal/number/prettify
  local.get $13
  i32.add
 )
 (func $~lib/internal/number/dtoa (; 54 ;) (type $Fi) (param $0 f64) (result i32)
  (local $1 i32)
  (local $2 i32)
  local.get $0
  f64.const 0
  f64.eq
  if
   i32.const 2872
   return
  end
  local.get $0
  local.get $0
  f64.sub
  f64.const 0
  f64.ne
  if
   local.get $0
   local.get $0
   f64.ne
   if
    i32.const 2888
    return
   end
   i32.const 2904
   i32.const 2928
   local.get $0
   f64.const 0
   f64.lt
   select
   return
  end
  i32.const 28
  call $~lib/internal/string/allocateUnsafe
  local.tee $2
  local.get $0
  call $~lib/internal/number/dtoa_core
  local.set $1
  local.get $2
  i32.const 0
  local.get $1
  call $~lib/string/String#substring
  local.set $1
  local.get $2
  i32.eqz
  if
   i32.const 0
   i32.const 112
   i32.const 28
   i32.const 4
   call $~lib/env/abort
   unreachable
  end
  local.get $1
 )
 (func $start:std/string (; 55 ;) (type $_)
  (local $0 i32)
  (local $1 i32)
  i32.const 5568
  global.set $~lib/allocator/arena/startOffset
  global.get $~lib/allocator/arena/startOffset
  global.set $~lib/allocator/arena/offset
  global.get $std/string/str
  i32.const 8
  i32.ne
  if
   i32.const 0
   i32.const 48
   i32.const 16
   i32.const 0
   call $~lib/env/abort
   unreachable
  end
  global.get $std/string/str
  i32.load
  i32.const 16
  i32.ne
  if
   i32.const 0
   i32.const 48
   i32.const 18
   i32.const 0
   call $~lib/env/abort
   unreachable
  end
  global.get $std/string/str
  call $~lib/string/String#charCodeAt
  i32.const 104
  i32.ne
  if
   i32.const 0
   i32.const 48
   i32.const 19
   i32.const 0
   call $~lib/env/abort
   unreachable
  end
  i32.const 0
  call $~lib/string/String.fromCharCode
  i32.const 168
  call $~lib/string/String.__eq
  i32.eqz
  if
   i32.const 0
   i32.const 48
   i32.const 21
   i32.const 0
   call $~lib/env/abort
   unreachable
  end
  i32.const 54
  call $~lib/string/String.fromCharCode
  i32.const 176
  call $~lib/string/String.__eq
  i32.eqz
  if
   i32.const 0
   i32.const 48
   i32.const 22
   i32.const 0
   call $~lib/env/abort
   unreachable
  end
  i32.const 65590
  call $~lib/string/String.fromCharCode
  i32.const 176
  call $~lib/string/String.__eq
  i32.eqz
  if
   i32.const 0
   i32.const 48
   i32.const 23
   i32.const 0
   call $~lib/env/abort
   unreachable
  end
  i32.const 0
  call $~lib/string/String.fromCodePoint
  i32.const 168
  call $~lib/string/String.__eq
  i32.eqz
  if
   i32.const 0
   i32.const 48
   i32.const 25
   i32.const 0
   call $~lib/env/abort
   unreachable
  end
  i32.const 54
  call $~lib/string/String.fromCodePoint
  i32.const 176
  call $~lib/string/String.__eq
  i32.eqz
  if
   i32.const 0
   i32.const 48
   i32.const 26
   i32.const 0
   call $~lib/env/abort
   unreachable
  end
  i32.const 119558
  call $~lib/string/String.fromCodePoint
  i32.eqz
  if
   i32.const 184
   i32.const 48
   i32.const 27
   i32.const 0
   call $~lib/env/abort
   unreachable
  end
  global.get $std/string/str
  call $~lib/string/String#startsWith
  i32.eqz
  if
   i32.const 0
   i32.const 48
   i32.const 29
   i32.const 0
   call $~lib/env/abort
   unreachable
  end
  i32.const 1
  global.set $~lib/argc
  global.get $std/string/str
  local.set $1
  block $1of1
   block $0of1
    block $outOfRange
     global.get $~lib/argc
     i32.const 1
     i32.sub
     br_table $0of1 $1of1 $outOfRange
    end
    unreachable
   end
   i32.const 536870910
   local.set $0
  end
  local.get $1
  local.get $0
  call $~lib/string/String#endsWith
  i32.eqz
  if
   i32.const 0
   i32.const 48
   i32.const 30
   i32.const 0
   call $~lib/env/abort
   unreachable
  end
  global.get $std/string/str
  i32.const 232
  i32.const 0
  call $~lib/string/String#indexOf
  i32.const -1
  i32.eq
  if
   i32.const 0
   i32.const 48
   i32.const 31
   i32.const 0
   call $~lib/env/abort
   unreachable
  end
  i32.const 1
  global.set $~lib/argc
  global.get $std/string/str
  i32.const 0
  call $~lib/string/String#padStart|trampoline
  global.get $std/string/str
  call $~lib/string/String.__eq
  i32.eqz
  if
   i32.const 0
   i32.const 48
   i32.const 33
   i32.const 0
   call $~lib/env/abort
   unreachable
  end
  i32.const 1
  global.set $~lib/argc
  global.get $std/string/str
  i32.const 15
  call $~lib/string/String#padStart|trampoline
  global.get $std/string/str
  call $~lib/string/String.__eq
  i32.eqz
  if
   i32.const 0
   i32.const 48
   i32.const 34
   i32.const 0
   call $~lib/env/abort
   unreachable
  end
  i32.const 1
  global.set $~lib/argc
  i32.const 256
  i32.const 3
  call $~lib/string/String#padStart|trampoline
  i32.const 264
  call $~lib/string/String.__eq
  i32.eqz
  if
   i32.const 0
   i32.const 48
   i32.const 35
   i32.const 0
   call $~lib/env/abort
   unreachable
  end
  i32.const 256
  i32.const 10
  i32.const 256
  call $~lib/string/String#padStart
  i32.const 256
  call $~lib/string/String.__eq
  i32.eqz
  if
   i32.const 0
   i32.const 48
   i32.const 36
   i32.const 0
   call $~lib/env/abort
   unreachable
  end
  i32.const 280
  i32.const 100
  i32.const 256
  call $~lib/string/String#padStart
  i32.const 280
  call $~lib/string/String.__eq
  i32.eqz
  if
   i32.const 0
   i32.const 48
   i32.const 37
   i32.const 0
   call $~lib/env/abort
   unreachable
  end
  i32.const 1
  global.set $~lib/argc
  i32.const 288
  i32.const 5
  call $~lib/string/String#padStart|trampoline
  i32.const 304
  call $~lib/string/String.__eq
  i32.eqz
  if
   i32.const 0
   i32.const 48
   i32.const 38
   i32.const 0
   call $~lib/env/abort
   unreachable
  end
<<<<<<< HEAD
  i32.const 288
  i32.const 6
  i32.const 320
  call $~lib/string/String#padStart
  i32.const 336
  call $~lib/string/String.__eq
  i32.eqz
=======
  local.get $3
  call $~lib/internal/string/allocateUnsafe
  local.tee $2
  i32.const 0
  local.get $0
  local.get $4
  local.get $3
  call $~lib/internal/string/copyUnsafe
  local.get $2
 )
 (func $~lib/internal/number/dtoa (; 52 ;) (type $FUNCSIG$id) (param $0 f64) (result i32)
  (local $1 i32)
  (local $2 i32)
  local.get $0
  f64.const 0
  f64.eq
>>>>>>> f3aa762c
  if
   i32.const 0
   i32.const 48
   i32.const 39
   i32.const 0
   call $~lib/env/abort
   unreachable
  end
  i32.const 288
  i32.const 8
  i32.const 320
  call $~lib/string/String#padStart
  i32.const 352
  call $~lib/string/String.__eq
  i32.eqz
  if
   i32.const 0
   i32.const 48
   i32.const 40
   i32.const 0
   call $~lib/env/abort
   unreachable
  end
  i32.const 1
  global.set $~lib/argc
  global.get $std/string/str
  i32.const 0
  call $~lib/string/String#padEnd|trampoline
  global.get $std/string/str
  call $~lib/string/String.__eq
  i32.eqz
  if
   i32.const 0
   i32.const 48
   i32.const 42
   i32.const 0
   call $~lib/env/abort
   unreachable
  end
<<<<<<< HEAD
  i32.const 1
  global.set $~lib/argc
=======
  local.get $1
 )
 (func $start:std/string (; 53 ;) (type $FUNCSIG$v)
  (local $0 i32)
  (local $1 i32)
  i32.const 5360
  global.set $~lib/allocator/arena/startOffset
  global.get $~lib/allocator/arena/startOffset
  global.set $~lib/allocator/arena/offset
>>>>>>> f3aa762c
  global.get $std/string/str
  i32.const 15
  call $~lib/string/String#padEnd|trampoline
  global.get $std/string/str
  call $~lib/string/String.__eq
  i32.eqz
  if
   i32.const 0
   i32.const 48
   i32.const 43
   i32.const 0
   call $~lib/env/abort
   unreachable
  end
  i32.const 1
  global.set $~lib/argc
  i32.const 256
  i32.const 3
  call $~lib/string/String#padEnd|trampoline
  i32.const 264
  call $~lib/string/String.__eq
  i32.eqz
  if
   i32.const 0
   i32.const 48
   i32.const 44
   i32.const 0
   call $~lib/env/abort
   unreachable
  end
  i32.const 256
  i32.const 10
  i32.const 256
  call $~lib/string/String#padEnd
  i32.const 256
  call $~lib/string/String.__eq
  i32.eqz
  if
   i32.const 0
   i32.const 48
   i32.const 45
   i32.const 0
   call $~lib/env/abort
   unreachable
  end
  i32.const 280
  i32.const 100
  i32.const 256
  call $~lib/string/String#padEnd
  i32.const 280
  call $~lib/string/String.__eq
  i32.eqz
  if
   i32.const 0
   i32.const 48
   i32.const 46
   i32.const 0
   call $~lib/env/abort
   unreachable
  end
  i32.const 1
  global.set $~lib/argc
  i32.const 288
  i32.const 5
  call $~lib/string/String#padEnd|trampoline
  i32.const 376
  call $~lib/string/String.__eq
  i32.eqz
  if
   i32.const 0
   i32.const 48
   i32.const 47
   i32.const 0
   call $~lib/env/abort
   unreachable
  end
  i32.const 288
  i32.const 6
  i32.const 288
  call $~lib/string/String#padEnd
  i32.const 392
  call $~lib/string/String.__eq
  i32.eqz
  if
   i32.const 0
   i32.const 48
   i32.const 48
   i32.const 0
   call $~lib/env/abort
   unreachable
  end
  i32.const 288
  i32.const 8
  i32.const 288
  call $~lib/string/String#padEnd
  i32.const 408
  call $~lib/string/String.__eq
  i32.eqz
  if
   i32.const 0
   i32.const 48
   i32.const 49
   i32.const 0
   call $~lib/env/abort
   unreachable
  end
  i32.const 256
  i32.const 256
  i32.const 0
  call $~lib/string/String#indexOf
  if
   i32.const 0
   i32.const 48
   i32.const 51
   i32.const 0
   call $~lib/env/abort
   unreachable
  end
  i32.const 256
  i32.const 192
  i32.const 0
  call $~lib/string/String#indexOf
  i32.const -1
  i32.ne
  if
   i32.const 0
   i32.const 48
   i32.const 52
   i32.const 0
   call $~lib/env/abort
   unreachable
  end
  i32.const 280
  i32.const 280
  i32.const 0
  call $~lib/string/String#indexOf
  if
   i32.const 0
   i32.const 48
   i32.const 53
   i32.const 0
   call $~lib/env/abort
   unreachable
  end
  global.get $std/string/str
  local.tee $0
  local.get $0
  i32.const 0
  call $~lib/string/String#indexOf
  if
   i32.const 0
   i32.const 48
   i32.const 54
   i32.const 0
   call $~lib/env/abort
   unreachable
  end
  global.get $std/string/str
  i32.const 256
  i32.const 0
  call $~lib/string/String#indexOf
  if
   i32.const 0
   i32.const 48
   i32.const 55
   i32.const 0
   call $~lib/env/abort
   unreachable
  end
  global.get $std/string/str
  i32.const 432
  i32.const 0
  call $~lib/string/String#indexOf
  i32.const 2
  i32.ne
  if
   i32.const 0
   i32.const 48
   i32.const 56
   i32.const 0
   call $~lib/env/abort
   unreachable
  end
  global.get $std/string/str
  i32.const 440
  i32.const 0
  call $~lib/string/String#indexOf
  i32.const -1
  i32.ne
  if
   i32.const 0
   i32.const 48
   i32.const 57
   i32.const 0
   call $~lib/env/abort
   unreachable
  end
  global.get $std/string/str
  i32.const 432
  i32.const 2
  call $~lib/string/String#indexOf
  i32.const 2
  i32.ne
  if
   i32.const 0
   i32.const 48
   i32.const 58
   i32.const 0
   call $~lib/env/abort
   unreachable
  end
  global.get $std/string/str
  i32.const 432
  i32.const 3
  call $~lib/string/String#indexOf
  i32.const -1
  i32.ne
  if
   i32.const 0
   i32.const 48
   i32.const 59
   i32.const 0
   call $~lib/env/abort
   unreachable
  end
  global.get $std/string/str
  i32.const 448
  i32.const -1
  call $~lib/string/String#indexOf
  i32.const 2
  i32.ne
  if
   i32.const 0
   i32.const 48
   i32.const 60
   i32.const 0
   call $~lib/env/abort
   unreachable
  end
  i32.const 1
  global.set $~lib/argc
  i32.const 256
  i32.const 256
  call $~lib/string/String#lastIndexOf|trampoline
  if
   i32.const 0
   i32.const 48
   i32.const 62
   i32.const 0
   call $~lib/env/abort
   unreachable
  end
  i32.const 1
  global.set $~lib/argc
  i32.const 256
  i32.const 192
  call $~lib/string/String#lastIndexOf|trampoline
  i32.const -1
  i32.ne
  if
   i32.const 0
   i32.const 48
   i32.const 63
   i32.const 0
   call $~lib/env/abort
   unreachable
  end
  i32.const 1
  global.set $~lib/argc
  global.get $std/string/str
  i32.const 256
  call $~lib/string/String#lastIndexOf|trampoline
  global.get $std/string/str
  i32.load
  i32.ne
  if
   i32.const 0
   i32.const 48
   i32.const 64
   i32.const 0
   call $~lib/env/abort
   unreachable
  end
  i32.const 1
  global.set $~lib/argc
  global.get $std/string/str
  i32.const 432
  call $~lib/string/String#lastIndexOf|trampoline
  i32.const 2
  i32.ne
  if
   i32.const 0
   i32.const 48
   i32.const 65
   i32.const 0
   call $~lib/env/abort
   unreachable
  end
  i32.const 1
  global.set $~lib/argc
  global.get $std/string/str
  i32.const 440
  call $~lib/string/String#lastIndexOf|trampoline
  i32.const -1
  i32.ne
  if
   i32.const 0
   i32.const 48
   i32.const 66
   i32.const 0
   call $~lib/env/abort
   unreachable
  end
  i32.const 1
  global.set $~lib/argc
  global.get $std/string/str
  i32.const 464
  call $~lib/string/String#lastIndexOf|trampoline
  i32.const 15
  i32.ne
  if
   i32.const 0
   i32.const 48
   i32.const 67
   i32.const 0
   call $~lib/env/abort
   unreachable
  end
  global.get $std/string/str
  i32.const 432
  i32.const 2
  call $~lib/string/String#lastIndexOf
  i32.const 2
  i32.ne
  if
   i32.const 0
   i32.const 48
   i32.const 68
   i32.const 0
   call $~lib/env/abort
   unreachable
  end
  global.get $std/string/str
  i32.const 432
  i32.const 3
  call $~lib/string/String#lastIndexOf
  i32.const 2
  i32.ne
  if
   i32.const 0
   i32.const 48
   i32.const 69
   i32.const 0
   call $~lib/env/abort
   unreachable
  end
  global.get $std/string/str
  i32.const 448
  i32.const -1
  call $~lib/string/String#lastIndexOf
  i32.const -1
  i32.ne
  if
   i32.const 0
   i32.const 48
   i32.const 70
   i32.const 0
   call $~lib/env/abort
   unreachable
  end
  global.get $std/string/str
  i32.const 472
  i32.const 0
  call $~lib/string/String#lastIndexOf
  i32.const -1
  i32.ne
  if
   i32.const 0
   i32.const 48
   i32.const 71
   i32.const 0
   call $~lib/env/abort
   unreachable
  end
  global.get $std/string/str
  i32.const 192
  i32.const 0
  call $~lib/string/String#lastIndexOf
  if
   i32.const 0
   i32.const 48
   i32.const 72
   i32.const 0
   call $~lib/env/abort
   unreachable
  end
  i32.const 480
  call $~lib/internal/string/parse<f64>
  f64.const 0
  f64.ne
  if
   i32.const 0
   i32.const 48
   i32.const 78
   i32.const 0
   call $~lib/env/abort
   unreachable
  end
  i32.const 488
  call $~lib/internal/string/parse<f64>
  f64.const 1
  f64.ne
  if
   i32.const 0
   i32.const 48
   i32.const 79
   i32.const 0
   call $~lib/env/abort
   unreachable
  end
  i32.const 496
  call $~lib/internal/string/parse<f64>
  f64.const 5
  f64.ne
  if
   i32.const 0
   i32.const 48
   i32.const 80
   i32.const 0
   call $~lib/env/abort
   unreachable
  end
  i32.const 512
  call $~lib/internal/string/parse<f64>
  f64.const 455
  f64.ne
  if
   i32.const 0
   i32.const 48
   i32.const 81
   i32.const 0
   call $~lib/env/abort
   unreachable
  end
  i32.const 528
  call $~lib/internal/string/parse<f64>
  f64.const 3855
  f64.ne
  if
   i32.const 0
   i32.const 48
   i32.const 82
   i32.const 0
   call $~lib/env/abort
   unreachable
  end
  i32.const 544
  call $~lib/internal/string/parse<f64>
  f64.const 3855
  f64.ne
  if
   i32.const 0
   i32.const 48
   i32.const 83
   i32.const 0
   call $~lib/env/abort
   unreachable
  end
  i32.const 560
  call $~lib/internal/string/parse<f64>
  f64.const 11
  f64.ne
  if
   i32.const 0
   i32.const 48
   i32.const 84
   i32.const 0
   call $~lib/env/abort
   unreachable
  end
  i32.const 576
  call $~lib/internal/string/parse<f64>
  f64.const 1
  f64.ne
  if
   i32.const 0
   i32.const 48
   i32.const 85
   i32.const 0
   call $~lib/env/abort
   unreachable
  end
  i32.const 480
  call $~lib/string/parseFloat
  f64.const 0
  f64.ne
  if
   i32.const 0
   i32.const 48
   i32.const 87
   i32.const 0
   call $~lib/env/abort
   unreachable
  end
  i32.const 488
  call $~lib/string/parseFloat
  f64.const 1
  f64.ne
  if
   i32.const 0
   i32.const 48
   i32.const 88
   i32.const 0
   call $~lib/env/abort
   unreachable
  end
  i32.const 592
  call $~lib/string/parseFloat
  f64.const 0.1
  f64.ne
  if
   i32.const 0
   i32.const 48
   i32.const 89
   i32.const 0
   call $~lib/env/abort
   unreachable
  end
  i32.const 608
  call $~lib/string/parseFloat
  f64.const 0.25
  f64.ne
  if
   i32.const 0
   i32.const 48
   i32.const 90
   i32.const 0
   call $~lib/env/abort
   unreachable
  end
  i32.const 624
  call $~lib/string/parseFloat
  f64.const 0.1
  f64.ne
  if
   i32.const 0
   i32.const 48
   i32.const 91
   i32.const 0
   call $~lib/env/abort
   unreachable
  end
  i32.const 280
  i32.const 648
  call $~lib/string/String.__concat
  global.set $std/string/c
  global.get $std/string/c
  i32.const 656
  call $~lib/string/String.__eq
  i32.eqz
  if
   i32.const 0
   i32.const 48
   i32.const 94
   i32.const 0
   call $~lib/env/abort
   unreachable
  end
  global.get $std/string/c
  i32.const 280
  call $~lib/string/String.__ne
  i32.eqz
  if
   i32.const 0
   i32.const 48
   i32.const 95
   i32.const 0
   call $~lib/env/abort
   unreachable
  end
  i32.const 256
  i32.const 256
  call $~lib/string/String.__eq
  i32.eqz
  if
   i32.const 0
   i32.const 48
   i32.const 96
   i32.const 0
   call $~lib/env/abort
   unreachable
  end
  i32.const 256
  global.get $std/string/nullStr
  call $~lib/string/String.__ne
  i32.eqz
  if
   i32.const 0
   i32.const 48
   i32.const 97
   i32.const 0
   call $~lib/env/abort
   unreachable
  end
  global.get $std/string/nullStr
  i32.const 256
  call $~lib/string/String.__ne
  i32.eqz
  if
   i32.const 0
   i32.const 48
   i32.const 98
   i32.const 0
   call $~lib/env/abort
   unreachable
  end
  i32.const 280
  i32.const 648
  call $~lib/string/String.__ne
  i32.eqz
  if
   i32.const 0
   i32.const 48
   i32.const 99
   i32.const 0
   call $~lib/env/abort
   unreachable
  end
  i32.const 280
  i32.const 280
  call $~lib/string/String.__eq
  i32.eqz
  if
   i32.const 0
   i32.const 48
   i32.const 100
   i32.const 0
   call $~lib/env/abort
   unreachable
  end
  i32.const 664
  i32.const 680
  call $~lib/string/String.__ne
  i32.eqz
  if
   i32.const 0
   i32.const 48
   i32.const 101
   i32.const 0
   call $~lib/env/abort
   unreachable
  end
  i32.const 664
  i32.const 664
  call $~lib/string/String.__eq
  i32.eqz
  if
   i32.const 0
   i32.const 48
   i32.const 102
   i32.const 0
   call $~lib/env/abort
   unreachable
  end
  i32.const 696
  i32.const 712
  call $~lib/string/String.__ne
  i32.eqz
  if
   i32.const 0
   i32.const 48
   i32.const 103
   i32.const 0
   call $~lib/env/abort
   unreachable
  end
  i32.const 728
  i32.const 744
  call $~lib/string/String.__ne
  i32.eqz
  if
   i32.const 0
   i32.const 48
   i32.const 104
   i32.const 0
   call $~lib/env/abort
   unreachable
  end
  i32.const 760
  i32.const 760
  call $~lib/string/String.__eq
  i32.eqz
  if
   i32.const 0
   i32.const 48
   i32.const 105
   i32.const 0
   call $~lib/env/abort
   unreachable
  end
  i32.const 760
  i32.const 784
  call $~lib/string/String.__ne
  i32.eqz
  if
   i32.const 0
   i32.const 48
   i32.const 106
   i32.const 0
   call $~lib/env/abort
   unreachable
  end
  i32.const 808
  i32.const 840
  call $~lib/string/String.__ne
  i32.eqz
  if
   i32.const 0
   i32.const 48
   i32.const 107
   i32.const 0
   call $~lib/env/abort
   unreachable
  end
  i32.const 648
  i32.const 280
  call $~lib/string/String.__gt
  i32.eqz
  if
   i32.const 0
   i32.const 48
   i32.const 109
   i32.const 0
   call $~lib/env/abort
   unreachable
  end
  i32.const 864
  i32.const 280
  call $~lib/string/String.__gt
  i32.eqz
  if
   i32.const 0
   i32.const 48
   i32.const 110
   i32.const 0
   call $~lib/env/abort
   unreachable
  end
  i32.const 864
  i32.const 872
  call $~lib/string/String.__gte
  i32.eqz
  if
   i32.const 0
   i32.const 48
   i32.const 111
   i32.const 0
   call $~lib/env/abort
   unreachable
  end
  i32.const 864
  i32.const 656
  call $~lib/string/String.__gt
  i32.eqz
  if
   i32.const 0
   i32.const 48
   i32.const 112
   i32.const 0
   call $~lib/env/abort
   unreachable
  end
  i32.const 864
  i32.const 656
  call $~lib/string/String.__lt
  if
   i32.const 0
   i32.const 48
   i32.const 113
   i32.const 0
   call $~lib/env/abort
   unreachable
  end
  i32.const 648
  global.get $std/string/nullStr
  call $~lib/string/String.__lt
  if
   i32.const 0
   i32.const 48
   i32.const 115
   i32.const 0
   call $~lib/env/abort
   unreachable
  end
  global.get $std/string/nullStr
  i32.const 648
  call $~lib/string/String.__lt
  if
   i32.const 0
   i32.const 48
   i32.const 116
   i32.const 0
   call $~lib/env/abort
   unreachable
  end
  i32.const 288
  i32.const 256
  call $~lib/string/String.__gt
  i32.eqz
  if
   i32.const 0
   i32.const 48
   i32.const 118
   i32.const 0
   call $~lib/env/abort
   unreachable
  end
  i32.const 256
  i32.const 288
  call $~lib/string/String.__lt
  i32.eqz
  if
   i32.const 0
   i32.const 48
   i32.const 119
   i32.const 0
   call $~lib/env/abort
   unreachable
  end
  i32.const 288
  i32.const 256
  call $~lib/string/String.__gte
  i32.eqz
  if
   i32.const 0
   i32.const 48
   i32.const 120
   i32.const 0
   call $~lib/env/abort
   unreachable
  end
  i32.const 288
  call $~lib/string/String.__lte
  i32.eqz
  if
   i32.const 0
   i32.const 48
   i32.const 121
   i32.const 0
   call $~lib/env/abort
   unreachable
  end
  i32.const 288
  i32.const 256
  call $~lib/string/String.__lt
  if
   i32.const 0
   i32.const 48
   i32.const 122
   i32.const 0
   call $~lib/env/abort
   unreachable
  end
  i32.const 256
  i32.const 288
  call $~lib/string/String.__gt
  if
   i32.const 0
   i32.const 48
   i32.const 123
   i32.const 0
   call $~lib/env/abort
   unreachable
  end
  i32.const 256
  i32.const 256
  call $~lib/string/String.__lt
  if
   i32.const 0
   i32.const 48
   i32.const 124
   i32.const 0
   call $~lib/env/abort
   unreachable
  end
  i32.const 256
  i32.const 256
  call $~lib/string/String.__gt
  if
   i32.const 0
   i32.const 48
   i32.const 125
   i32.const 0
   call $~lib/env/abort
   unreachable
  end
  i32.const 256
  i32.const 256
  call $~lib/string/String.__gte
  i32.eqz
  if
   i32.const 0
   i32.const 48
   i32.const 126
   i32.const 0
   call $~lib/env/abort
   unreachable
  end
  i32.const 256
  call $~lib/string/String.__lte
  i32.eqz
  if
   i32.const 0
   i32.const 48
   i32.const 127
   i32.const 0
   call $~lib/env/abort
   unreachable
  end
  i32.const 65377
  call $~lib/string/String.fromCodePoint
  global.set $std/string/a
  i32.const 55296
  call $~lib/string/String.fromCodePoint
  i32.const 56322
  call $~lib/string/String.fromCodePoint
  call $~lib/string/String.__concat
  global.set $std/string/b
  global.get $std/string/a
  global.get $std/string/b
  call $~lib/string/String.__gt
  i32.eqz
  if
   i32.const 0
   i32.const 48
   i32.const 131
   i32.const 0
   call $~lib/env/abort
   unreachable
  end
  i32.const 320
  i32.load
  i32.const 3
  i32.ne
  if
   i32.const 0
   i32.const 48
   i32.const 133
   i32.const 0
   call $~lib/env/abort
   unreachable
  end
  i32.const 256
  i32.const 100
  call $~lib/string/String#repeat
  i32.const 256
  call $~lib/string/String.__eq
  i32.eqz
  if
   i32.const 0
   i32.const 48
   i32.const 135
   i32.const 0
   call $~lib/env/abort
   unreachable
  end
  i32.const 280
  i32.const 0
  call $~lib/string/String#repeat
  i32.const 256
  call $~lib/string/String.__eq
  i32.eqz
  if
   i32.const 0
   i32.const 48
   i32.const 136
   i32.const 0
   call $~lib/env/abort
   unreachable
  end
  i32.const 280
  i32.const 1
  call $~lib/string/String#repeat
  i32.const 280
  call $~lib/string/String.__eq
  i32.eqz
  if
   i32.const 0
   i32.const 48
   i32.const 137
   i32.const 0
   call $~lib/env/abort
   unreachable
  end
  i32.const 280
  i32.const 2
  call $~lib/string/String#repeat
  i32.const 872
  call $~lib/string/String.__eq
  i32.eqz
  if
   i32.const 0
   i32.const 48
   i32.const 138
   i32.const 0
   call $~lib/env/abort
   unreachable
  end
  i32.const 280
  i32.const 3
  call $~lib/string/String#repeat
  i32.const 880
  call $~lib/string/String.__eq
  i32.eqz
  if
   i32.const 0
   i32.const 48
   i32.const 139
   i32.const 0
   call $~lib/env/abort
   unreachable
  end
  i32.const 656
  i32.const 4
  call $~lib/string/String#repeat
  i32.const 896
  call $~lib/string/String.__eq
  i32.eqz
  if
   i32.const 0
   i32.const 48
   i32.const 140
   i32.const 0
   call $~lib/env/abort
   unreachable
  end
  i32.const 280
  i32.const 5
  call $~lib/string/String#repeat
  i32.const 920
  call $~lib/string/String.__eq
  i32.eqz
  if
   i32.const 0
   i32.const 48
   i32.const 141
   i32.const 0
   call $~lib/env/abort
   unreachable
  end
  i32.const 280
  i32.const 6
  call $~lib/string/String#repeat
  i32.const 936
  call $~lib/string/String.__eq
  i32.eqz
  if
   i32.const 0
   i32.const 48
   i32.const 142
   i32.const 0
   call $~lib/env/abort
   unreachable
  end
  i32.const 280
  i32.const 7
  call $~lib/string/String#repeat
  i32.const 952
  call $~lib/string/String.__eq
  i32.eqz
  if
   i32.const 0
   i32.const 48
   i32.const 143
   i32.const 0
   call $~lib/env/abort
   unreachable
  end
  i32.const 256
  i32.const 256
  i32.const 256
  call $~lib/string/String#replace
  i32.const 256
  call $~lib/string/String.__eq
  i32.eqz
  if
   i32.const 0
   i32.const 48
   i32.const 145
   i32.const 0
   call $~lib/env/abort
   unreachable
  end
  i32.const 976
  i32.const 256
  i32.const 256
  call $~lib/string/String#replace
  i32.const 976
  call $~lib/string/String.__eq
  i32.eqz
  if
   i32.const 0
   i32.const 48
   i32.const 146
   i32.const 0
   call $~lib/env/abort
   unreachable
  end
  i32.const 256
  i32.const 256
  i32.const 288
  call $~lib/string/String#replace
  i32.const 288
  call $~lib/string/String.__eq
  i32.eqz
  if
   i32.const 0
   i32.const 48
   i32.const 147
   i32.const 0
   call $~lib/env/abort
   unreachable
  end
  i32.const 288
  i32.const 984
  i32.const 976
  call $~lib/string/String#replace
  i32.const 288
  call $~lib/string/String.__eq
  i32.eqz
  if
   i32.const 0
   i32.const 48
   i32.const 148
   i32.const 0
   call $~lib/env/abort
   unreachable
  end
  i32.const 288
  i32.const 288
  i32.const 976
  call $~lib/string/String#replace
  i32.const 976
  call $~lib/string/String.__eq
  i32.eqz
  if
   i32.const 0
   i32.const 48
   i32.const 149
   i32.const 0
   call $~lib/env/abort
   unreachable
  end
  i32.const 288
  i32.const 992
  i32.const 976
  call $~lib/string/String#replace
  i32.const 288
  call $~lib/string/String.__eq
  i32.eqz
  if
   i32.const 0
   i32.const 48
   i32.const 150
   i32.const 0
   call $~lib/env/abort
   unreachable
  end
  i32.const 288
  i32.const 656
  i32.const 656
  call $~lib/string/String#replace
  i32.const 288
  call $~lib/string/String.__eq
  i32.eqz
  if
   i32.const 0
   i32.const 48
   i32.const 151
   i32.const 0
   call $~lib/env/abort
   unreachable
  end
  i32.const 1008
  i32.const 984
  i32.const 976
  call $~lib/string/String#replace
  i32.const 1024
  call $~lib/string/String.__eq
  i32.eqz
  if
   i32.const 0
   i32.const 48
   i32.const 152
   i32.const 0
   call $~lib/env/abort
   unreachable
  end
  i32.const 288
  i32.const 256
  i32.const 976
  call $~lib/string/String#replace
  i32.const 1040
  call $~lib/string/String.__eq
  i32.eqz
  if
   i32.const 0
   i32.const 48
   i32.const 153
   i32.const 0
   call $~lib/env/abort
   unreachable
  end
  i32.const 1056
  i32.const 1072
  i32.const 976
  call $~lib/string/String#replace
  i32.const 1040
  call $~lib/string/String.__eq
  i32.eqz
  if
   i32.const 0
   i32.const 48
   i32.const 154
   i32.const 0
   call $~lib/env/abort
   unreachable
  end
  i32.const 288
  i32.const 1080
  i32.const 1088
  call $~lib/string/String#replace
  i32.const 1096
  call $~lib/string/String.__eq
  i32.eqz
  if
   i32.const 0
   i32.const 48
   i32.const 155
   i32.const 0
   call $~lib/env/abort
   unreachable
  end
  i32.const 256
  i32.const 256
  i32.const 288
  call $~lib/string/String#replaceAll
  i32.const 288
  call $~lib/string/String.__eq
  i32.eqz
  if
   i32.const 0
   i32.const 48
   i32.const 157
   i32.const 0
   call $~lib/env/abort
   unreachable
  end
  i32.const 288
  i32.const 984
  i32.const 976
  call $~lib/string/String#replaceAll
  i32.const 288
  call $~lib/string/String.__eq
  i32.eqz
  if
   i32.const 0
   i32.const 48
   i32.const 158
   i32.const 0
   call $~lib/env/abort
   unreachable
  end
  i32.const 392
  i32.const 288
  i32.const 976
  call $~lib/string/String#replaceAll
  i32.const 1088
  call $~lib/string/String.__eq
  i32.eqz
  if
   i32.const 0
   i32.const 48
   i32.const 159
   i32.const 0
   call $~lib/env/abort
   unreachable
  end
  i32.const 1112
  i32.const 288
  i32.const 976
  call $~lib/string/String#replaceAll
  i32.const 1136
  call $~lib/string/String.__eq
  i32.eqz
  if
   i32.const 0
   i32.const 48
   i32.const 160
   i32.const 0
   call $~lib/env/abort
   unreachable
  end
  i32.const 392
  i32.const 656
  i32.const 656
  call $~lib/string/String#replaceAll
  i32.const 392
  call $~lib/string/String.__eq
  i32.eqz
  if
   i32.const 0
   i32.const 48
   i32.const 161
   i32.const 0
   call $~lib/env/abort
   unreachable
  end
  i32.const 288
  i32.const 992
  i32.const 976
  call $~lib/string/String#replaceAll
  i32.const 288
  call $~lib/string/String.__eq
  i32.eqz
  if
   i32.const 0
   i32.const 48
   i32.const 162
   i32.const 0
   call $~lib/env/abort
   unreachable
  end
  i32.const 1008
  i32.const 984
  i32.const 976
  call $~lib/string/String#replaceAll
  i32.const 1152
  call $~lib/string/String.__eq
  i32.eqz
  if
   i32.const 0
   i32.const 48
   i32.const 163
   i32.const 0
   call $~lib/env/abort
   unreachable
  end
  i32.const 288
  i32.const 256
  i32.const 976
  call $~lib/string/String#replaceAll
  i32.const 1168
  call $~lib/string/String.__eq
  i32.eqz
  if
   i32.const 0
   i32.const 48
   i32.const 165
   i32.const 0
   call $~lib/env/abort
   unreachable
  end
  i32.const 256
  i32.const 256
  i32.const 976
  call $~lib/string/String#replaceAll
  i32.const 976
  call $~lib/string/String.__eq
  i32.eqz
  if
   i32.const 0
   i32.const 48
   i32.const 166
   i32.const 0
   call $~lib/env/abort
   unreachable
  end
  i32.const 976
  i32.const 256
  i32.const 256
  call $~lib/string/String#replaceAll
  i32.const 976
  call $~lib/string/String.__eq
  i32.eqz
  if
   i32.const 0
   i32.const 48
   i32.const 167
   i32.const 0
   call $~lib/env/abort
   unreachable
  end
  i32.const 256
  i32.const 256
  i32.const 256
  call $~lib/string/String#replaceAll
  i32.const 256
  call $~lib/string/String.__eq
  i32.eqz
  if
   i32.const 0
   i32.const 48
   i32.const 168
   i32.const 0
   call $~lib/env/abort
   unreachable
  end
  i32.const 1192
  global.set $std/string/str
  i32.const 1
  global.set $~lib/argc
  global.get $std/string/str
  i32.const 0
  call $~lib/string/String#slice|trampoline
  i32.const 1192
  call $~lib/string/String.__eq
  i32.eqz
  if
   i32.const 0
   i32.const 48
   i32.const 172
   i32.const 0
   call $~lib/env/abort
   unreachable
  end
  i32.const 1
  global.set $~lib/argc
  global.get $std/string/str
  i32.const -1
  call $~lib/string/String#slice|trampoline
  i32.const 1224
  call $~lib/string/String.__eq
  i32.eqz
  if
   i32.const 0
   i32.const 48
   i32.const 173
   i32.const 0
   call $~lib/env/abort
   unreachable
  end
  i32.const 1
  global.set $~lib/argc
  global.get $std/string/str
  i32.const -5
  call $~lib/string/String#slice|trampoline
  i32.const 1232
  call $~lib/string/String.__eq
  i32.eqz
  if
   i32.const 0
   i32.const 48
   i32.const 174
   i32.const 0
   call $~lib/env/abort
   unreachable
  end
  global.get $std/string/str
  i32.const 2
  i32.const 7
  call $~lib/string/String#slice
  i32.const 1248
  call $~lib/string/String.__eq
  i32.eqz
  if
   i32.const 0
   i32.const 48
   i32.const 175
   i32.const 0
   call $~lib/env/abort
   unreachable
  end
  global.get $std/string/str
  i32.const -11
  i32.const -6
  call $~lib/string/String#slice
  i32.const 1264
  call $~lib/string/String.__eq
  i32.eqz
  if
   i32.const 0
   i32.const 48
   i32.const 176
   i32.const 0
   call $~lib/env/abort
   unreachable
  end
  global.get $std/string/str
  i32.const 4
  i32.const 3
  call $~lib/string/String#slice
  i32.const 256
  call $~lib/string/String.__eq
  i32.eqz
  if
   i32.const 0
   i32.const 48
   i32.const 177
   i32.const 0
   call $~lib/env/abort
   unreachable
  end
  global.get $std/string/str
  i32.const 0
  i32.const -1
  call $~lib/string/String#slice
  i32.const 1280
  call $~lib/string/String.__eq
  i32.eqz
  if
   i32.const 0
   i32.const 48
   i32.const 178
   i32.const 0
   call $~lib/env/abort
   unreachable
  end
  i32.const 0
  global.set $~lib/argc
  i32.const 256
  i32.const 0
  call $~lib/string/String#split|trampoline
  global.set $std/string/sa
  global.get $std/string/sa
  i32.load offset=4
  i32.const 1
  i32.eq
  local.tee $0
  if (result i32)
   i32.const 0
   global.get $std/string/sa
   i32.load
   local.tee $0
   i32.load
   i32.const 2
   i32.shr_u
   i32.lt_u
   if (result i32)
    local.get $0
    i32.load offset=8
   else    
    unreachable
   end
   i32.const 256
   call $~lib/string/String.__eq
  else   
   local.get $0
  end
  i32.eqz
  if
   i32.const 0
   i32.const 48
   i32.const 183
   i32.const 0
   call $~lib/env/abort
   unreachable
  end
  i32.const 1
  global.set $~lib/argc
  i32.const 256
  i32.const 256
  call $~lib/string/String#split|trampoline
  global.set $std/string/sa
  global.get $std/string/sa
  i32.load offset=4
  if
   i32.const 0
   i32.const 48
   i32.const 185
   i32.const 0
   call $~lib/env/abort
   unreachable
  end
  i32.const 1
  global.set $~lib/argc
  i32.const 256
  i32.const 432
  call $~lib/string/String#split|trampoline
  global.set $std/string/sa
  global.get $std/string/sa
  i32.load offset=4
  i32.const 1
  i32.eq
  local.tee $0
  if (result i32)
   i32.const 0
   global.get $std/string/sa
   i32.load
   local.tee $0
   i32.load
   i32.const 2
   i32.shr_u
   i32.lt_u
   if (result i32)
    local.get $0
    i32.load offset=8
   else    
    unreachable
   end
   i32.const 256
   call $~lib/string/String.__eq
  else   
   local.get $0
  end
  i32.eqz
  if
   i32.const 0
   i32.const 48
   i32.const 187
   i32.const 0
   call $~lib/env/abort
   unreachable
  end
  i32.const 1
  global.set $~lib/argc
  i32.const 1408
  i32.const 1424
  call $~lib/string/String#split|trampoline
  global.set $std/string/sa
  global.get $std/string/sa
  i32.load offset=4
  i32.const 1
  i32.eq
  local.tee $0
  if (result i32)
   i32.const 0
   global.get $std/string/sa
   i32.load
   local.tee $0
   i32.load
   i32.const 2
   i32.shr_u
   i32.lt_u
   if (result i32)
    local.get $0
    i32.load offset=8
   else    
    unreachable
   end
   i32.const 1408
   call $~lib/string/String.__eq
  else   
   local.get $0
  end
  i32.eqz
  if
   i32.const 0
   i32.const 48
   i32.const 189
   i32.const 0
   call $~lib/env/abort
   unreachable
  end
  i32.const 1
  global.set $~lib/argc
  i32.const 1408
  i32.const 432
  call $~lib/string/String#split|trampoline
  global.set $std/string/sa
  block (result i32)
   block (result i32)
    global.get $std/string/sa
    i32.load offset=4
    i32.const 3
    i32.eq
    local.tee $0
    if
     i32.const 0
     global.get $std/string/sa
     i32.load
     local.tee $0
     i32.load
     i32.const 2
     i32.shr_u
     i32.lt_u
     if (result i32)
      local.get $0
      i32.load offset=8
     else      
      unreachable
     end
     i32.const 280
     call $~lib/string/String.__eq
     local.set $0
    end
    local.get $0
   end
   if
    i32.const 1
    global.get $std/string/sa
    i32.load
    local.tee $0
    i32.load
    i32.const 2
    i32.shr_u
    i32.lt_u
    if (result i32)
     local.get $0
     i32.const 4
     i32.add
     i32.load offset=8
    else     
     unreachable
    end
    i32.const 648
    call $~lib/string/String.__eq
    local.set $0
   end
   local.get $0
  end
  if (result i32)
   i32.const 2
   global.get $std/string/sa
   i32.load
   local.tee $0
   i32.load
   i32.const 2
   i32.shr_u
   i32.lt_u
   if (result i32)
    local.get $0
    i32.const 8
    i32.add
    i32.load offset=8
   else    
    unreachable
   end
   i32.const 1080
   call $~lib/string/String.__eq
  else   
   local.get $0
  end
  i32.eqz
  if
   i32.const 0
   i32.const 48
   i32.const 191
   i32.const 0
   call $~lib/env/abort
   unreachable
  end
  i32.const 1
  global.set $~lib/argc
  i32.const 1432
  i32.const 1456
  call $~lib/string/String#split|trampoline
  global.set $std/string/sa
  block (result i32)
   block (result i32)
    global.get $std/string/sa
    i32.load offset=4
    i32.const 3
    i32.eq
    local.tee $0
    if
     i32.const 0
     global.get $std/string/sa
     i32.load
     local.tee $0
     i32.load
     i32.const 2
     i32.shr_u
     i32.lt_u
     if (result i32)
      local.get $0
      i32.load offset=8
     else      
      unreachable
     end
     i32.const 280
     call $~lib/string/String.__eq
     local.set $0
    end
    local.get $0
   end
   if
    i32.const 1
    global.get $std/string/sa
    i32.load
    local.tee $0
    i32.load
    i32.const 2
    i32.shr_u
    i32.lt_u
    if (result i32)
     local.get $0
     i32.const 4
     i32.add
     i32.load offset=8
    else     
     unreachable
    end
    i32.const 648
    call $~lib/string/String.__eq
    local.set $0
   end
   local.get $0
  end
  if (result i32)
   i32.const 2
   global.get $std/string/sa
   i32.load
   local.tee $0
   i32.load
   i32.const 2
   i32.shr_u
   i32.lt_u
   if (result i32)
    local.get $0
    i32.const 8
    i32.add
    i32.load offset=8
   else    
    unreachable
   end
   i32.const 1080
   call $~lib/string/String.__eq
  else   
   local.get $0
  end
  i32.eqz
  if
   i32.const 0
   i32.const 48
   i32.const 193
   i32.const 0
   call $~lib/env/abort
   unreachable
  end
  i32.const 1
  global.set $~lib/argc
  i32.const 1464
  i32.const 432
  call $~lib/string/String#split|trampoline
  global.set $std/string/sa
  block (result i32)
   block (result i32)
    block (result i32)
     global.get $std/string/sa
     i32.load offset=4
     i32.const 4
     i32.eq
     local.tee $0
     if
      i32.const 0
      global.get $std/string/sa
      i32.load
      local.tee $0
      i32.load
      i32.const 2
      i32.shr_u
      i32.lt_u
      if (result i32)
       local.get $0
       i32.load offset=8
      else       
       unreachable
      end
      i32.const 280
      call $~lib/string/String.__eq
      local.set $0
     end
     local.get $0
    end
    if
     i32.const 1
     global.get $std/string/sa
     i32.load
     local.tee $0
     i32.load
     i32.const 2
     i32.shr_u
     i32.lt_u
     if (result i32)
      local.get $0
      i32.const 4
      i32.add
      i32.load offset=8
     else      
      unreachable
     end
     i32.const 648
     call $~lib/string/String.__eq
     local.set $0
    end
    local.get $0
   end
   if
    i32.const 2
    global.get $std/string/sa
    i32.load
    local.tee $0
    i32.load
    i32.const 2
    i32.shr_u
    i32.lt_u
    if (result i32)
     local.get $0
     i32.const 8
     i32.add
     i32.load offset=8
    else     
     unreachable
    end
    i32.const 256
    call $~lib/string/String.__eq
    local.set $0
   end
   local.get $0
  end
  if (result i32)
   i32.const 3
   global.get $std/string/sa
   i32.load
   local.tee $0
   i32.load
   i32.const 2
   i32.shr_u
   i32.lt_u
   if (result i32)
    local.get $0
    i32.const 12
    i32.add
    i32.load offset=8
   else    
    unreachable
   end
   i32.const 1080
   call $~lib/string/String.__eq
  else   
   local.get $0
  end
  i32.eqz
  if
   i32.const 0
   i32.const 48
   i32.const 195
   i32.const 0
   call $~lib/env/abort
   unreachable
  end
  i32.const 1
  global.set $~lib/argc
  i32.const 1480
  i32.const 432
  call $~lib/string/String#split|trampoline
  global.set $std/string/sa
  block (result i32)
   block (result i32)
    block (result i32)
     global.get $std/string/sa
     i32.load offset=4
     i32.const 4
     i32.eq
     local.tee $0
     if
      i32.const 0
      global.get $std/string/sa
      i32.load
      local.tee $0
      i32.load
      i32.const 2
      i32.shr_u
      i32.lt_u
      if (result i32)
       local.get $0
       i32.load offset=8
      else       
       unreachable
      end
      i32.const 256
      call $~lib/string/String.__eq
      local.set $0
     end
     local.get $0
    end
    if
     i32.const 1
     global.get $std/string/sa
     i32.load
     local.tee $0
     i32.load
     i32.const 2
     i32.shr_u
     i32.lt_u
     if (result i32)
      local.get $0
      i32.const 4
      i32.add
      i32.load offset=8
     else      
      unreachable
     end
     i32.const 280
     call $~lib/string/String.__eq
     local.set $0
    end
    local.get $0
   end
   if
    i32.const 2
    global.get $std/string/sa
    i32.load
    local.tee $0
    i32.load
    i32.const 2
    i32.shr_u
    i32.lt_u
    if (result i32)
     local.get $0
     i32.const 8
     i32.add
     i32.load offset=8
    else     
     unreachable
    end
    i32.const 648
    call $~lib/string/String.__eq
    local.set $0
   end
   local.get $0
  end
  if (result i32)
   i32.const 3
   global.get $std/string/sa
   i32.load
   local.tee $0
   i32.load
   i32.const 2
   i32.shr_u
   i32.lt_u
   if (result i32)
    local.get $0
    i32.const 12
    i32.add
    i32.load offset=8
   else    
    unreachable
   end
   i32.const 1080
   call $~lib/string/String.__eq
  else   
   local.get $0
  end
  i32.eqz
  if
   i32.const 0
   i32.const 48
   i32.const 197
   i32.const 0
   call $~lib/env/abort
   unreachable
  end
  i32.const 1
  global.set $~lib/argc
  i32.const 1496
  i32.const 432
  call $~lib/string/String#split|trampoline
  global.set $std/string/sa
  block (result i32)
   block (result i32)
    block (result i32)
     global.get $std/string/sa
     i32.load offset=4
     i32.const 4
     i32.eq
     local.tee $0
     if
      i32.const 0
      global.get $std/string/sa
      i32.load
      local.tee $0
      i32.load
      i32.const 2
      i32.shr_u
      i32.lt_u
      if (result i32)
       local.get $0
       i32.load offset=8
      else       
       unreachable
      end
      i32.const 280
      call $~lib/string/String.__eq
      local.set $0
     end
     local.get $0
    end
    if
     i32.const 1
     global.get $std/string/sa
     i32.load
     local.tee $0
     i32.load
     i32.const 2
     i32.shr_u
     i32.lt_u
     if (result i32)
      local.get $0
      i32.const 4
      i32.add
      i32.load offset=8
     else      
      unreachable
     end
     i32.const 648
     call $~lib/string/String.__eq
     local.set $0
    end
    local.get $0
   end
   if
    i32.const 2
    global.get $std/string/sa
    i32.load
    local.tee $0
    i32.load
    i32.const 2
    i32.shr_u
    i32.lt_u
    if (result i32)
     local.get $0
     i32.const 8
     i32.add
     i32.load offset=8
    else     
     unreachable
    end
    i32.const 1080
    call $~lib/string/String.__eq
    local.set $0
   end
   local.get $0
  end
  if (result i32)
   i32.const 3
   global.get $std/string/sa
   i32.load
   local.tee $0
   i32.load
   i32.const 2
   i32.shr_u
   i32.lt_u
   if (result i32)
    local.get $0
    i32.const 12
    i32.add
    i32.load offset=8
   else    
    unreachable
   end
   i32.const 256
   call $~lib/string/String.__eq
  else   
   local.get $0
  end
  i32.eqz
  if
   i32.const 0
   i32.const 48
   i32.const 199
   i32.const 0
   call $~lib/env/abort
   unreachable
  end
  i32.const 1
  global.set $~lib/argc
  i32.const 288
  i32.const 256
  call $~lib/string/String#split|trampoline
  global.set $std/string/sa
  block (result i32)
   block (result i32)
    global.get $std/string/sa
    i32.load offset=4
    i32.const 3
    i32.eq
    local.tee $0
    if
     i32.const 0
     global.get $std/string/sa
     i32.load
     local.tee $0
     i32.load
     i32.const 2
     i32.shr_u
     i32.lt_u
     if (result i32)
      local.get $0
      i32.load offset=8
     else      
      unreachable
     end
     i32.const 280
     call $~lib/string/String.__eq
     local.set $0
    end
    local.get $0
   end
   if
    i32.const 1
    global.get $std/string/sa
    i32.load
    local.tee $0
    i32.load
    i32.const 2
    i32.shr_u
    i32.lt_u
    if (result i32)
     local.get $0
     i32.const 4
     i32.add
     i32.load offset=8
    else     
     unreachable
    end
    i32.const 648
    call $~lib/string/String.__eq
    local.set $0
   end
   local.get $0
  end
  if (result i32)
   i32.const 2
   global.get $std/string/sa
   i32.load
   local.tee $0
   i32.load
   i32.const 2
   i32.shr_u
   i32.lt_u
   if (result i32)
    local.get $0
    i32.const 8
    i32.add
    i32.load offset=8
   else    
    unreachable
   end
   i32.const 1080
   call $~lib/string/String.__eq
  else   
   local.get $0
  end
  i32.eqz
  if
   i32.const 0
   i32.const 48
   i32.const 201
   i32.const 0
   call $~lib/env/abort
   unreachable
  end
  i32.const 288
  i32.const 256
  i32.const 0
  call $~lib/string/String#split
  global.set $std/string/sa
  global.get $std/string/sa
  i32.load offset=4
  if
   i32.const 0
   i32.const 48
   i32.const 203
   i32.const 0
   call $~lib/env/abort
   unreachable
  end
  i32.const 288
  i32.const 256
  i32.const 1
  call $~lib/string/String#split
  global.set $std/string/sa
  global.get $std/string/sa
  i32.load offset=4
  i32.const 1
  i32.eq
  local.tee $0
  if (result i32)
   i32.const 0
   global.get $std/string/sa
   i32.load
   local.tee $0
   i32.load
   i32.const 2
   i32.shr_u
   i32.lt_u
   if (result i32)
    local.get $0
    i32.load offset=8
   else    
    unreachable
   end
   i32.const 280
   call $~lib/string/String.__eq
  else   
   local.get $0
  end
  i32.eqz
  if
   i32.const 0
   i32.const 48
   i32.const 205
   i32.const 0
   call $~lib/env/abort
   unreachable
  end
  i32.const 1408
  i32.const 432
  i32.const 1
  call $~lib/string/String#split
  global.set $std/string/sa
  global.get $std/string/sa
  i32.load offset=4
  i32.const 1
  i32.eq
  local.tee $0
  if (result i32)
   i32.const 0
   global.get $std/string/sa
   i32.load
   local.tee $0
   i32.load
   i32.const 2
   i32.shr_u
   i32.lt_u
   if (result i32)
    local.get $0
    i32.load offset=8
   else    
    unreachable
   end
   i32.const 280
   call $~lib/string/String.__eq
  else   
   local.get $0
  end
  i32.eqz
  if
   i32.const 0
   i32.const 48
   i32.const 207
   i32.const 0
   call $~lib/env/abort
   unreachable
  end
  i32.const 288
  i32.const 256
  i32.const 4
  call $~lib/string/String#split
  global.set $std/string/sa
  block (result i32)
   block (result i32)
    global.get $std/string/sa
    i32.load offset=4
    i32.const 3
    i32.eq
    local.tee $0
    if
     i32.const 0
     global.get $std/string/sa
     i32.load
     local.tee $0
     i32.load
     i32.const 2
     i32.shr_u
     i32.lt_u
     if (result i32)
      local.get $0
      i32.load offset=8
     else      
      unreachable
     end
     i32.const 280
     call $~lib/string/String.__eq
     local.set $0
    end
    local.get $0
   end
   if
    i32.const 1
    global.get $std/string/sa
    i32.load
    local.tee $0
    i32.load
    i32.const 2
    i32.shr_u
    i32.lt_u
    if (result i32)
     local.get $0
     i32.const 4
     i32.add
     i32.load offset=8
    else     
     unreachable
    end
    i32.const 648
    call $~lib/string/String.__eq
    local.set $0
   end
   local.get $0
  end
  if (result i32)
   i32.const 2
   global.get $std/string/sa
   i32.load
   local.tee $0
   i32.load
   i32.const 2
   i32.shr_u
   i32.lt_u
   if (result i32)
    local.get $0
    i32.const 8
    i32.add
    i32.load offset=8
   else    
    unreachable
   end
   i32.const 1080
   call $~lib/string/String.__eq
  else   
   local.get $0
  end
  i32.eqz
  if
   i32.const 0
   i32.const 48
   i32.const 209
   i32.const 0
   call $~lib/env/abort
   unreachable
  end
  i32.const 288
  i32.const 256
  i32.const -1
  call $~lib/string/String#split
  global.set $std/string/sa
  block (result i32)
   block (result i32)
    global.get $std/string/sa
    i32.load offset=4
    i32.const 3
    i32.eq
    local.tee $0
    if
     i32.const 0
     global.get $std/string/sa
     i32.load
     local.tee $0
     i32.load
     i32.const 2
     i32.shr_u
     i32.lt_u
     if (result i32)
      local.get $0
      i32.load offset=8
     else      
      unreachable
     end
     i32.const 280
     call $~lib/string/String.__eq
     local.set $0
    end
    local.get $0
   end
   if
    i32.const 1
    global.get $std/string/sa
    i32.load
    local.tee $0
    i32.load
    i32.const 2
    i32.shr_u
    i32.lt_u
    if (result i32)
     local.get $0
     i32.const 4
     i32.add
     i32.load offset=8
    else     
     unreachable
    end
    i32.const 648
    call $~lib/string/String.__eq
    local.set $0
   end
   local.get $0
  end
  if (result i32)
   i32.const 2
   global.get $std/string/sa
   i32.load
   local.tee $0
   i32.load
   i32.const 2
   i32.shr_u
   i32.lt_u
   if (result i32)
    local.get $0
    i32.const 8
    i32.add
    i32.load offset=8
   else    
    unreachable
   end
   i32.const 1080
   call $~lib/string/String.__eq
  else   
   local.get $0
  end
  i32.eqz
  if
   i32.const 0
   i32.const 48
   i32.const 211
   i32.const 0
   call $~lib/env/abort
   unreachable
  end
  i32.const 1408
  i32.const 432
  i32.const -1
  call $~lib/string/String#split
  global.set $std/string/sa
  block (result i32)
   block (result i32)
    global.get $std/string/sa
    i32.load offset=4
    i32.const 3
    i32.eq
    local.tee $0
    if
     i32.const 0
     global.get $std/string/sa
     i32.load
     local.tee $0
     i32.load
     i32.const 2
     i32.shr_u
     i32.lt_u
     if (result i32)
      local.get $0
      i32.load offset=8
     else      
      unreachable
     end
     i32.const 280
     call $~lib/string/String.__eq
     local.set $0
    end
    local.get $0
   end
   if
    i32.const 1
    global.get $std/string/sa
    i32.load
    local.tee $0
    i32.load
    i32.const 2
    i32.shr_u
    i32.lt_u
    if (result i32)
     local.get $0
     i32.const 4
     i32.add
     i32.load offset=8
    else     
     unreachable
    end
    i32.const 648
    call $~lib/string/String.__eq
    local.set $0
   end
   local.get $0
  end
  if (result i32)
   i32.const 2
   global.get $std/string/sa
   i32.load
   local.tee $0
   i32.load
   i32.const 2
   i32.shr_u
   i32.lt_u
   if (result i32)
    local.get $0
    i32.const 8
    i32.add
    i32.load offset=8
   else    
    unreachable
   end
   i32.const 1080
   call $~lib/string/String.__eq
  else   
   local.get $0
  end
  i32.eqz
  if
   i32.const 0
   i32.const 48
   i32.const 213
   i32.const 0
   call $~lib/env/abort
   unreachable
  end
  i32.const 0
  call $~lib/internal/number/itoa32
  i32.const 480
  call $~lib/string/String.__eq
  i32.eqz
  if
   i32.const 0
   i32.const 48
   i32.const 215
   i32.const 0
   call $~lib/env/abort
   unreachable
  end
  i32.const 1
  call $~lib/internal/number/itoa32
  i32.const 488
  call $~lib/string/String.__eq
  i32.eqz
  if
   i32.const 0
   i32.const 48
   i32.const 216
   i32.const 0
   call $~lib/env/abort
   unreachable
  end
  i32.const 8
  call $~lib/internal/number/itoa32
  i32.const 2032
  call $~lib/string/String.__eq
  i32.eqz
  if
   i32.const 0
   i32.const 48
   i32.const 217
   i32.const 0
   call $~lib/env/abort
   unreachable
  end
  i32.const 123
  call $~lib/internal/number/itoa32
  i32.const 320
  call $~lib/string/String.__eq
  i32.eqz
  if
   i32.const 0
   i32.const 48
   i32.const 218
   i32.const 0
   call $~lib/env/abort
   unreachable
  end
  i32.const -1000
  call $~lib/internal/number/itoa32
  i32.const 2040
  call $~lib/string/String.__eq
  i32.eqz
  if
   i32.const 0
   i32.const 48
   i32.const 219
   i32.const 0
   call $~lib/env/abort
   unreachable
  end
  i32.const 1234
  call $~lib/internal/number/itoa32
  i32.const 2056
  call $~lib/string/String.__eq
  i32.eqz
  if
   i32.const 0
   i32.const 48
   i32.const 220
   i32.const 0
   call $~lib/env/abort
   unreachable
  end
  i32.const 12345
  call $~lib/internal/number/itoa32
  i32.const 2072
  call $~lib/string/String.__eq
  i32.eqz
  if
   i32.const 0
   i32.const 48
   i32.const 221
   i32.const 0
   call $~lib/env/abort
   unreachable
  end
  i32.const 123456
  call $~lib/internal/number/itoa32
  i32.const 2088
  call $~lib/string/String.__eq
  i32.eqz
  if
   i32.const 0
   i32.const 48
   i32.const 222
   i32.const 0
   call $~lib/env/abort
   unreachable
  end
  i32.const 1111111
  call $~lib/internal/number/itoa32
  i32.const 2104
  call $~lib/string/String.__eq
  i32.eqz
  if
   i32.const 0
   i32.const 48
   i32.const 223
   i32.const 0
   call $~lib/env/abort
   unreachable
  end
  i32.const 1234567
  call $~lib/internal/number/itoa32
  i32.const 2128
  call $~lib/string/String.__eq
  i32.eqz
  if
   i32.const 0
   i32.const 48
   i32.const 224
   i32.const 0
   call $~lib/env/abort
   unreachable
  end
  i32.const 2147483646
  call $~lib/internal/number/itoa32
  i32.const 2152
  call $~lib/string/String.__eq
  i32.eqz
  if
   i32.const 0
   i32.const 48
   i32.const 225
   i32.const 0
   call $~lib/env/abort
   unreachable
  end
  i32.const 2147483647
  call $~lib/internal/number/itoa32
  i32.const 2176
  call $~lib/string/String.__eq
  i32.eqz
  if
   i32.const 0
   i32.const 48
   i32.const 226
   i32.const 0
   call $~lib/env/abort
   unreachable
  end
  i32.const -2147483648
  call $~lib/internal/number/itoa32
  i32.const 2200
  call $~lib/string/String.__eq
  i32.eqz
  if
   i32.const 0
   i32.const 48
   i32.const 227
   i32.const 0
   call $~lib/env/abort
   unreachable
  end
  i32.const -1
  call $~lib/internal/number/itoa32
  i32.const 2232
  call $~lib/string/String.__eq
  i32.eqz
  if
   i32.const 0
   i32.const 48
   i32.const 228
   i32.const 0
   call $~lib/env/abort
   unreachable
  end
  i32.const 0
  call $~lib/internal/number/utoa32
  i32.const 480
  call $~lib/string/String.__eq
  i32.eqz
  if
   i32.const 0
   i32.const 48
   i32.const 230
   i32.const 0
   call $~lib/env/abort
   unreachable
  end
  i32.const 1000
  call $~lib/internal/number/utoa32
  i32.const 2240
  call $~lib/string/String.__eq
  i32.eqz
  if
   i32.const 0
   i32.const 48
   i32.const 231
   i32.const 0
   call $~lib/env/abort
   unreachable
  end
  i32.const 2147483647
  call $~lib/internal/number/utoa32
  i32.const 2176
  call $~lib/string/String.__eq
  i32.eqz
  if
   i32.const 0
   i32.const 48
   i32.const 232
   i32.const 0
   call $~lib/env/abort
   unreachable
  end
  i32.const -2147483648
  call $~lib/internal/number/utoa32
  i32.const 2256
  call $~lib/string/String.__eq
  i32.eqz
  if
   i32.const 0
   i32.const 48
   i32.const 233
   i32.const 0
   call $~lib/env/abort
   unreachable
  end
  i32.const -1
  call $~lib/internal/number/utoa32
  i32.const 2280
  call $~lib/string/String.__eq
  i32.eqz
  if
   i32.const 0
   i32.const 48
   i32.const 234
   i32.const 0
   call $~lib/env/abort
   unreachable
  end
  i64.const 0
  call $~lib/internal/number/utoa64
  i32.const 480
  call $~lib/string/String.__eq
  i32.eqz
  if
   i32.const 0
   i32.const 48
   i32.const 236
   i32.const 0
   call $~lib/env/abort
   unreachable
  end
  i64.const 1234
  call $~lib/internal/number/utoa64
  i32.const 2056
  call $~lib/string/String.__eq
  i32.eqz
  if
   i32.const 0
   i32.const 48
   i32.const 237
   i32.const 0
   call $~lib/env/abort
   unreachable
  end
  i64.const 99999999
  call $~lib/internal/number/utoa64
  i32.const 2304
  call $~lib/string/String.__eq
  i32.eqz
  if
   i32.const 0
   i32.const 48
   i32.const 238
   i32.const 0
   call $~lib/env/abort
   unreachable
  end
  i64.const 100000000
  call $~lib/internal/number/utoa64
  i32.const 2328
  call $~lib/string/String.__eq
  i32.eqz
  if
   i32.const 0
   i32.const 48
   i32.const 239
   i32.const 0
   call $~lib/env/abort
   unreachable
  end
  i64.const 4294967295
  call $~lib/internal/number/utoa64
  i32.const 2280
  call $~lib/string/String.__eq
  i32.eqz
  if
   i32.const 0
   i32.const 48
   i32.const 240
   i32.const 0
   call $~lib/env/abort
   unreachable
  end
  i64.const 68719476735
  call $~lib/internal/number/utoa64
  i32.const 2352
  call $~lib/string/String.__eq
  i32.eqz
  if
   i32.const 0
   i32.const 48
   i32.const 241
   i32.const 0
   call $~lib/env/abort
   unreachable
  end
  i64.const 868719476735
  call $~lib/internal/number/utoa64
  i32.const 2384
  call $~lib/string/String.__eq
  i32.eqz
  if
   i32.const 0
   i32.const 48
   i32.const 242
   i32.const 0
   call $~lib/env/abort
   unreachable
  end
  i64.const 999868719476735
  call $~lib/internal/number/utoa64
  i32.const 2416
  call $~lib/string/String.__eq
  i32.eqz
  if
   i32.const 0
   i32.const 48
   i32.const 243
   i32.const 0
   call $~lib/env/abort
   unreachable
  end
  i64.const 9999868719476735
  call $~lib/internal/number/utoa64
  i32.const 2456
  call $~lib/string/String.__eq
  i32.eqz
  if
   i32.const 0
   i32.const 48
   i32.const 244
   i32.const 0
   call $~lib/env/abort
   unreachable
  end
  i64.const 19999868719476735
  call $~lib/internal/number/utoa64
  i32.const 2496
  call $~lib/string/String.__eq
  i32.eqz
  if
   i32.const 0
   i32.const 48
   i32.const 245
   i32.const 0
   call $~lib/env/abort
   unreachable
  end
  i64.const -1
  call $~lib/internal/number/utoa64
  i32.const 2536
  call $~lib/string/String.__eq
  i32.eqz
  if
   i32.const 0
   i32.const 48
   i32.const 246
   i32.const 0
   call $~lib/env/abort
   unreachable
  end
  i64.const 0
  call $~lib/internal/number/itoa64
  i32.const 480
  call $~lib/string/String.__eq
  i32.eqz
  if
   i32.const 0
   i32.const 48
   i32.const 248
   i32.const 0
   call $~lib/env/abort
   unreachable
  end
  i64.const -1234
  call $~lib/internal/number/itoa64
  i32.const 2584
  call $~lib/string/String.__eq
  i32.eqz
  if
   i32.const 0
   i32.const 48
   i32.const 249
   i32.const 0
   call $~lib/env/abort
   unreachable
  end
  i64.const 4294967295
  call $~lib/internal/number/itoa64
  i32.const 2280
  call $~lib/string/String.__eq
  i32.eqz
  if
   i32.const 0
   i32.const 48
   i32.const 250
   i32.const 0
   call $~lib/env/abort
   unreachable
  end
  i64.const -4294967295
  call $~lib/internal/number/itoa64
  i32.const 2600
  call $~lib/string/String.__eq
  i32.eqz
  if
   i32.const 0
   i32.const 48
   i32.const 251
   i32.const 0
   call $~lib/env/abort
   unreachable
  end
  i64.const 68719476735
  call $~lib/internal/number/itoa64
  i32.const 2352
  call $~lib/string/String.__eq
  i32.eqz
  if
   i32.const 0
   i32.const 48
   i32.const 252
   i32.const 0
   call $~lib/env/abort
   unreachable
  end
  i64.const -68719476735
  call $~lib/internal/number/itoa64
  i32.const 2632
  call $~lib/string/String.__eq
  i32.eqz
  if
   i32.const 0
   i32.const 48
   i32.const 253
   i32.const 0
   call $~lib/env/abort
   unreachable
  end
  i64.const -868719476735
  call $~lib/internal/number/itoa64
  i32.const 2664
  call $~lib/string/String.__eq
  i32.eqz
  if
   i32.const 0
   i32.const 48
   i32.const 254
   i32.const 0
   call $~lib/env/abort
   unreachable
  end
  i64.const -999868719476735
  call $~lib/internal/number/itoa64
  i32.const 2696
  call $~lib/string/String.__eq
  i32.eqz
  if
   i32.const 0
   i32.const 48
   i32.const 255
   i32.const 0
   call $~lib/env/abort
   unreachable
  end
  i64.const -19999868719476735
  call $~lib/internal/number/itoa64
  i32.const 2736
  call $~lib/string/String.__eq
  i32.eqz
  if
   i32.const 0
   i32.const 48
   i32.const 256
   i32.const 0
   call $~lib/env/abort
   unreachable
  end
  i64.const 9223372036854775807
  call $~lib/internal/number/itoa64
  i32.const 2776
  call $~lib/string/String.__eq
  i32.eqz
  if
   i32.const 0
   i32.const 48
   i32.const 257
   i32.const 0
   call $~lib/env/abort
   unreachable
  end
  i64.const -9223372036854775808
  call $~lib/internal/number/itoa64
  i32.const 2824
  call $~lib/string/String.__eq
  i32.eqz
  if
   i32.const 0
   i32.const 48
   i32.const 258
   i32.const 0
   call $~lib/env/abort
   unreachable
  end
  f64.const 0
  call $~lib/internal/number/dtoa
  i32.const 2872
  call $~lib/string/String.__eq
  i32.eqz
  if
   i32.const 0
   i32.const 48
   i32.const 261
   i32.const 0
   call $~lib/env/abort
   unreachable
  end
  f64.const -0
  call $~lib/internal/number/dtoa
  i32.const 2872
  call $~lib/string/String.__eq
  i32.eqz
  if
   i32.const 0
   i32.const 48
   i32.const 262
   i32.const 0
   call $~lib/env/abort
   unreachable
  end
  f64.const nan:0x8000000000000
  call $~lib/internal/number/dtoa
  i32.const 2888
  call $~lib/string/String.__eq
  i32.eqz
  if
   i32.const 0
   i32.const 48
   i32.const 263
   i32.const 0
   call $~lib/env/abort
   unreachable
  end
  f64.const inf
  call $~lib/internal/number/dtoa
  i32.const 2928
  call $~lib/string/String.__eq
  i32.eqz
  if
   i32.const 0
   i32.const 48
   i32.const 264
   i32.const 0
   call $~lib/env/abort
   unreachable
  end
  f64.const -inf
  call $~lib/internal/number/dtoa
  i32.const 2904
  call $~lib/string/String.__eq
  i32.eqz
  if
   i32.const 0
   i32.const 48
   i32.const 265
   i32.const 0
   call $~lib/env/abort
   unreachable
  end
  f64.const 2.220446049250313e-16
  call $~lib/internal/number/dtoa
  i32.const 4320
  call $~lib/string/String.__eq
  i32.eqz
  if
   i32.const 0
   i32.const 48
   i32.const 266
   i32.const 0
   call $~lib/env/abort
   unreachable
  end
  f64.const -2.220446049250313e-16
  call $~lib/internal/number/dtoa
  i32.const 4368
  call $~lib/string/String.__eq
  i32.eqz
  if
   i32.const 0
   i32.const 48
   i32.const 267
   i32.const 0
   call $~lib/env/abort
   unreachable
  end
  f64.const 1797693134862315708145274e284
  call $~lib/internal/number/dtoa
  i32.const 4416
  call $~lib/string/String.__eq
  i32.eqz
  if
   i32.const 0
   i32.const 48
   i32.const 268
   i32.const 0
   call $~lib/env/abort
   unreachable
  end
  f64.const -1797693134862315708145274e284
  call $~lib/internal/number/dtoa
  i32.const 4472
  call $~lib/string/String.__eq
  i32.eqz
  if
   i32.const 0
   i32.const 48
   i32.const 269
   i32.const 0
   call $~lib/env/abort
   unreachable
  end
  f64.const 4185580496821356722454785e274
  call $~lib/internal/number/dtoa
  i32.const 4528
  call $~lib/string/String.__eq
  i32.eqz
  if
   i32.const 0
   i32.const 48
   i32.const 270
   i32.const 0
   call $~lib/env/abort
   unreachable
  end
  f64.const 2.2250738585072014e-308
  call $~lib/internal/number/dtoa
  i32.const 4576
  call $~lib/string/String.__eq
  i32.eqz
  if
   i32.const 0
   i32.const 48
   i32.const 271
   i32.const 0
   call $~lib/env/abort
   unreachable
  end
  f64.const 4.940656e-318
  call $~lib/internal/number/dtoa
  i32.const 4632
  call $~lib/string/String.__eq
  i32.eqz
  if
   i32.const 0
   i32.const 48
   i32.const 274
   i32.const 0
   call $~lib/env/abort
   unreachable
  end
  f64.const 9060801153433600
  call $~lib/internal/number/dtoa
  i32.const 4664
  call $~lib/string/String.__eq
  i32.eqz
  if
   i32.const 0
   i32.const 48
   i32.const 275
   i32.const 0
   call $~lib/env/abort
   unreachable
  end
  f64.const 4708356024711512064
  call $~lib/internal/number/dtoa
  i32.const 4704
  call $~lib/string/String.__eq
  i32.eqz
  if
   i32.const 0
   i32.const 48
   i32.const 276
   i32.const 0
   call $~lib/env/abort
   unreachable
  end
  f64.const 9409340012568248320
  call $~lib/internal/number/dtoa
  i32.const 4752
  call $~lib/string/String.__eq
  i32.eqz
  if
   i32.const 0
   i32.const 48
   i32.const 277
   i32.const 0
   call $~lib/env/abort
   unreachable
  end
  f64.const 5e-324
  call $~lib/internal/number/dtoa
  i32.const 4800
  call $~lib/string/String.__eq
  i32.eqz
  if
   i32.const 0
   i32.const 48
   i32.const 278
   i32.const 0
   call $~lib/env/abort
   unreachable
  end
  f64.const 1
  call $~lib/internal/number/dtoa
  i32.const 4816
  call $~lib/string/String.__eq
  i32.eqz
  if
   i32.const 0
   i32.const 48
   i32.const 284
   i32.const 0
   call $~lib/env/abort
   unreachable
  end
  f64.const 0.1
  call $~lib/internal/number/dtoa
  i32.const 592
  call $~lib/string/String.__eq
  i32.eqz
  if
   i32.const 0
   i32.const 48
   i32.const 285
   i32.const 0
   call $~lib/env/abort
   unreachable
  end
  f64.const -1
  call $~lib/internal/number/dtoa
  i32.const 4832
  call $~lib/string/String.__eq
  i32.eqz
  if
   i32.const 0
   i32.const 48
   i32.const 286
   i32.const 0
   call $~lib/env/abort
   unreachable
  end
  f64.const -0.1
  call $~lib/internal/number/dtoa
  i32.const 4848
  call $~lib/string/String.__eq
  i32.eqz
  if
   i32.const 0
   i32.const 48
   i32.const 287
   i32.const 0
   call $~lib/env/abort
   unreachable
  end
  f64.const 1e6
  call $~lib/internal/number/dtoa
  i32.const 4864
  call $~lib/string/String.__eq
  i32.eqz
  if
   i32.const 0
   i32.const 48
   i32.const 289
   i32.const 0
   call $~lib/env/abort
   unreachable
  end
  f64.const 1e-06
  call $~lib/internal/number/dtoa
  i32.const 4888
  call $~lib/string/String.__eq
  i32.eqz
  if
   i32.const 0
   i32.const 48
   i32.const 290
   i32.const 0
   call $~lib/env/abort
   unreachable
  end
  f64.const -1e6
  call $~lib/internal/number/dtoa
  i32.const 4912
  call $~lib/string/String.__eq
  i32.eqz
  if
   i32.const 0
   i32.const 48
   i32.const 291
   i32.const 0
   call $~lib/env/abort
   unreachable
  end
  f64.const -1e-06
  call $~lib/internal/number/dtoa
  i32.const 4936
  call $~lib/string/String.__eq
  i32.eqz
  if
   i32.const 0
   i32.const 48
   i32.const 292
   i32.const 0
   call $~lib/env/abort
   unreachable
  end
  f64.const 1e7
  call $~lib/internal/number/dtoa
  i32.const 4960
  call $~lib/string/String.__eq
  i32.eqz
  if
   i32.const 0
   i32.const 48
   i32.const 293
   i32.const 0
   call $~lib/env/abort
   unreachable
  end
  f64.const 1e-07
  call $~lib/internal/number/dtoa
  i32.const 4984
  call $~lib/string/String.__eq
  i32.eqz
  if
   i32.const 0
   i32.const 48
   i32.const 294
   i32.const 0
   call $~lib/env/abort
   unreachable
  end
  f64.const 1.e+308
  call $~lib/internal/number/dtoa
  i32.const 5000
  call $~lib/string/String.__eq
  i32.eqz
  if
   i32.const 0
   i32.const 48
   i32.const 296
   i32.const 0
   call $~lib/env/abort
   unreachable
  end
  f64.const -1.e+308
  call $~lib/internal/number/dtoa
  i32.const 5016
  call $~lib/string/String.__eq
  i32.eqz
  if
   i32.const 0
   i32.const 48
   i32.const 297
   i32.const 0
   call $~lib/env/abort
   unreachable
  end
  f64.const inf
  call $~lib/internal/number/dtoa
  i32.const 2928
  call $~lib/string/String.__eq
  i32.eqz
  if
   i32.const 0
   i32.const 48
   i32.const 298
   i32.const 0
   call $~lib/env/abort
   unreachable
  end
  f64.const -inf
  call $~lib/internal/number/dtoa
  i32.const 2904
  call $~lib/string/String.__eq
  i32.eqz
  if
   i32.const 0
   i32.const 48
   i32.const 299
   i32.const 0
   call $~lib/env/abort
   unreachable
  end
  f64.const 1e-308
  call $~lib/internal/number/dtoa
  i32.const 5040
  call $~lib/string/String.__eq
  i32.eqz
  if
   i32.const 0
   i32.const 48
   i32.const 300
   i32.const 0
   call $~lib/env/abort
   unreachable
  end
  f64.const -1e-308
  call $~lib/internal/number/dtoa
  i32.const 5056
  call $~lib/string/String.__eq
  i32.eqz
  if
   i32.const 0
   i32.const 48
   i32.const 301
   i32.const 0
   call $~lib/env/abort
   unreachable
  end
  f64.const 1e-323
  call $~lib/internal/number/dtoa
  i32.const 5080
  call $~lib/string/String.__eq
  i32.eqz
  if
   i32.const 0
   i32.const 48
   i32.const 302
   i32.const 0
   call $~lib/env/abort
   unreachable
  end
  f64.const -1e-323
  call $~lib/internal/number/dtoa
  i32.const 5096
  call $~lib/string/String.__eq
  i32.eqz
  if
   i32.const 0
   i32.const 48
   i32.const 303
   i32.const 0
   call $~lib/env/abort
   unreachable
  end
  f64.const 0
  call $~lib/internal/number/dtoa
  i32.const 2872
  call $~lib/string/String.__eq
  i32.eqz
  if
   i32.const 0
   i32.const 48
   i32.const 304
   i32.const 0
   call $~lib/env/abort
   unreachable
  end
  f64.const 4294967272
  call $~lib/internal/number/dtoa
  i32.const 5120
  call $~lib/string/String.__eq
  i32.eqz
  if
   i32.const 0
   i32.const 48
   i32.const 306
   i32.const 0
   call $~lib/env/abort
   unreachable
  end
  f64.const 1.2312145673456234e-08
  call $~lib/internal/number/dtoa
  i32.const 5152
  call $~lib/string/String.__eq
  i32.eqz
  if
   i32.const 0
   i32.const 48
   i32.const 307
   i32.const 0
   call $~lib/env/abort
   unreachable
  end
  f64.const 555555555.5555556
  call $~lib/internal/number/dtoa
  i32.const 5200
  call $~lib/string/String.__eq
  i32.eqz
  if
   i32.const 0
   i32.const 48
   i32.const 309
   i32.const 0
   call $~lib/env/abort
   unreachable
  end
  f64.const 0.9999999999999999
  call $~lib/internal/number/dtoa
  i32.const 5240
  call $~lib/string/String.__eq
  i32.eqz
  if
   i32.const 0
   i32.const 48
   i32.const 310
   i32.const 0
   call $~lib/env/abort
   unreachable
  end
  f64.const 1
  call $~lib/internal/number/dtoa
  i32.const 4816
  call $~lib/string/String.__eq
  i32.eqz
  if
   i32.const 0
   i32.const 48
   i32.const 311
   i32.const 0
   call $~lib/env/abort
   unreachable
  end
  f64.const 12.34
  call $~lib/internal/number/dtoa
  i32.const 5280
  call $~lib/string/String.__eq
  i32.eqz
  if
   i32.const 0
   i32.const 48
   i32.const 312
   i32.const 0
   call $~lib/env/abort
   unreachable
  end
  f64.const 0.3333333333333333
  call $~lib/internal/number/dtoa
  i32.const 5296
  call $~lib/string/String.__eq
  i32.eqz
  if
   i32.const 0
   i32.const 48
   i32.const 314
   i32.const 0
   call $~lib/env/abort
   unreachable
  end
  f64.const 1234e17
  call $~lib/internal/number/dtoa
  i32.const 5336
  call $~lib/string/String.__eq
  i32.eqz
  if
   i32.const 0
   i32.const 48
   i32.const 315
   i32.const 0
   call $~lib/env/abort
   unreachable
  end
  f64.const 1234e18
  call $~lib/internal/number/dtoa
  i32.const 5392
  call $~lib/string/String.__eq
  i32.eqz
  if
   i32.const 0
   i32.const 48
   i32.const 316
   i32.const 0
   call $~lib/env/abort
   unreachable
  end
  f64.const 2.71828
  call $~lib/internal/number/dtoa
  i32.const 5416
  call $~lib/string/String.__eq
  i32.eqz
  if
   i32.const 0
   i32.const 48
   i32.const 317
   i32.const 0
   call $~lib/env/abort
   unreachable
  end
  f64.const 0.0271828
  call $~lib/internal/number/dtoa
  i32.const 5440
  call $~lib/string/String.__eq
  i32.eqz
  if
   i32.const 0
   i32.const 48
   i32.const 318
   i32.const 0
   call $~lib/env/abort
   unreachable
  end
  f64.const 271.828
  call $~lib/internal/number/dtoa
  i32.const 5464
  call $~lib/string/String.__eq
  i32.eqz
  if
   i32.const 0
   i32.const 48
   i32.const 319
   i32.const 0
   call $~lib/env/abort
   unreachable
  end
  f64.const 1.1e+128
  call $~lib/internal/number/dtoa
  i32.const 5488
  call $~lib/string/String.__eq
  i32.eqz
  if
   i32.const 0
   i32.const 48
   i32.const 320
   i32.const 0
   call $~lib/env/abort
   unreachable
  end
  f64.const 1.1e-64
  call $~lib/internal/number/dtoa
  i32.const 5512
  call $~lib/string/String.__eq
  i32.eqz
  if
   i32.const 0
   i32.const 48
   i32.const 321
   i32.const 0
   call $~lib/env/abort
   unreachable
  end
  f64.const 0.000035689
  call $~lib/internal/number/dtoa
  i32.const 5536
  call $~lib/string/String.__eq
  i32.eqz
  if
   i32.const 0
   i32.const 48
   i32.const 322
   i32.const 0
   call $~lib/env/abort
   unreachable
  end
 )
<<<<<<< HEAD
 (func $std/string/getString (; 56 ;) (type $i) (result i32)
  global.get $std/string/str
 )
 (func $std/string/main (; 57 ;) (type $_)
  global.get $~lib/started
  i32.eqz
  if
   call $start:std/string
   i32.const 1
   global.set $~lib/started
  end
 )
 (func $null (; 58 ;) (type $_)
=======
 (func $std/string/getString (; 54 ;) (type $FUNCSIG$i) (result i32)
  global.get $std/string/str
 )
 (func $start (; 55 ;) (type $FUNCSIG$v)
  call $start:std/string
 )
 (func $null (; 56 ;) (type $FUNCSIG$v)
>>>>>>> f3aa762c
  nop
 )
)<|MERGE_RESOLUTION|>--- conflicted
+++ resolved
@@ -2917,11 +2917,7 @@
   call $~lib/internal/string/repeatUnsafe
   local.get $2
  )
-<<<<<<< HEAD
- (func $~lib/string/String#replace (; 31 ;) (type $iiii) (param $0 i32) (param $1 i32) (param $2 i32) (result i32)
-=======
  (func $~lib/string/String#slice (; 31 ;) (type $FUNCSIG$iiii) (param $0 i32) (param $1 i32) (param $2 i32) (result i32)
->>>>>>> f3aa762c
   (local $3 i32)
   (local $4 i32)
   (local $5 i32)
@@ -3014,14 +3010,9 @@
   end
   local.get $0
  )
-<<<<<<< HEAD
  (func $~lib/string/String#substring (; 32 ;) (type $iiii) (param $0 i32) (param $1 i32) (param $2 i32) (result i32)
   (local $3 i32)
   (local $4 i32)
-=======
- (func $~lib/internal/arraybuffer/allocateUnsafe (; 33 ;) (type $FUNCSIG$ii) (param $0 i32) (result i32)
-  (local $1 i32)
->>>>>>> f3aa762c
   local.get $0
   i32.eqz
   if
@@ -3142,40 +3133,8 @@
    unreachable
   end
   local.get $0
-<<<<<<< HEAD
   i32.load
   local.tee $6
-=======
-  i32.const 2
-  i32.shl
-  local.tee $3
-  call $~lib/internal/arraybuffer/allocateUnsafe
-  local.set $2
-  i32.const 8
-  call $~lib/allocator/arena/__memory_allocate
-  local.tee $1
-  i32.const 0
-  i32.store
-  local.get $1
-  i32.const 0
-  i32.store offset=4
-  local.get $1
-  local.get $2
-  i32.store
-  local.get $1
-  local.get $0
-  i32.store offset=4
-  local.get $2
-  i32.const 8
-  i32.add
-  local.get $3
-  call $~lib/internal/memory/memset
-  local.get $1
- )
- (func $~lib/internal/arraybuffer/reallocateUnsafe (; 36 ;) (type $FUNCSIG$iii) (param $0 i32) (param $1 i32) (result i32)
-  (local $2 i32)
-  (local $3 i32)
->>>>>>> f3aa762c
   local.get $1
   i32.load
   local.tee $4
@@ -3304,11 +3263,7 @@
   end
   local.get $0
  )
-<<<<<<< HEAD
  (func $~lib/string/String#slice (; 34 ;) (type $iiii) (param $0 i32) (param $1 i32) (param $2 i32) (result i32)
-=======
- (func $~lib/string/String#split (; 38 ;) (type $FUNCSIG$iiii) (param $0 i32) (param $1 i32) (param $2 i32) (result i32)
->>>>>>> f3aa762c
   (local $3 i32)
   (local $4 i32)
   local.get $0
@@ -3407,12 +3362,8 @@
   local.get $2
   call $~lib/string/String#slice
  )
-<<<<<<< HEAD
- (func $~lib/internal/arraybuffer/allocateUnsafe (; 36 ;) (type $ii) (param $0 i32) (result i32)
+ (func $~lib/internal/arraybuffer/allocateUnsafe (; 33 ;) (type $FUNCSIG$ii) (param $0 i32) (result i32)
   (local $1 i32)
-=======
- (func $~lib/internal/number/decimalCount32 (; 40 ;) (type $FUNCSIG$ii) (param $0 i32) (result i32)
->>>>>>> f3aa762c
   local.get $0
   i32.const 1073741816
   i32.gt_u
@@ -3438,61 +3389,8 @@
   i32.store
   local.get $1
  )
-<<<<<<< HEAD
  (func $~lib/internal/memory/memset (; 37 ;) (type $FUNCSIG$vii) (param $0 i32) (param $1 i32)
   (local $2 i32)
-=======
- (func $~lib/internal/number/utoa32_lut (; 41 ;) (type $FUNCSIG$viii) (param $0 i32) (param $1 i32) (param $2 i32)
-  (local $3 i32)
-  (local $4 i32)
-  i32.const 1816
-  i32.load
-  local.set $3
-  loop $continue|0
-   local.get $1
-   i32.const 10000
-   i32.ge_u
-   if
-    local.get $1
-    i32.const 10000
-    i32.rem_u
-    local.set $4
-    local.get $1
-    i32.const 10000
-    i32.div_u
-    local.set $1
-    local.get $2
-    i32.const 4
-    i32.sub
-    local.tee $2
-    i32.const 1
-    i32.shl
-    local.get $0
-    i32.add
-    local.get $3
-    local.get $4
-    i32.const 100
-    i32.div_u
-    i32.const 2
-    i32.shl
-    i32.add
-    i64.load32_u offset=8
-    local.get $3
-    local.get $4
-    i32.const 100
-    i32.rem_u
-    i32.const 2
-    i32.shl
-    i32.add
-    i64.load32_u offset=8
-    i64.const 32
-    i64.shl
-    i64.or
-    i64.store offset=4
-    br $continue|0
-   end
-  end
->>>>>>> f3aa762c
   local.get $1
   i32.eqz
   if
@@ -3514,14 +3412,6 @@
   if
    return
   end
-<<<<<<< HEAD
-=======
- )
- (func $~lib/internal/number/itoa32 (; 42 ;) (type $FUNCSIG$ii) (param $0 i32) (result i32)
-  (local $1 i32)
-  (local $2 i32)
-  (local $3 i32)
->>>>>>> f3aa762c
   local.get $0
   i32.const 1
   i32.add
@@ -3582,17 +3472,10 @@
   i32.store
   local.get $1
   local.get $2
-<<<<<<< HEAD
   i32.sub
   i32.const -4
   i32.and
   local.tee $1
-=======
- )
- (func $~lib/internal/number/utoa32 (; 43 ;) (type $FUNCSIG$ii) (param $0 i32) (result i32)
-  (local $1 i32)
-  (local $2 i32)
->>>>>>> f3aa762c
   local.get $0
   i32.add
   i32.const 4
@@ -3624,7 +3507,6 @@
   i32.const 0
   i32.store
   local.get $2
-<<<<<<< HEAD
   i32.const 8
   i32.sub
   i32.const 0
@@ -3691,71 +3573,6 @@
   local.get $2
   i32.sub
   local.set $1
-=======
- )
- (func $~lib/internal/number/decimalCount64 (; 44 ;) (type $FUNCSIG$ij) (param $0 i64) (result i32)
-  local.get $0
-  i64.const 1000000000000000
-  i64.lt_u
-  if (result i32)
-   local.get $0
-   i64.const 1000000000000
-   i64.lt_u
-   if (result i32)
-    i32.const 11
-    i32.const 12
-    local.get $0
-    i64.const 100000000000
-    i64.lt_u
-    select
-   else    
-    i32.const 13
-    i32.const 14
-    i32.const 15
-    local.get $0
-    i64.const 100000000000000
-    i64.lt_u
-    select
-    local.get $0
-    i64.const 10000000000000
-    i64.lt_u
-    select
-   end
-  else   
-   local.get $0
-   i64.const 100000000000000000
-   i64.lt_u
-   if (result i32)
-    i32.const 16
-    i32.const 17
-    local.get $0
-    i64.const 10000000000000000
-    i64.lt_u
-    select
-   else    
-    i32.const 18
-    i32.const 19
-    i32.const 20
-    local.get $0
-    i64.const -8446744073709551616
-    i64.lt_u
-    select
-    local.get $0
-    i64.const 1000000000000000000
-    i64.lt_u
-    select
-   end
-  end
- )
- (func $~lib/internal/number/utoa64_lut (; 45 ;) (type $FUNCSIG$viji) (param $0 i32) (param $1 i64) (param $2 i32)
-  (local $3 i32)
-  (local $4 i32)
-  (local $5 i32)
-  (local $6 i32)
-  i32.const 1816
-  i32.load
-  local.set $3
->>>>>>> f3aa762c
   loop $continue|0
    local.get $1
    i32.const 32
@@ -3791,11 +3608,7 @@
    end
   end
  )
-<<<<<<< HEAD
  (func $~lib/array/Array<String>#constructor (; 38 ;) (type $FUNCSIG$ii) (param $0 i32) (result i32)
-=======
- (func $~lib/internal/number/utoa64 (; 46 ;) (type $FUNCSIG$ij) (param $0 i64) (result i32)
->>>>>>> f3aa762c
   (local $1 i32)
   (local $2 i32)
   (local $3 i32)
@@ -3837,12 +3650,7 @@
   call $~lib/internal/memory/memset
   local.get $1
  )
-<<<<<<< HEAD
- (func $~lib/internal/arraybuffer/reallocateUnsafe (; 39 ;) (type $iii) (param $0 i32) (param $1 i32) (result i32)
-=======
- (func $~lib/internal/number/itoa64 (; 47 ;) (type $FUNCSIG$ij) (param $0 i64) (result i32)
-  (local $1 i32)
->>>>>>> f3aa762c
+ (func $~lib/internal/arraybuffer/reallocateUnsafe (; 36 ;) (type $FUNCSIG$iii) (param $0 i32) (param $1 i32) (result i32)
   (local $2 i32)
   (local $3 i32)
   local.get $1
@@ -3974,15 +3782,11 @@
   local.get $1
   i32.store offset=8
  )
-<<<<<<< HEAD
- (func $~lib/string/String#split (; 41 ;) (type $iiii) (param $0 i32) (param $1 i32) (param $2 i32) (result i32)
+ (func $~lib/string/String#split (; 38 ;) (type $FUNCSIG$iiii) (param $0 i32) (param $1 i32) (param $2 i32) (result i32)
   (local $3 i32)
   (local $4 i32)
   (local $5 i32)
   (local $6 i32)
-=======
- (func $~lib/internal/number/genDigits (; 48 ;) (type $FUNCSIG$iijijiji) (param $0 i32) (param $1 i64) (param $2 i32) (param $3 i64) (param $4 i32) (param $5 i64) (param $6 i32) (result i32)
->>>>>>> f3aa762c
   (local $7 i32)
   (local $8 i32)
   (local $9 i32)
@@ -4213,7 +4017,7 @@
   local.get $2
   call $~lib/string/String#split
  )
- (func $~lib/internal/number/decimalCount32 (; 43 ;) (type $ii) (param $0 i32) (result i32)
+ (func $~lib/internal/number/decimalCount32 (; 40 ;) (type $FUNCSIG$ii) (param $0 i32) (result i32)
   local.get $0
   i32.const 100000
   i32.lt_u
@@ -4267,7 +4071,7 @@
    end
   end
  )
- (func $~lib/internal/number/utoa32_lut (; 44 ;) (type $iii_) (param $0 i32) (param $1 i32) (param $2 i32)
+ (func $~lib/internal/number/utoa32_lut (; 41 ;) (type $FUNCSIG$viii) (param $0 i32) (param $1 i32) (param $2 i32)
   (local $3 i32)
   (local $4 i32)
   i32.const 2024
@@ -4356,74 +4160,7 @@
    i32.shl
    local.get $0
    i32.add
-<<<<<<< HEAD
    local.get $3
-=======
-   local.tee $4
-   i32.load16_u offset=4
-   local.set $6
-   loop $continue|4
-    local.get $8
-    local.get $3
-    i64.lt_u
-    local.tee $2
-    if
-     local.get $5
-     local.get $8
-     i64.sub
-     local.get $1
-     i64.ge_u
-     local.set $2
-    end
-    local.get $2
-    if
-     local.get $1
-     local.get $8
-     i64.add
-     local.get $3
-     i64.lt_u
-     local.tee $2
-     i32.eqz
-     if
-      local.get $3
-      local.get $8
-      i64.sub
-      local.get $1
-      local.get $8
-      i64.add
-      local.get $3
-      i64.sub
-      i64.gt_u
-      local.set $2
-     end
-    end
-    local.get $2
-    if
-     local.get $6
-     i32.const 1
-     i32.sub
-     local.set $6
-     local.get $1
-     local.get $8
-     i64.add
-     local.set $8
-     br $continue|4
-    end
-   end
-   local.get $4
-   local.get $6
-   i32.store16 offset=4
-   local.get $10
-  end
- )
- (func $~lib/internal/number/prettify (; 49 ;) (type $FUNCSIG$iiii) (param $0 i32) (param $1 i32) (param $2 i32) (result i32)
-  (local $3 i32)
-  (local $4 i32)
-  (local $5 i32)
-  local.get $2
-  i32.eqz
-  if
->>>>>>> f3aa762c
    local.get $1
    i32.const 2
    i32.shl
@@ -4444,7 +4181,7 @@
    i32.store16 offset=4
   end
  )
- (func $~lib/internal/number/itoa32 (; 45 ;) (type $ii) (param $0 i32) (result i32)
+ (func $~lib/internal/number/itoa32 (; 42 ;) (type $FUNCSIG$ii) (param $0 i32) (result i32)
   (local $1 i32)
   (local $2 i32)
   (local $3 i32)
@@ -4482,7 +4219,7 @@
   end
   local.get $2
  )
- (func $~lib/internal/number/utoa32 (; 46 ;) (type $ii) (param $0 i32) (result i32)
+ (func $~lib/internal/number/utoa32 (; 43 ;) (type $FUNCSIG$ii) (param $0 i32) (result i32)
   (local $1 i32)
   (local $2 i32)
   local.get $0
@@ -4501,7 +4238,7 @@
   call $~lib/internal/number/utoa32_lut
   local.get $2
  )
- (func $~lib/internal/number/decimalCount64 (; 47 ;) (type $Ii) (param $0 i64) (result i32)
+ (func $~lib/internal/number/decimalCount64 (; 44 ;) (type $FUNCSIG$ij) (param $0 i64) (result i32)
   local.get $0
   i64.const 1000000000000000
   i64.lt_u
@@ -4555,14 +4292,8 @@
    end
   end
  )
-<<<<<<< HEAD
- (func $~lib/internal/number/utoa64_lut (; 48 ;) (type $iIi_) (param $0 i32) (param $1 i64) (param $2 i32)
+ (func $~lib/internal/number/utoa64_lut (; 45 ;) (type $FUNCSIG$viji) (param $0 i32) (param $1 i64) (param $2 i32)
   (local $3 i32)
-=======
- (func $~lib/internal/number/dtoa_core (; 50 ;) (type $FUNCSIG$iid) (param $0 i32) (param $1 f64) (result i32)
-  (local $2 i64)
-  (local $3 i64)
->>>>>>> f3aa762c
   (local $4 i32)
   (local $5 i32)
   (local $6 i32)
@@ -4658,7 +4389,7 @@
   local.get $2
   call $~lib/internal/number/utoa32_lut
  )
- (func $~lib/internal/number/utoa64 (; 49 ;) (type $Ii) (param $0 i64) (result i32)
+ (func $~lib/internal/number/utoa64 (; 46 ;) (type $FUNCSIG$ij) (param $0 i64) (result i32)
   (local $1 i32)
   (local $2 i32)
   (local $3 i32)
@@ -4694,7 +4425,7 @@
   end
   local.get $2
  )
- (func $~lib/internal/number/itoa64 (; 50 ;) (type $Ii) (param $0 i64) (result i32)
+ (func $~lib/internal/number/itoa64 (; 47 ;) (type $FUNCSIG$ij) (param $0 i64) (result i32)
   (local $1 i32)
   (local $2 i32)
   (local $3 i32)
@@ -4753,7 +4484,7 @@
   end
   local.get $3
  )
- (func $~lib/internal/number/genDigits (; 51 ;) (type $iIiIiIii) (param $0 i32) (param $1 i64) (param $2 i32) (param $3 i64) (param $4 i32) (param $5 i64) (param $6 i32) (result i32)
+ (func $~lib/internal/number/genDigits (; 48 ;) (type $FUNCSIG$iijijiji) (param $0 i32) (param $1 i64) (param $2 i32) (param $3 i64) (param $4 i32) (param $5 i64) (param $6 i32) (result i32)
   (local $7 i32)
   (local $8 i64)
   (local $9 i32)
@@ -5167,7 +4898,7 @@
    local.get $10
   end
  )
- (func $~lib/internal/number/prettify (; 52 ;) (type $iiii) (param $0 i32) (param $1 i32) (param $2 i32) (result i32)
+ (func $~lib/internal/number/prettify (; 49 ;) (type $FUNCSIG$iiii) (param $0 i32) (param $1 i32) (param $2 i32) (result i32)
   (local $3 i32)
   (local $4 i32)
   (local $5 i32)
@@ -5441,7 +5172,7 @@
    end
   end
  )
- (func $~lib/internal/number/dtoa_core (; 53 ;) (type $iFi) (param $0 i32) (param $1 f64) (result i32)
+ (func $~lib/internal/number/dtoa_core (; 50 ;) (type $FUNCSIG$iid) (param $0 i32) (param $1 f64) (result i32)
   (local $2 i64)
   (local $3 i64)
   (local $4 i32)
@@ -5756,7 +5487,89 @@
   local.get $13
   i32.add
  )
- (func $~lib/internal/number/dtoa (; 54 ;) (type $Fi) (param $0 f64) (result i32)
+ (func $~lib/string/String#substring (; 51 ;) (type $FUNCSIG$iii) (param $0 i32) (param $1 i32) (result i32)
+  (local $2 i32)
+  (local $3 i32)
+  (local $4 i32)
+  local.get $0
+  i32.eqz
+  if
+   i32.const 0
+   i32.const 80
+   i32.const 249
+   i32.const 4
+   call $~lib/env/abort
+   unreachable
+  end
+  local.get $1
+  i32.const 0
+  local.get $1
+  i32.const 0
+  i32.gt_s
+  select
+  local.tee $2
+  local.get $0
+  i32.load
+  local.tee $3
+  local.get $2
+  local.get $3
+  i32.lt_s
+  select
+  local.set $1
+  i32.const 0
+  local.get $3
+  i32.const 0
+  local.get $3
+  i32.lt_s
+  select
+  local.tee $2
+  local.get $1
+  local.get $2
+  local.get $1
+  i32.lt_s
+  select
+  local.set $4
+  local.get $2
+  local.get $1
+  local.get $2
+  local.get $1
+  i32.gt_s
+  select
+  local.tee $1
+  local.get $4
+  i32.sub
+  local.tee $3
+  i32.eqz
+  if
+   i32.const 256
+   return
+  end
+  local.get $4
+  i32.eqz
+  local.tee $2
+  if (result i32)
+   local.get $0
+   i32.load
+   local.get $1
+   i32.eq
+  else   
+   local.get $2
+  end
+  if
+   local.get $0
+   return
+  end
+  local.get $3
+  call $~lib/internal/string/allocateUnsafe
+  local.tee $2
+  i32.const 0
+  local.get $0
+  local.get $4
+  local.get $3
+  call $~lib/internal/string/copyUnsafe
+  local.get $2
+ )
+ (func $~lib/internal/number/dtoa (; 52 ;) (type $FUNCSIG$id) (param $0 f64) (result i32)
   (local $1 i32)
   (local $2 i32)
   local.get $0
@@ -5810,7 +5623,7 @@
   end
   local.get $1
  )
- (func $start:std/string (; 55 ;) (type $_)
+ (func $start:std/string (; 53 ;) (type $FUNCSIG$v)
   (local $0 i32)
   (local $1 i32)
   i32.const 5568
@@ -6076,7 +5889,6 @@
    call $~lib/env/abort
    unreachable
   end
-<<<<<<< HEAD
   i32.const 288
   i32.const 6
   i32.const 320
@@ -6084,24 +5896,6 @@
   i32.const 336
   call $~lib/string/String.__eq
   i32.eqz
-=======
-  local.get $3
-  call $~lib/internal/string/allocateUnsafe
-  local.tee $2
-  i32.const 0
-  local.get $0
-  local.get $4
-  local.get $3
-  call $~lib/internal/string/copyUnsafe
-  local.get $2
- )
- (func $~lib/internal/number/dtoa (; 52 ;) (type $FUNCSIG$id) (param $0 f64) (result i32)
-  (local $1 i32)
-  (local $2 i32)
-  local.get $0
-  f64.const 0
-  f64.eq
->>>>>>> f3aa762c
   if
    i32.const 0
    i32.const 48
@@ -6141,20 +5935,8 @@
    call $~lib/env/abort
    unreachable
   end
-<<<<<<< HEAD
   i32.const 1
   global.set $~lib/argc
-=======
-  local.get $1
- )
- (func $start:std/string (; 53 ;) (type $FUNCSIG$v)
-  (local $0 i32)
-  (local $1 i32)
-  i32.const 5360
-  global.set $~lib/allocator/arena/startOffset
-  global.get $~lib/allocator/arena/startOffset
-  global.set $~lib/allocator/arena/offset
->>>>>>> f3aa762c
   global.get $std/string/str
   i32.const 15
   call $~lib/string/String#padEnd|trampoline
@@ -9947,21 +9729,6 @@
    unreachable
   end
  )
-<<<<<<< HEAD
- (func $std/string/getString (; 56 ;) (type $i) (result i32)
-  global.get $std/string/str
- )
- (func $std/string/main (; 57 ;) (type $_)
-  global.get $~lib/started
-  i32.eqz
-  if
-   call $start:std/string
-   i32.const 1
-   global.set $~lib/started
-  end
- )
- (func $null (; 58 ;) (type $_)
-=======
  (func $std/string/getString (; 54 ;) (type $FUNCSIG$i) (result i32)
   global.get $std/string/str
  )
@@ -9969,7 +9736,6 @@
   call $start:std/string
  )
  (func $null (; 56 ;) (type $FUNCSIG$v)
->>>>>>> f3aa762c
   nop
  )
 )