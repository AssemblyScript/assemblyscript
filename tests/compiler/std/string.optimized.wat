(module
 (type $i (func (result i32)))
 (type $iiiiv (func (param i32 i32 i32 i32)))
 (type $iii (func (param i32 i32) (result i32)))
 (type $iiii (func (param i32 i32 i32) (result i32)))
 (type $iiF (func (param i32 i32) (result f64)))
 (type $iF (func (param i32) (result f64)))
 (type $ii (func (param i32) (result i32)))
 (type $iiiv (func (param i32 i32 i32)))
 (type $v (func))
 (import "env" "abort" (func $abort (param i32 i32 i32 i32)))
 (global $~lib/allocator/arena/startOffset (mut i32) (i32.const 0))
 (global $~lib/allocator/arena/offset (mut i32) (i32.const 0))
 (global $std/string/str (mut i32) (i32.const 4))
 (global $std/string/nullStr (mut i32) (i32.const 0))
 (global $argumentCount (mut i32) (i32.const 0))
 (global $std/string/c (mut i32) (i32.const 0))
<<<<<<< HEAD
 (global $HEAP_BASE i32 (i32.const 468))
=======
 (global $HEAP_BASE i32 (i32.const 436))
>>>>>>> 8770f7b5
 (memory $0 1)
 (data (i32.const 4) "\10\00\00\00h\00i\00,\00 \00I\00\'\00m\00 \00a\00 \00s\00t\00r\00i\00n\00g")
 (data (i32.const 40) "\0d\00\00\00s\00t\00d\00/\00s\00t\00r\00i\00n\00g\00.\00t\00s")
 (data (i32.const 72) "\0e\00\00\00~\00l\00i\00b\00/\00s\00t\00r\00i\00n\00g\00.\00t\00s")
 (data (i32.const 104) "\02\00\00\00h\00i")
 (data (i32.const 112) "\04\00\00\00n\00u\00l\00l")
 (data (i32.const 124) "\06\00\00\00s\00t\00r\00i\00n\00g")
 (data (i32.const 140) "\03\00\00\00I\00\'\00m")
 (data (i32.const 152) "\01\00\00\00,")
 (data (i32.const 160) "\01\00\00\00x")
 (data (i32.const 168) "\01\00\00\000")
 (data (i32.const 176) "\01\00\00\001")
 (data (i32.const 184) "\05\00\00\000\00b\001\000\001")
 (data (i32.const 200) "\05\00\00\000\00o\007\000\007")
 (data (i32.const 216) "\05\00\00\000\00x\00f\000\00f")
 (data (i32.const 232) "\05\00\00\000\00x\00F\000\00F")
 (data (i32.const 248) "\03\00\00\000\001\001")
 (data (i32.const 260) "\04\00\00\000\00x\001\00g")
 (data (i32.const 272) "\03\00\00\000\00.\001")
 (data (i32.const 284) "\03\00\00\00.\002\005")
 (data (i32.const 296) "\08\00\00\00.\001\00f\00o\00o\00b\00a\00r")
 (data (i32.const 316) "\01\00\00\00a")
 (data (i32.const 324) "\01\00\00\00b")
<<<<<<< HEAD
 (data (i32.const 336) "\02\00\00\00a\00b")
 (data (i32.const 344) "\02\00\00\00b\00a")
 (data (i32.const 352) "\02\00\00\00a\00a")
 (data (i32.const 360) "\03\00\00\00a\00b\00c")
 (data (i32.const 372) "\03\00\00\001\002\003")
 (data (i32.const 384) "\03\00\00\00a\00a\00a")
 (data (i32.const 396) "\08\00\00\00a\00b\00a\00b\00a\00b\00a\00b")
 (data (i32.const 416) "\05\00\00\00a\00a\00a\00a\00a")
 (data (i32.const 432) "\06\00\00\00a\00a\00a\00a\00a\00a")
 (data (i32.const 448) "\07\00\00\00a\00a\00a\00a\00a\00a\00a")
=======
 (data (i32.const 336) "\17\00\00\00~\00l\00i\00b\00/\00i\00n\00t\00e\00r\00n\00a\00l\00/\00s\00t\00r\00i\00n\00g\00.\00t\00s")
 (data (i32.const 388) "\02\00\00\00a\00b")
 (data (i32.const 396) "\02\00\00\00b\00a")
 (data (i32.const 404) "\02\00\00\00a\00a")
 (data (i32.const 412) "\03\00\00\00a\00b\00c")
 (data (i32.const 424) "\03\00\00\001\002\003")
>>>>>>> 8770f7b5
 (export "getString" (func $std/string/getString))
 (export "memory" (memory $0))
 (start $start)
 (func $~lib/string/String#charCodeAt (; 1 ;) (type $iii) (param $0 i32) (param $1 i32) (result i32)
  (if
   (i32.eqz
    (get_local $0)
   )
   (block
    (call $abort
     (i32.const 0)
     (i32.const 72)
     (i32.const 37)
     (i32.const 4)
    )
    (unreachable)
   )
  )
  (if
   (i32.ge_u
    (get_local $1)
    (i32.load
     (get_local $0)
    )
   )
   (return
    (i32.const -1)
   )
  )
  (i32.load16_u offset=4
   (i32.add
    (get_local $0)
    (i32.shl
     (get_local $1)
     (i32.const 1)
    )
   )
  )
 )
 (func $~lib/memory/compare_memory (; 2 ;) (type $iiii) (param $0 i32) (param $1 i32) (param $2 i32) (result i32)
  (if
   (i32.eq
    (get_local $0)
    (get_local $1)
   )
   (return
    (i32.const 0)
   )
  )
  (loop $continue|0
   (if
    (if (result i32)
     (get_local $2)
     (i32.eq
      (i32.load8_u
       (get_local $0)
      )
      (i32.load8_u
       (get_local $1)
      )
     )
     (get_local $2)
    )
    (block
     (set_local $2
      (i32.sub
       (get_local $2)
       (i32.const 1)
      )
     )
     (set_local $0
      (i32.add
       (get_local $0)
       (i32.const 1)
      )
     )
     (set_local $1
      (i32.add
       (get_local $1)
       (i32.const 1)
      )
     )
     (br $continue|0)
    )
   )
  )
  (if (result i32)
   (get_local $2)
   (i32.sub
    (i32.load8_u
     (get_local $0)
    )
    (i32.load8_u
     (get_local $1)
    )
   )
   (i32.const 0)
  )
 )
 (func $~lib/string/String#startsWith (; 3 ;) (type $iiii) (param $0 i32) (param $1 i32) (param $2 i32) (result i32)
  (local $3 i32)
  (local $4 i32)
  (local $5 i32)
  (if
   (i32.eqz
    (get_local $0)
   )
   (block
    (call $abort
     (i32.const 0)
     (i32.const 72)
<<<<<<< HEAD
     (i32.const 241)
=======
     (i32.const 232)
>>>>>>> 8770f7b5
     (i32.const 4)
    )
    (unreachable)
   )
  )
  (if
   (i32.eqz
    (get_local $1)
   )
   (set_local $1
    (i32.const 112)
   )
  )
  (if
   (i32.gt_s
    (i32.add
     (tee_local $4
      (i32.load
       (get_local $1)
      )
     )
     (tee_local $2
      (select
       (tee_local $2
        (select
         (get_local $2)
         (i32.const 0)
         (i32.gt_s
          (get_local $2)
          (get_local $3)
         )
        )
       )
       (tee_local $3
        (tee_local $5
         (i32.load
          (get_local $0)
         )
        )
       )
       (i32.lt_s
        (get_local $2)
        (get_local $3)
       )
      )
     )
    )
    (get_local $5)
   )
   (return
    (i32.const 0)
   )
  )
  (i32.eqz
   (call $~lib/memory/compare_memory
    (i32.add
     (i32.add
      (get_local $0)
      (i32.const 4)
     )
     (i32.shl
      (get_local $2)
      (i32.const 1)
     )
    )
    (i32.add
     (get_local $1)
     (i32.const 4)
    )
    (i32.shl
     (get_local $4)
     (i32.const 1)
    )
   )
  )
 )
 (func $~lib/string/String#startsWith|trampoline (; 4 ;) (type $iiii) (param $0 i32) (param $1 i32) (param $2 i32) (result i32)
  (block $1of1
   (block $0of1
    (block $oob
     (br_table $0of1 $1of1 $oob
      (i32.sub
       (get_global $argumentCount)
       (i32.const 1)
      )
     )
    )
    (unreachable)
   )
   (set_local $2
    (i32.const 0)
   )
  )
  (call $~lib/string/String#startsWith
   (get_local $0)
   (get_local $1)
   (get_local $2)
  )
 )
 (func $~lib/string/String#endsWith (; 5 ;) (type $iiii) (param $0 i32) (param $1 i32) (param $2 i32) (result i32)
  (local $3 i32)
  (if
   (i32.eqz
    (get_local $0)
   )
   (block
    (call $abort
     (i32.const 0)
     (i32.const 72)
     (i32.const 98)
     (i32.const 4)
    )
    (unreachable)
   )
  )
  (if
   (i32.eqz
    (get_local $1)
   )
   (return
    (i32.const 0)
   )
  )
  (if
   (i32.lt_s
    (tee_local $3
     (i32.sub
      (select
       (tee_local $2
        (select
         (get_local $2)
         (i32.const 0)
         (i32.gt_s
          (get_local $2)
          (get_local $3)
         )
        )
       )
       (tee_local $3
        (i32.load
         (get_local $0)
        )
       )
       (i32.lt_s
        (get_local $2)
        (get_local $3)
       )
      )
      (tee_local $2
       (i32.load
        (get_local $1)
       )
      )
     )
    )
    (i32.const 0)
   )
   (return
    (i32.const 0)
   )
  )
  (i32.eqz
   (call $~lib/memory/compare_memory
    (i32.add
     (i32.add
      (get_local $0)
      (i32.const 4)
     )
     (i32.shl
      (get_local $3)
      (i32.const 1)
     )
    )
    (i32.add
     (get_local $1)
     (i32.const 4)
    )
    (i32.shl
     (get_local $2)
     (i32.const 1)
    )
   )
  )
 )
 (func $~lib/string/String#endsWith|trampoline (; 6 ;) (type $iiii) (param $0 i32) (param $1 i32) (param $2 i32) (result i32)
  (block $1of1
   (block $0of1
    (block $oob
     (br_table $0of1 $1of1 $oob
      (i32.sub
       (get_global $argumentCount)
       (i32.const 1)
      )
     )
    )
    (unreachable)
   )
   (set_local $2
    (i32.const 536870910)
   )
  )
  (call $~lib/string/String#endsWith
   (get_local $0)
   (get_local $1)
   (get_local $2)
  )
 )
 (func $~lib/string/String#indexOf (; 7 ;) (type $iiii) (param $0 i32) (param $1 i32) (param $2 i32) (result i32)
  (local $3 i32)
  (local $4 i32)
  (local $5 i32)
  (if
   (i32.eqz
    (get_local $0)
   )
   (block
    (call $abort
     (i32.const 0)
     (i32.const 72)
<<<<<<< HEAD
     (i32.const 220)
=======
     (i32.const 211)
>>>>>>> 8770f7b5
     (i32.const 4)
    )
    (unreachable)
   )
  )
  (if
   (i32.eqz
    (get_local $1)
   )
   (set_local $1
    (i32.const 112)
   )
  )
  (set_local $4
   (i32.load
    (get_local $1)
   )
  )
  (set_local $2
   (select
    (tee_local $2
     (select
      (get_local $2)
      (i32.const 0)
      (i32.gt_s
       (get_local $2)
       (get_local $3)
      )
     )
    )
    (tee_local $3
     (tee_local $5
      (i32.load
       (get_local $0)
      )
     )
    )
    (i32.lt_s
     (get_local $2)
     (get_local $3)
    )
   )
  )
  (loop $continue|0
   (if
    (i32.le_s
     (i32.add
      (get_local $2)
      (get_local $4)
     )
     (get_local $5)
    )
    (block
     (if
      (i32.eqz
       (call $~lib/memory/compare_memory
        (i32.add
         (i32.add
          (get_local $0)
          (i32.const 4)
         )
         (i32.shl
          (get_local $2)
          (i32.const 1)
         )
        )
        (i32.add
         (get_local $1)
         (i32.const 4)
        )
        (i32.shl
         (get_local $4)
         (i32.const 1)
        )
       )
      )
      (return
       (get_local $2)
      )
     )
     (set_local $2
      (i32.add
       (get_local $2)
       (i32.const 1)
      )
     )
     (br $continue|0)
    )
   )
  )
  (i32.const -1)
 )
 (func $~lib/string/String#includes (; 8 ;) (type $iiii) (param $0 i32) (param $1 i32) (param $2 i32) (result i32)
  (i32.ne
   (call $~lib/string/String#indexOf
    (get_local $0)
    (get_local $1)
    (get_local $2)
   )
   (i32.const -1)
  )
 )
 (func $~lib/string/String#includes|trampoline (; 9 ;) (type $iiii) (param $0 i32) (param $1 i32) (param $2 i32) (result i32)
  (block $1of1
   (block $0of1
    (block $oob
     (br_table $0of1 $1of1 $oob
      (i32.sub
       (get_global $argumentCount)
       (i32.const 1)
      )
     )
    )
    (unreachable)
   )
   (set_local $2
    (i32.const 0)
   )
  )
  (call $~lib/string/String#includes
   (get_local $0)
   (get_local $1)
   (get_local $2)
  )
 )
 (func $~lib/string/String#indexOf|trampoline (; 10 ;) (type $iiii) (param $0 i32) (param $1 i32) (param $2 i32) (result i32)
  (block $1of1
   (block $0of1
    (block $oob
     (br_table $0of1 $1of1 $oob
      (i32.sub
       (get_global $argumentCount)
       (i32.const 1)
      )
     )
    )
    (unreachable)
   )
   (set_local $2
    (i32.const 0)
   )
  )
  (call $~lib/string/String#indexOf
   (get_local $0)
   (get_local $1)
   (get_local $2)
  )
 )
 (func $std/string/getString (; 11 ;) (type $i) (result i32)
  (get_global $std/string/str)
 )
 (func $~lib/internal/string/parse<f64> (; 12 ;) (type $iiF) (param $0 i32) (param $1 i32) (result f64)
  (local $2 i32)
  (local $3 i32)
  (local $4 i32)
  (local $5 f64)
  (local $6 f64)
  (if
   (i32.eqz
    (tee_local $4
     (i32.load
      (get_local $0)
     )
    )
   )
   (return
    (f64.const nan:0x8000000000000)
   )
  )
  (set_local $6
   (if (result f64)
    (i32.eq
     (tee_local $2
      (i32.load16_u offset=4
       (tee_local $3
        (get_local $0)
       )
      )
     )
     (i32.const 45)
    )
    (block (result f64)
     (if
      (i32.eqz
       (tee_local $4
        (i32.sub
         (get_local $4)
         (i32.const 1)
        )
       )
      )
      (return
       (f64.const nan:0x8000000000000)
      )
     )
     (set_local $2
      (i32.load16_u offset=4
       (tee_local $3
        (i32.add
         (get_local $3)
         (i32.const 2)
        )
       )
      )
     )
     (f64.const -1)
    )
    (if (result f64)
     (i32.eq
      (get_local $2)
      (i32.const 43)
     )
     (block (result f64)
      (if
       (i32.eqz
        (tee_local $4
         (i32.sub
          (get_local $4)
          (i32.const 1)
         )
        )
       )
       (return
        (f64.const nan:0x8000000000000)
       )
      )
      (set_local $2
       (i32.load16_u offset=4
        (tee_local $3
         (i32.add
          (get_local $3)
          (i32.const 2)
         )
        )
       )
      )
      (f64.const 1)
     )
     (f64.const 1)
    )
   )
  )
  (if
   (get_local $1)
   (if
    (i32.and
     (if (result i32)
      (tee_local $0
       (i32.lt_s
        (get_local $1)
        (i32.const 2)
       )
      )
      (get_local $0)
      (i32.gt_s
       (get_local $1)
       (i32.const 36)
      )
     )
     (i32.const 1)
    )
    (return
     (f64.const nan:0x8000000000000)
    )
   )
   (set_local $1
    (if (result i32)
     (i32.and
      (if (result i32)
       (tee_local $0
        (i32.eq
         (get_local $2)
         (i32.const 48)
        )
       )
       (i32.gt_s
        (get_local $4)
        (i32.const 2)
       )
       (get_local $0)
      )
      (i32.const 1)
     )
     (block $break|0 (result i32)
      (block $case6|0
       (block $case5|0
        (block $case3|0
         (if
          (i32.eqz
           (i32.or
            (i32.eq
             (tee_local $0
              (i32.load16_u offset=4
               (i32.add
                (get_local $3)
                (i32.const 2)
               )
              )
             )
             (i32.const 66)
            )
            (i32.eq
             (get_local $0)
             (i32.const 98)
            )
           )
          )
          (block
           (br_if $case3|0
            (i32.or
             (i32.eq
              (get_local $0)
              (i32.const 79)
             )
             (i32.eq
              (get_local $0)
              (i32.const 111)
             )
            )
           )
           (br_if $case5|0
            (i32.or
             (i32.eq
              (get_local $0)
              (i32.const 88)
             )
             (i32.eq
              (get_local $0)
              (i32.const 120)
             )
            )
           )
           (br $case6|0)
          )
         )
         (set_local $3
          (i32.add
           (get_local $3)
           (i32.const 4)
          )
         )
         (set_local $4
          (i32.sub
           (get_local $4)
           (i32.const 2)
          )
         )
         (br $break|0
          (i32.const 2)
         )
        )
        (set_local $3
         (i32.add
          (get_local $3)
          (i32.const 4)
         )
        )
        (set_local $4
         (i32.sub
          (get_local $4)
          (i32.const 2)
         )
        )
        (br $break|0
         (i32.const 8)
        )
       )
       (set_local $3
        (i32.add
         (get_local $3)
         (i32.const 4)
        )
       )
       (set_local $4
        (i32.sub
         (get_local $4)
         (i32.const 2)
        )
       )
       (br $break|0
        (i32.const 16)
       )
      )
      (i32.const 10)
     )
     (i32.const 10)
    )
   )
  )
  (block $break|1
   (loop $continue|1
    (if
     (block (result i32)
      (set_local $4
       (i32.sub
        (tee_local $0
         (get_local $4)
        )
        (i32.const 1)
       )
      )
      (get_local $0)
     )
     (block
      (if
       (i32.and
        (if (result i32)
         (tee_local $0
          (i32.ge_s
           (tee_local $2
            (i32.load16_u offset=4
             (get_local $3)
            )
           )
           (i32.const 48)
          )
         )
         (i32.le_s
          (get_local $2)
          (i32.const 57)
         )
         (get_local $0)
        )
        (i32.const 1)
       )
       (set_local $2
        (i32.sub
         (get_local $2)
         (i32.const 48)
        )
       )
       (if
        (i32.and
         (if (result i32)
          (tee_local $0
           (i32.ge_s
            (get_local $2)
            (i32.const 65)
           )
          )
          (i32.le_s
           (get_local $2)
           (i32.const 90)
          )
          (get_local $0)
         )
         (i32.const 1)
        )
        (set_local $2
         (i32.sub
          (get_local $2)
          (i32.const 55)
         )
        )
        (if
         (i32.and
          (if (result i32)
           (tee_local $0
            (i32.ge_s
             (get_local $2)
             (i32.const 97)
            )
           )
           (i32.le_s
            (get_local $2)
            (i32.const 122)
           )
           (get_local $0)
          )
          (i32.const 1)
         )
         (set_local $2
          (i32.sub
           (get_local $2)
           (i32.const 87)
          )
         )
         (br $break|1)
        )
       )
      )
      (br_if $break|1
       (i32.ge_s
        (get_local $2)
        (get_local $1)
       )
      )
      (set_local $5
       (f64.add
        (f64.mul
         (get_local $5)
         (f64.convert_s/i32
          (get_local $1)
         )
        )
        (f64.convert_s/i32
         (get_local $2)
        )
       )
      )
      (set_local $3
       (i32.add
        (get_local $3)
        (i32.const 2)
       )
      )
      (br $continue|1)
     )
    )
   )
  )
  (f64.mul
   (get_local $6)
   (get_local $5)
  )
 )
 (func $~lib/string/parseInt (; 13 ;) (type $iiF) (param $0 i32) (param $1 i32) (result f64)
  (call $~lib/internal/string/parse<f64>
   (get_local $0)
   (get_local $1)
  )
 )
 (func $~lib/string/parseInt|trampoline (; 14 ;) (type $iiF) (param $0 i32) (param $1 i32) (result f64)
  (block $1of1
   (block $0of1
    (block $oob
     (br_table $0of1 $1of1 $oob
      (i32.sub
       (get_global $argumentCount)
       (i32.const 1)
      )
     )
    )
    (unreachable)
   )
   (set_local $1
    (i32.const 0)
   )
  )
  (call $~lib/string/parseInt
   (get_local $0)
   (get_local $1)
  )
 )
 (func $~lib/string/parseFloat (; 15 ;) (type $iF) (param $0 i32) (result f64)
  (local $1 i32)
  (local $2 i32)
  (local $3 i32)
  (local $4 f64)
  (local $5 f64)
  (local $6 f64)
  (if
   (i32.eqz
    (tee_local $3
     (i32.load
      (get_local $0)
     )
    )
   )
   (return
    (f64.const nan:0x8000000000000)
   )
  )
  (set_local $6
   (if (result f64)
    (i32.eq
     (tee_local $2
      (i32.load16_u offset=4
       (tee_local $1
        (get_local $0)
       )
      )
     )
     (i32.const 45)
    )
    (block (result f64)
     (if
      (i32.eqz
       (tee_local $3
        (i32.sub
         (get_local $3)
         (i32.const 1)
        )
       )
      )
      (return
       (f64.const nan:0x8000000000000)
      )
     )
     (drop
      (i32.load16_u offset=4
       (tee_local $1
        (i32.add
         (get_local $1)
         (i32.const 2)
        )
       )
      )
     )
     (f64.const -1)
    )
    (if (result f64)
     (i32.eq
      (get_local $2)
      (i32.const 43)
     )
     (block (result f64)
      (if
       (i32.eqz
        (tee_local $3
         (i32.sub
          (get_local $3)
          (i32.const 1)
         )
        )
       )
       (return
        (f64.const nan:0x8000000000000)
       )
      )
      (drop
       (i32.load16_u offset=4
        (tee_local $1
         (i32.add
          (get_local $1)
          (i32.const 2)
         )
        )
       )
      )
      (f64.const 1)
     )
     (f64.const 1)
    )
   )
  )
  (block $break|0
   (loop $continue|0
    (if
     (block (result i32)
      (set_local $3
       (i32.sub
        (tee_local $0
         (get_local $3)
        )
        (i32.const 1)
       )
      )
      (get_local $0)
     )
     (block
      (if
       (i32.eq
        (tee_local $2
         (i32.load16_u offset=4
          (get_local $1)
         )
        )
        (i32.const 46)
       )
       (block
        (set_local $1
         (i32.add
          (get_local $1)
          (i32.const 2)
         )
        )
        (set_local $5
         (f64.const 0.1)
        )
        (block $break|1
         (loop $continue|1
          (if
           (block (result i32)
            (set_local $3
             (i32.sub
              (tee_local $0
               (get_local $3)
              )
              (i32.const 1)
             )
            )
            (get_local $0)
           )
           (block
            (if
             (i32.and
              (if (result i32)
               (tee_local $0
                (i32.eq
                 (tee_local $2
                  (i32.load16_u offset=4
                   (get_local $1)
                  )
                 )
                 (i32.const 69)
                )
               )
               (get_local $0)
               (i32.eq
                (get_local $2)
                (i32.const 101)
               )
              )
              (i32.const 1)
             )
             (block
              (call $abort
               (i32.const 0)
               (i32.const 72)
<<<<<<< HEAD
               (i32.const 599)
=======
               (i32.const 431)
>>>>>>> 8770f7b5
               (i32.const 10)
              )
              (unreachable)
             )
            )
            (br_if $break|1
             (i32.gt_u
              (tee_local $2
               (i32.sub
                (get_local $2)
                (i32.const 48)
               )
              )
              (i32.const 9)
             )
            )
            (set_local $4
             (f64.add
              (get_local $4)
              (f64.mul
               (f64.convert_s/i32
                (get_local $2)
               )
               (get_local $5)
              )
             )
            )
            (set_local $5
             (f64.mul
              (get_local $5)
              (f64.const 0.1)
             )
            )
            (set_local $1
             (i32.add
              (get_local $1)
              (i32.const 2)
             )
            )
            (br $continue|1)
           )
          )
         )
        )
        (br $break|0)
       )
      )
      (br_if $break|0
       (i32.ge_u
        (tee_local $2
         (i32.sub
          (get_local $2)
          (i32.const 48)
         )
        )
        (i32.const 10)
       )
      )
      (set_local $4
       (f64.add
        (f64.mul
         (get_local $4)
         (f64.const 10)
        )
        (f64.convert_s/i32
         (get_local $2)
        )
       )
      )
      (set_local $1
       (i32.add
        (get_local $1)
        (i32.const 2)
       )
      )
      (br $continue|0)
     )
    )
   )
  )
  (f64.mul
   (get_local $6)
   (get_local $4)
  )
 )
 (func $~lib/allocator/arena/allocate_memory (; 16 ;) (type $ii) (param $0 i32) (result i32)
  (local $1 i32)
  (local $2 i32)
  (local $3 i32)
  (local $4 i32)
  (if
   (select
    (i32.lt_u
     (get_local $0)
     (i32.const 1073741824)
    )
    (get_local $0)
    (get_local $0)
   )
   (block
    (if
     (i32.gt_u
      (tee_local $2
       (i32.and
        (i32.add
         (i32.add
          (tee_local $1
           (get_global $~lib/allocator/arena/offset)
          )
          (get_local $0)
         )
         (i32.const 7)
        )
        (i32.const -8)
       )
      )
      (i32.shl
       (tee_local $0
        (current_memory)
       )
       (i32.const 16)
      )
     )
     (if
      (i32.lt_s
       (grow_memory
        (select
         (get_local $0)
         (tee_local $4
          (tee_local $3
           (i32.shr_u
            (i32.and
             (i32.add
              (i32.sub
               (get_local $2)
               (get_local $1)
              )
              (i32.const 65535)
             )
             (i32.const -65536)
            )
            (i32.const 16)
           )
          )
         )
         (i32.gt_s
          (get_local $0)
          (get_local $4)
         )
        )
       )
       (i32.const 0)
      )
      (if
       (i32.lt_s
        (grow_memory
         (get_local $3)
        )
        (i32.const 0)
       )
       (unreachable)
      )
     )
    )
    (set_global $~lib/allocator/arena/offset
     (get_local $2)
    )
    (return
     (get_local $1)
    )
   )
  )
  (i32.const 0)
 )
 (func $~lib/internal/string/allocate (; 17 ;) (type $ii) (param $0 i32) (result i32)
  (local $1 i32)
  (if
   (i32.eqz
    (i32.and
     (if (result i32)
      (tee_local $1
       (i32.gt_s
        (get_local $0)
        (i32.const 0)
       )
      )
      (i32.le_s
       (get_local $0)
       (i32.const 536870910)
      )
      (get_local $1)
     )
     (i32.const 1)
    )
   )
   (block
    (call $abort
     (i32.const 0)
     (i32.const 336)
     (i32.const 20)
     (i32.const 2)
    )
    (unreachable)
   )
  )
  (i32.store
   (tee_local $1
    (call $~lib/allocator/arena/allocate_memory
     (i32.add
      (i32.shl
       (get_local $0)
       (i32.const 1)
      )
      (i32.const 4)
     )
    )
   )
   (get_local $0)
  )
  (get_local $1)
 )
 (func $~lib/memory/copy_memory (; 18 ;) (type $iiiv) (param $0 i32) (param $1 i32) (param $2 i32)
  (local $3 i32)
  (local $4 i32)
  (loop $continue|0
   (if
    (select
     (i32.and
      (get_local $1)
      (i32.const 3)
     )
     (get_local $2)
     (get_local $2)
    )
    (block
     (set_local $0
      (i32.add
       (tee_local $3
        (get_local $0)
       )
       (i32.const 1)
      )
     )
     (i32.store8
      (get_local $3)
      (block (result i32)
       (set_local $1
        (i32.add
         (tee_local $3
          (get_local $1)
         )
         (i32.const 1)
        )
       )
       (i32.load8_u
        (get_local $3)
       )
      )
     )
     (set_local $2
      (i32.sub
       (get_local $2)
       (i32.const 1)
      )
     )
     (br $continue|0)
    )
   )
  )
  (if
   (i32.eqz
    (i32.and
     (get_local $0)
     (i32.const 3)
    )
   )
   (block
    (loop $continue|1
     (if
      (i32.ge_u
       (get_local $2)
       (i32.const 16)
      )
      (block
       (i32.store
        (get_local $0)
        (i32.load
         (get_local $1)
        )
       )
       (i32.store
        (i32.add
         (get_local $0)
         (i32.const 4)
        )
        (i32.load
         (i32.add
          (get_local $1)
          (i32.const 4)
         )
        )
       )
       (i32.store
        (i32.add
         (get_local $0)
         (i32.const 8)
        )
        (i32.load
         (i32.add
          (get_local $1)
          (i32.const 8)
         )
        )
       )
       (i32.store
        (i32.add
         (get_local $0)
         (i32.const 12)
        )
        (i32.load
         (i32.add
          (get_local $1)
          (i32.const 12)
         )
        )
       )
       (set_local $1
        (i32.add
         (get_local $1)
         (i32.const 16)
        )
       )
       (set_local $0
        (i32.add
         (get_local $0)
         (i32.const 16)
        )
       )
       (set_local $2
        (i32.sub
         (get_local $2)
         (i32.const 16)
        )
       )
       (br $continue|1)
      )
     )
    )
    (if
     (i32.and
      (get_local $2)
      (i32.const 8)
     )
     (block
      (i32.store
       (get_local $0)
       (i32.load
        (get_local $1)
       )
      )
      (i32.store
       (i32.add
        (get_local $0)
        (i32.const 4)
       )
       (i32.load
        (i32.add
         (get_local $1)
         (i32.const 4)
        )
       )
      )
      (set_local $0
       (i32.add
        (get_local $0)
        (i32.const 8)
       )
      )
      (set_local $1
       (i32.add
        (get_local $1)
        (i32.const 8)
       )
      )
     )
    )
    (if
     (i32.and
      (get_local $2)
      (i32.const 4)
     )
     (block
      (i32.store
       (get_local $0)
       (i32.load
        (get_local $1)
       )
      )
      (set_local $0
       (i32.add
        (get_local $0)
        (i32.const 4)
       )
      )
      (set_local $1
       (i32.add
        (get_local $1)
        (i32.const 4)
       )
      )
     )
    )
    (if
     (i32.and
      (get_local $2)
      (i32.const 2)
     )
     (block
      (i32.store16
       (get_local $0)
       (i32.load16_u
        (get_local $1)
       )
      )
      (set_local $0
       (i32.add
        (get_local $0)
        (i32.const 2)
       )
      )
      (set_local $1
       (i32.add
        (get_local $1)
        (i32.const 2)
       )
      )
     )
    )
    (if
     (i32.and
      (get_local $2)
      (i32.const 1)
     )
     (block
      (set_local $3
       (get_local $0)
      )
      (i32.store8
       (get_local $3)
       (block (result i32)
        (set_local $3
         (get_local $1)
        )
        (i32.load8_u
         (get_local $3)
        )
       )
      )
     )
    )
    (return)
   )
  )
  (if
   (i32.ge_u
    (get_local $2)
    (i32.const 32)
   )
   (block $break|2
    (block $case2|2
     (block $case1|2
      (block $case0|2
       (block $tablify|0
        (br_table $case0|2 $case1|2 $case2|2 $tablify|0
         (i32.sub
          (i32.and
           (get_local $0)
           (i32.const 3)
          )
          (i32.const 1)
         )
        )
       )
       (br $break|2)
      )
      (set_local $4
       (i32.load
        (get_local $1)
       )
      )
      (set_local $0
       (i32.add
        (tee_local $3
         (get_local $0)
        )
        (i32.const 1)
       )
      )
      (i32.store8
       (get_local $3)
       (block (result i32)
        (set_local $1
         (i32.add
          (tee_local $3
           (get_local $1)
          )
          (i32.const 1)
         )
        )
        (i32.load8_u
         (get_local $3)
        )
       )
      )
      (set_local $0
       (i32.add
        (tee_local $3
         (get_local $0)
        )
        (i32.const 1)
       )
      )
      (i32.store8
       (get_local $3)
       (block (result i32)
        (set_local $1
         (i32.add
          (tee_local $3
           (get_local $1)
          )
          (i32.const 1)
         )
        )
        (i32.load8_u
         (get_local $3)
        )
       )
      )
      (set_local $0
       (i32.add
        (tee_local $3
         (get_local $0)
        )
        (i32.const 1)
       )
      )
      (i32.store8
       (get_local $3)
       (block (result i32)
        (set_local $1
         (i32.add
          (tee_local $3
           (get_local $1)
          )
          (i32.const 1)
         )
        )
        (i32.load8_u
         (get_local $3)
        )
       )
      )
      (set_local $2
       (i32.sub
        (get_local $2)
        (i32.const 3)
       )
      )
      (loop $continue|3
       (if
        (i32.ge_u
         (get_local $2)
         (i32.const 17)
        )
        (block
         (i32.store
          (get_local $0)
          (i32.or
           (i32.shr_u
            (get_local $4)
            (i32.const 24)
           )
           (i32.shl
            (tee_local $3
             (i32.load
              (i32.add
               (get_local $1)
               (i32.const 1)
              )
             )
            )
            (i32.const 8)
           )
          )
         )
         (i32.store
          (i32.add
           (get_local $0)
           (i32.const 4)
          )
          (i32.or
           (i32.shr_u
            (get_local $3)
            (i32.const 24)
           )
           (i32.shl
            (tee_local $4
             (i32.load
              (i32.add
               (get_local $1)
               (i32.const 5)
              )
             )
            )
            (i32.const 8)
           )
          )
         )
         (i32.store
          (i32.add
           (get_local $0)
           (i32.const 8)
          )
          (i32.or
           (i32.shr_u
            (get_local $4)
            (i32.const 24)
           )
           (i32.shl
            (tee_local $3
             (i32.load
              (i32.add
               (get_local $1)
               (i32.const 9)
              )
             )
            )
            (i32.const 8)
           )
          )
         )
         (i32.store
          (i32.add
           (get_local $0)
           (i32.const 12)
          )
          (i32.or
           (i32.shr_u
            (get_local $3)
            (i32.const 24)
           )
           (i32.shl
            (tee_local $4
             (i32.load
              (i32.add
               (get_local $1)
               (i32.const 13)
              )
             )
            )
            (i32.const 8)
           )
          )
         )
         (set_local $1
          (i32.add
           (get_local $1)
           (i32.const 16)
          )
         )
         (set_local $0
          (i32.add
           (get_local $0)
           (i32.const 16)
          )
         )
         (set_local $2
          (i32.sub
           (get_local $2)
           (i32.const 16)
          )
         )
         (br $continue|3)
        )
       )
      )
      (br $break|2)
     )
     (set_local $4
      (i32.load
       (get_local $1)
      )
     )
     (set_local $0
      (i32.add
       (tee_local $3
        (get_local $0)
       )
       (i32.const 1)
      )
     )
     (i32.store8
      (get_local $3)
      (block (result i32)
       (set_local $1
        (i32.add
         (tee_local $3
          (get_local $1)
         )
         (i32.const 1)
        )
       )
       (i32.load8_u
        (get_local $3)
       )
      )
     )
     (set_local $0
      (i32.add
       (tee_local $3
        (get_local $0)
       )
       (i32.const 1)
      )
     )
     (i32.store8
      (get_local $3)
      (block (result i32)
       (set_local $1
        (i32.add
         (tee_local $3
          (get_local $1)
         )
         (i32.const 1)
        )
       )
       (i32.load8_u
        (get_local $3)
       )
      )
     )
     (set_local $2
      (i32.sub
       (get_local $2)
       (i32.const 2)
      )
     )
     (loop $continue|4
      (if
       (i32.ge_u
        (get_local $2)
        (i32.const 18)
       )
       (block
        (i32.store
         (get_local $0)
         (i32.or
          (i32.shr_u
           (get_local $4)
           (i32.const 16)
          )
          (i32.shl
           (tee_local $3
            (i32.load
             (i32.add
              (get_local $1)
              (i32.const 2)
             )
            )
           )
           (i32.const 16)
          )
         )
        )
        (i32.store
         (i32.add
          (get_local $0)
          (i32.const 4)
         )
         (i32.or
          (i32.shr_u
           (get_local $3)
           (i32.const 16)
          )
          (i32.shl
           (tee_local $4
            (i32.load
             (i32.add
              (get_local $1)
              (i32.const 6)
             )
            )
           )
           (i32.const 16)
          )
         )
        )
        (i32.store
         (i32.add
          (get_local $0)
          (i32.const 8)
         )
         (i32.or
          (i32.shr_u
           (get_local $4)
           (i32.const 16)
          )
          (i32.shl
           (tee_local $3
            (i32.load
             (i32.add
              (get_local $1)
              (i32.const 10)
             )
            )
           )
           (i32.const 16)
          )
         )
        )
        (i32.store
         (i32.add
          (get_local $0)
          (i32.const 12)
         )
         (i32.or
          (i32.shr_u
           (get_local $3)
           (i32.const 16)
          )
          (i32.shl
           (tee_local $4
            (i32.load
             (i32.add
              (get_local $1)
              (i32.const 14)
             )
            )
           )
           (i32.const 16)
          )
         )
        )
        (set_local $1
         (i32.add
          (get_local $1)
          (i32.const 16)
         )
        )
        (set_local $0
         (i32.add
          (get_local $0)
          (i32.const 16)
         )
        )
        (set_local $2
         (i32.sub
          (get_local $2)
          (i32.const 16)
         )
        )
        (br $continue|4)
       )
      )
     )
     (br $break|2)
    )
    (set_local $4
     (i32.load
      (get_local $1)
     )
    )
    (set_local $0
     (i32.add
      (tee_local $3
       (get_local $0)
      )
      (i32.const 1)
     )
    )
    (i32.store8
     (get_local $3)
     (block (result i32)
      (set_local $1
       (i32.add
        (tee_local $3
         (get_local $1)
        )
        (i32.const 1)
       )
      )
      (i32.load8_u
       (get_local $3)
      )
     )
    )
    (set_local $2
     (i32.sub
      (get_local $2)
      (i32.const 1)
     )
    )
    (loop $continue|5
     (if
      (i32.ge_u
       (get_local $2)
       (i32.const 19)
      )
      (block
       (i32.store
        (get_local $0)
        (i32.or
         (i32.shr_u
          (get_local $4)
          (i32.const 8)
         )
         (i32.shl
          (tee_local $3
           (i32.load
            (i32.add
             (get_local $1)
             (i32.const 3)
            )
           )
          )
          (i32.const 24)
         )
        )
       )
       (i32.store
        (i32.add
         (get_local $0)
         (i32.const 4)
        )
        (i32.or
         (i32.shr_u
          (get_local $3)
          (i32.const 8)
         )
         (i32.shl
          (tee_local $4
           (i32.load
            (i32.add
             (get_local $1)
             (i32.const 7)
            )
           )
          )
          (i32.const 24)
         )
        )
       )
       (i32.store
        (i32.add
         (get_local $0)
         (i32.const 8)
        )
        (i32.or
         (i32.shr_u
          (get_local $4)
          (i32.const 8)
         )
         (i32.shl
          (tee_local $3
           (i32.load
            (i32.add
             (get_local $1)
             (i32.const 11)
            )
           )
          )
          (i32.const 24)
         )
        )
       )
       (i32.store
        (i32.add
         (get_local $0)
         (i32.const 12)
        )
        (i32.or
         (i32.shr_u
          (get_local $3)
          (i32.const 8)
         )
         (i32.shl
          (tee_local $4
           (i32.load
            (i32.add
             (get_local $1)
             (i32.const 15)
            )
           )
          )
          (i32.const 24)
         )
        )
       )
       (set_local $1
        (i32.add
         (get_local $1)
         (i32.const 16)
        )
       )
       (set_local $0
        (i32.add
         (get_local $0)
         (i32.const 16)
        )
       )
       (set_local $2
        (i32.sub
         (get_local $2)
         (i32.const 16)
        )
       )
       (br $continue|5)
      )
     )
    )
   )
  )
  (if
   (i32.and
    (get_local $2)
    (i32.const 16)
   )
   (block
    (set_local $0
     (i32.add
      (tee_local $3
       (get_local $0)
      )
      (i32.const 1)
     )
    )
    (i32.store8
     (get_local $3)
     (block (result i32)
      (set_local $1
       (i32.add
        (tee_local $3
         (get_local $1)
        )
        (i32.const 1)
       )
      )
      (i32.load8_u
       (get_local $3)
      )
     )
    )
    (set_local $0
     (i32.add
      (tee_local $3
       (get_local $0)
      )
      (i32.const 1)
     )
    )
    (i32.store8
     (get_local $3)
     (block (result i32)
      (set_local $1
       (i32.add
        (tee_local $3
         (get_local $1)
        )
        (i32.const 1)
       )
      )
      (i32.load8_u
       (get_local $3)
      )
     )
    )
    (set_local $0
     (i32.add
      (tee_local $3
       (get_local $0)
      )
      (i32.const 1)
     )
    )
    (i32.store8
     (get_local $3)
     (block (result i32)
      (set_local $1
       (i32.add
        (tee_local $3
         (get_local $1)
        )
        (i32.const 1)
       )
      )
      (i32.load8_u
       (get_local $3)
      )
     )
    )
    (set_local $0
     (i32.add
      (tee_local $3
       (get_local $0)
      )
      (i32.const 1)
     )
    )
    (i32.store8
     (get_local $3)
     (block (result i32)
      (set_local $1
       (i32.add
        (tee_local $3
         (get_local $1)
        )
        (i32.const 1)
       )
      )
      (i32.load8_u
       (get_local $3)
      )
     )
    )
    (set_local $0
     (i32.add
      (tee_local $3
       (get_local $0)
      )
      (i32.const 1)
     )
    )
    (i32.store8
     (get_local $3)
     (block (result i32)
      (set_local $1
       (i32.add
        (tee_local $3
         (get_local $1)
        )
        (i32.const 1)
       )
      )
      (i32.load8_u
       (get_local $3)
      )
     )
    )
    (set_local $0
     (i32.add
      (tee_local $3
       (get_local $0)
      )
      (i32.const 1)
     )
    )
    (i32.store8
     (get_local $3)
     (block (result i32)
      (set_local $1
       (i32.add
        (tee_local $3
         (get_local $1)
        )
        (i32.const 1)
       )
      )
      (i32.load8_u
       (get_local $3)
      )
     )
    )
    (set_local $0
     (i32.add
      (tee_local $3
       (get_local $0)
      )
      (i32.const 1)
     )
    )
    (i32.store8
     (get_local $3)
     (block (result i32)
      (set_local $1
       (i32.add
        (tee_local $3
         (get_local $1)
        )
        (i32.const 1)
       )
      )
      (i32.load8_u
       (get_local $3)
      )
     )
    )
    (set_local $0
     (i32.add
      (tee_local $3
       (get_local $0)
      )
      (i32.const 1)
     )
    )
    (i32.store8
     (get_local $3)
     (block (result i32)
      (set_local $1
       (i32.add
        (tee_local $3
         (get_local $1)
        )
        (i32.const 1)
       )
      )
      (i32.load8_u
       (get_local $3)
      )
     )
    )
    (set_local $0
     (i32.add
      (tee_local $3
       (get_local $0)
      )
      (i32.const 1)
     )
    )
    (i32.store8
     (get_local $3)
     (block (result i32)
      (set_local $1
       (i32.add
        (tee_local $3
         (get_local $1)
        )
        (i32.const 1)
       )
      )
      (i32.load8_u
       (get_local $3)
      )
     )
    )
    (set_local $0
     (i32.add
      (tee_local $3
       (get_local $0)
      )
      (i32.const 1)
     )
    )
    (i32.store8
     (get_local $3)
     (block (result i32)
      (set_local $1
       (i32.add
        (tee_local $3
         (get_local $1)
        )
        (i32.const 1)
       )
      )
      (i32.load8_u
       (get_local $3)
      )
     )
    )
    (set_local $0
     (i32.add
      (tee_local $3
       (get_local $0)
      )
      (i32.const 1)
     )
    )
    (i32.store8
     (get_local $3)
     (block (result i32)
      (set_local $1
       (i32.add
        (tee_local $3
         (get_local $1)
        )
        (i32.const 1)
       )
      )
      (i32.load8_u
       (get_local $3)
      )
     )
    )
    (set_local $0
     (i32.add
      (tee_local $3
       (get_local $0)
      )
      (i32.const 1)
     )
    )
    (i32.store8
     (get_local $3)
     (block (result i32)
      (set_local $1
       (i32.add
        (tee_local $3
         (get_local $1)
        )
        (i32.const 1)
       )
      )
      (i32.load8_u
       (get_local $3)
      )
     )
    )
    (set_local $0
     (i32.add
      (tee_local $3
       (get_local $0)
      )
      (i32.const 1)
     )
    )
    (i32.store8
     (get_local $3)
     (block (result i32)
      (set_local $1
       (i32.add
        (tee_local $3
         (get_local $1)
        )
        (i32.const 1)
       )
      )
      (i32.load8_u
       (get_local $3)
      )
     )
    )
    (set_local $0
     (i32.add
      (tee_local $3
       (get_local $0)
      )
      (i32.const 1)
     )
    )
    (i32.store8
     (get_local $3)
     (block (result i32)
      (set_local $1
       (i32.add
        (tee_local $3
         (get_local $1)
        )
        (i32.const 1)
       )
      )
      (i32.load8_u
       (get_local $3)
      )
     )
    )
    (set_local $0
     (i32.add
      (tee_local $3
       (get_local $0)
      )
      (i32.const 1)
     )
    )
    (i32.store8
     (get_local $3)
     (block (result i32)
      (set_local $1
       (i32.add
        (tee_local $3
         (get_local $1)
        )
        (i32.const 1)
       )
      )
      (i32.load8_u
       (get_local $3)
      )
     )
    )
    (set_local $0
     (i32.add
      (tee_local $3
       (get_local $0)
      )
      (i32.const 1)
     )
    )
    (i32.store8
     (get_local $3)
     (block (result i32)
      (set_local $1
       (i32.add
        (tee_local $3
         (get_local $1)
        )
        (i32.const 1)
       )
      )
      (i32.load8_u
       (get_local $3)
      )
     )
    )
   )
  )
  (if
   (i32.and
    (get_local $2)
    (i32.const 8)
   )
   (block
    (set_local $0
     (i32.add
      (tee_local $3
       (get_local $0)
      )
      (i32.const 1)
     )
    )
    (i32.store8
     (get_local $3)
     (block (result i32)
      (set_local $1
       (i32.add
        (tee_local $3
         (get_local $1)
        )
        (i32.const 1)
       )
      )
      (i32.load8_u
       (get_local $3)
      )
     )
    )
    (set_local $0
     (i32.add
      (tee_local $3
       (get_local $0)
      )
      (i32.const 1)
     )
    )
    (i32.store8
     (get_local $3)
     (block (result i32)
      (set_local $1
       (i32.add
        (tee_local $3
         (get_local $1)
        )
        (i32.const 1)
       )
      )
      (i32.load8_u
       (get_local $3)
      )
     )
    )
    (set_local $0
     (i32.add
      (tee_local $3
       (get_local $0)
      )
      (i32.const 1)
     )
    )
    (i32.store8
     (get_local $3)
     (block (result i32)
      (set_local $1
       (i32.add
        (tee_local $3
         (get_local $1)
        )
        (i32.const 1)
       )
      )
      (i32.load8_u
       (get_local $3)
      )
     )
    )
    (set_local $0
     (i32.add
      (tee_local $3
       (get_local $0)
      )
      (i32.const 1)
     )
    )
    (i32.store8
     (get_local $3)
     (block (result i32)
      (set_local $1
       (i32.add
        (tee_local $3
         (get_local $1)
        )
        (i32.const 1)
       )
      )
      (i32.load8_u
       (get_local $3)
      )
     )
    )
    (set_local $0
     (i32.add
      (tee_local $3
       (get_local $0)
      )
      (i32.const 1)
     )
    )
    (i32.store8
     (get_local $3)
     (block (result i32)
      (set_local $1
       (i32.add
        (tee_local $3
         (get_local $1)
        )
        (i32.const 1)
       )
      )
      (i32.load8_u
       (get_local $3)
      )
     )
    )
    (set_local $0
     (i32.add
      (tee_local $3
       (get_local $0)
      )
      (i32.const 1)
     )
    )
    (i32.store8
     (get_local $3)
     (block (result i32)
      (set_local $1
       (i32.add
        (tee_local $3
         (get_local $1)
        )
        (i32.const 1)
       )
      )
      (i32.load8_u
       (get_local $3)
      )
     )
    )
    (set_local $0
     (i32.add
      (tee_local $3
       (get_local $0)
      )
      (i32.const 1)
     )
    )
    (i32.store8
     (get_local $3)
     (block (result i32)
      (set_local $1
       (i32.add
        (tee_local $3
         (get_local $1)
        )
        (i32.const 1)
       )
      )
      (i32.load8_u
       (get_local $3)
      )
     )
    )
    (set_local $0
     (i32.add
      (tee_local $3
       (get_local $0)
      )
      (i32.const 1)
     )
    )
    (i32.store8
     (get_local $3)
     (block (result i32)
      (set_local $1
       (i32.add
        (tee_local $3
         (get_local $1)
        )
        (i32.const 1)
       )
      )
      (i32.load8_u
       (get_local $3)
      )
     )
    )
   )
  )
  (if
   (i32.and
    (get_local $2)
    (i32.const 4)
   )
   (block
    (set_local $0
     (i32.add
      (tee_local $3
       (get_local $0)
      )
      (i32.const 1)
     )
    )
    (i32.store8
     (get_local $3)
     (block (result i32)
      (set_local $1
       (i32.add
        (tee_local $3
         (get_local $1)
        )
        (i32.const 1)
       )
      )
      (i32.load8_u
       (get_local $3)
      )
     )
    )
    (set_local $0
     (i32.add
      (tee_local $3
       (get_local $0)
      )
      (i32.const 1)
     )
    )
    (i32.store8
     (get_local $3)
     (block (result i32)
      (set_local $1
       (i32.add
        (tee_local $3
         (get_local $1)
        )
        (i32.const 1)
       )
      )
      (i32.load8_u
       (get_local $3)
      )
     )
    )
    (set_local $0
     (i32.add
      (tee_local $3
       (get_local $0)
      )
      (i32.const 1)
     )
    )
    (i32.store8
     (get_local $3)
     (block (result i32)
      (set_local $1
       (i32.add
        (tee_local $3
         (get_local $1)
        )
        (i32.const 1)
       )
      )
      (i32.load8_u
       (get_local $3)
      )
     )
    )
    (set_local $0
     (i32.add
      (tee_local $3
       (get_local $0)
      )
      (i32.const 1)
     )
    )
    (i32.store8
     (get_local $3)
     (block (result i32)
      (set_local $1
       (i32.add
        (tee_local $3
         (get_local $1)
        )
        (i32.const 1)
       )
      )
      (i32.load8_u
       (get_local $3)
      )
     )
    )
   )
  )
  (if
   (i32.and
    (get_local $2)
    (i32.const 2)
   )
   (block
    (set_local $0
     (i32.add
      (tee_local $3
       (get_local $0)
      )
      (i32.const 1)
     )
    )
    (i32.store8
     (get_local $3)
     (block (result i32)
      (set_local $1
       (i32.add
        (tee_local $3
         (get_local $1)
        )
        (i32.const 1)
       )
      )
      (i32.load8_u
       (get_local $3)
      )
     )
    )
    (set_local $0
     (i32.add
      (tee_local $3
       (get_local $0)
      )
      (i32.const 1)
     )
    )
    (i32.store8
     (get_local $3)
     (block (result i32)
      (set_local $1
       (i32.add
        (tee_local $3
         (get_local $1)
        )
        (i32.const 1)
       )
      )
      (i32.load8_u
       (get_local $3)
      )
     )
    )
   )
  )
  (if
   (i32.and
    (get_local $2)
    (i32.const 1)
   )
   (block
    (set_local $3
     (get_local $0)
    )
    (i32.store8
     (get_local $3)
     (block (result i32)
      (set_local $3
       (get_local $1)
      )
      (i32.load8_u
       (get_local $3)
      )
     )
    )
   )
  )
 )
 (func $~lib/memory/move_memory (; 19 ;) (type $iiiv) (param $0 i32) (param $1 i32) (param $2 i32)
  (local $3 i32)
  (if
   (i32.eq
    (get_local $0)
    (get_local $1)
   )
   (return)
  )
  (if
   (i32.and
    (if (result i32)
     (tee_local $3
      (i32.le_u
       (i32.add
        (get_local $1)
        (get_local $2)
       )
       (get_local $0)
      )
     )
     (get_local $3)
     (i32.le_u
      (i32.add
       (get_local $0)
       (get_local $2)
      )
      (get_local $1)
     )
    )
    (i32.const 1)
   )
   (block
    (call $~lib/memory/copy_memory
     (get_local $0)
     (get_local $1)
     (get_local $2)
    )
    (return)
   )
  )
  (if
   (i32.lt_u
    (get_local $0)
    (get_local $1)
   )
   (block
    (if
     (i32.eq
      (i32.and
       (get_local $1)
       (i32.const 7)
      )
      (i32.and
       (get_local $0)
       (i32.const 7)
      )
     )
     (block
      (loop $continue|0
       (if
        (i32.and
         (get_local $0)
         (i32.const 7)
        )
        (block
         (if
          (i32.eqz
           (get_local $2)
          )
          (return)
         )
         (set_local $2
          (i32.sub
           (get_local $2)
           (i32.const 1)
          )
         )
         (set_local $0
          (i32.add
           (tee_local $3
            (get_local $0)
           )
           (i32.const 1)
          )
         )
         (i32.store8
          (get_local $3)
          (block (result i32)
           (set_local $1
            (i32.add
             (tee_local $3
              (get_local $1)
             )
             (i32.const 1)
            )
           )
           (i32.load8_u
            (get_local $3)
           )
          )
         )
         (br $continue|0)
        )
       )
      )
      (loop $continue|1
       (if
        (i32.ge_u
         (get_local $2)
         (i32.const 8)
        )
        (block
         (i64.store
          (get_local $0)
          (i64.load
           (get_local $1)
          )
         )
         (set_local $2
          (i32.sub
           (get_local $2)
           (i32.const 8)
          )
         )
         (set_local $0
          (i32.add
           (get_local $0)
           (i32.const 8)
          )
         )
         (set_local $1
          (i32.add
           (get_local $1)
           (i32.const 8)
          )
         )
         (br $continue|1)
        )
       )
      )
     )
    )
    (loop $continue|2
     (if
      (get_local $2)
      (block
       (set_local $0
        (i32.add
         (tee_local $3
          (get_local $0)
         )
         (i32.const 1)
        )
       )
       (i32.store8
        (get_local $3)
        (block (result i32)
         (set_local $1
          (i32.add
           (tee_local $3
            (get_local $1)
           )
           (i32.const 1)
          )
         )
         (i32.load8_u
          (get_local $3)
         )
        )
       )
       (set_local $2
        (i32.sub
         (get_local $2)
         (i32.const 1)
        )
       )
       (br $continue|2)
      )
     )
    )
   )
   (block
    (if
     (i32.eq
      (i32.and
       (get_local $1)
       (i32.const 7)
      )
      (i32.and
       (get_local $0)
       (i32.const 7)
      )
     )
     (block
      (loop $continue|3
       (if
        (i32.and
         (i32.add
          (get_local $0)
          (get_local $2)
         )
         (i32.const 7)
        )
        (block
         (if
          (i32.eqz
           (get_local $2)
          )
          (return)
         )
         (i32.store8
          (i32.add
           (get_local $0)
           (tee_local $2
            (i32.sub
             (get_local $2)
             (i32.const 1)
            )
           )
          )
          (i32.load8_u
           (i32.add
            (get_local $1)
            (get_local $2)
           )
          )
         )
         (br $continue|3)
        )
       )
      )
      (loop $continue|4
       (if
        (i32.ge_u
         (get_local $2)
         (i32.const 8)
        )
        (block
         (i64.store
          (i32.add
           (get_local $0)
           (tee_local $2
            (i32.sub
             (get_local $2)
             (i32.const 8)
            )
           )
          )
          (i64.load
           (i32.add
            (get_local $1)
            (get_local $2)
           )
          )
         )
         (br $continue|4)
        )
       )
      )
     )
    )
    (loop $continue|5
     (if
      (get_local $2)
      (block
       (i32.store8
        (i32.add
         (get_local $0)
         (tee_local $2
          (i32.sub
           (get_local $2)
           (i32.const 1)
          )
         )
        )
        (i32.load8_u
         (i32.add
          (get_local $1)
          (get_local $2)
         )
        )
       )
       (br $continue|5)
      )
     )
    )
   )
  )
 )
 (func $~lib/string/String#concat (; 20 ;) (type $iii) (param $0 i32) (param $1 i32) (result i32)
  (local $2 i32)
  (local $3 i32)
  (local $4 i32)
  (if
   (i32.eqz
    (get_local $0)
   )
   (block
    (call $abort
     (i32.const 0)
     (i32.const 72)
     (i32.const 74)
     (i32.const 4)
    )
    (unreachable)
   )
  )
  (if
   (i32.eqz
    (get_local $1)
   )
   (set_local $1
    (i32.const 112)
   )
  )
  (if
   (i32.eqz
    (tee_local $2
     (i32.add
      (tee_local $3
       (i32.load
        (get_local $0)
       )
      )
      (tee_local $4
       (i32.load
        (get_local $1)
       )
      )
     )
    )
   )
   (return
    (i32.const 332)
   )
  )
  (call $~lib/memory/move_memory
   (i32.add
    (tee_local $2
     (call $~lib/internal/string/allocate
      (get_local $2)
     )
    )
    (i32.const 4)
   )
   (i32.add
    (get_local $0)
    (i32.const 4)
   )
   (i32.shl
    (get_local $3)
    (i32.const 1)
   )
  )
  (call $~lib/memory/move_memory
   (i32.add
    (i32.add
     (get_local $2)
     (i32.const 4)
    )
    (i32.shl
     (get_local $3)
     (i32.const 1)
    )
   )
   (i32.add
    (get_local $1)
    (i32.const 4)
   )
   (i32.shl
    (get_local $4)
    (i32.const 1)
   )
  )
  (get_local $2)
 )
 (func $~lib/string/String.__concat (; 21 ;) (type $iii) (param $0 i32) (param $1 i32) (result i32)
  (if
   (i32.eqz
    (get_local $0)
   )
   (set_local $0
    (i32.const 112)
   )
  )
  (call $~lib/string/String#concat
   (get_local $0)
   (get_local $1)
  )
 )
 (func $~lib/string/String.__eq (; 22 ;) (type $iii) (param $0 i32) (param $1 i32) (result i32)
  (local $2 i32)
  (if
   (i32.eq
    (get_local $0)
    (get_local $1)
   )
   (return
    (i32.const 1)
   )
  )
  (if
   (i32.eqz
    (get_local $0)
   )
   (return
    (i32.eqz
     (get_local $1)
    )
   )
  )
  (if
   (i32.eqz
    (get_local $1)
   )
   (return
    (i32.const 0)
   )
  )
  (if
   (i32.ne
    (tee_local $2
     (i32.load
      (get_local $0)
     )
    )
    (i32.load
     (get_local $1)
    )
   )
   (return
    (i32.const 0)
   )
  )
  (i32.eqz
   (call $~lib/memory/compare_memory
    (i32.add
     (get_local $0)
     (i32.const 4)
    )
    (i32.add
     (get_local $1)
     (i32.const 4)
    )
    (i32.shl
     (get_local $2)
     (i32.const 1)
    )
   )
  )
 )
 (func $~lib/string/String.__ne (; 23 ;) (type $iii) (param $0 i32) (param $1 i32) (result i32)
  (i32.eqz
   (call $~lib/string/String.__eq
    (get_local $0)
    (get_local $1)
   )
  )
 )
 (func $~lib/string/String.__gt (; 24 ;) (type $iii) (param $0 i32) (param $1 i32) (result i32)
  (local $2 i32)
  (local $3 i32)
  (if
   (i32.and
    (if (result i32)
     (tee_local $2
      (i32.and
       (if (result i32)
        (tee_local $2
         (i32.eq
          (get_local $0)
          (get_local $1)
         )
        )
        (get_local $2)
        (i32.eqz
         (get_local $0)
        )
       )
       (i32.const 1)
      )
     )
     (get_local $2)
     (i32.eqz
      (get_local $1)
     )
    )
    (i32.const 1)
   )
   (return
    (i32.const 0)
   )
  )
  (set_local $3
   (i32.load
    (get_local $1)
   )
  )
  (if
   (i32.eqz
    (tee_local $2
     (i32.load
      (get_local $0)
     )
    )
   )
   (return
    (i32.const 0)
   )
  )
  (if
   (i32.eqz
    (get_local $3)
   )
   (return
    (i32.const 1)
   )
  )
  (i32.gt_s
   (call $~lib/memory/compare_memory
    (i32.add
     (get_local $0)
     (i32.const 4)
    )
    (i32.add
     (get_local $1)
     (i32.const 4)
    )
    (i32.shl
     (select
      (get_local $2)
      (get_local $3)
      (i32.lt_s
       (get_local $2)
       (get_local $3)
      )
     )
     (i32.const 1)
    )
   )
   (i32.const 0)
  )
 )
 (func $~lib/string/String.__gte (; 25 ;) (type $iii) (param $0 i32) (param $1 i32) (result i32)
  (local $2 i32)
  (local $3 i32)
  (if
   (i32.eq
    (get_local $0)
    (get_local $1)
   )
   (return
    (i32.const 1)
   )
  )
  (if
   (i32.eqz
    (get_local $0)
   )
   (return
    (i32.eqz
     (get_local $1)
    )
   )
  )
  (if
   (i32.eqz
    (get_local $1)
   )
   (return
    (i32.const 0)
   )
  )
  (set_local $2
   (i32.load
    (get_local $1)
   )
  )
  (if
   (i32.eqz
    (tee_local $3
     (i32.load
      (get_local $0)
     )
    )
   )
   (return
    (i32.eqz
     (get_local $2)
    )
   )
  )
  (if
   (i32.eqz
    (get_local $2)
   )
   (return
    (i32.const 1)
   )
  )
  (i32.ge_s
   (call $~lib/memory/compare_memory
    (i32.add
     (get_local $0)
     (i32.const 4)
    )
    (i32.add
     (get_local $1)
     (i32.const 4)
    )
    (i32.shl
     (select
      (get_local $3)
      (get_local $2)
      (i32.lt_s
       (get_local $3)
       (get_local $2)
      )
     )
     (i32.const 1)
    )
   )
   (i32.const 0)
  )
 )
 (func $~lib/string/String.__lt (; 26 ;) (type $iii) (param $0 i32) (param $1 i32) (result i32)
  (local $2 i32)
  (local $3 i32)
  (if
   (i32.and
    (if (result i32)
     (tee_local $2
      (i32.and
       (if (result i32)
        (tee_local $2
         (i32.eq
          (get_local $0)
          (get_local $1)
         )
        )
        (get_local $2)
        (i32.eqz
         (get_local $0)
        )
       )
       (i32.const 1)
      )
     )
     (get_local $2)
     (i32.eqz
      (get_local $1)
     )
    )
    (i32.const 1)
   )
   (return
    (i32.const 0)
   )
  )
  (set_local $2
   (i32.load
    (get_local $0)
   )
  )
  (if
   (i32.eqz
    (tee_local $3
     (i32.load
      (get_local $1)
     )
    )
   )
   (return
    (i32.const 0)
   )
  )
  (if
   (i32.eqz
    (get_local $2)
   )
   (return
    (i32.const 1)
   )
  )
  (i32.lt_s
   (call $~lib/memory/compare_memory
    (i32.add
     (get_local $0)
     (i32.const 4)
    )
    (i32.add
     (get_local $1)
     (i32.const 4)
    )
    (i32.shl
     (select
      (get_local $2)
      (get_local $3)
      (i32.lt_s
       (get_local $2)
       (get_local $3)
      )
     )
     (i32.const 1)
    )
   )
   (i32.const 0)
  )
 )
 (func $~lib/string/String.__lte (; 27 ;) (type $iii) (param $0 i32) (param $1 i32) (result i32)
  (local $2 i32)
  (local $3 i32)
  (if
   (i32.eq
    (get_local $0)
    (get_local $1)
   )
   (return
    (i32.const 1)
   )
  )
  (if
   (get_local $0)
   (if
    (i32.eqz
     (get_local $1)
    )
    (return
     (i32.const 0)
    )
   )
   (return
    (i32.eqz
     (get_local $1)
    )
   )
  )
  (set_local $2
   (i32.load
    (get_local $0)
   )
  )
  (if
   (i32.eqz
    (tee_local $3
     (i32.load
      (get_local $1)
     )
    )
   )
   (return
    (i32.eqz
     (get_local $2)
    )
   )
  )
  (if
   (i32.eqz
    (get_local $2)
   )
   (return
    (i32.const 1)
   )
  )
  (i32.le_s
   (call $~lib/memory/compare_memory
    (i32.add
     (get_local $0)
     (i32.const 4)
    )
    (i32.add
     (get_local $1)
     (i32.const 4)
    )
    (i32.shl
     (select
      (get_local $2)
      (get_local $3)
      (i32.lt_s
       (get_local $2)
       (get_local $3)
      )
     )
     (i32.const 1)
    )
   )
   (i32.const 0)
  )
 )
 (func $~lib/string/String#repeat (; 28 ;) (type $iii) (param $0 i32) (param $1 i32) (result i32)
  (local $2 i32)
  (local $3 i32)
  (local $4 i32)
  (if
   (i32.eqz
    (get_local $0)
   )
   (block
    (call $abort
     (i32.const 0)
     (i32.const 72)
     (i32.const 391)
     (i32.const 4)
    )
    (unreachable)
   )
  )
  (set_local $3
   (i32.load
    (get_local $0)
   )
  )
  (if
   (i32.and
    (if (result i32)
     (tee_local $2
      (i32.lt_s
       (get_local $1)
       (i32.const 0)
      )
     )
     (get_local $2)
     (i32.gt_s
      (i32.mul
       (get_local $3)
       (get_local $1)
      )
      (i32.const 268435456)
     )
    )
    (i32.const 1)
   )
   (unreachable)
  )
  (if
   (i32.and
    (if (result i32)
     (tee_local $2
      (i32.eqz
       (get_local $1)
      )
     )
     (get_local $2)
     (i32.eqz
      (get_local $3)
     )
    )
    (i32.const 1)
   )
   (return
    (i32.const 332)
   )
  )
  (if
   (i32.eq
    (get_local $1)
    (i32.const 1)
   )
   (return
    (get_local $0)
   )
  )
  (set_local $4
   (call $~lib/string/allocate
    (i32.mul
     (get_local $3)
     (get_local $1)
    )
   )
  )
  (set_local $2
   (i32.const 0)
  )
  (set_local $1
   (i32.mul
    (tee_local $3
     (i32.shl
      (get_local $3)
      (i32.const 1)
     )
    )
    (get_local $1)
   )
  )
  (loop $continue|0
   (if
    (i32.lt_s
     (get_local $2)
     (get_local $1)
    )
    (block
     (call $~lib/memory/move_memory
      (i32.add
       (i32.add
        (get_local $4)
        (i32.const 4)
       )
       (get_local $2)
      )
      (i32.add
       (get_local $0)
       (i32.const 4)
      )
      (get_local $3)
     )
     (set_local $2
      (i32.add
       (get_local $2)
       (get_local $3)
      )
     )
     (br $continue|0)
    )
   )
  )
  (get_local $4)
 )
 (func $~lib/string/String#repeat|trampoline (; 29 ;) (type $iii) (param $0 i32) (param $1 i32) (result i32)
  (block $1of1
   (block $0of1
    (block $oob
     (br_table $0of1 $1of1 $oob
      (get_global $argumentCount)
     )
    )
    (unreachable)
   )
   (set_local $1
    (i32.const 0)
   )
  )
  (call $~lib/string/String#repeat
   (get_local $0)
   (get_local $1)
  )
 )
 (func $start (; 30 ;) (type $v)
  (set_global $~lib/allocator/arena/startOffset
   (i32.and
    (i32.add
     (get_global $HEAP_BASE)
     (i32.const 7)
    )
    (i32.const -8)
   )
  )
  (set_global $~lib/allocator/arena/offset
   (get_global $~lib/allocator/arena/startOffset)
  )
  (if
   (i32.ne
    (get_global $std/string/str)
    (i32.const 4)
   )
   (block
    (call $abort
     (i32.const 0)
     (i32.const 40)
     (i32.const 9)
     (i32.const 0)
    )
    (unreachable)
   )
  )
  (if
   (i32.ne
    (i32.load
     (get_global $std/string/str)
    )
    (i32.const 16)
   )
   (block
    (call $abort
     (i32.const 0)
     (i32.const 40)
     (i32.const 11)
     (i32.const 0)
    )
    (unreachable)
   )
  )
  (if
   (i32.ne
    (call $~lib/string/String#charCodeAt
     (get_global $std/string/str)
     (i32.const 0)
    )
    (i32.const 104)
   )
   (block
    (call $abort
     (i32.const 0)
     (i32.const 40)
     (i32.const 12)
     (i32.const 0)
    )
    (unreachable)
   )
  )
  (if
   (block (result i32)
    (set_global $argumentCount
     (i32.const 1)
    )
    (i32.eqz
     (call $~lib/string/String#startsWith|trampoline
      (get_global $std/string/str)
      (i32.const 104)
      (i32.const 0)
     )
    )
   )
   (block
    (call $abort
     (i32.const 0)
     (i32.const 40)
     (i32.const 13)
     (i32.const 0)
    )
    (unreachable)
   )
  )
  (if
   (block (result i32)
    (set_global $argumentCount
     (i32.const 1)
    )
    (i32.eqz
     (call $~lib/string/String#endsWith|trampoline
      (get_global $std/string/str)
      (i32.const 124)
      (i32.const 0)
     )
    )
   )
   (block
    (call $abort
     (i32.const 0)
     (i32.const 40)
     (i32.const 14)
     (i32.const 0)
    )
    (unreachable)
   )
  )
  (if
   (block (result i32)
    (set_global $argumentCount
     (i32.const 1)
    )
    (i32.eqz
     (call $~lib/string/String#includes|trampoline
      (get_global $std/string/str)
      (i32.const 140)
      (i32.const 0)
     )
    )
   )
   (block
    (call $abort
     (i32.const 0)
     (i32.const 40)
     (i32.const 15)
     (i32.const 0)
    )
    (unreachable)
   )
  )
  (if
   (block (result i32)
    (set_global $argumentCount
     (i32.const 1)
    )
    (i32.ne
     (call $~lib/string/String#indexOf|trampoline
      (get_global $std/string/str)
      (i32.const 152)
      (i32.const 0)
     )
     (i32.const 2)
    )
   )
   (block
    (call $abort
     (i32.const 0)
     (i32.const 40)
     (i32.const 16)
     (i32.const 0)
    )
    (unreachable)
   )
  )
  (if
   (block (result i32)
    (set_global $argumentCount
     (i32.const 1)
    )
    (i32.ne
     (call $~lib/string/String#indexOf|trampoline
      (get_global $std/string/str)
      (i32.const 160)
      (i32.const 0)
     )
     (i32.const -1)
    )
   )
   (block
    (call $abort
     (i32.const 0)
     (i32.const 40)
     (i32.const 17)
     (i32.const 0)
    )
    (unreachable)
   )
  )
  (if
   (block (result i32)
    (set_global $argumentCount
     (i32.const 1)
    )
    (f64.ne
     (call $~lib/string/parseInt|trampoline
      (i32.const 168)
      (i32.const 0)
     )
     (f64.const 0)
    )
   )
   (block
    (call $abort
     (i32.const 0)
     (i32.const 40)
     (i32.const 23)
     (i32.const 0)
    )
    (unreachable)
   )
  )
  (if
   (block (result i32)
    (set_global $argumentCount
     (i32.const 1)
    )
    (f64.ne
     (call $~lib/string/parseInt|trampoline
      (i32.const 176)
      (i32.const 0)
     )
     (f64.const 1)
    )
   )
   (block
    (call $abort
     (i32.const 0)
     (i32.const 40)
     (i32.const 24)
     (i32.const 0)
    )
    (unreachable)
   )
  )
  (if
   (block (result i32)
    (set_global $argumentCount
     (i32.const 1)
    )
    (f64.ne
     (call $~lib/string/parseInt|trampoline
      (i32.const 184)
      (i32.const 0)
     )
     (f64.const 5)
    )
   )
   (block
    (call $abort
     (i32.const 0)
     (i32.const 40)
     (i32.const 25)
     (i32.const 0)
    )
    (unreachable)
   )
  )
  (if
   (block (result i32)
    (set_global $argumentCount
     (i32.const 1)
    )
    (f64.ne
     (call $~lib/string/parseInt|trampoline
      (i32.const 200)
      (i32.const 0)
     )
     (f64.const 455)
    )
   )
   (block
    (call $abort
     (i32.const 0)
     (i32.const 40)
     (i32.const 26)
     (i32.const 0)
    )
    (unreachable)
   )
  )
  (if
   (block (result i32)
    (set_global $argumentCount
     (i32.const 1)
    )
    (f64.ne
     (call $~lib/string/parseInt|trampoline
      (i32.const 216)
      (i32.const 0)
     )
     (f64.const 3855)
    )
   )
   (block
    (call $abort
     (i32.const 0)
     (i32.const 40)
     (i32.const 27)
     (i32.const 0)
    )
    (unreachable)
   )
  )
  (if
   (block (result i32)
    (set_global $argumentCount
     (i32.const 1)
    )
    (f64.ne
     (call $~lib/string/parseInt|trampoline
      (i32.const 232)
      (i32.const 0)
     )
     (f64.const 3855)
    )
   )
   (block
    (call $abort
     (i32.const 0)
     (i32.const 40)
     (i32.const 28)
     (i32.const 0)
    )
    (unreachable)
   )
  )
  (if
   (block (result i32)
    (set_global $argumentCount
     (i32.const 1)
    )
    (f64.ne
     (call $~lib/string/parseInt|trampoline
      (i32.const 248)
      (i32.const 0)
     )
     (f64.const 11)
    )
   )
   (block
    (call $abort
     (i32.const 0)
     (i32.const 40)
     (i32.const 29)
     (i32.const 0)
    )
    (unreachable)
   )
  )
  (if
   (block (result i32)
    (set_global $argumentCount
     (i32.const 1)
    )
    (f64.ne
     (call $~lib/string/parseInt|trampoline
      (i32.const 260)
      (i32.const 0)
     )
     (f64.const 1)
    )
   )
   (block
    (call $abort
     (i32.const 0)
     (i32.const 40)
     (i32.const 30)
     (i32.const 0)
    )
    (unreachable)
   )
  )
  (if
   (f64.ne
    (call $~lib/string/parseFloat
     (i32.const 168)
    )
    (f64.const 0)
   )
   (block
    (call $abort
     (i32.const 0)
     (i32.const 40)
     (i32.const 32)
     (i32.const 0)
    )
    (unreachable)
   )
  )
  (if
   (f64.ne
    (call $~lib/string/parseFloat
     (i32.const 176)
    )
    (f64.const 1)
   )
   (block
    (call $abort
     (i32.const 0)
     (i32.const 40)
     (i32.const 33)
     (i32.const 0)
    )
    (unreachable)
   )
  )
  (if
   (f64.ne
    (call $~lib/string/parseFloat
     (i32.const 272)
    )
    (f64.const 0.1)
   )
   (block
    (call $abort
     (i32.const 0)
     (i32.const 40)
     (i32.const 34)
     (i32.const 0)
    )
    (unreachable)
   )
  )
  (if
   (f64.ne
    (call $~lib/string/parseFloat
     (i32.const 284)
    )
    (f64.const 0.25)
   )
   (block
    (call $abort
     (i32.const 0)
     (i32.const 40)
     (i32.const 35)
     (i32.const 0)
    )
    (unreachable)
   )
  )
  (if
   (f64.ne
    (call $~lib/string/parseFloat
     (i32.const 296)
    )
    (f64.const 0.1)
   )
   (block
    (call $abort
     (i32.const 0)
     (i32.const 40)
     (i32.const 36)
     (i32.const 0)
    )
    (unreachable)
   )
  )
  (set_global $std/string/c
   (call $~lib/string/String.__concat
    (i32.const 316)
    (i32.const 324)
   )
  )
  (if
   (i32.eqz
    (call $~lib/string/String.__eq
     (get_global $std/string/c)
     (i32.const 388)
    )
   )
   (block
    (call $abort
     (i32.const 0)
     (i32.const 40)
     (i32.const 39)
     (i32.const 0)
    )
    (unreachable)
   )
  )
  (if
   (i32.eqz
    (call $~lib/string/String.__ne
     (get_global $std/string/c)
     (i32.const 316)
    )
   )
   (block
    (call $abort
     (i32.const 0)
     (i32.const 40)
     (i32.const 40)
     (i32.const 0)
    )
    (unreachable)
   )
  )
  (if
   (i32.eqz
    (call $~lib/string/String.__eq
     (i32.const 332)
     (i32.const 332)
    )
   )
   (block
    (call $abort
     (i32.const 0)
     (i32.const 40)
     (i32.const 41)
     (i32.const 0)
    )
    (unreachable)
   )
  )
  (if
   (i32.eqz
    (call $~lib/string/String.__ne
     (i32.const 332)
     (get_global $std/string/nullStr)
    )
   )
   (block
    (call $abort
     (i32.const 0)
     (i32.const 40)
     (i32.const 42)
     (i32.const 0)
    )
    (unreachable)
   )
  )
  (if
   (i32.eqz
    (call $~lib/string/String.__gt
     (i32.const 324)
     (i32.const 316)
    )
   )
   (block
    (call $abort
     (i32.const 0)
     (i32.const 40)
     (i32.const 44)
     (i32.const 0)
    )
    (unreachable)
   )
  )
  (if
   (i32.eqz
    (call $~lib/string/String.__gt
     (i32.const 396)
     (i32.const 316)
    )
   )
   (block
    (call $abort
     (i32.const 0)
     (i32.const 40)
     (i32.const 45)
     (i32.const 0)
    )
    (unreachable)
   )
  )
  (if
   (i32.eqz
    (call $~lib/string/String.__gte
     (i32.const 396)
     (i32.const 404)
    )
   )
   (block
    (call $abort
     (i32.const 0)
     (i32.const 40)
     (i32.const 46)
     (i32.const 0)
    )
    (unreachable)
   )
  )
  (if
   (i32.eqz
    (call $~lib/string/String.__gt
     (i32.const 396)
     (i32.const 388)
    )
   )
   (block
    (call $abort
     (i32.const 0)
     (i32.const 40)
     (i32.const 47)
     (i32.const 0)
    )
    (unreachable)
   )
  )
  (if
   (call $~lib/string/String.__lt
    (i32.const 396)
    (i32.const 388)
   )
   (block
    (call $abort
     (i32.const 0)
     (i32.const 40)
     (i32.const 48)
     (i32.const 0)
    )
    (unreachable)
   )
  )
  (if
   (call $~lib/string/String.__lt
    (i32.const 324)
    (get_global $std/string/nullStr)
   )
   (block
    (call $abort
     (i32.const 0)
     (i32.const 40)
     (i32.const 50)
     (i32.const 0)
    )
    (unreachable)
   )
  )
  (if
   (call $~lib/string/String.__lt
    (get_global $std/string/nullStr)
    (i32.const 324)
   )
   (block
    (call $abort
     (i32.const 0)
     (i32.const 40)
     (i32.const 51)
     (i32.const 0)
    )
    (unreachable)
   )
  )
  (if
   (i32.eqz
    (call $~lib/string/String.__gt
     (i32.const 412)
     (i32.const 332)
    )
   )
   (block
    (call $abort
     (i32.const 0)
     (i32.const 40)
     (i32.const 53)
     (i32.const 0)
    )
    (unreachable)
   )
  )
  (if
   (i32.eqz
    (call $~lib/string/String.__lt
     (i32.const 332)
     (i32.const 412)
    )
   )
   (block
    (call $abort
     (i32.const 0)
     (i32.const 40)
     (i32.const 54)
     (i32.const 0)
    )
    (unreachable)
   )
  )
  (if
   (i32.eqz
    (call $~lib/string/String.__gte
     (i32.const 412)
     (i32.const 332)
    )
   )
   (block
    (call $abort
     (i32.const 0)
     (i32.const 40)
     (i32.const 55)
     (i32.const 0)
    )
    (unreachable)
   )
  )
  (if
   (i32.eqz
    (call $~lib/string/String.__lte
     (i32.const 332)
     (i32.const 412)
    )
   )
   (block
    (call $abort
     (i32.const 0)
     (i32.const 40)
     (i32.const 56)
     (i32.const 0)
    )
    (unreachable)
   )
  )
  (if
   (call $~lib/string/String.__lt
    (i32.const 412)
    (i32.const 332)
   )
   (block
    (call $abort
     (i32.const 0)
     (i32.const 40)
     (i32.const 57)
     (i32.const 0)
    )
    (unreachable)
   )
  )
  (if
   (call $~lib/string/String.__gt
    (i32.const 332)
    (i32.const 412)
   )
   (block
    (call $abort
     (i32.const 0)
     (i32.const 40)
     (i32.const 58)
     (i32.const 0)
    )
    (unreachable)
   )
  )
  (if
   (call $~lib/string/String.__lt
    (i32.const 332)
    (i32.const 332)
   )
   (block
    (call $abort
     (i32.const 0)
     (i32.const 40)
     (i32.const 59)
     (i32.const 0)
    )
    (unreachable)
   )
  )
  (if
   (call $~lib/string/String.__gt
    (i32.const 332)
    (i32.const 332)
   )
   (block
    (call $abort
     (i32.const 0)
     (i32.const 40)
     (i32.const 60)
     (i32.const 0)
    )
    (unreachable)
   )
  )
  (if
   (i32.eqz
    (call $~lib/string/String.__gte
     (i32.const 332)
     (i32.const 332)
    )
   )
   (block
    (call $abort
     (i32.const 0)
     (i32.const 40)
     (i32.const 61)
     (i32.const 0)
    )
    (unreachable)
   )
  )
  (if
   (i32.eqz
    (call $~lib/string/String.__lte
     (i32.const 332)
     (i32.const 332)
    )
   )
   (block
    (call $abort
     (i32.const 0)
     (i32.const 40)
     (i32.const 62)
     (i32.const 0)
    )
    (unreachable)
   )
  )
  (if
   (i32.ne
    (i32.load
     (i32.const 424)
    )
    (i32.const 3)
   )
   (block
    (call $abort
     (i32.const 0)
     (i32.const 40)
     (i32.const 64)
     (i32.const 0)
    )
    (unreachable)
   )
  )
  (if
   (i32.eqz
    (call $~lib/string/String.__eq
     (call $~lib/string/String#repeat
      (i32.const 332)
      (i32.const 100)
     )
     (i32.const 332)
    )
   )
   (block
    (call $abort
     (i32.const 0)
     (i32.const 40)
     (i32.const 66)
     (i32.const 0)
    )
    (unreachable)
   )
  )
  (if
   (i32.eqz
    (call $~lib/string/String.__eq
     (block (result i32)
      (set_global $argumentCount
       (i32.const 0)
      )
      (call $~lib/string/String#repeat|trampoline
       (i32.const 316)
       (i32.const 0)
      )
     )
     (i32.const 332)
    )
   )
   (block
    (call $abort
     (i32.const 0)
     (i32.const 40)
     (i32.const 67)
     (i32.const 0)
    )
    (unreachable)
   )
  )
  (if
   (i32.eqz
    (call $~lib/string/String.__eq
     (call $~lib/string/String#repeat
      (i32.const 316)
      (i32.const 1)
     )
     (i32.const 316)
    )
   )
   (block
    (call $abort
     (i32.const 0)
     (i32.const 40)
     (i32.const 68)
     (i32.const 0)
    )
    (unreachable)
   )
  )
  (if
   (i32.eqz
    (call $~lib/string/String.__eq
     (call $~lib/string/String#repeat
      (i32.const 316)
      (i32.const 2)
     )
     (i32.const 352)
    )
   )
   (block
    (call $abort
     (i32.const 0)
     (i32.const 40)
     (i32.const 69)
     (i32.const 0)
    )
    (unreachable)
   )
  )
  (if
   (i32.eqz
    (call $~lib/string/String.__eq
     (call $~lib/string/String#repeat
      (i32.const 316)
      (i32.const 3)
     )
     (i32.const 384)
    )
   )
   (block
    (call $abort
     (i32.const 0)
     (i32.const 40)
     (i32.const 70)
     (i32.const 0)
    )
    (unreachable)
   )
  )
  (if
   (i32.eqz
    (call $~lib/string/String.__eq
     (call $~lib/string/String#repeat
      (i32.const 336)
      (i32.const 4)
     )
     (i32.const 396)
    )
   )
   (block
    (call $abort
     (i32.const 0)
     (i32.const 40)
     (i32.const 71)
     (i32.const 0)
    )
    (unreachable)
   )
  )
  (if
   (i32.eqz
    (call $~lib/string/String.__eq
     (call $~lib/string/String#repeat
      (i32.const 316)
      (i32.const 5)
     )
     (i32.const 416)
    )
   )
   (block
    (call $abort
     (i32.const 0)
     (i32.const 40)
     (i32.const 72)
     (i32.const 0)
    )
    (unreachable)
   )
  )
  (if
   (i32.eqz
    (call $~lib/string/String.__eq
     (call $~lib/string/String#repeat
      (i32.const 316)
      (i32.const 6)
     )
     (i32.const 432)
    )
   )
   (block
    (call $abort
     (i32.const 0)
     (i32.const 40)
     (i32.const 73)
     (i32.const 0)
    )
    (unreachable)
   )
  )
  (if
   (i32.eqz
    (call $~lib/string/String.__eq
     (call $~lib/string/String#repeat
      (i32.const 316)
      (i32.const 7)
     )
     (i32.const 448)
    )
   )
   (block
    (call $abort
     (i32.const 0)
     (i32.const 40)
     (i32.const 74)
     (i32.const 0)
    )
    (unreachable)
   )
  )
 )
)<|MERGE_RESOLUTION|>--- conflicted
+++ resolved
@@ -15,11 +15,7 @@
  (global $std/string/nullStr (mut i32) (i32.const 0))
  (global $argumentCount (mut i32) (i32.const 0))
  (global $std/string/c (mut i32) (i32.const 0))
-<<<<<<< HEAD
- (global $HEAP_BASE i32 (i32.const 468))
-=======
- (global $HEAP_BASE i32 (i32.const 436))
->>>>>>> 8770f7b5
+ (global $HEAP_BASE i32 (i32.const 520))
  (memory $0 1)
  (data (i32.const 4) "\10\00\00\00h\00i\00,\00 \00I\00\'\00m\00 \00a\00 \00s\00t\00r\00i\00n\00g")
  (data (i32.const 40) "\0d\00\00\00s\00t\00d\00/\00s\00t\00r\00i\00n\00g\00.\00t\00s")
@@ -43,25 +39,17 @@
  (data (i32.const 296) "\08\00\00\00.\001\00f\00o\00o\00b\00a\00r")
  (data (i32.const 316) "\01\00\00\00a")
  (data (i32.const 324) "\01\00\00\00b")
-<<<<<<< HEAD
- (data (i32.const 336) "\02\00\00\00a\00b")
- (data (i32.const 344) "\02\00\00\00b\00a")
- (data (i32.const 352) "\02\00\00\00a\00a")
- (data (i32.const 360) "\03\00\00\00a\00b\00c")
- (data (i32.const 372) "\03\00\00\001\002\003")
- (data (i32.const 384) "\03\00\00\00a\00a\00a")
- (data (i32.const 396) "\08\00\00\00a\00b\00a\00b\00a\00b\00a\00b")
- (data (i32.const 416) "\05\00\00\00a\00a\00a\00a\00a")
- (data (i32.const 432) "\06\00\00\00a\00a\00a\00a\00a\00a")
- (data (i32.const 448) "\07\00\00\00a\00a\00a\00a\00a\00a\00a")
-=======
  (data (i32.const 336) "\17\00\00\00~\00l\00i\00b\00/\00i\00n\00t\00e\00r\00n\00a\00l\00/\00s\00t\00r\00i\00n\00g\00.\00t\00s")
  (data (i32.const 388) "\02\00\00\00a\00b")
  (data (i32.const 396) "\02\00\00\00b\00a")
  (data (i32.const 404) "\02\00\00\00a\00a")
  (data (i32.const 412) "\03\00\00\00a\00b\00c")
  (data (i32.const 424) "\03\00\00\001\002\003")
->>>>>>> 8770f7b5
+ (data (i32.const 436) "\03\00\00\00a\00a\00a")
+ (data (i32.const 448) "\08\00\00\00a\00b\00a\00b\00a\00b\00a\00b")
+ (data (i32.const 468) "\05\00\00\00a\00a\00a\00a\00a")
+ (data (i32.const 484) "\06\00\00\00a\00a\00a\00a\00a\00a")
+ (data (i32.const 500) "\07\00\00\00a\00a\00a\00a\00a\00a\00a")
  (export "getString" (func $std/string/getString))
  (export "memory" (memory $0))
  (start $start)
@@ -173,11 +161,7 @@
     (call $abort
      (i32.const 0)
      (i32.const 72)
-<<<<<<< HEAD
-     (i32.const 241)
-=======
-     (i32.const 232)
->>>>>>> 8770f7b5
+     (i32.const 238)
      (i32.const 4)
     )
     (unreachable)
@@ -397,11 +381,7 @@
     (call $abort
      (i32.const 0)
      (i32.const 72)
-<<<<<<< HEAD
-     (i32.const 220)
-=======
-     (i32.const 211)
->>>>>>> 8770f7b5
+     (i32.const 217)
      (i32.const 4)
     )
     (unreachable)
@@ -1112,11 +1092,7 @@
               (call $abort
                (i32.const 0)
                (i32.const 72)
-<<<<<<< HEAD
-               (i32.const 599)
-=======
-               (i32.const 431)
->>>>>>> 8770f7b5
+               (i32.const 471)
                (i32.const 10)
               )
               (unreachable)
@@ -3716,7 +3692,7 @@
     (call $abort
      (i32.const 0)
      (i32.const 72)
-     (i32.const 391)
+     (i32.const 388)
      (i32.const 4)
     )
     (unreachable)
@@ -3778,7 +3754,7 @@
    )
   )
   (set_local $4
-   (call $~lib/string/allocate
+   (call $~lib/internal/string/allocate
     (i32.mul
      (get_local $3)
      (get_local $1)
@@ -4738,7 +4714,7 @@
       (i32.const 316)
       (i32.const 2)
      )
-     (i32.const 352)
+     (i32.const 404)
     )
    )
    (block
@@ -4758,7 +4734,7 @@
       (i32.const 316)
       (i32.const 3)
      )
-     (i32.const 384)
+     (i32.const 436)
     )
    )
    (block
@@ -4775,10 +4751,10 @@
    (i32.eqz
     (call $~lib/string/String.__eq
      (call $~lib/string/String#repeat
-      (i32.const 336)
+      (i32.const 388)
       (i32.const 4)
      )
-     (i32.const 396)
+     (i32.const 448)
     )
    )
    (block
@@ -4798,7 +4774,7 @@
       (i32.const 316)
       (i32.const 5)
      )
-     (i32.const 416)
+     (i32.const 468)
     )
    )
    (block
@@ -4818,7 +4794,7 @@
       (i32.const 316)
       (i32.const 6)
      )
-     (i32.const 432)
+     (i32.const 484)
     )
    )
    (block
@@ -4838,7 +4814,7 @@
       (i32.const 316)
       (i32.const 7)
      )
-     (i32.const 448)
+     (i32.const 500)
     )
    )
    (block
