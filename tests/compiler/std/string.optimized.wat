--- conflicted
+++ resolved
@@ -276,11 +276,7 @@
   set_global $~lib/allocator/arena/offset
   get_local $1
  )
-<<<<<<< HEAD
- (func $~lib/internal/string/allocateUnsafe (; 3 ;) (; has Stack IR ;) (type $FUNCSIG$ii) (param $0 i32) (result i32)
-=======
- (func $~lib/internal/string/allocateUnsafe (; 3 ;) (type $ii) (param $0 i32) (result i32)
->>>>>>> 410036e4
+ (func $~lib/internal/string/allocateUnsafe (; 3 ;) (type $FUNCSIG$ii) (param $0 i32) (result i32)
   (local $1 i32)
   get_local $0
   i32.const 0
@@ -5202,174 +5198,10 @@
   get_local $12
   i32.add
  )
-<<<<<<< HEAD
- (func $~lib/allocator/arena/__memory_free (; 58 ;) (; has Stack IR ;) (type $FUNCSIG$v)
-  (nop)
- )
- (func $~lib/internal/number/dtoa (; 59 ;) (; has Stack IR ;) (type $Fi) (param $0 f64) (result i32)
+ (func $~lib/internal/number/dtoa (; 51 ;) (type $Fi) (param $0 f64) (result i32)
   (local $1 i32)
   (local $2 i32)
   (local $3 i32)
-  (if
-   (f64.eq
-    (get_local $0)
-    (f64.const 0)
-   )
-   (return
-    (i32.const 2888)
-   )
-  )
-  (if
-   (i32.eqz
-    (call $~lib/builtins/isFinite<f64>
-     (get_local $0)
-    )
-   )
-   (block
-    (if
-     (call $~lib/builtins/isNaN<f64>
-      (get_local $0)
-     )
-     (return
-      (i32.const 2904)
-     )
-    )
-    (return
-     (select
-      (i32.const 2920)
-      (i32.const 2944)
-      (f64.lt
-       (get_local $0)
-       (f64.const 0)
-      )
-     )
-    )
-   )
-  )
-  (call $~lib/internal/string/copyUnsafe
-   (tee_local $3
-    (call $~lib/internal/string/allocateUnsafe
-     (tee_local $2
-      (call $~lib/internal/number/dtoa_core
-       (tee_local $1
-        (call $~lib/internal/string/allocateUnsafe
-         (i32.const 28)
-        )
-       )
-       (get_local $0)
-      )
-     )
-    )
-   )
-   (i32.const 0)
-   (get_local $1)
-   (i32.const 0)
-   (get_local $2)
-  )
-  (if
-   (i32.eqz
-    (get_local $1)
-   )
-   (block
-    (call $~lib/env/abort
-     (i32.const 0)
-     (i32.const 112)
-     (i32.const 32)
-     (i32.const 4)
-    )
-    (unreachable)
-   )
-  )
-  (call $~lib/allocator/arena/__memory_free)
-  (get_local $3)
- )
- (func $start (; 60 ;) (; has Stack IR ;) (type $v)
-=======
- (func $~lib/string/String#substring (; 51 ;) (type $FUNCSIG$iii) (param $0 i32) (param $1 i32) (result i32)
-  (local $2 i32)
-  (local $3 i32)
-  (local $4 i32)
-  get_local $0
-  i32.eqz
-  if
-   i32.const 0
-   i32.const 80
-   i32.const 269
-   i32.const 4
-   call $~lib/env/abort
-   unreachable
-  end
-  get_local $1
-  i32.const 0
-  get_local $1
-  i32.const 0
-  i32.gt_s
-  select
-  tee_local $2
-  get_local $0
-  i32.load
-  tee_local $3
-  get_local $2
-  get_local $3
-  i32.lt_s
-  select
-  set_local $1
-  i32.const 0
-  get_local $3
-  i32.const 0
-  get_local $3
-  i32.lt_s
-  select
-  tee_local $2
-  get_local $1
-  get_local $2
-  get_local $1
-  i32.lt_s
-  select
-  set_local $4
-  get_local $2
-  get_local $1
-  get_local $2
-  get_local $1
-  i32.gt_s
-  select
-  tee_local $1
-  get_local $4
-  i32.sub
-  tee_local $3
-  i32.eqz
-  if
-   i32.const 256
-   return
-  end
-  get_local $4
-  i32.eqz
-  tee_local $2
-  if
-   get_local $1
-   get_local $0
-   i32.load
-   i32.eq
-   set_local $2
-  end
-  get_local $2
-  if
-   get_local $0
-   return
-  end
-  get_local $3
-  call $~lib/internal/string/allocateUnsafe
-  tee_local $2
-  i32.const 0
-  get_local $0
-  get_local $4
-  get_local $3
-  call $~lib/internal/string/copyUnsafe
-  get_local $2
- )
- (func $~lib/internal/number/dtoa (; 52 ;) (type $Fi) (param $0 f64) (result i32)
-  (local $1 i32)
-  (local $2 i32)
   get_local $0
   f64.const 0
   f64.eq
@@ -5400,28 +5232,30 @@
   end
   i32.const 28
   call $~lib/internal/string/allocateUnsafe
+  tee_local $1
+  get_local $0
+  call $~lib/internal/number/dtoa_core
   tee_local $2
-  get_local $0
-  call $~lib/internal/number/dtoa_core
-  set_local $1
+  call $~lib/internal/string/allocateUnsafe
+  tee_local $3
+  i32.const 0
+  get_local $1
+  i32.const 0
   get_local $2
-  get_local $1
-  call $~lib/string/String#substring
-  set_local $1
-  get_local $2
+  call $~lib/internal/string/copyUnsafe
+  get_local $1
   i32.eqz
   if
    i32.const 0
    i32.const 112
-   i32.const 28
+   i32.const 32
    i32.const 4
    call $~lib/env/abort
    unreachable
   end
-  get_local $1
+  get_local $3
  )
- (func $start (; 53 ;) (type $v)
->>>>>>> 410036e4
+ (func $start (; 52 ;) (type $v)
   (local $0 i32)
   (local $1 i32)
   i32.const 5880
@@ -9038,12 +8872,7 @@
    unreachable
   end
  )
-<<<<<<< HEAD
- (func $null (; 61 ;) (; has Stack IR ;) (type $v)
-  (nop)
-=======
- (func $null (; 54 ;) (type $v)
+ (func $null (; 53 ;) (type $v)
   nop
->>>>>>> 410036e4
  )
 )