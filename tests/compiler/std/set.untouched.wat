--- conflicted
+++ resolved
@@ -1348,13 +1348,8 @@
   i32.eqz
   if
    i32.const 0
-<<<<<<< HEAD
-   i32.const 144
+   i32.const 32
    i32.const 500
-=======
-   i32.const 32
-   i32.const 501
->>>>>>> 5c9cd70e
    i32.const 14
    call $~lib/builtins/abort
    unreachable
@@ -1400,13 +1395,8 @@
      i32.eqz
      if
       i32.const 0
-<<<<<<< HEAD
-      i32.const 144
+      i32.const 32
       i32.const 512
-=======
-      i32.const 32
-      i32.const 513
->>>>>>> 5c9cd70e
       i32.const 20
       call $~lib/builtins/abort
       unreachable
@@ -1426,13 +1416,8 @@
     i32.eqz
     if
      i32.const 0
-<<<<<<< HEAD
-     i32.const 144
+     i32.const 32
      i32.const 517
-=======
-     i32.const 32
-     i32.const 518
->>>>>>> 5c9cd70e
      i32.const 18
      call $~lib/builtins/abort
      unreachable
@@ -1452,13 +1437,8 @@
   i32.eqz
   if
    i32.const 0
-<<<<<<< HEAD
-   i32.const 144
+   i32.const 32
    i32.const 520
-=======
-   i32.const 32
-   i32.const 521
->>>>>>> 5c9cd70e
    i32.const 14
    call $~lib/builtins/abort
    unreachable
@@ -2333,13 +2313,8 @@
   i32.eqz
   if
    i32.const 0
-<<<<<<< HEAD
-   i32.const 144
+   i32.const 32
    i32.const 580
-=======
-   i32.const 32
-   i32.const 581
->>>>>>> 5c9cd70e
    i32.const 3
    call $~lib/builtins/abort
    unreachable
