(module
 (type $i32_=>_none (func (param i32)))
 (type $i32_i32_=>_i32 (func (param i32 i32) (result i32)))
 (type $none_=>_none (func))
 (type $i32_i32_=>_none (func (param i32 i32)))
 (type $i32_i32_i32_=>_none (func (param i32 i32 i32)))
 (type $i32_i32_i32_=>_i32 (func (param i32 i32 i32) (result i32)))
 (type $i32_i32_i32_i32_=>_none (func (param i32 i32 i32 i32)))
 (type $none_=>_i32 (func (result i32)))
 (type $i32_=>_i32 (func (param i32) (result i32)))
 (import "env" "abort" (func $~lib/builtins/abort (param i32 i32 i32 i32)))
 (import "rtrace" "onalloc" (func $~lib/rt/rtrace/onalloc (param i32)))
 (import "rtrace" "onincrement" (func $~lib/rt/rtrace/onincrement (param i32)))
 (import "rtrace" "ondecrement" (func $~lib/rt/rtrace/ondecrement (param i32)))
 (import "rtrace" "onfree" (func $~lib/rt/rtrace/onfree (param i32)))
 (memory $0 1)
 (data (i32.const 1024) "\03\00\00\00\01\00\00\00\00\00\00\00\03\00\00\00\00\01\02")
 (data (i32.const 1056) "\10\00\00\00\01\00\00\00\03\00\00\00\10\00\00\00\10\04\00\00\10\04\00\00\03\00\00\00\03")
 (data (i32.const 1088) "(\00\00\00\01\00\00\00\01\00\00\00(\00\00\00s\00t\00d\00/\00a\00r\00r\00a\00y\00-\00l\00i\00t\00e\00r\00a\00l\00.\00t\00s")
 (data (i32.const 1152) "$\00\00\00\01\00\00\00\01\00\00\00$\00\00\00I\00n\00d\00e\00x\00 \00o\00u\00t\00 \00o\00f\00 \00r\00a\00n\00g\00e")
 (data (i32.const 1216) "\1a\00\00\00\01\00\00\00\01\00\00\00\1a\00\00\00~\00l\00i\00b\00/\00a\00r\00r\00a\00y\00.\00t\00s")
 (data (i32.const 1264) "\0c\00\00\00\01\00\00\00\00\00\00\00\0c\00\00\00\00\00\00\00\01\00\00\00\02")
 (data (i32.const 1296) "\10\00\00\00\01\00\00\00\04\00\00\00\10\00\00\00\00\05\00\00\00\05\00\00\0c\00\00\00\03")
 (data (i32.const 1332) "\01")
 (data (i32.const 1344) "\10\00\00\00\01\00\00\00\04\00\00\00\10\00\00\00@\05\00\00@\05")
 (data (i32.const 1376) "\1e\00\00\00\01\00\00\00\01\00\00\00\1e\00\00\00~\00l\00i\00b\00/\00r\00t\00/\00t\00l\00s\00f\00.\00t\00s")
 (data (i32.const 1424) "(\00\00\00\01\00\00\00\01\00\00\00(\00\00\00a\00l\00l\00o\00c\00a\00t\00i\00o\00n\00 \00t\00o\00o\00 \00l\00a\00r\00g\00e")
 (data (i32.const 1488) "\1e\00\00\00\01\00\00\00\01\00\00\00\1e\00\00\00~\00l\00i\00b\00/\00r\00t\00/\00p\00u\00r\00e\00.\00t\00s")
 (global $std/array-literal/i (mut i32) (i32.const 0))
 (global $~lib/rt/tlsf/ROOT (mut i32) (i32.const 0))
 (global $~lib/rt/tlsf/collectLock (mut i32) (i32.const 0))
 (global $std/array-literal/dynamicArrayI8 (mut i32) (i32.const 0))
 (global $std/array-literal/dynamicArrayI32 (mut i32) (i32.const 0))
 (global $std/array-literal/dynamicArrayRef (mut i32) (i32.const 0))
 (global $std/array-literal/dynamicArrayRefWithCtor (mut i32) (i32.const 0))
 (export "memory" (memory $0))
 (start $~start)
 (func $~lib/array/Array<i8>#__get (; 5 ;) (param $0 i32) (param $1 i32) (result i32)
  local.get $1
  local.get $0
  i32.load offset=12
  i32.ge_u
  if
   i32.const 1168
   i32.const 1232
   i32.const 93
   i32.const 41
   call $~lib/builtins/abort
   unreachable
  end
  local.get $1
  local.get $0
  i32.load offset=4
  i32.add
  i32.load8_s
 )
 (func $~lib/array/Array<i32>#__get (; 6 ;) (param $0 i32) (param $1 i32) (result i32)
  local.get $1
  local.get $0
  i32.load offset=12
  i32.ge_u
  if
   i32.const 1168
   i32.const 1232
   i32.const 93
   i32.const 41
   call $~lib/builtins/abort
   unreachable
  end
  local.get $0
  i32.load offset=4
  local.get $1
  i32.const 2
  i32.shl
  i32.add
  i32.load
 )
 (func $~lib/rt/tlsf/removeBlock (; 7 ;) (param $0 i32) (param $1 i32)
  (local $2 i32)
  (local $3 i32)
  (local $4 i32)
  (local $5 i32)
  local.get $1
  i32.load
  local.tee $2
  i32.const 1
  i32.and
  i32.eqz
  if
   i32.const 0
   i32.const 1392
   i32.const 277
   i32.const 13
   call $~lib/builtins/abort
   unreachable
  end
  local.get $2
  i32.const -4
  i32.and
  local.tee $2
  i32.const 16
  i32.ge_u
  if (result i32)
   local.get $2
   i32.const 1073741808
   i32.lt_u
  else
   i32.const 0
  end
  i32.eqz
  if
   i32.const 0
   i32.const 1392
   i32.const 279
   i32.const 13
   call $~lib/builtins/abort
   unreachable
  end
  local.get $2
  i32.const 256
  i32.lt_u
  if
   local.get $2
   i32.const 4
   i32.shr_u
   local.set $2
  else
   local.get $2
   i32.const 31
   local.get $2
   i32.clz
   i32.sub
   local.tee $4
   i32.const 4
   i32.sub
   i32.shr_u
   i32.const 16
   i32.xor
   local.set $2
   local.get $4
   i32.const 7
   i32.sub
   local.set $4
  end
  local.get $2
  i32.const 16
  i32.lt_u
  i32.const 0
  local.get $4
  i32.const 23
  i32.lt_u
  select
  i32.eqz
  if
   i32.const 0
   i32.const 1392
   i32.const 292
   i32.const 13
   call $~lib/builtins/abort
   unreachable
  end
  local.get $1
  i32.load offset=20
  local.set $3
  local.get $1
  i32.load offset=16
  local.tee $5
  if
   local.get $5
   local.get $3
   i32.store offset=20
  end
  local.get $3
  if
   local.get $3
   local.get $5
   i32.store offset=16
  end
  local.get $1
  local.get $0
  local.get $2
  local.get $4
  i32.const 4
  i32.shl
  i32.add
  i32.const 2
  i32.shl
  i32.add
  i32.load offset=96
  i32.eq
  if
   local.get $0
   local.get $2
   local.get $4
   i32.const 4
   i32.shl
   i32.add
   i32.const 2
   i32.shl
   i32.add
   local.get $3
   i32.store offset=96
   local.get $3
   i32.eqz
   if
    local.get $0
    local.get $4
    i32.const 2
    i32.shl
    i32.add
    local.tee $3
    i32.load offset=4
    i32.const 1
    local.get $2
    i32.shl
    i32.const -1
    i32.xor
    i32.and
    local.set $1
    local.get $3
    local.get $1
    i32.store offset=4
    local.get $1
    i32.eqz
    if
     local.get $0
     local.get $0
     i32.load
     i32.const 1
     local.get $4
     i32.shl
     i32.const -1
     i32.xor
     i32.and
     i32.store
    end
   end
  end
 )
 (func $~lib/rt/tlsf/insertBlock (; 8 ;) (param $0 i32) (param $1 i32)
  (local $2 i32)
  (local $3 i32)
  (local $4 i32)
  (local $5 i32)
  (local $6 i32)
  (local $7 i32)
  (local $8 i32)
  local.get $1
  i32.eqz
  if
   i32.const 0
   i32.const 1392
   i32.const 205
   i32.const 13
   call $~lib/builtins/abort
   unreachable
  end
  local.get $1
  i32.load
  local.tee $3
  i32.const 1
  i32.and
  i32.eqz
  if
   i32.const 0
   i32.const 1392
   i32.const 207
   i32.const 13
   call $~lib/builtins/abort
   unreachable
  end
  local.get $1
  i32.const 16
  i32.add
  local.get $1
  i32.load
  i32.const -4
  i32.and
  i32.add
  local.tee $4
  i32.load
  local.tee $5
  i32.const 1
  i32.and
  if
   local.get $3
   i32.const -4
   i32.and
   i32.const 16
   i32.add
   local.get $5
   i32.const -4
   i32.and
   i32.add
   local.tee $2
   i32.const 1073741808
   i32.lt_u
   if
    local.get $0
    local.get $4
    call $~lib/rt/tlsf/removeBlock
    local.get $1
    local.get $2
    local.get $3
    i32.const 3
    i32.and
    i32.or
    local.tee $3
    i32.store
    local.get $1
    i32.const 16
    i32.add
    local.get $1
    i32.load
    i32.const -4
    i32.and
    i32.add
    local.tee $4
    i32.load
    local.set $5
   end
  end
  local.get $3
  i32.const 2
  i32.and
  if
   local.get $1
   i32.const 4
   i32.sub
   i32.load
   local.tee $2
   i32.load
   local.tee $7
   i32.const 1
   i32.and
   i32.eqz
   if
    i32.const 0
    i32.const 1392
    i32.const 228
    i32.const 15
    call $~lib/builtins/abort
    unreachable
   end
   local.get $7
   i32.const -4
   i32.and
   i32.const 16
   i32.add
   local.get $3
   i32.const -4
   i32.and
   i32.add
   local.tee $8
   i32.const 1073741808
   i32.lt_u
   if
    local.get $0
    local.get $2
    call $~lib/rt/tlsf/removeBlock
    local.get $2
    local.get $8
    local.get $7
    i32.const 3
    i32.and
    i32.or
    local.tee $3
    i32.store
    local.get $2
    local.set $1
   end
  end
  local.get $4
  local.get $5
  i32.const 2
  i32.or
  i32.store
  local.get $3
  i32.const -4
  i32.and
  local.tee $2
  i32.const 16
  i32.ge_u
  if (result i32)
   local.get $2
   i32.const 1073741808
   i32.lt_u
  else
   i32.const 0
  end
  i32.eqz
  if
   i32.const 0
   i32.const 1392
   i32.const 243
   i32.const 13
   call $~lib/builtins/abort
   unreachable
  end
  local.get $2
  local.get $1
  i32.const 16
  i32.add
  i32.add
  local.get $4
  i32.ne
  if
   i32.const 0
   i32.const 1392
   i32.const 244
   i32.const 13
   call $~lib/builtins/abort
   unreachable
  end
  local.get $4
  i32.const 4
  i32.sub
  local.get $1
  i32.store
  local.get $2
  i32.const 256
  i32.lt_u
  if
   local.get $2
   i32.const 4
   i32.shr_u
   local.set $2
  else
   local.get $2
   i32.const 31
   local.get $2
   i32.clz
   i32.sub
   local.tee $3
   i32.const 4
   i32.sub
   i32.shr_u
   i32.const 16
   i32.xor
   local.set $2
   local.get $3
   i32.const 7
   i32.sub
   local.set $6
  end
  local.get $2
  i32.const 16
  i32.lt_u
  i32.const 0
  local.get $6
  i32.const 23
  i32.lt_u
  select
  i32.eqz
  if
   i32.const 0
   i32.const 1392
   i32.const 260
   i32.const 13
   call $~lib/builtins/abort
   unreachable
  end
  local.get $0
  local.get $2
  local.get $6
  i32.const 4
  i32.shl
  i32.add
  i32.const 2
  i32.shl
  i32.add
  i32.load offset=96
  local.set $3
  local.get $1
  i32.const 0
  i32.store offset=16
  local.get $1
  local.get $3
  i32.store offset=20
  local.get $3
  if
   local.get $3
   local.get $1
   i32.store offset=16
  end
  local.get $0
  local.get $2
  local.get $6
  i32.const 4
  i32.shl
  i32.add
  i32.const 2
  i32.shl
  i32.add
  local.get $1
  i32.store offset=96
  local.get $0
  local.get $0
  i32.load
  i32.const 1
  local.get $6
  i32.shl
  i32.or
  i32.store
  local.get $0
  local.get $6
  i32.const 2
  i32.shl
  i32.add
  local.tee $0
  local.get $0
  i32.load offset=4
  i32.const 1
  local.get $2
  i32.shl
  i32.or
  i32.store offset=4
 )
 (func $~lib/rt/tlsf/addMemory (; 9 ;) (param $0 i32) (param $1 i32) (param $2 i32)
  (local $3 i32)
  (local $4 i32)
  local.get $2
  i32.const 15
  i32.and
  i32.eqz
  i32.const 0
  local.get $1
  i32.const 15
  i32.and
  i32.eqz
  i32.const 0
  local.get $1
  local.get $2
  i32.le_u
  select
  select
  i32.eqz
  if
   i32.const 0
   i32.const 1392
   i32.const 386
   i32.const 4
   call $~lib/builtins/abort
   unreachable
  end
  local.get $0
  i32.load offset=1568
  local.tee $3
  if
   local.get $1
   local.get $3
   i32.const 16
   i32.add
   i32.lt_u
   if
    i32.const 0
    i32.const 1392
    i32.const 396
    i32.const 15
    call $~lib/builtins/abort
    unreachable
   end
   local.get $3
   local.get $1
   i32.const 16
   i32.sub
   i32.eq
   if
    local.get $3
    i32.load
    local.set $4
    local.get $1
    i32.const 16
    i32.sub
    local.set $1
   end
  else
   local.get $1
   local.get $0
   i32.const 1572
   i32.add
   i32.lt_u
   if
    i32.const 0
    i32.const 1392
    i32.const 408
    i32.const 4
    call $~lib/builtins/abort
    unreachable
   end
  end
  local.get $2
  local.get $1
  i32.sub
  local.tee $2
  i32.const 48
  i32.lt_u
  if
   return
  end
  local.get $1
  local.get $4
  i32.const 2
  i32.and
  local.get $2
  i32.const 32
  i32.sub
  i32.const 1
  i32.or
  i32.or
  i32.store
  local.get $1
  i32.const 0
  i32.store offset=16
  local.get $1
  i32.const 0
  i32.store offset=20
  local.get $1
  local.get $2
  i32.add
  i32.const 16
  i32.sub
  local.tee $2
  i32.const 2
  i32.store
  local.get $0
  local.get $2
  i32.store offset=1568
  local.get $0
  local.get $1
  call $~lib/rt/tlsf/insertBlock
 )
 (func $~lib/rt/tlsf/maybeInitialize (; 10 ;) (result i32)
  (local $0 i32)
  (local $1 i32)
  (local $2 i32)
  global.get $~lib/rt/tlsf/ROOT
  local.tee $0
  i32.eqz
  if
   i32.const 1
   memory.size
   local.tee $0
   i32.gt_s
   if (result i32)
    i32.const 1
    local.get $0
    i32.sub
    memory.grow
    i32.const 0
    i32.lt_s
   else
    i32.const 0
   end
   if
    unreachable
   end
   i32.const 1536
   local.tee $0
   i32.const 0
   i32.store
   i32.const 3104
   i32.const 0
   i32.store
   loop $for-loop|0
    local.get $1
    i32.const 23
    i32.lt_u
    if
     local.get $1
     i32.const 2
     i32.shl
     i32.const 1536
     i32.add
     i32.const 0
     i32.store offset=4
     i32.const 0
     local.set $2
     loop $for-loop|1
      local.get $2
      i32.const 16
      i32.lt_u
      if
       local.get $2
       local.get $1
       i32.const 4
       i32.shl
       i32.add
       i32.const 2
       i32.shl
       i32.const 1536
       i32.add
       i32.const 0
       i32.store offset=96
       local.get $2
       i32.const 1
       i32.add
       local.set $2
       br $for-loop|1
      end
     end
     local.get $1
     i32.const 1
     i32.add
     local.set $1
     br $for-loop|0
    end
   end
   i32.const 1536
   i32.const 3120
   memory.size
   i32.const 16
   i32.shl
   call $~lib/rt/tlsf/addMemory
   i32.const 1536
   global.set $~lib/rt/tlsf/ROOT
  end
  local.get $0
 )
<<<<<<< HEAD
 (func $~lib/rt/tlsf/prepareSize (; 11 ;) (param $0 i32) (result i32)
  local.get $0
  i32.const 1073741808
  i32.ge_u
  if
   i32.const 1440
   i32.const 1392
   i32.const 457
   i32.const 29
   call $~lib/builtins/abort
   unreachable
  end
  local.get $0
  i32.const 15
  i32.add
  i32.const -16
  i32.and
  local.tee $0
  i32.const 16
  local.get $0
  i32.const 16
  i32.gt_u
  select
 )
 (func $~lib/rt/tlsf/searchBlock (; 12 ;) (param $0 i32) (param $1 i32) (result i32)
=======
 (func $~lib/rt/tlsf/searchBlock (; 11 ;) (param $0 i32) (param $1 i32) (result i32)
>>>>>>> c7714613
  (local $2 i32)
  local.get $1
  i32.const 256
  i32.lt_u
  if
   local.get $1
   i32.const 4
   i32.shr_u
   local.set $1
  else
   local.get $1
   i32.const 536870904
   i32.lt_u
   if
    local.get $1
    i32.const 1
    i32.const 27
    local.get $1
    i32.clz
    i32.sub
    i32.shl
    i32.add
    i32.const 1
    i32.sub
    local.set $1
   end
   local.get $1
   i32.const 31
   local.get $1
   i32.clz
   i32.sub
   local.tee $2
   i32.const 4
   i32.sub
   i32.shr_u
   i32.const 16
   i32.xor
   local.set $1
   local.get $2
   i32.const 7
   i32.sub
   local.set $2
  end
  local.get $1
  i32.const 16
  i32.lt_u
  i32.const 0
  local.get $2
  i32.const 23
  i32.lt_u
  select
  i32.eqz
  if
   i32.const 0
   i32.const 1392
   i32.const 338
   i32.const 13
   call $~lib/builtins/abort
   unreachable
  end
  local.get $0
  local.get $2
  i32.const 2
  i32.shl
  i32.add
  i32.load offset=4
  i32.const -1
  local.get $1
  i32.shl
  i32.and
  local.tee $1
  if (result i32)
   local.get $0
   local.get $1
   i32.ctz
   local.get $2
   i32.const 4
   i32.shl
   i32.add
   i32.const 2
   i32.shl
   i32.add
   i32.load offset=96
  else
   local.get $0
   i32.load
   i32.const -1
   local.get $2
   i32.const 1
   i32.add
   i32.shl
   i32.and
   local.tee $1
   if (result i32)
    local.get $0
    local.get $1
    i32.ctz
    local.tee $1
    i32.const 2
    i32.shl
    i32.add
    i32.load offset=4
    local.tee $2
    i32.eqz
    if
     i32.const 0
     i32.const 1392
     i32.const 351
     i32.const 17
     call $~lib/builtins/abort
     unreachable
    end
    local.get $0
    local.get $2
    i32.ctz
    local.get $1
    i32.const 4
    i32.shl
    i32.add
    i32.const 2
    i32.shl
    i32.add
    i32.load offset=96
   else
    i32.const 0
   end
  end
 )
 (func $~lib/rt/tlsf/prepareBlock (; 12 ;) (param $0 i32) (param $1 i32) (param $2 i32)
  (local $3 i32)
  (local $4 i32)
  local.get $1
  i32.load
  local.set $3
  local.get $2
  i32.const 15
  i32.and
  if
   i32.const 0
   i32.const 1392
   i32.const 365
   i32.const 13
   call $~lib/builtins/abort
   unreachable
  end
  local.get $3
  i32.const -4
  i32.and
  local.get $2
  i32.sub
  local.tee $4
  i32.const 32
  i32.ge_u
  if
   local.get $1
   local.get $2
   local.get $3
   i32.const 2
   i32.and
   i32.or
   i32.store
   local.get $2
   local.get $1
   i32.const 16
   i32.add
   i32.add
   local.tee $1
   local.get $4
   i32.const 16
   i32.sub
   i32.const 1
   i32.or
   i32.store
   local.get $0
   local.get $1
   call $~lib/rt/tlsf/insertBlock
  else
   local.get $1
   local.get $3
   i32.const -2
   i32.and
   i32.store
   local.get $1
   i32.const 16
   i32.add
   local.tee $0
   local.get $1
   i32.load
   i32.const -4
   i32.and
   i32.add
   local.get $0
   local.get $1
   i32.load
   i32.const -4
   i32.and
   i32.add
   i32.load
   i32.const -3
   i32.and
   i32.store
  end
 )
 (func $~lib/rt/tlsf/allocateBlock (; 13 ;) (param $0 i32) (param $1 i32) (param $2 i32) (result i32)
  (local $3 i32)
  (local $4 i32)
  (local $5 i32)
  global.get $~lib/rt/tlsf/collectLock
  if
   i32.const 0
   i32.const 1392
   i32.const 490
   i32.const 13
   call $~lib/builtins/abort
   unreachable
  end
  local.get $1
  i32.const 1073741808
  i32.ge_u
  if
   i32.const 432
   i32.const 384
   i32.const 457
   i32.const 29
   call $~lib/builtins/abort
   unreachable
  end
  local.get $0
  local.get $1
  i32.const 15
  i32.add
  i32.const -16
  i32.and
  local.tee $3
  i32.const 16
  local.get $3
  i32.const 16
  i32.gt_u
  select
  local.tee $4
  call $~lib/rt/tlsf/searchBlock
  local.tee $3
  i32.eqz
  if
   i32.const 1
   global.set $~lib/rt/tlsf/collectLock
   i32.const 0
   global.set $~lib/rt/tlsf/collectLock
   local.get $0
   local.get $4
   call $~lib/rt/tlsf/searchBlock
   local.tee $3
   i32.eqz
   if
    i32.const 16
    memory.size
    local.tee $3
    i32.const 16
    i32.shl
    i32.const 16
    i32.sub
    local.get $0
    i32.load offset=1568
    i32.ne
    i32.shl
    local.get $4
    i32.const 1
    i32.const 27
    local.get $4
    i32.clz
    i32.sub
    i32.shl
    i32.const 1
    i32.sub
    i32.add
    local.get $4
    local.get $4
    i32.const 536870904
    i32.lt_u
    select
    i32.add
    i32.const 65535
    i32.add
    i32.const -65536
    i32.and
    i32.const 16
    i32.shr_u
    local.set $5
    local.get $3
    local.get $5
    local.get $3
    local.get $5
    i32.gt_s
    select
    memory.grow
    i32.const 0
    i32.lt_s
    if
     local.get $5
     memory.grow
     i32.const 0
     i32.lt_s
     if
      unreachable
     end
    end
    local.get $0
    local.get $3
    i32.const 16
    i32.shl
    memory.size
    i32.const 16
    i32.shl
    call $~lib/rt/tlsf/addMemory
    local.get $0
    local.get $4
    call $~lib/rt/tlsf/searchBlock
    local.tee $3
    i32.eqz
    if
     i32.const 0
     i32.const 1392
     i32.const 502
     i32.const 19
     call $~lib/builtins/abort
     unreachable
    end
   end
  end
  local.get $3
  i32.load
  i32.const -4
  i32.and
  local.get $4
  i32.lt_u
  if
   i32.const 0
   i32.const 1392
   i32.const 510
   i32.const 13
   call $~lib/builtins/abort
   unreachable
  end
  local.get $3
  i32.const 0
  i32.store offset=4
  local.get $3
  local.get $2
  i32.store offset=8
  local.get $3
  local.get $1
  i32.store offset=12
  local.get $0
  local.get $3
  call $~lib/rt/tlsf/removeBlock
  local.get $0
  local.get $3
  local.get $4
  call $~lib/rt/tlsf/prepareBlock
  local.get $3
  call $~lib/rt/rtrace/onalloc
  local.get $3
 )
 (func $~lib/rt/tlsf/__alloc (; 14 ;) (param $0 i32) (param $1 i32) (result i32)
  call $~lib/rt/tlsf/maybeInitialize
  local.get $0
  local.get $1
  call $~lib/rt/tlsf/allocateBlock
  i32.const 16
  i32.add
 )
 (func $~lib/rt/pure/__retain (; 15 ;) (param $0 i32) (result i32)
  (local $1 i32)
<<<<<<< HEAD
  local.get $0
  i32.load offset=4
  local.tee $1
  i32.const -268435456
  i32.and
  local.get $1
  i32.const 1
  i32.add
  i32.const -268435456
  i32.and
  i32.ne
  if
   i32.const 0
   i32.const 1504
   i32.const 109
   i32.const 2
   call $~lib/builtins/abort
   unreachable
  end
  local.get $0
  local.get $1
  i32.const 1
  i32.add
  i32.store offset=4
  local.get $0
  call $~lib/rt/rtrace/onincrement
  local.get $0
  i32.load
  i32.const 1
  i32.and
  if
   i32.const 0
   i32.const 1504
   i32.const 112
   i32.const 13
   call $~lib/builtins/abort
   unreachable
  end
 )
 (func $~lib/rt/pure/__retain (; 18 ;) (param $0 i32) (result i32)
=======
  (local $2 i32)
>>>>>>> c7714613
  local.get $0
  i32.const 1536
  i32.gt_u
  if
   local.get $0
   i32.const 16
   i32.sub
   local.tee $1
   i32.load offset=4
   local.tee $2
   i32.const -268435456
   i32.and
   local.get $2
   i32.const 1
   i32.add
   i32.const -268435456
   i32.and
   i32.ne
   if
    i32.const 0
    i32.const 496
    i32.const 109
    i32.const 2
    call $~lib/builtins/abort
    unreachable
   end
   local.get $1
   local.get $2
   i32.const 1
   i32.add
   i32.store offset=4
   local.get $1
   call $~lib/rt/rtrace/onincrement
   local.get $1
   i32.load
   i32.const 1
   i32.and
   if
    i32.const 0
    i32.const 496
    i32.const 112
    i32.const 13
    call $~lib/builtins/abort
    unreachable
   end
  end
  local.get $0
 )
 (func $~lib/rt/__allocArray (; 16 ;) (param $0 i32) (param $1 i32) (param $2 i32) (result i32)
  (local $3 i32)
  i32.const 16
  local.get $2
  call $~lib/rt/tlsf/__alloc
  local.tee $2
  local.get $0
  local.get $1
  i32.shl
  local.tee $1
  i32.const 0
  call $~lib/rt/tlsf/__alloc
  local.tee $3
  call $~lib/rt/pure/__retain
  i32.store
  local.get $2
  local.get $3
  i32.store offset=4
  local.get $2
  local.get $1
  i32.store offset=8
  local.get $2
  local.get $0
  i32.store offset=12
  local.get $2
 )
 (func $~lib/rt/pure/__release (; 17 ;) (param $0 i32)
  local.get $0
  i32.const 1536
  i32.gt_u
  if
   local.get $0
   i32.const 16
   i32.sub
   call $~lib/rt/pure/decrement
  end
 )
 (func $start:std/array-literal (; 18 ;)
  (local $0 i32)
  (local $1 i32)
<<<<<<< HEAD
  (local $2 i32)
  (local $3 i32)
  (local $4 i32)
  (local $5 i32)
  (local $6 i32)
  (local $7 i32)
  i32.const 1084
=======
  i32.const 76
>>>>>>> c7714613
  i32.load
  i32.const 3
  i32.ne
  if
   i32.const 0
   i32.const 1104
   i32.const 2
   i32.const 0
   call $~lib/builtins/abort
   unreachable
  end
  i32.const 1072
  i32.const 0
  call $~lib/array/Array<i8>#__get
  if
   i32.const 0
   i32.const 1104
   i32.const 3
   i32.const 0
   call $~lib/builtins/abort
   unreachable
  end
  i32.const 1072
  i32.const 1
  call $~lib/array/Array<i8>#__get
  i32.const 1
  i32.ne
  if
   i32.const 0
   i32.const 1104
   i32.const 4
   i32.const 0
   call $~lib/builtins/abort
   unreachable
  end
  i32.const 1072
  i32.const 2
  call $~lib/array/Array<i8>#__get
  i32.const 2
  i32.ne
  if
   i32.const 0
   i32.const 1104
   i32.const 5
   i32.const 0
   call $~lib/builtins/abort
   unreachable
  end
  i32.const 1324
  i32.load
  i32.const 3
  i32.ne
  if
   i32.const 0
   i32.const 1104
   i32.const 8
   i32.const 0
   call $~lib/builtins/abort
   unreachable
  end
  i32.const 1312
  i32.const 0
  call $~lib/array/Array<i32>#__get
  if
   i32.const 0
   i32.const 1104
   i32.const 9
   i32.const 0
   call $~lib/builtins/abort
   unreachable
  end
  i32.const 1312
  i32.const 1
  call $~lib/array/Array<i32>#__get
  i32.const 1
  i32.ne
  if
   i32.const 0
   i32.const 1104
   i32.const 10
   i32.const 0
   call $~lib/builtins/abort
   unreachable
  end
  i32.const 1312
  i32.const 2
  call $~lib/array/Array<i32>#__get
  i32.const 2
  i32.ne
  if
   i32.const 0
   i32.const 1104
   i32.const 11
   i32.const 0
   call $~lib/builtins/abort
   unreachable
  end
  i32.const 1372
  i32.load
  if
   i32.const 0
   i32.const 1104
   i32.const 14
   i32.const 0
   call $~lib/builtins/abort
   unreachable
  end
  i32.const 3
  i32.const 0
  i32.const 3
  call $~lib/rt/__allocArray
  call $~lib/rt/pure/__retain
  local.tee $1
  i32.load offset=4
  local.tee $0
  global.get $std/array-literal/i
  i32.store8
  global.get $std/array-literal/i
  i32.const 1
  i32.add
  global.set $std/array-literal/i
  local.get $0
  global.get $std/array-literal/i
  i32.store8 offset=1
  global.get $std/array-literal/i
  i32.const 1
  i32.add
  global.set $std/array-literal/i
  local.get $0
  global.get $std/array-literal/i
  i32.store8 offset=2
  local.get $1
  global.set $std/array-literal/dynamicArrayI8
  global.get $std/array-literal/dynamicArrayI8
  i32.load offset=12
  i32.const 3
  i32.ne
  if
   i32.const 0
   i32.const 1104
   i32.const 19
   i32.const 0
   call $~lib/builtins/abort
   unreachable
  end
  global.get $std/array-literal/dynamicArrayI8
  i32.const 0
  call $~lib/array/Array<i8>#__get
  if
   i32.const 0
   i32.const 1104
   i32.const 20
   i32.const 0
   call $~lib/builtins/abort
   unreachable
  end
  global.get $std/array-literal/dynamicArrayI8
  i32.const 1
  call $~lib/array/Array<i8>#__get
  i32.const 1
  i32.ne
  if
   i32.const 0
   i32.const 1104
   i32.const 21
   i32.const 0
   call $~lib/builtins/abort
   unreachable
  end
  global.get $std/array-literal/dynamicArrayI8
  i32.const 2
  call $~lib/array/Array<i8>#__get
  i32.const 2
  i32.ne
  if
   i32.const 0
   i32.const 1104
   i32.const 22
   i32.const 0
   call $~lib/builtins/abort
   unreachable
  end
  i32.const 0
  global.set $std/array-literal/i
  i32.const 3
  i32.const 2
  i32.const 4
  call $~lib/rt/__allocArray
  call $~lib/rt/pure/__retain
  local.tee $1
  i32.load offset=4
  local.tee $0
  global.get $std/array-literal/i
  i32.store
  global.get $std/array-literal/i
  i32.const 1
  i32.add
  global.set $std/array-literal/i
  local.get $0
  global.get $std/array-literal/i
  i32.store offset=4
  global.get $std/array-literal/i
  i32.const 1
  i32.add
  global.set $std/array-literal/i
  local.get $0
  global.get $std/array-literal/i
  i32.store offset=8
  local.get $1
  global.set $std/array-literal/dynamicArrayI32
  global.get $std/array-literal/dynamicArrayI32
  i32.load offset=12
  i32.const 3
  i32.ne
  if
   i32.const 0
   i32.const 1104
   i32.const 27
   i32.const 0
   call $~lib/builtins/abort
   unreachable
  end
  global.get $std/array-literal/dynamicArrayI32
  i32.const 0
  call $~lib/array/Array<i32>#__get
  if
   i32.const 0
   i32.const 1104
   i32.const 28
   i32.const 0
   call $~lib/builtins/abort
   unreachable
  end
  global.get $std/array-literal/dynamicArrayI32
  i32.const 1
  call $~lib/array/Array<i32>#__get
  i32.const 1
  i32.ne
  if
   i32.const 0
   i32.const 1104
   i32.const 29
   i32.const 0
   call $~lib/builtins/abort
   unreachable
  end
  global.get $std/array-literal/dynamicArrayI32
  i32.const 2
  call $~lib/array/Array<i32>#__get
  i32.const 2
  i32.ne
  if
   i32.const 0
   i32.const 1104
   i32.const 30
   i32.const 0
   call $~lib/builtins/abort
   unreachable
  end
  i32.const 3
  i32.const 2
  i32.const 6
  call $~lib/rt/__allocArray
  call $~lib/rt/pure/__retain
  local.tee $1
  i32.load offset=4
  local.tee $0
  i32.const 0
  i32.const 5
  call $~lib/rt/tlsf/__alloc
  call $~lib/rt/pure/__retain
  i32.store
  local.get $0
  i32.const 0
  i32.const 5
  call $~lib/rt/tlsf/__alloc
  call $~lib/rt/pure/__retain
  i32.store offset=4
  local.get $0
  i32.const 0
  i32.const 5
  call $~lib/rt/tlsf/__alloc
  call $~lib/rt/pure/__retain
  i32.store offset=8
  local.get $1
  global.set $std/array-literal/dynamicArrayRef
  global.get $std/array-literal/dynamicArrayRef
  i32.load offset=12
  i32.const 3
  i32.ne
  if
   i32.const 0
   i32.const 1104
   i32.const 34
   i32.const 0
   call $~lib/builtins/abort
   unreachable
  end
  i32.const 3
  i32.const 2
  i32.const 8
  call $~lib/rt/__allocArray
  call $~lib/rt/pure/__retain
  local.tee $1
  i32.load offset=4
  local.tee $0
  i32.const 0
  i32.const 7
  call $~lib/rt/tlsf/__alloc
  call $~lib/rt/pure/__retain
  i32.store
  local.get $0
  i32.const 0
  i32.const 7
  call $~lib/rt/tlsf/__alloc
  call $~lib/rt/pure/__retain
  i32.store offset=4
  local.get $0
  i32.const 0
  i32.const 7
  call $~lib/rt/tlsf/__alloc
  call $~lib/rt/pure/__retain
  i32.store offset=8
  local.get $1
  global.set $std/array-literal/dynamicArrayRefWithCtor
  global.get $std/array-literal/dynamicArrayRefWithCtor
  i32.load offset=12
  i32.const 3
  i32.ne
  if
   i32.const 0
   i32.const 1104
   i32.const 38
   i32.const 0
   call $~lib/builtins/abort
   unreachable
  end
  global.get $std/array-literal/dynamicArrayI8
  call $~lib/rt/pure/__release
  global.get $std/array-literal/dynamicArrayI32
  call $~lib/rt/pure/__release
  global.get $std/array-literal/dynamicArrayRef
  call $~lib/rt/pure/__release
  global.get $std/array-literal/dynamicArrayRefWithCtor
  call $~lib/rt/pure/__release
  i32.const 1
  i32.const 2
  i32.const 6
  call $~lib/rt/__allocArray
  call $~lib/rt/pure/__retain
  local.tee $0
  i32.load offset=4
  i32.const 0
  i32.const 5
  call $~lib/rt/tlsf/__alloc
  call $~lib/rt/pure/__retain
  i32.store
  local.get $0
  call $~lib/rt/pure/__release
 )
 (func $~start (; 19 ;)
  call $start:std/array-literal
 )
 (func $~lib/rt/pure/decrement (; 20 ;) (param $0 i32)
  (local $1 i32)
  (local $2 i32)
  local.get $0
  i32.load offset=4
  local.tee $2
  i32.const 268435455
  i32.and
  local.set $1
  local.get $0
  call $~lib/rt/rtrace/ondecrement
  local.get $0
  i32.load
  i32.const 1
  i32.and
  if
   i32.const 0
   i32.const 1504
   i32.const 122
   i32.const 13
   call $~lib/builtins/abort
   unreachable
  end
  local.get $1
  i32.const 1
  i32.eq
  if
   block $__inlined_func$~lib/rt/__visit_members
    block $block$4$break
     block $switch$1$default
      block $switch$1$case$10
       block $switch$1$case$8
        local.get $0
        i32.const 16
        i32.add
        local.tee $1
        i32.const 8
        i32.sub
        i32.load
        br_table $__inlined_func$~lib/rt/__visit_members $__inlined_func$~lib/rt/__visit_members $block$4$break $block$4$break $block$4$break $__inlined_func$~lib/rt/__visit_members $switch$1$case$8 $__inlined_func$~lib/rt/__visit_members $switch$1$case$10 $switch$1$default
       end
       local.get $1
       call $~lib/array/Array<std/array-literal/Ref>#__visit_impl
       br $block$4$break
      end
      local.get $1
      call $~lib/array/Array<std/array-literal/Ref>#__visit_impl
      br $block$4$break
     end
     unreachable
    end
    local.get $1
    i32.load
    local.tee $1
    if
     local.get $1
     call $~lib/rt/pure/__visit
    end
   end
   local.get $2
   i32.const -2147483648
   i32.and
   if
    i32.const 0
    i32.const 1504
    i32.const 126
    i32.const 17
    call $~lib/builtins/abort
    unreachable
   end
   local.get $0
   local.get $0
   i32.load
   i32.const 1
   i32.or
   i32.store
   global.get $~lib/rt/tlsf/ROOT
   local.get $0
   call $~lib/rt/tlsf/insertBlock
   local.get $0
   call $~lib/rt/rtrace/onfree
  else
   local.get $1
   i32.const 0
   i32.le_u
   if
    i32.const 0
    i32.const 1504
    i32.const 136
    i32.const 15
    call $~lib/builtins/abort
    unreachable
   end
   local.get $0
   local.get $1
   i32.const 1
   i32.sub
   local.get $2
   i32.const -268435456
   i32.and
   i32.or
   i32.store offset=4
  end
 )
 (func $~lib/rt/pure/__visit (; 21 ;) (param $0 i32)
  local.get $0
  i32.const 1536
  i32.lt_u
  if
   return
  end
  local.get $0
  i32.const 16
  i32.sub
  call $~lib/rt/pure/decrement
 )
 (func $~lib/array/Array<std/array-literal/Ref>#__visit_impl (; 22 ;) (param $0 i32)
  (local $1 i32)
  (local $2 i32)
  local.get $0
  i32.load offset=4
  local.tee $1
  local.get $0
  i32.load offset=12
  i32.const 2
  i32.shl
  i32.add
  local.set $0
  loop $while-continue|0
   local.get $1
   local.get $0
   i32.lt_u
   if
    local.get $1
    i32.load
    local.tee $2
    if
     local.get $2
     call $~lib/rt/pure/__visit
    end
    local.get $1
    i32.const 4
    i32.add
    local.set $1
    br $while-continue|0
   end
  end
 )
)<|MERGE_RESOLUTION|>--- conflicted
+++ resolved
@@ -717,35 +717,7 @@
   end
   local.get $0
  )
-<<<<<<< HEAD
- (func $~lib/rt/tlsf/prepareSize (; 11 ;) (param $0 i32) (result i32)
-  local.get $0
-  i32.const 1073741808
-  i32.ge_u
-  if
-   i32.const 1440
-   i32.const 1392
-   i32.const 457
-   i32.const 29
-   call $~lib/builtins/abort
-   unreachable
-  end
-  local.get $0
-  i32.const 15
-  i32.add
-  i32.const -16
-  i32.and
-  local.tee $0
-  i32.const 16
-  local.get $0
-  i32.const 16
-  i32.gt_u
-  select
- )
- (func $~lib/rt/tlsf/searchBlock (; 12 ;) (param $0 i32) (param $1 i32) (result i32)
-=======
  (func $~lib/rt/tlsf/searchBlock (; 11 ;) (param $0 i32) (param $1 i32) (result i32)
->>>>>>> c7714613
   (local $2 i32)
   local.get $1
   i32.const 256
@@ -966,8 +938,8 @@
   i32.const 1073741808
   i32.ge_u
   if
-   i32.const 432
-   i32.const 384
+   i32.const 1440
+   i32.const 1392
    i32.const 457
    i32.const 29
    call $~lib/builtins/abort
@@ -1119,50 +1091,7 @@
  )
  (func $~lib/rt/pure/__retain (; 15 ;) (param $0 i32) (result i32)
   (local $1 i32)
-<<<<<<< HEAD
-  local.get $0
-  i32.load offset=4
-  local.tee $1
-  i32.const -268435456
-  i32.and
-  local.get $1
-  i32.const 1
-  i32.add
-  i32.const -268435456
-  i32.and
-  i32.ne
-  if
-   i32.const 0
-   i32.const 1504
-   i32.const 109
-   i32.const 2
-   call $~lib/builtins/abort
-   unreachable
-  end
-  local.get $0
-  local.get $1
-  i32.const 1
-  i32.add
-  i32.store offset=4
-  local.get $0
-  call $~lib/rt/rtrace/onincrement
-  local.get $0
-  i32.load
-  i32.const 1
-  i32.and
-  if
-   i32.const 0
-   i32.const 1504
-   i32.const 112
-   i32.const 13
-   call $~lib/builtins/abort
-   unreachable
-  end
- )
- (func $~lib/rt/pure/__retain (; 18 ;) (param $0 i32) (result i32)
-=======
   (local $2 i32)
->>>>>>> c7714613
   local.get $0
   i32.const 1536
   i32.gt_u
@@ -1183,7 +1112,7 @@
    i32.ne
    if
     i32.const 0
-    i32.const 496
+    i32.const 1504
     i32.const 109
     i32.const 2
     call $~lib/builtins/abort
@@ -1202,7 +1131,7 @@
    i32.and
    if
     i32.const 0
-    i32.const 496
+    i32.const 1504
     i32.const 112
     i32.const 13
     call $~lib/builtins/abort
@@ -1251,17 +1180,7 @@
  (func $start:std/array-literal (; 18 ;)
   (local $0 i32)
   (local $1 i32)
-<<<<<<< HEAD
-  (local $2 i32)
-  (local $3 i32)
-  (local $4 i32)
-  (local $5 i32)
-  (local $6 i32)
-  (local $7 i32)
   i32.const 1084
-=======
-  i32.const 76
->>>>>>> c7714613
   i32.load
   i32.const 3
   i32.ne
