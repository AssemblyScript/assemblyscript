--- conflicted
+++ resolved
@@ -10,51 +10,34 @@
  (import "env" "abort" (func $~lib/builtins/abort (param i32 i32 i32 i32)))
  (import "env" "mark" (func $~lib/rt/tcms/__visit_externals (param i32)))
  (memory $0 1)
-<<<<<<< HEAD
- (data (i32.const 1036) "\18")
+ (data (i32.const 1036) "\1c")
  (data (i32.const 1052) "\03\00\00\00\00\01\02")
- (data (i32.const 1068) "$")
+ (data (i32.const 1068) ",")
  (data (i32.const 1080) "\03\00\00\00\10\00\00\00 \04\00\00 \04\00\00\03\00\00\00\03")
  (data (i32.const 1116) "<")
  (data (i32.const 1128) "\01\00\00\00(\00\00\00s\00t\00d\00/\00a\00r\00r\00a\00y\00-\00l\00i\00t\00e\00r\00a\00l\00.\00t\00s")
- (data (i32.const 1180) "8")
+ (data (i32.const 1180) "<")
  (data (i32.const 1192) "\01\00\00\00$\00\00\00I\00n\00d\00e\00x\00 \00o\00u\00t\00 \00o\00f\00 \00r\00a\00n\00g\00e")
- (data (i32.const 1244) "0")
+ (data (i32.const 1244) ",")
  (data (i32.const 1256) "\01\00\00\00\1a\00\00\00~\00l\00i\00b\00/\00a\00r\00r\00a\00y\00.\00t\00s")
- (data (i32.const 1292) " ")
+ (data (i32.const 1292) "\1c")
  (data (i32.const 1308) "\0c\00\00\00\00\00\00\00\01\00\00\00\02")
- (data (i32.const 1324) "$")
+ (data (i32.const 1324) ",")
  (data (i32.const 1336) "\04\00\00\00\10\00\00\00 \05\00\00 \05\00\00\0c\00\00\00\03")
- (data (i32.const 1372) "\14")
- (data (i32.const 1404) "$")
+ (data (i32.const 1372) "\1c")
+ (data (i32.const 1404) ",")
  (data (i32.const 1416) "\04\00\00\00\10\00\00\00p\05\00\00p\05")
- (data (i32.const 1468) "4")
- (data (i32.const 1480) "\01\00\00\00\1e\00\00\00~\00l\00i\00b\00/\00r\00t\00/\00t\00c\00m\00s\00.\00t\00s")
- (data (i32.const 1548) "4")
- (data (i32.const 1560) "\01\00\00\00\1e\00\00\00~\00l\00i\00b\00/\00r\00t\00/\00t\00l\00s\00f\00.\00t\00s")
- (data (i32.const 1612) "<")
- (data (i32.const 1624) "\01\00\00\00(\00\00\00a\00l\00l\00o\00c\00a\00t\00i\00o\00n\00 \00t\00o\00o\00 \00l\00a\00r\00g\00e")
+ (data (i32.const 1484) "<")
+ (data (i32.const 1496) "\01\00\00\00\1e\00\00\00~\00l\00i\00b\00/\00r\00t\00/\00t\00c\00m\00s\00.\00t\00s")
+ (data (i32.const 1580) "<")
+ (data (i32.const 1592) "\01\00\00\00\1e\00\00\00~\00l\00i\00b\00/\00r\00t\00/\00t\00l\00s\00f\00.\00t\00s")
+ (data (i32.const 1644) "<")
+ (data (i32.const 1656) "\01\00\00\00(\00\00\00a\00l\00l\00o\00c\00a\00t\00i\00o\00n\00 \00t\00o\00o\00 \00l\00a\00r\00g\00e")
  (global $std/array-literal/emptyArrayI32 (mut i32) (i32.const 1424))
-=======
- (data (i32.const 1036) "\1c\00\00\00\01")
- (data (i32.const 1052) "\03\00\00\00\00\01\02")
- (data (i32.const 1068) ",\00\00\00\01\00\00\00\00\00\00\00\03\00\00\00\10\00\00\00 \04\00\00 \04\00\00\03\00\00\00\03")
- (data (i32.const 1116) "<\00\00\00\01\00\00\00\00\00\00\00\01\00\00\00(\00\00\00s\00t\00d\00/\00a\00r\00r\00a\00y\00-\00l\00i\00t\00e\00r\00a\00l\00.\00t\00s")
- (data (i32.const 1180) "<\00\00\00\01\00\00\00\00\00\00\00\01\00\00\00$\00\00\00I\00n\00d\00e\00x\00 \00o\00u\00t\00 \00o\00f\00 \00r\00a\00n\00g\00e")
- (data (i32.const 1244) ",\00\00\00\01\00\00\00\00\00\00\00\01\00\00\00\1a\00\00\00~\00l\00i\00b\00/\00a\00r\00r\00a\00y\00.\00t\00s")
- (data (i32.const 1292) "\1c\00\00\00\01")
- (data (i32.const 1308) "\0c\00\00\00\00\00\00\00\01\00\00\00\02")
- (data (i32.const 1324) ",\00\00\00\01\00\00\00\00\00\00\00\04\00\00\00\10\00\00\00 \05\00\00 \05\00\00\0c\00\00\00\03")
- (data (i32.const 1372) "\1c\00\00\00\01")
- (data (i32.const 1404) ",\00\00\00\01\00\00\00\00\00\00\00\04\00\00\00\10\00\00\00p\05\00\00p\05")
- (data (i32.const 1452) "<\00\00\00\01\00\00\00\00\00\00\00\01\00\00\00(\00\00\00a\00l\00l\00o\00c\00a\00t\00i\00o\00n\00 \00t\00o\00o\00 \00l\00a\00r\00g\00e")
- (data (i32.const 1516) "<\00\00\00\01\00\00\00\00\00\00\00\01\00\00\00\1e\00\00\00~\00l\00i\00b\00/\00r\00t\00/\00p\00u\00r\00e\00.\00t\00s")
- (data (i32.const 1580) "<\00\00\00\01\00\00\00\00\00\00\00\01\00\00\00\1e\00\00\00~\00l\00i\00b\00/\00r\00t\00/\00t\00l\00s\00f\00.\00t\00s")
->>>>>>> c54dd649
  (global $std/array-literal/i (mut i32) (i32.const 0))
  (global $~lib/rt/tcms/state (mut i32) (i32.const 0))
- (global $~lib/rt/tcms/fromSpace (mut i32) (i32.const 1440))
- (global $~lib/rt/tcms/toSpace (mut i32) (i32.const 1520))
+ (global $~lib/rt/tcms/fromSpace (mut i32) (i32.const 1456))
+ (global $~lib/rt/tcms/toSpace (mut i32) (i32.const 1552))
  (global $~lib/rt/tcms/iter (mut i32) (i32.const 0))
  (global $~lib/rt/tlsf/ROOT (mut i32) (i32.const 0))
  (global $~lib/rt/tcms/white (mut i32) (i32.const 0))
@@ -138,7 +121,7 @@
    return
   end
   i32.const 0
-  i32.const 1488
+  i32.const 1504
   i32.const 153
   i32.const 17
   call $~lib/builtins/abort
@@ -157,7 +140,7 @@
   i32.eqz
   if
    i32.const 0
-   i32.const 1568
+   i32.const 1600
    i32.const 272
    i32.const 14
    call $~lib/builtins/abort
@@ -177,7 +160,7 @@
   i32.eqz
   if
    i32.const 0
-   i32.const 1568
+   i32.const 1600
    i32.const 274
    i32.const 14
    call $~lib/builtins/abort
@@ -220,7 +203,7 @@
   i32.eqz
   if
    i32.const 0
-   i32.const 1568
+   i32.const 1600
    i32.const 287
    i32.const 14
    call $~lib/builtins/abort
@@ -312,7 +295,7 @@
   i32.eqz
   if
    i32.const 0
-   i32.const 1568
+   i32.const 1600
    i32.const 200
    i32.const 14
    call $~lib/builtins/abort
@@ -326,7 +309,7 @@
   i32.eqz
   if
    i32.const 0
-   i32.const 1568
+   i32.const 1600
    i32.const 202
    i32.const 14
    call $~lib/builtins/abort
@@ -399,7 +382,7 @@
    i32.eqz
    if
     i32.const 0
-    i32.const 1568
+    i32.const 1600
     i32.const 223
     i32.const 16
     call $~lib/builtins/abort
@@ -454,7 +437,7 @@
   i32.eqz
   if
    i32.const 0
-   i32.const 1568
+   i32.const 1600
    i32.const 238
    i32.const 14
    call $~lib/builtins/abort
@@ -469,7 +452,7 @@
   i32.ne
   if
    i32.const 0
-   i32.const 1568
+   i32.const 1600
    i32.const 239
    i32.const 14
    call $~lib/builtins/abort
@@ -517,7 +500,7 @@
   i32.eqz
   if
    i32.const 0
-   i32.const 1568
+   i32.const 1600
    i32.const 255
    i32.const 14
    call $~lib/builtins/abort
@@ -587,7 +570,7 @@
   i32.gt_u
   if
    i32.const 0
-   i32.const 1568
+   i32.const 1600
    i32.const 380
    i32.const 14
    call $~lib/builtins/abort
@@ -615,7 +598,7 @@
    i32.lt_u
    if
     i32.const 0
-    i32.const 1568
+    i32.const 1600
     i32.const 387
     i32.const 16
     call $~lib/builtins/abort
@@ -643,7 +626,7 @@
    i32.lt_u
    if
     i32.const 0
-    i32.const 1568
+    i32.const 1600
     i32.const 400
     i32.const 5
     call $~lib/builtins/abort
@@ -711,10 +694,10 @@
   if
    unreachable
   end
-  i32.const 1680
+  i32.const 1712
   i32.const 0
   i32.store
-  i32.const 3248
+  i32.const 3280
   i32.const 0
   i32.store
   loop $for-loop|0
@@ -725,7 +708,7 @@
     local.get $1
     i32.const 2
     i32.shl
-    i32.const 1680
+    i32.const 1712
     i32.add
     i32.const 0
     i32.store offset=4
@@ -743,7 +726,7 @@
       i32.add
       i32.const 2
       i32.shl
-      i32.const 1680
+      i32.const 1712
       i32.add
       i32.const 0
       i32.store offset=96
@@ -761,13 +744,13 @@
     br $for-loop|0
    end
   end
-  i32.const 1680
-  i32.const 3252
+  i32.const 1712
+  i32.const 3284
   memory.size
   i32.const 16
   i32.shl
   call $~lib/rt/tlsf/addMemory
-  i32.const 1680
+  i32.const 1712
   global.set $~lib/rt/tlsf/ROOT
  )
  (func $~lib/rt/tlsf/searchBlock (param $0 i32) (param $1 i32) (result i32)
@@ -825,7 +808,7 @@
   i32.eqz
   if
    i32.const 0
-   i32.const 1568
+   i32.const 1600
    i32.const 333
    i32.const 14
    call $~lib/builtins/abort
@@ -877,7 +860,7 @@
     i32.eqz
     if
      i32.const 0
-     i32.const 1568
+     i32.const 1600
      i32.const 346
      i32.const 18
      call $~lib/builtins/abort
@@ -907,8 +890,8 @@
   i32.const 1073741820
   i32.ge_u
   if
-   i32.const 1632
-   i32.const 1568
+   i32.const 1664
+   i32.const 1600
    i32.const 461
    i32.const 30
    call $~lib/builtins/abort
@@ -999,7 +982,7 @@
    i32.eqz
    if
     i32.const 0
-    i32.const 1568
+    i32.const 1600
     i32.const 499
     i32.const 16
     call $~lib/builtins/abort
@@ -1014,7 +997,7 @@
   i32.gt_u
   if
    i32.const 0
-   i32.const 1568
+   i32.const 1600
    i32.const 501
    i32.const 14
    call $~lib/builtins/abort
@@ -1033,7 +1016,7 @@
   i32.and
   if
    i32.const 0
-   i32.const 1568
+   i32.const 1600
    i32.const 360
    i32.const 14
    call $~lib/builtins/abort
@@ -1121,7 +1104,7 @@
   i32.eqz
   if
    i32.const 0
-   i32.const 1488
+   i32.const 1504
    i32.const 142
    i32.const 5
    call $~lib/builtins/abort
@@ -1133,90 +1116,12 @@
   local.get $0
   i32.eqz
   if
-<<<<<<< HEAD
-   i32.const 0
-   i32.const 1488
+   i32.const 0
+   i32.const 1504
    i32.const 144
    i32.const 16
    call $~lib/builtins/abort
    unreachable
-=======
-   memory.size
-   local.tee $3
-   i32.const 1
-   i32.lt_s
-   if (result i32)
-    i32.const 1
-    local.get $3
-    i32.sub
-    memory.grow
-    i32.const 0
-    i32.lt_s
-   else
-    i32.const 0
-   end
-   if
-    unreachable
-   end
-   i32.const 1648
-   i32.const 0
-   i32.store
-   i32.const 3216
-   i32.const 0
-   i32.store
-   loop $for-loop|0
-    local.get $2
-    i32.const 23
-    i32.lt_u
-    if
-     local.get $2
-     i32.const 2
-     i32.shl
-     i32.const 1648
-     i32.add
-     i32.const 0
-     i32.store offset=4
-     i32.const 0
-     local.set $3
-     loop $for-loop|1
-      local.get $3
-      i32.const 16
-      i32.lt_u
-      if
-       local.get $3
-       local.get $2
-       i32.const 4
-       i32.shl
-       i32.add
-       i32.const 2
-       i32.shl
-       i32.const 1648
-       i32.add
-       i32.const 0
-       i32.store offset=96
-       local.get $3
-       i32.const 1
-       i32.add
-       local.set $3
-       br $for-loop|1
-      end
-     end
-     local.get $2
-     i32.const 1
-     i32.add
-     local.set $2
-     br $for-loop|0
-    end
-   end
-   i32.const 1648
-   i32.const 3220
-   memory.size
-   i32.const 16
-   i32.shl
-   call $~lib/rt/tlsf/addMemory
-   i32.const 1648
-   global.set $~lib/rt/tlsf/ROOT
->>>>>>> c54dd649
   end
   local.get $1
   local.get $0
@@ -1225,7 +1130,7 @@
   i32.eqz
   if
    i32.const 0
-   i32.const 1488
+   i32.const 1504
    i32.const 145
    i32.const 16
    call $~lib/builtins/abort
@@ -1238,7 +1143,7 @@
   i32.eqz
   if
    i32.const 0
-   i32.const 1488
+   i32.const 1504
    i32.const 146
    i32.const 17
    call $~lib/builtins/abort
@@ -1251,7 +1156,7 @@
   i32.eqz
   if
    i32.const 0
-   i32.const 1488
+   i32.const 1504
    i32.const 147
    i32.const 17
    call $~lib/builtins/abort
@@ -1263,7 +1168,6 @@
  )
  (func $~lib/rt/tcms/Object#set:color (param $0 i32) (param $1 i32)
   local.get $0
-<<<<<<< HEAD
   local.get $1
   local.get $0
   i32.load offset=4
@@ -1278,11 +1182,6 @@
    local.get $1
    i32.eqz
    br_if $~lib/util/memory/memset|inlined.0
-=======
-  i32.const 1644
-  i32.gt_u
-  if
->>>>>>> c54dd649
    local.get $0
    i32.const 0
    i32.store8
@@ -1501,7 +1400,7 @@
    i32.eqz
    if
     i32.const 0
-    i32.const 1488
+    i32.const 1504
     i32.const 130
     i32.const 30
     call $~lib/builtins/abort
@@ -1524,7 +1423,7 @@
     local.get $1
     if
      i32.const 0
-     i32.const 1488
+     i32.const 1504
      i32.const 120
      i32.const 7
      call $~lib/builtins/abort
@@ -1536,7 +1435,7 @@
    i32.eqz
    if
     i32.const 0
-    i32.const 1488
+    i32.const 1504
     i32.const 123
     i32.const 17
     call $~lib/builtins/abort
@@ -1571,7 +1470,7 @@
   i32.eqz
   if
    i32.const 0
-   i32.const 1488
+   i32.const 1504
    i32.const 299
    i32.const 14
    call $~lib/builtins/abort
@@ -1807,14 +1706,14 @@
     i32.ne
     if
      i32.const 0
-     i32.const 1488
+     i32.const 1504
      i32.const 201
      i32.const 20
      call $~lib/builtins/abort
      unreachable
     end
     local.get $0
-    i32.const 1672
+    i32.const 1708
     i32.ge_u
     if
      global.get $~lib/rt/tcms/total
@@ -1834,7 +1733,7 @@
      i32.const 4
      i32.add
      local.tee $3
-     i32.const 1672
+     i32.const 1708
      i32.ge_u
      if
       global.get $~lib/rt/tlsf/ROOT
@@ -1866,7 +1765,7 @@
       i32.eqz
       if
        i32.const 0
-       i32.const 1568
+       i32.const 1600
        i32.const 564
        i32.const 3
        call $~lib/builtins/abort
@@ -1885,52 +1784,15 @@
     i32.const 1
     return
    end
-<<<<<<< HEAD
    global.get $~lib/rt/tcms/toSpace
    local.tee $0
-=======
-  end
-  local.get $0
- )
- (func $~lib/rt/__newArray (param $0 i32) (param $1 i32) (param $2 i32) (result i32)
-  (local $3 i32)
-  i32.const 16
-  local.get $2
-  call $~lib/rt/pure/__new
-  local.tee $2
-  local.get $0
-  local.get $1
-  i32.shl
-  local.tee $1
-  i32.const 0
-  call $~lib/rt/pure/__new
-  local.tee $3
-  call $~lib/rt/pure/__retain
-  i32.store
-  local.get $2
-  local.get $3
-  i32.store offset=4
-  local.get $2
-  local.get $1
-  i32.store offset=8
-  local.get $2
-  local.get $0
-  i32.store offset=12
-  local.get $2
- )
- (func $~lib/rt/pure/__release (param $0 i32)
-  local.get $0
-  i32.const 1644
-  i32.gt_u
-  if
->>>>>>> c54dd649
    local.get $0
    i32.store offset=4
    local.get $0
    i32.eqz
    if
     i32.const 0
-    i32.const 1488
+    i32.const 1504
     i32.const 153
     i32.const 17
     call $~lib/builtins/abort
@@ -2400,16 +2262,8 @@
    local.get $0
    call $~lib/rt/tcms/__visit
   end
-<<<<<<< HEAD
   global.get $std/array-literal/dynamicArrayRefWithCtor
   local.tee $0
-=======
- )
- (func $~lib/rt/pure/__visit (param $0 i32)
-  local.get $0
-  i32.const 1644
-  i32.lt_u
->>>>>>> c54dd649
   if
    local.get $0
    call $~lib/rt/tcms/__visit
