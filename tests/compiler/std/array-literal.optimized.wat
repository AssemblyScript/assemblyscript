(module
 (type $i32_=>_none (func (param i32)))
 (type $i32_i32_=>_i32 (func (param i32 i32) (result i32)))
 (type $none_=>_none (func))
 (type $i32_i32_=>_none (func (param i32 i32)))
 (type $i32_i32_i32_=>_none (func (param i32 i32 i32)))
 (type $i32_i32_i32_=>_i32 (func (param i32 i32 i32) (result i32)))
 (type $i32_i32_i32_i32_=>_none (func (param i32 i32 i32 i32)))
 (type $none_=>_i32 (func (result i32)))
 (type $i32_=>_i32 (func (param i32) (result i32)))
 (import "env" "abort" (func $~lib/builtins/abort (param i32 i32 i32 i32)))
 (import "rtrace" "onalloc" (func $~lib/rt/rtrace/onalloc (param i32)))
 (import "rtrace" "onincrement" (func $~lib/rt/rtrace/onincrement (param i32)))
 (import "rtrace" "ondecrement" (func $~lib/rt/rtrace/ondecrement (param i32)))
 (import "rtrace" "onfree" (func $~lib/rt/rtrace/onfree (param i32)))
 (memory $0 1)
 (data (i32.const 1024) "\03\00\00\00\01\00\00\00\00\00\00\00\03\00\00\00\00\01\02")
 (data (i32.const 1056) "\10\00\00\00\01\00\00\00\03\00\00\00\10\00\00\00\10\04\00\00\10\04\00\00\03\00\00\00\03")
 (data (i32.const 1088) "(\00\00\00\01\00\00\00\01\00\00\00(\00\00\00s\00t\00d\00/\00a\00r\00r\00a\00y\00-\00l\00i\00t\00e\00r\00a\00l\00.\00t\00s")
 (data (i32.const 1152) "$\00\00\00\01\00\00\00\01\00\00\00$\00\00\00I\00n\00d\00e\00x\00 \00o\00u\00t\00 \00o\00f\00 \00r\00a\00n\00g\00e")
 (data (i32.const 1216) "\1a\00\00\00\01\00\00\00\01\00\00\00\1a\00\00\00~\00l\00i\00b\00/\00a\00r\00r\00a\00y\00.\00t\00s")
 (data (i32.const 1264) "\0c\00\00\00\01\00\00\00\00\00\00\00\0c\00\00\00\00\00\00\00\01\00\00\00\02")
 (data (i32.const 1296) "\10\00\00\00\01\00\00\00\04\00\00\00\10\00\00\00\00\05\00\00\00\05\00\00\0c\00\00\00\03")
 (data (i32.const 1332) "\01")
 (data (i32.const 1344) "\10\00\00\00\01\00\00\00\04\00\00\00\10\00\00\00@\05\00\00@\05")
 (data (i32.const 1376) "\1e\00\00\00\01\00\00\00\01\00\00\00\1e\00\00\00~\00l\00i\00b\00/\00r\00t\00/\00t\00l\00s\00f\00.\00t\00s")
 (data (i32.const 1424) "(\00\00\00\01\00\00\00\01\00\00\00(\00\00\00a\00l\00l\00o\00c\00a\00t\00i\00o\00n\00 \00t\00o\00o\00 \00l\00a\00r\00g\00e")
 (data (i32.const 1488) "\1e\00\00\00\01\00\00\00\01\00\00\00\1e\00\00\00~\00l\00i\00b\00/\00r\00t\00/\00p\00u\00r\00e\00.\00t\00s")
 (global $std/array-literal/i (mut i32) (i32.const 0))
 (global $~lib/rt/tlsf/ROOT (mut i32) (i32.const 0))
 (global $~lib/rt/tlsf/collectLock (mut i32) (i32.const 0))
 (global $std/array-literal/dynamicArrayI8 (mut i32) (i32.const 0))
 (global $std/array-literal/dynamicArrayI32 (mut i32) (i32.const 0))
 (global $std/array-literal/dynamicArrayRef (mut i32) (i32.const 0))
 (global $std/array-literal/dynamicArrayRefWithCtor (mut i32) (i32.const 0))
 (export "memory" (memory $0))
 (start $~start)
 (func $~lib/array/Array<i8>#__get (; 5 ;) (param $0 i32) (param $1 i32) (result i32)
  local.get $1
  local.get $0
  i32.load offset=12
  i32.ge_u
  if
<<<<<<< HEAD
   i32.const 160
   i32.const 224
   i32.const 104
=======
   i32.const 1168
   i32.const 1232
   i32.const 93
>>>>>>> 9876c3f5
   i32.const 41
   call $~lib/builtins/abort
   unreachable
  end
  local.get $1
  local.get $0
  i32.load offset=4
  i32.add
  i32.load8_s
 )
 (func $~lib/array/Array<i32>#__get (; 6 ;) (param $0 i32) (param $1 i32) (result i32)
  local.get $1
  local.get $0
  i32.load offset=12
  i32.ge_u
  if
<<<<<<< HEAD
   i32.const 160
   i32.const 224
   i32.const 104
=======
   i32.const 1168
   i32.const 1232
   i32.const 93
>>>>>>> 9876c3f5
   i32.const 41
   call $~lib/builtins/abort
   unreachable
  end
  local.get $0
  i32.load offset=4
  local.get $1
  i32.const 2
  i32.shl
  i32.add
  i32.load
 )
 (func $~lib/rt/tlsf/removeBlock (; 7 ;) (param $0 i32) (param $1 i32)
  (local $2 i32)
  (local $3 i32)
  (local $4 i32)
  (local $5 i32)
  local.get $1
  i32.load
  local.tee $2
  i32.const 1
  i32.and
  i32.eqz
  if
   i32.const 0
   i32.const 1392
   i32.const 277
   i32.const 13
   call $~lib/builtins/abort
   unreachable
  end
  local.get $2
  i32.const -4
  i32.and
  local.tee $2
  i32.const 16
  i32.ge_u
  if (result i32)
   local.get $2
   i32.const 1073741808
   i32.lt_u
  else
   i32.const 0
  end
  i32.eqz
  if
   i32.const 0
   i32.const 1392
   i32.const 279
   i32.const 13
   call $~lib/builtins/abort
   unreachable
  end
  local.get $2
  i32.const 256
  i32.lt_u
  if
   local.get $2
   i32.const 4
   i32.shr_u
   local.set $2
  else
   local.get $2
   i32.const 31
   local.get $2
   i32.clz
   i32.sub
   local.tee $4
   i32.const 4
   i32.sub
   i32.shr_u
   i32.const 16
   i32.xor
   local.set $2
   local.get $4
   i32.const 7
   i32.sub
   local.set $4
  end
  local.get $2
  i32.const 16
  i32.lt_u
  i32.const 0
  local.get $4
  i32.const 23
  i32.lt_u
  select
  i32.eqz
  if
   i32.const 0
   i32.const 1392
   i32.const 292
   i32.const 13
   call $~lib/builtins/abort
   unreachable
  end
  local.get $1
  i32.load offset=20
  local.set $3
  local.get $1
  i32.load offset=16
  local.tee $5
  if
   local.get $5
   local.get $3
   i32.store offset=20
  end
  local.get $3
  if
   local.get $3
   local.get $5
   i32.store offset=16
  end
  local.get $1
  local.get $0
  local.get $2
  local.get $4
  i32.const 4
  i32.shl
  i32.add
  i32.const 2
  i32.shl
  i32.add
  i32.load offset=96
  i32.eq
  if
   local.get $0
   local.get $2
   local.get $4
   i32.const 4
   i32.shl
   i32.add
   i32.const 2
   i32.shl
   i32.add
   local.get $3
   i32.store offset=96
   local.get $3
   i32.eqz
   if
    local.get $0
    local.get $4
    i32.const 2
    i32.shl
    i32.add
    local.tee $3
    i32.load offset=4
    i32.const 1
    local.get $2
    i32.shl
    i32.const -1
    i32.xor
    i32.and
    local.set $1
    local.get $3
    local.get $1
    i32.store offset=4
    local.get $1
    i32.eqz
    if
     local.get $0
     local.get $0
     i32.load
     i32.const 1
     local.get $4
     i32.shl
     i32.const -1
     i32.xor
     i32.and
     i32.store
    end
   end
  end
 )
 (func $~lib/rt/tlsf/insertBlock (; 8 ;) (param $0 i32) (param $1 i32)
  (local $2 i32)
  (local $3 i32)
  (local $4 i32)
  (local $5 i32)
  (local $6 i32)
  (local $7 i32)
  (local $8 i32)
  local.get $1
  i32.eqz
  if
   i32.const 0
   i32.const 1392
   i32.const 205
   i32.const 13
   call $~lib/builtins/abort
   unreachable
  end
  local.get $1
  i32.load
  local.tee $3
  i32.const 1
  i32.and
  i32.eqz
  if
   i32.const 0
   i32.const 1392
   i32.const 207
   i32.const 13
   call $~lib/builtins/abort
   unreachable
  end
  local.get $1
  i32.const 16
  i32.add
  local.get $1
  i32.load
  i32.const -4
  i32.and
  i32.add
  local.tee $4
  i32.load
  local.tee $5
  i32.const 1
  i32.and
  if
   local.get $3
   i32.const -4
   i32.and
   i32.const 16
   i32.add
   local.get $5
   i32.const -4
   i32.and
   i32.add
   local.tee $2
   i32.const 1073741808
   i32.lt_u
   if
    local.get $0
    local.get $4
    call $~lib/rt/tlsf/removeBlock
    local.get $1
    local.get $2
    local.get $3
    i32.const 3
    i32.and
    i32.or
    local.tee $3
    i32.store
    local.get $1
    i32.const 16
    i32.add
    local.get $1
    i32.load
    i32.const -4
    i32.and
    i32.add
    local.tee $4
    i32.load
    local.set $5
   end
  end
  local.get $3
  i32.const 2
  i32.and
  if
   local.get $1
   i32.const 4
   i32.sub
   i32.load
   local.tee $2
   i32.load
   local.tee $7
   i32.const 1
   i32.and
   i32.eqz
   if
    i32.const 0
    i32.const 1392
    i32.const 228
    i32.const 15
    call $~lib/builtins/abort
    unreachable
   end
   local.get $7
   i32.const -4
   i32.and
   i32.const 16
   i32.add
   local.get $3
   i32.const -4
   i32.and
   i32.add
   local.tee $8
   i32.const 1073741808
   i32.lt_u
   if
    local.get $0
    local.get $2
    call $~lib/rt/tlsf/removeBlock
    local.get $2
    local.get $8
    local.get $7
    i32.const 3
    i32.and
    i32.or
    local.tee $3
    i32.store
    local.get $2
    local.set $1
   end
  end
  local.get $4
  local.get $5
  i32.const 2
  i32.or
  i32.store
  local.get $3
  i32.const -4
  i32.and
  local.tee $2
  i32.const 16
  i32.ge_u
  if (result i32)
   local.get $2
   i32.const 1073741808
   i32.lt_u
  else
   i32.const 0
  end
  i32.eqz
  if
   i32.const 0
   i32.const 1392
   i32.const 243
   i32.const 13
   call $~lib/builtins/abort
   unreachable
  end
  local.get $2
  local.get $1
  i32.const 16
  i32.add
  i32.add
  local.get $4
  i32.ne
  if
   i32.const 0
   i32.const 1392
   i32.const 244
   i32.const 13
   call $~lib/builtins/abort
   unreachable
  end
  local.get $4
  i32.const 4
  i32.sub
  local.get $1
  i32.store
  local.get $2
  i32.const 256
  i32.lt_u
  if
   local.get $2
   i32.const 4
   i32.shr_u
   local.set $2
  else
   local.get $2
   i32.const 31
   local.get $2
   i32.clz
   i32.sub
   local.tee $3
   i32.const 4
   i32.sub
   i32.shr_u
   i32.const 16
   i32.xor
   local.set $2
   local.get $3
   i32.const 7
   i32.sub
   local.set $6
  end
  local.get $2
  i32.const 16
  i32.lt_u
  i32.const 0
  local.get $6
  i32.const 23
  i32.lt_u
  select
  i32.eqz
  if
   i32.const 0
   i32.const 1392
   i32.const 260
   i32.const 13
   call $~lib/builtins/abort
   unreachable
  end
  local.get $0
  local.get $2
  local.get $6
  i32.const 4
  i32.shl
  i32.add
  i32.const 2
  i32.shl
  i32.add
  i32.load offset=96
  local.set $3
  local.get $1
  i32.const 0
  i32.store offset=16
  local.get $1
  local.get $3
  i32.store offset=20
  local.get $3
  if
   local.get $3
   local.get $1
   i32.store offset=16
  end
  local.get $0
  local.get $2
  local.get $6
  i32.const 4
  i32.shl
  i32.add
  i32.const 2
  i32.shl
  i32.add
  local.get $1
  i32.store offset=96
  local.get $0
  local.get $0
  i32.load
  i32.const 1
  local.get $6
  i32.shl
  i32.or
  i32.store
  local.get $0
  local.get $6
  i32.const 2
  i32.shl
  i32.add
  local.tee $0
  local.get $0
  i32.load offset=4
  i32.const 1
  local.get $2
  i32.shl
  i32.or
  i32.store offset=4
 )
 (func $~lib/rt/tlsf/addMemory (; 9 ;) (param $0 i32) (param $1 i32) (param $2 i32)
  (local $3 i32)
  (local $4 i32)
  local.get $2
  i32.const 15
  i32.and
  i32.eqz
  i32.const 0
  local.get $1
  i32.const 15
  i32.and
  i32.eqz
  i32.const 0
  local.get $1
  local.get $2
  i32.le_u
  select
  select
  i32.eqz
  if
   i32.const 0
   i32.const 1392
   i32.const 386
   i32.const 4
   call $~lib/builtins/abort
   unreachable
  end
  local.get $0
  i32.load offset=1568
  local.tee $3
  if
   local.get $1
   local.get $3
   i32.const 16
   i32.add
   i32.lt_u
   if
    i32.const 0
    i32.const 1392
    i32.const 396
    i32.const 15
    call $~lib/builtins/abort
    unreachable
   end
   local.get $3
   local.get $1
   i32.const 16
   i32.sub
   i32.eq
   if
    local.get $3
    i32.load
    local.set $4
    local.get $1
    i32.const 16
    i32.sub
    local.set $1
   end
  else
   local.get $1
   local.get $0
   i32.const 1572
   i32.add
   i32.lt_u
   if
    i32.const 0
    i32.const 1392
    i32.const 408
    i32.const 4
    call $~lib/builtins/abort
    unreachable
   end
  end
  local.get $2
  local.get $1
  i32.sub
  local.tee $2
  i32.const 48
  i32.lt_u
  if
   return
  end
  local.get $1
  local.get $4
  i32.const 2
  i32.and
  local.get $2
  i32.const 32
  i32.sub
  i32.const 1
  i32.or
  i32.or
  i32.store
  local.get $1
  i32.const 0
  i32.store offset=16
  local.get $1
  i32.const 0
  i32.store offset=20
  local.get $1
  local.get $2
  i32.add
  i32.const 16
  i32.sub
  local.tee $2
  i32.const 2
  i32.store
  local.get $0
  local.get $2
  i32.store offset=1568
  local.get $0
  local.get $1
  call $~lib/rt/tlsf/insertBlock
 )
 (func $~lib/rt/tlsf/maybeInitialize (; 10 ;) (result i32)
  (local $0 i32)
  (local $1 i32)
  (local $2 i32)
  global.get $~lib/rt/tlsf/ROOT
  local.tee $0
  i32.eqz
  if
   i32.const 1
   memory.size
   local.tee $0
   i32.gt_s
   if (result i32)
    i32.const 1
    local.get $0
    i32.sub
    memory.grow
    i32.const 0
    i32.lt_s
   else
    i32.const 0
   end
   if
    unreachable
   end
   i32.const 1536
   local.tee $0
   i32.const 0
   i32.store
   i32.const 3104
   i32.const 0
   i32.store
   loop $for-loop|0
    local.get $1
    i32.const 23
    i32.lt_u
    if
     local.get $1
     i32.const 2
     i32.shl
     i32.const 1536
     i32.add
     i32.const 0
     i32.store offset=4
     i32.const 0
     local.set $2
     loop $for-loop|1
      local.get $2
      i32.const 16
      i32.lt_u
      if
       local.get $2
       local.get $1
       i32.const 4
       i32.shl
       i32.add
       i32.const 2
       i32.shl
       i32.const 1536
       i32.add
       i32.const 0
       i32.store offset=96
       local.get $2
       i32.const 1
       i32.add
       local.set $2
       br $for-loop|1
      end
     end
     local.get $1
     i32.const 1
     i32.add
     local.set $1
     br $for-loop|0
    end
   end
   i32.const 1536
   i32.const 3120
   memory.size
   i32.const 16
   i32.shl
   call $~lib/rt/tlsf/addMemory
   i32.const 1536
   global.set $~lib/rt/tlsf/ROOT
  end
  local.get $0
 )
 (func $~lib/rt/tlsf/searchBlock (; 11 ;) (param $0 i32) (param $1 i32) (result i32)
  (local $2 i32)
  local.get $1
  i32.const 256
  i32.lt_u
  if
   local.get $1
   i32.const 4
   i32.shr_u
   local.set $1
  else
   local.get $1
   i32.const 536870904
   i32.lt_u
   if
    local.get $1
    i32.const 1
    i32.const 27
    local.get $1
    i32.clz
    i32.sub
    i32.shl
    i32.add
    i32.const 1
    i32.sub
    local.set $1
   end
   local.get $1
   i32.const 31
   local.get $1
   i32.clz
   i32.sub
   local.tee $2
   i32.const 4
   i32.sub
   i32.shr_u
   i32.const 16
   i32.xor
   local.set $1
   local.get $2
   i32.const 7
   i32.sub
   local.set $2
  end
  local.get $1
  i32.const 16
  i32.lt_u
  i32.const 0
  local.get $2
  i32.const 23
  i32.lt_u
  select
  i32.eqz
  if
   i32.const 0
   i32.const 1392
   i32.const 338
   i32.const 13
   call $~lib/builtins/abort
   unreachable
  end
  local.get $0
  local.get $2
  i32.const 2
  i32.shl
  i32.add
  i32.load offset=4
  i32.const -1
  local.get $1
  i32.shl
  i32.and
  local.tee $1
  if (result i32)
   local.get $0
   local.get $1
   i32.ctz
   local.get $2
   i32.const 4
   i32.shl
   i32.add
   i32.const 2
   i32.shl
   i32.add
   i32.load offset=96
  else
   local.get $0
   i32.load
   i32.const -1
   local.get $2
   i32.const 1
   i32.add
   i32.shl
   i32.and
   local.tee $1
   if (result i32)
    local.get $0
    local.get $1
    i32.ctz
    local.tee $1
    i32.const 2
    i32.shl
    i32.add
    i32.load offset=4
    local.tee $2
    i32.eqz
    if
     i32.const 0
     i32.const 1392
     i32.const 351
     i32.const 17
     call $~lib/builtins/abort
     unreachable
    end
    local.get $0
    local.get $2
    i32.ctz
    local.get $1
    i32.const 4
    i32.shl
    i32.add
    i32.const 2
    i32.shl
    i32.add
    i32.load offset=96
   else
    i32.const 0
   end
  end
 )
 (func $~lib/rt/tlsf/prepareBlock (; 12 ;) (param $0 i32) (param $1 i32) (param $2 i32)
  (local $3 i32)
  (local $4 i32)
  local.get $1
  i32.load
  local.set $3
  local.get $2
  i32.const 15
  i32.and
  if
   i32.const 0
   i32.const 1392
   i32.const 365
   i32.const 13
   call $~lib/builtins/abort
   unreachable
  end
  local.get $3
  i32.const -4
  i32.and
  local.get $2
  i32.sub
  local.tee $4
  i32.const 32
  i32.ge_u
  if
   local.get $1
   local.get $2
   local.get $3
   i32.const 2
   i32.and
   i32.or
   i32.store
   local.get $2
   local.get $1
   i32.const 16
   i32.add
   i32.add
   local.tee $1
   local.get $4
   i32.const 16
   i32.sub
   i32.const 1
   i32.or
   i32.store
   local.get $0
   local.get $1
   call $~lib/rt/tlsf/insertBlock
  else
   local.get $1
   local.get $3
   i32.const -2
   i32.and
   i32.store
   local.get $1
   i32.const 16
   i32.add
   local.tee $0
   local.get $1
   i32.load
   i32.const -4
   i32.and
   i32.add
   local.get $0
   local.get $1
   i32.load
   i32.const -4
   i32.and
   i32.add
   i32.load
   i32.const -3
   i32.and
   i32.store
  end
 )
 (func $~lib/rt/tlsf/allocateBlock (; 13 ;) (param $0 i32) (param $1 i32) (param $2 i32) (result i32)
  (local $3 i32)
  (local $4 i32)
  (local $5 i32)
  global.get $~lib/rt/tlsf/collectLock
  if
   i32.const 0
   i32.const 1392
   i32.const 490
   i32.const 13
   call $~lib/builtins/abort
   unreachable
  end
  local.get $1
  i32.const 1073741808
  i32.ge_u
  if
   i32.const 1440
   i32.const 1392
   i32.const 457
   i32.const 29
   call $~lib/builtins/abort
   unreachable
  end
  local.get $0
  local.get $1
  i32.const 15
  i32.add
  i32.const -16
  i32.and
  local.tee $3
  i32.const 16
  local.get $3
  i32.const 16
  i32.gt_u
  select
  local.tee $4
  call $~lib/rt/tlsf/searchBlock
  local.tee $3
  i32.eqz
  if
   i32.const 1
   global.set $~lib/rt/tlsf/collectLock
   i32.const 0
   global.set $~lib/rt/tlsf/collectLock
   local.get $0
   local.get $4
   call $~lib/rt/tlsf/searchBlock
   local.tee $3
   i32.eqz
   if
    i32.const 16
    memory.size
    local.tee $3
    i32.const 16
    i32.shl
    i32.const 16
    i32.sub
    local.get $0
    i32.load offset=1568
    i32.ne
    i32.shl
    local.get $4
    i32.const 1
    i32.const 27
    local.get $4
    i32.clz
    i32.sub
    i32.shl
    i32.const 1
    i32.sub
    i32.add
    local.get $4
    local.get $4
    i32.const 536870904
    i32.lt_u
    select
    i32.add
    i32.const 65535
    i32.add
    i32.const -65536
    i32.and
    i32.const 16
    i32.shr_u
    local.set $5
    local.get $3
    local.get $5
    local.get $3
    local.get $5
    i32.gt_s
    select
    memory.grow
    i32.const 0
    i32.lt_s
    if
     local.get $5
     memory.grow
     i32.const 0
     i32.lt_s
     if
      unreachable
     end
    end
    local.get $0
    local.get $3
    i32.const 16
    i32.shl
    memory.size
    i32.const 16
    i32.shl
    call $~lib/rt/tlsf/addMemory
    local.get $0
    local.get $4
    call $~lib/rt/tlsf/searchBlock
    local.tee $3
    i32.eqz
    if
     i32.const 0
     i32.const 1392
     i32.const 502
     i32.const 19
     call $~lib/builtins/abort
     unreachable
    end
   end
  end
  local.get $3
  i32.load
  i32.const -4
  i32.and
  local.get $4
  i32.lt_u
  if
   i32.const 0
   i32.const 1392
   i32.const 510
   i32.const 13
   call $~lib/builtins/abort
   unreachable
  end
  local.get $3
  i32.const 0
  i32.store offset=4
  local.get $3
  local.get $2
  i32.store offset=8
  local.get $3
  local.get $1
  i32.store offset=12
  local.get $0
  local.get $3
  call $~lib/rt/tlsf/removeBlock
  local.get $0
  local.get $3
  local.get $4
  call $~lib/rt/tlsf/prepareBlock
  local.get $3
  call $~lib/rt/rtrace/onalloc
  local.get $3
 )
 (func $~lib/rt/tlsf/__alloc (; 14 ;) (param $0 i32) (param $1 i32) (result i32)
  call $~lib/rt/tlsf/maybeInitialize
  local.get $0
  local.get $1
  call $~lib/rt/tlsf/allocateBlock
  i32.const 16
  i32.add
 )
 (func $~lib/rt/pure/__retain (; 15 ;) (param $0 i32) (result i32)
  (local $1 i32)
  (local $2 i32)
  local.get $0
  i32.const 1536
  i32.gt_u
  if
   local.get $0
   i32.const 16
   i32.sub
   local.tee $1
   i32.load offset=4
   local.tee $2
   i32.const -268435456
   i32.and
   local.get $2
   i32.const 1
   i32.add
   i32.const -268435456
   i32.and
   i32.ne
   if
    i32.const 0
    i32.const 1504
    i32.const 109
    i32.const 2
    call $~lib/builtins/abort
    unreachable
   end
   local.get $1
   local.get $2
   i32.const 1
   i32.add
   i32.store offset=4
   local.get $1
   call $~lib/rt/rtrace/onincrement
   local.get $1
   i32.load
   i32.const 1
   i32.and
   if
    i32.const 0
    i32.const 1504
    i32.const 112
    i32.const 13
    call $~lib/builtins/abort
    unreachable
   end
  end
  local.get $0
 )
 (func $~lib/rt/__allocArray (; 16 ;) (param $0 i32) (param $1 i32) (param $2 i32) (result i32)
  (local $3 i32)
  i32.const 16
  local.get $2
  call $~lib/rt/tlsf/__alloc
  local.tee $2
  local.get $0
  local.get $1
  i32.shl
  local.tee $1
  i32.const 0
  call $~lib/rt/tlsf/__alloc
  local.tee $3
  call $~lib/rt/pure/__retain
  i32.store
  local.get $2
  local.get $3
  i32.store offset=4
  local.get $2
  local.get $1
  i32.store offset=8
  local.get $2
  local.get $0
  i32.store offset=12
  local.get $2
 )
 (func $~lib/rt/pure/__release (; 17 ;) (param $0 i32)
  local.get $0
  i32.const 1536
  i32.gt_u
  if
   local.get $0
   i32.const 16
   i32.sub
   call $~lib/rt/pure/decrement
  end
 )
 (func $start:std/array-literal (; 18 ;)
  (local $0 i32)
  (local $1 i32)
  i32.const 1084
  i32.load
  i32.const 3
  i32.ne
  if
   i32.const 0
   i32.const 1104
   i32.const 2
   i32.const 0
   call $~lib/builtins/abort
   unreachable
  end
  i32.const 1072
  i32.const 0
  call $~lib/array/Array<i8>#__get
  if
   i32.const 0
   i32.const 1104
   i32.const 3
   i32.const 0
   call $~lib/builtins/abort
   unreachable
  end
  i32.const 1072
  i32.const 1
  call $~lib/array/Array<i8>#__get
  i32.const 1
  i32.ne
  if
   i32.const 0
   i32.const 1104
   i32.const 4
   i32.const 0
   call $~lib/builtins/abort
   unreachable
  end
  i32.const 1072
  i32.const 2
  call $~lib/array/Array<i8>#__get
  i32.const 2
  i32.ne
  if
   i32.const 0
   i32.const 1104
   i32.const 5
   i32.const 0
   call $~lib/builtins/abort
   unreachable
  end
  i32.const 1324
  i32.load
  i32.const 3
  i32.ne
  if
   i32.const 0
   i32.const 1104
   i32.const 8
   i32.const 0
   call $~lib/builtins/abort
   unreachable
  end
  i32.const 1312
  i32.const 0
  call $~lib/array/Array<i32>#__get
  if
   i32.const 0
   i32.const 1104
   i32.const 9
   i32.const 0
   call $~lib/builtins/abort
   unreachable
  end
  i32.const 1312
  i32.const 1
  call $~lib/array/Array<i32>#__get
  i32.const 1
  i32.ne
  if
   i32.const 0
   i32.const 1104
   i32.const 10
   i32.const 0
   call $~lib/builtins/abort
   unreachable
  end
  i32.const 1312
  i32.const 2
  call $~lib/array/Array<i32>#__get
  i32.const 2
  i32.ne
  if
   i32.const 0
   i32.const 1104
   i32.const 11
   i32.const 0
   call $~lib/builtins/abort
   unreachable
  end
  i32.const 1372
  i32.load
  if
   i32.const 0
   i32.const 1104
   i32.const 14
   i32.const 0
   call $~lib/builtins/abort
   unreachable
  end
  i32.const 3
  i32.const 0
  i32.const 3
  call $~lib/rt/__allocArray
  call $~lib/rt/pure/__retain
  local.tee $1
  i32.load offset=4
  local.tee $0
  global.get $std/array-literal/i
  i32.store8
  global.get $std/array-literal/i
  i32.const 1
  i32.add
  global.set $std/array-literal/i
  local.get $0
  global.get $std/array-literal/i
  i32.store8 offset=1
  global.get $std/array-literal/i
  i32.const 1
  i32.add
  global.set $std/array-literal/i
  local.get $0
  global.get $std/array-literal/i
  i32.store8 offset=2
  local.get $1
  global.set $std/array-literal/dynamicArrayI8
  global.get $std/array-literal/dynamicArrayI8
  i32.load offset=12
  i32.const 3
  i32.ne
  if
   i32.const 0
   i32.const 1104
   i32.const 19
   i32.const 0
   call $~lib/builtins/abort
   unreachable
  end
  global.get $std/array-literal/dynamicArrayI8
  i32.const 0
  call $~lib/array/Array<i8>#__get
  if
   i32.const 0
   i32.const 1104
   i32.const 20
   i32.const 0
   call $~lib/builtins/abort
   unreachable
  end
  global.get $std/array-literal/dynamicArrayI8
  i32.const 1
  call $~lib/array/Array<i8>#__get
  i32.const 1
  i32.ne
  if
   i32.const 0
   i32.const 1104
   i32.const 21
   i32.const 0
   call $~lib/builtins/abort
   unreachable
  end
  global.get $std/array-literal/dynamicArrayI8
  i32.const 2
  call $~lib/array/Array<i8>#__get
  i32.const 2
  i32.ne
  if
   i32.const 0
   i32.const 1104
   i32.const 22
   i32.const 0
   call $~lib/builtins/abort
   unreachable
  end
  i32.const 0
  global.set $std/array-literal/i
  i32.const 3
  i32.const 2
  i32.const 4
  call $~lib/rt/__allocArray
  call $~lib/rt/pure/__retain
  local.tee $1
  i32.load offset=4
  local.tee $0
  global.get $std/array-literal/i
  i32.store
  global.get $std/array-literal/i
  i32.const 1
  i32.add
  global.set $std/array-literal/i
  local.get $0
  global.get $std/array-literal/i
  i32.store offset=4
  global.get $std/array-literal/i
  i32.const 1
  i32.add
  global.set $std/array-literal/i
  local.get $0
  global.get $std/array-literal/i
  i32.store offset=8
  local.get $1
  global.set $std/array-literal/dynamicArrayI32
  global.get $std/array-literal/dynamicArrayI32
  i32.load offset=12
  i32.const 3
  i32.ne
  if
   i32.const 0
   i32.const 1104
   i32.const 27
   i32.const 0
   call $~lib/builtins/abort
   unreachable
  end
  global.get $std/array-literal/dynamicArrayI32
  i32.const 0
  call $~lib/array/Array<i32>#__get
  if
   i32.const 0
   i32.const 1104
   i32.const 28
   i32.const 0
   call $~lib/builtins/abort
   unreachable
  end
  global.get $std/array-literal/dynamicArrayI32
  i32.const 1
  call $~lib/array/Array<i32>#__get
  i32.const 1
  i32.ne
  if
   i32.const 0
   i32.const 1104
   i32.const 29
   i32.const 0
   call $~lib/builtins/abort
   unreachable
  end
  global.get $std/array-literal/dynamicArrayI32
  i32.const 2
  call $~lib/array/Array<i32>#__get
  i32.const 2
  i32.ne
  if
   i32.const 0
   i32.const 1104
   i32.const 30
   i32.const 0
   call $~lib/builtins/abort
   unreachable
  end
  i32.const 3
  i32.const 2
  i32.const 6
  call $~lib/rt/__allocArray
  call $~lib/rt/pure/__retain
  local.tee $1
  i32.load offset=4
  local.tee $0
  i32.const 0
  i32.const 5
  call $~lib/rt/tlsf/__alloc
  call $~lib/rt/pure/__retain
  i32.store
  local.get $0
  i32.const 0
  i32.const 5
  call $~lib/rt/tlsf/__alloc
  call $~lib/rt/pure/__retain
  i32.store offset=4
  local.get $0
  i32.const 0
  i32.const 5
  call $~lib/rt/tlsf/__alloc
  call $~lib/rt/pure/__retain
  i32.store offset=8
  local.get $1
  global.set $std/array-literal/dynamicArrayRef
  global.get $std/array-literal/dynamicArrayRef
  i32.load offset=12
  i32.const 3
  i32.ne
  if
   i32.const 0
   i32.const 1104
   i32.const 34
   i32.const 0
   call $~lib/builtins/abort
   unreachable
  end
  i32.const 3
  i32.const 2
  i32.const 8
  call $~lib/rt/__allocArray
  call $~lib/rt/pure/__retain
  local.tee $1
  i32.load offset=4
  local.tee $0
  i32.const 0
  i32.const 7
  call $~lib/rt/tlsf/__alloc
  call $~lib/rt/pure/__retain
  i32.store
  local.get $0
  i32.const 0
  i32.const 7
  call $~lib/rt/tlsf/__alloc
  call $~lib/rt/pure/__retain
  i32.store offset=4
  local.get $0
  i32.const 0
  i32.const 7
  call $~lib/rt/tlsf/__alloc
  call $~lib/rt/pure/__retain
  i32.store offset=8
  local.get $1
  global.set $std/array-literal/dynamicArrayRefWithCtor
  global.get $std/array-literal/dynamicArrayRefWithCtor
  i32.load offset=12
  i32.const 3
  i32.ne
  if
   i32.const 0
   i32.const 1104
   i32.const 38
   i32.const 0
   call $~lib/builtins/abort
   unreachable
  end
  global.get $std/array-literal/dynamicArrayI8
  call $~lib/rt/pure/__release
  global.get $std/array-literal/dynamicArrayI32
  call $~lib/rt/pure/__release
  global.get $std/array-literal/dynamicArrayRef
  call $~lib/rt/pure/__release
  global.get $std/array-literal/dynamicArrayRefWithCtor
  call $~lib/rt/pure/__release
  i32.const 1
  i32.const 2
  i32.const 6
  call $~lib/rt/__allocArray
  call $~lib/rt/pure/__retain
  local.tee $0
  i32.load offset=4
  i32.const 0
  i32.const 5
  call $~lib/rt/tlsf/__alloc
  call $~lib/rt/pure/__retain
  i32.store
  local.get $0
  call $~lib/rt/pure/__release
 )
 (func $~start (; 19 ;)
  call $start:std/array-literal
 )
 (func $~lib/rt/pure/decrement (; 20 ;) (param $0 i32)
  (local $1 i32)
  (local $2 i32)
  local.get $0
  i32.load offset=4
  local.tee $2
  i32.const 268435455
  i32.and
  local.set $1
  local.get $0
  call $~lib/rt/rtrace/ondecrement
  local.get $0
  i32.load
  i32.const 1
  i32.and
  if
   i32.const 0
   i32.const 1504
   i32.const 122
   i32.const 13
   call $~lib/builtins/abort
   unreachable
  end
  local.get $1
  i32.const 1
  i32.eq
  if
   block $__inlined_func$~lib/rt/__visit_members
    block $block$4$break
     block $switch$1$default
      block $switch$1$case$10
       block $switch$1$case$8
        local.get $0
        i32.const 16
        i32.add
        local.tee $1
        i32.const 8
        i32.sub
        i32.load
        br_table $__inlined_func$~lib/rt/__visit_members $__inlined_func$~lib/rt/__visit_members $block$4$break $block$4$break $block$4$break $__inlined_func$~lib/rt/__visit_members $switch$1$case$8 $__inlined_func$~lib/rt/__visit_members $switch$1$case$10 $switch$1$default
       end
       local.get $1
       call $~lib/array/Array<std/array-literal/Ref>#__visit_impl
       br $block$4$break
      end
      local.get $1
      call $~lib/array/Array<std/array-literal/Ref>#__visit_impl
      br $block$4$break
     end
     unreachable
    end
    local.get $1
    i32.load
    local.tee $1
    if
     local.get $1
     call $~lib/rt/pure/__visit
    end
   end
   local.get $2
   i32.const -2147483648
   i32.and
   if
    i32.const 0
    i32.const 1504
    i32.const 126
    i32.const 17
    call $~lib/builtins/abort
    unreachable
   end
   local.get $0
   local.get $0
   i32.load
   i32.const 1
   i32.or
   i32.store
   global.get $~lib/rt/tlsf/ROOT
   local.get $0
   call $~lib/rt/tlsf/insertBlock
   local.get $0
   call $~lib/rt/rtrace/onfree
  else
   local.get $1
   i32.const 0
   i32.le_u
   if
    i32.const 0
    i32.const 1504
    i32.const 136
    i32.const 15
    call $~lib/builtins/abort
    unreachable
   end
   local.get $0
   local.get $1
   i32.const 1
   i32.sub
   local.get $2
   i32.const -268435456
   i32.and
   i32.or
   i32.store offset=4
  end
 )
 (func $~lib/rt/pure/__visit (; 21 ;) (param $0 i32)
  local.get $0
  i32.const 1536
  i32.lt_u
  if
   return
  end
  local.get $0
  i32.const 16
  i32.sub
  call $~lib/rt/pure/decrement
 )
<<<<<<< HEAD
 (func $~lib/array/Array<i8>#__visit_impl (; 27 ;) (param $0 i32)
  local.get $0
  i32.load
  call $~lib/rt/pure/__visit
 )
 (func $~lib/array/Array<std/array-literal/Ref>#__visit_impl (; 28 ;) (param $0 i32)
=======
 (func $~lib/array/Array<std/array-literal/Ref>#__visit_impl (; 22 ;) (param $0 i32)
>>>>>>> 9876c3f5
  (local $1 i32)
  (local $2 i32)
  (local $3 i32)
  local.get $0
  i32.load offset=4
  local.tee $1
  local.get $0
  i32.load offset=12
  i32.const 2
  i32.shl
  i32.add
  local.set $2
  loop $while-continue|0
   local.get $1
   local.get $2
   i32.lt_u
   if
    local.get $1
    i32.load
    local.tee $3
    if
     local.get $3
     call $~lib/rt/pure/__visit
    end
    local.get $1
    i32.const 4
    i32.add
    local.set $1
    br $while-continue|0
   end
  end
  local.get $0
  i32.load
  call $~lib/rt/pure/__visit
 )
<<<<<<< HEAD
 (func $~lib/rt/__visit_members (; 29 ;) (param $0 i32)
  block $switch$1$default
   block $switch$1$case$10
    block $switch$1$case$8
     block $switch$1$case$6
      block $switch$1$case$5
       block $switch$1$case$4
        block $switch$1$case$2
         local.get $0
         i32.const 8
         i32.sub
         i32.load
         br_table $switch$1$case$2 $switch$1$case$2 $switch$1$case$4 $switch$1$case$5 $switch$1$case$6 $switch$1$case$2 $switch$1$case$8 $switch$1$case$2 $switch$1$case$10 $switch$1$default
        end
        return
       end
       local.get $0
       i32.load
       local.tee $0
       if
        local.get $0
        call $~lib/rt/pure/__visit
       end
       return
      end
      local.get $0
      call $~lib/array/Array<i8>#__visit_impl
      return
     end
     local.get $0
     call $~lib/array/Array<i8>#__visit_impl
     return
    end
    local.get $0
    call $~lib/array/Array<std/array-literal/Ref>#__visit_impl
    return
   end
   local.get $0
   call $~lib/array/Array<std/array-literal/Ref>#__visit_impl
   return
  end
  unreachable
 )
=======
>>>>>>> 9876c3f5
)<|MERGE_RESOLUTION|>--- conflicted
+++ resolved
@@ -41,15 +41,9 @@
   i32.load offset=12
   i32.ge_u
   if
-<<<<<<< HEAD
-   i32.const 160
-   i32.const 224
-   i32.const 104
-=======
    i32.const 1168
    i32.const 1232
-   i32.const 93
->>>>>>> 9876c3f5
+   i32.const 104
    i32.const 41
    call $~lib/builtins/abort
    unreachable
@@ -66,15 +60,9 @@
   i32.load offset=12
   i32.ge_u
   if
-<<<<<<< HEAD
-   i32.const 160
-   i32.const 224
-   i32.const 104
-=======
    i32.const 1168
    i32.const 1232
-   i32.const 93
->>>>>>> 9876c3f5
+   i32.const 104
    i32.const 41
    call $~lib/builtins/abort
    unreachable
@@ -1584,36 +1572,49 @@
   i32.eq
   if
    block $__inlined_func$~lib/rt/__visit_members
-    block $block$4$break
-     block $switch$1$default
-      block $switch$1$case$10
-       block $switch$1$case$8
-        local.get $0
-        i32.const 16
-        i32.add
-        local.tee $1
-        i32.const 8
-        i32.sub
+    block $switch$1$default
+     block $switch$1$case$10
+      block $switch$1$case$8
+       block $switch$1$case$6
+        block $switch$1$case$5
+         block $switch$1$case$4
+          local.get $0
+          i32.const 16
+          i32.add
+          local.tee $1
+          i32.const 8
+          i32.sub
+          i32.load
+          br_table $__inlined_func$~lib/rt/__visit_members $__inlined_func$~lib/rt/__visit_members $switch$1$case$4 $switch$1$case$5 $switch$1$case$6 $__inlined_func$~lib/rt/__visit_members $switch$1$case$8 $__inlined_func$~lib/rt/__visit_members $switch$1$case$10 $switch$1$default
+         end
+         local.get $1
+         i32.load
+         local.tee $1
+         if
+          local.get $1
+          call $~lib/rt/pure/__visit
+         end
+         br $__inlined_func$~lib/rt/__visit_members
+        end
+        local.get $1
         i32.load
-        br_table $__inlined_func$~lib/rt/__visit_members $__inlined_func$~lib/rt/__visit_members $block$4$break $block$4$break $block$4$break $__inlined_func$~lib/rt/__visit_members $switch$1$case$8 $__inlined_func$~lib/rt/__visit_members $switch$1$case$10 $switch$1$default
+        call $~lib/rt/pure/__visit
+        br $__inlined_func$~lib/rt/__visit_members
        end
        local.get $1
-       call $~lib/array/Array<std/array-literal/Ref>#__visit_impl
-       br $block$4$break
+       i32.load
+       call $~lib/rt/pure/__visit
+       br $__inlined_func$~lib/rt/__visit_members
       end
       local.get $1
       call $~lib/array/Array<std/array-literal/Ref>#__visit_impl
-      br $block$4$break
+      br $__inlined_func$~lib/rt/__visit_members
      end
-     unreachable
+     local.get $1
+     call $~lib/array/Array<std/array-literal/Ref>#__visit_impl
+     br $__inlined_func$~lib/rt/__visit_members
     end
-    local.get $1
-    i32.load
-    local.tee $1
-    if
-     local.get $1
-     call $~lib/rt/pure/__visit
-    end
+    unreachable
    end
    local.get $2
    i32.const -2147483648
@@ -1672,16 +1673,7 @@
   i32.sub
   call $~lib/rt/pure/decrement
  )
-<<<<<<< HEAD
- (func $~lib/array/Array<i8>#__visit_impl (; 27 ;) (param $0 i32)
-  local.get $0
-  i32.load
-  call $~lib/rt/pure/__visit
- )
- (func $~lib/array/Array<std/array-literal/Ref>#__visit_impl (; 28 ;) (param $0 i32)
-=======
  (func $~lib/array/Array<std/array-literal/Ref>#__visit_impl (; 22 ;) (param $0 i32)
->>>>>>> 9876c3f5
   (local $1 i32)
   (local $2 i32)
   (local $3 i32)
@@ -1717,50 +1709,4 @@
   i32.load
   call $~lib/rt/pure/__visit
  )
-<<<<<<< HEAD
- (func $~lib/rt/__visit_members (; 29 ;) (param $0 i32)
-  block $switch$1$default
-   block $switch$1$case$10
-    block $switch$1$case$8
-     block $switch$1$case$6
-      block $switch$1$case$5
-       block $switch$1$case$4
-        block $switch$1$case$2
-         local.get $0
-         i32.const 8
-         i32.sub
-         i32.load
-         br_table $switch$1$case$2 $switch$1$case$2 $switch$1$case$4 $switch$1$case$5 $switch$1$case$6 $switch$1$case$2 $switch$1$case$8 $switch$1$case$2 $switch$1$case$10 $switch$1$default
-        end
-        return
-       end
-       local.get $0
-       i32.load
-       local.tee $0
-       if
-        local.get $0
-        call $~lib/rt/pure/__visit
-       end
-       return
-      end
-      local.get $0
-      call $~lib/array/Array<i8>#__visit_impl
-      return
-     end
-     local.get $0
-     call $~lib/array/Array<i8>#__visit_impl
-     return
-    end
-    local.get $0
-    call $~lib/array/Array<std/array-literal/Ref>#__visit_impl
-    return
-   end
-   local.get $0
-   call $~lib/array/Array<std/array-literal/Ref>#__visit_impl
-   return
-  end
-  unreachable
- )
-=======
->>>>>>> 9876c3f5
 )