(module
 (type $ii (func (param i32) (result i32)))
 (type $iiiiv (func (param i32 i32 i32 i32)))
 (type $iiiv (func (param i32 i32 i32)))
 (type $v (func))
 (type $FUNCSIG$i (func (result i32)))
 (import "env" "abort" (func $~lib/env/abort (param i32 i32 i32 i32)))
 (memory $0 1)
 (data (i32.const 8) "\03")
 (data (i32.const 17) "\01\02")
 (data (i32.const 24) "\08\00\00\00\03")
 (data (i32.const 32) "\14\00\00\00s\00t\00d\00/\00a\00r\00r\00a\00y\00-\00l\00i\00t\00e\00r\00a\00l\00.\00t\00s")
 (data (i32.const 80) "\0c")
 (data (i32.const 92) "\01\00\00\00\02")
 (data (i32.const 112) "P\00\00\00\03")
 (data (i32.const 128) "x")
 (data (i32.const 136) "\0d\00\00\00~\00l\00i\00b\00/\00a\00r\00r\00a\00y\00.\00t\00s")
 (data (i32.const 168) "\1c\00\00\00~\00l\00i\00b\00/\00i\00n\00t\00e\00r\00n\00a\00l\00/\00a\00r\00r\00a\00y\00b\00u\00f\00f\00e\00r\00.\00t\00s")
 (table $0 1 funcref)
 (elem (i32.const 0) $null)
 (global $~lib/allocator/arena/startOffset (mut i32) (i32.const 0))
 (global $~lib/allocator/arena/offset (mut i32) (i32.const 0))
 (global $std/array-literal/emptyArrayI32 (mut i32) (i32.const 128))
 (global $std/array-literal/i (mut i32) (i32.const 0))
 (global $std/array-literal/dynamicArrayI8 (mut i32) (i32.const 0))
 (global $std/array-literal/dynamicArrayI32 (mut i32) (i32.const 0))
 (global $std/array-literal/dynamicArrayRef (mut i32) (i32.const 0))
 (global $std/array-literal/dynamicArrayRefWithCtor (mut i32) (i32.const 0))
 (export "memory" (memory $0))
 (export "table" (table $0))
 (start $start)
 (func $~lib/allocator/arena/__memory_allocate (; 1 ;) (type $ii) (param $0 i32) (result i32)
  (local $1 i32)
  (local $2 i32)
  (local $3 i32)
  local.get $0
  i32.const 1073741824
  i32.gt_u
  if
   unreachable
  end
  global.get $~lib/allocator/arena/offset
  local.tee $1
  local.get $0
  i32.const 1
  local.get $0
  i32.const 1
  i32.gt_u
  select
  i32.add
  i32.const 7
  i32.add
  i32.const -8
  i32.and
  local.tee $2
  current_memory
  local.tee $3
  i32.const 16
  i32.shl
  i32.gt_u
  if
   local.get $3
   local.get $2
   local.get $1
   i32.sub
   i32.const 65535
   i32.add
   i32.const -65536
   i32.and
   i32.const 16
   i32.shr_u
   local.tee $0
   local.get $3
   local.get $0
   i32.gt_s
   select
   grow_memory
   i32.const 0
   i32.lt_s
   if
    local.get $0
    grow_memory
    i32.const 0
    i32.lt_s
    if
     unreachable
    end
   end
  end
  local.get $2
  global.set $~lib/allocator/arena/offset
  local.get $1
 )
 (func $~lib/internal/arraybuffer/allocateUnsafe (; 2 ;) (type $ii) (param $0 i32) (result i32)
  (local $1 i32)
  local.get $0
  i32.const 1073741816
  i32.gt_u
  if
   i32.const 0
   i32.const 168
   i32.const 26
   i32.const 2
   call $~lib/env/abort
   unreachable
  end
  i32.const 1
  i32.const 32
  local.get $0
  i32.const 7
  i32.add
  i32.clz
  i32.sub
  i32.shl
  call $~lib/allocator/arena/__memory_allocate
  local.tee $1
  local.get $0
  i32.store
  local.get $1
 )
<<<<<<< HEAD
 (func $~lib/internal/memory/memset (; 3 ;) (type $iiiv) (param $0 i32) (param $1 i32) (param $2 i32)
  (local $3 i32)
  (local $4 i64)
  local.get $2
=======
 (func $~lib/internal/memory/memset (; 3 ;) (type $FUNCSIG$vii) (param $0 i32) (param $1 i32)
  (local $2 i32)
  local.get $1
>>>>>>> cd1cfe69
  i32.eqz
  if
   return
  end
  local.get $0
<<<<<<< HEAD
  local.get $1
  i32.store8
  local.get $0
  local.get $2
=======
  i32.const 0
  i32.store8
  local.get $0
  local.get $1
>>>>>>> cd1cfe69
  i32.add
  i32.const 1
  i32.sub
  local.get $1
  i32.store8
<<<<<<< HEAD
  local.get $2
=======
  local.get $1
>>>>>>> cd1cfe69
  i32.const 2
  i32.le_u
  if
   return
  end
  local.get $0
  i32.const 1
  i32.add
  local.get $1
  i32.store8
  local.get $0
  i32.const 2
  i32.add
  local.get $1
  i32.store8
  local.get $0
<<<<<<< HEAD
  local.get $2
  i32.add
  local.tee $3
=======
  local.get $1
  i32.add
  local.tee $2
>>>>>>> cd1cfe69
  i32.const 2
  i32.sub
  local.get $1
  i32.store8
<<<<<<< HEAD
  local.get $3
=======
  local.get $2
>>>>>>> cd1cfe69
  i32.const 3
  i32.sub
  local.get $1
  i32.store8
<<<<<<< HEAD
  local.get $2
=======
  local.get $1
>>>>>>> cd1cfe69
  i32.const 6
  i32.le_u
  if
   return
  end
  local.get $0
  i32.const 3
  i32.add
  local.get $1
  i32.store8
  local.get $0
<<<<<<< HEAD
  local.get $2
=======
  local.get $1
>>>>>>> cd1cfe69
  i32.add
  i32.const 4
  i32.sub
  local.get $1
  i32.store8
<<<<<<< HEAD
  local.get $2
=======
  local.get $1
>>>>>>> cd1cfe69
  i32.const 8
  i32.le_u
  if
   return
  end
  local.get $2
  i32.const 0
  local.get $0
  i32.sub
  i32.const 3
  i32.and
<<<<<<< HEAD
  local.tee $3
  i32.sub
  local.set $2
  local.get $0
  local.get $3
  i32.add
  local.tee $0
  local.get $1
  i32.const 255
  i32.and
  i32.const 16843009
  i32.mul
  local.tee $1
  i32.store
  local.get $2
  i32.const -4
  i32.and
  local.tee $2
=======
  local.tee $2
  local.get $0
  i32.add
  local.tee $0
  i32.const 0
  i32.store
  local.get $1
  local.get $2
  i32.sub
  i32.const -4
  i32.and
  local.tee $1
>>>>>>> cd1cfe69
  local.get $0
  i32.add
  i32.const 4
  i32.sub
  local.get $1
  i32.store
<<<<<<< HEAD
  local.get $2
=======
  local.get $1
>>>>>>> cd1cfe69
  i32.const 8
  i32.le_u
  if
   return
  end
  local.get $0
  i32.const 4
  i32.add
  local.get $1
  i32.store
  local.get $0
  i32.const 8
  i32.add
  local.get $1
  i32.store
  local.get $0
<<<<<<< HEAD
  local.get $2
  i32.add
  local.tee $3
=======
  local.get $1
  i32.add
  local.tee $2
>>>>>>> cd1cfe69
  i32.const 12
  i32.sub
  local.get $1
  i32.store
<<<<<<< HEAD
  local.get $3
=======
  local.get $2
>>>>>>> cd1cfe69
  i32.const 8
  i32.sub
  local.get $1
  i32.store
<<<<<<< HEAD
  local.get $2
=======
  local.get $1
>>>>>>> cd1cfe69
  i32.const 24
  i32.le_u
  if
   return
  end
  local.get $0
  i32.const 12
  i32.add
  local.get $1
  i32.store
  local.get $0
  i32.const 16
  i32.add
  local.get $1
  i32.store
  local.get $0
  i32.const 20
  i32.add
  local.get $1
  i32.store
  local.get $0
  i32.const 24
  i32.add
  local.get $1
  i32.store
  local.get $0
<<<<<<< HEAD
  local.get $2
  i32.add
  local.tee $3
=======
  local.get $1
  i32.add
  local.tee $2
>>>>>>> cd1cfe69
  i32.const 28
  i32.sub
  local.get $1
  i32.store
<<<<<<< HEAD
  local.get $3
=======
  local.get $2
>>>>>>> cd1cfe69
  i32.const 24
  i32.sub
  local.get $1
  i32.store
<<<<<<< HEAD
  local.get $3
=======
  local.get $2
>>>>>>> cd1cfe69
  i32.const 20
  i32.sub
  local.get $1
  i32.store
<<<<<<< HEAD
  local.get $3
=======
  local.get $2
>>>>>>> cd1cfe69
  i32.const 16
  i32.sub
  local.get $1
  i32.store
  local.get $0
  i32.const 4
  i32.and
  i32.const 24
  i32.add
<<<<<<< HEAD
  local.tee $3
  local.get $0
  i32.add
  local.set $0
  local.get $2
  local.get $3
  i32.sub
  local.set $2
  local.get $1
  i64.extend_i32_u
  local.tee $4
  local.get $4
  i64.const 32
  i64.shl
  i64.or
  local.set $4
  loop $continue|0
   local.get $2
=======
  local.tee $2
  local.get $0
  i32.add
  local.set $0
  local.get $1
  local.get $2
  i32.sub
  local.set $1
  loop $continue|0
   local.get $1
>>>>>>> cd1cfe69
   i32.const 32
   i32.ge_u
   if
    local.get $0
<<<<<<< HEAD
    local.get $4
=======
    i64.const 0
>>>>>>> cd1cfe69
    i64.store
    local.get $0
    i32.const 8
    i32.add
    local.get $4
    i64.store
    local.get $0
    i32.const 16
    i32.add
    local.get $4
    i64.store
    local.get $0
    i32.const 24
    i32.add
    local.get $4
    i64.store
<<<<<<< HEAD
    local.get $2
    i32.const 32
    i32.sub
    local.set $2
=======
    local.get $1
    i32.const 32
    i32.sub
    local.set $1
>>>>>>> cd1cfe69
    local.get $0
    i32.const 32
    i32.add
    local.set $0
    br $continue|0
   end
  end
 )
 (func $~lib/array/Array<i8>#constructor (; 4 ;) (type $FUNCSIG$i) (result i32)
  (local $0 i32)
  (local $1 i32)
  i32.const 3
  call $~lib/internal/arraybuffer/allocateUnsafe
  local.set $1
  i32.const 8
  call $~lib/allocator/arena/__memory_allocate
  local.tee $0
  i32.const 0
  i32.store
  local.get $0
  i32.const 0
  i32.store offset=4
  local.get $0
  local.get $1
  i32.store
  local.get $0
  i32.const 3
  i32.store offset=4
  local.get $1
  i32.const 8
  i32.add
  i32.const 0
  i32.const 3
  call $~lib/internal/memory/memset
  local.get $0
 )
 (func $~lib/array/Array<i32>#constructor (; 5 ;) (type $FUNCSIG$i) (result i32)
  (local $0 i32)
  (local $1 i32)
  i32.const 12
  call $~lib/internal/arraybuffer/allocateUnsafe
  local.set $1
  i32.const 8
  call $~lib/allocator/arena/__memory_allocate
  local.tee $0
  i32.const 0
  i32.store
  local.get $0
  i32.const 0
  i32.store offset=4
  local.get $0
  local.get $1
  i32.store
  local.get $0
  i32.const 3
  i32.store offset=4
  local.get $1
  i32.const 8
  i32.add
  i32.const 0
  i32.const 12
  call $~lib/internal/memory/memset
  local.get $0
 )
 (func $start (; 6 ;) (type $v)
  (local $0 i32)
  (local $1 i32)
  i32.const 232
  global.set $~lib/allocator/arena/startOffset
  global.get $~lib/allocator/arena/startOffset
  global.set $~lib/allocator/arena/offset
  i32.const 28
  i32.load
  i32.const 3
  i32.ne
  if
   i32.const 0
   i32.const 32
   i32.const 4
   i32.const 0
   call $~lib/env/abort
   unreachable
  end
  i32.const 0
  i32.const 24
  i32.load
  local.tee $0
  i32.load
  i32.lt_u
  if (result i32)
   local.get $0
   i32.load8_s offset=8
  else   
   unreachable
  end
  if
   i32.const 0
   i32.const 32
   i32.const 5
   i32.const 0
   call $~lib/env/abort
   unreachable
  end
  i32.const 1
  i32.const 24
  i32.load
  local.tee $0
  i32.load
  i32.lt_u
  if (result i32)
   local.get $0
   i32.const 1
   i32.add
   i32.load8_s offset=8
  else   
   unreachable
  end
  i32.const 1
  i32.ne
  if
   i32.const 0
   i32.const 32
   i32.const 6
   i32.const 0
   call $~lib/env/abort
   unreachable
  end
  i32.const 2
  i32.const 24
  i32.load
  local.tee $0
  i32.load
  i32.lt_u
  if (result i32)
   local.get $0
   i32.const 2
   i32.add
   i32.load8_s offset=8
  else   
   unreachable
  end
  i32.const 2
  i32.ne
  if
   i32.const 0
   i32.const 32
   i32.const 7
   i32.const 0
   call $~lib/env/abort
   unreachable
  end
  i32.const 116
  i32.load
  i32.const 3
  i32.ne
  if
   i32.const 0
   i32.const 32
   i32.const 10
   i32.const 0
   call $~lib/env/abort
   unreachable
  end
  i32.const 0
  i32.const 112
  i32.load
  local.tee $0
  i32.load
  i32.const 2
  i32.shr_u
  i32.lt_u
  if (result i32)
   local.get $0
   i32.load offset=8
  else   
   unreachable
  end
  if
   i32.const 0
   i32.const 32
   i32.const 11
   i32.const 0
   call $~lib/env/abort
   unreachable
  end
  i32.const 1
  i32.const 112
  i32.load
  local.tee $0
  i32.load
  i32.const 2
  i32.shr_u
  i32.lt_u
  if (result i32)
   local.get $0
   i32.const 4
   i32.add
   i32.load offset=8
  else   
   unreachable
  end
  i32.const 1
  i32.ne
  if
   i32.const 0
   i32.const 32
   i32.const 12
   i32.const 0
   call $~lib/env/abort
   unreachable
  end
  i32.const 2
  i32.const 112
  i32.load
  local.tee $0
  i32.load
  i32.const 2
  i32.shr_u
  i32.lt_u
  if (result i32)
   local.get $0
   i32.const 8
   i32.add
   i32.load offset=8
  else   
   unreachable
  end
  i32.const 2
  i32.ne
  if
   i32.const 0
   i32.const 32
   i32.const 13
   i32.const 0
   call $~lib/env/abort
   unreachable
  end
  global.get $std/array-literal/emptyArrayI32
  i32.load offset=4
  if
   i32.const 0
   i32.const 32
   i32.const 16
   i32.const 0
   call $~lib/env/abort
   unreachable
  end
  call $~lib/array/Array<i8>#constructor
  local.tee $0
  i32.load
  global.get $std/array-literal/i
  local.tee $1
  i32.store8 offset=8
  local.get $1
  i32.const 1
  i32.add
  global.set $std/array-literal/i
  local.get $0
  i32.load
  i32.const 1
  i32.add
  global.get $std/array-literal/i
  local.tee $1
  i32.store8 offset=8
  local.get $1
  i32.const 1
  i32.add
  global.set $std/array-literal/i
  local.get $0
  i32.load
  i32.const 2
  i32.add
  global.get $std/array-literal/i
  i32.store8 offset=8
  local.get $0
  global.set $std/array-literal/dynamicArrayI8
  global.get $std/array-literal/dynamicArrayI8
  i32.load offset=4
  i32.const 3
  i32.ne
  if
   i32.const 0
   i32.const 32
   i32.const 21
   i32.const 0
   call $~lib/env/abort
   unreachable
  end
  i32.const 0
  global.get $std/array-literal/dynamicArrayI8
  i32.load
  local.tee $0
  i32.load
  i32.lt_u
  if (result i32)
   local.get $0
   i32.load8_s offset=8
  else   
   unreachable
  end
  if
   i32.const 0
   i32.const 32
   i32.const 22
   i32.const 0
   call $~lib/env/abort
   unreachable
  end
  i32.const 1
  global.get $std/array-literal/dynamicArrayI8
  i32.load
  local.tee $0
  i32.load
  i32.lt_u
  if (result i32)
   local.get $0
   i32.const 1
   i32.add
   i32.load8_s offset=8
  else   
   unreachable
  end
  i32.const 1
  i32.ne
  if
   i32.const 0
   i32.const 32
   i32.const 23
   i32.const 0
   call $~lib/env/abort
   unreachable
  end
  i32.const 2
  global.get $std/array-literal/dynamicArrayI8
  i32.load
  local.tee $0
  i32.load
  i32.lt_u
  if (result i32)
   local.get $0
   i32.const 2
   i32.add
   i32.load8_s offset=8
  else   
   unreachable
  end
  i32.const 2
  i32.ne
  if
   i32.const 0
   i32.const 32
   i32.const 24
   i32.const 0
   call $~lib/env/abort
   unreachable
  end
  i32.const 0
  global.set $std/array-literal/i
  call $~lib/array/Array<i32>#constructor
  local.tee $0
  i32.load
  global.get $std/array-literal/i
  local.tee $1
  i32.store offset=8
  local.get $1
  i32.const 1
  i32.add
  global.set $std/array-literal/i
  local.get $0
  i32.load
  i32.const 4
  i32.add
  global.get $std/array-literal/i
  local.tee $1
  i32.store offset=8
  local.get $1
  i32.const 1
  i32.add
  global.set $std/array-literal/i
  local.get $0
  i32.load
  i32.const 8
  i32.add
  global.get $std/array-literal/i
  i32.store offset=8
  local.get $0
  global.set $std/array-literal/dynamicArrayI32
  global.get $std/array-literal/dynamicArrayI32
  i32.load offset=4
  i32.const 3
  i32.ne
  if
   i32.const 0
   i32.const 32
   i32.const 29
   i32.const 0
   call $~lib/env/abort
   unreachable
  end
  i32.const 0
  global.get $std/array-literal/dynamicArrayI32
  i32.load
  local.tee $0
  i32.load
  i32.const 2
  i32.shr_u
  i32.lt_u
  if (result i32)
   local.get $0
   i32.load offset=8
  else   
   unreachable
  end
  if
   i32.const 0
   i32.const 32
   i32.const 30
   i32.const 0
   call $~lib/env/abort
   unreachable
  end
  i32.const 1
  global.get $std/array-literal/dynamicArrayI32
  i32.load
  local.tee $0
  i32.load
  i32.const 2
  i32.shr_u
  i32.lt_u
  if (result i32)
   local.get $0
   i32.const 4
   i32.add
   i32.load offset=8
  else   
   unreachable
  end
  i32.const 1
  i32.ne
  if
   i32.const 0
   i32.const 32
   i32.const 31
   i32.const 0
   call $~lib/env/abort
   unreachable
  end
  i32.const 2
  global.get $std/array-literal/dynamicArrayI32
  i32.load
  local.tee $0
  i32.load
  i32.const 2
  i32.shr_u
  i32.lt_u
  if (result i32)
   local.get $0
   i32.const 8
   i32.add
   i32.load offset=8
  else   
   unreachable
  end
  i32.const 2
  i32.ne
  if
   i32.const 0
   i32.const 32
   i32.const 32
   i32.const 0
   call $~lib/env/abort
   unreachable
  end
  call $~lib/array/Array<i32>#constructor
  local.set $0
  i32.const 0
  call $~lib/allocator/arena/__memory_allocate
  local.set $1
  local.get $0
  i32.load
  local.get $1
  i32.store offset=8
  i32.const 0
  call $~lib/allocator/arena/__memory_allocate
  local.set $1
  local.get $0
  i32.load
  i32.const 4
  i32.add
  local.get $1
  i32.store offset=8
  i32.const 0
  call $~lib/allocator/arena/__memory_allocate
  local.set $1
  local.get $0
  i32.load
  i32.const 8
  i32.add
  local.get $1
  i32.store offset=8
  local.get $0
  global.set $std/array-literal/dynamicArrayRef
  global.get $std/array-literal/dynamicArrayRef
  i32.load offset=4
  i32.const 3
  i32.ne
  if
   i32.const 0
   i32.const 32
   i32.const 36
   i32.const 0
   call $~lib/env/abort
   unreachable
  end
  call $~lib/array/Array<i32>#constructor
  local.set $0
  i32.const 0
  call $~lib/allocator/arena/__memory_allocate
  local.set $1
  local.get $0
  i32.load
  local.get $1
  i32.store offset=8
  i32.const 0
  call $~lib/allocator/arena/__memory_allocate
  local.set $1
  local.get $0
  i32.load
  i32.const 4
  i32.add
  local.get $1
  i32.store offset=8
  i32.const 0
  call $~lib/allocator/arena/__memory_allocate
  local.set $1
  local.get $0
  i32.load
  i32.const 8
  i32.add
  local.get $1
  i32.store offset=8
  local.get $0
  global.set $std/array-literal/dynamicArrayRefWithCtor
  global.get $std/array-literal/dynamicArrayRefWithCtor
  i32.load offset=4
  i32.const 3
  i32.ne
  if
   i32.const 0
   i32.const 32
   i32.const 40
   i32.const 0
   call $~lib/env/abort
   unreachable
  end
 )
 (func $null (; 7 ;) (type $v)
  nop
 )
)<|MERGE_RESOLUTION|>--- conflicted
+++ resolved
@@ -1,8 +1,8 @@
 (module
+ (type $iiiiv (func (param i32 i32 i32 i32)))
  (type $ii (func (param i32) (result i32)))
- (type $iiiiv (func (param i32 i32 i32 i32)))
- (type $iiiv (func (param i32 i32 i32)))
  (type $v (func))
+ (type $FUNCSIG$vii (func (param i32 i32)))
  (type $FUNCSIG$i (func (result i32)))
  (import "env" "abort" (func $~lib/env/abort (param i32 i32 i32 i32)))
  (memory $0 1)
@@ -118,85 +118,53 @@
   i32.store
   local.get $1
  )
-<<<<<<< HEAD
- (func $~lib/internal/memory/memset (; 3 ;) (type $iiiv) (param $0 i32) (param $1 i32) (param $2 i32)
-  (local $3 i32)
-  (local $4 i64)
-  local.get $2
-=======
  (func $~lib/internal/memory/memset (; 3 ;) (type $FUNCSIG$vii) (param $0 i32) (param $1 i32)
   (local $2 i32)
   local.get $1
->>>>>>> cd1cfe69
   i32.eqz
   if
    return
   end
   local.get $0
-<<<<<<< HEAD
-  local.get $1
+  i32.const 0
   i32.store8
   local.get $0
+  local.get $1
+  i32.add
+  i32.const 1
+  i32.sub
+  i32.const 0
+  i32.store8
+  local.get $1
+  i32.const 2
+  i32.le_u
+  if
+   return
+  end
+  local.get $0
+  i32.const 1
+  i32.add
+  i32.const 0
+  i32.store8
+  local.get $0
+  i32.const 2
+  i32.add
+  i32.const 0
+  i32.store8
+  local.get $0
+  local.get $1
+  i32.add
+  local.tee $2
+  i32.const 2
+  i32.sub
+  i32.const 0
+  i32.store8
   local.get $2
-=======
+  i32.const 3
+  i32.sub
   i32.const 0
   i32.store8
-  local.get $0
-  local.get $1
->>>>>>> cd1cfe69
-  i32.add
-  i32.const 1
-  i32.sub
-  local.get $1
-  i32.store8
-<<<<<<< HEAD
-  local.get $2
-=======
-  local.get $1
->>>>>>> cd1cfe69
-  i32.const 2
-  i32.le_u
-  if
-   return
-  end
-  local.get $0
-  i32.const 1
-  i32.add
-  local.get $1
-  i32.store8
-  local.get $0
-  i32.const 2
-  i32.add
-  local.get $1
-  i32.store8
-  local.get $0
-<<<<<<< HEAD
-  local.get $2
-  i32.add
-  local.tee $3
-=======
-  local.get $1
-  i32.add
-  local.tee $2
->>>>>>> cd1cfe69
-  i32.const 2
-  i32.sub
-  local.get $1
-  i32.store8
-<<<<<<< HEAD
-  local.get $3
-=======
-  local.get $2
->>>>>>> cd1cfe69
-  i32.const 3
-  i32.sub
-  local.get $1
-  i32.store8
-<<<<<<< HEAD
-  local.get $2
-=======
-  local.get $1
->>>>>>> cd1cfe69
+  local.get $1
   i32.const 6
   i32.le_u
   if
@@ -205,55 +173,26 @@
   local.get $0
   i32.const 3
   i32.add
-  local.get $1
+  i32.const 0
   i32.store8
   local.get $0
-<<<<<<< HEAD
-  local.get $2
-=======
-  local.get $1
->>>>>>> cd1cfe69
+  local.get $1
   i32.add
   i32.const 4
   i32.sub
-  local.get $1
+  i32.const 0
   i32.store8
-<<<<<<< HEAD
-  local.get $2
-=======
-  local.get $1
->>>>>>> cd1cfe69
+  local.get $1
   i32.const 8
   i32.le_u
   if
    return
   end
-  local.get $2
   i32.const 0
   local.get $0
   i32.sub
   i32.const 3
   i32.and
-<<<<<<< HEAD
-  local.tee $3
-  i32.sub
-  local.set $2
-  local.get $0
-  local.get $3
-  i32.add
-  local.tee $0
-  local.get $1
-  i32.const 255
-  i32.and
-  i32.const 16843009
-  i32.mul
-  local.tee $1
-  i32.store
-  local.get $2
-  i32.const -4
-  i32.and
-  local.tee $2
-=======
   local.tee $2
   local.get $0
   i32.add
@@ -266,61 +205,42 @@
   i32.const -4
   i32.and
   local.tee $1
->>>>>>> cd1cfe69
   local.get $0
   i32.add
   i32.const 4
   i32.sub
-  local.get $1
-  i32.store
-<<<<<<< HEAD
+  i32.const 0
+  i32.store
+  local.get $1
+  i32.const 8
+  i32.le_u
+  if
+   return
+  end
+  local.get $0
+  i32.const 4
+  i32.add
+  i32.const 0
+  i32.store
+  local.get $0
+  i32.const 8
+  i32.add
+  i32.const 0
+  i32.store
+  local.get $0
+  local.get $1
+  i32.add
+  local.tee $2
+  i32.const 12
+  i32.sub
+  i32.const 0
+  i32.store
   local.get $2
-=======
-  local.get $1
->>>>>>> cd1cfe69
-  i32.const 8
-  i32.le_u
-  if
-   return
-  end
-  local.get $0
-  i32.const 4
-  i32.add
-  local.get $1
-  i32.store
-  local.get $0
-  i32.const 8
-  i32.add
-  local.get $1
-  i32.store
-  local.get $0
-<<<<<<< HEAD
-  local.get $2
-  i32.add
-  local.tee $3
-=======
-  local.get $1
-  i32.add
-  local.tee $2
->>>>>>> cd1cfe69
-  i32.const 12
-  i32.sub
-  local.get $1
-  i32.store
-<<<<<<< HEAD
-  local.get $3
-=======
-  local.get $2
->>>>>>> cd1cfe69
-  i32.const 8
-  i32.sub
-  local.get $1
-  i32.store
-<<<<<<< HEAD
-  local.get $2
-=======
-  local.get $1
->>>>>>> cd1cfe69
+  i32.const 8
+  i32.sub
+  i32.const 0
+  i32.store
+  local.get $1
   i32.const 24
   i32.le_u
   if
@@ -329,89 +249,51 @@
   local.get $0
   i32.const 12
   i32.add
-  local.get $1
+  i32.const 0
   i32.store
   local.get $0
   i32.const 16
   i32.add
-  local.get $1
+  i32.const 0
   i32.store
   local.get $0
   i32.const 20
   i32.add
-  local.get $1
+  i32.const 0
   i32.store
   local.get $0
   i32.const 24
   i32.add
-  local.get $1
-  i32.store
-  local.get $0
-<<<<<<< HEAD
+  i32.const 0
+  i32.store
+  local.get $0
+  local.get $1
+  i32.add
+  local.tee $2
+  i32.const 28
+  i32.sub
+  i32.const 0
+  i32.store
   local.get $2
-  i32.add
-  local.tee $3
-=======
-  local.get $1
-  i32.add
-  local.tee $2
->>>>>>> cd1cfe69
-  i32.const 28
-  i32.sub
-  local.get $1
-  i32.store
-<<<<<<< HEAD
-  local.get $3
-=======
+  i32.const 24
+  i32.sub
+  i32.const 0
+  i32.store
   local.get $2
->>>>>>> cd1cfe69
-  i32.const 24
-  i32.sub
-  local.get $1
-  i32.store
-<<<<<<< HEAD
-  local.get $3
-=======
+  i32.const 20
+  i32.sub
+  i32.const 0
+  i32.store
   local.get $2
->>>>>>> cd1cfe69
-  i32.const 20
-  i32.sub
-  local.get $1
-  i32.store
-<<<<<<< HEAD
-  local.get $3
-=======
-  local.get $2
->>>>>>> cd1cfe69
   i32.const 16
   i32.sub
-  local.get $1
+  i32.const 0
   i32.store
   local.get $0
   i32.const 4
   i32.and
   i32.const 24
   i32.add
-<<<<<<< HEAD
-  local.tee $3
-  local.get $0
-  i32.add
-  local.set $0
-  local.get $2
-  local.get $3
-  i32.sub
-  local.set $2
-  local.get $1
-  i64.extend_i32_u
-  local.tee $4
-  local.get $4
-  i64.const 32
-  i64.shl
-  i64.or
-  local.set $4
-  loop $continue|0
-   local.get $2
-=======
   local.tee $2
   local.get $0
   i32.add
@@ -422,43 +304,31 @@
   local.set $1
   loop $continue|0
    local.get $1
->>>>>>> cd1cfe69
    i32.const 32
    i32.ge_u
    if
     local.get $0
-<<<<<<< HEAD
-    local.get $4
-=======
     i64.const 0
->>>>>>> cd1cfe69
     i64.store
     local.get $0
     i32.const 8
     i32.add
-    local.get $4
+    i64.const 0
     i64.store
     local.get $0
     i32.const 16
     i32.add
-    local.get $4
+    i64.const 0
     i64.store
     local.get $0
     i32.const 24
     i32.add
-    local.get $4
+    i64.const 0
     i64.store
-<<<<<<< HEAD
-    local.get $2
-    i32.const 32
-    i32.sub
-    local.set $2
-=======
     local.get $1
     i32.const 32
     i32.sub
     local.set $1
->>>>>>> cd1cfe69
     local.get $0
     i32.const 32
     i32.add
@@ -490,7 +360,6 @@
   local.get $1
   i32.const 8
   i32.add
-  i32.const 0
   i32.const 3
   call $~lib/internal/memory/memset
   local.get $0
@@ -518,7 +387,6 @@
   local.get $1
   i32.const 8
   i32.add
-  i32.const 0
   i32.const 12
   call $~lib/internal/memory/memset
   local.get $0
@@ -554,6 +422,8 @@
   else   
    unreachable
   end
+  i32.const 255
+  i32.and
   if
    i32.const 0
    i32.const 32
@@ -576,6 +446,8 @@
   else   
    unreachable
   end
+  i32.const 255
+  i32.and
   i32.const 1
   i32.ne
   if
@@ -600,6 +472,8 @@
   else   
    unreachable
   end
+  i32.const 255
+  i32.and
   i32.const 2
   i32.ne
   if
@@ -759,6 +633,8 @@
   else   
    unreachable
   end
+  i32.const 255
+  i32.and
   if
    i32.const 0
    i32.const 32
@@ -781,6 +657,8 @@
   else   
    unreachable
   end
+  i32.const 255
+  i32.and
   i32.const 1
   i32.ne
   if
@@ -805,6 +683,8 @@
   else   
    unreachable
   end
+  i32.const 255
+  i32.and
   i32.const 2
   i32.ne
   if
