(module
 (type $iv (func (param i32)))
 (type $ii (func (param i32) (result i32)))
 (type $iiv (func (param i32 i32)))
 (type $v (func))
 (type $iii (func (param i32 i32) (result i32)))
 (type $iiiv (func (param i32 i32 i32)))
 (type $iiiiv (func (param i32 i32 i32 i32)))
 (type $i (func (result i32)))
 (import "env" "abort" (func $~lib/env/abort (param i32 i32 i32 i32)))
 (memory $0 1)
 (data (i32.const 8) "\00\00\00\00\00\00\00\00\01\00\00\00\00\00\00\00\00\00\00\00\00\00\00\00")
 (data (i32.const 32) "\00\00\00\00\00\00\00\00\02\00\00\00\00\00\00\00\18\00\00\00\00\00\00\00")
 (data (i32.const 56) "\00\00\00\00\00\00\00\00\05\00\00\00\00\00\00\00\0d\00\00\00~\00l\00i\00b\00/\00a\00r\00r\00a\00y\00.\00t\00s\00")
 (data (i32.const 104) "\00\00\00\00\00\00\00\00\05\00\00\00\00\00\00\00\1c\00\00\00~\00l\00i\00b\00/\00i\00n\00t\00e\00r\00n\00a\00l\00/\00a\00r\00r\00a\00y\00b\00u\00f\00f\00e\00r\00.\00t\00s\00")
 (table $0 7 funcref)
 (elem (i32.const 0) $null $~lib/arraybuffer/ArrayBuffer~gc $~lib/array/Array<Foo>~gc $~lib/collector/itcm/__gc_mark $std/gc-array/Foo~gc $~lib/string/String~gc $~lib/internal/arraybuffer/__gc)
 (global $~lib/internal/allocator/AL_BITS i32 (i32.const 3))
 (global $~lib/internal/allocator/AL_SIZE i32 (i32.const 8))
 (global $~lib/internal/allocator/AL_MASK i32 (i32.const 7))
 (global $~lib/internal/allocator/MAX_SIZE_32 i32 (i32.const 1073741824))
 (global $~lib/allocator/arena/startOffset (mut i32) (i32.const 0))
 (global $~lib/allocator/arena/offset (mut i32) (i32.const 0))
 (global $~lib/collector/itcm/TRACE i32 (i32.const 0))
 (global $~lib/collector/itcm/HEADER_SIZE i32 (i32.const 16))
 (global $~lib/collector/itcm/State.INIT i32 (i32.const 0))
 (global $~lib/collector/itcm/State.IDLE i32 (i32.const 1))
 (global $~lib/collector/itcm/State.MARK i32 (i32.const 2))
 (global $~lib/collector/itcm/State.SWEEP i32 (i32.const 3))
 (global $~lib/collector/itcm/state (mut i32) (i32.const 0))
 (global $~lib/collector/itcm/white (mut i32) (i32.const 0))
 (global $~lib/collector/itcm/fromSpace (mut i32) (i32.const 0))
 (global $~lib/collector/itcm/toSpace (mut i32) (i32.const 0))
 (global $~lib/collector/itcm/iter (mut i32) (i32.const 0))
 (global $~lib/internal/arraybuffer/HEADER_SIZE i32 (i32.const 8))
 (global $std/gc-array/arr (mut i32) (i32.const 48))
 (global $~argc (mut i32) (i32.const 0))
 (global $~lib/internal/arraybuffer/MAX_BLENGTH i32 (i32.const 1073741816))
 (global $~started (mut i32) (i32.const 0))
 (global $HEAP_BASE i32 (i32.const 180))
 (export "memory" (memory $0))
 (export "table" (table $0))
 (export "main" (func $std/gc-array/main))
 (func $~lib/arraybuffer/ArrayBuffer~gc (; 1 ;) (type $iv) (param $0 i32)
  local.get $0
  i32.eqz
  if
   return
  end
  local.get $0
  call $~lib/collector/itcm/__gc_mark
 )
<<<<<<< HEAD
 (func $~lib/collector/itcm/refToObj (; 2 ;) (type $ii) (param $0 i32) (result i32)
  local.get $0
  global.get $~lib/collector/itcm/HEADER_SIZE
  i32.sub
 )
 (func $~lib/collector/itcm/ManagedObject#get:color (; 3 ;) (type $ii) (param $0 i32) (result i32)
=======
 (func $~lib/collector/itcm/ManagedObject#get:color (; 2 ;) (type $ii) (param $0 i32) (result i32)
>>>>>>> cd1cfe69
  local.get $0
  i32.load
  i32.const 3
  i32.and
 )
<<<<<<< HEAD
 (func $~lib/collector/itcm/ManagedObject#get:next (; 4 ;) (type $ii) (param $0 i32) (result i32)
=======
 (func $~lib/collector/itcm/ManagedObject#get:next (; 3 ;) (type $ii) (param $0 i32) (result i32)
>>>>>>> cd1cfe69
  local.get $0
  i32.load
  i32.const 3
  i32.const -1
  i32.xor
  i32.and
 )
<<<<<<< HEAD
 (func $~lib/collector/itcm/ManagedObject#set:next (; 5 ;) (type $iiv) (param $0 i32) (param $1 i32)
=======
 (func $~lib/collector/itcm/ManagedObject#set:next (; 4 ;) (type $iiv) (param $0 i32) (param $1 i32)
>>>>>>> cd1cfe69
  local.get $0
  local.get $1
  local.get $0
  i32.load
  i32.const 3
  i32.and
  i32.or
  i32.store
 )
 (func $~lib/collector/itcm/ManagedObject#unlink (; 6 ;) (type $iv) (param $0 i32)
  (local $1 i32)
  (local $2 i32)
  local.get $0
  call $~lib/collector/itcm/ManagedObject#get:next
  local.set $1
  local.get $0
  i32.load offset=4
  local.set $2
  local.get $1
  local.get $2
  i32.store offset=4
  local.get $2
  local.get $1
  call $~lib/collector/itcm/ManagedObject#set:next
 )
 (func $~lib/collector/itcm/ManagedObjectList#push (; 7 ;) (type $iiv) (param $0 i32) (param $1 i32)
  (local $2 i32)
  local.get $0
  i32.load offset=4
  local.set $2
  local.get $1
  local.get $0
  call $~lib/collector/itcm/ManagedObject#set:next
  local.get $1
  local.get $2
  i32.store offset=4
  local.get $2
  local.get $1
  call $~lib/collector/itcm/ManagedObject#set:next
  local.get $0
  local.get $1
  i32.store offset=4
 )
<<<<<<< HEAD
 (func $~lib/collector/itcm/ManagedObject#makeGray (; 8 ;) (type $iv) (param $0 i32)
=======
 (func $~lib/collector/itcm/ManagedObject#makeGray (; 7 ;) (type $iv) (param $0 i32)
>>>>>>> cd1cfe69
  local.get $0
  global.get $~lib/collector/itcm/iter
  i32.eq
  if
   local.get $0
   i32.load offset=4
   global.set $~lib/collector/itcm/iter
  end
  local.get $0
  call $~lib/collector/itcm/ManagedObject#unlink
  global.get $~lib/collector/itcm/toSpace
  local.get $0
  call $~lib/collector/itcm/ManagedObjectList#push
  local.get $0
  local.get $0
  i32.load
  i32.const 3
  i32.const -1
  i32.xor
  i32.and
  i32.const 2
  i32.or
  i32.store
 )
 (func $~lib/collector/itcm/__gc_mark (; 9 ;) (type $iv) (param $0 i32)
  (local $1 i32)
<<<<<<< HEAD
  (local $2 i32)
  local.get $0
  if
   block $__inlined_func$~lib/collector/itcm/refToObj (result i32)
    local.get $0
    local.set $2
    local.get $2
=======
  local.get $0
  if
   block $~lib/collector/itcm/refToObj|inlined.0 (result i32)
    local.get $0
>>>>>>> cd1cfe69
    global.get $~lib/collector/itcm/HEADER_SIZE
    i32.sub
   end
   local.set $1
   local.get $1
   call $~lib/collector/itcm/ManagedObject#get:color
   global.get $~lib/collector/itcm/white
   i32.eq
   if
    local.get $1
    call $~lib/collector/itcm/ManagedObject#makeGray
   end
  end
 )
 (func $~lib/array/Array<Foo>~gc (; 10 ;) (type $iv) (param $0 i32)
  (local $1 i32)
  (local $2 i32)
  (local $3 i32)
  local.get $0
  i32.load
  local.set $1
  local.get $1
  call $~lib/collector/itcm/__gc_mark
  i32.const 0
  local.set $2
  local.get $0
  i32.load offset=4
  i32.const 2
  i32.shl
  local.set $3
  block $break|0
   loop $continue|0
    local.get $2
    local.get $3
    i32.lt_u
    if
     block
      local.get $1
      local.get $2
      i32.add
      i32.load offset=8
      call $~lib/collector/itcm/__gc_mark
      local.get $2
      i32.const 4
      i32.add
      local.set $2
     end
     br $continue|0
    end
   end
  end
 )
 (func $~lib/allocator/arena/__memory_allocate (; 11 ;) (type $ii) (param $0 i32) (result i32)
  (local $1 i32)
  (local $2 i32)
  (local $3 i32)
  (local $4 i32)
  (local $5 i32)
  (local $6 i32)
  local.get $0
  global.get $~lib/internal/allocator/MAX_SIZE_32
  i32.gt_u
  if
   unreachable
  end
  global.get $~lib/allocator/arena/offset
  local.set $1
  local.get $1
  local.get $0
  local.tee $2
  i32.const 1
  local.tee $3
  local.get $2
  local.get $3
  i32.gt_u
  select
  i32.add
  global.get $~lib/internal/allocator/AL_MASK
  i32.add
  global.get $~lib/internal/allocator/AL_MASK
  i32.const -1
  i32.xor
  i32.and
  local.set $4
  current_memory
  local.set $5
  local.get $4
  local.get $5
  i32.const 16
  i32.shl
  i32.gt_u
  if
   local.get $4
   local.get $1
   i32.sub
   i32.const 65535
   i32.add
   i32.const 65535
   i32.const -1
   i32.xor
   i32.and
   i32.const 16
   i32.shr_u
   local.set $2
   local.get $5
   local.tee $3
   local.get $2
   local.tee $6
   local.get $3
   local.get $6
   i32.gt_s
   select
   local.set $3
   local.get $3
   grow_memory
   i32.const 0
   i32.lt_s
   if
    local.get $2
    grow_memory
    i32.const 0
    i32.lt_s
    if
     unreachable
    end
   end
  end
  local.get $4
  global.set $~lib/allocator/arena/offset
  local.get $1
 )
<<<<<<< HEAD
 (func $~lib/memory/memory.allocate (; 12 ;) (type $ii) (param $0 i32) (result i32)
  local.get $0
  call $~lib/allocator/arena/__memory_allocate
  return
 )
 (func $~lib/collector/itcm/ManagedObjectList#clear (; 13 ;) (type $iv) (param $0 i32)
=======
 (func $~lib/collector/itcm/ManagedObjectList#clear (; 11 ;) (type $iv) (param $0 i32)
>>>>>>> cd1cfe69
  local.get $0
  local.get $0
  i32.store
  local.get $0
  local.get $0
  i32.store offset=4
 )
<<<<<<< HEAD
 (func $~lib/collector/itcm/ManagedObject#set:color (; 14 ;) (type $iiv) (param $0 i32) (param $1 i32)
=======
 (func $~lib/collector/itcm/ManagedObject#set:color (; 12 ;) (type $iiv) (param $0 i32) (param $1 i32)
>>>>>>> cd1cfe69
  local.get $0
  local.get $0
  i32.load
  i32.const 3
  i32.const -1
  i32.xor
  i32.and
  local.get $1
  i32.or
  i32.store
 )
 (func $~lib/collector/itcm/objToRef (; 15 ;) (type $ii) (param $0 i32) (result i32)
  local.get $0
  global.get $~lib/collector/itcm/HEADER_SIZE
  i32.add
 )
 (func $~lib/allocator/arena/__memory_free (; 16 ;) (type $iv) (param $0 i32)
  nop
 )
 (func $~lib/memory/memory.free (; 17 ;) (type $iv) (param $0 i32)
  local.get $0
  call $~lib/allocator/arena/__memory_free
  return
 )
 (func $~lib/collector/itcm/step (; 18 ;) (type $v)
  (local $0 i32)
  (local $1 i32)
  (local $2 i32)
  (local $3 i32)
  (local $4 i32)
  (local $5 i32)
  block $break|0
   block $case3|0
    block $case2|0
     block $case1|0
      block $case0|0
       global.get $~lib/collector/itcm/state
       local.set $1
       local.get $1
       global.get $~lib/collector/itcm/State.INIT
       i32.eq
       br_if $case0|0
       local.get $1
       global.get $~lib/collector/itcm/State.IDLE
       i32.eq
       br_if $case1|0
       local.get $1
       global.get $~lib/collector/itcm/State.MARK
       i32.eq
       br_if $case2|0
       local.get $1
       global.get $~lib/collector/itcm/State.SWEEP
       i32.eq
       br_if $case3|0
       br $break|0
      end
      block
<<<<<<< HEAD
       block $__inlined_func$~lib/memory/memory.allocate (result i32)
        global.get $~lib/collector/itcm/HEADER_SIZE
        local.set $2
        local.get $2
=======
       block $~lib/memory/memory.allocate|inlined.0 (result i32)
        global.get $~lib/collector/itcm/HEADER_SIZE
        local.set $1
        local.get $1
>>>>>>> cd1cfe69
        call $~lib/allocator/arena/__memory_allocate
        br $__inlined_func$~lib/memory/memory.allocate
       end
       global.set $~lib/collector/itcm/fromSpace
       global.get $~lib/collector/itcm/fromSpace
       i32.const -1
       i32.store offset=8
       global.get $~lib/collector/itcm/fromSpace
       call $~lib/collector/itcm/ManagedObjectList#clear
<<<<<<< HEAD
       block $__inlined_func$~lib/memory/memory.allocate0 (result i32)
        global.get $~lib/collector/itcm/HEADER_SIZE
        local.set $3
        local.get $3
=======
       block $~lib/memory/memory.allocate|inlined.1 (result i32)
        global.get $~lib/collector/itcm/HEADER_SIZE
        local.set $1
        local.get $1
>>>>>>> cd1cfe69
        call $~lib/allocator/arena/__memory_allocate
        br $__inlined_func$~lib/memory/memory.allocate0
       end
       global.set $~lib/collector/itcm/toSpace
       global.get $~lib/collector/itcm/toSpace
       i32.const -1
       i32.store offset=8
       global.get $~lib/collector/itcm/toSpace
       call $~lib/collector/itcm/ManagedObjectList#clear
       global.get $~lib/collector/itcm/toSpace
       global.set $~lib/collector/itcm/iter
       global.get $~lib/collector/itcm/State.IDLE
       global.set $~lib/collector/itcm/state
      end
     end
     block
      i32.const 3
      call $~iterateRoots
      global.get $~lib/collector/itcm/State.MARK
      global.set $~lib/collector/itcm/state
      br $break|0
      unreachable
     end
     unreachable
    end
    block
     global.get $~lib/collector/itcm/iter
     call $~lib/collector/itcm/ManagedObject#get:next
     local.set $0
     local.get $0
     global.get $~lib/collector/itcm/toSpace
     i32.ne
     if
      local.get $0
      global.set $~lib/collector/itcm/iter
      local.get $0
      global.get $~lib/collector/itcm/white
      i32.eqz
      call $~lib/collector/itcm/ManagedObject#set:color
      i32.const 1
      global.set $~argc
<<<<<<< HEAD
      block $__inlined_func$~lib/collector/itcm/objToRef (result i32)
       local.get $0
       local.set $4
       local.get $4
=======
      block $~lib/collector/itcm/objToRef|inlined.0 (result i32)
       local.get $0
>>>>>>> cd1cfe69
       global.get $~lib/collector/itcm/HEADER_SIZE
       i32.add
      end
      local.get $0
      i32.load offset=8
      call_indirect (type $iv)
     else      
      i32.const 3
      call $~iterateRoots
      global.get $~lib/collector/itcm/iter
      call $~lib/collector/itcm/ManagedObject#get:next
      local.set $0
      local.get $0
      global.get $~lib/collector/itcm/toSpace
      i32.eq
      if
       global.get $~lib/collector/itcm/fromSpace
       local.set $1
       global.get $~lib/collector/itcm/toSpace
       global.set $~lib/collector/itcm/fromSpace
       local.get $1
       global.set $~lib/collector/itcm/toSpace
       global.get $~lib/collector/itcm/white
       i32.eqz
       global.set $~lib/collector/itcm/white
       local.get $1
       call $~lib/collector/itcm/ManagedObject#get:next
       global.set $~lib/collector/itcm/iter
       global.get $~lib/collector/itcm/State.SWEEP
       global.set $~lib/collector/itcm/state
      end
     end
     br $break|0
     unreachable
    end
    unreachable
   end
   block
    global.get $~lib/collector/itcm/iter
    local.set $0
    local.get $0
    global.get $~lib/collector/itcm/toSpace
    i32.ne
    if
     local.get $0
     call $~lib/collector/itcm/ManagedObject#get:next
     global.set $~lib/collector/itcm/iter
     local.get $0
     global.get $HEAP_BASE
     i32.ge_u
     if
      block $__inlined_func$~lib/memory/memory.free
       local.get $0
       local.set $5
       block
<<<<<<< HEAD
        local.get $5
=======
        local.get $0
>>>>>>> cd1cfe69
        call $~lib/allocator/arena/__memory_free
        br $__inlined_func$~lib/memory/memory.free
        unreachable
       end
       unreachable
       br $__inlined_func$~lib/memory/memory.free
      end
     end
    else     
     global.get $~lib/collector/itcm/toSpace
     call $~lib/collector/itcm/ManagedObjectList#clear
     global.get $~lib/collector/itcm/State.IDLE
     global.set $~lib/collector/itcm/state
    end
    br $break|0
    unreachable
   end
   unreachable
  end
 )
 (func $~lib/collector/itcm/__gc_collect (; 19 ;) (type $v)
  (local $0 i32)
  block $break|0
   block $case1|0
    block $case0|0
     global.get $~lib/collector/itcm/state
     local.set $0
     local.get $0
     global.get $~lib/collector/itcm/State.INIT
     i32.eq
     br_if $case0|0
     local.get $0
     global.get $~lib/collector/itcm/State.IDLE
     i32.eq
     br_if $case1|0
     br $break|0
    end
   end
   call $~lib/collector/itcm/step
  end
  block $break|1
   loop $continue|1
    global.get $~lib/collector/itcm/state
    global.get $~lib/collector/itcm/State.IDLE
    i32.ne
    if
     call $~lib/collector/itcm/step
     br $continue|1
    end
   end
  end
 )
 (func $~lib/gc/gc.collect (; 20 ;) (type $v)
  call $~lib/collector/itcm/__gc_collect
  return
 )
 (func $~lib/collector/itcm/__gc_allocate (; 21 ;) (type $iii) (param $0 i32) (param $1 i32) (result i32)
  (local $2 i32)
  (local $3 i32)
<<<<<<< HEAD
  (local $4 i32)
=======
>>>>>>> cd1cfe69
  local.get $0
  global.get $~lib/internal/allocator/MAX_SIZE_32
  global.get $~lib/collector/itcm/HEADER_SIZE
  i32.sub
  i32.gt_u
  if
   unreachable
  end
  call $~lib/collector/itcm/step
<<<<<<< HEAD
  block $__inlined_func$~lib/memory/memory.allocate (result i32)
   global.get $~lib/collector/itcm/HEADER_SIZE
   local.get $0
   i32.add
   local.set $3
   local.get $3
=======
  block $~lib/memory/memory.allocate|inlined.2 (result i32)
   global.get $~lib/collector/itcm/HEADER_SIZE
   local.get $0
   i32.add
   local.set $2
   local.get $2
>>>>>>> cd1cfe69
   call $~lib/allocator/arena/__memory_allocate
   br $__inlined_func$~lib/memory/memory.allocate
  end
<<<<<<< HEAD
  local.set $2
  local.get $2
  local.get $1
  i32.store offset=8
  local.get $2
  global.get $~lib/collector/itcm/white
  call $~lib/collector/itcm/ManagedObject#set:color
  global.get $~lib/collector/itcm/fromSpace
  local.get $2
  call $~lib/collector/itcm/ManagedObjectList#push
  block $__inlined_func$~lib/collector/itcm/objToRef (result i32)
   local.get $2
   local.set $4
   local.get $4
=======
  local.set $3
  local.get $3
  local.get $1
  i32.store offset=8
  local.get $3
  global.get $~lib/collector/itcm/white
  call $~lib/collector/itcm/ManagedObject#set:color
  global.get $~lib/collector/itcm/fromSpace
  local.get $3
  call $~lib/collector/itcm/ManagedObjectList#push
  block $~lib/collector/itcm/objToRef|inlined.1 (result i32)
   local.get $3
>>>>>>> cd1cfe69
   global.get $~lib/collector/itcm/HEADER_SIZE
   i32.add
  end
 )
<<<<<<< HEAD
 (func $std/gc-array/Foo~gc (; 22 ;) (type $iv) (param $0 i32)
=======
 (func $std/gc-array/Foo~gc (; 18 ;) (type $iv) (param $0 i32)
>>>>>>> cd1cfe69
  local.get $0
  i32.eqz
  if
   return
  end
  local.get $0
  call $~lib/collector/itcm/__gc_mark
 )
<<<<<<< HEAD
 (func $~lib/string/String~gc (; 23 ;) (type $iv) (param $0 i32)
=======
 (func $~lib/string/String~gc (; 19 ;) (type $iv) (param $0 i32)
>>>>>>> cd1cfe69
  local.get $0
  i32.eqz
  if
   return
  end
  local.get $0
  call $~lib/collector/itcm/__gc_mark
 )
 (func $~lib/internal/arraybuffer/computeSize (; 24 ;) (type $ii) (param $0 i32) (result i32)
  i32.const 1
  i32.const 32
  local.get $0
  global.get $~lib/internal/arraybuffer/HEADER_SIZE
  i32.add
  i32.const 1
  i32.sub
  i32.clz
  i32.sub
  i32.shl
 )
 (func $~lib/internal/arraybuffer/__gc (; 25 ;) (type $iv) (param $0 i32)
  nop
 )
 (func $~lib/internal/arraybuffer/allocateUnsafe (; 26 ;) (type $ii) (param $0 i32) (result i32)
  (local $1 i32)
  local.get $0
  global.get $~lib/internal/arraybuffer/MAX_BLENGTH
  i32.le_u
  i32.eqz
  if
   i32.const 0
   i32.const 120
   i32.const 26
   i32.const 2
   call $~lib/env/abort
   unreachable
  end
  local.get $0
  call $~lib/internal/arraybuffer/computeSize
  i32.const 6
  call $~lib/collector/itcm/__gc_allocate
  local.set $1
  local.get $1
  local.get $0
  i32.store
  local.get $1
 )
 (func $~lib/internal/memory/memcpy (; 27 ;) (type $iiiv) (param $0 i32) (param $1 i32) (param $2 i32)
  (local $3 i32)
  (local $4 i32)
  (local $5 i32)
  block $break|0
   loop $continue|0
    local.get $2
    if (result i32)
     local.get $1
     i32.const 3
     i32.and
    else     
     local.get $2
    end
    if
     block
      block (result i32)
       local.get $0
       local.tee $5
       i32.const 1
       i32.add
       local.set $0
       local.get $5
      end
      block (result i32)
       local.get $1
       local.tee $5
       i32.const 1
       i32.add
       local.set $1
       local.get $5
      end
      i32.load8_u
      i32.store8
      local.get $2
      i32.const 1
      i32.sub
      local.set $2
     end
     br $continue|0
    end
   end
  end
  local.get $0
  i32.const 3
  i32.and
  i32.const 0
  i32.eq
  if
   block $break|1
    loop $continue|1
     local.get $2
     i32.const 16
     i32.ge_u
     if
      block
       local.get $0
       local.get $1
       i32.load
       i32.store
       local.get $0
       i32.const 4
       i32.add
       local.get $1
       i32.const 4
       i32.add
       i32.load
       i32.store
       local.get $0
       i32.const 8
       i32.add
       local.get $1
       i32.const 8
       i32.add
       i32.load
       i32.store
       local.get $0
       i32.const 12
       i32.add
       local.get $1
       i32.const 12
       i32.add
       i32.load
       i32.store
       local.get $1
       i32.const 16
       i32.add
       local.set $1
       local.get $0
       i32.const 16
       i32.add
       local.set $0
       local.get $2
       i32.const 16
       i32.sub
       local.set $2
      end
      br $continue|1
     end
    end
   end
   local.get $2
   i32.const 8
   i32.and
   if
    local.get $0
    local.get $1
    i32.load
    i32.store
    local.get $0
    i32.const 4
    i32.add
    local.get $1
    i32.const 4
    i32.add
    i32.load
    i32.store
    local.get $0
    i32.const 8
    i32.add
    local.set $0
    local.get $1
    i32.const 8
    i32.add
    local.set $1
   end
   local.get $2
   i32.const 4
   i32.and
   if
    local.get $0
    local.get $1
    i32.load
    i32.store
    local.get $0
    i32.const 4
    i32.add
    local.set $0
    local.get $1
    i32.const 4
    i32.add
    local.set $1
   end
   local.get $2
   i32.const 2
   i32.and
   if
    local.get $0
    local.get $1
    i32.load16_u
    i32.store16
    local.get $0
    i32.const 2
    i32.add
    local.set $0
    local.get $1
    i32.const 2
    i32.add
    local.set $1
   end
   local.get $2
   i32.const 1
   i32.and
   if
    block (result i32)
     local.get $0
     local.tee $5
     i32.const 1
     i32.add
     local.set $0
     local.get $5
    end
    block (result i32)
     local.get $1
     local.tee $5
     i32.const 1
     i32.add
     local.set $1
     local.get $5
    end
    i32.load8_u
    i32.store8
   end
   return
  end
  local.get $2
  i32.const 32
  i32.ge_u
  if
   block $break|2
    block $case2|2
     block $case1|2
      block $case0|2
       local.get $0
       i32.const 3
       i32.and
       local.set $5
       local.get $5
       i32.const 1
       i32.eq
       br_if $case0|2
       local.get $5
       i32.const 2
       i32.eq
       br_if $case1|2
       local.get $5
       i32.const 3
       i32.eq
       br_if $case2|2
       br $break|2
      end
      block
       local.get $1
       i32.load
       local.set $3
       block (result i32)
        local.get $0
        local.tee $5
        i32.const 1
        i32.add
        local.set $0
        local.get $5
       end
       block (result i32)
        local.get $1
        local.tee $5
        i32.const 1
        i32.add
        local.set $1
        local.get $5
       end
       i32.load8_u
       i32.store8
       block (result i32)
        local.get $0
        local.tee $5
        i32.const 1
        i32.add
        local.set $0
        local.get $5
       end
       block (result i32)
        local.get $1
        local.tee $5
        i32.const 1
        i32.add
        local.set $1
        local.get $5
       end
       i32.load8_u
       i32.store8
       block (result i32)
        local.get $0
        local.tee $5
        i32.const 1
        i32.add
        local.set $0
        local.get $5
       end
       block (result i32)
        local.get $1
        local.tee $5
        i32.const 1
        i32.add
        local.set $1
        local.get $5
       end
       i32.load8_u
       i32.store8
       local.get $2
       i32.const 3
       i32.sub
       local.set $2
       block $break|3
        loop $continue|3
         local.get $2
         i32.const 17
         i32.ge_u
         if
          block
           local.get $1
           i32.const 1
           i32.add
           i32.load
           local.set $4
           local.get $0
           local.get $3
           i32.const 24
           i32.shr_u
           local.get $4
           i32.const 8
           i32.shl
           i32.or
           i32.store
           local.get $1
           i32.const 5
           i32.add
           i32.load
           local.set $3
           local.get $0
           i32.const 4
           i32.add
           local.get $4
           i32.const 24
           i32.shr_u
           local.get $3
           i32.const 8
           i32.shl
           i32.or
           i32.store
           local.get $1
           i32.const 9
           i32.add
           i32.load
           local.set $4
           local.get $0
           i32.const 8
           i32.add
           local.get $3
           i32.const 24
           i32.shr_u
           local.get $4
           i32.const 8
           i32.shl
           i32.or
           i32.store
           local.get $1
           i32.const 13
           i32.add
           i32.load
           local.set $3
           local.get $0
           i32.const 12
           i32.add
           local.get $4
           i32.const 24
           i32.shr_u
           local.get $3
           i32.const 8
           i32.shl
           i32.or
           i32.store
           local.get $1
           i32.const 16
           i32.add
           local.set $1
           local.get $0
           i32.const 16
           i32.add
           local.set $0
           local.get $2
           i32.const 16
           i32.sub
           local.set $2
          end
          br $continue|3
         end
        end
       end
       br $break|2
       unreachable
      end
      unreachable
     end
     block
      local.get $1
      i32.load
      local.set $3
      block (result i32)
       local.get $0
       local.tee $5
       i32.const 1
       i32.add
       local.set $0
       local.get $5
      end
      block (result i32)
       local.get $1
       local.tee $5
       i32.const 1
       i32.add
       local.set $1
       local.get $5
      end
      i32.load8_u
      i32.store8
      block (result i32)
       local.get $0
       local.tee $5
       i32.const 1
       i32.add
       local.set $0
       local.get $5
      end
      block (result i32)
       local.get $1
       local.tee $5
       i32.const 1
       i32.add
       local.set $1
       local.get $5
      end
      i32.load8_u
      i32.store8
      local.get $2
      i32.const 2
      i32.sub
      local.set $2
      block $break|4
       loop $continue|4
        local.get $2
        i32.const 18
        i32.ge_u
        if
         block
          local.get $1
          i32.const 2
          i32.add
          i32.load
          local.set $4
          local.get $0
          local.get $3
          i32.const 16
          i32.shr_u
          local.get $4
          i32.const 16
          i32.shl
          i32.or
          i32.store
          local.get $1
          i32.const 6
          i32.add
          i32.load
          local.set $3
          local.get $0
          i32.const 4
          i32.add
          local.get $4
          i32.const 16
          i32.shr_u
          local.get $3
          i32.const 16
          i32.shl
          i32.or
          i32.store
          local.get $1
          i32.const 10
          i32.add
          i32.load
          local.set $4
          local.get $0
          i32.const 8
          i32.add
          local.get $3
          i32.const 16
          i32.shr_u
          local.get $4
          i32.const 16
          i32.shl
          i32.or
          i32.store
          local.get $1
          i32.const 14
          i32.add
          i32.load
          local.set $3
          local.get $0
          i32.const 12
          i32.add
          local.get $4
          i32.const 16
          i32.shr_u
          local.get $3
          i32.const 16
          i32.shl
          i32.or
          i32.store
          local.get $1
          i32.const 16
          i32.add
          local.set $1
          local.get $0
          i32.const 16
          i32.add
          local.set $0
          local.get $2
          i32.const 16
          i32.sub
          local.set $2
         end
         br $continue|4
        end
       end
      end
      br $break|2
      unreachable
     end
     unreachable
    end
    block
     local.get $1
     i32.load
     local.set $3
     block (result i32)
      local.get $0
      local.tee $5
      i32.const 1
      i32.add
      local.set $0
      local.get $5
     end
     block (result i32)
      local.get $1
      local.tee $5
      i32.const 1
      i32.add
      local.set $1
      local.get $5
     end
     i32.load8_u
     i32.store8
     local.get $2
     i32.const 1
     i32.sub
     local.set $2
     block $break|5
      loop $continue|5
       local.get $2
       i32.const 19
       i32.ge_u
       if
        block
         local.get $1
         i32.const 3
         i32.add
         i32.load
         local.set $4
         local.get $0
         local.get $3
         i32.const 8
         i32.shr_u
         local.get $4
         i32.const 24
         i32.shl
         i32.or
         i32.store
         local.get $1
         i32.const 7
         i32.add
         i32.load
         local.set $3
         local.get $0
         i32.const 4
         i32.add
         local.get $4
         i32.const 8
         i32.shr_u
         local.get $3
         i32.const 24
         i32.shl
         i32.or
         i32.store
         local.get $1
         i32.const 11
         i32.add
         i32.load
         local.set $4
         local.get $0
         i32.const 8
         i32.add
         local.get $3
         i32.const 8
         i32.shr_u
         local.get $4
         i32.const 24
         i32.shl
         i32.or
         i32.store
         local.get $1
         i32.const 15
         i32.add
         i32.load
         local.set $3
         local.get $0
         i32.const 12
         i32.add
         local.get $4
         i32.const 8
         i32.shr_u
         local.get $3
         i32.const 24
         i32.shl
         i32.or
         i32.store
         local.get $1
         i32.const 16
         i32.add
         local.set $1
         local.get $0
         i32.const 16
         i32.add
         local.set $0
         local.get $2
         i32.const 16
         i32.sub
         local.set $2
        end
        br $continue|5
       end
      end
     end
     br $break|2
     unreachable
    end
    unreachable
   end
  end
  local.get $2
  i32.const 16
  i32.and
  if
   block (result i32)
    local.get $0
    local.tee $5
    i32.const 1
    i32.add
    local.set $0
    local.get $5
   end
   block (result i32)
    local.get $1
    local.tee $5
    i32.const 1
    i32.add
    local.set $1
    local.get $5
   end
   i32.load8_u
   i32.store8
   block (result i32)
    local.get $0
    local.tee $5
    i32.const 1
    i32.add
    local.set $0
    local.get $5
   end
   block (result i32)
    local.get $1
    local.tee $5
    i32.const 1
    i32.add
    local.set $1
    local.get $5
   end
   i32.load8_u
   i32.store8
   block (result i32)
    local.get $0
    local.tee $5
    i32.const 1
    i32.add
    local.set $0
    local.get $5
   end
   block (result i32)
    local.get $1
    local.tee $5
    i32.const 1
    i32.add
    local.set $1
    local.get $5
   end
   i32.load8_u
   i32.store8
   block (result i32)
    local.get $0
    local.tee $5
    i32.const 1
    i32.add
    local.set $0
    local.get $5
   end
   block (result i32)
    local.get $1
    local.tee $5
    i32.const 1
    i32.add
    local.set $1
    local.get $5
   end
   i32.load8_u
   i32.store8
   block (result i32)
    local.get $0
    local.tee $5
    i32.const 1
    i32.add
    local.set $0
    local.get $5
   end
   block (result i32)
    local.get $1
    local.tee $5
    i32.const 1
    i32.add
    local.set $1
    local.get $5
   end
   i32.load8_u
   i32.store8
   block (result i32)
    local.get $0
    local.tee $5
    i32.const 1
    i32.add
    local.set $0
    local.get $5
   end
   block (result i32)
    local.get $1
    local.tee $5
    i32.const 1
    i32.add
    local.set $1
    local.get $5
   end
   i32.load8_u
   i32.store8
   block (result i32)
    local.get $0
    local.tee $5
    i32.const 1
    i32.add
    local.set $0
    local.get $5
   end
   block (result i32)
    local.get $1
    local.tee $5
    i32.const 1
    i32.add
    local.set $1
    local.get $5
   end
   i32.load8_u
   i32.store8
   block (result i32)
    local.get $0
    local.tee $5
    i32.const 1
    i32.add
    local.set $0
    local.get $5
   end
   block (result i32)
    local.get $1
    local.tee $5
    i32.const 1
    i32.add
    local.set $1
    local.get $5
   end
   i32.load8_u
   i32.store8
   block (result i32)
    local.get $0
    local.tee $5
    i32.const 1
    i32.add
    local.set $0
    local.get $5
   end
   block (result i32)
    local.get $1
    local.tee $5
    i32.const 1
    i32.add
    local.set $1
    local.get $5
   end
   i32.load8_u
   i32.store8
   block (result i32)
    local.get $0
    local.tee $5
    i32.const 1
    i32.add
    local.set $0
    local.get $5
   end
   block (result i32)
    local.get $1
    local.tee $5
    i32.const 1
    i32.add
    local.set $1
    local.get $5
   end
   i32.load8_u
   i32.store8
   block (result i32)
    local.get $0
    local.tee $5
    i32.const 1
    i32.add
    local.set $0
    local.get $5
   end
   block (result i32)
    local.get $1
    local.tee $5
    i32.const 1
    i32.add
    local.set $1
    local.get $5
   end
   i32.load8_u
   i32.store8
   block (result i32)
    local.get $0
    local.tee $5
    i32.const 1
    i32.add
    local.set $0
    local.get $5
   end
   block (result i32)
    local.get $1
    local.tee $5
    i32.const 1
    i32.add
    local.set $1
    local.get $5
   end
   i32.load8_u
   i32.store8
   block (result i32)
    local.get $0
    local.tee $5
    i32.const 1
    i32.add
    local.set $0
    local.get $5
   end
   block (result i32)
    local.get $1
    local.tee $5
    i32.const 1
    i32.add
    local.set $1
    local.get $5
   end
   i32.load8_u
   i32.store8
   block (result i32)
    local.get $0
    local.tee $5
    i32.const 1
    i32.add
    local.set $0
    local.get $5
   end
   block (result i32)
    local.get $1
    local.tee $5
    i32.const 1
    i32.add
    local.set $1
    local.get $5
   end
   i32.load8_u
   i32.store8
   block (result i32)
    local.get $0
    local.tee $5
    i32.const 1
    i32.add
    local.set $0
    local.get $5
   end
   block (result i32)
    local.get $1
    local.tee $5
    i32.const 1
    i32.add
    local.set $1
    local.get $5
   end
   i32.load8_u
   i32.store8
   block (result i32)
    local.get $0
    local.tee $5
    i32.const 1
    i32.add
    local.set $0
    local.get $5
   end
   block (result i32)
    local.get $1
    local.tee $5
    i32.const 1
    i32.add
    local.set $1
    local.get $5
   end
   i32.load8_u
   i32.store8
  end
  local.get $2
  i32.const 8
  i32.and
  if
   block (result i32)
    local.get $0
    local.tee $5
    i32.const 1
    i32.add
    local.set $0
    local.get $5
   end
   block (result i32)
    local.get $1
    local.tee $5
    i32.const 1
    i32.add
    local.set $1
    local.get $5
   end
   i32.load8_u
   i32.store8
   block (result i32)
    local.get $0
    local.tee $5
    i32.const 1
    i32.add
    local.set $0
    local.get $5
   end
   block (result i32)
    local.get $1
    local.tee $5
    i32.const 1
    i32.add
    local.set $1
    local.get $5
   end
   i32.load8_u
   i32.store8
   block (result i32)
    local.get $0
    local.tee $5
    i32.const 1
    i32.add
    local.set $0
    local.get $5
   end
   block (result i32)
    local.get $1
    local.tee $5
    i32.const 1
    i32.add
    local.set $1
    local.get $5
   end
   i32.load8_u
   i32.store8
   block (result i32)
    local.get $0
    local.tee $5
    i32.const 1
    i32.add
    local.set $0
    local.get $5
   end
   block (result i32)
    local.get $1
    local.tee $5
    i32.const 1
    i32.add
    local.set $1
    local.get $5
   end
   i32.load8_u
   i32.store8
   block (result i32)
    local.get $0
    local.tee $5
    i32.const 1
    i32.add
    local.set $0
    local.get $5
   end
   block (result i32)
    local.get $1
    local.tee $5
    i32.const 1
    i32.add
    local.set $1
    local.get $5
   end
   i32.load8_u
   i32.store8
   block (result i32)
    local.get $0
    local.tee $5
    i32.const 1
    i32.add
    local.set $0
    local.get $5
   end
   block (result i32)
    local.get $1
    local.tee $5
    i32.const 1
    i32.add
    local.set $1
    local.get $5
   end
   i32.load8_u
   i32.store8
   block (result i32)
    local.get $0
    local.tee $5
    i32.const 1
    i32.add
    local.set $0
    local.get $5
   end
   block (result i32)
    local.get $1
    local.tee $5
    i32.const 1
    i32.add
    local.set $1
    local.get $5
   end
   i32.load8_u
   i32.store8
   block (result i32)
    local.get $0
    local.tee $5
    i32.const 1
    i32.add
    local.set $0
    local.get $5
   end
   block (result i32)
    local.get $1
    local.tee $5
    i32.const 1
    i32.add
    local.set $1
    local.get $5
   end
   i32.load8_u
   i32.store8
  end
  local.get $2
  i32.const 4
  i32.and
  if
   block (result i32)
    local.get $0
    local.tee $5
    i32.const 1
    i32.add
    local.set $0
    local.get $5
   end
   block (result i32)
    local.get $1
    local.tee $5
    i32.const 1
    i32.add
    local.set $1
    local.get $5
   end
   i32.load8_u
   i32.store8
   block (result i32)
    local.get $0
    local.tee $5
    i32.const 1
    i32.add
    local.set $0
    local.get $5
   end
   block (result i32)
    local.get $1
    local.tee $5
    i32.const 1
    i32.add
    local.set $1
    local.get $5
   end
   i32.load8_u
   i32.store8
   block (result i32)
    local.get $0
    local.tee $5
    i32.const 1
    i32.add
    local.set $0
    local.get $5
   end
   block (result i32)
    local.get $1
    local.tee $5
    i32.const 1
    i32.add
    local.set $1
    local.get $5
   end
   i32.load8_u
   i32.store8
   block (result i32)
    local.get $0
    local.tee $5
    i32.const 1
    i32.add
    local.set $0
    local.get $5
   end
   block (result i32)
    local.get $1
    local.tee $5
    i32.const 1
    i32.add
    local.set $1
    local.get $5
   end
   i32.load8_u
   i32.store8
  end
  local.get $2
  i32.const 2
  i32.and
  if
   block (result i32)
    local.get $0
    local.tee $5
    i32.const 1
    i32.add
    local.set $0
    local.get $5
   end
   block (result i32)
    local.get $1
    local.tee $5
    i32.const 1
    i32.add
    local.set $1
    local.get $5
   end
   i32.load8_u
   i32.store8
   block (result i32)
    local.get $0
    local.tee $5
    i32.const 1
    i32.add
    local.set $0
    local.get $5
   end
   block (result i32)
    local.get $1
    local.tee $5
    i32.const 1
    i32.add
    local.set $1
    local.get $5
   end
   i32.load8_u
   i32.store8
  end
  local.get $2
  i32.const 1
  i32.and
  if
   block (result i32)
    local.get $0
    local.tee $5
    i32.const 1
    i32.add
    local.set $0
    local.get $5
   end
   block (result i32)
    local.get $1
    local.tee $5
    i32.const 1
    i32.add
    local.set $1
    local.get $5
   end
   i32.load8_u
   i32.store8
  end
 )
 (func $~lib/internal/memory/memmove (; 28 ;) (type $iiiv) (param $0 i32) (param $1 i32) (param $2 i32)
  (local $3 i32)
  local.get $0
  local.get $1
  i32.eq
  if
   return
  end
  local.get $1
  local.get $2
  i32.add
  local.get $0
  i32.le_u
  local.tee $3
  if (result i32)
   local.get $3
  else   
   local.get $0
   local.get $2
   i32.add
   local.get $1
   i32.le_u
  end
  if
   local.get $0
   local.get $1
   local.get $2
   call $~lib/internal/memory/memcpy
   return
  end
  local.get $0
  local.get $1
  i32.lt_u
  if
   local.get $1
   i32.const 7
   i32.and
   local.get $0
   i32.const 7
   i32.and
   i32.eq
   if
    block $break|0
     loop $continue|0
      local.get $0
      i32.const 7
      i32.and
      if
       block
        local.get $2
        i32.eqz
        if
         return
        end
        local.get $2
        i32.const 1
        i32.sub
        local.set $2
        block (result i32)
         local.get $0
         local.tee $3
         i32.const 1
         i32.add
         local.set $0
         local.get $3
        end
        block (result i32)
         local.get $1
         local.tee $3
         i32.const 1
         i32.add
         local.set $1
         local.get $3
        end
        i32.load8_u
        i32.store8
       end
       br $continue|0
      end
     end
    end
    block $break|1
     loop $continue|1
      local.get $2
      i32.const 8
      i32.ge_u
      if
       block
        local.get $0
        local.get $1
        i64.load
        i64.store
        local.get $2
        i32.const 8
        i32.sub
        local.set $2
        local.get $0
        i32.const 8
        i32.add
        local.set $0
        local.get $1
        i32.const 8
        i32.add
        local.set $1
       end
       br $continue|1
      end
     end
    end
   end
   block $break|2
    loop $continue|2
     local.get $2
     if
      block
       block (result i32)
        local.get $0
        local.tee $3
        i32.const 1
        i32.add
        local.set $0
        local.get $3
       end
       block (result i32)
        local.get $1
        local.tee $3
        i32.const 1
        i32.add
        local.set $1
        local.get $3
       end
       i32.load8_u
       i32.store8
       local.get $2
       i32.const 1
       i32.sub
       local.set $2
      end
      br $continue|2
     end
    end
   end
  else   
   local.get $1
   i32.const 7
   i32.and
   local.get $0
   i32.const 7
   i32.and
   i32.eq
   if
    block $break|3
     loop $continue|3
      local.get $0
      local.get $2
      i32.add
      i32.const 7
      i32.and
      if
       block
        local.get $2
        i32.eqz
        if
         return
        end
        local.get $0
        local.get $2
        i32.const 1
        i32.sub
        local.tee $2
        i32.add
        local.get $1
        local.get $2
        i32.add
        i32.load8_u
        i32.store8
       end
       br $continue|3
      end
     end
    end
    block $break|4
     loop $continue|4
      local.get $2
      i32.const 8
      i32.ge_u
      if
       block
        local.get $2
        i32.const 8
        i32.sub
        local.set $2
        local.get $0
        local.get $2
        i32.add
        local.get $1
        local.get $2
        i32.add
        i64.load
        i64.store
       end
       br $continue|4
      end
     end
    end
   end
   block $break|5
    loop $continue|5
     local.get $2
     if
      local.get $0
      local.get $2
      i32.const 1
      i32.sub
      local.tee $2
      i32.add
      local.get $1
      local.get $2
      i32.add
      i32.load8_u
      i32.store8
      br $continue|5
     end
    end
   end
  end
 )
 (func $~lib/memory/memory.copy (; 29 ;) (type $iiiv) (param $0 i32) (param $1 i32) (param $2 i32)
  local.get $0
  local.get $1
  local.get $2
  call $~lib/internal/memory/memmove
 )
 (func $~lib/internal/memory/memset (; 30 ;) (type $iiiv) (param $0 i32) (param $1 i32) (param $2 i32)
  (local $3 i32)
  (local $4 i32)
  (local $5 i64)
  local.get $2
  i32.eqz
  if
   return
  end
  local.get $0
  local.get $1
  i32.store8
  local.get $0
  local.get $2
  i32.add
  i32.const 1
  i32.sub
  local.get $1
  i32.store8
  local.get $2
  i32.const 2
  i32.le_u
  if
   return
  end
  local.get $0
  i32.const 1
  i32.add
  local.get $1
  i32.store8
  local.get $0
  i32.const 2
  i32.add
  local.get $1
  i32.store8
  local.get $0
  local.get $2
  i32.add
  i32.const 2
  i32.sub
  local.get $1
  i32.store8
  local.get $0
  local.get $2
  i32.add
  i32.const 3
  i32.sub
  local.get $1
  i32.store8
  local.get $2
  i32.const 6
  i32.le_u
  if
   return
  end
  local.get $0
  i32.const 3
  i32.add
  local.get $1
  i32.store8
  local.get $0
  local.get $2
  i32.add
  i32.const 4
  i32.sub
  local.get $1
  i32.store8
  local.get $2
  i32.const 8
  i32.le_u
  if
   return
  end
  i32.const 0
  local.get $0
  i32.sub
  i32.const 3
  i32.and
  local.set $3
  local.get $0
  local.get $3
  i32.add
  local.set $0
  local.get $2
  local.get $3
  i32.sub
  local.set $2
  local.get $2
  i32.const -4
  i32.and
  local.set $2
  i32.const -1
  i32.const 255
  i32.div_u
  local.get $1
  i32.const 255
  i32.and
  i32.mul
  local.set $4
  local.get $0
  local.get $4
  i32.store
  local.get $0
  local.get $2
  i32.add
  i32.const 4
  i32.sub
  local.get $4
  i32.store
  local.get $2
  i32.const 8
  i32.le_u
  if
   return
  end
  local.get $0
  i32.const 4
  i32.add
  local.get $4
  i32.store
  local.get $0
  i32.const 8
  i32.add
  local.get $4
  i32.store
  local.get $0
  local.get $2
  i32.add
  i32.const 12
  i32.sub
  local.get $4
  i32.store
  local.get $0
  local.get $2
  i32.add
  i32.const 8
  i32.sub
  local.get $4
  i32.store
  local.get $2
  i32.const 24
  i32.le_u
  if
   return
  end
  local.get $0
  i32.const 12
  i32.add
  local.get $4
  i32.store
  local.get $0
  i32.const 16
  i32.add
  local.get $4
  i32.store
  local.get $0
  i32.const 20
  i32.add
  local.get $4
  i32.store
  local.get $0
  i32.const 24
  i32.add
  local.get $4
  i32.store
  local.get $0
  local.get $2
  i32.add
  i32.const 28
  i32.sub
  local.get $4
  i32.store
  local.get $0
  local.get $2
  i32.add
  i32.const 24
  i32.sub
  local.get $4
  i32.store
  local.get $0
  local.get $2
  i32.add
  i32.const 20
  i32.sub
  local.get $4
  i32.store
  local.get $0
  local.get $2
  i32.add
  i32.const 16
  i32.sub
  local.get $4
  i32.store
  i32.const 24
  local.get $0
  i32.const 4
  i32.and
  i32.add
  local.set $3
  local.get $0
  local.get $3
  i32.add
  local.set $0
  local.get $2
  local.get $3
  i32.sub
  local.set $2
  local.get $4
  i64.extend_i32_u
  local.get $4
  i64.extend_i32_u
  i64.const 32
  i64.shl
  i64.or
  local.set $5
  block $break|0
   loop $continue|0
    local.get $2
    i32.const 32
    i32.ge_u
    if
     block
      local.get $0
      local.get $5
      i64.store
      local.get $0
      i32.const 8
      i32.add
      local.get $5
      i64.store
      local.get $0
      i32.const 16
      i32.add
      local.get $5
      i64.store
      local.get $0
      i32.const 24
      i32.add
      local.get $5
      i64.store
      local.get $2
      i32.const 32
      i32.sub
      local.set $2
      local.get $0
      i32.const 32
      i32.add
      local.set $0
     end
     br $continue|0
    end
   end
  end
 )
 (func $~lib/memory/memory.fill (; 31 ;) (type $iiiv) (param $0 i32) (param $1 i32) (param $2 i32)
  local.get $0
  local.get $1
  local.get $2
  call $~lib/internal/memory/memset
 )
 (func $~lib/internal/arraybuffer/reallocateUnsafe (; 32 ;) (type $iii) (param $0 i32) (param $1 i32) (result i32)
  (local $2 i32)
  (local $3 i32)
  (local $4 i32)
  (local $5 i32)
<<<<<<< HEAD
  (local $6 i32)
  (local $7 i32)
  (local $8 i32)
  (local $9 i32)
=======
>>>>>>> cd1cfe69
  local.get $0
  i32.load
  local.set $2
  local.get $1
  local.get $2
  i32.gt_s
  if
   local.get $1
   global.get $~lib/internal/arraybuffer/MAX_BLENGTH
   i32.le_s
   i32.eqz
   if
    i32.const 0
    i32.const 120
    i32.const 40
    i32.const 4
    call $~lib/env/abort
    unreachable
   end
   local.get $1
   local.get $2
   call $~lib/internal/arraybuffer/computeSize
   global.get $~lib/internal/arraybuffer/HEADER_SIZE
   i32.sub
   i32.le_s
   if
    local.get $0
    local.get $1
    i32.store
   else    
    local.get $1
    call $~lib/internal/arraybuffer/allocateUnsafe
    local.set $3
<<<<<<< HEAD
    block $__inlined_func$~lib/memory/memory.copy
     local.get $3
     global.get $~lib/internal/arraybuffer/HEADER_SIZE
     i32.add
     local.set $4
     local.get $0
     global.get $~lib/internal/arraybuffer/HEADER_SIZE
     i32.add
     local.set $5
     local.get $2
     local.set $6
     local.get $4
     local.get $5
     local.get $6
     call $~lib/internal/memory/memmove
    end
    local.get $3
    local.set $0
   end
   block $__inlined_func$~lib/memory/memory.fill
    local.get $0
    global.get $~lib/internal/arraybuffer/HEADER_SIZE
    i32.add
    local.get $2
    i32.add
    local.set $7
    i32.const 0
    local.set $8
    local.get $1
    local.get $2
    i32.sub
    local.set $9
    local.get $7
    local.get $8
    local.get $9
    call $~lib/internal/memory/memset
   end
=======
    local.get $3
    global.get $~lib/internal/arraybuffer/HEADER_SIZE
    i32.add
    local.set $4
    local.get $0
    global.get $~lib/internal/arraybuffer/HEADER_SIZE
    i32.add
    local.set $5
    local.get $4
    local.get $5
    local.get $2
    call $~lib/internal/memory/memmove
    local.get $3
    local.set $0
   end
   local.get $0
   global.get $~lib/internal/arraybuffer/HEADER_SIZE
   i32.add
   local.get $2
   i32.add
   local.set $3
   i32.const 0
   local.set $5
   local.get $1
   local.get $2
   i32.sub
   local.set $4
   local.get $3
   local.get $5
   local.get $4
   call $~lib/internal/memory/memset
>>>>>>> cd1cfe69
  else   
   local.get $1
   local.get $2
   i32.lt_s
   if
    local.get $1
    i32.const 0
    i32.ge_s
    i32.eqz
    if
     i32.const 0
     i32.const 120
     i32.const 62
     i32.const 4
     call $~lib/env/abort
     unreachable
    end
    local.get $0
    local.get $1
    i32.store
   end
  end
  local.get $0
 )
 (func $~lib/internal/arraybuffer/STORE<Foo,Foo> (; 33 ;) (type $iiiiv) (param $0 i32) (param $1 i32) (param $2 i32) (param $3 i32)
  local.get $0
  local.get $1
  i32.const 2
  i32.shl
  i32.add
  local.get $3
  i32.add
  local.get $2
  i32.store offset=8
 )
 (func $~lib/collector/itcm/__gc_link (; 34 ;) (type $iiv) (param $0 i32) (param $1 i32)
  (local $2 i32)
  (local $3 i32)
<<<<<<< HEAD
  (local $4 i32)
  (local $5 i32)
  block $__inlined_func$~lib/collector/itcm/refToObj (result i32)
   local.get $0
   local.set $4
   local.get $4
=======
  block $~lib/collector/itcm/refToObj|inlined.1 (result i32)
   local.get $0
>>>>>>> cd1cfe69
   global.get $~lib/collector/itcm/HEADER_SIZE
   i32.sub
  end
  local.set $2
  local.get $2
  call $~lib/collector/itcm/ManagedObject#get:color
  global.get $~lib/collector/itcm/white
  i32.eqz
  i32.eq
  local.tee $3
  if (result i32)
<<<<<<< HEAD
   block $__inlined_func$~lib/collector/itcm/refToObj0 (result i32)
    local.get $1
    local.set $5
    local.get $5
=======
   block $~lib/collector/itcm/refToObj|inlined.3 (result i32)
    local.get $1
>>>>>>> cd1cfe69
    global.get $~lib/collector/itcm/HEADER_SIZE
    i32.sub
   end
   call $~lib/collector/itcm/ManagedObject#get:color
   global.get $~lib/collector/itcm/white
   i32.eq
  else   
   local.get $3
  end
  if
   local.get $2
   call $~lib/collector/itcm/ManagedObject#makeGray
  end
 )
 (func $~lib/array/Array<Foo>#__set (; 35 ;) (type $iiiv) (param $0 i32) (param $1 i32) (param $2 i32)
  (local $3 i32)
  (local $4 i32)
  (local $5 i32)
<<<<<<< HEAD
  (local $6 i32)
  (local $7 i32)
  (local $8 i32)
=======
>>>>>>> cd1cfe69
  local.get $0
  i32.load
  local.set $3
  local.get $3
  i32.load
  i32.const 2
  i32.shr_u
  local.set $4
  local.get $1
  local.get $4
  i32.ge_u
  if
   local.get $1
   i32.const 268435454
   i32.ge_u
   if
    i32.const 0
    i32.const 72
    i32.const 107
    i32.const 41
    call $~lib/env/abort
    unreachable
   end
   local.get $3
   local.get $1
   i32.const 1
   i32.add
   i32.const 2
   i32.shl
   call $~lib/internal/arraybuffer/reallocateUnsafe
   local.set $3
   local.get $0
   local.get $3
   i32.store
   local.get $0
   local.get $1
   i32.const 1
   i32.add
   i32.store offset=4
  end
<<<<<<< HEAD
  block $__inlined_func$~lib/internal/arraybuffer/STORE<Foo,Foo>
   local.get $3
   local.set $5
   local.get $1
   local.set $6
   local.get $2
   local.set $7
   i32.const 0
   local.set $8
   local.get $5
   local.get $6
   i32.const 2
   i32.shl
   i32.add
   local.get $8
   i32.add
   local.get $7
   i32.store offset=8
  end
=======
  i32.const 0
  local.set $5
  local.get $3
  local.get $1
  i32.const 2
  i32.shl
  i32.add
  local.get $5
  i32.add
  local.get $2
  i32.store offset=8
>>>>>>> cd1cfe69
  local.get $0
  local.get $2
  call $~lib/collector/itcm/__gc_link
 )
<<<<<<< HEAD
 (func $std/gc-array/main (; 36 ;) (type $i) (result i32)
=======
 (func $std/gc-array/main (; 29 ;) (type $i) (result i32)
>>>>>>> cd1cfe69
  global.get $~started
  i32.eqz
  if
   call $start
   i32.const 1
   global.set $~started
  end
  i32.const 0
 )
 (func $start (; 37 ;) (type $v)
  (local $0 i32)
  (local $1 i32)
  (local $2 i32)
  global.get $HEAP_BASE
  global.get $~lib/internal/allocator/AL_MASK
  i32.add
  global.get $~lib/internal/allocator/AL_MASK
  i32.const -1
  i32.xor
  i32.and
  global.set $~lib/allocator/arena/startOffset
  global.get $~lib/allocator/arena/startOffset
  global.set $~lib/allocator/arena/offset
  global.get $~lib/collector/itcm/State.INIT
  global.set $~lib/collector/itcm/state
  call $~lib/gc/gc.collect
  global.get $std/gc-array/arr
  i32.const 0
  block (result i32)
   i32.const 0
   i32.const 4
   call $~lib/collector/itcm/__gc_allocate
   local.set $0
   local.get $0
  end
  call $~lib/array/Array<Foo>#__set
  call $~lib/gc/gc.collect
  global.get $std/gc-array/arr
  i32.const 1
  block (result i32)
   i32.const 0
   i32.const 4
   call $~lib/collector/itcm/__gc_allocate
   local.set $1
   local.get $1
  end
  call $~lib/array/Array<Foo>#__set
  call $~lib/gc/gc.collect
  global.get $std/gc-array/arr
  i32.const 0
  block (result i32)
   i32.const 0
   i32.const 4
   call $~lib/collector/itcm/__gc_allocate
   local.set $2
   local.get $2
  end
  call $~lib/array/Array<Foo>#__set
  call $~lib/gc/gc.collect
 )
 (func $null (; 38 ;) (type $v)
 )
<<<<<<< HEAD
 (func $~iterateRoots (; 39 ;) (type $iv) (param $0 i32)
=======
 (func $~iterateRoots (; 32 ;) (type $iv) (param $0 i32)
>>>>>>> cd1cfe69
  global.get $std/gc-array/arr
  local.get $0
  call_indirect (type $iv)
 )
)<|MERGE_RESOLUTION|>--- conflicted
+++ resolved
@@ -50,26 +50,13 @@
   local.get $0
   call $~lib/collector/itcm/__gc_mark
  )
-<<<<<<< HEAD
- (func $~lib/collector/itcm/refToObj (; 2 ;) (type $ii) (param $0 i32) (result i32)
-  local.get $0
-  global.get $~lib/collector/itcm/HEADER_SIZE
-  i32.sub
- )
- (func $~lib/collector/itcm/ManagedObject#get:color (; 3 ;) (type $ii) (param $0 i32) (result i32)
-=======
  (func $~lib/collector/itcm/ManagedObject#get:color (; 2 ;) (type $ii) (param $0 i32) (result i32)
->>>>>>> cd1cfe69
   local.get $0
   i32.load
   i32.const 3
   i32.and
  )
-<<<<<<< HEAD
- (func $~lib/collector/itcm/ManagedObject#get:next (; 4 ;) (type $ii) (param $0 i32) (result i32)
-=======
  (func $~lib/collector/itcm/ManagedObject#get:next (; 3 ;) (type $ii) (param $0 i32) (result i32)
->>>>>>> cd1cfe69
   local.get $0
   i32.load
   i32.const 3
@@ -77,11 +64,7 @@
   i32.xor
   i32.and
  )
-<<<<<<< HEAD
- (func $~lib/collector/itcm/ManagedObject#set:next (; 5 ;) (type $iiv) (param $0 i32) (param $1 i32)
-=======
  (func $~lib/collector/itcm/ManagedObject#set:next (; 4 ;) (type $iiv) (param $0 i32) (param $1 i32)
->>>>>>> cd1cfe69
   local.get $0
   local.get $1
   local.get $0
@@ -91,7 +74,7 @@
   i32.or
   i32.store
  )
- (func $~lib/collector/itcm/ManagedObject#unlink (; 6 ;) (type $iv) (param $0 i32)
+ (func $~lib/collector/itcm/ManagedObject#unlink (; 5 ;) (type $iv) (param $0 i32)
   (local $1 i32)
   (local $2 i32)
   local.get $0
@@ -107,7 +90,7 @@
   local.get $1
   call $~lib/collector/itcm/ManagedObject#set:next
  )
- (func $~lib/collector/itcm/ManagedObjectList#push (; 7 ;) (type $iiv) (param $0 i32) (param $1 i32)
+ (func $~lib/collector/itcm/ManagedObjectList#push (; 6 ;) (type $iiv) (param $0 i32) (param $1 i32)
   (local $2 i32)
   local.get $0
   i32.load offset=4
@@ -125,11 +108,7 @@
   local.get $1
   i32.store offset=4
  )
-<<<<<<< HEAD
- (func $~lib/collector/itcm/ManagedObject#makeGray (; 8 ;) (type $iv) (param $0 i32)
-=======
  (func $~lib/collector/itcm/ManagedObject#makeGray (; 7 ;) (type $iv) (param $0 i32)
->>>>>>> cd1cfe69
   local.get $0
   global.get $~lib/collector/itcm/iter
   i32.eq
@@ -154,22 +133,12 @@
   i32.or
   i32.store
  )
- (func $~lib/collector/itcm/__gc_mark (; 9 ;) (type $iv) (param $0 i32)
+ (func $~lib/collector/itcm/__gc_mark (; 8 ;) (type $iv) (param $0 i32)
   (local $1 i32)
-<<<<<<< HEAD
-  (local $2 i32)
-  local.get $0
-  if
-   block $__inlined_func$~lib/collector/itcm/refToObj (result i32)
-    local.get $0
-    local.set $2
-    local.get $2
-=======
   local.get $0
   if
    block $~lib/collector/itcm/refToObj|inlined.0 (result i32)
     local.get $0
->>>>>>> cd1cfe69
     global.get $~lib/collector/itcm/HEADER_SIZE
     i32.sub
    end
@@ -184,7 +153,7 @@
    end
   end
  )
- (func $~lib/array/Array<Foo>~gc (; 10 ;) (type $iv) (param $0 i32)
+ (func $~lib/array/Array<Foo>~gc (; 9 ;) (type $iv) (param $0 i32)
   (local $1 i32)
   (local $2 i32)
   (local $3 i32)
@@ -222,7 +191,7 @@
    end
   end
  )
- (func $~lib/allocator/arena/__memory_allocate (; 11 ;) (type $ii) (param $0 i32) (result i32)
+ (func $~lib/allocator/arena/__memory_allocate (; 10 ;) (type $ii) (param $0 i32) (result i32)
   (local $1 i32)
   (local $2 i32)
   (local $3 i32)
@@ -301,16 +270,7 @@
   global.set $~lib/allocator/arena/offset
   local.get $1
  )
-<<<<<<< HEAD
- (func $~lib/memory/memory.allocate (; 12 ;) (type $ii) (param $0 i32) (result i32)
-  local.get $0
-  call $~lib/allocator/arena/__memory_allocate
-  return
- )
- (func $~lib/collector/itcm/ManagedObjectList#clear (; 13 ;) (type $iv) (param $0 i32)
-=======
  (func $~lib/collector/itcm/ManagedObjectList#clear (; 11 ;) (type $iv) (param $0 i32)
->>>>>>> cd1cfe69
   local.get $0
   local.get $0
   i32.store
@@ -318,11 +278,7 @@
   local.get $0
   i32.store offset=4
  )
-<<<<<<< HEAD
- (func $~lib/collector/itcm/ManagedObject#set:color (; 14 ;) (type $iiv) (param $0 i32) (param $1 i32)
-=======
  (func $~lib/collector/itcm/ManagedObject#set:color (; 12 ;) (type $iiv) (param $0 i32) (param $1 i32)
->>>>>>> cd1cfe69
   local.get $0
   local.get $0
   i32.load
@@ -334,26 +290,12 @@
   i32.or
   i32.store
  )
- (func $~lib/collector/itcm/objToRef (; 15 ;) (type $ii) (param $0 i32) (result i32)
-  local.get $0
-  global.get $~lib/collector/itcm/HEADER_SIZE
-  i32.add
- )
- (func $~lib/allocator/arena/__memory_free (; 16 ;) (type $iv) (param $0 i32)
+ (func $~lib/allocator/arena/__memory_free (; 13 ;) (type $iv) (param $0 i32)
   nop
  )
- (func $~lib/memory/memory.free (; 17 ;) (type $iv) (param $0 i32)
-  local.get $0
-  call $~lib/allocator/arena/__memory_free
-  return
- )
- (func $~lib/collector/itcm/step (; 18 ;) (type $v)
+ (func $~lib/collector/itcm/step (; 14 ;) (type $v)
   (local $0 i32)
   (local $1 i32)
-  (local $2 i32)
-  (local $3 i32)
-  (local $4 i32)
-  (local $5 i32)
   block $break|0
    block $case3|0
     block $case2|0
@@ -380,19 +322,12 @@
        br $break|0
       end
       block
-<<<<<<< HEAD
-       block $__inlined_func$~lib/memory/memory.allocate (result i32)
-        global.get $~lib/collector/itcm/HEADER_SIZE
-        local.set $2
-        local.get $2
-=======
        block $~lib/memory/memory.allocate|inlined.0 (result i32)
         global.get $~lib/collector/itcm/HEADER_SIZE
         local.set $1
         local.get $1
->>>>>>> cd1cfe69
         call $~lib/allocator/arena/__memory_allocate
-        br $__inlined_func$~lib/memory/memory.allocate
+        br $~lib/memory/memory.allocate|inlined.0
        end
        global.set $~lib/collector/itcm/fromSpace
        global.get $~lib/collector/itcm/fromSpace
@@ -400,19 +335,12 @@
        i32.store offset=8
        global.get $~lib/collector/itcm/fromSpace
        call $~lib/collector/itcm/ManagedObjectList#clear
-<<<<<<< HEAD
-       block $__inlined_func$~lib/memory/memory.allocate0 (result i32)
-        global.get $~lib/collector/itcm/HEADER_SIZE
-        local.set $3
-        local.get $3
-=======
        block $~lib/memory/memory.allocate|inlined.1 (result i32)
         global.get $~lib/collector/itcm/HEADER_SIZE
         local.set $1
         local.get $1
->>>>>>> cd1cfe69
         call $~lib/allocator/arena/__memory_allocate
-        br $__inlined_func$~lib/memory/memory.allocate0
+        br $~lib/memory/memory.allocate|inlined.1
        end
        global.set $~lib/collector/itcm/toSpace
        global.get $~lib/collector/itcm/toSpace
@@ -452,15 +380,8 @@
       call $~lib/collector/itcm/ManagedObject#set:color
       i32.const 1
       global.set $~argc
-<<<<<<< HEAD
-      block $__inlined_func$~lib/collector/itcm/objToRef (result i32)
-       local.get $0
-       local.set $4
-       local.get $4
-=======
       block $~lib/collector/itcm/objToRef|inlined.0 (result i32)
        local.get $0
->>>>>>> cd1cfe69
        global.get $~lib/collector/itcm/HEADER_SIZE
        i32.add
       end
@@ -512,21 +433,14 @@
      global.get $HEAP_BASE
      i32.ge_u
      if
-      block $__inlined_func$~lib/memory/memory.free
-       local.get $0
-       local.set $5
+      block $~lib/memory/memory.free|inlined.0
        block
-<<<<<<< HEAD
-        local.get $5
-=======
         local.get $0
->>>>>>> cd1cfe69
         call $~lib/allocator/arena/__memory_free
-        br $__inlined_func$~lib/memory/memory.free
+        br $~lib/memory/memory.free|inlined.0
         unreachable
        end
        unreachable
-       br $__inlined_func$~lib/memory/memory.free
       end
      end
     else     
@@ -541,7 +455,7 @@
    unreachable
   end
  )
- (func $~lib/collector/itcm/__gc_collect (; 19 ;) (type $v)
+ (func $~lib/collector/itcm/__gc_collect (; 15 ;) (type $v)
   (local $0 i32)
   block $break|0
    block $case1|0
@@ -573,17 +487,13 @@
    end
   end
  )
- (func $~lib/gc/gc.collect (; 20 ;) (type $v)
+ (func $~lib/gc/gc.collect (; 16 ;) (type $v)
   call $~lib/collector/itcm/__gc_collect
   return
  )
- (func $~lib/collector/itcm/__gc_allocate (; 21 ;) (type $iii) (param $0 i32) (param $1 i32) (result i32)
+ (func $~lib/collector/itcm/__gc_allocate (; 17 ;) (type $iii) (param $0 i32) (param $1 i32) (result i32)
   (local $2 i32)
   (local $3 i32)
-<<<<<<< HEAD
-  (local $4 i32)
-=======
->>>>>>> cd1cfe69
   local.get $0
   global.get $~lib/internal/allocator/MAX_SIZE_32
   global.get $~lib/collector/itcm/HEADER_SIZE
@@ -593,40 +503,15 @@
    unreachable
   end
   call $~lib/collector/itcm/step
-<<<<<<< HEAD
-  block $__inlined_func$~lib/memory/memory.allocate (result i32)
-   global.get $~lib/collector/itcm/HEADER_SIZE
-   local.get $0
-   i32.add
-   local.set $3
-   local.get $3
-=======
   block $~lib/memory/memory.allocate|inlined.2 (result i32)
    global.get $~lib/collector/itcm/HEADER_SIZE
    local.get $0
    i32.add
    local.set $2
    local.get $2
->>>>>>> cd1cfe69
    call $~lib/allocator/arena/__memory_allocate
-   br $__inlined_func$~lib/memory/memory.allocate
-  end
-<<<<<<< HEAD
-  local.set $2
-  local.get $2
-  local.get $1
-  i32.store offset=8
-  local.get $2
-  global.get $~lib/collector/itcm/white
-  call $~lib/collector/itcm/ManagedObject#set:color
-  global.get $~lib/collector/itcm/fromSpace
-  local.get $2
-  call $~lib/collector/itcm/ManagedObjectList#push
-  block $__inlined_func$~lib/collector/itcm/objToRef (result i32)
-   local.get $2
-   local.set $4
-   local.get $4
-=======
+   br $~lib/memory/memory.allocate|inlined.2
+  end
   local.set $3
   local.get $3
   local.get $1
@@ -639,16 +524,11 @@
   call $~lib/collector/itcm/ManagedObjectList#push
   block $~lib/collector/itcm/objToRef|inlined.1 (result i32)
    local.get $3
->>>>>>> cd1cfe69
    global.get $~lib/collector/itcm/HEADER_SIZE
    i32.add
   end
  )
-<<<<<<< HEAD
- (func $std/gc-array/Foo~gc (; 22 ;) (type $iv) (param $0 i32)
-=======
  (func $std/gc-array/Foo~gc (; 18 ;) (type $iv) (param $0 i32)
->>>>>>> cd1cfe69
   local.get $0
   i32.eqz
   if
@@ -657,11 +537,7 @@
   local.get $0
   call $~lib/collector/itcm/__gc_mark
  )
-<<<<<<< HEAD
- (func $~lib/string/String~gc (; 23 ;) (type $iv) (param $0 i32)
-=======
  (func $~lib/string/String~gc (; 19 ;) (type $iv) (param $0 i32)
->>>>>>> cd1cfe69
   local.get $0
   i32.eqz
   if
@@ -670,7 +546,7 @@
   local.get $0
   call $~lib/collector/itcm/__gc_mark
  )
- (func $~lib/internal/arraybuffer/computeSize (; 24 ;) (type $ii) (param $0 i32) (result i32)
+ (func $~lib/internal/arraybuffer/computeSize (; 20 ;) (type $ii) (param $0 i32) (result i32)
   i32.const 1
   i32.const 32
   local.get $0
@@ -682,10 +558,10 @@
   i32.sub
   i32.shl
  )
- (func $~lib/internal/arraybuffer/__gc (; 25 ;) (type $iv) (param $0 i32)
+ (func $~lib/internal/arraybuffer/__gc (; 21 ;) (type $iv) (param $0 i32)
   nop
  )
- (func $~lib/internal/arraybuffer/allocateUnsafe (; 26 ;) (type $ii) (param $0 i32) (result i32)
+ (func $~lib/internal/arraybuffer/allocateUnsafe (; 22 ;) (type $ii) (param $0 i32) (result i32)
   (local $1 i32)
   local.get $0
   global.get $~lib/internal/arraybuffer/MAX_BLENGTH
@@ -709,7 +585,7 @@
   i32.store
   local.get $1
  )
- (func $~lib/internal/memory/memcpy (; 27 ;) (type $iiiv) (param $0 i32) (param $1 i32) (param $2 i32)
+ (func $~lib/internal/memory/memcpy (; 23 ;) (type $iiiv) (param $0 i32) (param $1 i32) (param $2 i32)
   (local $3 i32)
   (local $4 i32)
   (local $5 i32)
@@ -1910,7 +1786,7 @@
    i32.store8
   end
  )
- (func $~lib/internal/memory/memmove (; 28 ;) (type $iiiv) (param $0 i32) (param $1 i32) (param $2 i32)
+ (func $~lib/internal/memory/memmove (; 24 ;) (type $iiiv) (param $0 i32) (param $1 i32) (param $2 i32)
   (local $3 i32)
   local.get $0
   local.get $1
@@ -2137,13 +2013,7 @@
    end
   end
  )
- (func $~lib/memory/memory.copy (; 29 ;) (type $iiiv) (param $0 i32) (param $1 i32) (param $2 i32)
-  local.get $0
-  local.get $1
-  local.get $2
-  call $~lib/internal/memory/memmove
- )
- (func $~lib/internal/memory/memset (; 30 ;) (type $iiiv) (param $0 i32) (param $1 i32) (param $2 i32)
+ (func $~lib/internal/memory/memset (; 25 ;) (type $iiiv) (param $0 i32) (param $1 i32) (param $2 i32)
   (local $3 i32)
   (local $4 i32)
   (local $5 i64)
@@ -2397,24 +2267,11 @@
    end
   end
  )
- (func $~lib/memory/memory.fill (; 31 ;) (type $iiiv) (param $0 i32) (param $1 i32) (param $2 i32)
-  local.get $0
-  local.get $1
-  local.get $2
-  call $~lib/internal/memory/memset
- )
- (func $~lib/internal/arraybuffer/reallocateUnsafe (; 32 ;) (type $iii) (param $0 i32) (param $1 i32) (result i32)
+ (func $~lib/internal/arraybuffer/reallocateUnsafe (; 26 ;) (type $iii) (param $0 i32) (param $1 i32) (result i32)
   (local $2 i32)
   (local $3 i32)
   (local $4 i32)
   (local $5 i32)
-<<<<<<< HEAD
-  (local $6 i32)
-  (local $7 i32)
-  (local $8 i32)
-  (local $9 i32)
-=======
->>>>>>> cd1cfe69
   local.get $0
   i32.load
   local.set $2
@@ -2448,45 +2305,6 @@
     local.get $1
     call $~lib/internal/arraybuffer/allocateUnsafe
     local.set $3
-<<<<<<< HEAD
-    block $__inlined_func$~lib/memory/memory.copy
-     local.get $3
-     global.get $~lib/internal/arraybuffer/HEADER_SIZE
-     i32.add
-     local.set $4
-     local.get $0
-     global.get $~lib/internal/arraybuffer/HEADER_SIZE
-     i32.add
-     local.set $5
-     local.get $2
-     local.set $6
-     local.get $4
-     local.get $5
-     local.get $6
-     call $~lib/internal/memory/memmove
-    end
-    local.get $3
-    local.set $0
-   end
-   block $__inlined_func$~lib/memory/memory.fill
-    local.get $0
-    global.get $~lib/internal/arraybuffer/HEADER_SIZE
-    i32.add
-    local.get $2
-    i32.add
-    local.set $7
-    i32.const 0
-    local.set $8
-    local.get $1
-    local.get $2
-    i32.sub
-    local.set $9
-    local.get $7
-    local.get $8
-    local.get $9
-    call $~lib/internal/memory/memset
-   end
-=======
     local.get $3
     global.get $~lib/internal/arraybuffer/HEADER_SIZE
     i32.add
@@ -2518,7 +2336,6 @@
    local.get $5
    local.get $4
    call $~lib/internal/memory/memset
->>>>>>> cd1cfe69
   else   
    local.get $1
    local.get $2
@@ -2543,31 +2360,11 @@
   end
   local.get $0
  )
- (func $~lib/internal/arraybuffer/STORE<Foo,Foo> (; 33 ;) (type $iiiiv) (param $0 i32) (param $1 i32) (param $2 i32) (param $3 i32)
-  local.get $0
-  local.get $1
-  i32.const 2
-  i32.shl
-  i32.add
-  local.get $3
-  i32.add
-  local.get $2
-  i32.store offset=8
- )
- (func $~lib/collector/itcm/__gc_link (; 34 ;) (type $iiv) (param $0 i32) (param $1 i32)
+ (func $~lib/collector/itcm/__gc_link (; 27 ;) (type $iiv) (param $0 i32) (param $1 i32)
   (local $2 i32)
   (local $3 i32)
-<<<<<<< HEAD
-  (local $4 i32)
-  (local $5 i32)
-  block $__inlined_func$~lib/collector/itcm/refToObj (result i32)
-   local.get $0
-   local.set $4
-   local.get $4
-=======
   block $~lib/collector/itcm/refToObj|inlined.1 (result i32)
    local.get $0
->>>>>>> cd1cfe69
    global.get $~lib/collector/itcm/HEADER_SIZE
    i32.sub
   end
@@ -2579,15 +2376,8 @@
   i32.eq
   local.tee $3
   if (result i32)
-<<<<<<< HEAD
-   block $__inlined_func$~lib/collector/itcm/refToObj0 (result i32)
-    local.get $1
-    local.set $5
-    local.get $5
-=======
    block $~lib/collector/itcm/refToObj|inlined.3 (result i32)
     local.get $1
->>>>>>> cd1cfe69
     global.get $~lib/collector/itcm/HEADER_SIZE
     i32.sub
    end
@@ -2602,16 +2392,10 @@
    call $~lib/collector/itcm/ManagedObject#makeGray
   end
  )
- (func $~lib/array/Array<Foo>#__set (; 35 ;) (type $iiiv) (param $0 i32) (param $1 i32) (param $2 i32)
+ (func $~lib/array/Array<Foo>#__set (; 28 ;) (type $iiiv) (param $0 i32) (param $1 i32) (param $2 i32)
   (local $3 i32)
   (local $4 i32)
   (local $5 i32)
-<<<<<<< HEAD
-  (local $6 i32)
-  (local $7 i32)
-  (local $8 i32)
-=======
->>>>>>> cd1cfe69
   local.get $0
   i32.load
   local.set $3
@@ -2652,27 +2436,6 @@
    i32.add
    i32.store offset=4
   end
-<<<<<<< HEAD
-  block $__inlined_func$~lib/internal/arraybuffer/STORE<Foo,Foo>
-   local.get $3
-   local.set $5
-   local.get $1
-   local.set $6
-   local.get $2
-   local.set $7
-   i32.const 0
-   local.set $8
-   local.get $5
-   local.get $6
-   i32.const 2
-   i32.shl
-   i32.add
-   local.get $8
-   i32.add
-   local.get $7
-   i32.store offset=8
-  end
-=======
   i32.const 0
   local.set $5
   local.get $3
@@ -2684,16 +2447,11 @@
   i32.add
   local.get $2
   i32.store offset=8
->>>>>>> cd1cfe69
   local.get $0
   local.get $2
   call $~lib/collector/itcm/__gc_link
  )
-<<<<<<< HEAD
- (func $std/gc-array/main (; 36 ;) (type $i) (result i32)
-=======
  (func $std/gc-array/main (; 29 ;) (type $i) (result i32)
->>>>>>> cd1cfe69
   global.get $~started
   i32.eqz
   if
@@ -2703,7 +2461,7 @@
   end
   i32.const 0
  )
- (func $start (; 37 ;) (type $v)
+ (func $start (; 30 ;) (type $v)
   (local $0 i32)
   (local $1 i32)
   (local $2 i32)
@@ -2754,13 +2512,9 @@
   call $~lib/array/Array<Foo>#__set
   call $~lib/gc/gc.collect
  )
- (func $null (; 38 ;) (type $v)
- )
-<<<<<<< HEAD
- (func $~iterateRoots (; 39 ;) (type $iv) (param $0 i32)
-=======
+ (func $null (; 31 ;) (type $v)
+ )
  (func $~iterateRoots (; 32 ;) (type $iv) (param $0 i32)
->>>>>>> cd1cfe69
   global.get $std/gc-array/arr
   local.get $0
   call_indirect (type $iv)
