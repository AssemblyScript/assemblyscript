--- conflicted
+++ resolved
@@ -2383,22 +2383,14 @@
   i32.load
   i32.const 4
   i32.eq
-<<<<<<< HEAD
-  local.tee $0
-=======
   local.tee $1
->>>>>>> cd1cfe69
   if (result i32)
    global.get $std/operator-overloading/ais
    i32.load offset=4
    i32.const 6
    i32.eq
   else   
-<<<<<<< HEAD
-   local.get $0
-=======
    local.get $1
->>>>>>> cd1cfe69
   end
   i32.eqz
   if
@@ -2414,19 +2406,11 @@
   call $std/operator-overloading/Tester#constructor
   global.set $std/operator-overloading/aii1
   global.get $std/operator-overloading/aii1
-<<<<<<< HEAD
-  local.tee $0
-  i32.load
-  i32.const 1
-  i32.add
-  local.get $0
-=======
   local.tee $1
   i32.load
   i32.const 1
   i32.add
   local.get $1
->>>>>>> cd1cfe69
   i32.load offset=4
   i32.const 1
   i32.add
@@ -2437,17 +2421,6 @@
   call $std/operator-overloading/Tester#constructor
   global.set $std/operator-overloading/aii2
   global.get $std/operator-overloading/aii1
-<<<<<<< HEAD
-  local.tee $0
-  i32.load
-  global.get $std/operator-overloading/aii2
-  local.tee $1
-  i32.load
-  i32.add
-  local.get $0
-  i32.load offset=4
-  local.get $1
-=======
   local.tee $1
   i32.load
   global.get $std/operator-overloading/aii2
@@ -2457,7 +2430,6 @@
   local.get $1
   i32.load offset=4
   local.get $0
->>>>>>> cd1cfe69
   i32.load offset=4
   i32.add
   call $std/operator-overloading/Tester#constructor
