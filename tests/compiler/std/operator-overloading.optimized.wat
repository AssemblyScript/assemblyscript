--- conflicted
+++ resolved
@@ -153,10 +153,6 @@
   i32.store offset=4
   local.get $2
  )
-<<<<<<< HEAD
- (func $~lib/math/ipow32 (; 3 ;) (param $0 i32) (param $1 i32) (result i32)
-  (local $2 i32)
-=======
  (func $~lib/math/NativeMath.scalbn (param $0 f64) (param $1 i32) (result f64)
   local.get $1
   i32.const 1023
@@ -339,18 +335,6 @@
    return
   end
   i32.const 1
-  local.get $20
-  i32.const 0
-  local.get $8
-  i32.const 2146435072
-  i32.eq
-  select
-  i32.const 1
-  local.get $8
-  i32.const 2146435072
-  i32.gt_s
->>>>>>> 5c7e8d43
-  i32.const 1
   local.set $2
   loop $while-continue|0
    local.get $1
@@ -377,11 +361,7 @@
   end
   local.get $2
  )
-<<<<<<< HEAD
- (func $std/operator-overloading/Tester.equals (; 4 ;) (param $0 i32) (param $1 i32) (result i32)
-=======
  (func $std/operator-overloading/Tester.equals (param $0 i32) (param $1 i32) (result i32)
->>>>>>> 5c7e8d43
   local.get $0
   i32.load
   local.get $1
@@ -397,11 +377,7 @@
    i32.const 0
   end
  )
-<<<<<<< HEAD
- (func $std/operator-overloading/Tester.notEquals (; 5 ;) (param $0 i32) (param $1 i32) (result i32)
-=======
  (func $std/operator-overloading/Tester.notEquals (param $0 i32) (param $1 i32) (result i32)
->>>>>>> 5c7e8d43
   local.get $0
   i32.load
   local.get $1
@@ -417,11 +393,7 @@
    i32.const 0
   end
  )
-<<<<<<< HEAD
- (func $std/operator-overloading/TesterInlineStatic#constructor (; 6 ;) (param $0 i32) (param $1 i32) (result i32)
-=======
  (func $std/operator-overloading/TesterInlineStatic#constructor (param $0 i32) (param $1 i32) (result i32)
->>>>>>> 5c7e8d43
   (local $2 i32)
   i32.const 4
   call $~lib/rt/stub/__alloc
@@ -433,11 +405,7 @@
   i32.store offset=4
   local.get $2
  )
-<<<<<<< HEAD
- (func $std/operator-overloading/TesterInlineInstance#constructor (; 7 ;) (param $0 i32) (param $1 i32) (result i32)
-=======
  (func $std/operator-overloading/TesterInlineInstance#constructor (param $0 i32) (param $1 i32) (result i32)
->>>>>>> 5c7e8d43
   (local $2 i32)
   i32.const 5
   call $~lib/rt/stub/__alloc
@@ -449,11 +417,7 @@
   i32.store offset=4
   local.get $2
  )
-<<<<<<< HEAD
- (func $start:std/operator-overloading (; 8 ;)
-=======
  (func $start:std/operator-overloading
->>>>>>> 5c7e8d43
   (local $0 i32)
   (local $1 i32)
   i32.const 1104
@@ -1622,11 +1586,7 @@
    unreachable
   end
  )
-<<<<<<< HEAD
- (func $~start (; 9 ;)
-=======
  (func $~start
->>>>>>> 5c7e8d43
   call $start:std/operator-overloading
  )
 )