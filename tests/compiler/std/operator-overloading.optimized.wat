--- conflicted
+++ resolved
@@ -282,13 +282,8 @@
   f64.reinterpret_i64
   f64.mul
  )
-<<<<<<< HEAD
  (func $~lib/math/NativeMath.pow (; 6 ;) (type $FUNCSIG$ddd) (param $0 f64) (param $1 f64) (result f64)
-  (local $2 f64)
-=======
- (func $~lib/math/NativeMath.pow (; 4 ;) (type $FUNCSIG$ddd) (param $0 f64) (param $1 f64) (result f64)
   (local $2 i32)
->>>>>>> b2adf8b1
   (local $3 f64)
   (local $4 f64)
   (local $5 i32)
@@ -2432,15 +2427,15 @@
   call $std/operator-overloading/TesterInlineStatic#constructor
   global.set $std/operator-overloading/ais2
   global.get $std/operator-overloading/ais1
+  local.tee $0
+  i32.load
+  global.get $std/operator-overloading/ais2
   local.tee $1
   i32.load
-  global.get $std/operator-overloading/ais2
-  local.tee $0
-  i32.load
   i32.add
+  local.get $0
+  i32.load offset=4
   local.get $1
-  i32.load offset=4
-  local.get $0
   i32.load offset=4
   i32.add
   call $std/operator-overloading/TesterInlineStatic#constructor
