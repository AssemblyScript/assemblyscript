--- conflicted
+++ resolved
@@ -153,14 +153,6 @@
   i32.store offset=4
   local.get $2
  )
-<<<<<<< HEAD
- (func $~lib/math/ipow32 (param $0 i32) (param $1 i32) (result i32)
-  (local $2 i32)
-  i32.const 1
-  local.set $2
-  loop $while-continue|0
-   local.get $1
-=======
  (func $~lib/math/NativeMath.scalbn (param $0 f64) (param $1 i32) (result f64)
   local.get $1
   i32.const 1023
@@ -470,11 +462,25 @@
    local.get $8
    i32.const 1072693248
    i32.eq
->>>>>>> f96d3fcd
    if
-    local.get $0
-<<<<<<< HEAD
-=======
+    local.get $7
+    i32.const 0
+    i32.ge_s
+    if
+     local.get $0
+     return
+    end
+    f64.const 1
+    local.get $0
+    f64.div
+    return
+   end
+   local.get $7
+   i32.const 1073741824
+   i32.eq
+   if
+    local.get $0
+    local.get $0
     f64.mul
     return
    end
@@ -511,7 +517,6 @@
    select
    if
     f64.const 1
->>>>>>> f96d3fcd
     local.get $2
     i32.mul
     local.get $2
@@ -520,8 +525,6 @@
     i32.and
     select
     local.set $2
-<<<<<<< HEAD
-=======
     local.get $15
     i32.const 0
     i32.lt_s
@@ -1054,18 +1057,6 @@
      local.set $3
     end
     local.get $1
-    local.get $3
-    f64.add
-    i64.reinterpret_f64
-    i64.const -4294967296
-    i64.and
-    f64.reinterpret_i64
-    local.tee $0
-    f64.const 0.6931471824645996
-    f64.mul
-    local.tee $2
->>>>>>> f96d3fcd
-    local.get $1
     i32.const 1
     i32.shr_u
     local.set $1
@@ -1073,12 +1064,6 @@
     local.get $0
     i32.mul
     local.set $0
-<<<<<<< HEAD
-    br $while-continue|0
-   end
-  end
-  local.get $2
-=======
     local.get $10
     f64.const 1
     local.get $3
@@ -1168,7 +1153,6 @@
   f64.mul
   f64.const 1e-300
   f64.mul
->>>>>>> f96d3fcd
  )
  (func $std/operator-overloading/Tester.equals (param $0 i32) (param $1 i32) (result i32)
   local.get $0
