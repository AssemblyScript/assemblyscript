--- conflicted
+++ resolved
@@ -1093,13 +1093,8 @@
   local.get $slMap
   i32.store $0 offset=4
  )
-<<<<<<< HEAD
- (func $~lib/rt/tlsf/addMemory (param $root i32) (param $start i32) (param $end i32) (result i32)
+ (func $~lib/rt/tlsf/addMemory (type $i32_i32_i32_=>_i32) (param $root i32) (param $start i32) (param $end i32) (result i32)
   (local $root_0 i32)
-=======
- (func $~lib/rt/tlsf/addMemory (type $i32_i32_i32_=>_i32) (param $root i32) (param $start i32) (param $end i32) (result i32)
-  (local $var$3 i32)
->>>>>>> 78b2d1af
   (local $tail i32)
   (local $tailInfo i32)
   (local $size i32)
@@ -2624,13 +2619,8 @@
   i32.const 3
   i32.shr_u
  )
-<<<<<<< HEAD
- (func $~lib/staticarray/StaticArray<f64>#includes (param $this i32) (param $value f64) (param $fromIndex i32) (result i32)
+ (func $~lib/staticarray/StaticArray<f64>#includes (type $i32_f64_i32_=>_i32) (param $this i32) (param $value f64) (param $fromIndex i32) (result i32)
   (local $length i32)
-=======
- (func $~lib/staticarray/StaticArray<f64>#includes (type $i32_f64_i32_=>_i32) (param $this i32) (param $value f64) (param $fromIndex i32) (result i32)
-  (local $var$3 i32)
->>>>>>> 78b2d1af
   (local $var$4 i32)
   (local $var$5 i32)
   (local $var$6 i32)
@@ -2720,13 +2710,8 @@
   i32.const 2
   i32.shr_u
  )
-<<<<<<< HEAD
- (func $~lib/staticarray/StaticArray<f32>#includes (param $this i32) (param $value f32) (param $fromIndex i32) (result i32)
+ (func $~lib/staticarray/StaticArray<f32>#includes (type $i32_f32_i32_=>_i32) (param $this i32) (param $value f32) (param $fromIndex i32) (result i32)
   (local $length i32)
-=======
- (func $~lib/staticarray/StaticArray<f32>#includes (type $i32_f32_i32_=>_i32) (param $this i32) (param $value f32) (param $fromIndex i32) (result i32)
-  (local $var$3 i32)
->>>>>>> 78b2d1af
   (local $var$4 i32)
   (local $var$5 i32)
   (local $var$6 i32)
@@ -3105,17 +3090,10 @@
   call $~lib/util/bytes/FILL<i32>
   local.get $this
  )
-<<<<<<< HEAD
- (func $~lib/util/bytes/REVERSE<i32> (param $ptr i32) (param $len i32)
+ (func $~lib/util/bytes/REVERSE<i32> (type $i32_i32_=>_none) (param $ptr i32) (param $len i32)
   (local $i i32)
   (local $tail i32)
   (local $hlen i32)
-=======
- (func $~lib/util/bytes/REVERSE<i32> (type $i32_i32_=>_none) (param $ptr i32) (param $len i32)
-  (local $var$2 i32)
-  (local $var$3 i32)
-  (local $var$4 i32)
->>>>>>> 78b2d1af
   (local $var$5 i32)
   (local $front i32)
   (local $back i32)
@@ -3352,15 +3330,9 @@
   select
   global.set $std/staticarray/maxVal
  )
-<<<<<<< HEAD
- (func $~lib/staticarray/StaticArray<i32>#forEach (param $this i32) (param $fn i32)
+ (func $~lib/staticarray/StaticArray<i32>#forEach (type $i32_i32_=>_none) (param $this i32) (param $fn i32)
   (local $i i32)
   (local $len i32)
-=======
- (func $~lib/staticarray/StaticArray<i32>#forEach (type $i32_i32_=>_none) (param $this i32) (param $fn i32)
-  (local $var$2 i32)
-  (local $var$3 i32)
->>>>>>> 78b2d1af
   (local $var$4 i32)
   i32.const 0
   local.set $i
@@ -3676,15 +3648,9 @@
   i32.const 2
   i32.eq
  )
-<<<<<<< HEAD
- (func $~lib/staticarray/StaticArray<i32>#some (param $this i32) (param $fn i32) (result i32)
+ (func $~lib/staticarray/StaticArray<i32>#some (type $i32_i32_=>_i32) (param $this i32) (param $fn i32) (result i32)
   (local $i i32)
   (local $len i32)
-=======
- (func $~lib/staticarray/StaticArray<i32>#some (type $i32_i32_=>_i32) (param $this i32) (param $fn i32) (result i32)
-  (local $var$2 i32)
-  (local $var$3 i32)
->>>>>>> 78b2d1af
   (local $var$4 i32)
   i32.const 0
   local.set $i
@@ -3734,15 +3700,9 @@
   i32.const 3
   i32.le_s
  )
-<<<<<<< HEAD
- (func $~lib/staticarray/StaticArray<i32>#every (param $this i32) (param $fn i32) (result i32)
+ (func $~lib/staticarray/StaticArray<i32>#every (type $i32_i32_=>_i32) (param $this i32) (param $fn i32) (result i32)
   (local $i i32)
   (local $len i32)
-=======
- (func $~lib/staticarray/StaticArray<i32>#every (type $i32_i32_=>_i32) (param $this i32) (param $fn i32) (result i32)
-  (local $var$2 i32)
-  (local $var$3 i32)
->>>>>>> 78b2d1af
   (local $var$4 i32)
   i32.const 0
   local.set $i
@@ -3793,15 +3753,9 @@
   i32.const 2
   i32.eq
  )
-<<<<<<< HEAD
- (func $~lib/staticarray/StaticArray<i32>#findIndex (param $this i32) (param $fn i32) (result i32)
+ (func $~lib/staticarray/StaticArray<i32>#findIndex (type $i32_i32_=>_i32) (param $this i32) (param $fn i32) (result i32)
   (local $i i32)
   (local $len i32)
-=======
- (func $~lib/staticarray/StaticArray<i32>#findIndex (type $i32_i32_=>_i32) (param $this i32) (param $fn i32) (result i32)
-  (local $var$2 i32)
-  (local $var$3 i32)
->>>>>>> 78b2d1af
   (local $var$4 i32)
   i32.const 0
   local.set $i
@@ -3851,13 +3805,8 @@
   i32.const 2
   i32.eq
  )
-<<<<<<< HEAD
- (func $~lib/staticarray/StaticArray<i32>#findLastIndex (param $this i32) (param $fn i32) (result i32)
+ (func $~lib/staticarray/StaticArray<i32>#findLastIndex (type $i32_i32_=>_i32) (param $this i32) (param $fn i32) (result i32)
   (local $i i32)
-=======
- (func $~lib/staticarray/StaticArray<i32>#findLastIndex (type $i32_i32_=>_i32) (param $this i32) (param $fn i32) (result i32)
-  (local $var$2 i32)
->>>>>>> 78b2d1af
   (local $var$3 i32)
   local.get $this
   call $~lib/staticarray/StaticArray<i32>#get:length
@@ -3902,15 +3851,9 @@
   i32.const 4
   i32.eq
  )
-<<<<<<< HEAD
- (func $~lib/util/sort/insertionSort<i32> (param $ptr i32) (param $left i32) (param $right i32) (param $presorted i32) (param $comparator i32)
+ (func $~lib/util/sort/insertionSort<i32> (type $i32_i32_i32_i32_i32_=>_none) (param $ptr i32) (param $left i32) (param $right i32) (param $presorted i32) (param $comparator i32)
   (local $range i32)
   (local $i i32)
-=======
- (func $~lib/util/sort/insertionSort<i32> (type $i32_i32_i32_i32_i32_=>_none) (param $ptr i32) (param $left i32) (param $right i32) (param $presorted i32) (param $comparator i32)
-  (local $var$5 i32)
-  (local $var$6 i32)
->>>>>>> 78b2d1af
   (local $var$7 i32)
   (local $a i32)
   (local $b i32)
@@ -4458,8 +4401,7 @@
    end
   end
  )
-<<<<<<< HEAD
- (func $~lib/util/sort/SORT<i32> (param $ptr i32) (param $len i32) (param $comparator i32)
+ (func $~lib/util/sort/SORT<i32> (type $i32_i32_i32_=>_none) (param $ptr i32) (param $len i32) (param $comparator i32)
   (local $var$3 i32)
   (local $a i32)
   (local $b i32)
@@ -4468,12 +4410,6 @@
   (local $b_0 i32)
   (local $c_0 i32)
   (local $n i32)
-=======
- (func $~lib/util/sort/SORT<i32> (type $i32_i32_i32_=>_none) (param $ptr i32) (param $len i32) (param $comparator i32)
-  (local $endB i32)
-  (local $var$4 i32)
-  (local $startB i32)
->>>>>>> 78b2d1af
   (local $lgPlus2 i32)
   (local $lgPlus2Size i32)
   (local $leftRunStartBuf i32)
@@ -5007,15 +4943,9 @@
    call $~lib/rt/itcms/__visit
   end
  )
-<<<<<<< HEAD
- (func $~lib/staticarray/StaticArray<std/staticarray/Ref>#__visit (param $this i32) (param $cookie i32)
+ (func $~lib/staticarray/StaticArray<std/staticarray/Ref>#__visit (type $i32_i32_=>_none) (param $this i32) (param $cookie i32)
   (local $cur i32)
   (local $end i32)
-=======
- (func $~lib/staticarray/StaticArray<std/staticarray/Ref>#__visit (type $i32_i32_=>_none) (param $this i32) (param $cookie i32)
-  (local $var$2 i32)
-  (local $var$3 i32)
->>>>>>> 78b2d1af
   (local $var$4 i32)
   (local $val i32)
   i32.const 1
@@ -5071,15 +5001,9 @@
   local.get $1
   call $~lib/array/Array<i32>#__visit
  )
-<<<<<<< HEAD
- (func $~lib/staticarray/StaticArray<~lib/string/String>#__visit (param $this i32) (param $cookie i32)
+ (func $~lib/staticarray/StaticArray<~lib/string/String>#__visit (type $i32_i32_=>_none) (param $this i32) (param $cookie i32)
   (local $cur i32)
   (local $end i32)
-=======
- (func $~lib/staticarray/StaticArray<~lib/string/String>#__visit (type $i32_i32_=>_none) (param $this i32) (param $cookie i32)
-  (local $var$2 i32)
-  (local $var$3 i32)
->>>>>>> 78b2d1af
   (local $var$4 i32)
   (local $val i32)
   i32.const 1
@@ -5122,15 +5046,9 @@
   local.get $1
   call $~lib/staticarray/StaticArray<~lib/string/String>#__visit
  )
-<<<<<<< HEAD
- (func $~lib/array/Array<~lib/string/String>#__visit (param $this i32) (param $cookie i32)
+ (func $~lib/array/Array<~lib/string/String>#__visit (type $i32_i32_=>_none) (param $this i32) (param $cookie i32)
   (local $cur i32)
   (local $end i32)
-=======
- (func $~lib/array/Array<~lib/string/String>#__visit (type $i32_i32_=>_none) (param $this i32) (param $cookie i32)
-  (local $var$2 i32)
-  (local $var$3 i32)
->>>>>>> 78b2d1af
   (local $var$4 i32)
   (local $val i32)
   i32.const 1
@@ -7630,8 +7548,7 @@
   global.set $~lib/memory/__stack_pointer
   local.get $4
  )
-<<<<<<< HEAD
- (func $~lib/staticarray/StaticArray<i32>#concat<~lib/staticarray/StaticArray<i32>> (param $this i32) (param $other i32) (result i32)
+ (func $~lib/staticarray/StaticArray<i32>#concat<~lib/staticarray/StaticArray<i32>> (type $i32_i32_=>_i32) (param $this i32) (param $other i32) (result i32)
   (local $sourceLen i32)
   (local $otherLen i32)
   (local $outLen i32)
@@ -7640,17 +7557,6 @@
   (local $outStart i32)
   (local $otherStart i32)
   (local $thisStart i32)
-=======
- (func $~lib/staticarray/StaticArray<i32>#concat<~lib/staticarray/StaticArray<i32>> (type $i32_i32_=>_i32) (param $this i32) (param $other i32) (result i32)
-  (local $var$2 i32)
-  (local $var$3 i32)
-  (local $var$4 i32)
-  (local $var$5 i32)
-  (local $var$6 i32)
-  (local $var$7 i32)
-  (local $var$8 i32)
-  (local $var$9 i32)
->>>>>>> 78b2d1af
   (local $10 i32)
   global.get $~lib/memory/__stack_pointer
   i32.const 4
@@ -7936,8 +7842,7 @@
   global.set $~lib/memory/__stack_pointer
   local.get $3
  )
-<<<<<<< HEAD
- (func $~lib/staticarray/StaticArray<~lib/string/String>#concat<~lib/array/Array<~lib/string/String>> (param $this i32) (param $other i32) (result i32)
+ (func $~lib/staticarray/StaticArray<~lib/string/String>#concat<~lib/array/Array<~lib/string/String>> (type $i32_i32_=>_i32) (param $this i32) (param $other i32) (result i32)
   (local $sourceLen i32)
   (local $otherLen i32)
   (local $outLen i32)
@@ -7947,18 +7852,6 @@
   (local $otherStart i32)
   (local $thisStart i32)
   (local $offset i32)
-=======
- (func $~lib/staticarray/StaticArray<~lib/string/String>#concat<~lib/array/Array<~lib/string/String>> (type $i32_i32_=>_i32) (param $this i32) (param $other i32) (result i32)
-  (local $var$2 i32)
-  (local $var$3 i32)
-  (local $var$4 i32)
-  (local $var$5 i32)
-  (local $var$6 i32)
-  (local $var$7 i32)
-  (local $var$8 i32)
-  (local $var$9 i32)
-  (local $var$10 i32)
->>>>>>> 78b2d1af
   (local $var$11 i32)
   (local $ref i32)
   (local $otherSize i32)
