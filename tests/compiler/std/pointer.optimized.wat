--- conflicted
+++ resolved
@@ -2,6 +2,8 @@
  (type $iiiiv (func (param i32 i32 i32 i32)))
  (type $iiiv (func (param i32 i32 i32)))
  (type $v (func))
+ (type $FUNCSIG$vi (func (param i32)))
+ (type $FUNCSIG$vii (func (param i32 i32)))
  (import "env" "abort" (func $~lib/env/abort (param i32 i32 i32 i32)))
  (memory $0 1)
  (data (i32.const 8) "\0e\00\00\00s\00t\00d\00/\00p\00o\00i\00n\00t\00e\00r\00.\00t\00s")
@@ -16,22 +18,6 @@
  (export "memory" (memory $0))
  (export "table" (table $0))
  (start $start)
-<<<<<<< HEAD
- (func $~lib/internal/memory/memset (; 1 ;) (type $iiiv) (param $0 i32) (param $1 i32) (param $2 i32)
-  (local $3 i32)
-  (local $4 i64)
-  local.get $2
-  i32.eqz
-  if
-   return
-  end
-  local.get $0
-  local.get $1
-  i32.store8
-  local.get $0
-  local.get $2
-  i32.add
-=======
  (func $~lib/internal/memory/memset (; 1 ;) (type $FUNCSIG$vi) (param $0 i32)
   (local $1 i32)
   local.get $0
@@ -41,245 +27,40 @@
   i32.const 8
   i32.add
   local.tee $1
->>>>>>> cd1cfe69
   i32.const 1
   i32.sub
-  local.get $1
+  i32.const 0
   i32.store8
-<<<<<<< HEAD
-  local.get $2
-  i32.const 2
-  i32.le_u
-  if
-   return
-  end
-=======
->>>>>>> cd1cfe69
   local.get $0
   i32.const 1
   i32.add
-  local.get $1
+  i32.const 0
   i32.store8
   local.get $0
   i32.const 2
   i32.add
+  i32.const 0
+  i32.store8
   local.get $1
-  i32.store8
-<<<<<<< HEAD
-  local.get $0
-  local.get $2
-  i32.add
-  local.tee $3
-=======
-  local.get $1
->>>>>>> cd1cfe69
   i32.const 2
   i32.sub
+  i32.const 0
+  i32.store8
   local.get $1
-  i32.store8
-<<<<<<< HEAD
-  local.get $3
-=======
-  local.get $1
->>>>>>> cd1cfe69
   i32.const 3
   i32.sub
-  local.get $1
+  i32.const 0
   i32.store8
-<<<<<<< HEAD
-  local.get $2
-  i32.const 6
-  i32.le_u
-  if
-   return
-  end
-=======
->>>>>>> cd1cfe69
   local.get $0
   i32.const 3
   i32.add
+  i32.const 0
+  i32.store8
   local.get $1
-  i32.store8
-<<<<<<< HEAD
-  local.get $0
-  local.get $2
-  i32.add
-=======
-  local.get $1
->>>>>>> cd1cfe69
   i32.const 4
   i32.sub
-  local.get $1
+  i32.const 0
   i32.store8
-  local.get $2
-  i32.const 8
-  i32.le_u
-  if
-   return
-  end
-  local.get $2
-  i32.const 0
-  local.get $0
-  i32.sub
-  i32.const 3
-  i32.and
-  local.tee $3
-  i32.sub
-  local.set $2
-  local.get $0
-  local.get $3
-  i32.add
-  local.tee $0
-  local.get $1
-  i32.const 255
-  i32.and
-  i32.const 16843009
-  i32.mul
-  local.tee $1
-  i32.store
-  local.get $2
-  i32.const -4
-  i32.and
-  local.tee $2
-  local.get $0
-  i32.add
-  i32.const 4
-  i32.sub
-  local.get $1
-  i32.store
-  local.get $2
-  i32.const 8
-  i32.le_u
-  if
-   return
-  end
-  local.get $0
-  i32.const 4
-  i32.add
-  local.get $1
-  i32.store
-  local.get $0
-  i32.const 8
-  i32.add
-  local.get $1
-  i32.store
-  local.get $0
-  local.get $2
-  i32.add
-  local.tee $3
-  i32.const 12
-  i32.sub
-  local.get $1
-  i32.store
-  local.get $3
-  i32.const 8
-  i32.sub
-  local.get $1
-  i32.store
-  local.get $2
-  i32.const 24
-  i32.le_u
-  if
-   return
-  end
-  local.get $0
-  i32.const 12
-  i32.add
-  local.get $1
-  i32.store
-  local.get $0
-  i32.const 16
-  i32.add
-  local.get $1
-  i32.store
-  local.get $0
-  i32.const 20
-  i32.add
-  local.get $1
-  i32.store
-  local.get $0
-  i32.const 24
-  i32.add
-  local.get $1
-  i32.store
-  local.get $0
-  local.get $2
-  i32.add
-  local.tee $3
-  i32.const 28
-  i32.sub
-  local.get $1
-  i32.store
-  local.get $3
-  i32.const 24
-  i32.sub
-  local.get $1
-  i32.store
-  local.get $3
-  i32.const 20
-  i32.sub
-  local.get $1
-  i32.store
-  local.get $3
-  i32.const 16
-  i32.sub
-  local.get $1
-  i32.store
-  local.get $0
-  i32.const 4
-  i32.and
-  i32.const 24
-  i32.add
-  local.tee $3
-  local.get $0
-  i32.add
-  local.set $0
-  local.get $2
-  local.get $3
-  i32.sub
-  local.set $2
-  local.get $1
-  i64.extend_i32_u
-  local.tee $4
-  local.get $4
-  i64.const 32
-  i64.shl
-  i64.or
-  local.set $4
-  loop $continue|0
-   local.get $2
-   i32.const 32
-   i32.ge_u
-   if
-    local.get $0
-    local.get $4
-    i64.store
-    local.get $0
-    i32.const 8
-    i32.add
-    local.get $4
-    i64.store
-    local.get $0
-    i32.const 16
-    i32.add
-    local.get $4
-    i64.store
-    local.get $0
-    i32.const 24
-    i32.add
-    local.get $4
-    i64.store
-    local.get $2
-    i32.const 32
-    i32.sub
-    local.set $2
-    local.get $0
-    i32.const 32
-    i32.add
-    local.set $0
-    br $continue|0
-   end
-  end
  )
  (func $~lib/internal/memory/memcpy (; 2 ;) (type $iiiv) (param $0 i32) (param $1 i32) (param $2 i32)
   (local $3 i32)
@@ -1178,14 +959,12 @@
    i32.store8
   end
  )
- (func $~lib/internal/memory/memmove (; 3 ;) (type $iiiv) (param $0 i32) (param $1 i32) (param $2 i32)
+ (func $~lib/internal/memory/memmove (; 3 ;) (type $FUNCSIG$vii) (param $0 i32) (param $1 i32)
+  (local $2 i32)
   (local $3 i32)
   (local $4 i32)
-<<<<<<< HEAD
-=======
   i32.const 8
   local.set $2
->>>>>>> cd1cfe69
   local.get $0
   local.get $1
   i32.eq
@@ -1193,41 +972,24 @@
    return
   end
   local.get $1
-<<<<<<< HEAD
-  local.get $2
-=======
   i32.const 8
->>>>>>> cd1cfe69
   i32.add
   local.get $0
   i32.le_u
   local.tee $3
-<<<<<<< HEAD
-  i32.eqz
-  if
-   local.get $0
-   local.get $2
-=======
   if (result i32)
    local.get $3
   else   
    local.get $0
    i32.const 8
->>>>>>> cd1cfe69
    i32.add
    local.get $1
    i32.le_u
-   local.set $3
-  end
-  local.get $3
-  if
-   local.get $0
-   local.get $1
-<<<<<<< HEAD
-   local.get $2
-=======
-   i32.const 8
->>>>>>> cd1cfe69
+  end
+  if
+   local.get $0
+   local.get $1
+   i32.const 8
    call $~lib/internal/memory/memcpy
    return
   end
@@ -1427,14 +1189,6 @@
    unreachable
   end
   global.get $std/pointer/one
-<<<<<<< HEAD
-  i32.const 1
-  i32.store
-  global.get $std/pointer/one
-  i32.const 2
-  i32.store offset=4
-  global.get $std/pointer/one
-=======
   local.tee $0
   i32.const 1
   i32.store
@@ -1442,7 +1196,6 @@
   i32.const 2
   i32.store offset=4
   local.get $0
->>>>>>> cd1cfe69
   i32.load
   i32.const 1
   i32.ne
@@ -1514,13 +1267,8 @@
   global.get $std/pointer/one
   local.tee $0
   global.set $std/pointer/nextOne
-<<<<<<< HEAD
-  local.get $0
-  global.get $std/pointer/nextOne
-=======
   global.get $std/pointer/nextOne
   local.get $0
->>>>>>> cd1cfe69
   i32.ne
   if
    i32.const 0
@@ -1602,18 +1350,9 @@
   if
    local.get $0
    local.get $1
-<<<<<<< HEAD
-   i32.const 8
    call $~lib/internal/memory/memmove
   else   
    local.get $0
-   i32.const 0
-   i32.const 8
-=======
-   call $~lib/internal/memory/memmove
-  else   
-   local.get $0
->>>>>>> cd1cfe69
    call $~lib/internal/memory/memset
   end
   global.get $std/pointer/one
@@ -1738,19 +1477,12 @@
    unreachable
   end
   global.get $std/pointer/buf
-<<<<<<< HEAD
-=======
   local.tee $0
->>>>>>> cd1cfe69
   i32.const 8
   i32.add
   f32.const 1.2999999523162842
   f32.store
-<<<<<<< HEAD
-  global.get $std/pointer/buf
-=======
   local.get $0
->>>>>>> cd1cfe69
   i32.const 8
   i32.add
   f32.load
