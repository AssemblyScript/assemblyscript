(module
 (type $FUNCSIG$viiii (func (param i32 i32 i32 i32)))
 (type $FUNCSIG$v (func))
 (type $FUNCSIG$vi (func (param i32)))
 (type $FUNCSIG$vii (func (param i32 i32)))
 (import "env" "abort" (func $~lib/env/abort (param i32 i32 i32 i32)))
 (memory $0 1)
 (data (i32.const 8) "\01\00\00\00\1c\00\00\00s\00t\00d\00/\00p\00o\00i\00n\00t\00e\00r\00.\00t\00s")
 (table $0 1 funcref)
 (elem (i32.const 0) $null)
 (global $std/pointer/one (mut i32) (i32.const 0))
 (global $std/pointer/two (mut i32) (i32.const 0))
 (global $std/pointer/add (mut i32) (i32.const 0))
 (global $std/pointer/sub (mut i32) (i32.const 0))
 (global $std/pointer/nextOne (mut i32) (i32.const 0))
 (global $std/pointer/buf (mut i32) (i32.const 0))
 (export "memory" (memory $0))
 (export "table" (table $0))
 (start $start)
 (func $~lib/memory/memory.fill (; 1 ;) (type $FUNCSIG$vi) (param $0 i32)
  (local $1 i32)
  local.get $0
  i32.const 0
  i32.store8
  local.get $0
  i32.const 8
  i32.add
  local.tee $1
  i32.const 1
  i32.sub
  i32.const 0
  i32.store8
  local.get $0
  i32.const 1
  i32.add
  i32.const 0
  i32.store8
  local.get $0
  i32.const 2
  i32.add
  i32.const 0
  i32.store8
  local.get $1
  i32.const 2
  i32.sub
  i32.const 0
  i32.store8
  local.get $1
  i32.const 3
  i32.sub
  i32.const 0
  i32.store8
  local.get $0
  i32.const 3
  i32.add
  i32.const 0
  i32.store8
  local.get $1
  i32.const 4
  i32.sub
  i32.const 0
  i32.store8
 )
 (func $~lib/util/memory/memcpy (; 2 ;) (type $FUNCSIG$vii) (param $0 i32) (param $1 i32)
  (local $2 i32)
  (local $3 i32)
  (local $4 i32)
  (local $5 i32)
  i32.const 8
  local.set $3
  loop $continue|0
   local.get $1
   i32.const 3
   i32.and
   local.get $3
   local.get $3
   select
   if
    local.get $0
    local.tee $2
    i32.const 1
    i32.add
    local.set $0
    local.get $1
    local.tee $4
    i32.const 1
    i32.add
    local.set $1
    local.get $2
    local.get $4
    i32.load8_u
    i32.store8
    local.get $3
    i32.const 1
    i32.sub
    local.set $3
    br $continue|0
   end
  end
  local.get $0
  i32.const 3
  i32.and
  i32.eqz
  if
   loop $continue|1
    local.get $3
    i32.const 16
    i32.ge_u
    if
     local.get $0
     local.get $1
     i32.load
     i32.store
     local.get $0
     i32.const 4
     i32.add
     local.get $1
     i32.const 4
     i32.add
     i32.load
     i32.store
     local.get $0
     i32.const 8
     i32.add
     local.get $1
     i32.const 8
     i32.add
     i32.load
     i32.store
     local.get $0
     i32.const 12
     i32.add
     local.get $1
     i32.const 12
     i32.add
     i32.load
     i32.store
     local.get $1
     i32.const 16
     i32.add
     local.set $1
     local.get $0
     i32.const 16
     i32.add
     local.set $0
     local.get $3
     i32.const 16
     i32.sub
     local.set $3
     br $continue|1
    end
   end
   local.get $3
   i32.const 8
   i32.and
   if
    local.get $0
    local.get $1
    i32.load
    i32.store
    local.get $0
    i32.const 4
    i32.add
    local.get $1
    i32.const 4
    i32.add
    i32.load
    i32.store
    local.get $1
    i32.const 8
    i32.add
    local.set $1
    local.get $0
    i32.const 8
    i32.add
    local.set $0
   end
   local.get $3
   i32.const 4
   i32.and
   if
    local.get $0
    local.get $1
    i32.load
    i32.store
    local.get $1
    i32.const 4
    i32.add
    local.set $1
    local.get $0
    i32.const 4
    i32.add
    local.set $0
   end
   local.get $3
   i32.const 2
   i32.and
   if
    local.get $0
    local.get $1
    i32.load16_u
    i32.store16
    local.get $1
    i32.const 2
    i32.add
    local.set $1
    local.get $0
    i32.const 2
    i32.add
    local.set $0
   end
   local.get $3
   i32.const 1
   i32.and
   if
    local.get $0
    local.get $1
    i32.load8_u
    i32.store8
   end
   return
  end
  local.get $3
  i32.const 32
  i32.ge_u
  if
   block $break|2
    block $case2|2
     block $case1|2
      local.get $0
      i32.const 3
      i32.and
      local.tee $2
      i32.const 1
      i32.ne
      if
       local.get $2
       i32.const 2
       i32.eq
       br_if $case1|2
       local.get $2
       i32.const 3
       i32.eq
       br_if $case2|2
       br $break|2
      end
      local.get $1
      i32.load
      local.set $5
      local.get $0
      local.get $1
      i32.load8_u
      i32.store8
      local.get $0
      i32.const 1
      i32.add
      local.tee $0
      local.get $1
      i32.const 1
      i32.add
      local.tee $1
      i32.load8_u
      i32.store8
      local.get $0
      i32.const 1
      i32.add
      local.tee $2
      i32.const 1
      i32.add
      local.set $0
      local.get $1
      i32.const 1
      i32.add
      local.tee $4
      i32.const 1
      i32.add
      local.set $1
      local.get $2
      local.get $4
      i32.load8_u
      i32.store8
      local.get $3
      i32.const 3
      i32.sub
      local.set $3
      loop $continue|3
       local.get $3
       i32.const 17
       i32.ge_u
       if
        local.get $0
        local.get $1
        i32.const 1
        i32.add
        i32.load
        local.tee $2
        i32.const 8
        i32.shl
        local.get $5
        i32.const 24
        i32.shr_u
        i32.or
        i32.store
        local.get $0
        i32.const 4
        i32.add
        local.get $2
        i32.const 24
        i32.shr_u
        local.get $1
        i32.const 5
        i32.add
        i32.load
        local.tee $2
        i32.const 8
        i32.shl
        i32.or
        i32.store
        local.get $0
        i32.const 8
        i32.add
        local.get $2
        i32.const 24
        i32.shr_u
        local.get $1
        i32.const 9
        i32.add
        i32.load
        local.tee $2
        i32.const 8
        i32.shl
        i32.or
        i32.store
        local.get $0
        i32.const 12
        i32.add
        local.get $1
        i32.const 13
        i32.add
        i32.load
        local.tee $5
        i32.const 8
        i32.shl
        local.get $2
        i32.const 24
        i32.shr_u
        i32.or
        i32.store
        local.get $1
        i32.const 16
        i32.add
        local.set $1
        local.get $0
        i32.const 16
        i32.add
        local.set $0
        local.get $3
        i32.const 16
        i32.sub
        local.set $3
        br $continue|3
       end
      end
      br $break|2
     end
     local.get $1
     i32.load
     local.set $5
     local.get $0
     local.get $1
     i32.load8_u
     i32.store8
     local.get $0
     i32.const 1
     i32.add
     local.tee $2
     i32.const 1
     i32.add
     local.set $0
     local.get $1
     i32.const 1
     i32.add
     local.tee $4
     i32.const 1
     i32.add
     local.set $1
     local.get $2
     local.get $4
     i32.load8_u
     i32.store8
     local.get $3
     i32.const 2
     i32.sub
     local.set $3
     loop $continue|4
      local.get $3
      i32.const 18
      i32.ge_u
      if
       local.get $0
       local.get $1
       i32.const 2
       i32.add
       i32.load
       local.tee $2
       i32.const 16
       i32.shl
       local.get $5
       i32.const 16
       i32.shr_u
       i32.or
       i32.store
       local.get $0
       i32.const 4
       i32.add
       local.get $2
       i32.const 16
       i32.shr_u
       local.get $1
       i32.const 6
       i32.add
       i32.load
       local.tee $2
       i32.const 16
       i32.shl
       i32.or
       i32.store
       local.get $0
       i32.const 8
       i32.add
       local.get $2
       i32.const 16
       i32.shr_u
       local.get $1
       i32.const 10
       i32.add
       i32.load
       local.tee $2
       i32.const 16
       i32.shl
       i32.or
       i32.store
       local.get $0
       i32.const 12
       i32.add
       local.get $1
       i32.const 14
       i32.add
       i32.load
       local.tee $5
       i32.const 16
       i32.shl
       local.get $2
       i32.const 16
       i32.shr_u
       i32.or
       i32.store
       local.get $1
       i32.const 16
       i32.add
       local.set $1
       local.get $0
       i32.const 16
       i32.add
       local.set $0
       local.get $3
       i32.const 16
       i32.sub
       local.set $3
       br $continue|4
      end
     end
     br $break|2
    end
    local.get $1
    i32.load
    local.set $5
    local.get $0
    local.tee $2
    i32.const 1
    i32.add
    local.set $0
    local.get $1
    local.tee $4
    i32.const 1
    i32.add
    local.set $1
    local.get $2
    local.get $4
    i32.load8_u
    i32.store8
    local.get $3
    i32.const 1
    i32.sub
    local.set $3
    loop $continue|5
     local.get $3
     i32.const 19
     i32.ge_u
     if
      local.get $0
      local.get $1
      i32.const 3
      i32.add
      i32.load
      local.tee $2
      i32.const 24
      i32.shl
      local.get $5
      i32.const 8
      i32.shr_u
      i32.or
      i32.store
      local.get $0
      i32.const 4
      i32.add
      local.get $2
      i32.const 8
      i32.shr_u
      local.get $1
      i32.const 7
      i32.add
      i32.load
      local.tee $2
      i32.const 24
      i32.shl
      i32.or
      i32.store
      local.get $0
      i32.const 8
      i32.add
      local.get $2
      i32.const 8
      i32.shr_u
      local.get $1
      i32.const 11
      i32.add
      i32.load
      local.tee $2
      i32.const 24
      i32.shl
      i32.or
      i32.store
      local.get $0
      i32.const 12
      i32.add
      local.get $1
      i32.const 15
      i32.add
      i32.load
      local.tee $5
      i32.const 24
      i32.shl
      local.get $2
      i32.const 8
      i32.shr_u
      i32.or
      i32.store
      local.get $1
      i32.const 16
      i32.add
      local.set $1
      local.get $0
      i32.const 16
      i32.add
      local.set $0
      local.get $3
      i32.const 16
      i32.sub
      local.set $3
      br $continue|5
     end
    end
   end
  end
  local.get $3
  i32.const 16
  i32.and
  if
   local.get $0
   local.get $1
   i32.load8_u
   i32.store8
   local.get $0
   i32.const 1
   i32.add
   local.tee $0
   local.get $1
   i32.const 1
   i32.add
   local.tee $1
   i32.load8_u
   i32.store8
   local.get $0
   i32.const 1
   i32.add
   local.tee $0
   local.get $1
   i32.const 1
   i32.add
   local.tee $1
   i32.load8_u
   i32.store8
   local.get $0
   i32.const 1
   i32.add
   local.tee $0
   local.get $1
   i32.const 1
   i32.add
   local.tee $1
   i32.load8_u
   i32.store8
   local.get $0
   i32.const 1
   i32.add
   local.tee $0
   local.get $1
   i32.const 1
   i32.add
   local.tee $1
   i32.load8_u
   i32.store8
   local.get $0
   i32.const 1
   i32.add
   local.tee $0
   local.get $1
   i32.const 1
   i32.add
   local.tee $1
   i32.load8_u
   i32.store8
   local.get $0
   i32.const 1
   i32.add
   local.tee $0
   local.get $1
   i32.const 1
   i32.add
   local.tee $1
   i32.load8_u
   i32.store8
   local.get $0
   i32.const 1
   i32.add
   local.tee $0
   local.get $1
   i32.const 1
   i32.add
   local.tee $1
   i32.load8_u
   i32.store8
   local.get $0
   i32.const 1
   i32.add
   local.tee $0
   local.get $1
   i32.const 1
   i32.add
   local.tee $1
   i32.load8_u
   i32.store8
   local.get $0
   i32.const 1
   i32.add
   local.tee $0
   local.get $1
   i32.const 1
   i32.add
   local.tee $1
   i32.load8_u
   i32.store8
   local.get $0
   i32.const 1
   i32.add
   local.tee $0
   local.get $1
   i32.const 1
   i32.add
   local.tee $1
   i32.load8_u
   i32.store8
   local.get $0
   i32.const 1
   i32.add
   local.tee $0
   local.get $1
   i32.const 1
   i32.add
   local.tee $1
   i32.load8_u
   i32.store8
   local.get $0
   i32.const 1
   i32.add
   local.tee $0
   local.get $1
   i32.const 1
   i32.add
   local.tee $1
   i32.load8_u
   i32.store8
   local.get $0
   i32.const 1
   i32.add
   local.tee $0
   local.get $1
   i32.const 1
   i32.add
   local.tee $1
   i32.load8_u
   i32.store8
   local.get $0
   i32.const 1
   i32.add
   local.tee $0
   local.get $1
   i32.const 1
   i32.add
   local.tee $1
   i32.load8_u
   i32.store8
   local.get $0
   i32.const 1
   i32.add
   local.tee $2
   i32.const 1
   i32.add
   local.set $0
   local.get $1
   i32.const 1
   i32.add
   local.tee $4
   i32.const 1
   i32.add
   local.set $1
   local.get $2
   local.get $4
   i32.load8_u
   i32.store8
  end
  local.get $3
  i32.const 8
  i32.and
  if
   local.get $0
   local.get $1
   i32.load8_u
   i32.store8
   local.get $0
   i32.const 1
   i32.add
   local.tee $0
   local.get $1
   i32.const 1
   i32.add
   local.tee $1
   i32.load8_u
   i32.store8
   local.get $0
   i32.const 1
   i32.add
   local.tee $0
   local.get $1
   i32.const 1
   i32.add
   local.tee $1
   i32.load8_u
   i32.store8
   local.get $0
   i32.const 1
   i32.add
   local.tee $0
   local.get $1
   i32.const 1
   i32.add
   local.tee $1
   i32.load8_u
   i32.store8
   local.get $0
   i32.const 1
   i32.add
   local.tee $0
   local.get $1
   i32.const 1
   i32.add
   local.tee $1
   i32.load8_u
   i32.store8
   local.get $0
   i32.const 1
   i32.add
   local.tee $0
   local.get $1
   i32.const 1
   i32.add
   local.tee $1
   i32.load8_u
   i32.store8
   local.get $0
   i32.const 1
   i32.add
   local.tee $0
   local.get $1
   i32.const 1
   i32.add
   local.tee $1
   i32.load8_u
   i32.store8
   local.get $0
   i32.const 1
   i32.add
   local.tee $2
   i32.const 1
   i32.add
   local.set $0
   local.get $1
   i32.const 1
   i32.add
   local.tee $4
   i32.const 1
   i32.add
   local.set $1
   local.get $2
   local.get $4
   i32.load8_u
   i32.store8
  end
  local.get $3
  i32.const 4
  i32.and
  if
   local.get $0
   local.get $1
   i32.load8_u
   i32.store8
   local.get $0
   i32.const 1
   i32.add
   local.tee $0
   local.get $1
   i32.const 1
   i32.add
   local.tee $1
   i32.load8_u
   i32.store8
   local.get $0
   i32.const 1
   i32.add
   local.tee $0
   local.get $1
   i32.const 1
   i32.add
   local.tee $1
   i32.load8_u
   i32.store8
   local.get $0
   i32.const 1
   i32.add
   local.tee $2
   i32.const 1
   i32.add
   local.set $0
   local.get $1
   i32.const 1
   i32.add
   local.tee $4
   i32.const 1
   i32.add
   local.set $1
   local.get $2
   local.get $4
   i32.load8_u
   i32.store8
  end
  local.get $3
  i32.const 2
  i32.and
  if
   local.get $0
   local.get $1
   i32.load8_u
   i32.store8
   local.get $0
   i32.const 1
   i32.add
   local.tee $2
   i32.const 1
   i32.add
   local.set $0
   local.get $1
   i32.const 1
   i32.add
   local.tee $4
   i32.const 1
   i32.add
   local.set $1
   local.get $2
   local.get $4
   i32.load8_u
   i32.store8
  end
  local.get $3
  i32.const 1
  i32.and
  if
   local.get $0
   local.get $1
   i32.load8_u
   i32.store8
  end
 )
 (func $~lib/memory/memory.copy (; 3 ;) (type $FUNCSIG$vii) (param $0 i32) (param $1 i32)
  (local $2 i32)
  (local $3 i32)
  (local $4 i32)
  i32.const 8
  local.set $2
  block $~lib/util/memory/memmove|inlined.0
   local.get $0
   local.get $1
   i32.eq
   br_if $~lib/util/memory/memmove|inlined.0
   local.get $1
   i32.const 8
   i32.add
   local.get $0
   i32.le_u
   local.tee $3
   if (result i32)
    local.get $3
   else    
    local.get $0
    i32.const 8
    i32.add
    local.get $1
    i32.le_u
   end
   if
    local.get $0
    local.get $1
    call $~lib/util/memory/memcpy
    br $~lib/util/memory/memmove|inlined.0
   end
   local.get $0
   local.get $1
   i32.lt_u
   if
    local.get $1
    i32.const 7
    i32.and
    local.get $0
    i32.const 7
    i32.and
    i32.eq
    if
     loop $continue|0
      local.get $0
      i32.const 7
      i32.and
      if
       local.get $2
       i32.eqz
       br_if $~lib/util/memory/memmove|inlined.0
       local.get $2
       i32.const 1
       i32.sub
       local.set $2
       local.get $0
       local.tee $4
       i32.const 1
       i32.add
       local.set $0
       local.get $1
       local.tee $3
       i32.const 1
       i32.add
       local.set $1
       local.get $4
       local.get $3
       i32.load8_u
       i32.store8
       br $continue|0
      end
     end
     loop $continue|1
      local.get $2
      i32.const 8
      i32.ge_u
      if
       local.get $0
       local.get $1
       i64.load
       i64.store
       local.get $2
       i32.const 8
       i32.sub
       local.set $2
       local.get $0
       i32.const 8
       i32.add
       local.set $0
       local.get $1
       i32.const 8
       i32.add
       local.set $1
       br $continue|1
      end
     end
    end
    loop $continue|2
     local.get $2
     if
      local.get $0
      local.tee $3
      i32.const 1
      i32.add
      local.set $0
      local.get $1
      local.tee $4
      i32.const 1
      i32.add
      local.set $1
      local.get $3
      local.get $4
      i32.load8_u
      i32.store8
      local.get $2
      i32.const 1
      i32.sub
      local.set $2
      br $continue|2
     end
    end
   else    
    local.get $1
    i32.const 7
    i32.and
    local.get $0
    i32.const 7
    i32.and
    i32.eq
    if
<<<<<<< HEAD
     loop $continue|3
      local.get $0
=======
     local.get $0
     local.tee $3
     i32.const 1
     i32.add
     local.set $0
     local.get $1
     local.tee $4
     i32.const 1
     i32.add
     local.set $1
     local.get $3
     local.get $4
     i32.load8_u
     i32.store8
     local.get $2
     i32.const 1
     i32.sub
     local.set $2
     br $continue|2
    end
   end
  else   
   local.get $1
   i32.const 7
   i32.and
   local.get $0
   i32.const 7
   i32.and
   i32.eq
   if
    loop $continue|3
     local.get $0
     local.get $2
     i32.add
     i32.const 7
     i32.and
     if
>>>>>>> b2adf8b1
      local.get $2
      i32.add
      i32.const 7
      i32.and
      if
       local.get $2
       i32.eqz
       br_if $~lib/util/memory/memmove|inlined.0
       local.get $2
       i32.const 1
       i32.sub
       local.tee $2
       local.get $0
       i32.add
       local.get $1
       local.get $2
       i32.add
       i32.load8_u
       i32.store8
       br $continue|3
      end
     end
     loop $continue|4
      local.get $2
      i32.const 8
      i32.ge_u
      if
       local.get $2
       i32.const 8
       i32.sub
       local.tee $2
       local.get $0
       i32.add
       local.get $1
       local.get $2
       i32.add
       i64.load
       i64.store
       br $continue|4
      end
     end
    end
    loop $continue|5
     local.get $2
     if
      local.get $2
      i32.const 1
      i32.sub
      local.tee $2
      local.get $0
      i32.add
      local.get $1
      local.get $2
      i32.add
      i32.load8_u
      i32.store8
      br $continue|5
     end
    end
   end
  end
 )
 (func $start:std/pointer (; 4 ;) (type $FUNCSIG$v)
  (local $0 i32)
  (local $1 i32)
  i32.const 8
  global.set $std/pointer/one
  i32.const 24
  global.set $std/pointer/two
  global.get $std/pointer/one
  i32.const 8
  i32.ne
  if
   i32.const 0
   i32.const 16
   i32.const 78
   i32.const 0
   call $~lib/env/abort
   unreachable
  end
  global.get $std/pointer/two
  i32.const 24
  i32.ne
  if
   i32.const 0
   i32.const 16
   i32.const 79
   i32.const 0
   call $~lib/env/abort
   unreachable
  end
  global.get $std/pointer/one
  local.tee $0
  i32.const 1
  i32.store
  local.get $0
  i32.const 2
  i32.store offset=4
  local.get $0
  i32.load
  i32.const 1
  i32.ne
  if
   i32.const 0
   i32.const 16
   i32.const 83
   i32.const 0
   call $~lib/env/abort
   unreachable
  end
  global.get $std/pointer/one
  i32.load offset=4
  i32.const 2
  i32.ne
  if
   i32.const 0
   i32.const 16
   i32.const 84
   i32.const 0
   call $~lib/env/abort
   unreachable
  end
  global.get $std/pointer/two
  global.get $std/pointer/one
  i32.add
  global.set $std/pointer/add
  global.get $std/pointer/add
  i32.const 32
  i32.ne
  if
   i32.const 0
   i32.const 16
   i32.const 87
   i32.const 0
   call $~lib/env/abort
   unreachable
  end
  global.get $std/pointer/two
  global.get $std/pointer/one
  i32.sub
  global.set $std/pointer/sub
  global.get $std/pointer/sub
  i32.const 16
  i32.ne
  if
   i32.const 0
   i32.const 16
   i32.const 90
   i32.const 0
   call $~lib/env/abort
   unreachable
  end
  global.get $std/pointer/one
  i32.const 8
  i32.ne
  if
   i32.const 0
   i32.const 16
   i32.const 92
   i32.const 0
   call $~lib/env/abort
   unreachable
  end
  global.get $std/pointer/one
  i32.const 8
  i32.add
  local.tee $0
  global.set $std/pointer/one
  local.get $0
  global.set $std/pointer/nextOne
  global.get $std/pointer/nextOne
  global.get $std/pointer/one
  i32.ne
  if
   i32.const 0
   i32.const 16
   i32.const 94
   i32.const 0
   call $~lib/env/abort
   unreachable
  end
  global.get $std/pointer/one
  i32.const 16
  i32.ne
  if
   i32.const 0
   i32.const 16
   i32.const 95
   i32.const 0
   call $~lib/env/abort
   unreachable
  end
  global.get $std/pointer/two
  i32.const 24
  i32.ne
  if
   i32.const 0
   i32.const 16
   i32.const 97
   i32.const 0
   call $~lib/env/abort
   unreachable
  end
  global.get $std/pointer/two
  i32.const 8
  i32.sub
  global.set $std/pointer/two
  global.get $std/pointer/two
  i32.const 8
  i32.sub
  global.set $std/pointer/two
  global.get $std/pointer/two
  i32.const 8
  i32.ne
  if
   i32.const 0
   i32.const 16
   i32.const 100
   i32.const 0
   call $~lib/env/abort
   unreachable
  end
  global.get $std/pointer/two
  i32.load
  i32.const 1
  i32.ne
  if
   i32.const 0
   i32.const 16
   i32.const 101
   i32.const 0
   call $~lib/env/abort
   unreachable
  end
  global.get $std/pointer/two
  i32.load offset=4
  i32.const 2
  i32.ne
  if
   i32.const 0
   i32.const 16
   i32.const 102
   i32.const 0
   call $~lib/env/abort
   unreachable
  end
  global.get $std/pointer/one
  local.set $0
  global.get $std/pointer/two
  local.tee $1
  if
   local.get $0
   local.get $1
   call $~lib/memory/memory.copy
  else   
   local.get $0
   call $~lib/memory/memory.fill
  end
  global.get $std/pointer/one
  global.get $std/pointer/two
  i32.eq
  if
   i32.const 0
   i32.const 16
   i32.const 105
   i32.const 0
   call $~lib/env/abort
   unreachable
  end
  global.get $std/pointer/one
  i32.load
  i32.const 1
  i32.ne
  if
   i32.const 0
   i32.const 16
   i32.const 106
   i32.const 0
   call $~lib/env/abort
   unreachable
  end
  global.get $std/pointer/one
  i32.load offset=4
  i32.const 2
  i32.ne
  if
   i32.const 0
   i32.const 16
   i32.const 107
   i32.const 0
   call $~lib/env/abort
   unreachable
  end
  i32.const 0
  global.set $std/pointer/buf
  global.get $std/pointer/buf
  f32.const 1.100000023841858
  f32.store
  global.get $std/pointer/buf
  i32.const 4
  i32.add
  f32.const 1.2000000476837158
  f32.store
  global.get $std/pointer/buf
  f32.load
  f32.const 1.100000023841858
  f32.ne
  if
   i32.const 0
   i32.const 16
   i32.const 113
   i32.const 0
   call $~lib/env/abort
   unreachable
  end
  global.get $std/pointer/buf
  i32.const 4
  i32.add
  f32.load
  f32.const 1.2000000476837158
  f32.ne
  if
   i32.const 0
   i32.const 16
   i32.const 114
   i32.const 0
   call $~lib/env/abort
   unreachable
  end
  global.get $std/pointer/buf
  f32.load
  f32.const 1.100000023841858
  f32.ne
  if
   i32.const 0
   i32.const 16
   i32.const 116
   i32.const 0
   call $~lib/env/abort
   unreachable
  end
  global.get $std/pointer/buf
  i32.const 4
  i32.add
  f32.load
  f32.const 1.2000000476837158
  f32.ne
  if
   i32.const 0
   i32.const 16
   i32.const 117
   i32.const 0
   call $~lib/env/abort
   unreachable
  end
  i32.const 0
  f32.load
  f32.const 1.100000023841858
  f32.ne
  if
   i32.const 0
   i32.const 16
   i32.const 119
   i32.const 0
   call $~lib/env/abort
   unreachable
  end
  i32.const 4
  f32.load
  f32.const 1.2000000476837158
  f32.ne
  if
   i32.const 0
   i32.const 16
   i32.const 120
   i32.const 0
   call $~lib/env/abort
   unreachable
  end
  global.get $std/pointer/buf
  i32.const 8
  i32.add
  local.tee $0
  f32.const 1.2999999523162842
  f32.store
  local.get $0
  f32.load
  f32.const 1.2999999523162842
  f32.ne
  if
   i32.const 0
   i32.const 16
   i32.const 123
   i32.const 0
   call $~lib/env/abort
   unreachable
  end
  global.get $std/pointer/buf
  i32.const 8
  i32.add
  f32.load
  f32.const 1.2999999523162842
  f32.ne
  if
   i32.const 0
   i32.const 16
   i32.const 124
   i32.const 0
   call $~lib/env/abort
   unreachable
  end
  i32.const 8
  f32.load
  f32.const 1.2999999523162842
  f32.ne
  if
   i32.const 0
   i32.const 16
   i32.const 125
   i32.const 0
   call $~lib/env/abort
   unreachable
  end
  global.get $std/pointer/buf
  f32.const 1.399999976158142
  f32.store
  global.get $std/pointer/buf
  f32.load
  f32.const 1.399999976158142
  f32.ne
  if
   i32.const 0
   i32.const 16
   i32.const 128
   i32.const 0
   call $~lib/env/abort
   unreachable
  end
  i32.const 0
  f32.load
  f32.const 1.399999976158142
  f32.ne
  if
   i32.const 0
   i32.const 16
   i32.const 129
   i32.const 0
   call $~lib/env/abort
   unreachable
  end
 )
 (func $start (; 5 ;) (type $FUNCSIG$v)
  call $start:std/pointer
 )
 (func $null (; 6 ;) (type $FUNCSIG$v)
  nop
 )
)<|MERGE_RESOLUTION|>--- conflicted
+++ resolved
@@ -968,17 +968,17 @@
        i32.sub
        local.set $2
        local.get $0
+       local.tee $3
+       i32.const 1
+       i32.add
+       local.set $0
+       local.get $1
        local.tee $4
        i32.const 1
        i32.add
-       local.set $0
-       local.get $1
-       local.tee $3
-       i32.const 1
-       i32.add
        local.set $1
+       local.get $3
        local.get $4
-       local.get $3
        i32.load8_u
        i32.store8
        br $continue|0
@@ -1042,48 +1042,8 @@
     i32.and
     i32.eq
     if
-<<<<<<< HEAD
      loop $continue|3
       local.get $0
-=======
-     local.get $0
-     local.tee $3
-     i32.const 1
-     i32.add
-     local.set $0
-     local.get $1
-     local.tee $4
-     i32.const 1
-     i32.add
-     local.set $1
-     local.get $3
-     local.get $4
-     i32.load8_u
-     i32.store8
-     local.get $2
-     i32.const 1
-     i32.sub
-     local.set $2
-     br $continue|2
-    end
-   end
-  else   
-   local.get $1
-   i32.const 7
-   i32.and
-   local.get $0
-   i32.const 7
-   i32.and
-   i32.eq
-   if
-    loop $continue|3
-     local.get $0
-     local.get $2
-     i32.add
-     i32.const 7
-     i32.and
-     if
->>>>>>> b2adf8b1
       local.get $2
       i32.add
       i32.const 7
@@ -1206,8 +1166,8 @@
    call $~lib/env/abort
    unreachable
   end
+  global.get $std/pointer/one
   global.get $std/pointer/two
-  global.get $std/pointer/one
   i32.add
   global.set $std/pointer/add
   global.get $std/pointer/add
