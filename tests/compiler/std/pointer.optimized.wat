--- conflicted
+++ resolved
@@ -13,49 +13,7 @@
  (global $std/pointer/buf (mut i32) (i32.const 0))
  (export "memory" (memory $0))
  (start $~start)
-<<<<<<< HEAD
- (func $~lib/memory/memory.fill (; 1 ;) (param $0 i32)
-  (local $1 i32)
-  local.get $0
-  i32.const 0
-  i32.store8
-  local.get $0
-  i32.const 8
-  i32.add
-  local.tee $1
-  i32.const 1
-  i32.sub
-  i32.const 0
-  i32.store8
-  local.get $0
-  i32.const 0
-  i32.store8 offset=1
-  local.get $0
-  i32.const 0
-  i32.store8 offset=2
-  local.get $1
-  i32.const 2
-  i32.sub
-  i32.const 0
-  i32.store8
-  local.get $1
-  i32.const 3
-  i32.sub
-  i32.const 0
-  i32.store8
-  local.get $0
-  i32.const 0
-  i32.store8 offset=3
-  local.get $1
-  i32.const 4
-  i32.sub
-  i32.const 0
-  i32.store8
- )
- (func $~lib/memory/memory.copy (; 2 ;) (param $0 i32) (param $1 i32)
-=======
  (func $~lib/memory/memory.copy (; 1 ;) (param $0 i32) (param $1 i32)
->>>>>>> c7714613
   (local $2 i32)
   (local $3 i32)
   (local $4 i32)
@@ -410,15 +368,11 @@
    i32.const 0
    i32.store8
    local.get $0
-   i32.const 1
-   i32.add
-   i32.const 0
-   i32.store8
-   local.get $0
-   i32.const 2
-   i32.add
-   i32.const 0
-   i32.store8
+   i32.const 0
+   i32.store8 offset=1
+   local.get $0
+   i32.const 0
+   i32.store8 offset=2
    local.get $1
    i32.const 2
    i32.sub
@@ -430,10 +384,8 @@
    i32.const 0
    i32.store8
    local.get $0
-   i32.const 3
-   i32.add
-   i32.const 0
-   i32.store8
+   i32.const 0
+   i32.store8 offset=3
    local.get $1
    i32.const 4
    i32.sub
