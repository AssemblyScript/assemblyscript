(module
 (type $none_=>_none (func_subtype func))
 (type $i32_=>_i32 (func_subtype (param i32) (result i32) func))
 (type $i32_i32_=>_i32 (func_subtype (param i32 i32) (result i32) func))
 (type $i32_i32_i32_i32_i32_=>_i32 (func_subtype (param i32 i32 i32 i32 i32) (result i32) func))
 (type $i32_i32_i32_i32_=>_none (func_subtype (param i32 i32 i32 i32) func))
 (import "env" "abort" (func $~lib/builtins/abort (param i32 i32 i32 i32)))
 (global $~lib/shared/runtime/Runtime.Stub i32 (i32.const 0))
 (global $~lib/shared/runtime/Runtime.Minimal i32 (i32.const 1))
 (global $~lib/shared/runtime/Runtime.Incremental i32 (i32.const 2))
 (global $~lib/native/ASC_SHRINK_LEVEL i32 (i32.const 0))
 (global $~lib/memory/__data_end i32 (i32.const 44))
 (global $~lib/memory/__stack_pointer (mut i32) (i32.const 16428))
 (global $~lib/memory/__heap_base i32 (i32.const 16428))
 (memory $0 1)
 (data (i32.const 12) "\1c\00\00\00\00\00\00\00\00\00\00\00\01\00\00\00\00\00\00\00\00\00\00\00\00\00\00\00\00\00\00\00")
 (table $0 1 1 funcref)
 (elem $0 (i32.const 1))
 (export "memory" (memory $0))
 (start $~start)
 (func $~lib/string/String#get:length (type $i32_=>_i32) (param $this i32) (result i32)
  local.get $this
  i32.const 20
  i32.sub
  i32.load $0 offset=16
  i32.const 1
  i32.shr_u
 )
 (func $~lib/util/string/compareImpl (type $i32_i32_i32_i32_i32_=>_i32) (param $str1 i32) (param $index1 i32) (param $str2 i32) (param $index2 i32) (param $len i32) (result i32)
  (local $ptr1 i32)
  (local $ptr2 i32)
  (local $var$7 i32)
  (local $var$8 i32)
  (local $a i32)
  (local $b i32)
  local.get $str1
  local.get $index1
  i32.const 1
  i32.shl
  i32.add
  local.set $ptr1
  local.get $str2
  local.get $index2
  i32.const 1
  i32.shl
  i32.add
  local.set $ptr2
  i32.const 0
  i32.const 2
  i32.lt_s
  drop
  local.get $len
  i32.const 4
  i32.ge_u
  if (result i32)
   local.get $ptr1
   i32.const 7
   i32.and
   local.get $ptr2
   i32.const 7
   i32.and
   i32.or
   i32.eqz
  else
   i32.const 0
  end
  if
   block $do-break|0
    loop $do-loop|0
     local.get $ptr1
     i64.load $0
     local.get $ptr2
     i64.load $0
     i64.ne
     if
      br $do-break|0
     end
     local.get $ptr1
     i32.const 8
     i32.add
     local.set $ptr1
     local.get $ptr2
     i32.const 8
     i32.add
     local.set $ptr2
     local.get $len
     i32.const 4
     i32.sub
     local.set $len
     local.get $len
     i32.const 4
     i32.ge_u
     br_if $do-loop|0
    end
   end
  end
  loop $while-continue|1
   local.get $len
   local.tee $var$7
   i32.const 1
   i32.sub
   local.set $len
   local.get $var$7
   local.set $var$8
   local.get $var$8
   if
    local.get $ptr1
    i32.load16_u $0
    local.set $a
    local.get $ptr2
    i32.load16_u $0
    local.set $b
    local.get $a
    local.get $b
    i32.ne
    if
     local.get $a
     local.get $b
     i32.sub
     return
    end
    local.get $ptr1
    i32.const 2
    i32.add
    local.set $ptr1
    local.get $ptr2
    i32.const 2
    i32.add
    local.set $ptr2
    br $while-continue|1
   end
  end
  i32.const 0
 )
 (func $~lib/string/String.__eq (type $i32_i32_=>_i32) (param $left i32) (param $right i32) (result i32)
  (local $leftLength i32)
  local.get $left
  local.get $right
  i32.eq
  if
   i32.const 1
   return
  end
  local.get $left
  i32.const 0
  i32.eq
  if (result i32)
   i32.const 1
  else
   local.get $right
   i32.const 0
   i32.eq
  end
  if
   i32.const 0
   return
  end
  local.get $left
  call $~lib/string/String#get:length
  local.set $leftLength
  local.get $leftLength
  local.get $right
  call $~lib/string/String#get:length
  i32.ne
  if
   i32.const 0
   return
  end
  local.get $left
  i32.const 0
  local.get $right
  i32.const 0
  local.get $leftLength
  call $~lib/util/string/compareImpl
  i32.eqz
 )
 (func $~lib/string/String.__ne (type $i32_i32_=>_i32) (param $left i32) (param $right i32) (result i32)
  local.get $left
  local.get $right
  call $~lib/string/String.__eq
  i32.eqz
 )
 (func $~lib/string/String.__not (type $i32_=>_i32) (param $str i32) (result i32)
  local.get $str
  i32.const 0
  i32.eq
  if (result i32)
   i32.const 1
  else
   local.get $str
   call $~lib/string/String#get:length
   i32.eqz
  end
 )
<<<<<<< HEAD
 (func $start:std/string-nonnull
  (local $s i32)
=======
 (func $start:std/string-nonnull (type $none_=>_none)
  (local $var$0 i32)
>>>>>>> 78b2d1af
  global.get $~lib/memory/__stack_pointer
  i32.const 4
  i32.sub
  global.set $~lib/memory/__stack_pointer
  call $~stack_check
  global.get $~lib/memory/__stack_pointer
  i32.const 0
  i32.store $0
  global.get $~lib/memory/__stack_pointer
  i32.const 32
  local.tee $s
  i32.store $0
  local.get $s
  i32.const 0
  call $~lib/string/String.__ne
  if
   local.get $s
   call $~lib/string/String#get:length
   drop
  end
  local.get $s
  i32.const 0
  call $~lib/string/String.__ne
  if
   local.get $s
   call $~lib/string/String#get:length
   drop
  end
  local.get $s
  if
   local.get $s
   call $~lib/string/String#get:length
   drop
  end
  local.get $s
  i32.const 0
  call $~lib/string/String.__eq
  if
   nop
  else
   local.get $s
   call $~lib/string/String#get:length
   drop
  end
  local.get $s
  i32.const 0
  call $~lib/string/String.__eq
  if
   nop
  else
   local.get $s
   call $~lib/string/String#get:length
   drop
  end
  local.get $s
  call $~lib/string/String.__not
  if
   nop
  else
   local.get $s
   call $~lib/string/String#get:length
   drop
  end
  global.get $~lib/memory/__stack_pointer
  i32.const 4
  i32.add
  global.set $~lib/memory/__stack_pointer
 )
 (func $~start (type $none_=>_none)
  call $start:std/string-nonnull
 )
 (func $~stack_check (type $none_=>_none)
  global.get $~lib/memory/__stack_pointer
  global.get $~lib/memory/__data_end
  i32.lt_s
  if
   i32.const 16448
   i32.const 16496
   i32.const 1
   i32.const 1
   call $~lib/builtins/abort
   unreachable
  end
 )
)<|MERGE_RESOLUTION|>--- conflicted
+++ resolved
@@ -192,13 +192,8 @@
    i32.eqz
   end
  )
-<<<<<<< HEAD
- (func $start:std/string-nonnull
+ (func $start:std/string-nonnull (type $none_=>_none)
   (local $s i32)
-=======
- (func $start:std/string-nonnull (type $none_=>_none)
-  (local $var$0 i32)
->>>>>>> 78b2d1af
   global.get $~lib/memory/__stack_pointer
   i32.const 4
   i32.sub
