--- conflicted
+++ resolved
@@ -40,42 +40,17 @@
   private buckets: ArrayBuffer; // usize[bucketsMask + 1]
   private bucketsMask: u32;
 
-<<<<<<< HEAD
-  /** Size of a single index. */
-  private static readonly INDEX_SIZE: usize = sizeof<usize>();
-  /** Size of a single entry. */
-  private static readonly ENTRY_SIZE: usize = (offsetof<MapEntry<K,V>>() + 7) & ~7;
-  /** Initial size of empty map. */
-  private static readonly INITIAL_SIZE: i32 = INITIAL_CAPACITY * <i32>(Map.INDEX_SIZE + Map.ENTRY_SIZE);
-=======
   // entries in insertion order
   private entries: ArrayBuffer; // MapEntry<K,V>[entriesCapacity]
   private entriesCapacity: i32;
   private entriesOffset: i32;
   private entriesCount: i32;
->>>>>>> dd4be7b6
 
   get size(): i32 { return this.entriesCount; }
 
   constructor() { this.clear(); }
 
   clear(): void {
-<<<<<<< HEAD
-    var buffer = allocUnsafe(Map.INITIAL_SIZE);
-    set_memory(changetype<usize>(buffer) + HEADER_SIZE, 0, INITIAL_CAPACITY * Map.INDEX_SIZE);
-    this.buffer = buffer;
-    this.indexMask = INITIAL_CAPACITY - 1;
-    this.capacity = INITIAL_CAPACITY;
-    this.offset = 0;
-    this.count = 0;
-  }
-
-  private find(key: K, hashCode: u32): MapEntry<K,V> | null {
-    var entry = load<MapEntry<K,V>>(
-      changetype<usize>(this.buffer) + (hashCode & this.indexMask) * Map.INDEX_SIZE,
-      HEADER_SIZE
-    );
-=======
     const bucketsSize = INITIAL_CAPACITY * <i32>sizeof<usize>();
     this.buckets = new ArrayBuffer(bucketsSize);
     this.bucketsMask = INITIAL_CAPACITY - 1;
@@ -88,7 +63,6 @@
 
   private find(key: K, hashCode: u32): MapEntry<K,V> | null {
     var entry = this.buckets.load<MapEntry<K,V>>(hashCode & this.bucketsMask);
->>>>>>> dd4be7b6
     while (entry) {
       if (!(entry.taggedNext & EMPTY) && entry.key == key) return entry;
       entry = changetype<MapEntry<K,V>>(entry.taggedNext & ~EMPTY);
@@ -115,36 +89,15 @@
       let capacity = this.entriesCapacity;
       if (this.entriesOffset == capacity) {
         this.rehash(
-<<<<<<< HEAD
-          this.count >= <i32>(capacity * FREE_FACTOR)
-            ? (this.indexMask << 1) | 1 // grow to next power of two
-            : this.indexMask            // just rehash if 1/4+ entries are empty
-=======
           this.entriesCount >= <i32>(capacity * FREE_FACTOR)
             ? (this.bucketsMask << 1) | 1 // grow capacity to next 2^N
             :  this.bucketsMask           // just rehash if 1/4+ entries are empty
->>>>>>> dd4be7b6
         );
         capacity = this.entriesCapacity;
       }
       // append new entry
       let entries = this.entries;
       entry = changetype<MapEntry<K,V>>(
-<<<<<<< HEAD
-        changetype<usize>(buffer) + HEADER_SIZE
-        + (this.indexMask + 1) * Map.INDEX_SIZE
-        + this.offset++ * Map.ENTRY_SIZE
-      );
-      entry.key = key;
-      entry.value = value;
-
-      // link with previous colliding entry, if any
-      let tableIndex = hashCode & this.indexMask;
-      let entryOffset = changetype<usize>(buffer) + HEADER_SIZE + (hashCode & this.indexMask) * Map.INDEX_SIZE;
-      entry.taggedNext = load<usize>(entryOffset);
-      store<usize>(entryOffset, changetype<usize>(entry));
-      ++this.count;
-=======
         changetype<usize>(entries) + ArrayBuffer.HEADER_SIZE + this.entriesOffset++ * ENTRY_SIZE<K,V>()
       );
       entry.key = key;
@@ -154,7 +107,6 @@
       entry.taggedNext = this.buckets.load<usize>(bucketIndex);
       this.buckets.store<usize>(bucketIndex, changetype<usize>(entry));
       ++this.entriesCount;
->>>>>>> dd4be7b6
     }
   }
 
@@ -170,42 +122,6 @@
     return true;
   }
 
-<<<<<<< HEAD
-  private rehash(newMask: i32): void {
-    // TODO: check capacity
-    var newIndices = newMask + 1;
-    var newCapacity = <i32>(newIndices * FILL_FACTOR);
-    var newBufferSize = newIndices * Map.INDEX_SIZE + newCapacity * Map.ENTRY_SIZE;
-    var newBuffer = allocUnsafe(newBufferSize);
-    set_memory(changetype<usize>(newBuffer) + HEADER_SIZE, 0, newIndices * Map.INDEX_SIZE);
-    var src = changetype<MapEntry<K,V>>(
-      changetype<usize>(this.buffer) + HEADER_SIZE + (this.indexMask + 1) * Map.INDEX_SIZE
-    );
-    var dst = changetype<MapEntry<K,V>>(
-      changetype<usize>(newBuffer) + HEADER_SIZE + newIndices * Map.INDEX_SIZE
-    );
-    var end = changetype<usize>(src) + this.offset * Map.ENTRY_SIZE;
-    while (changetype<usize>(src) != end) {
-      if (!(src.taggedNext & EMPTY)) {
-        dst.key = src.key;
-        dst.value = src.value;
-        let oldOffset = (
-          changetype<usize>(newBuffer) /* + HEADER_SIZE -> constantOffset */
-          + (hash(src.key) & newMask) * Map.INDEX_SIZE
-        );
-        dst.taggedNext = load<usize>(
-          oldOffset,
-          HEADER_SIZE
-        );
-        store<MapEntry<K,V>>(
-          oldOffset,
-          dst,
-          HEADER_SIZE
-        );
-        dst = changetype<MapEntry<K,V>>(changetype<usize>(dst) + Map.ENTRY_SIZE);
-      }
-      src = changetype<MapEntry<K,V>>(changetype<usize>(src) + Map.ENTRY_SIZE);
-=======
   private rehash(newBucketsMask: i32): void {
     var newBucketsCapacity = newBucketsMask + 1;
     var newBuckets = new ArrayBuffer(newBucketsCapacity * sizeof<usize>());
@@ -228,7 +144,6 @@
         q += ENTRY_SIZE<K,V>();
       }
       p += ENTRY_SIZE<K,V>();
->>>>>>> dd4be7b6
     }
 
     this.buckets = newBuckets;
