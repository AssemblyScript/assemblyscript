(module
 (type $i (func (result i32)))
 (type $iii (func (param i32 i32) (result i32)))
 (type $iiii (func (param i32 i32 i32) (result i32)))
 (type $iiF (func (param i32 i32) (result f64)))
 (type $v (func))
 (global $std/string/str (mut i32) (i32.const 8))
<<<<<<< HEAD
 (global $std/string/str123 (mut i32) (i32.const 48))
 (global $std/string/str123ab (mut i32) (i32.const 64))
 (global $std/string/strab123 (mut i32) (i32.const 80))
 (global $std/string/strHex (mut i32) (i32.const 96))
 (global $std/string/strHexInvalid (mut i32) (i32.const 112))
 (global $std/string/strHexnInvalid (mut i32) (i32.const 120))
 (global $std/string/strHexnnInv (mut i32) (i32.const 136))
 (global $std/string/str123n (mut i32) (i32.const 152))
 (global $std/string/strHexn (mut i32) (i32.const 168))
 (global $std/string/strHexp (mut i32) (i32.const 184))
 (global $std:string/cn i32 (i32.const 45))
 (global $std:string/cp i32 (i32.const 43))
 (global $std:string/c0 i32 (i32.const 48))
 (global $std:string/cx i32 (i32.const 120))
 (global $std:string/cX i32 (i32.const 88))
 (global $std:string/c9 i32 (i32.const 57))
 (global $std:string/ca i32 (i32.const 97))
 (global $std:string/cz i32 (i32.const 122))
 (global $std:string/cA i32 (i32.const 65))
 (global $std:string/cZ i32 (i32.const 90))
 (global $HEAP_BASE i32 (i32.const 254))
 (memory $0 1)
 (data (i32.const 8) "\10\00\00\00h\00i\00,\00 \00I\00\'\00m\00 \00a\00 \00s\00t\00r\00i\00n\00g\00")
 (data (i32.const 48) "\03\00\00\001\002\003\00")
 (data (i32.const 64) "\05\00\00\001\002\003\00a\00b\00")
 (data (i32.const 80) "\05\00\00\00a\00b\001\002\003\00")
 (data (i32.const 96) "\04\00\00\000\00x\001\000\00")
 (data (i32.const 112) "\02\00\00\000\00x\00")
 (data (i32.const 120) "\03\00\00\00-\000\00x\00")
 (data (i32.const 136) "\06\00\00\00-\00-\000\00x\001\000\00")
 (data (i32.const 152) "\04\00\00\00-\001\002\003\00")
 (data (i32.const 168) "\05\00\00\00-\000\00x\001\000\00")
 (data (i32.const 184) "\05\00\00\00+\000\00x\001\000\00")
 (data (i32.const 200) "\02\00\00\00h\00i\00")
 (data (i32.const 208) "\06\00\00\00s\00t\00r\00i\00n\00g\00")
 (data (i32.const 224) "\03\00\00\00I\00\'\00m\00")
 (data (i32.const 240) "\01\00\00\00,\00")
 (data (i32.const 248) "\01\00\00\00x\00")
=======
 (global $std:string/HEAD i32 (i32.const 4))
 (global $HEAP_BASE i32 (i32.const 118))
 (memory $0 1)
 (data (i32.const 8) "\10\00\00\00h\00i\00,\00 \00I\00\'\00m\00 \00a\00 \00s\00t\00r\00i\00n\00g\00")
 (data (i32.const 48) "\02\00\00\00h\00i\00")
 (data (i32.const 56) "\04\00\00\00n\00u\00l\00l\00")
 (data (i32.const 72) "\06\00\00\00s\00t\00r\00i\00n\00g\00")
 (data (i32.const 88) "\03\00\00\00I\00\'\00m\00")
 (data (i32.const 104) "\01\00\00\00,\00")
 (data (i32.const 112) "\01\00\00\00x\00")
>>>>>>> 219ee81b
 (export "getString" (func $std/string/getString))
 (export "memory" (memory $0))
 (start $start)
 (func $std:string/String#charCodeAt (; 0 ;) (type $iii) (param $0 i32) (param $1 i32) (result i32)
  (if
   (i32.eqz
    (i32.ne
     (get_local $0)
     (i32.const 0)
    )
   )
   (unreachable)
  )
  (if
   (i32.ge_u
    (get_local $1)
    (i32.load
     (get_local $0)
    )
   )
   (return
    (i32.sub
     (i32.const 0)
     (i32.const 1)
    )
   )
  )
  (return
   (i32.load16_u offset=4
    (i32.add
     (get_local $0)
     (i32.shl
      (get_local $1)
      (i32.const 1)
     )
    )
   )
  )
 )
 (func $std:memory/compare_memory (; 1 ;) (type $iiii) (param $0 i32) (param $1 i32) (param $2 i32) (result i32)
  (if
   (i32.eq
    (get_local $0)
    (get_local $1)
   )
   (return
    (i32.const 0)
   )
  )
  (block $break|0
   (loop $continue|0
    (if
     (if (result i32)
      (i32.ne
       (get_local $2)
       (i32.const 0)
      )
      (i32.eq
       (i32.load8_u
        (get_local $0)
       )
       (i32.load8_u
        (get_local $1)
       )
      )
      (get_local $2)
     )
     (block
      (block
       (set_local $2
        (i32.sub
         (get_local $2)
         (i32.const 1)
        )
       )
       (set_local $0
        (i32.add
         (get_local $0)
         (i32.const 1)
        )
       )
       (set_local $1
        (i32.add
         (get_local $1)
         (i32.const 1)
        )
       )
      )
      (br $continue|0)
     )
    )
   )
  )
  (return
   (if (result i32)
    (get_local $2)
    (i32.sub
     (i32.load8_u
      (get_local $0)
     )
     (i32.load8_u
      (get_local $1)
     )
    )
    (i32.const 0)
   )
  )
 )
 (func $std:string/String#startsWith (; 2 ;) (type $iiii) (param $0 i32) (param $1 i32) (param $2 i32) (result i32)
  (local $3 i32)
  (local $4 i32)
  (local $5 i32)
  (local $6 i32)
  (local $7 i32)
  (local $8 i32)
  (if
   (i32.eqz
    (i32.ne
     (get_local $0)
     (i32.const 0)
    )
   )
   (unreachable)
  )
  (if
   (i32.eq
    (get_local $1)
    (i32.const 0)
   )
   (set_local $1
    (i32.const 56)
   )
  )
  (set_local $3
   (get_local $2)
  )
  (set_local $4
   (i32.load
    (get_local $0)
   )
  )
  (set_local $7
   (select
    (tee_local $5
     (select
      (tee_local $5
       (get_local $2)
      )
      (tee_local $6
       (i32.const 0)
      )
      (i32.gt_s
       (get_local $5)
       (get_local $6)
      )
     )
    )
    (tee_local $6
     (get_local $4)
    )
    (i32.lt_s
     (get_local $5)
     (get_local $6)
    )
   )
  )
  (set_local $8
   (i32.load
    (get_local $1)
   )
  )
  (if
   (i32.gt_s
    (i32.add
     (get_local $8)
     (get_local $7)
    )
    (get_local $4)
   )
   (return
    (i32.const 0)
   )
  )
  (return
   (i32.eqz
    (call $std:memory/compare_memory
     (i32.add
      (i32.add
       (get_local $0)
       (i32.const 4)
      )
      (i32.shl
       (get_local $7)
       (i32.const 1)
      )
     )
     (i32.add
      (get_local $1)
      (i32.const 4)
     )
     (i32.shl
      (get_local $8)
      (i32.const 1)
     )
    )
   )
  )
 )
 (func $std:string/String#endsWith (; 3 ;) (type $iiii) (param $0 i32) (param $1 i32) (param $2 i32) (result i32)
  (local $3 i32)
  (local $4 i32)
  (local $5 i32)
  (local $6 i32)
  (local $7 i32)
  (if
   (i32.eqz
    (i32.ne
     (get_local $0)
     (i32.const 0)
    )
   )
   (unreachable)
  )
  (if
   (i32.eq
    (get_local $1)
    (i32.const 0)
   )
   (return
    (i32.const 0)
   )
  )
  (set_local $5
   (select
    (tee_local $3
     (select
      (tee_local $3
       (get_local $2)
      )
      (tee_local $4
       (i32.const 0)
      )
      (i32.gt_s
       (get_local $3)
       (get_local $4)
      )
     )
    )
    (tee_local $4
     (i32.load
      (get_local $0)
     )
    )
    (i32.lt_s
     (get_local $3)
     (get_local $4)
    )
   )
  )
  (set_local $6
   (i32.load
    (get_local $1)
   )
  )
  (set_local $7
   (i32.sub
    (get_local $5)
    (get_local $6)
   )
  )
  (if
   (i32.lt_s
    (get_local $7)
    (i32.const 0)
   )
   (return
    (i32.const 0)
   )
  )
  (return
   (i32.eqz
    (call $std:memory/compare_memory
     (i32.add
      (i32.add
       (get_local $0)
       (i32.const 4)
      )
      (i32.shl
       (get_local $7)
       (i32.const 1)
      )
     )
     (i32.add
      (get_local $1)
      (i32.const 4)
     )
     (i32.shl
      (get_local $6)
      (i32.const 1)
     )
    )
   )
  )
 )
 (func $std:string/String#indexOf (; 4 ;) (type $iiii) (param $0 i32) (param $1 i32) (param $2 i32) (result i32)
  (local $3 i32)
  (local $4 i32)
  (local $5 i32)
  (local $6 i32)
  (local $7 i32)
  (local $8 i32)
  (local $9 i32)
  (if
   (i32.eqz
    (i32.ne
     (get_local $0)
     (i32.const 0)
    )
   )
   (unreachable)
  )
  (if
   (i32.eq
    (get_local $1)
    (i32.const 0)
   )
   (set_local $1
    (i32.const 56)
   )
  )
  (set_local $3
   (get_local $2)
  )
  (set_local $4
   (i32.load
    (get_local $0)
   )
  )
  (set_local $7
   (select
    (tee_local $5
     (select
      (tee_local $5
       (get_local $3)
      )
      (tee_local $6
       (i32.const 0)
      )
      (i32.gt_s
       (get_local $5)
       (get_local $6)
      )
     )
    )
    (tee_local $6
     (get_local $4)
    )
    (i32.lt_s
     (get_local $5)
     (get_local $6)
    )
   )
  )
  (set_local $8
   (i32.load
    (get_local $1)
   )
  )
  (block $break|0
   (set_local $9
    (get_local $7)
   )
   (loop $continue|0
    (if
     (i32.le_s
      (i32.add
       (get_local $9)
       (get_local $8)
      )
      (get_local $4)
     )
     (block
      (if
       (i32.eqz
        (call $std:memory/compare_memory
         (i32.add
          (i32.add
           (get_local $0)
           (i32.const 4)
          )
          (i32.shl
           (get_local $9)
           (i32.const 1)
          )
         )
         (i32.add
          (get_local $1)
          (i32.const 4)
         )
         (i32.shl
          (get_local $8)
          (i32.const 1)
         )
        )
       )
       (return
        (get_local $9)
       )
      )
      (set_local $9
       (i32.add
        (get_local $9)
        (i32.const 1)
       )
      )
      (br $continue|0)
     )
    )
   )
  )
  (return
   (i32.sub
    (i32.const 0)
    (i32.const 1)
   )
  )
 )
 (func $std:string/String#includes (; 5 ;) (type $iiii) (param $0 i32) (param $1 i32) (param $2 i32) (result i32)
  (return
   (i32.ne
    (call $std:string/String#indexOf
     (get_local $0)
     (get_local $1)
     (get_local $2)
    )
    (i32.sub
     (i32.const 0)
     (i32.const 1)
    )
   )
  )
 )
 (func $std:string/parseInt (; 6 ;) (type $iiF) (param $0 i32) (param $1 i32) (result f64)
  (local $2 i32)
  (local $3 i32)
  (local $4 i32)
  (local $5 i32)
  (local $6 i32)
  (local $7 i32)
  (local $8 i32)
  (local $9 f64)
  (local $10 i32)
  (local $11 i32)
  (set_local $2
   (i32.load
    (get_local $0)
   )
  )
  (if
   (i32.and
    (if (result i32)
     (i32.ne
      (tee_local $3
       (i32.and
        (if (result i32)
         (i32.ne
          (i32.eq
           (get_local $2)
           (i32.const 0)
          )
          (i32.const 0)
         )
         (i32.eq
          (get_local $2)
          (i32.const 0)
         )
         (i32.and
          (if (result i32)
           (i32.ne
            (i32.ne
             (get_local $1)
             (i32.const 0)
            )
            (i32.const 0)
           )
           (i32.lt_s
            (get_local $1)
            (i32.const 2)
           )
           (i32.ne
            (get_local $1)
            (i32.const 0)
           )
          )
          (i32.const 1)
         )
        )
        (i32.const 1)
       )
      )
      (i32.const 0)
     )
     (get_local $3)
     (i32.gt_s
      (get_local $1)
      (i32.const 36)
     )
    )
    (i32.const 1)
   )
   (return
    (f64.const nan:0x8000000000000)
   )
  )
  (set_local $4
   (call $std:string/String#charCodeAt
    (get_local $0)
    (i32.const 0)
   )
  )
  (set_local $5
   (i32.const 0)
  )
  (set_local $6
   (i32.eq
    (get_local $4)
    (i32.const 45)
   )
  )
  (if
   (i32.and
    (if (result i32)
     (i32.ne
      (i32.eq
       (get_local $4)
       (i32.const 43)
      )
      (i32.const 0)
     )
     (i32.eq
      (get_local $4)
      (i32.const 43)
     )
     (get_local $6)
    )
    (i32.const 1)
   )
   (block
    (if
     (i32.eq
      (get_local $2)
      (i32.const 1)
     )
     (return
      (f64.const nan:0x8000000000000)
     )
    )
    (set_local $5
     (i32.const 1)
    )
   )
  )
  (if
   (i32.eq
    (get_local $1)
    (i32.const 0)
   )
   (if
    (i32.eq
     (call $std:string/String#charCodeAt
      (get_local $0)
      (get_local $5)
     )
     (i32.const 48)
    )
    (block
     (set_local $7
      (call $std:string/String#charCodeAt
       (get_local $0)
       (i32.add
        (get_local $5)
        (i32.const 1)
       )
      )
     )
     (if
      (i32.and
       (if (result i32)
        (i32.ne
         (i32.gt_u
          (get_local $2)
          (i32.const 1)
         )
         (i32.const 0)
        )
        (i32.and
         (if (result i32)
          (i32.ne
           (i32.eq
            (get_local $7)
            (i32.const 120)
           )
           (i32.const 0)
          )
          (i32.eq
           (get_local $7)
           (i32.const 120)
          )
          (i32.eq
           (get_local $7)
           (i32.const 88)
          )
         )
         (i32.const 1)
        )
        (i32.gt_u
         (get_local $2)
         (i32.const 1)
        )
       )
       (i32.const 1)
      )
      (block
       (if
        (i32.lt_u
         (get_local $2)
         (i32.add
          (get_local $5)
          (i32.const 3)
         )
        )
        (return
         (f64.const nan:0x8000000000000)
        )
       )
       (set_local $1
        (i32.const 16)
       )
       (set_local $5
        (i32.add
         (get_local $5)
         (i32.const 2)
        )
       )
      )
      (set_local $1
       (i32.const 10)
      )
     )
    )
    (set_local $1
     (i32.const 10)
    )
   )
  )
  (set_local $8
   (i32.const 0)
  )
  (set_local $9
   (f64.const 0)
  )
  (block $break|0
   (nop)
   (loop $continue|0
    (if
     (i32.lt_u
      (get_local $5)
      (get_local $2)
     )
     (block
      (block
       (set_local $11
        (call $std:string/String#charCodeAt
         (get_local $0)
         (get_local $5)
        )
       )
       (if
        (i32.and
         (if (result i32)
          (i32.ne
           (i32.le_s
            (i32.const 48)
            (get_local $11)
           )
           (i32.const 0)
          )
          (i32.le_s
           (get_local $11)
           (i32.const 57)
          )
          (i32.le_s
           (i32.const 48)
           (get_local $11)
          )
         )
         (i32.const 1)
        )
        (set_local $10
         (i32.sub
          (get_local $11)
          (i32.const 48)
         )
        )
        (if
         (i32.and
          (if (result i32)
           (i32.ne
            (i32.le_s
             (i32.const 97)
             (get_local $11)
            )
            (i32.const 0)
           )
           (i32.le_s
            (get_local $11)
            (i32.const 122)
           )
           (i32.le_s
            (i32.const 97)
            (get_local $11)
           )
          )
          (i32.const 1)
         )
         (set_local $10
          (i32.add
           (i32.sub
            (get_local $11)
            (i32.const 97)
           )
           (i32.const 10)
          )
         )
         (if
          (i32.and
           (if (result i32)
            (i32.ne
             (i32.le_s
              (i32.const 65)
              (get_local $11)
             )
             (i32.const 0)
            )
            (i32.le_s
             (get_local $11)
             (i32.const 90)
            )
            (i32.le_s
             (i32.const 65)
             (get_local $11)
            )
           )
           (i32.const 1)
          )
          (set_local $10
           (i32.add
            (i32.sub
             (get_local $11)
             (i32.const 65)
            )
            (i32.const 10)
           )
          )
          (block
           (if
            (get_local $8)
            (br $break|0)
           )
           (return
            (f64.const nan:0x8000000000000)
           )
          )
         )
        )
       )
       (if
        (i32.ge_s
         (get_local $10)
         (get_local $1)
        )
        (block
         (if
          (get_local $8)
          (br $break|0)
         )
         (return
          (f64.const nan:0x8000000000000)
         )
        )
       )
       (set_local $8
        (i32.const 1)
       )
       (set_local $9
        (f64.mul
         (get_local $9)
         (f64.convert_s/i32
          (get_local $1)
         )
        )
       )
       (set_local $9
        (f64.add
         (get_local $9)
         (f64.convert_s/i32
          (get_local $10)
         )
        )
       )
      )
      (set_local $5
       (i32.add
        (get_local $5)
        (i32.const 1)
       )
      )
      (br $continue|0)
     )
    )
   )
  )
  (if
   (i32.and
    (if (result i32)
     (i32.ne
      (i32.eqz
       (get_local $8)
      )
      (i32.const 0)
     )
     (i32.gt_u
      (get_local $2)
      (i32.const 2)
     )
     (i32.eqz
      (get_local $8)
     )
    )
    (i32.const 1)
   )
   (return
    (f64.const nan:0x8000000000000)
   )
  )
  (return
   (if (result f64)
    (get_local $6)
    (f64.neg
     (get_local $9)
    )
    (get_local $9)
   )
  )
 )
 (func $std/string/getString (; 7 ;) (type $i) (result i32)
  (return
   (get_global $std/string/str)
  )
 )
 (func $start (; 8 ;) (type $v)
  (local $0 f64)
  (if
   (i32.eqz
    (i32.eq
     (get_global $std/string/str)
     (i32.const 8)
    )
   )
   (unreachable)
  )
  (if
   (i32.eqz
    (i32.eq
     (i32.load
      (get_global $std/string/str)
     )
     (i32.const 16)
    )
   )
   (unreachable)
  )
  (if
   (i32.eqz
    (i32.eq
     (call $std:string/String#charCodeAt
      (get_global $std/string/str)
      (i32.const 0)
     )
     (i32.const 104)
    )
   )
   (unreachable)
  )
  (if
   (i32.eqz
    (call $std:string/String#startsWith
     (get_global $std/string/str)
     (i32.const 200)
     (i32.const 0)
    )
   )
   (unreachable)
  )
  (if
   (i32.eqz
    (call $std:string/String#endsWith
     (get_global $std/string/str)
<<<<<<< HEAD
     (i32.const 208)
=======
     (i32.const 72)
>>>>>>> 219ee81b
     (i32.const 2147483647)
    )
   )
   (unreachable)
  )
  (if
   (i32.eqz
    (call $std:string/String#includes
     (get_global $std/string/str)
<<<<<<< HEAD
     (i32.const 224)
=======
     (i32.const 88)
>>>>>>> 219ee81b
     (i32.const 0)
    )
   )
   (unreachable)
  )
  (if
   (i32.eqz
    (i32.eq
     (call $std:string/String#indexOf
      (get_global $std/string/str)
<<<<<<< HEAD
      (i32.const 240)
=======
      (i32.const 104)
>>>>>>> 219ee81b
      (i32.const 0)
     )
     (i32.const 2)
    )
   )
   (unreachable)
  )
  (if
   (i32.eqz
    (i32.eq
     (call $std:string/String#indexOf
      (get_global $std/string/str)
<<<<<<< HEAD
      (i32.const 248)
=======
      (i32.const 112)
>>>>>>> 219ee81b
      (i32.const 0)
     )
     (i32.sub
      (i32.const 0)
      (i32.const 1)
     )
    )
   )
   (unreachable)
  )
  (if
   (i32.eqz
    (i32.eq
     (i32.trunc_s/f64
      (call $std:string/parseInt
       (get_global $std/string/str123)
       (i32.const 0)
      )
     )
     (i32.const 123)
    )
   )
   (unreachable)
  )
  (if
   (i32.eqz
    (i32.eq
     (i32.trunc_s/f64
      (call $std:string/parseInt
       (get_global $std/string/str123ab)
       (i32.const 0)
      )
     )
     (i32.const 123)
    )
   )
   (unreachable)
  )
  (if
   (i32.eqz
    (i32.eq
     (i32.trunc_s/f64
      (call $std:string/parseInt
       (get_global $std/string/strHex)
       (i32.const 0)
      )
     )
     (i32.const 16)
    )
   )
   (unreachable)
  )
  (if
   (i32.eqz
    (i32.eq
     (i32.trunc_s/f64
      (call $std:string/parseInt
       (get_global $std/string/strHex)
       (i32.const 0)
      )
     )
     (i32.const 16)
    )
   )
   (unreachable)
  )
  (if
   (i32.eqz
    (i32.eq
     (i32.trunc_s/f64
      (call $std:string/parseInt
       (get_global $std/string/str123n)
       (i32.const 0)
      )
     )
     (i32.sub
      (i32.const 0)
      (i32.const 123)
     )
    )
   )
   (unreachable)
  )
  (if
   (i32.eqz
    (i32.eq
     (i32.trunc_s/f64
      (call $std:string/parseInt
       (get_global $std/string/strHexn)
       (i32.const 0)
      )
     )
     (i32.sub
      (i32.const 0)
      (i32.const 16)
     )
    )
   )
   (unreachable)
  )
  (if
   (i32.eqz
    (i32.eq
     (i32.trunc_s/f64
      (call $std:string/parseInt
       (get_global $std/string/strHexp)
       (i32.const 0)
      )
     )
     (i32.const 16)
    )
   )
   (unreachable)
  )
  (if
   (i32.eqz
    (i32.eq
     (i32.trunc_s/f64
      (call $std:string/parseInt
       (get_global $std/string/str123)
       (i32.const 0)
      )
     )
     (i32.const 123)
    )
   )
   (unreachable)
  )
  (if
   (i32.eqz
    (i32.eq
     (i32.trunc_s/f64
      (call $std:string/parseInt
       (get_global $std/string/str123)
       (i32.const 10)
      )
     )
     (i32.const 123)
    )
   )
   (unreachable)
  )
  (if
   (i32.eqz
    (i32.eq
     (i32.trunc_s/f64
      (call $std:string/parseInt
       (get_global $std/string/str123)
       (i32.const 16)
      )
     )
     (i32.const 291)
    )
   )
   (unreachable)
  )
  (if
   (i32.eqz
    (f64.ne
     (tee_local $0
      (call $std:string/parseInt
       (get_global $std/string/strab123)
       (i32.const 0)
      )
     )
     (get_local $0)
    )
   )
   (unreachable)
  )
  (if
   (i32.eqz
    (f64.ne
     (tee_local $0
      (call $std:string/parseInt
       (get_global $std/string/strHexInvalid)
       (i32.const 0)
      )
     )
     (get_local $0)
    )
   )
   (unreachable)
  )
  (if
   (i32.eqz
    (f64.ne
     (tee_local $0
      (call $std:string/parseInt
       (get_global $std/string/strHexnInvalid)
       (i32.const 0)
      )
     )
     (get_local $0)
    )
   )
   (unreachable)
  )
  (if
   (i32.eqz
    (f64.ne
     (tee_local $0
      (call $std:string/parseInt
       (get_global $std/string/strHexnnInv)
       (i32.const 0)
      )
     )
     (get_local $0)
    )
   )
   (unreachable)
  )
  (if
   (i32.eqz
    (f64.ne
     (tee_local $0
      (call $std:string/parseInt
       (get_global $std/string/str123)
       (i32.const 1)
      )
     )
     (get_local $0)
    )
   )
   (unreachable)
  )
  (if
   (i32.eqz
    (f64.ne
     (tee_local $0
      (call $std:string/parseInt
       (get_global $std/string/str123)
       (i32.const 37)
      )
     )
     (get_local $0)
    )
   )
   (unreachable)
  )
 )
)
(;
[program.elements]
  GLOBAL: NaN
  GLOBAL: Infinity
  FUNCTION_PROTOTYPE: isNaN
  FUNCTION_PROTOTYPE: isFinite
  FUNCTION_PROTOTYPE: clz
  FUNCTION_PROTOTYPE: ctz
  FUNCTION_PROTOTYPE: popcnt
  FUNCTION_PROTOTYPE: rotl
  FUNCTION_PROTOTYPE: rotr
  FUNCTION_PROTOTYPE: abs
  FUNCTION_PROTOTYPE: max
  FUNCTION_PROTOTYPE: min
  FUNCTION_PROTOTYPE: ceil
  FUNCTION_PROTOTYPE: floor
  FUNCTION_PROTOTYPE: copysign
  FUNCTION_PROTOTYPE: nearest
  FUNCTION_PROTOTYPE: reinterpret
  FUNCTION_PROTOTYPE: sqrt
  FUNCTION_PROTOTYPE: trunc
  FUNCTION_PROTOTYPE: load
  FUNCTION_PROTOTYPE: store
  FUNCTION_PROTOTYPE: sizeof
  FUNCTION_PROTOTYPE: select
  FUNCTION_PROTOTYPE: unreachable
  FUNCTION_PROTOTYPE: current_memory
  FUNCTION_PROTOTYPE: grow_memory
  FUNCTION_PROTOTYPE: changetype
  FUNCTION_PROTOTYPE: assert
  FUNCTION_PROTOTYPE: i8
  FUNCTION_PROTOTYPE: i16
  FUNCTION_PROTOTYPE: i32
  FUNCTION_PROTOTYPE: i64
  FUNCTION_PROTOTYPE: u8
  FUNCTION_PROTOTYPE: u16
  FUNCTION_PROTOTYPE: u32
  FUNCTION_PROTOTYPE: u64
  FUNCTION_PROTOTYPE: bool
  FUNCTION_PROTOTYPE: f32
  FUNCTION_PROTOTYPE: f64
  FUNCTION_PROTOTYPE: isize
  FUNCTION_PROTOTYPE: usize
  GLOBAL: HEAP_BASE
  CLASS_PROTOTYPE: std:array/Array
  PROPERTY: std:array/Array#length
  CLASS_PROTOTYPE: Array
  CLASS_PROTOTYPE: std:array/CArray
  CLASS_PROTOTYPE: CArray
  CLASS_PROTOTYPE: std:error/Error
  CLASS_PROTOTYPE: Error
  CLASS_PROTOTYPE: std:error/RangeError
  CLASS_PROTOTYPE: RangeError
  CLASS_PROTOTYPE: std:map/Map
  CLASS_PROTOTYPE: Map
  FUNCTION_PROTOTYPE: std:memory/copy_memory
  FUNCTION_PROTOTYPE: std:memory/move_memory
  FUNCTION_PROTOTYPE: move_memory
  FUNCTION_PROTOTYPE: std:memory/set_memory
  FUNCTION_PROTOTYPE: set_memory
  FUNCTION_PROTOTYPE: std:memory/compare_memory
  FUNCTION_PROTOTYPE: compare_memory
  CLASS_PROTOTYPE: std:regexp/RegExp
  CLASS_PROTOTYPE: RegExp
  CLASS_PROTOTYPE: std:set/Set
  PROPERTY: std:set/Set#size
  CLASS_PROTOTYPE: Set
  GLOBAL: std:string/EMPTY
<<<<<<< HEAD
  GLOBAL: std:string/cp
  GLOBAL: std:string/cn
  GLOBAL: std:string/cx
  GLOBAL: std:string/cX
  GLOBAL: std:string/c0
  GLOBAL: std:string/c9
  GLOBAL: std:string/ca
  GLOBAL: std:string/cz
  GLOBAL: std:string/cA
  GLOBAL: std:string/cZ
=======
  GLOBAL: std:string/HEAD
>>>>>>> 219ee81b
  FUNCTION_PROTOTYPE: std:string/allocate
  CLASS_PROTOTYPE: std:string/String
  FUNCTION_PROTOTYPE: std:string/String.__concat
  FUNCTION_PROTOTYPE: std:string/String.__eq
  CLASS_PROTOTYPE: String
  FUNCTION_PROTOTYPE: std:string/isWhiteSpaceOrLineTerminator
  FUNCTION_PROTOTYPE: std:string/parseInt
  FUNCTION_PROTOTYPE: parseInt
  FUNCTION_PROTOTYPE: std:string/parseFloat
  FUNCTION_PROTOTYPE: parseFloat
  GLOBAL: std/string/str
  GLOBAL: std/string/str123
  GLOBAL: std/string/str123ab
  GLOBAL: std/string/strab123
  GLOBAL: std/string/strHex
  GLOBAL: std/string/strHexInvalid
  GLOBAL: std/string/strHexnInvalid
  GLOBAL: std/string/strHexnnInv
  GLOBAL: std/string/str123n
  GLOBAL: std/string/strHexn
  GLOBAL: std/string/strHexp
  FUNCTION_PROTOTYPE: std/string/getString
  GLOBAL: std:memory/arena/ALIGN_LOG2
  GLOBAL: std:memory/arena/ALIGN_SIZE
  GLOBAL: std:memory/arena/ALIGN_MASK
  GLOBAL: std:memory/arena/HEAP_OFFSET
  FUNCTION_PROTOTYPE: std:memory/arena/allocate_memory
  FUNCTION_PROTOTYPE: allocate_memory
  FUNCTION_PROTOTYPE: std:memory/arena/free_memory
  FUNCTION_PROTOTYPE: free_memory
  FUNCTION_PROTOTYPE: std:memory/arena/clear_memory
  FUNCTION_PROTOTYPE: clear_memory
[program.exports]
  CLASS_PROTOTYPE: std:array/Array
  CLASS_PROTOTYPE: Array
  CLASS_PROTOTYPE: std:array/CArray
  CLASS_PROTOTYPE: CArray
  CLASS_PROTOTYPE: std:error/Error
  CLASS_PROTOTYPE: Error
  CLASS_PROTOTYPE: std:error/RangeError
  CLASS_PROTOTYPE: RangeError
  CLASS_PROTOTYPE: std:map/Map
  CLASS_PROTOTYPE: Map
  FUNCTION_PROTOTYPE: move_memory
  FUNCTION_PROTOTYPE: std:memory/move_memory
  FUNCTION_PROTOTYPE: set_memory
  FUNCTION_PROTOTYPE: std:memory/set_memory
  FUNCTION_PROTOTYPE: compare_memory
  FUNCTION_PROTOTYPE: std:memory/compare_memory
  CLASS_PROTOTYPE: std:regexp/RegExp
  CLASS_PROTOTYPE: RegExp
  CLASS_PROTOTYPE: std:set/Set
  CLASS_PROTOTYPE: Set
  CLASS_PROTOTYPE: std:string/String
  CLASS_PROTOTYPE: String
  FUNCTION_PROTOTYPE: parseInt
  FUNCTION_PROTOTYPE: std:string/parseInt
  FUNCTION_PROTOTYPE: parseFloat
  FUNCTION_PROTOTYPE: std:string/parseFloat
  FUNCTION_PROTOTYPE: std/string/getString
  FUNCTION_PROTOTYPE: allocate_memory
  FUNCTION_PROTOTYPE: std:memory/arena/allocate_memory
  FUNCTION_PROTOTYPE: free_memory
  FUNCTION_PROTOTYPE: std:memory/arena/free_memory
  FUNCTION_PROTOTYPE: clear_memory
  FUNCTION_PROTOTYPE: std:memory/arena/clear_memory
;)<|MERGE_RESOLUTION|>--- conflicted
+++ resolved
@@ -5,7 +5,6 @@
  (type $iiF (func (param i32 i32) (result f64)))
  (type $v (func))
  (global $std/string/str (mut i32) (i32.const 8))
-<<<<<<< HEAD
  (global $std/string/str123 (mut i32) (i32.const 48))
  (global $std/string/str123ab (mut i32) (i32.const 64))
  (global $std/string/strab123 (mut i32) (i32.const 80))
@@ -44,18 +43,6 @@
  (data (i32.const 224) "\03\00\00\00I\00\'\00m\00")
  (data (i32.const 240) "\01\00\00\00,\00")
  (data (i32.const 248) "\01\00\00\00x\00")
-=======
- (global $std:string/HEAD i32 (i32.const 4))
- (global $HEAP_BASE i32 (i32.const 118))
- (memory $0 1)
- (data (i32.const 8) "\10\00\00\00h\00i\00,\00 \00I\00\'\00m\00 \00a\00 \00s\00t\00r\00i\00n\00g\00")
- (data (i32.const 48) "\02\00\00\00h\00i\00")
- (data (i32.const 56) "\04\00\00\00n\00u\00l\00l\00")
- (data (i32.const 72) "\06\00\00\00s\00t\00r\00i\00n\00g\00")
- (data (i32.const 88) "\03\00\00\00I\00\'\00m\00")
- (data (i32.const 104) "\01\00\00\00,\00")
- (data (i32.const 112) "\01\00\00\00x\00")
->>>>>>> 219ee81b
  (export "getString" (func $std/string/getString))
  (export "memory" (memory $0))
  (start $start)
@@ -964,11 +951,7 @@
    (i32.eqz
     (call $std:string/String#endsWith
      (get_global $std/string/str)
-<<<<<<< HEAD
      (i32.const 208)
-=======
-     (i32.const 72)
->>>>>>> 219ee81b
      (i32.const 2147483647)
     )
    )
@@ -978,11 +961,7 @@
    (i32.eqz
     (call $std:string/String#includes
      (get_global $std/string/str)
-<<<<<<< HEAD
      (i32.const 224)
-=======
-     (i32.const 88)
->>>>>>> 219ee81b
      (i32.const 0)
     )
    )
@@ -993,11 +972,7 @@
     (i32.eq
      (call $std:string/String#indexOf
       (get_global $std/string/str)
-<<<<<<< HEAD
       (i32.const 240)
-=======
-      (i32.const 104)
->>>>>>> 219ee81b
       (i32.const 0)
      )
      (i32.const 2)
@@ -1010,11 +985,7 @@
     (i32.eq
      (call $std:string/String#indexOf
       (get_global $std/string/str)
-<<<<<<< HEAD
       (i32.const 248)
-=======
-      (i32.const 112)
->>>>>>> 219ee81b
       (i32.const 0)
      )
      (i32.sub
@@ -1325,7 +1296,6 @@
   PROPERTY: std:set/Set#size
   CLASS_PROTOTYPE: Set
   GLOBAL: std:string/EMPTY
-<<<<<<< HEAD
   GLOBAL: std:string/cp
   GLOBAL: std:string/cn
   GLOBAL: std:string/cx
@@ -1336,9 +1306,7 @@
   GLOBAL: std:string/cz
   GLOBAL: std:string/cA
   GLOBAL: std:string/cZ
-=======
   GLOBAL: std:string/HEAD
->>>>>>> 219ee81b
   FUNCTION_PROTOTYPE: std:string/allocate
   CLASS_PROTOTYPE: std:string/String
   FUNCTION_PROTOTYPE: std:string/String.__concat
