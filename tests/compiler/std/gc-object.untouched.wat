--- conflicted
+++ resolved
@@ -110,16 +110,7 @@
   global.set $~lib/allocator/arena/offset
   local.get $1
  )
-<<<<<<< HEAD
- (func $~lib/memory/memory.allocate (; 1 ;) (type $ii) (param $0 i32) (result i32)
-  local.get $0
-  call $~lib/allocator/arena/__memory_allocate
-  return
- )
- (func $~lib/collector/itcm/ManagedObjectList#clear (; 2 ;) (type $iv) (param $0 i32)
-=======
  (func $~lib/collector/itcm/ManagedObjectList#clear (; 1 ;) (type $iv) (param $0 i32)
->>>>>>> cd1cfe69
   local.get $0
   local.get $0
   i32.store
@@ -127,26 +118,13 @@
   local.get $0
   i32.store offset=4
  )
-<<<<<<< HEAD
- (func $~lib/collector/itcm/refToObj (; 3 ;) (type $ii) (param $0 i32) (result i32)
-  local.get $0
-  global.get $~lib/collector/itcm/HEADER_SIZE
-  i32.sub
- )
- (func $~lib/collector/itcm/ManagedObject#get:color (; 4 ;) (type $ii) (param $0 i32) (result i32)
-=======
  (func $~lib/collector/itcm/ManagedObject#get:color (; 2 ;) (type $ii) (param $0 i32) (result i32)
->>>>>>> cd1cfe69
   local.get $0
   i32.load
   i32.const 3
   i32.and
  )
-<<<<<<< HEAD
- (func $~lib/collector/itcm/ManagedObject#get:next (; 5 ;) (type $ii) (param $0 i32) (result i32)
-=======
  (func $~lib/collector/itcm/ManagedObject#get:next (; 3 ;) (type $ii) (param $0 i32) (result i32)
->>>>>>> cd1cfe69
   local.get $0
   i32.load
   i32.const 3
@@ -154,11 +132,7 @@
   i32.xor
   i32.and
  )
-<<<<<<< HEAD
- (func $~lib/collector/itcm/ManagedObject#set:next (; 6 ;) (type $iiv) (param $0 i32) (param $1 i32)
-=======
  (func $~lib/collector/itcm/ManagedObject#set:next (; 4 ;) (type $iiv) (param $0 i32) (param $1 i32)
->>>>>>> cd1cfe69
   local.get $0
   local.get $1
   local.get $0
@@ -168,7 +142,7 @@
   i32.or
   i32.store
  )
- (func $~lib/collector/itcm/ManagedObject#unlink (; 7 ;) (type $iv) (param $0 i32)
+ (func $~lib/collector/itcm/ManagedObject#unlink (; 5 ;) (type $iv) (param $0 i32)
   (local $1 i32)
   (local $2 i32)
   local.get $0
@@ -184,7 +158,7 @@
   local.get $1
   call $~lib/collector/itcm/ManagedObject#set:next
  )
- (func $~lib/collector/itcm/ManagedObjectList#push (; 8 ;) (type $iiv) (param $0 i32) (param $1 i32)
+ (func $~lib/collector/itcm/ManagedObjectList#push (; 6 ;) (type $iiv) (param $0 i32) (param $1 i32)
   (local $2 i32)
   local.get $0
   i32.load offset=4
@@ -202,11 +176,7 @@
   local.get $1
   i32.store offset=4
  )
-<<<<<<< HEAD
- (func $~lib/collector/itcm/ManagedObject#makeGray (; 9 ;) (type $iv) (param $0 i32)
-=======
  (func $~lib/collector/itcm/ManagedObject#makeGray (; 7 ;) (type $iv) (param $0 i32)
->>>>>>> cd1cfe69
   local.get $0
   global.get $~lib/collector/itcm/iter
   i32.eq
@@ -231,22 +201,12 @@
   i32.or
   i32.store
  )
- (func $~lib/collector/itcm/__gc_mark (; 10 ;) (type $iv) (param $0 i32)
+ (func $~lib/collector/itcm/__gc_mark (; 8 ;) (type $iv) (param $0 i32)
   (local $1 i32)
-<<<<<<< HEAD
-  (local $2 i32)
-  local.get $0
-  if
-   block $__inlined_func$~lib/collector/itcm/refToObj (result i32)
-    local.get $0
-    local.set $2
-    local.get $2
-=======
   local.get $0
   if
    block $~lib/collector/itcm/refToObj|inlined.0 (result i32)
     local.get $0
->>>>>>> cd1cfe69
     global.get $~lib/collector/itcm/HEADER_SIZE
     i32.sub
    end
@@ -261,11 +221,7 @@
    end
   end
  )
-<<<<<<< HEAD
- (func $~lib/collector/itcm/ManagedObject#set:color (; 11 ;) (type $iiv) (param $0 i32) (param $1 i32)
-=======
  (func $~lib/collector/itcm/ManagedObject#set:color (; 9 ;) (type $iiv) (param $0 i32) (param $1 i32)
->>>>>>> cd1cfe69
   local.get $0
   local.get $0
   i32.load
@@ -277,26 +233,12 @@
   i32.or
   i32.store
  )
- (func $~lib/collector/itcm/objToRef (; 12 ;) (type $ii) (param $0 i32) (result i32)
-  local.get $0
-  global.get $~lib/collector/itcm/HEADER_SIZE
-  i32.add
- )
- (func $~lib/allocator/arena/__memory_free (; 13 ;) (type $iv) (param $0 i32)
+ (func $~lib/allocator/arena/__memory_free (; 10 ;) (type $iv) (param $0 i32)
   nop
  )
- (func $~lib/memory/memory.free (; 14 ;) (type $iv) (param $0 i32)
-  local.get $0
-  call $~lib/allocator/arena/__memory_free
-  return
- )
- (func $~lib/collector/itcm/step (; 15 ;) (type $v)
+ (func $~lib/collector/itcm/step (; 11 ;) (type $v)
   (local $0 i32)
   (local $1 i32)
-  (local $2 i32)
-  (local $3 i32)
-  (local $4 i32)
-  (local $5 i32)
   block $break|0
    block $case3|0
     block $case2|0
@@ -323,19 +265,12 @@
        br $break|0
       end
       block
-<<<<<<< HEAD
-       block $__inlined_func$~lib/memory/memory.allocate (result i32)
-        global.get $~lib/collector/itcm/HEADER_SIZE
-        local.set $2
-        local.get $2
-=======
        block $~lib/memory/memory.allocate|inlined.0 (result i32)
         global.get $~lib/collector/itcm/HEADER_SIZE
         local.set $1
         local.get $1
->>>>>>> cd1cfe69
         call $~lib/allocator/arena/__memory_allocate
-        br $__inlined_func$~lib/memory/memory.allocate
+        br $~lib/memory/memory.allocate|inlined.0
        end
        global.set $~lib/collector/itcm/fromSpace
        global.get $~lib/collector/itcm/fromSpace
@@ -343,19 +278,12 @@
        i32.store offset=8
        global.get $~lib/collector/itcm/fromSpace
        call $~lib/collector/itcm/ManagedObjectList#clear
-<<<<<<< HEAD
-       block $__inlined_func$~lib/memory/memory.allocate0 (result i32)
-        global.get $~lib/collector/itcm/HEADER_SIZE
-        local.set $3
-        local.get $3
-=======
        block $~lib/memory/memory.allocate|inlined.1 (result i32)
         global.get $~lib/collector/itcm/HEADER_SIZE
         local.set $1
         local.get $1
->>>>>>> cd1cfe69
         call $~lib/allocator/arena/__memory_allocate
-        br $__inlined_func$~lib/memory/memory.allocate0
+        br $~lib/memory/memory.allocate|inlined.1
        end
        global.set $~lib/collector/itcm/toSpace
        global.get $~lib/collector/itcm/toSpace
@@ -395,15 +323,8 @@
       call $~lib/collector/itcm/ManagedObject#set:color
       i32.const 1
       global.set $~argc
-<<<<<<< HEAD
-      block $__inlined_func$~lib/collector/itcm/objToRef (result i32)
-       local.get $0
-       local.set $4
-       local.get $4
-=======
       block $~lib/collector/itcm/objToRef|inlined.0 (result i32)
        local.get $0
->>>>>>> cd1cfe69
        global.get $~lib/collector/itcm/HEADER_SIZE
        i32.add
       end
@@ -455,21 +376,14 @@
      global.get $HEAP_BASE
      i32.ge_u
      if
-      block $__inlined_func$~lib/memory/memory.free
-       local.get $0
-       local.set $5
+      block $~lib/memory/memory.free|inlined.0
        block
-<<<<<<< HEAD
-        local.get $5
-=======
         local.get $0
->>>>>>> cd1cfe69
         call $~lib/allocator/arena/__memory_free
-        br $__inlined_func$~lib/memory/memory.free
+        br $~lib/memory/memory.free|inlined.0
         unreachable
        end
        unreachable
-       br $__inlined_func$~lib/memory/memory.free
       end
      end
     else     
@@ -484,13 +398,9 @@
    unreachable
   end
  )
- (func $~lib/collector/itcm/__gc_allocate (; 16 ;) (type $iii) (param $0 i32) (param $1 i32) (result i32)
+ (func $~lib/collector/itcm/__gc_allocate (; 12 ;) (type $iii) (param $0 i32) (param $1 i32) (result i32)
   (local $2 i32)
   (local $3 i32)
-<<<<<<< HEAD
-  (local $4 i32)
-=======
->>>>>>> cd1cfe69
   local.get $0
   global.get $~lib/internal/allocator/MAX_SIZE_32
   global.get $~lib/collector/itcm/HEADER_SIZE
@@ -500,40 +410,15 @@
    unreachable
   end
   call $~lib/collector/itcm/step
-<<<<<<< HEAD
-  block $__inlined_func$~lib/memory/memory.allocate (result i32)
-   global.get $~lib/collector/itcm/HEADER_SIZE
-   local.get $0
-   i32.add
-   local.set $3
-   local.get $3
-=======
   block $~lib/memory/memory.allocate|inlined.2 (result i32)
    global.get $~lib/collector/itcm/HEADER_SIZE
    local.get $0
    i32.add
    local.set $2
    local.get $2
->>>>>>> cd1cfe69
    call $~lib/allocator/arena/__memory_allocate
-   br $__inlined_func$~lib/memory/memory.allocate
-  end
-<<<<<<< HEAD
-  local.set $2
-  local.get $2
-  local.get $1
-  i32.store offset=8
-  local.get $2
-  global.get $~lib/collector/itcm/white
-  call $~lib/collector/itcm/ManagedObject#set:color
-  global.get $~lib/collector/itcm/fromSpace
-  local.get $2
-  call $~lib/collector/itcm/ManagedObjectList#push
-  block $__inlined_func$~lib/collector/itcm/objToRef (result i32)
-   local.get $2
-   local.set $4
-   local.get $4
-=======
+   br $~lib/memory/memory.allocate|inlined.2
+  end
   local.set $3
   local.get $3
   local.get $1
@@ -546,16 +431,11 @@
   call $~lib/collector/itcm/ManagedObjectList#push
   block $~lib/collector/itcm/objToRef|inlined.1 (result i32)
    local.get $3
->>>>>>> cd1cfe69
    global.get $~lib/collector/itcm/HEADER_SIZE
    i32.add
   end
  )
-<<<<<<< HEAD
- (func $std/gc-object/Base~gc (; 17 ;) (type $iv) (param $0 i32)
-=======
  (func $std/gc-object/Base~gc (; 13 ;) (type $iv) (param $0 i32)
->>>>>>> cd1cfe69
   local.get $0
   i32.eqz
   if
@@ -564,11 +444,7 @@
   local.get $0
   call $~lib/collector/itcm/__gc_mark
  )
-<<<<<<< HEAD
- (func $std/gc-object/Base#constructor (; 18 ;) (type $ii) (param $0 i32) (result i32)
-=======
  (func $std/gc-object/Base#constructor (; 14 ;) (type $ii) (param $0 i32) (result i32)
->>>>>>> cd1cfe69
   local.get $0
   i32.eqz
   if
@@ -579,11 +455,7 @@
   end
   local.get $0
  )
-<<<<<<< HEAD
- (func $std/gc-object/Custom~gc (; 19 ;) (type $iv) (param $0 i32)
-=======
  (func $std/gc-object/Custom~gc (; 15 ;) (type $iv) (param $0 i32)
->>>>>>> cd1cfe69
   local.get $0
   i32.eqz
   if
@@ -599,11 +471,7 @@
   i32.load offset=4
   call $~lib/collector/itcm/__gc_mark
  )
-<<<<<<< HEAD
- (func $std/gc-object/Custom#constructor (; 20 ;) (type $ii) (param $0 i32) (result i32)
-=======
  (func $std/gc-object/Custom#constructor (; 16 ;) (type $ii) (param $0 i32) (result i32)
->>>>>>> cd1cfe69
   local.get $0
   i32.eqz
   if
@@ -623,7 +491,7 @@
   i32.store offset=4
   local.get $0
  )
- (func $~lib/collector/itcm/__gc_collect (; 21 ;) (type $v)
+ (func $~lib/collector/itcm/__gc_collect (; 17 ;) (type $v)
   (local $0 i32)
   block $break|0
    block $case1|0
@@ -655,15 +523,11 @@
    end
   end
  )
- (func $~lib/gc/gc.collect (; 22 ;) (type $v)
+ (func $~lib/gc/gc.collect (; 18 ;) (type $v)
   call $~lib/collector/itcm/__gc_collect
   return
  )
-<<<<<<< HEAD
- (func $std/gc-object/main (; 23 ;) (type $v)
-=======
  (func $std/gc-object/main (; 19 ;) (type $v)
->>>>>>> cd1cfe69
   global.get $~started
   i32.eqz
   if
@@ -672,11 +536,7 @@
    global.set $~started
   end
  )
-<<<<<<< HEAD
- (func $start (; 24 ;) (type $v)
-=======
  (func $start (; 20 ;) (type $v)
->>>>>>> cd1cfe69
   global.get $HEAP_BASE
   global.get $~lib/internal/allocator/AL_MASK
   i32.add
@@ -701,13 +561,9 @@
   global.set $std/gc-object/obj
   call $~lib/gc/gc.collect
  )
- (func $null (; 25 ;) (type $v)
- )
-<<<<<<< HEAD
- (func $~iterateRoots (; 26 ;) (type $iv) (param $0 i32)
-=======
+ (func $null (; 21 ;) (type $v)
+ )
  (func $~iterateRoots (; 22 ;) (type $iv) (param $0 i32)
->>>>>>> cd1cfe69
   global.get $std/gc-object/obj
   local.get $0
   call_indirect (type $iv)
