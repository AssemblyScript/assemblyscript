--- conflicted
+++ resolved
@@ -348,82 +348,17 @@
  )
  (func $~lib/internal/string/allocateUnsafe (; 3 ;) (type $iii) (param $0 i32) (param $1 i32) (result i32)
   (local $2 i32)
-<<<<<<< HEAD
   (local $3 i32)
-  (if
-   (i32.eqz
-    (if (result i32)
-     (tee_local $2
-      (i32.gt_s
-       (get_local $0)
-       (i32.const 0)
-      )
-     )
-     (i32.le_s
-      (get_local $0)
-      (get_global $~lib/internal/string/MAX_LENGTH)
-     )
-     (get_local $2)
-    )
-   )
-   (block
-    (call $~lib/env/abort
-     (i32.const 0)
-     (i32.const 112)
-     (i32.const 14)
-     (i32.const 2)
-    )
-    (unreachable)
-   )
-  )
-  (set_local $3
-   (block $~lib/memory/memory.allocate|inlined.0 (result i32)
-    (set_local $2
-     (i32.add
-      (get_global $~lib/internal/string/HEADER_SIZE)
-      (i32.shl
-       (get_local $0)
-       (i32.const 1)
-      )
-     )
-    )
-    (br $~lib/memory/memory.allocate|inlined.0
-     (call $~lib/allocator/arena/__memory_allocate
-      (get_local $2)
-     )
-    )
-   )
-  )
-  (i32.store
-   (get_local $3)
-   (get_local $0)
-  )
-  (get_local $3)
- )
- (func $~lib/string/String.fromCharCode (; 4 ;) (type $ii) (param $0 i32) (result i32)
-  (local $1 i32)
-  (set_local $1
-   (call $~lib/internal/string/allocateUnsafe
-    (i32.const 1)
-    (i32.const 0)
-   )
-  )
-  (i32.store16 offset=4
-   (get_local $1)
-   (get_local $0)
-  )
-  (get_local $1)
-=======
   get_local $0
   i32.const 0
   i32.gt_s
-  tee_local $1
+  tee_local $2
   if (result i32)
    get_local $0
    get_global $~lib/internal/string/MAX_LENGTH
    i32.le_s
   else   
-   get_local $1
+   get_local $2
   end
   i32.eqz
   if
@@ -440,27 +375,27 @@
    i32.const 1
    i32.shl
    i32.add
-   set_local $1
-   get_local $1
+   set_local $2
+   get_local $2
    call $~lib/allocator/arena/__memory_allocate
    br $~lib/memory/memory.allocate|inlined.0
   end
-  set_local $2
-  get_local $2
+  set_local $3
+  get_local $3
   get_local $0
   i32.store
-  get_local $2
+  get_local $3
  )
  (func $~lib/string/String.fromCharCode (; 4 ;) (type $ii) (param $0 i32) (result i32)
   (local $1 i32)
   i32.const 1
+  i32.const 0
   call $~lib/internal/string/allocateUnsafe
   set_local $1
   get_local $1
   get_local $0
   i32.store16 offset=4
   get_local $1
->>>>>>> 410036e4
  )
  (func $~lib/internal/string/compareUnsafe (; 5 ;) (type $iiiiii) (param $0 i32) (param $1 i32) (param $2 i32) (param $3 i32) (param $4 i32) (result i32)
   (local $5 i32)
@@ -564,86 +499,6 @@
   (local $2 i32)
   (local $3 i32)
   (local $4 i32)
-<<<<<<< HEAD
-  (if
-   (i32.eqz
-    (i32.le_u
-     (get_local $0)
-     (i32.const 1114111)
-    )
-   )
-   (block
-    (call $~lib/env/abort
-     (i32.const 0)
-     (i32.const 80)
-     (i32.const 34)
-     (i32.const 4)
-    )
-    (unreachable)
-   )
-  )
-  (set_local $1
-   (i32.gt_s
-    (get_local $0)
-    (i32.const 65535)
-   )
-  )
-  (set_local $2
-   (call $~lib/internal/string/allocateUnsafe
-    (i32.add
-     (get_local $1)
-     (i32.const 1)
-    )
-    (i32.const 0)
-   )
-  )
-  (if
-   (i32.eqz
-    (get_local $1)
-   )
-   (i32.store16 offset=4
-    (get_local $2)
-    (get_local $0)
-   )
-   (block
-    (set_local $0
-     (i32.sub
-      (get_local $0)
-      (i32.const 65536)
-     )
-    )
-    (set_local $3
-     (i32.add
-      (i32.shr_u
-       (get_local $0)
-       (i32.const 10)
-      )
-      (i32.const 55296)
-     )
-    )
-    (set_local $4
-     (i32.add
-      (i32.and
-       (get_local $0)
-       (i32.const 1023)
-      )
-      (i32.const 56320)
-     )
-    )
-    (i32.store offset=4
-     (get_local $2)
-     (i32.or
-      (i32.shl
-       (get_local $3)
-       (i32.const 16)
-      )
-      (get_local $4)
-     )
-    )
-   )
-  )
-  (get_local $2)
-=======
   get_local $0
   i32.const 1114111
   i32.le_u
@@ -663,6 +518,7 @@
   get_local $1
   i32.const 1
   i32.add
+  i32.const 0
   call $~lib/internal/string/allocateUnsafe
   set_local $2
   get_local $1
@@ -697,7 +553,6 @@
    i32.store offset=4
   end
   get_local $2
->>>>>>> 410036e4
  )
  (func $~lib/string/String#startsWith (; 8 ;) (type $iiii) (param $0 i32) (param $1 i32) (param $2 i32) (result i32)
   (local $3 i32)
@@ -2682,127 +2537,6 @@
   (local $7 i32)
   (local $8 i32)
   (local $9 i32)
-<<<<<<< HEAD
-  (if
-   (i32.eqz
-    (i32.ne
-     (get_local $0)
-     (i32.const 0)
-    )
-   )
-   (block
-    (call $~lib/env/abort
-     (i32.const 0)
-     (i32.const 80)
-     (i32.const 360)
-     (i32.const 4)
-    )
-    (unreachable)
-   )
-  )
-  (set_local $3
-   (i32.load
-    (get_local $0)
-   )
-  )
-  (set_local $4
-   (i32.load
-    (get_local $2)
-   )
-  )
-  (if
-   (if (result i32)
-    (tee_local $5
-     (i32.lt_s
-      (get_local $1)
-      (get_local $3)
-     )
-    )
-    (get_local $5)
-    (i32.eqz
-     (get_local $4)
-    )
-   )
-   (return
-    (get_local $0)
-   )
-  )
-  (set_local $6
-   (i32.sub
-    (get_local $1)
-    (get_local $3)
-   )
-  )
-  (set_local $7
-   (call $~lib/internal/string/allocateUnsafe
-    (get_local $1)
-    (i32.const 0)
-   )
-  )
-  (if
-   (i32.gt_s
-    (get_local $6)
-    (get_local $4)
-   )
-   (block
-    (set_local $5
-     (i32.div_s
-      (i32.sub
-       (get_local $6)
-       (i32.const 1)
-      )
-      (get_local $4)
-     )
-    )
-    (set_local $8
-     (i32.mul
-      (get_local $5)
-      (get_local $4)
-     )
-    )
-    (set_local $9
-     (i32.sub
-      (get_local $6)
-      (get_local $8)
-     )
-    )
-    (call $~lib/internal/string/repeatUnsafe
-     (get_local $7)
-     (i32.const 0)
-     (get_local $2)
-     (get_local $5)
-    )
-    (if
-     (get_local $9)
-     (call $~lib/internal/string/copyUnsafe
-      (get_local $7)
-      (get_local $8)
-      (get_local $2)
-      (i32.const 0)
-      (get_local $9)
-     )
-    )
-   )
-   (call $~lib/internal/string/copyUnsafe
-    (get_local $7)
-    (i32.const 0)
-    (get_local $2)
-    (i32.const 0)
-    (get_local $6)
-   )
-  )
-  (if
-   (get_local $3)
-   (call $~lib/internal/string/copyUnsafe
-    (get_local $7)
-    (get_local $6)
-    (get_local $0)
-    (i32.const 0)
-    (get_local $3)
-   )
-  )
-  (get_local $7)
-=======
   get_local $0
   i32.const 0
   i32.ne
@@ -2840,6 +2574,7 @@
   i32.sub
   set_local $6
   get_local $1
+  i32.const 0
   call $~lib/internal/string/allocateUnsafe
   set_local $7
   get_local $6
@@ -2892,7 +2627,6 @@
    call $~lib/internal/string/copyUnsafe
   end
   get_local $7
->>>>>>> 410036e4
  )
  (func $~lib/string/String#padStart|trampoline (; 17 ;) (type $iiii) (param $0 i32) (param $1 i32) (param $2 i32) (result i32)
   block $1of1
@@ -2921,130 +2655,6 @@
   (local $7 i32)
   (local $8 i32)
   (local $9 i32)
-<<<<<<< HEAD
-  (if
-   (i32.eqz
-    (i32.ne
-     (get_local $0)
-     (i32.const 0)
-    )
-   )
-   (block
-    (call $~lib/env/abort
-     (i32.const 0)
-     (i32.const 80)
-     (i32.const 380)
-     (i32.const 4)
-    )
-    (unreachable)
-   )
-  )
-  (set_local $3
-   (i32.load
-    (get_local $0)
-   )
-  )
-  (set_local $4
-   (i32.load
-    (get_local $2)
-   )
-  )
-  (if
-   (if (result i32)
-    (tee_local $5
-     (i32.lt_s
-      (get_local $1)
-      (get_local $3)
-     )
-    )
-    (get_local $5)
-    (i32.eqz
-     (get_local $4)
-    )
-   )
-   (return
-    (get_local $0)
-   )
-  )
-  (set_local $6
-   (i32.sub
-    (get_local $1)
-    (get_local $3)
-   )
-  )
-  (set_local $7
-   (call $~lib/internal/string/allocateUnsafe
-    (get_local $1)
-    (i32.const 0)
-   )
-  )
-  (if
-   (get_local $3)
-   (call $~lib/internal/string/copyUnsafe
-    (get_local $7)
-    (i32.const 0)
-    (get_local $0)
-    (i32.const 0)
-    (get_local $3)
-   )
-  )
-  (if
-   (i32.gt_s
-    (get_local $6)
-    (get_local $4)
-   )
-   (block
-    (set_local $5
-     (i32.div_s
-      (i32.sub
-       (get_local $6)
-       (i32.const 1)
-      )
-      (get_local $4)
-     )
-    )
-    (set_local $8
-     (i32.mul
-      (get_local $5)
-      (get_local $4)
-     )
-    )
-    (set_local $9
-     (i32.sub
-      (get_local $6)
-      (get_local $8)
-     )
-    )
-    (call $~lib/internal/string/repeatUnsafe
-     (get_local $7)
-     (get_local $3)
-     (get_local $2)
-     (get_local $5)
-    )
-    (if
-     (get_local $9)
-     (call $~lib/internal/string/copyUnsafe
-      (get_local $7)
-      (i32.add
-       (get_local $8)
-       (get_local $3)
-      )
-      (get_local $2)
-      (i32.const 0)
-      (get_local $9)
-     )
-    )
-   )
-   (call $~lib/internal/string/copyUnsafe
-    (get_local $7)
-    (get_local $3)
-    (get_local $2)
-    (i32.const 0)
-    (get_local $6)
-   )
-  )
-  (get_local $7)
-=======
   get_local $0
   i32.const 0
   i32.ne
@@ -3082,6 +2692,7 @@
   i32.sub
   set_local $6
   get_local $1
+  i32.const 0
   call $~lib/internal/string/allocateUnsafe
   set_local $7
   get_local $3
@@ -3136,7 +2747,6 @@
    call $~lib/internal/string/copyUnsafe
   end
   get_local $7
->>>>>>> 410036e4
  )
  (func $~lib/string/String#padEnd|trampoline (; 19 ;) (type $iiii) (param $0 i32) (param $1 i32) (param $2 i32) (result i32)
   block $1of1
@@ -3779,80 +3389,6 @@
   (local $3 i32)
   (local $4 i32)
   (local $5 i32)
-<<<<<<< HEAD
-  (if
-   (i32.eqz
-    (i32.ne
-     (get_local $0)
-     (i32.const 0)
-    )
-   )
-   (block
-    (call $~lib/env/abort
-     (i32.const 0)
-     (i32.const 80)
-     (i32.const 110)
-     (i32.const 4)
-    )
-    (unreachable)
-   )
-  )
-  (if
-   (i32.eq
-    (get_local $1)
-    (i32.const 0)
-   )
-   (set_local $1
-    (i32.const 200)
-   )
-  )
-  (set_local $2
-   (i32.load
-    (get_local $0)
-   )
-  )
-  (set_local $3
-   (i32.load
-    (get_local $1)
-   )
-  )
-  (set_local $4
-   (i32.add
-    (get_local $2)
-    (get_local $3)
-   )
-  )
-  (if
-   (i32.eq
-    (get_local $4)
-    (i32.const 0)
-   )
-   (return
-    (i32.const 256)
-   )
-  )
-  (set_local $5
-   (call $~lib/internal/string/allocateUnsafe
-    (get_local $4)
-    (i32.const 0)
-   )
-  )
-  (call $~lib/internal/string/copyUnsafe
-   (get_local $5)
-   (i32.const 0)
-   (get_local $0)
-   (i32.const 0)
-   (get_local $2)
-  )
-  (call $~lib/internal/string/copyUnsafe
-   (get_local $5)
-   (get_local $2)
-   (get_local $1)
-   (i32.const 0)
-   (get_local $3)
-  )
-  (get_local $5)
-=======
   get_local $0
   i32.const 0
   i32.ne
@@ -3890,6 +3426,7 @@
    return
   end
   get_local $4
+  i32.const 0
   call $~lib/internal/string/allocateUnsafe
   set_local $5
   get_local $5
@@ -3905,7 +3442,6 @@
   get_local $3
   call $~lib/internal/string/copyUnsafe
   get_local $5
->>>>>>> 410036e4
  )
  (func $~lib/string/String.__concat (; 27 ;) (type $iii) (param $0 i32) (param $1 i32) (result i32)
   get_local $0
@@ -4188,102 +3724,6 @@
   (local $2 i32)
   (local $3 i32)
   (local $4 i32)
-<<<<<<< HEAD
-  (if
-   (i32.eqz
-    (i32.ne
-     (get_local $0)
-     (i32.const 0)
-    )
-   )
-   (block
-    (call $~lib/env/abort
-     (i32.const 0)
-     (i32.const 80)
-     (i32.const 400)
-     (i32.const 4)
-    )
-    (unreachable)
-   )
-  )
-  (set_local $2
-   (i32.load
-    (get_local $0)
-   )
-  )
-  (if
-   (if (result i32)
-    (tee_local $3
-     (i32.lt_s
-      (get_local $1)
-      (i32.const 0)
-     )
-    )
-    (get_local $3)
-    (i32.gt_s
-     (i32.mul
-      (get_local $2)
-      (get_local $1)
-     )
-     (i32.shl
-      (i32.const 1)
-      (i32.const 28)
-     )
-    )
-   )
-   (block
-    (call $~lib/env/abort
-     (i32.const 0)
-     (i32.const 80)
-     (i32.const 405)
-     (i32.const 6)
-    )
-    (unreachable)
-   )
-  )
-  (if
-   (if (result i32)
-    (tee_local $3
-     (i32.eq
-      (get_local $1)
-      (i32.const 0)
-     )
-    )
-    (get_local $3)
-    (i32.eqz
-     (get_local $2)
-    )
-   )
-   (return
-    (i32.const 256)
-   )
-  )
-  (if
-   (i32.eq
-    (get_local $1)
-    (i32.const 1)
-   )
-   (return
-    (get_local $0)
-   )
-  )
-  (set_local $4
-   (call $~lib/internal/string/allocateUnsafe
-    (i32.mul
-     (get_local $2)
-     (get_local $1)
-    )
-    (i32.const 0)
-   )
-  )
-  (call $~lib/internal/string/repeatUnsafe
-   (get_local $4)
-   (i32.const 0)
-   (get_local $0)
-   (get_local $1)
-  )
-  (get_local $4)
-=======
   get_local $0
   i32.const 0
   i32.ne
@@ -4346,6 +3786,7 @@
   get_local $2
   get_local $1
   i32.mul
+  i32.const 0
   call $~lib/internal/string/allocateUnsafe
   set_local $4
   get_local $4
@@ -4354,7 +3795,6 @@
   get_local $1
   call $~lib/internal/string/repeatUnsafe
   get_local $4
->>>>>>> 410036e4
  )
  (func $~lib/internal/arraybuffer/computeSize (; 34 ;) (type $ii) (param $0 i32) (result i32)
   i32.const 1
@@ -4918,341 +4358,6 @@
   (local $12 i32)
   (local $13 i32)
   (local $14 i32)
-<<<<<<< HEAD
-  (if
-   (i32.eqz
-    (i32.ne
-     (get_local $0)
-     (i32.const 0)
-    )
-   )
-   (block
-    (call $~lib/env/abort
-     (i32.const 0)
-     (i32.const 80)
-     (i32.const 417)
-     (i32.const 4)
-    )
-    (unreachable)
-   )
-  )
-  (if
-   (i32.eqz
-    (get_local $2)
-   )
-   (return
-    (call $~lib/array/Array<String>#constructor
-     (i32.const 0)
-     (i32.const 0)
-    )
-   )
-  )
-  (if
-   (i32.eq
-    (get_local $1)
-    (i32.const 0)
-   )
-   (return
-    (block (result i32)
-     (set_local $3
-      (call $~lib/array/Array<String>#constructor
-       (i32.const 0)
-       (i32.const 1)
-      )
-     )
-     (call $~lib/array/Array<String>#__unchecked_set
-      (get_local $3)
-      (i32.const 0)
-      (get_local $0)
-     )
-     (get_local $3)
-    )
-   )
-  )
-  (set_local $4
-   (i32.load
-    (get_local $0)
-   )
-  )
-  (set_local $5
-   (i32.load
-    (get_local $1)
-   )
-  )
-  (if
-   (i32.lt_s
-    (get_local $2)
-    (i32.const 0)
-   )
-   (set_local $2
-    (get_global $~lib/builtins/i32.MAX_VALUE)
-   )
-  )
-  (if
-   (i32.eqz
-    (get_local $5)
-   )
-   (block
-    (if
-     (i32.eqz
-      (get_local $4)
-     )
-     (return
-      (call $~lib/array/Array<String>#constructor
-       (i32.const 0)
-       (i32.const 0)
-      )
-     )
-    )
-    (set_local $4
-     (select
-      (tee_local $3
-       (get_local $4)
-      )
-      (tee_local $6
-       (get_local $2)
-      )
-      (i32.lt_s
-       (get_local $3)
-       (get_local $6)
-      )
-     )
-    )
-    (set_local $3
-     (call $~lib/array/Array<String>#constructor
-      (i32.const 0)
-      (get_local $4)
-     )
-    )
-    (set_local $6
-     (i32.load
-      (get_local $3)
-     )
-    )
-    (block $break|0
-     (set_local $7
-      (i32.const 0)
-     )
-     (loop $repeat|0
-      (br_if $break|0
-       (i32.eqz
-        (i32.lt_s
-         (get_local $7)
-         (get_local $4)
-        )
-       )
-      )
-      (block
-       (set_local $8
-        (call $~lib/internal/string/allocateUnsafe
-         (i32.const 1)
-         (i32.const 0)
-        )
-       )
-       (i32.store16 offset=4
-        (get_local $8)
-        (i32.load16_u offset=4
-         (i32.add
-          (get_local $0)
-          (i32.shl
-           (get_local $7)
-           (i32.const 1)
-          )
-         )
-        )
-       )
-       (block $~lib/internal/arraybuffer/storeUnsafe<String,String>|inlined.1
-        (i32.store offset=8
-         (i32.add
-          (get_local $6)
-          (i32.shl
-           (get_local $7)
-           (i32.const 2)
-          )
-         )
-         (get_local $8)
-        )
-       )
-      )
-      (set_local $7
-       (i32.add
-        (get_local $7)
-        (i32.const 1)
-       )
-      )
-      (br $repeat|0)
-     )
-    )
-    (return
-     (get_local $3)
-    )
-   )
-   (if
-    (i32.eqz
-     (get_local $4)
-    )
-    (return
-     (i32.const 888)
-    )
-   )
-  )
-  (set_local $9
-   (call $~lib/array/Array<String>#constructor
-    (i32.const 0)
-    (i32.const 0)
-   )
-  )
-  (set_local $10
-   (i32.const 0)
-  )
-  (set_local $11
-   (i32.const 0)
-  )
-  (set_local $12
-   (i32.const 0)
-  )
-  (block $break|1
-   (loop $continue|1
-    (if
-     (i32.ne
-      (tee_local $10
-       (call $~lib/string/String#indexOf
-        (get_local $0)
-        (get_local $1)
-        (get_local $11)
-       )
-      )
-      (i32.const -1)
-     )
-     (block
-      (block
-       (set_local $6
-        (i32.sub
-         (get_local $10)
-         (get_local $11)
-        )
-       )
-       (if
-        (i32.gt_s
-         (get_local $6)
-         (i32.const 0)
-        )
-        (block
-         (set_local $3
-          (call $~lib/internal/string/allocateUnsafe
-           (get_local $6)
-           (i32.const 0)
-          )
-         )
-         (call $~lib/internal/string/copyUnsafe
-          (get_local $3)
-          (i32.const 0)
-          (get_local $0)
-          (get_local $11)
-          (get_local $6)
-         )
-         (drop
-          (call $~lib/array/Array<String>#push
-           (get_local $9)
-           (get_local $3)
-          )
-         )
-        )
-        (drop
-         (call $~lib/array/Array<String>#push
-          (get_local $9)
-          (i32.const 256)
-         )
-        )
-       )
-       (if
-        (i32.eq
-         (tee_local $12
-          (i32.add
-           (get_local $12)
-           (i32.const 1)
-          )
-         )
-         (get_local $2)
-        )
-        (return
-         (get_local $9)
-        )
-       )
-       (set_local $11
-        (i32.add
-         (get_local $10)
-         (get_local $5)
-        )
-       )
-      )
-      (br $continue|1)
-     )
-    )
-   )
-  )
-  (if
-   (i32.eqz
-    (get_local $11)
-   )
-   (return
-    (block (result i32)
-     (set_local $13
-      (call $~lib/array/Array<String>#constructor
-       (i32.const 0)
-       (i32.const 1)
-      )
-     )
-     (call $~lib/array/Array<String>#__unchecked_set
-      (get_local $13)
-      (i32.const 0)
-      (get_local $0)
-     )
-     (get_local $13)
-    )
-   )
-  )
-  (set_local $14
-   (i32.sub
-    (get_local $4)
-    (get_local $11)
-   )
-  )
-  (if
-   (i32.gt_s
-    (get_local $14)
-    (i32.const 0)
-   )
-   (block
-    (set_local $13
-     (call $~lib/internal/string/allocateUnsafe
-      (get_local $14)
-      (i32.const 0)
-     )
-    )
-    (call $~lib/internal/string/copyUnsafe
-     (get_local $13)
-     (i32.const 0)
-     (get_local $0)
-     (get_local $11)
-     (get_local $14)
-    )
-    (drop
-     (call $~lib/array/Array<String>#push
-      (get_local $9)
-      (get_local $13)
-     )
-    )
-   )
-   (drop
-    (call $~lib/array/Array<String>#push
-     (get_local $9)
-     (i32.const 256)
-    )
-   )
-  )
-  (get_local $9)
-=======
   get_local $0
   i32.const 0
   i32.ne
@@ -5341,6 +4446,7 @@
      br_if $break|0
      block
       i32.const 1
+      i32.const 0
       call $~lib/internal/string/allocateUnsafe
       set_local $8
       get_local $8
@@ -5410,6 +4516,7 @@
       i32.gt_s
       if
        get_local $6
+       i32.const 0
        call $~lib/internal/string/allocateUnsafe
        set_local $3
        get_local $3
@@ -5472,6 +4579,7 @@
   i32.gt_s
   if
    get_local $14
+   i32.const 0
    call $~lib/internal/string/allocateUnsafe
    set_local $13
    get_local $13
@@ -5491,7 +4599,6 @@
    drop
   end
   get_local $9
->>>>>>> 410036e4
  )
  (func $~lib/string/String#split|trampoline (; 43 ;) (type $iiii) (param $0 i32) (param $1 i32) (param $2 i32) (result i32)
   block $2of2
@@ -5762,60 +4869,6 @@
   (local $1 i32)
   (local $2 i32)
   (local $3 i32)
-<<<<<<< HEAD
-  (if
-   (i32.eqz
-    (get_local $0)
-   )
-   (return
-    (i32.const 480)
-   )
-  )
-  (set_local $1
-   (i32.lt_s
-    (get_local $0)
-    (i32.const 0)
-   )
-  )
-  (if
-   (get_local $1)
-   (set_local $0
-    (i32.sub
-     (i32.const 0)
-     (get_local $0)
-    )
-   )
-  )
-  (set_local $2
-   (i32.add
-    (call $~lib/internal/number/decimalCount32
-     (get_local $0)
-    )
-    (get_local $1)
-   )
-  )
-  (set_local $3
-   (call $~lib/internal/string/allocateUnsafe
-    (get_local $2)
-    (i32.const 0)
-   )
-  )
-  (block $~lib/internal/number/utoa32_core|inlined.0
-   (call $~lib/internal/number/utoa32_lut
-    (get_local $3)
-    (get_local $0)
-    (get_local $2)
-   )
-  )
-  (if
-   (get_local $1)
-   (i32.store16 offset=4
-    (get_local $3)
-    (get_global $~lib/internal/string/CharCode.MINUS)
-   )
-  )
-  (get_local $3)
-=======
   get_local $0
   i32.eqz
   if
@@ -5839,6 +4892,7 @@
   i32.add
   set_local $2
   get_local $2
+  i32.const 0
   call $~lib/internal/string/allocateUnsafe
   set_local $3
   block $~lib/internal/number/utoa32_core|inlined.0
@@ -5854,40 +4908,10 @@
    i32.store16 offset=4
   end
   get_local $3
->>>>>>> 410036e4
  )
  (func $~lib/internal/number/utoa32 (; 48 ;) (type $ii) (param $0 i32) (result i32)
   (local $1 i32)
   (local $2 i32)
-<<<<<<< HEAD
-  (if
-   (i32.eqz
-    (get_local $0)
-   )
-   (return
-    (i32.const 480)
-   )
-  )
-  (set_local $1
-   (call $~lib/internal/number/decimalCount32
-    (get_local $0)
-   )
-  )
-  (set_local $2
-   (call $~lib/internal/string/allocateUnsafe
-    (get_local $1)
-    (i32.const 0)
-   )
-  )
-  (block $~lib/internal/number/utoa32_core|inlined.1
-   (call $~lib/internal/number/utoa32_lut
-    (get_local $2)
-    (get_local $0)
-    (get_local $1)
-   )
-  )
-  (get_local $2)
-=======
   get_local $0
   i32.eqz
   if
@@ -5898,6 +4922,7 @@
   call $~lib/internal/number/decimalCount32
   set_local $1
   get_local $1
+  i32.const 0
   call $~lib/internal/string/allocateUnsafe
   set_local $2
   block $~lib/internal/number/utoa32_core|inlined.1
@@ -5907,7 +4932,6 @@
    call $~lib/internal/number/utoa32_lut
   end
   get_local $2
->>>>>>> 410036e4
  )
  (func $~lib/internal/number/decimalCount64 (; 49 ;) (type $Ii) (param $0 i64) (result i32)
   (local $1 i32)
@@ -6120,70 +5144,6 @@
   (local $1 i32)
   (local $2 i32)
   (local $3 i32)
-<<<<<<< HEAD
-  (if
-   (i64.eqz
-    (get_local $0)
-   )
-   (return
-    (i32.const 480)
-   )
-  )
-  (if
-   (i64.le_u
-    (get_local $0)
-    (i64.extend_u/i32
-     (get_global $~lib/builtins/u32.MAX_VALUE)
-    )
-   )
-   (block
-    (set_local $2
-     (i32.wrap/i64
-      (get_local $0)
-     )
-    )
-    (set_local $3
-     (call $~lib/internal/number/decimalCount32
-      (get_local $2)
-     )
-    )
-    (set_local $1
-     (call $~lib/internal/string/allocateUnsafe
-      (get_local $3)
-      (i32.const 0)
-     )
-    )
-    (block $~lib/internal/number/utoa32_core|inlined.2
-     (call $~lib/internal/number/utoa32_lut
-      (get_local $1)
-      (get_local $2)
-      (get_local $3)
-     )
-    )
-   )
-   (block
-    (set_local $3
-     (call $~lib/internal/number/decimalCount64
-      (get_local $0)
-     )
-    )
-    (set_local $1
-     (call $~lib/internal/string/allocateUnsafe
-      (get_local $3)
-      (i32.const 0)
-     )
-    )
-    (block $~lib/internal/number/utoa64_core|inlined.0
-     (call $~lib/internal/number/utoa64_lut
-      (get_local $1)
-      (get_local $0)
-      (get_local $3)
-     )
-    )
-   )
-  )
-  (get_local $1)
-=======
   get_local $0
   i64.eqz
   if
@@ -6202,6 +5162,7 @@
    call $~lib/internal/number/decimalCount32
    set_local $3
    get_local $3
+   i32.const 0
    call $~lib/internal/string/allocateUnsafe
    set_local $1
    block $~lib/internal/number/utoa32_core|inlined.2
@@ -6215,6 +5176,7 @@
    call $~lib/internal/number/decimalCount64
    set_local $3
    get_local $3
+   i32.const 0
    call $~lib/internal/string/allocateUnsafe
    set_local $1
    block $~lib/internal/number/utoa64_core|inlined.0
@@ -6225,105 +5187,12 @@
    end
   end
   get_local $1
->>>>>>> 410036e4
  )
  (func $~lib/internal/number/itoa64 (; 52 ;) (type $Ii) (param $0 i64) (result i32)
   (local $1 i32)
   (local $2 i32)
   (local $3 i32)
   (local $4 i32)
-<<<<<<< HEAD
-  (if
-   (i64.eqz
-    (get_local $0)
-   )
-   (return
-    (i32.const 480)
-   )
-  )
-  (set_local $1
-   (i64.lt_s
-    (get_local $0)
-    (i64.const 0)
-   )
-  )
-  (if
-   (get_local $1)
-   (set_local $0
-    (i64.sub
-     (i64.const 0)
-     (get_local $0)
-    )
-   )
-  )
-  (if
-   (i64.le_u
-    (get_local $0)
-    (i64.extend_u/i32
-     (get_global $~lib/builtins/u32.MAX_VALUE)
-    )
-   )
-   (block
-    (set_local $3
-     (i32.wrap/i64
-      (get_local $0)
-     )
-    )
-    (set_local $4
-     (i32.add
-      (call $~lib/internal/number/decimalCount32
-       (get_local $3)
-      )
-      (get_local $1)
-     )
-    )
-    (set_local $2
-     (call $~lib/internal/string/allocateUnsafe
-      (get_local $4)
-      (i32.const 0)
-     )
-    )
-    (block $~lib/internal/number/utoa32_core|inlined.3
-     (call $~lib/internal/number/utoa32_lut
-      (get_local $2)
-      (get_local $3)
-      (get_local $4)
-     )
-    )
-   )
-   (block
-    (set_local $4
-     (i32.add
-      (call $~lib/internal/number/decimalCount64
-       (get_local $0)
-      )
-      (get_local $1)
-     )
-    )
-    (set_local $2
-     (call $~lib/internal/string/allocateUnsafe
-      (get_local $4)
-      (i32.const 0)
-     )
-    )
-    (block $~lib/internal/number/utoa64_core|inlined.1
-     (call $~lib/internal/number/utoa64_lut
-      (get_local $2)
-      (get_local $0)
-      (get_local $4)
-     )
-    )
-   )
-  )
-  (if
-   (get_local $1)
-   (i32.store16 offset=4
-    (get_local $2)
-    (get_global $~lib/internal/string/CharCode.MINUS)
-   )
-  )
-  (get_local $2)
-=======
   get_local $0
   i64.eqz
   if
@@ -6355,6 +5224,7 @@
    i32.add
    set_local $4
    get_local $4
+   i32.const 0
    call $~lib/internal/string/allocateUnsafe
    set_local $2
    block $~lib/internal/number/utoa32_core|inlined.3
@@ -6370,6 +5240,7 @@
    i32.add
    set_local $4
    get_local $4
+   i32.const 0
    call $~lib/internal/string/allocateUnsafe
    set_local $2
    block $~lib/internal/number/utoa64_core|inlined.1
@@ -6386,7 +5257,6 @@
    i32.store16 offset=4
   end
   get_local $2
->>>>>>> 410036e4
  )
  (func $~lib/builtins/isFinite<f64> (; 53 ;) (type $Fi) (param $0 f64) (result i32)
   get_local $0
@@ -7736,234 +6606,15 @@
   get_local $2
   i32.add
  )
-<<<<<<< HEAD
  (func $~lib/allocator/arena/__memory_free (; 58 ;) (type $iv) (param $0 i32)
-  (nop)
-=======
- (func $~lib/string/String#substring (; 58 ;) (type $iiii) (param $0 i32) (param $1 i32) (param $2 i32) (result i32)
-  (local $3 i32)
-  (local $4 i32)
-  (local $5 i32)
-  (local $6 i32)
-  (local $7 i32)
-  (local $8 i32)
-  (local $9 i32)
-  (local $10 i32)
-  get_local $0
-  i32.const 0
-  i32.ne
-  i32.eqz
-  if
-   i32.const 0
-   i32.const 80
-   i32.const 269
-   i32.const 4
-   call $~lib/env/abort
-   unreachable
-  end
-  get_local $0
-  i32.load
-  set_local $3
-  get_local $1
-  tee_local $4
-  i32.const 0
-  tee_local $5
-  get_local $4
-  get_local $5
-  i32.gt_s
-  select
-  tee_local $4
-  get_local $3
-  tee_local $5
-  get_local $4
-  get_local $5
-  i32.lt_s
-  select
-  set_local $6
-  get_local $2
-  tee_local $4
-  i32.const 0
-  tee_local $5
-  get_local $4
-  get_local $5
-  i32.gt_s
-  select
-  tee_local $4
-  get_local $3
-  tee_local $5
-  get_local $4
-  get_local $5
-  i32.lt_s
-  select
-  set_local $7
-  get_local $6
-  tee_local $4
-  get_local $7
-  tee_local $5
-  get_local $4
-  get_local $5
-  i32.lt_s
-  select
-  set_local $8
-  get_local $6
-  tee_local $4
-  get_local $7
-  tee_local $5
-  get_local $4
-  get_local $5
-  i32.gt_s
-  select
-  set_local $9
-  get_local $9
-  get_local $8
-  i32.sub
-  set_local $3
-  get_local $3
-  i32.eqz
-  if
-   i32.const 256
-   return
-  end
-  get_local $8
-  i32.eqz
-  tee_local $4
-  if (result i32)
-   get_local $9
-   get_local $0
-   i32.load
-   i32.eq
-  else   
-   get_local $4
-  end
-  if
-   get_local $0
-   return
-  end
-  get_local $3
-  call $~lib/internal/string/allocateUnsafe
-  set_local $10
-  get_local $10
-  i32.const 0
-  get_local $0
-  get_local $8
-  get_local $3
-  call $~lib/internal/string/copyUnsafe
-  get_local $10
- )
- (func $~lib/allocator/arena/__memory_free (; 59 ;) (type $iv) (param $0 i32)
   nop
->>>>>>> 410036e4
  )
  (func $~lib/internal/number/dtoa (; 59 ;) (type $Fi) (param $0 f64) (result i32)
   (local $1 i32)
   (local $2 i32)
   (local $3 i32)
-<<<<<<< HEAD
   (local $4 i32)
   (local $5 i32)
-  (if
-   (f64.eq
-    (get_local $0)
-    (f64.const 0)
-   )
-   (return
-    (i32.const 2888)
-   )
-  )
-  (if
-   (i32.eqz
-    (call $~lib/builtins/isFinite<f64>
-     (get_local $0)
-    )
-   )
-   (block
-    (if
-     (call $~lib/builtins/isNaN<f64>
-      (get_local $0)
-     )
-     (return
-      (i32.const 2904)
-     )
-    )
-    (return
-     (select
-      (i32.const 2920)
-      (i32.const 2944)
-      (f64.lt
-       (get_local $0)
-       (f64.const 0)
-      )
-     )
-    )
-   )
-  )
-  (set_local $1
-   (call $~lib/internal/string/allocateUnsafe
-    (get_global $~lib/internal/number/MAX_DOUBLE_LENGTH)
-    (i32.const 1)
-   )
-  )
-  (set_local $2
-   (call $~lib/internal/number/dtoa_core
-    (get_local $1)
-    (get_local $0)
-   )
-  )
-  (set_local $3
-   (call $~lib/internal/string/allocateUnsafe
-    (get_local $2)
-    (i32.const 0)
-   )
-  )
-  (call $~lib/internal/string/copyUnsafe
-   (get_local $3)
-   (i32.const 0)
-   (get_local $1)
-   (i32.const 0)
-   (get_local $2)
-  )
-  (block $~lib/internal/string/freeUnsafe|inlined.0
-   (set_local $4
-    (i32.const 1)
-   )
-   (if
-    (if (result i32)
-     (tee_local $5
-      (i32.eqz
-       (i32.const 0)
-      )
-     )
-     (get_local $5)
-     (get_local $4)
-    )
-    (block
-     (if
-      (i32.eqz
-       (get_local $1)
-      )
-      (block
-       (call $~lib/env/abort
-        (i32.const 0)
-        (i32.const 112)
-        (i32.const 32)
-        (i32.const 4)
-       )
-       (unreachable)
-      )
-     )
-     (block $~lib/memory/memory.free|inlined.0
-      (block
-       (call $~lib/allocator/arena/__memory_free
-        (get_local $1)
-       )
-       (br $~lib/memory/memory.free|inlined.0)
-      )
-     )
-    )
-   )
-  )
-  (get_local $3)
-=======
   get_local $0
   f64.const 0
   f64.eq
@@ -7990,25 +6641,41 @@
    return
   end
   get_global $~lib/internal/number/MAX_DOUBLE_LENGTH
+  i32.const 1
   call $~lib/internal/string/allocateUnsafe
   set_local $1
   get_local $1
   get_local $0
   call $~lib/internal/number/dtoa_core
   set_local $2
+  get_local $2
+  i32.const 0
+  call $~lib/internal/string/allocateUnsafe
+  set_local $3
+  get_local $3
+  i32.const 0
   get_local $1
   i32.const 0
   get_local $2
-  call $~lib/string/String#substring
-  set_local $3
+  call $~lib/internal/string/copyUnsafe
   block $~lib/internal/string/freeUnsafe|inlined.0
-   block
+   i32.const 1
+   set_local $4
+   i32.const 0
+   i32.eqz
+   tee_local $5
+   if (result i32)
+    get_local $5
+   else    
+    get_local $4
+   end
+   if
     get_local $1
     i32.eqz
     if
      i32.const 0
      i32.const 112
-     i32.const 28
+     i32.const 32
      i32.const 4
      call $~lib/env/abort
      unreachable
@@ -8025,7 +6692,6 @@
    end
   end
   get_local $3
->>>>>>> 410036e4
  )
  (func $start (; 60 ;) (type $v)
   (local $0 i32)
