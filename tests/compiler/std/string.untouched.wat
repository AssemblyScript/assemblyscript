(module
 (type $_ (func))
 (type $iiii_ (func (param i32 i32 i32 i32)))
 (type $iii (func (param i32 i32) (result i32)))
 (type $ii (func (param i32) (result i32)))
 (type $iiiiii (func (param i32 i32 i32 i32 i32) (result i32)))
 (type $iiii (func (param i32 i32 i32) (result i32)))
 (type $iii_ (func (param i32 i32 i32)))
 (type $iiiii_ (func (param i32 i32 i32 i32 i32)))
 (type $iiF (func (param i32 i32) (result f64)))
 (type $iF (func (param i32) (result f64)))
 (type $i_ (func (param i32)))
 (type $Ii (func (param i64) (result i32)))
 (type $iIi_ (func (param i32 i64 i32)))
 (type $Fi (func (param f64) (result i32)))
 (type $iFi (func (param i32 f64) (result i32)))
 (type $iIiIiIii (func (param i32 i64 i32 i64 i32 i64 i32) (result i32)))
 (type $i (func (result i32)))
 (import "env" "abort" (func $~lib/env/abort (param i32 i32 i32 i32)))
 (memory $0 1)
 (data (i32.const 8) "\10\00\00\00h\00i\00,\00 \00I\00\'\00m\00 \00a\00 \00s\00t\00r\00i\00n\00g\00")
 (data (i32.const 48) "\0d\00\00\00s\00t\00d\00/\00s\00t\00r\00i\00n\00g\00.\00t\00s\00")
 (data (i32.const 80) "\0e\00\00\00~\00l\00i\00b\00/\00s\00t\00r\00i\00n\00g\00.\00t\00s\00")
 (data (i32.const 112) "\17\00\00\00~\00l\00i\00b\00/\00i\00n\00t\00e\00r\00n\00a\00l\00/\00s\00t\00r\00i\00n\00g\00.\00t\00s\00")
 (data (i32.const 168) "\01\00\00\00\00\00")
 (data (i32.const 176) "\01\00\00\006\00")
 (data (i32.const 184) "\02\00\00\004\d8\06\df")
 (data (i32.const 192) "\02\00\00\00h\00i\00")
 (data (i32.const 200) "\04\00\00\00n\00u\00l\00l\00")
 (data (i32.const 216) "\06\00\00\00s\00t\00r\00i\00n\00g\00")
 (data (i32.const 232) "\03\00\00\00I\00\'\00m\00")
 (data (i32.const 248) "\01\00\00\00 \00")
 (data (i32.const 256) "\00\00\00\00")
 (data (i32.const 264) "\03\00\00\00 \00 \00 \00")
 (data (i32.const 280) "\01\00\00\00a\00")
 (data (i32.const 288) "\03\00\00\00a\00b\00c\00")
 (data (i32.const 304) "\05\00\00\00 \00 \00a\00b\00c\00")
 (data (i32.const 320) "\03\00\00\001\002\003\00")
 (data (i32.const 336) "\06\00\00\001\002\003\00a\00b\00c\00")
 (data (i32.const 352) "\08\00\00\001\002\003\001\002\00a\00b\00c\00")
 (data (i32.const 376) "\05\00\00\00a\00b\00c\00 \00 \00")
 (data (i32.const 392) "\06\00\00\00a\00b\00c\00a\00b\00c\00")
 (data (i32.const 408) "\08\00\00\00a\00b\00c\00a\00b\00c\00a\00b\00")
 (data (i32.const 432) "\01\00\00\00,\00")
 (data (i32.const 440) "\01\00\00\00x\00")
 (data (i32.const 448) "\03\00\00\00,\00 \00I\00")
 (data (i32.const 464) "\01\00\00\00g\00")
 (data (i32.const 472) "\01\00\00\00i\00")
 (data (i32.const 480) "\01\00\00\000\00")
 (data (i32.const 488) "\01\00\00\001\00")
 (data (i32.const 496) "\05\00\00\000\00b\001\000\001\00")
 (data (i32.const 512) "\05\00\00\000\00o\007\000\007\00")
 (data (i32.const 528) "\05\00\00\000\00x\00f\000\00f\00")
 (data (i32.const 544) "\05\00\00\000\00x\00F\000\00F\00")
 (data (i32.const 560) "\03\00\00\000\001\001\00")
 (data (i32.const 576) "\04\00\00\000\00x\001\00g\00")
 (data (i32.const 592) "\03\00\00\000\00.\001\00")
 (data (i32.const 608) "\03\00\00\00.\002\005\00")
 (data (i32.const 624) "\08\00\00\00.\001\00f\00o\00o\00b\00a\00r\00")
 (data (i32.const 648) "\01\00\00\00b\00")
 (data (i32.const 656) "\02\00\00\00a\00b\00")
 (data (i32.const 664) "\04\00\00\00k\00e\00y\001\00")
 (data (i32.const 680) "\04\00\00\00k\00e\00y\002\00")
 (data (i32.const 696) "\03\00\00\00k\00e\001\00")
 (data (i32.const 712) "\03\00\00\00k\00e\002\00")
 (data (i32.const 728) "\05\00\00\00k\00e\00y\001\002\00")
 (data (i32.const 744) "\05\00\00\00k\00e\00y\001\001\00")
 (data (i32.const 760) "\07\00\00\00\a40\ed0\cf0\cb0\db0\d80\c80")
 (data (i32.const 784) "\07\00\00\00\a60\f00\ce0\aa0\af0\e40\de0")
 (data (i32.const 808) "\0b\00\00\00D\00\19 f\00h\00u\00a\00s\00c\00a\00i\00l\00")
 (data (i32.const 840) "\n\00\00\00D\00\19 \1f\1eu\00a\00s\00c\00a\00i\00l\00")
 (data (i32.const 864) "\02\00\00\00b\00a\00")
 (data (i32.const 872) "\02\00\00\00a\00a\00")
 (data (i32.const 880) "\03\00\00\00a\00a\00a\00")
 (data (i32.const 896) "\08\00\00\00a\00b\00a\00b\00a\00b\00a\00b\00")
 (data (i32.const 920) "\05\00\00\00a\00a\00a\00a\00a\00")
 (data (i32.const 936) "\06\00\00\00a\00a\00a\00a\00a\00a\00")
 (data (i32.const 952) "\07\00\00\00a\00a\00a\00a\00a\00a\00a\00")
 (data (i32.const 976) "\0e\00\00\00a\00b\00c\00d\00e\00f\00g\00h\00i\00j\00k\00l\00m\00n\00")
 (data (i32.const 1008) "\01\00\00\00n\00")
 (data (i32.const 1016) "\05\00\00\00j\00k\00l\00m\00n\00")
 (data (i32.const 1032) "\05\00\00\00c\00d\00e\00f\00g\00")
 (data (i32.const 1048) "\05\00\00\00d\00e\00f\00g\00h\00")
 (data (i32.const 1064) "\0d\00\00\00a\00b\00c\00d\00e\00f\00g\00h\00i\00j\00k\00l\00m\00")
 (data (i32.const 1096) "\0d\00\00\00~\00l\00i\00b\00/\00a\00r\00r\00a\00y\00.\00t\00s\00")
 (data (i32.const 1128) "\1c\00\00\00~\00l\00i\00b\00/\00i\00n\00t\00e\00r\00n\00a\00l\00/\00a\00r\00r\00a\00y\00b\00u\00f\00f\00e\00r\00.\00t\00s\00")
 (data (i32.const 1192) "\05\00\00\00a\00,\00b\00,\00c\00")
 (data (i32.const 1208) "\01\00\00\00.\00")
 (data (i32.const 1216) "\01\00\00\00c\00")
 (data (i32.const 1224) "\07\00\00\00a\00,\00 \00b\00,\00 \00c\00")
 (data (i32.const 1248) "\02\00\00\00,\00 \00")
 (data (i32.const 1256) "\06\00\00\00a\00,\00b\00,\00,\00c\00")
 (data (i32.const 1272) "\06\00\00\00,\00a\00,\00b\00,\00c\00")
 (data (i32.const 1288) "\06\00\00\00a\00,\00b\00,\00c\00,\00")
 (data (i32.const 1304) "\90\01\00\00\00\00\00\000\000\000\001\000\002\000\003\000\004\000\005\000\006\000\007\000\008\000\009\001\000\001\001\001\002\001\003\001\004\001\005\001\006\001\007\001\008\001\009\002\000\002\001\002\002\002\003\002\004\002\005\002\006\002\007\002\008\002\009\003\000\003\001\003\002\003\003\003\004\003\005\003\006\003\007\003\008\003\009\004\000\004\001\004\002\004\003\004\004\004\005\004\006\004\007\004\008\004\009\005\000\005\001\005\002\005\003\005\004\005\005\005\006\005\007\005\008\005\009\006\000\006\001\006\002\006\003\006\004\006\005\006\006\006\007\006\008\006\009\007\000\007\001\007\002\007\003\007\004\007\005\007\006\007\007\007\008\007\009\008\000\008\001\008\002\008\003\008\004\008\005\008\006\008\007\008\008\008\009\009\000\009\001\009\002\009\003\009\004\009\005\009\006\009\007\009\008\009\009\00\00\00\00\00\00\00\00\00\00\00\00\00\00\00\00\00\00\00\00\00\00\00\00\00\00\00\00\00\00\00\00\00\00\00\00\00\00\00\00\00\00\00\00\00\00\00\00\00\00\00\00\00\00\00\00\00\00\00\00\00\00\00\00\00\00\00\00\00\00\00\00\00\00\00\00\00\00\00\00\00\00\00\00\00\00\00\00\00\00\00\00\00\00\00\00\00\00\00\00\00\00\00\00\00")
 (data (i32.const 1816) "\18\05\00\00d\00\00\00")
 (data (i32.const 1824) "\01\00\00\008\00")
 (data (i32.const 1832) "\05\00\00\00-\001\000\000\000\00")
 (data (i32.const 1848) "\04\00\00\001\002\003\004\00")
 (data (i32.const 1864) "\05\00\00\001\002\003\004\005\00")
 (data (i32.const 1880) "\06\00\00\001\002\003\004\005\006\00")
 (data (i32.const 1896) "\07\00\00\001\001\001\001\001\001\001\00")
 (data (i32.const 1920) "\07\00\00\001\002\003\004\005\006\007\00")
 (data (i32.const 1944) "\n\00\00\002\001\004\007\004\008\003\006\004\006\00")
 (data (i32.const 1968) "\n\00\00\002\001\004\007\004\008\003\006\004\007\00")
 (data (i32.const 1992) "\0b\00\00\00-\002\001\004\007\004\008\003\006\004\008\00")
 (data (i32.const 2024) "\02\00\00\00-\001\00")
 (data (i32.const 2032) "\04\00\00\001\000\000\000\00")
 (data (i32.const 2048) "\n\00\00\002\001\004\007\004\008\003\006\004\008\00")
 (data (i32.const 2072) "\n\00\00\004\002\009\004\009\006\007\002\009\005\00")
 (data (i32.const 2096) "\08\00\00\009\009\009\009\009\009\009\009\00")
 (data (i32.const 2120) "\t\00\00\001\000\000\000\000\000\000\000\000\00")
 (data (i32.const 2144) "\0b\00\00\006\008\007\001\009\004\007\006\007\003\005\00")
 (data (i32.const 2176) "\0c\00\00\008\006\008\007\001\009\004\007\006\007\003\005\00")
 (data (i32.const 2208) "\0f\00\00\009\009\009\008\006\008\007\001\009\004\007\006\007\003\005\00")
 (data (i32.const 2248) "\10\00\00\009\009\009\009\008\006\008\007\001\009\004\007\006\007\003\005\00")
 (data (i32.const 2288) "\11\00\00\001\009\009\009\009\008\006\008\007\001\009\004\007\006\007\003\005\00")
 (data (i32.const 2328) "\14\00\00\001\008\004\004\006\007\004\004\000\007\003\007\000\009\005\005\001\006\001\005\00")
 (data (i32.const 2376) "\05\00\00\00-\001\002\003\004\00")
 (data (i32.const 2392) "\0b\00\00\00-\004\002\009\004\009\006\007\002\009\005\00")
 (data (i32.const 2424) "\0c\00\00\00-\006\008\007\001\009\004\007\006\007\003\005\00")
 (data (i32.const 2456) "\0d\00\00\00-\008\006\008\007\001\009\004\007\006\007\003\005\00")
 (data (i32.const 2488) "\10\00\00\00-\009\009\009\008\006\008\007\001\009\004\007\006\007\003\005\00")
 (data (i32.const 2528) "\12\00\00\00-\001\009\009\009\009\008\006\008\007\001\009\004\007\006\007\003\005\00")
 (data (i32.const 2568) "\13\00\00\009\002\002\003\003\007\002\000\003\006\008\005\004\007\007\005\008\000\007\00")
 (data (i32.const 2616) "\14\00\00\00-\009\002\002\003\003\007\002\000\003\006\008\005\004\007\007\005\008\000\008\00")
 (data (i32.const 2664) "\03\00\00\000\00.\000\00")
 (data (i32.const 2680) "\03\00\00\00N\00a\00N\00")
 (data (i32.const 2696) "\t\00\00\00-\00I\00n\00f\00i\00n\00i\00t\00y\00")
 (data (i32.const 2720) "\08\00\00\00I\00n\00f\00i\00n\00i\00t\00y\00")
 (data (i32.const 2744) "\b8\02\00\00\00\00\00\00\88\02\1c\08\a0\d5\8f\fav\bf>\a2\7f\e1\ae\bav\acU0 \fb\16\8b\ea5\ce]J\89B\cf-;eU\aa\b0k\9a\dfE\1a=\03\cf\1a\e6\ca\c6\9a\c7\17\fep\abO\dc\bc\be\fc\b1w\ff\0c\d6kA\ef\91V\be<\fc\7f\90\ad\1f\d0\8d\83\9aU1(\\Q\d3\b5\c9\a6\ad\8f\acq\9d\cb\8b\ee#w\"\9c\eamSx@\91I\cc\aeW\ce\b6]y\12<\827V\fbM6\94\10\c2O\98H8o\ea\96\90\c7:\82%\cb\85t\d7\f4\97\bf\97\cd\cf\86\a0\e5\ac*\17\98\n4\ef\8e\b25*\fbg8\b2;?\c6\d2\df\d4\c8\84\ba\cd\d3\1a\'D\dd\c5\96\c9%\bb\ce\9fk\93\84\a5b}$l\ac\db\f6\da_\0dXf\ab\a3&\f1\c3\de\93\f8\e2\f3\b8\80\ff\aa\a8\ad\b5\b5\8bJ|l\05_b\87S0\c14`\ff\bc\c9U&\ba\91\8c\85N\96\bd~)p$w\f9\df\8f\b8\e5\b8\9f\bd\df\a6\94}t\88\cf_\a9\f8\cf\9b\a8\8f\93pD\b9k\15\0f\bf\f8\f0\08\8a\b611eU%\b0\cd\ac\7f{\d0\c6\e2?\99\06;+*\c4\10\\\e4\d3\92si\99$$\aa\0e\ca\00\83\f2\b5\87\fd\eb\1a\11\92d\08\e5\bc\cc\88Po\t\cc\bc\8c,e\19\e2X\17\b7\d1\00\00\00\00\00\00@\9c\00\00\00\00\10\a5\d4\e8\00\00b\ac\c5\ebx\ad\84\t\94\f8x9?\81\b3\15\07\c9{\ce\97\c0p\\\ea{\ce2~\8fh\80\e9\ab\a48\d2\d5E\"\9a\17&\'O\9f\'\fb\c4\d41\a2c\ed\a8\ad\c8\8c8e\de\b0\dbe\ab\1a\8e\08\c7\83\9a\1dqB\f9\1d]\c4X\e7\1b\a6,iM\92\ea\8dp\1ad\ee\01\daJw\ef\9a\99\a3m\a2\85k}\b4{x\t\f2w\18\ddy\a1\e4T\b4\c2\c5\9b[\92\86[\86=]\96\c8\c5S5\c8\b3\a0\97\fa\\\b4*\95\e3_\a0\99\bd\9fF\de%\8c9\db4\c2\9b\a5\\\9f\98\a3r\9a\c6\f6\ce\be\e9TS\bf\dc\b7\e2A\"\f2\17\f3\fc\88\a5x\\\d3\9b\ce \cc\dfS!{\f3Z\16\98:0\1f\97\dc\b5\a0\e2\96\b3\e3\\S\d1\d9\a8<D\a7\a4\d9|\9b\fb\10D\a4\a7LLv\bb\1a\9c@\b6\ef\8e\ab\8b,\84W\a6\10\ef\1f\d0)1\91\e9\e5\a4\10\9b\9d\0c\9c\a1\fb\9b\10\e7)\f4;b\d9 (\ac\85\cf\a7z^KD\80-\dd\ac\03@\e4!\bf\8f\ffD^/\9cg\8eA\b8\8c\9c\9d\173\d4\a9\1b\e3\b4\92\db\19\9e\d9w\df\ban\bf\96\ebk\ee\f0\9b;\02\87\af\00\00\00\00\00\00\00\00\00\00\00\00\00\00\00\00\00\00\00\00\00\00\00\00\00\00\00\00\00\00\00\00\00\00\00\00\00\00\00\00\00\00\00\00\00\00\00\00\00\00\00\00\00\00\00\00\00\00\00\00\00\00\00\00\00\00\00\00\00\00\00\00\00\00\00\00\00\00\00\00\00\00\00\00\00\00\00\00\00\00\00\00\00\00\00\00\00\00\00\00\00\00\00\00\00\00\00\00\00\00\00\00\00\00\00\00\00\00\00\00\00\00\00\00\00\00\00\00\00\00\00\00\00\00\00\00\00\00\00\00\00\00\00\00\00\00\00\00\00\00\00\00\00\00\00\00\00\00\00\00\00\00\00\00\00\00\00\00\00\00\00\00\00\00\00\00\00\00\00\00\00\00\00\00\00\00\00\00\00\00\00\00\00\00\00\00\00\00\00\00\00\00\00\00\00\00\00\00\00\00\00\00\00\00\00\00\00\00\00\00\00\00\00\00\00\00\00\00\00\00\00\00\00\00\00\00\00\00\00\00\00\00\00\00\00\00\00\00\00\00\00\00\00\00\00\00\00\00\00\00\00\00\00\00\00\00\00\00\00\00\00\00\00\00\00\00\00\00\00\00\00\00\00\00\00\00\00\00\00\00\00\00\00\00\00\00\00\00\00\00\00\00\00\00\00\00\00\00\00\00\00\00\00\00\00\00\00\00\00\00")
 (data (i32.const 3768) "\b8\n\00\00W\00\00\00")
 (data (i32.const 3776) "\ae\00\00\00\00\00\00\00<\fbW\fbr\fb\8c\fb\a7\fb\c1\fb\dc\fb\f6\fb\11\fc,\fcF\fca\fc{\fc\96\fc\b1\fc\cb\fc\e6\fc\00\fd\1b\fd5\fdP\fdk\fd\85\fd\a0\fd\ba\fd\d5\fd\ef\fd\n\fe%\fe?\feZ\fet\fe\8f\fe\a9\fe\c4\fe\df\fe\f9\fe\14\ff.\ffI\ffc\ff~\ff\99\ff\b3\ff\ce\ff\e8\ff\03\00\1e\008\00S\00m\00\88\00\a2\00\bd\00\d8\00\f2\00\0d\01\'\01B\01\\\01w\01\92\01\ac\01\c7\01\e1\01\fc\01\16\021\02L\02f\02\81\02\9b\02\b6\02\d0\02\eb\02\06\03 \03;\03U\03p\03\8b\03\a5\03\c0\03\da\03\f5\03\0f\04*\04\00\00\00\00\00\00\00\00\00\00\00\00\00\00\00\00\00\00\00\00\00\00\00\00\00\00\00\00\00\00\00\00\00\00\00\00\00\00\00\00\00\00\00\00\00\00\00\00\00\00\00\00\00\00\00\00\00\00\00\00\00\00\00\00\00\00\00\00\00\00\00\00\00\00")
 (data (i32.const 4032) "\c0\0e\00\00W\00\00\00")
 (data (i32.const 4040) "(\00\00\00\00\00\00\00\01\00\00\00\n\00\00\00d\00\00\00\e8\03\00\00\10\'\00\00\a0\86\01\00@B\0f\00\80\96\98\00\00\e1\f5\05\00\ca\9a;\00\00\00\00\00\00\00\00\00\00\00\00\00\00\00\00")
 (data (i32.const 4104) "\c8\0f\00\00\n\00\00\00")
 (data (i32.const 4112) "\15\00\00\002\00.\002\002\000\004\004\006\000\004\009\002\005\000\003\001\003\00e\00-\001\006\00")
 (data (i32.const 4160) "\16\00\00\00-\002\00.\002\002\000\004\004\006\000\004\009\002\005\000\003\001\003\00e\00-\001\006\00")
 (data (i32.const 4208) "\17\00\00\001\00.\007\009\007\006\009\003\001\003\004\008\006\002\003\001\005\007\00e\00+\003\000\008\00")
 (data (i32.const 4264) "\18\00\00\00-\001\00.\007\009\007\006\009\003\001\003\004\008\006\002\003\001\005\007\00e\00+\003\000\008\00")
 (data (i32.const 4320) "\16\00\00\004\00.\001\008\005\005\008\000\004\009\006\008\002\001\003\005\007\00e\00+\002\009\008\00")
 (data (i32.const 4368) "\17\00\00\002\00.\002\002\005\000\007\003\008\005\008\005\000\007\002\000\001\004\00e\00-\003\000\008\00")
 (data (i32.const 4424) "\0d\00\00\004\00.\009\004\000\006\005\006\00e\00-\003\001\008\00")
 (data (i32.const 4456) "\12\00\00\009\000\006\000\008\000\001\001\005\003\004\003\003\006\000\000\00.\000\00")
 (data (i32.const 4496) "\15\00\00\004\007\000\008\003\005\006\000\002\004\007\001\001\005\001\002\000\000\000\00.\000\00")
 (data (i32.const 4544) "\15\00\00\009\004\000\009\003\004\000\000\001\002\005\006\008\002\004\008\000\000\000\00.\000\00")
 (data (i32.const 4592) "\06\00\00\005\00e\00-\003\002\004\00")
 (data (i32.const 4608) "\03\00\00\001\00.\000\00")
 (data (i32.const 4624) "\04\00\00\00-\001\00.\000\00")
 (data (i32.const 4640) "\04\00\00\00-\000\00.\001\00")
 (data (i32.const 4656) "\t\00\00\001\000\000\000\000\000\000\00.\000\00")
 (data (i32.const 4680) "\08\00\00\000\00.\000\000\000\000\000\001\00")
 (data (i32.const 4704) "\n\00\00\00-\001\000\000\000\000\000\000\00.\000\00")
 (data (i32.const 4728) "\t\00\00\00-\000\00.\000\000\000\000\000\001\00")
 (data (i32.const 4752) "\n\00\00\001\000\000\000\000\000\000\000\00.\000\00")
 (data (i32.const 4776) "\04\00\00\001\00e\00-\007\00")
 (data (i32.const 4792) "\06\00\00\001\00e\00+\003\000\008\00")
 (data (i32.const 4808) "\07\00\00\00-\001\00e\00+\003\000\008\00")
 (data (i32.const 4832) "\06\00\00\001\00e\00-\003\000\008\00")
 (data (i32.const 4848) "\07\00\00\00-\001\00e\00-\003\000\008\00")
 (data (i32.const 4872) "\06\00\00\001\00e\00-\003\002\003\00")
 (data (i32.const 4888) "\07\00\00\00-\001\00e\00-\003\002\003\00")
 (data (i32.const 4912) "\0c\00\00\004\002\009\004\009\006\007\002\007\002\00.\000\00")
 (data (i32.const 4944) "\15\00\00\001\00.\002\003\001\002\001\004\005\006\007\003\004\005\006\002\003\004\00e\00-\008\00")
 (data (i32.const 4992) "\11\00\00\005\005\005\005\005\005\005\005\005\00.\005\005\005\005\005\005\006\00")
 (data (i32.const 5032) "\12\00\00\000\00.\009\009\009\009\009\009\009\009\009\009\009\009\009\009\009\009\00")
 (data (i32.const 5072) "\05\00\00\001\002\00.\003\004\00")
 (data (i32.const 5088) "\12\00\00\000\00.\003\003\003\003\003\003\003\003\003\003\003\003\003\003\003\003\00")
 (data (i32.const 5128) "\17\00\00\001\002\003\004\000\000\000\000\000\000\000\000\000\000\000\000\000\000\000\000\000\00.\000\00")
 (data (i32.const 5184) "\t\00\00\001\00.\002\003\004\00e\00+\002\001\00")
 (data (i32.const 5208) "\07\00\00\002\00.\007\001\008\002\008\00")
 (data (i32.const 5232) "\t\00\00\000\00.\000\002\007\001\008\002\008\00")
 (data (i32.const 5256) "\07\00\00\002\007\001\00.\008\002\008\00")
 (data (i32.const 5280) "\08\00\00\001\00.\001\00e\00+\001\002\008\00")
 (data (i32.const 5304) "\07\00\00\001\00.\001\00e\00-\006\004\00")
 (data (i32.const 5328) "\0b\00\00\000\00.\000\000\000\000\003\005\006\008\009\00")
 (table $0 1 funcref)
 (elem (i32.const 0) $null)
 (global $~lib/allocator/arena/startOffset (mut i32) (i32.const 0))
 (global $~lib/allocator/arena/offset (mut i32) (i32.const 0))
 (global $std/string/str (mut i32) (i32.const 8))
 (global $std/string/nullStr (mut i32) (i32.const 0))
 (global $~lib/argc (mut i32) (i32.const 0))
 (global $~lib/ASC_SHRINK_LEVEL i32 (i32.const 0))
 (global $~lib/builtins/i32.MAX_VALUE i32 (i32.const 2147483647))
 (global $std/string/c (mut i32) (i32.const 0))
 (global $std/string/a (mut i32) (i32.const 0))
 (global $std/string/b (mut i32) (i32.const 0))
 (global $std/string/sa (mut i32) (i32.const 0))
 (global $~lib/builtins/u32.MAX_VALUE i32 (i32.const -1))
 (global $~lib/builtins/u64.MAX_VALUE i64 (i64.const -1))
 (global $~lib/builtins/i64.MAX_VALUE i64 (i64.const 9223372036854775807))
 (global $~lib/builtins/i64.MIN_VALUE i64 (i64.const -9223372036854775808))
 (global $~lib/internal/number/_frc_plus (mut i64) (i64.const 0))
 (global $~lib/internal/number/_frc_minus (mut i64) (i64.const 0))
 (global $~lib/internal/number/_exp (mut i32) (i32.const 0))
 (global $~lib/internal/number/_K (mut i32) (i32.const 0))
 (global $~lib/internal/number/_frc_pow (mut i64) (i64.const 0))
 (global $~lib/internal/number/_exp_pow (mut i32) (i32.const 0))
 (global $~lib/builtins/f64.EPSILON f64 (f64.const 2.220446049250313e-16))
 (global $~lib/builtins/f64.MAX_VALUE f64 (f64.const 1797693134862315708145274e284))
 (global $~lib/memory/HEAP_BASE i32 (i32.const 5356))
 (export "memory" (memory $0))
 (export "table" (table $0))
 (export "getString" (func $std/string/getString))
 (start $start)
 (func $start:~lib/allocator/arena (; 1 ;) (type $_)
  global.get $~lib/memory/HEAP_BASE
  i32.const 7
  i32.add
  i32.const 7
  i32.const -1
  i32.xor
  i32.and
  global.set $~lib/allocator/arena/startOffset
  global.get $~lib/allocator/arena/startOffset
  global.set $~lib/allocator/arena/offset
 )
 (func $~lib/string/String#charCodeAt (; 2 ;) (type $iii) (param $0 i32) (param $1 i32) (result i32)
  local.get $0
  i32.const 0
  i32.ne
  i32.eqz
  if
   i32.const 0
   i32.const 80
   i32.const 75
   i32.const 4
   call $~lib/env/abort
   unreachable
  end
  local.get $1
  local.get $0
  i32.load
  i32.ge_u
  if
   i32.const -1
   return
  end
  local.get $0
  local.get $1
  i32.const 1
  i32.shl
  i32.add
  i32.load16_u offset=4
 )
 (func $~lib/allocator/arena/__memory_allocate (; 3 ;) (type $ii) (param $0 i32) (result i32)
  (local $1 i32)
  (local $2 i32)
  (local $3 i32)
  (local $4 i32)
  (local $5 i32)
  (local $6 i32)
  local.get $0
  i32.const 1073741824
  i32.gt_u
  if
   unreachable
  end
  global.get $~lib/allocator/arena/offset
  local.set $1
  local.get $1
  local.get $0
  local.tee $2
  i32.const 1
  local.tee $3
  local.get $2
  local.get $3
  i32.gt_u
  select
  i32.add
  i32.const 7
  i32.add
  i32.const 7
  i32.const -1
  i32.xor
  i32.and
  local.set $4
  current_memory
  local.set $5
  local.get $4
  local.get $5
  i32.const 16
  i32.shl
  i32.gt_u
  if
   local.get $4
   local.get $1
   i32.sub
   i32.const 65535
   i32.add
   i32.const 65535
   i32.const -1
   i32.xor
   i32.and
   i32.const 16
   i32.shr_u
   local.set $2
   local.get $5
   local.tee $3
   local.get $2
   local.tee $6
   local.get $3
   local.get $6
   i32.gt_s
   select
   local.set $3
   local.get $3
   grow_memory
   i32.const 0
   i32.lt_s
   if
    local.get $2
    grow_memory
    i32.const 0
    i32.lt_s
    if
     unreachable
    end
   end
  end
  local.get $4
  global.set $~lib/allocator/arena/offset
  local.get $1
 )
 (func $~lib/internal/string/allocateUnsafe (; 4 ;) (type $ii) (param $0 i32) (result i32)
  (local $1 i32)
  (local $2 i32)
  local.get $0
  i32.const 0
  i32.gt_s
  local.tee $1
  if (result i32)
   local.get $0
   i32.const 536870910
   i32.le_s
  else   
   local.get $1
  end
  i32.eqz
  if
   i32.const 0
   i32.const 112
   i32.const 14
   i32.const 2
   call $~lib/env/abort
   unreachable
  end
  block $~lib/memory/memory.allocate|inlined.0 (result i32)
   i32.const 4
   local.get $0
   i32.const 1
   i32.shl
   i32.add
   local.set $1
   local.get $1
   call $~lib/allocator/arena/__memory_allocate
   br $~lib/memory/memory.allocate|inlined.0
  end
  local.set $2
  local.get $2
  local.get $0
  i32.store
  local.get $2
 )
 (func $~lib/string/String.fromCharCode (; 5 ;) (type $ii) (param $0 i32) (result i32)
  (local $1 i32)
  i32.const 1
  call $~lib/internal/string/allocateUnsafe
  local.set $1
  local.get $1
  local.get $0
  i32.store16 offset=4
  local.get $1
 )
 (func $~lib/internal/string/compareUnsafe (; 6 ;) (type $iiiiii) (param $0 i32) (param $1 i32) (param $2 i32) (param $3 i32) (param $4 i32) (result i32)
  (local $5 i32)
  (local $6 i32)
  (local $7 i32)
  i32.const 0
  local.set $5
  local.get $0
  local.get $1
  i32.const 1
  i32.shl
  i32.add
  local.set $6
  local.get $2
  local.get $3
  i32.const 1
  i32.shl
  i32.add
  local.set $7
  block $break|0
   loop $continue|0
    local.get $4
    if (result i32)
     local.get $6
     i32.load16_u offset=4
     local.get $7
     i32.load16_u offset=4
     i32.sub
     local.tee $5
     i32.eqz
    else     
     local.get $4
    end
    if
     block
      local.get $4
      i32.const 1
      i32.sub
      local.set $4
      local.get $6
      i32.const 2
      i32.add
      local.set $6
      local.get $7
      i32.const 2
      i32.add
      local.set $7
     end
     br $continue|0
    end
   end
  end
  local.get $5
 )
 (func $~lib/string/String.__eq (; 7 ;) (type $iii) (param $0 i32) (param $1 i32) (result i32)
  (local $2 i32)
  (local $3 i32)
  local.get $0
  local.get $1
  i32.eq
  if
   i32.const 1
   return
  end
  local.get $0
  i32.const 0
  i32.eq
  local.tee $2
  if (result i32)
   local.get $2
  else   
   local.get $1
   i32.const 0
   i32.eq
  end
  if
   i32.const 0
   return
  end
  local.get $0
  i32.load
  local.set $3
  local.get $3
  local.get $1
  i32.load
  i32.ne
  if
   i32.const 0
   return
  end
  local.get $0
  i32.const 0
  local.get $1
  i32.const 0
  local.get $3
  call $~lib/internal/string/compareUnsafe
  i32.eqz
 )
 (func $~lib/string/String.fromCodePoint (; 8 ;) (type $ii) (param $0 i32) (result i32)
  (local $1 i32)
  (local $2 i32)
  (local $3 i32)
  (local $4 i32)
  local.get $0
  i32.const 1114111
  i32.le_u
  i32.eqz
  if
   i32.const 0
   i32.const 80
   i32.const 34
   i32.const 4
   call $~lib/env/abort
   unreachable
  end
  local.get $0
  i32.const 65535
  i32.gt_s
  local.set $1
  local.get $1
  i32.const 1
  i32.add
  call $~lib/internal/string/allocateUnsafe
  local.set $2
  local.get $1
  i32.eqz
  if
   local.get $2
   local.get $0
   i32.store16 offset=4
  else   
   local.get $0
   i32.const 65536
   i32.sub
   local.set $0
   local.get $0
   i32.const 10
   i32.shr_u
   i32.const 55296
   i32.add
   local.set $3
   local.get $0
   i32.const 1023
   i32.and
   i32.const 56320
   i32.add
   local.set $4
   local.get $2
   local.get $3
   i32.const 16
   i32.shl
   local.get $4
   i32.or
   i32.store offset=4
  end
  local.get $2
 )
 (func $~lib/string/String#startsWith (; 9 ;) (type $iiii) (param $0 i32) (param $1 i32) (param $2 i32) (result i32)
  (local $3 i32)
  (local $4 i32)
  (local $5 i32)
  (local $6 i32)
  (local $7 i32)
  (local $8 i32)
  local.get $0
  i32.const 0
  i32.ne
  i32.eqz
  if
   i32.const 0
   i32.const 80
   i32.const 224
   i32.const 4
   call $~lib/env/abort
   unreachable
  end
  local.get $1
  i32.const 0
  i32.eq
  if
   i32.const 200
   local.set $1
  end
  local.get $2
  local.set $3
  local.get $0
  i32.load
  local.set $4
  local.get $3
  local.tee $5
  i32.const 0
  local.tee $6
  local.get $5
  local.get $6
  i32.gt_s
  select
  local.tee $5
  local.get $4
  local.tee $6
  local.get $5
  local.get $6
  i32.lt_s
  select
  local.set $7
  local.get $1
  i32.load
  local.set $8
  local.get $8
  local.get $7
  i32.add
  local.get $4
  i32.gt_s
  if
   i32.const 0
   return
  end
  local.get $0
  local.get $7
  local.get $1
  i32.const 0
  local.get $8
  call $~lib/internal/string/compareUnsafe
  i32.eqz
 )
 (func $~lib/string/String#endsWith (; 10 ;) (type $iiii) (param $0 i32) (param $1 i32) (param $2 i32) (result i32)
  (local $3 i32)
  (local $4 i32)
  (local $5 i32)
  (local $6 i32)
  (local $7 i32)
  local.get $0
  i32.const 0
  i32.ne
  i32.eqz
  if
   i32.const 0
   i32.const 80
   i32.const 124
   i32.const 4
   call $~lib/env/abort
   unreachable
  end
  local.get $1
  i32.const 0
  i32.eq
  if
   i32.const 0
   return
  end
  local.get $2
  local.tee $3
  i32.const 0
  local.tee $4
  local.get $3
  local.get $4
  i32.gt_s
  select
  local.tee $3
  local.get $0
  i32.load
  local.tee $4
  local.get $3
  local.get $4
  i32.lt_s
  select
  local.set $5
  local.get $1
  i32.load
  local.set $6
  local.get $5
  local.get $6
  i32.sub
  local.set $7
  local.get $7
  i32.const 0
  i32.lt_s
  if
   i32.const 0
   return
  end
  local.get $0
  local.get $7
  local.get $1
  i32.const 0
  local.get $6
  call $~lib/internal/string/compareUnsafe
  i32.eqz
 )
 (func $~lib/string/String#endsWith|trampoline (; 11 ;) (type $iiii) (param $0 i32) (param $1 i32) (param $2 i32) (result i32)
  block $1of1
   block $0of1
    block $outOfRange
     global.get $~lib/argc
     i32.const 1
     i32.sub
     br_table $0of1 $1of1 $outOfRange
    end
    unreachable
   end
   i32.const 536870910
   local.set $2
  end
  local.get $0
  local.get $1
  local.get $2
  call $~lib/string/String#endsWith
 )
 (func $~lib/string/String#indexOf (; 12 ;) (type $iiii) (param $0 i32) (param $1 i32) (param $2 i32) (result i32)
  (local $3 i32)
  (local $4 i32)
  (local $5 i32)
  (local $6 i32)
  (local $7 i32)
  local.get $0
  i32.const 0
  i32.ne
  i32.eqz
  if
   i32.const 0
   i32.const 80
   i32.const 193
   i32.const 4
   call $~lib/env/abort
   unreachable
  end
  local.get $1
  i32.const 0
  i32.eq
  if
   i32.const 200
   local.set $1
  end
  local.get $1
  i32.load
  local.set $3
  local.get $3
  i32.eqz
  if
   i32.const 0
   return
  end
  local.get $0
  i32.load
  local.set $4
  local.get $4
  i32.eqz
  if
   i32.const -1
   return
  end
  local.get $2
  local.tee $5
  i32.const 0
  local.tee $6
  local.get $5
  local.get $6
  i32.gt_s
  select
  local.tee $5
  local.get $4
  local.tee $6
  local.get $5
  local.get $6
  i32.lt_s
  select
  local.set $7
  local.get $4
  local.get $3
  i32.sub
  local.set $4
  block $break|0
   local.get $7
   local.set $5
   loop $repeat|0
    local.get $5
    local.get $4
    i32.le_s
    i32.eqz
    br_if $break|0
    local.get $0
    local.get $5
    local.get $1
    i32.const 0
    local.get $3
    call $~lib/internal/string/compareUnsafe
    i32.eqz
    if
     local.get $5
     return
    end
    local.get $5
    i32.const 1
    i32.add
    local.set $5
    br $repeat|0
    unreachable
   end
   unreachable
  end
  i32.const -1
 )
 (func $~lib/internal/memory/memcpy (; 13 ;) (type $iii_) (param $0 i32) (param $1 i32) (param $2 i32)
  (local $3 i32)
  (local $4 i32)
  (local $5 i32)
  block $break|0
   loop $continue|0
    local.get $2
    if (result i32)
     local.get $1
     i32.const 3
     i32.and
    else     
     local.get $2
    end
    if
     block
      block (result i32)
       local.get $0
       local.tee $5
       i32.const 1
       i32.add
       local.set $0
       local.get $5
      end
      block (result i32)
       local.get $1
       local.tee $5
       i32.const 1
       i32.add
       local.set $1
       local.get $5
      end
      i32.load8_u
      i32.store8
      local.get $2
      i32.const 1
      i32.sub
      local.set $2
     end
     br $continue|0
    end
   end
  end
  local.get $0
  i32.const 3
  i32.and
  i32.const 0
  i32.eq
  if
   block $break|1
    loop $continue|1
     local.get $2
     i32.const 16
     i32.ge_u
     if
      block
       local.get $0
       local.get $1
       i32.load
       i32.store
       local.get $0
       i32.const 4
       i32.add
       local.get $1
       i32.const 4
       i32.add
       i32.load
       i32.store
       local.get $0
       i32.const 8
       i32.add
       local.get $1
       i32.const 8
       i32.add
       i32.load
       i32.store
       local.get $0
       i32.const 12
       i32.add
       local.get $1
       i32.const 12
       i32.add
       i32.load
       i32.store
       local.get $1
       i32.const 16
       i32.add
       local.set $1
       local.get $0
       i32.const 16
       i32.add
       local.set $0
       local.get $2
       i32.const 16
       i32.sub
       local.set $2
      end
      br $continue|1
     end
    end
   end
   local.get $2
   i32.const 8
   i32.and
   if
    local.get $0
    local.get $1
    i32.load
    i32.store
    local.get $0
    i32.const 4
    i32.add
    local.get $1
    i32.const 4
    i32.add
    i32.load
    i32.store
    local.get $0
    i32.const 8
    i32.add
    local.set $0
    local.get $1
    i32.const 8
    i32.add
    local.set $1
   end
   local.get $2
   i32.const 4
   i32.and
   if
    local.get $0
    local.get $1
    i32.load
    i32.store
    local.get $0
    i32.const 4
    i32.add
    local.set $0
    local.get $1
    i32.const 4
    i32.add
    local.set $1
   end
   local.get $2
   i32.const 2
   i32.and
   if
    local.get $0
    local.get $1
    i32.load16_u
    i32.store16
    local.get $0
    i32.const 2
    i32.add
    local.set $0
    local.get $1
    i32.const 2
    i32.add
    local.set $1
   end
   local.get $2
   i32.const 1
   i32.and
   if
    block (result i32)
     local.get $0
     local.tee $5
     i32.const 1
     i32.add
     local.set $0
     local.get $5
    end
    block (result i32)
     local.get $1
     local.tee $5
     i32.const 1
     i32.add
     local.set $1
     local.get $5
    end
    i32.load8_u
    i32.store8
   end
   return
  end
  local.get $2
  i32.const 32
  i32.ge_u
  if
   block $break|2
    block $case2|2
     block $case1|2
      block $case0|2
       local.get $0
       i32.const 3
       i32.and
       local.set $5
       local.get $5
       i32.const 1
       i32.eq
       br_if $case0|2
       local.get $5
       i32.const 2
       i32.eq
       br_if $case1|2
       local.get $5
       i32.const 3
       i32.eq
       br_if $case2|2
       br $break|2
      end
      block
       local.get $1
       i32.load
       local.set $3
       block (result i32)
        local.get $0
        local.tee $5
        i32.const 1
        i32.add
        local.set $0
        local.get $5
       end
       block (result i32)
        local.get $1
        local.tee $5
        i32.const 1
        i32.add
        local.set $1
        local.get $5
       end
       i32.load8_u
       i32.store8
       block (result i32)
        local.get $0
        local.tee $5
        i32.const 1
        i32.add
        local.set $0
        local.get $5
       end
       block (result i32)
        local.get $1
        local.tee $5
        i32.const 1
        i32.add
        local.set $1
        local.get $5
       end
       i32.load8_u
       i32.store8
       block (result i32)
        local.get $0
        local.tee $5
        i32.const 1
        i32.add
        local.set $0
        local.get $5
       end
       block (result i32)
        local.get $1
        local.tee $5
        i32.const 1
        i32.add
        local.set $1
        local.get $5
       end
       i32.load8_u
       i32.store8
       local.get $2
       i32.const 3
       i32.sub
       local.set $2
       block $break|3
        loop $continue|3
         local.get $2
         i32.const 17
         i32.ge_u
         if
          block
           local.get $1
           i32.const 1
           i32.add
           i32.load
           local.set $4
           local.get $0
           local.get $3
           i32.const 24
           i32.shr_u
           local.get $4
           i32.const 8
           i32.shl
           i32.or
           i32.store
           local.get $1
           i32.const 5
           i32.add
           i32.load
           local.set $3
           local.get $0
           i32.const 4
           i32.add
           local.get $4
           i32.const 24
           i32.shr_u
           local.get $3
           i32.const 8
           i32.shl
           i32.or
           i32.store
           local.get $1
           i32.const 9
           i32.add
           i32.load
           local.set $4
           local.get $0
           i32.const 8
           i32.add
           local.get $3
           i32.const 24
           i32.shr_u
           local.get $4
           i32.const 8
           i32.shl
           i32.or
           i32.store
           local.get $1
           i32.const 13
           i32.add
           i32.load
           local.set $3
           local.get $0
           i32.const 12
           i32.add
           local.get $4
           i32.const 24
           i32.shr_u
           local.get $3
           i32.const 8
           i32.shl
           i32.or
           i32.store
           local.get $1
           i32.const 16
           i32.add
           local.set $1
           local.get $0
           i32.const 16
           i32.add
           local.set $0
           local.get $2
           i32.const 16
           i32.sub
           local.set $2
          end
          br $continue|3
         end
        end
       end
       br $break|2
       unreachable
      end
      unreachable
     end
     block
      local.get $1
      i32.load
      local.set $3
      block (result i32)
       local.get $0
       local.tee $5
       i32.const 1
       i32.add
       local.set $0
       local.get $5
      end
      block (result i32)
       local.get $1
       local.tee $5
       i32.const 1
       i32.add
       local.set $1
       local.get $5
      end
      i32.load8_u
      i32.store8
      block (result i32)
       local.get $0
       local.tee $5
       i32.const 1
       i32.add
       local.set $0
       local.get $5
      end
      block (result i32)
       local.get $1
       local.tee $5
       i32.const 1
       i32.add
       local.set $1
       local.get $5
      end
      i32.load8_u
      i32.store8
      local.get $2
      i32.const 2
      i32.sub
      local.set $2
      block $break|4
       loop $continue|4
        local.get $2
        i32.const 18
        i32.ge_u
        if
         block
          local.get $1
          i32.const 2
          i32.add
          i32.load
          local.set $4
          local.get $0
          local.get $3
          i32.const 16
          i32.shr_u
          local.get $4
          i32.const 16
          i32.shl
          i32.or
          i32.store
          local.get $1
          i32.const 6
          i32.add
          i32.load
          local.set $3
          local.get $0
          i32.const 4
          i32.add
          local.get $4
          i32.const 16
          i32.shr_u
          local.get $3
          i32.const 16
          i32.shl
          i32.or
          i32.store
          local.get $1
          i32.const 10
          i32.add
          i32.load
          local.set $4
          local.get $0
          i32.const 8
          i32.add
          local.get $3
          i32.const 16
          i32.shr_u
          local.get $4
          i32.const 16
          i32.shl
          i32.or
          i32.store
          local.get $1
          i32.const 14
          i32.add
          i32.load
          local.set $3
          local.get $0
          i32.const 12
          i32.add
          local.get $4
          i32.const 16
          i32.shr_u
          local.get $3
          i32.const 16
          i32.shl
          i32.or
          i32.store
          local.get $1
          i32.const 16
          i32.add
          local.set $1
          local.get $0
          i32.const 16
          i32.add
          local.set $0
          local.get $2
          i32.const 16
          i32.sub
          local.set $2
         end
         br $continue|4
        end
       end
      end
      br $break|2
      unreachable
     end
     unreachable
    end
    block
     local.get $1
     i32.load
     local.set $3
     block (result i32)
      local.get $0
      local.tee $5
      i32.const 1
      i32.add
      local.set $0
      local.get $5
     end
     block (result i32)
      local.get $1
      local.tee $5
      i32.const 1
      i32.add
      local.set $1
      local.get $5
     end
     i32.load8_u
     i32.store8
     local.get $2
     i32.const 1
     i32.sub
     local.set $2
     block $break|5
      loop $continue|5
       local.get $2
       i32.const 19
       i32.ge_u
       if
        block
         local.get $1
         i32.const 3
         i32.add
         i32.load
         local.set $4
         local.get $0
         local.get $3
         i32.const 8
         i32.shr_u
         local.get $4
         i32.const 24
         i32.shl
         i32.or
         i32.store
         local.get $1
         i32.const 7
         i32.add
         i32.load
         local.set $3
         local.get $0
         i32.const 4
         i32.add
         local.get $4
         i32.const 8
         i32.shr_u
         local.get $3
         i32.const 24
         i32.shl
         i32.or
         i32.store
         local.get $1
         i32.const 11
         i32.add
         i32.load
         local.set $4
         local.get $0
         i32.const 8
         i32.add
         local.get $3
         i32.const 8
         i32.shr_u
         local.get $4
         i32.const 24
         i32.shl
         i32.or
         i32.store
         local.get $1
         i32.const 15
         i32.add
         i32.load
         local.set $3
         local.get $0
         i32.const 12
         i32.add
         local.get $4
         i32.const 8
         i32.shr_u
         local.get $3
         i32.const 24
         i32.shl
         i32.or
         i32.store
         local.get $1
         i32.const 16
         i32.add
         local.set $1
         local.get $0
         i32.const 16
         i32.add
         local.set $0
         local.get $2
         i32.const 16
         i32.sub
         local.set $2
        end
        br $continue|5
       end
      end
     end
     br $break|2
     unreachable
    end
    unreachable
   end
  end
  local.get $2
  i32.const 16
  i32.and
  if
   block (result i32)
    local.get $0
    local.tee $5
    i32.const 1
    i32.add
    local.set $0
    local.get $5
   end
   block (result i32)
    local.get $1
    local.tee $5
    i32.const 1
    i32.add
    local.set $1
    local.get $5
   end
   i32.load8_u
   i32.store8
   block (result i32)
    local.get $0
    local.tee $5
    i32.const 1
    i32.add
    local.set $0
    local.get $5
   end
   block (result i32)
    local.get $1
    local.tee $5
    i32.const 1
    i32.add
    local.set $1
    local.get $5
   end
   i32.load8_u
   i32.store8
   block (result i32)
    local.get $0
    local.tee $5
    i32.const 1
    i32.add
    local.set $0
    local.get $5
   end
   block (result i32)
    local.get $1
    local.tee $5
    i32.const 1
    i32.add
    local.set $1
    local.get $5
   end
   i32.load8_u
   i32.store8
   block (result i32)
    local.get $0
    local.tee $5
    i32.const 1
    i32.add
    local.set $0
    local.get $5
   end
   block (result i32)
    local.get $1
    local.tee $5
    i32.const 1
    i32.add
    local.set $1
    local.get $5
   end
   i32.load8_u
   i32.store8
   block (result i32)
    local.get $0
    local.tee $5
    i32.const 1
    i32.add
    local.set $0
    local.get $5
   end
   block (result i32)
    local.get $1
    local.tee $5
    i32.const 1
    i32.add
    local.set $1
    local.get $5
   end
   i32.load8_u
   i32.store8
   block (result i32)
    local.get $0
    local.tee $5
    i32.const 1
    i32.add
    local.set $0
    local.get $5
   end
   block (result i32)
    local.get $1
    local.tee $5
    i32.const 1
    i32.add
    local.set $1
    local.get $5
   end
   i32.load8_u
   i32.store8
   block (result i32)
    local.get $0
    local.tee $5
    i32.const 1
    i32.add
    local.set $0
    local.get $5
   end
   block (result i32)
    local.get $1
    local.tee $5
    i32.const 1
    i32.add
    local.set $1
    local.get $5
   end
   i32.load8_u
   i32.store8
   block (result i32)
    local.get $0
    local.tee $5
    i32.const 1
    i32.add
    local.set $0
    local.get $5
   end
   block (result i32)
    local.get $1
    local.tee $5
    i32.const 1
    i32.add
    local.set $1
    local.get $5
   end
   i32.load8_u
   i32.store8
   block (result i32)
    local.get $0
    local.tee $5
    i32.const 1
    i32.add
    local.set $0
    local.get $5
   end
   block (result i32)
    local.get $1
    local.tee $5
    i32.const 1
    i32.add
    local.set $1
    local.get $5
   end
   i32.load8_u
   i32.store8
   block (result i32)
    local.get $0
    local.tee $5
    i32.const 1
    i32.add
    local.set $0
    local.get $5
   end
   block (result i32)
    local.get $1
    local.tee $5
    i32.const 1
    i32.add
    local.set $1
    local.get $5
   end
   i32.load8_u
   i32.store8
   block (result i32)
    local.get $0
    local.tee $5
    i32.const 1
    i32.add
    local.set $0
    local.get $5
   end
   block (result i32)
    local.get $1
    local.tee $5
    i32.const 1
    i32.add
    local.set $1
    local.get $5
   end
   i32.load8_u
   i32.store8
   block (result i32)
    local.get $0
    local.tee $5
    i32.const 1
    i32.add
    local.set $0
    local.get $5
   end
   block (result i32)
    local.get $1
    local.tee $5
    i32.const 1
    i32.add
    local.set $1
    local.get $5
   end
   i32.load8_u
   i32.store8
   block (result i32)
    local.get $0
    local.tee $5
    i32.const 1
    i32.add
    local.set $0
    local.get $5
   end
   block (result i32)
    local.get $1
    local.tee $5
    i32.const 1
    i32.add
    local.set $1
    local.get $5
   end
   i32.load8_u
   i32.store8
   block (result i32)
    local.get $0
    local.tee $5
    i32.const 1
    i32.add
    local.set $0
    local.get $5
   end
   block (result i32)
    local.get $1
    local.tee $5
    i32.const 1
    i32.add
    local.set $1
    local.get $5
   end
   i32.load8_u
   i32.store8
   block (result i32)
    local.get $0
    local.tee $5
    i32.const 1
    i32.add
    local.set $0
    local.get $5
   end
   block (result i32)
    local.get $1
    local.tee $5
    i32.const 1
    i32.add
    local.set $1
    local.get $5
   end
   i32.load8_u
   i32.store8
   block (result i32)
    local.get $0
    local.tee $5
    i32.const 1
    i32.add
    local.set $0
    local.get $5
   end
   block (result i32)
    local.get $1
    local.tee $5
    i32.const 1
    i32.add
    local.set $1
    local.get $5
   end
   i32.load8_u
   i32.store8
  end
  local.get $2
  i32.const 8
  i32.and
  if
   block (result i32)
    local.get $0
    local.tee $5
    i32.const 1
    i32.add
    local.set $0
    local.get $5
   end
   block (result i32)
    local.get $1
    local.tee $5
    i32.const 1
    i32.add
    local.set $1
    local.get $5
   end
   i32.load8_u
   i32.store8
   block (result i32)
    local.get $0
    local.tee $5
    i32.const 1
    i32.add
    local.set $0
    local.get $5
   end
   block (result i32)
    local.get $1
    local.tee $5
    i32.const 1
    i32.add
    local.set $1
    local.get $5
   end
   i32.load8_u
   i32.store8
   block (result i32)
    local.get $0
    local.tee $5
    i32.const 1
    i32.add
    local.set $0
    local.get $5
   end
   block (result i32)
    local.get $1
    local.tee $5
    i32.const 1
    i32.add
    local.set $1
    local.get $5
   end
   i32.load8_u
   i32.store8
   block (result i32)
    local.get $0
    local.tee $5
    i32.const 1
    i32.add
    local.set $0
    local.get $5
   end
   block (result i32)
    local.get $1
    local.tee $5
    i32.const 1
    i32.add
    local.set $1
    local.get $5
   end
   i32.load8_u
   i32.store8
   block (result i32)
    local.get $0
    local.tee $5
    i32.const 1
    i32.add
    local.set $0
    local.get $5
   end
   block (result i32)
    local.get $1
    local.tee $5
    i32.const 1
    i32.add
    local.set $1
    local.get $5
   end
   i32.load8_u
   i32.store8
   block (result i32)
    local.get $0
    local.tee $5
    i32.const 1
    i32.add
    local.set $0
    local.get $5
   end
   block (result i32)
    local.get $1
    local.tee $5
    i32.const 1
    i32.add
    local.set $1
    local.get $5
   end
   i32.load8_u
   i32.store8
   block (result i32)
    local.get $0
    local.tee $5
    i32.const 1
    i32.add
    local.set $0
    local.get $5
   end
   block (result i32)
    local.get $1
    local.tee $5
    i32.const 1
    i32.add
    local.set $1
    local.get $5
   end
   i32.load8_u
   i32.store8
   block (result i32)
    local.get $0
    local.tee $5
    i32.const 1
    i32.add
    local.set $0
    local.get $5
   end
   block (result i32)
    local.get $1
    local.tee $5
    i32.const 1
    i32.add
    local.set $1
    local.get $5
   end
   i32.load8_u
   i32.store8
  end
  local.get $2
  i32.const 4
  i32.and
  if
   block (result i32)
    local.get $0
    local.tee $5
    i32.const 1
    i32.add
    local.set $0
    local.get $5
   end
   block (result i32)
    local.get $1
    local.tee $5
    i32.const 1
    i32.add
    local.set $1
    local.get $5
   end
   i32.load8_u
   i32.store8
   block (result i32)
    local.get $0
    local.tee $5
    i32.const 1
    i32.add
    local.set $0
    local.get $5
   end
   block (result i32)
    local.get $1
    local.tee $5
    i32.const 1
    i32.add
    local.set $1
    local.get $5
   end
   i32.load8_u
   i32.store8
   block (result i32)
    local.get $0
    local.tee $5
    i32.const 1
    i32.add
    local.set $0
    local.get $5
   end
   block (result i32)
    local.get $1
    local.tee $5
    i32.const 1
    i32.add
    local.set $1
    local.get $5
   end
   i32.load8_u
   i32.store8
   block (result i32)
    local.get $0
    local.tee $5
    i32.const 1
    i32.add
    local.set $0
    local.get $5
   end
   block (result i32)
    local.get $1
    local.tee $5
    i32.const 1
    i32.add
    local.set $1
    local.get $5
   end
   i32.load8_u
   i32.store8
  end
  local.get $2
  i32.const 2
  i32.and
  if
   block (result i32)
    local.get $0
    local.tee $5
    i32.const 1
    i32.add
    local.set $0
    local.get $5
   end
   block (result i32)
    local.get $1
    local.tee $5
    i32.const 1
    i32.add
    local.set $1
    local.get $5
   end
   i32.load8_u
   i32.store8
   block (result i32)
    local.get $0
    local.tee $5
    i32.const 1
    i32.add
    local.set $0
    local.get $5
   end
   block (result i32)
    local.get $1
    local.tee $5
    i32.const 1
    i32.add
    local.set $1
    local.get $5
   end
   i32.load8_u
   i32.store8
  end
  local.get $2
  i32.const 1
  i32.and
  if
   block (result i32)
    local.get $0
    local.tee $5
    i32.const 1
    i32.add
    local.set $0
    local.get $5
   end
   block (result i32)
    local.get $1
    local.tee $5
    i32.const 1
    i32.add
    local.set $1
    local.get $5
   end
   i32.load8_u
   i32.store8
  end
 )
 (func $~lib/internal/memory/memmove (; 14 ;) (type $iii_) (param $0 i32) (param $1 i32) (param $2 i32)
  (local $3 i32)
  local.get $0
  local.get $1
  i32.eq
  if
   return
  end
  local.get $1
  local.get $2
  i32.add
  local.get $0
  i32.le_u
  local.tee $3
  if (result i32)
   local.get $3
  else   
   local.get $0
   local.get $2
   i32.add
   local.get $1
   i32.le_u
  end
  if
   local.get $0
   local.get $1
   local.get $2
   call $~lib/internal/memory/memcpy
   return
  end
  local.get $0
  local.get $1
  i32.lt_u
  if
   local.get $1
   i32.const 7
   i32.and
   local.get $0
   i32.const 7
   i32.and
   i32.eq
   if
    block $break|0
     loop $continue|0
      local.get $0
      i32.const 7
      i32.and
      if
       block
        local.get $2
        i32.eqz
        if
         return
        end
        local.get $2
        i32.const 1
        i32.sub
        local.set $2
        block (result i32)
         local.get $0
         local.tee $3
         i32.const 1
         i32.add
         local.set $0
         local.get $3
        end
        block (result i32)
         local.get $1
         local.tee $3
         i32.const 1
         i32.add
         local.set $1
         local.get $3
        end
        i32.load8_u
        i32.store8
       end
       br $continue|0
      end
     end
    end
    block $break|1
     loop $continue|1
      local.get $2
      i32.const 8
      i32.ge_u
      if
       block
        local.get $0
        local.get $1
        i64.load
        i64.store
        local.get $2
        i32.const 8
        i32.sub
        local.set $2
        local.get $0
        i32.const 8
        i32.add
        local.set $0
        local.get $1
        i32.const 8
        i32.add
        local.set $1
       end
       br $continue|1
      end
     end
    end
   end
   block $break|2
    loop $continue|2
     local.get $2
     if
      block
       block (result i32)
        local.get $0
        local.tee $3
        i32.const 1
        i32.add
        local.set $0
        local.get $3
       end
       block (result i32)
        local.get $1
        local.tee $3
        i32.const 1
        i32.add
        local.set $1
        local.get $3
       end
       i32.load8_u
       i32.store8
       local.get $2
       i32.const 1
       i32.sub
       local.set $2
      end
      br $continue|2
     end
    end
   end
  else   
   local.get $1
   i32.const 7
   i32.and
   local.get $0
   i32.const 7
   i32.and
   i32.eq
   if
    block $break|3
     loop $continue|3
      local.get $0
      local.get $2
      i32.add
      i32.const 7
      i32.and
      if
       block
        local.get $2
        i32.eqz
        if
         return
        end
        local.get $0
        local.get $2
        i32.const 1
        i32.sub
        local.tee $2
        i32.add
        local.get $1
        local.get $2
        i32.add
        i32.load8_u
        i32.store8
       end
       br $continue|3
      end
     end
    end
    block $break|4
     loop $continue|4
      local.get $2
      i32.const 8
      i32.ge_u
      if
       block
        local.get $2
        i32.const 8
        i32.sub
        local.set $2
        local.get $0
        local.get $2
        i32.add
        local.get $1
        local.get $2
        i32.add
        i64.load
        i64.store
       end
       br $continue|4
      end
     end
    end
   end
   block $break|5
    loop $continue|5
     local.get $2
     if
      local.get $0
      local.get $2
      i32.const 1
      i32.sub
      local.tee $2
      i32.add
      local.get $1
      local.get $2
      i32.add
      i32.load8_u
      i32.store8
      br $continue|5
     end
    end
   end
  end
 )
 (func $~lib/internal/string/repeatUnsafe (; 15 ;) (type $iiii_) (param $0 i32) (param $1 i32) (param $2 i32) (param $3 i32)
  (local $4 i32)
  (local $5 i32)
  (local $6 i32)
  (local $7 i32)
  (local $8 i32)
  (local $9 i64)
  (local $10 i32)
  (local $11 i32)
  (local $12 i32)
  (local $13 i32)
  local.get $2
  i32.load
  local.set $4
  block $break|0
   block $case5|0
    block $case4|0
     block $case3|0
      block $case2|0
       block $case1|0
        block $case0|0
         local.get $4
         local.set $5
         local.get $5
         i32.const 0
         i32.eq
         br_if $case0|0
         local.get $5
         i32.const 1
         i32.eq
         br_if $case1|0
         local.get $5
         i32.const 2
         i32.eq
         br_if $case2|0
         local.get $5
         i32.const 3
         i32.eq
         br_if $case3|0
         local.get $5
         i32.const 4
         i32.eq
         br_if $case4|0
         br $case5|0
        end
        br $break|0
       end
       block
        local.get $2
        i32.load16_u offset=4
        local.set $5
        local.get $0
        local.get $1
        i32.const 1
        i32.shl
        i32.add
        local.set $6
        block $break|1
         i32.const 0
         local.set $7
         loop $repeat|1
          local.get $7
          local.get $3
          i32.lt_s
          i32.eqz
          br_if $break|1
          local.get $6
          local.get $7
          i32.const 1
          i32.shl
          i32.add
          local.get $5
          i32.store16 offset=4
          local.get $7
          i32.const 1
          i32.add
          local.set $7
          br $repeat|1
          unreachable
         end
         unreachable
        end
        br $break|0
        unreachable
       end
       unreachable
      end
      block
       local.get $2
       i32.load offset=4
       local.set $6
       local.get $0
       local.get $1
       i32.const 1
       i32.shl
       i32.add
       local.set $5
       block $break|2
        i32.const 0
        local.set $7
        loop $repeat|2
         local.get $7
         local.get $3
         i32.lt_s
         i32.eqz
         br_if $break|2
         local.get $5
         local.get $7
         i32.const 2
         i32.shl
         i32.add
         local.get $6
         i32.store offset=4
         local.get $7
         i32.const 1
         i32.add
         local.set $7
         br $repeat|2
         unreachable
        end
        unreachable
       end
       br $break|0
       unreachable
      end
      unreachable
     end
     block
      local.get $2
      i32.load offset=4
      local.set $5
      local.get $2
      i32.load16_u offset=8
      local.set $6
      local.get $0
      local.get $1
      i32.const 1
      i32.shl
      i32.add
      local.set $7
      block $break|3
       i32.const 0
       local.set $8
       loop $repeat|3
        local.get $8
        local.get $3
        i32.lt_s
        i32.eqz
        br_if $break|3
        block
         local.get $7
         local.get $8
         i32.const 2
         i32.shl
         i32.add
         local.get $5
         i32.store offset=4
         local.get $7
         local.get $8
         i32.const 1
         i32.shl
         i32.add
         local.get $6
         i32.store16 offset=8
        end
        local.get $8
        i32.const 1
        i32.add
        local.set $8
        br $repeat|3
        unreachable
       end
       unreachable
      end
      br $break|0
      unreachable
     end
     unreachable
    end
    block
     local.get $2
     i64.load offset=4
     local.set $9
     local.get $0
     local.get $1
     i32.const 1
     i32.shl
     i32.add
     local.set $7
     block $break|4
      i32.const 0
      local.set $6
      loop $repeat|4
       local.get $6
       local.get $3
       i32.lt_s
       i32.eqz
       br_if $break|4
       local.get $7
       local.get $6
       i32.const 3
       i32.shl
       i32.add
       local.get $9
       i64.store offset=4
       local.get $6
       i32.const 1
       i32.add
       local.set $6
       br $repeat|4
       unreachable
      end
      unreachable
     end
     br $break|0
     unreachable
    end
    unreachable
   end
   block
    local.get $4
    i32.const 1
    i32.shl
    local.set $7
    local.get $0
    i32.const 4
    i32.add
    local.get $1
    i32.const 1
    i32.shl
    i32.add
    local.set $6
    local.get $2
    i32.const 4
    i32.add
    local.set $5
    block $break|5
     block
      i32.const 0
      local.set $8
      local.get $7
      local.get $3
      i32.mul
      local.set $10
     end
     loop $repeat|5
      local.get $8
      local.get $10
      i32.lt_s
      i32.eqz
      br_if $break|5
      block $~lib/memory/memory.copy|inlined.0
       local.get $6
       local.get $8
       i32.add
       local.set $11
       local.get $5
       local.set $12
       local.get $7
       local.set $13
       local.get $11
       local.get $12
       local.get $13
       call $~lib/internal/memory/memmove
      end
      local.get $8
      local.get $7
      i32.add
      local.set $8
      br $repeat|5
      unreachable
     end
     unreachable
    end
    br $break|0
    unreachable
   end
   unreachable
  end
 )
 (func $~lib/internal/string/copyUnsafe (; 16 ;) (type $iiiii_) (param $0 i32) (param $1 i32) (param $2 i32) (param $3 i32) (param $4 i32)
  (local $5 i32)
  (local $6 i32)
  (local $7 i32)
  local.get $0
  local.get $1
  i32.const 1
  i32.shl
  i32.add
  i32.const 4
  i32.add
  local.set $5
  local.get $2
  local.get $3
  i32.const 1
  i32.shl
  i32.add
  i32.const 4
  i32.add
  local.set $6
  local.get $4
  i32.const 1
  i32.shl
  local.set $7
  local.get $5
  local.get $6
  local.get $7
  call $~lib/internal/memory/memmove
 )
 (func $~lib/string/String#padStart (; 17 ;) (type $iiii) (param $0 i32) (param $1 i32) (param $2 i32) (result i32)
  (local $3 i32)
  (local $4 i32)
  (local $5 i32)
  (local $6 i32)
  (local $7 i32)
  (local $8 i32)
  (local $9 i32)
  local.get $0
  i32.const 0
  i32.ne
  i32.eqz
  if
   i32.const 0
   i32.const 80
   i32.const 340
   i32.const 4
   call $~lib/env/abort
   unreachable
  end
  local.get $0
  i32.load
  local.set $3
  local.get $2
  i32.load
  local.set $4
  local.get $1
  local.get $3
  i32.lt_s
  local.tee $5
  if (result i32)
   local.get $5
  else   
   local.get $4
   i32.eqz
  end
  if
   local.get $0
   return
  end
  local.get $1
  local.get $3
  i32.sub
  local.set $6
  local.get $1
  call $~lib/internal/string/allocateUnsafe
  local.set $7
  local.get $6
  local.get $4
  i32.gt_s
  if
   local.get $6
   i32.const 1
   i32.sub
   local.get $4
   i32.div_s
   local.set $5
   local.get $5
   local.get $4
   i32.mul
   local.set $8
   local.get $6
   local.get $8
   i32.sub
   local.set $9
   local.get $7
   i32.const 0
   local.get $2
   local.get $5
   call $~lib/internal/string/repeatUnsafe
   local.get $9
   if
    local.get $7
    local.get $8
    local.get $2
    i32.const 0
    local.get $9
    call $~lib/internal/string/copyUnsafe
   end
  else   
   local.get $7
   i32.const 0
   local.get $2
   i32.const 0
   local.get $6
   call $~lib/internal/string/copyUnsafe
  end
  local.get $3
  if
   local.get $7
   local.get $6
   local.get $0
   i32.const 0
   local.get $3
   call $~lib/internal/string/copyUnsafe
  end
  local.get $7
 )
 (func $~lib/string/String#padStart|trampoline (; 18 ;) (type $iiii) (param $0 i32) (param $1 i32) (param $2 i32) (result i32)
  block $1of1
   block $0of1
    block $outOfRange
     global.get $~lib/argc
     i32.const 1
     i32.sub
     br_table $0of1 $1of1 $outOfRange
    end
    unreachable
   end
   i32.const 248
   local.set $2
  end
  local.get $0
  local.get $1
  local.get $2
  call $~lib/string/String#padStart
 )
 (func $~lib/string/String#padEnd (; 19 ;) (type $iiii) (param $0 i32) (param $1 i32) (param $2 i32) (result i32)
  (local $3 i32)
  (local $4 i32)
  (local $5 i32)
  (local $6 i32)
  (local $7 i32)
  (local $8 i32)
  (local $9 i32)
  local.get $0
  i32.const 0
  i32.ne
  i32.eqz
  if
   i32.const 0
   i32.const 80
   i32.const 360
   i32.const 4
   call $~lib/env/abort
   unreachable
  end
  local.get $0
  i32.load
  local.set $3
  local.get $2
  i32.load
  local.set $4
  local.get $1
  local.get $3
  i32.lt_s
  local.tee $5
  if (result i32)
   local.get $5
  else   
   local.get $4
   i32.eqz
  end
  if
   local.get $0
   return
  end
  local.get $1
  local.get $3
  i32.sub
  local.set $6
  local.get $1
  call $~lib/internal/string/allocateUnsafe
  local.set $7
  local.get $3
  if
   local.get $7
   i32.const 0
   local.get $0
   i32.const 0
   local.get $3
   call $~lib/internal/string/copyUnsafe
  end
  local.get $6
  local.get $4
  i32.gt_s
  if
   local.get $6
   i32.const 1
   i32.sub
   local.get $4
   i32.div_s
   local.set $5
   local.get $5
   local.get $4
   i32.mul
   local.set $8
   local.get $6
   local.get $8
   i32.sub
   local.set $9
   local.get $7
   local.get $3
   local.get $2
   local.get $5
   call $~lib/internal/string/repeatUnsafe
   local.get $9
   if
    local.get $7
    local.get $8
    local.get $3
    i32.add
    local.get $2
    i32.const 0
    local.get $9
    call $~lib/internal/string/copyUnsafe
   end
  else   
   local.get $7
   local.get $3
   local.get $2
   i32.const 0
   local.get $6
   call $~lib/internal/string/copyUnsafe
  end
  local.get $7
 )
 (func $~lib/string/String#padEnd|trampoline (; 20 ;) (type $iiii) (param $0 i32) (param $1 i32) (param $2 i32) (result i32)
  block $1of1
   block $0of1
    block $outOfRange
     global.get $~lib/argc
     i32.const 1
     i32.sub
     br_table $0of1 $1of1 $outOfRange
    end
    unreachable
   end
   i32.const 248
   local.set $2
  end
  local.get $0
  local.get $1
  local.get $2
  call $~lib/string/String#padEnd
 )
 (func $~lib/string/String#lastIndexOf (; 21 ;) (type $iiii) (param $0 i32) (param $1 i32) (param $2 i32) (result i32)
  (local $3 i32)
  (local $4 i32)
  (local $5 i32)
  (local $6 i32)
  (local $7 i32)
  local.get $0
  i32.const 0
  i32.ne
  i32.eqz
  if
   i32.const 0
   i32.const 80
   i32.const 209
   i32.const 4
   call $~lib/env/abort
   unreachable
  end
  local.get $1
  i32.const 0
  i32.eq
  if
   i32.const 200
   local.set $1
  end
  local.get $0
  i32.load
  local.set $3
  local.get $1
  i32.load
  local.set $4
  local.get $4
  i32.eqz
  if
   local.get $3
   return
  end
  local.get $3
  i32.eqz
  if
   i32.const -1
   return
  end
  local.get $2
  local.tee $5
  i32.const 0
  local.tee $6
  local.get $5
  local.get $6
  i32.gt_s
  select
  local.tee $5
  local.get $3
  local.get $4
  i32.sub
  local.tee $6
  local.get $5
  local.get $6
  i32.lt_s
  select
  local.set $7
  block $break|0
   local.get $7
   local.set $5
   loop $repeat|0
    local.get $5
    i32.const 0
    i32.ge_s
    i32.eqz
    br_if $break|0
    local.get $0
    local.get $5
    local.get $1
    i32.const 0
    local.get $4
    call $~lib/internal/string/compareUnsafe
    i32.eqz
    if
     local.get $5
     return
    end
    local.get $5
    i32.const 1
    i32.sub
    local.set $5
    br $repeat|0
    unreachable
   end
   unreachable
  end
  i32.const -1
 )
 (func $~lib/string/String#lastIndexOf|trampoline (; 22 ;) (type $iiii) (param $0 i32) (param $1 i32) (param $2 i32) (result i32)
  block $1of1
   block $0of1
    block $outOfRange
     global.get $~lib/argc
     i32.const 1
     i32.sub
     br_table $0of1 $1of1 $outOfRange
    end
    unreachable
   end
   global.get $~lib/builtins/i32.MAX_VALUE
   local.set $2
  end
  local.get $0
  local.get $1
  local.get $2
  call $~lib/string/String#lastIndexOf
 )
 (func $~lib/internal/string/parse<f64> (; 23 ;) (type $iiF) (param $0 i32) (param $1 i32) (result f64)
  (local $2 i32)
  (local $3 i32)
  (local $4 i32)
  (local $5 f64)
  (local $6 i32)
  (local $7 f64)
  local.get $0
  i32.load
  local.set $2
  local.get $2
  i32.eqz
  if
   f64.const nan:0x8000000000000
   return
  end
  local.get $0
  local.set $3
  local.get $3
  i32.load16_u offset=4
  local.set $4
  local.get $4
  i32.const 45
  i32.eq
  if
   local.get $2
   i32.const 1
   i32.sub
   local.tee $2
   i32.eqz
   if
    f64.const nan:0x8000000000000
    return
   end
   local.get $3
   i32.const 2
   i32.add
   local.tee $3
   i32.load16_u offset=4
   local.set $4
   f64.const -1
   local.set $5
  else   
   local.get $4
   i32.const 43
   i32.eq
   if
    local.get $2
    i32.const 1
    i32.sub
    local.tee $2
    i32.eqz
    if
     f64.const nan:0x8000000000000
     return
    end
    local.get $3
    i32.const 2
    i32.add
    local.tee $3
    i32.load16_u offset=4
    local.set $4
    f64.const 1
    local.set $5
   else    
    f64.const 1
    local.set $5
   end
  end
  local.get $1
  i32.eqz
  if
   local.get $4
   i32.const 48
   i32.eq
   local.tee $6
   if (result i32)
    local.get $2
    i32.const 2
    i32.gt_s
   else    
    local.get $6
   end
   if
    block $break|0
     block $case6|0
      block $case5|0
       block $case4|0
        block $case3|0
         block $case2|0
          block $case1|0
           block $case0|0
            local.get $3
            i32.const 2
            i32.add
            i32.load16_u offset=4
            local.set $6
            local.get $6
            i32.const 66
            i32.eq
            br_if $case0|0
            local.get $6
            i32.const 98
            i32.eq
            br_if $case1|0
            local.get $6
            i32.const 79
            i32.eq
            br_if $case2|0
            local.get $6
            i32.const 111
            i32.eq
            br_if $case3|0
            local.get $6
            i32.const 88
            i32.eq
            br_if $case4|0
            local.get $6
            i32.const 120
            i32.eq
            br_if $case5|0
            br $case6|0
           end
          end
          block
           local.get $3
           i32.const 4
           i32.add
           local.set $3
           local.get $2
           i32.const 2
           i32.sub
           local.set $2
           i32.const 2
           local.set $1
           br $break|0
           unreachable
          end
          unreachable
         end
        end
        block
         local.get $3
         i32.const 4
         i32.add
         local.set $3
         local.get $2
         i32.const 2
         i32.sub
         local.set $2
         i32.const 8
         local.set $1
         br $break|0
         unreachable
        end
        unreachable
       end
      end
      block
       local.get $3
       i32.const 4
       i32.add
       local.set $3
       local.get $2
       i32.const 2
       i32.sub
       local.set $2
       i32.const 16
       local.set $1
       br $break|0
       unreachable
      end
      unreachable
     end
     i32.const 10
     local.set $1
    end
   else    
    i32.const 10
    local.set $1
   end
  else   
   local.get $1
   i32.const 2
   i32.lt_s
   local.tee $6
   if (result i32)
    local.get $6
   else    
    local.get $1
    i32.const 36
    i32.gt_s
   end
   if
    f64.const nan:0x8000000000000
    return
   end
  end
  f64.const 0
  local.set $7
  block $break|1
   loop $continue|1
    block (result i32)
     local.get $2
     local.tee $6
     i32.const 1
     i32.sub
     local.set $2
     local.get $6
    end
    if
     block
      local.get $3
      i32.load16_u offset=4
      local.set $4
      local.get $4
      i32.const 48
      i32.ge_s
      local.tee $6
      if (result i32)
       local.get $4
       i32.const 57
       i32.le_s
      else       
       local.get $6
      end
      if
       local.get $4
       i32.const 48
       i32.sub
       local.set $4
      else       
       local.get $4
       i32.const 65
       i32.ge_s
       local.tee $6
       if (result i32)
        local.get $4
        i32.const 90
        i32.le_s
       else        
        local.get $6
       end
       if
        local.get $4
        i32.const 65
        i32.const 10
        i32.sub
        i32.sub
        local.set $4
       else        
        local.get $4
        i32.const 97
        i32.ge_s
        local.tee $6
        if (result i32)
         local.get $4
         i32.const 122
         i32.le_s
        else         
         local.get $6
        end
        if
         local.get $4
         i32.const 97
         i32.const 10
         i32.sub
         i32.sub
         local.set $4
        else         
         br $break|1
        end
       end
      end
      local.get $4
      local.get $1
      i32.ge_s
      if
       br $break|1
      end
      local.get $7
      local.get $1
      f64.convert_i32_s
      f64.mul
      local.get $4
      f64.convert_i32_s
      f64.add
      local.set $7
      local.get $3
      i32.const 2
      i32.add
      local.set $3
     end
     br $continue|1
    end
   end
  end
  local.get $5
  local.get $7
  f64.mul
 )
 (func $~lib/string/parseInt (; 24 ;) (type $iiF) (param $0 i32) (param $1 i32) (result f64)
  local.get $0
  local.get $1
  call $~lib/internal/string/parse<f64>
 )
 (func $~lib/string/parseFloat (; 25 ;) (type $iF) (param $0 i32) (result f64)
  (local $1 i32)
  (local $2 i32)
  (local $3 i32)
  (local $4 f64)
  (local $5 f64)
  (local $6 i32)
  (local $7 f64)
  local.get $0
  i32.load
  local.set $1
  local.get $1
  i32.eqz
  if
   f64.const nan:0x8000000000000
   return
  end
  local.get $0
  local.set $2
  local.get $2
  i32.load16_u offset=4
  local.set $3
  local.get $3
  i32.const 45
  i32.eq
  if
   local.get $1
   i32.const 1
   i32.sub
   local.tee $1
   i32.eqz
   if
    f64.const nan:0x8000000000000
    return
   end
   local.get $2
   i32.const 2
   i32.add
   local.tee $2
   i32.load16_u offset=4
   local.set $3
   f64.const -1
   local.set $4
  else   
   local.get $3
   i32.const 43
   i32.eq
   if
    local.get $1
    i32.const 1
    i32.sub
    local.tee $1
    i32.eqz
    if
     f64.const nan:0x8000000000000
     return
    end
    local.get $2
    i32.const 2
    i32.add
    local.tee $2
    i32.load16_u offset=4
    local.set $3
    f64.const 1
    local.set $4
   else    
    f64.const 1
    local.set $4
   end
  end
  f64.const 0
  local.set $5
  block $break|0
   loop $continue|0
    block (result i32)
     local.get $1
     local.tee $6
     i32.const 1
     i32.sub
     local.set $1
     local.get $6
    end
    if
     block
      local.get $2
      i32.load16_u offset=4
      local.set $3
      local.get $3
      i32.const 46
      i32.eq
      if
       local.get $2
       i32.const 2
       i32.add
       local.set $2
       f64.const 0.1
       local.set $7
       block $break|1
        loop $continue|1
         block (result i32)
          local.get $1
          local.tee $6
          i32.const 1
          i32.sub
          local.set $1
          local.get $6
         end
         if
          block
           local.get $2
           i32.load16_u offset=4
           local.set $3
           local.get $3
           i32.const 69
           i32.eq
           local.tee $6
           if (result i32)
            local.get $6
           else            
            local.get $3
            i32.const 101
            i32.eq
           end
           if
            i32.const 0
            i32.eqz
            if
             i32.const 0
             i32.const 80
             i32.const 625
             i32.const 10
             call $~lib/env/abort
             unreachable
            end
           end
           local.get $3
           i32.const 48
           i32.sub
           local.set $3
           local.get $3
           i32.const 9
           i32.gt_u
           if
            br $break|1
           end
           local.get $5
           local.get $3
           f64.convert_i32_s
           local.get $7
           f64.mul
           f64.add
           local.set $5
           local.get $7
           f64.const 0.1
           f64.mul
           local.set $7
           local.get $2
           i32.const 2
           i32.add
           local.set $2
          end
          br $continue|1
         end
        end
       end
       br $break|0
      end
      local.get $3
      i32.const 48
      i32.sub
      local.set $3
      local.get $3
      i32.const 10
      i32.ge_u
      if
       br $break|0
      end
      local.get $5
      f64.const 10
      f64.mul
      local.get $3
      f64.convert_i32_s
      f64.add
      local.set $5
      local.get $2
      i32.const 2
      i32.add
      local.set $2
     end
     br $continue|0
    end
   end
  end
  local.get $4
  local.get $5
  f64.mul
 )
 (func $~lib/string/String#concat (; 26 ;) (type $iii) (param $0 i32) (param $1 i32) (result i32)
  (local $2 i32)
  (local $3 i32)
  (local $4 i32)
  (local $5 i32)
  local.get $0
  i32.const 0
  i32.ne
  i32.eqz
  if
   i32.const 0
   i32.const 80
   i32.const 110
   i32.const 4
   call $~lib/env/abort
   unreachable
  end
  local.get $1
  i32.const 0
  i32.eq
  if
   i32.const 200
   local.set $1
  end
  local.get $0
  i32.load
  local.set $2
  local.get $1
  i32.load
  local.set $3
  local.get $2
  local.get $3
  i32.add
  local.set $4
  local.get $4
  i32.const 0
  i32.eq
  if
   i32.const 256
   return
  end
  local.get $4
  call $~lib/internal/string/allocateUnsafe
  local.set $5
  local.get $5
  i32.const 0
  local.get $0
  i32.const 0
  local.get $2
  call $~lib/internal/string/copyUnsafe
  local.get $5
  local.get $2
  local.get $1
  i32.const 0
  local.get $3
  call $~lib/internal/string/copyUnsafe
  local.get $5
 )
 (func $~lib/string/String.__concat (; 27 ;) (type $iii) (param $0 i32) (param $1 i32) (result i32)
  local.get $0
  i32.eqz
  if
   i32.const 200
   local.set $0
  end
  local.get $0
  local.get $1
  call $~lib/string/String#concat
 )
 (func $~lib/string/String.__ne (; 28 ;) (type $iii) (param $0 i32) (param $1 i32) (result i32)
  local.get $0
  local.get $1
  call $~lib/string/String.__eq
  i32.eqz
 )
 (func $~lib/string/String.__gt (; 29 ;) (type $iii) (param $0 i32) (param $1 i32) (result i32)
  (local $2 i32)
  (local $3 i32)
  (local $4 i32)
  (local $5 i32)
  (local $6 i32)
  local.get $0
  local.get $1
  i32.eq
  local.tee $2
  if (result i32)
   local.get $2
  else   
   local.get $0
   i32.const 0
   i32.eq
  end
  local.tee $2
  if (result i32)
   local.get $2
  else   
   local.get $1
   i32.const 0
   i32.eq
  end
  if
   i32.const 0
   return
  end
  local.get $0
  i32.load
  local.set $3
  local.get $1
  i32.load
  local.set $4
  local.get $3
  i32.eqz
  if
   i32.const 0
   return
  end
  local.get $4
  i32.eqz
  if
   i32.const 1
   return
  end
  local.get $3
  local.tee $2
  local.get $4
  local.tee $5
  local.get $2
  local.get $5
  i32.lt_s
  select
  local.set $6
  local.get $0
  i32.const 0
  local.get $1
  i32.const 0
  local.get $6
  call $~lib/internal/string/compareUnsafe
  i32.const 0
  i32.gt_s
 )
 (func $~lib/string/String.__lt (; 30 ;) (type $iii) (param $0 i32) (param $1 i32) (result i32)
  (local $2 i32)
  (local $3 i32)
  (local $4 i32)
  (local $5 i32)
  (local $6 i32)
  local.get $0
  local.get $1
  i32.eq
  local.tee $2
  if (result i32)
   local.get $2
  else   
   local.get $0
   i32.const 0
   i32.eq
  end
  local.tee $2
  if (result i32)
   local.get $2
  else   
   local.get $1
   i32.const 0
   i32.eq
  end
  if
   i32.const 0
   return
  end
  local.get $0
  i32.load
  local.set $3
  local.get $1
  i32.load
  local.set $4
  local.get $4
  i32.eqz
  if
   i32.const 0
   return
  end
  local.get $3
  i32.eqz
  if
   i32.const 1
   return
  end
  local.get $3
  local.tee $2
  local.get $4
  local.tee $5
  local.get $2
  local.get $5
  i32.lt_s
  select
  local.set $6
  local.get $0
  i32.const 0
  local.get $1
  i32.const 0
  local.get $6
  call $~lib/internal/string/compareUnsafe
  i32.const 0
  i32.lt_s
 )
 (func $~lib/string/String.__gte (; 31 ;) (type $iii) (param $0 i32) (param $1 i32) (result i32)
  local.get $0
  local.get $1
  call $~lib/string/String.__lt
  i32.eqz
 )
 (func $~lib/string/String.__lte (; 32 ;) (type $iii) (param $0 i32) (param $1 i32) (result i32)
  local.get $0
  local.get $1
  call $~lib/string/String.__gt
  i32.eqz
 )
 (func $~lib/string/String#repeat (; 33 ;) (type $iii) (param $0 i32) (param $1 i32) (result i32)
  (local $2 i32)
  (local $3 i32)
  (local $4 i32)
  local.get $0
  i32.const 0
  i32.ne
  i32.eqz
  if
   i32.const 0
   i32.const 80
   i32.const 380
   i32.const 4
   call $~lib/env/abort
   unreachable
  end
  local.get $0
  i32.load
  local.set $2
  local.get $1
  i32.const 0
  i32.lt_s
  local.tee $3
  if (result i32)
   local.get $3
  else   
   local.get $2
   local.get $1
   i32.mul
   i32.const 1
   i32.const 28
   i32.shl
   i32.gt_s
  end
  if
   i32.const 0
   i32.const 80
   i32.const 385
   i32.const 6
   call $~lib/env/abort
   unreachable
  end
  local.get $1
  i32.const 0
  i32.eq
  local.tee $3
  if (result i32)
   local.get $3
  else   
   local.get $2
   i32.eqz
  end
  if
   i32.const 256
   return
  end
  local.get $1
  i32.const 1
  i32.eq
  if
   local.get $0
   return
  end
  local.get $2
  local.get $1
  i32.mul
  call $~lib/internal/string/allocateUnsafe
  local.set $4
  local.get $4
  i32.const 0
  local.get $0
  local.get $1
  call $~lib/internal/string/repeatUnsafe
  local.get $4
 )
 (func $~lib/string/String#slice (; 34 ;) (type $iiii) (param $0 i32) (param $1 i32) (param $2 i32) (result i32)
  (local $3 i32)
  (local $4 i32)
  (local $5 i32)
  (local $6 i32)
  (local $7 i32)
  (local $8 i32)
<<<<<<< HEAD
  get_local $0
=======
  (local $9 i32)
  local.get $0
>>>>>>> ed97672a
  i32.load
  local.set $3
  local.get $1
  i32.const 0
  i32.lt_s
  if (result i32)
   local.get $1
   local.get $3
   i32.add
   local.tee $4
   i32.const 0
   local.tee $5
   local.get $4
   local.get $5
   i32.gt_s
   select
  else   
   local.get $1
   local.tee $4
   local.get $3
   local.tee $5
   local.get $4
   local.get $5
   i32.lt_s
   select
  end
  local.set $6
  local.get $2
  i32.const 0
  i32.lt_s
  if (result i32)
   local.get $2
   local.get $3
   i32.add
   local.tee $4
   i32.const 0
   local.tee $5
   local.get $4
   local.get $5
   i32.gt_s
   select
  else   
   local.get $2
   local.tee $4
   local.get $3
   local.tee $5
   local.get $4
   local.get $5
   i32.lt_s
   select
  end
  local.set $7
  local.get $7
  local.get $6
  i32.sub
<<<<<<< HEAD
  set_local $3
  get_local $3
=======
  local.set $8
  local.get $8
>>>>>>> ed97672a
  i32.const 0
  i32.le_s
  if
   i32.const 256
   return
  end
<<<<<<< HEAD
  get_local $3
  call $~lib/internal/string/allocateUnsafe
  set_local $8
  get_local $8
  i32.const 0
  get_local $0
  get_local $6
  get_local $3
  call $~lib/internal/string/copyUnsafe
  get_local $8
=======
  local.get $8
  call $~lib/internal/string/allocateUnsafe
  local.set $9
  local.get $9
  i32.const 0
  local.get $0
  local.get $6
  local.get $8
  call $~lib/internal/string/copyUnsafe
  local.get $9
>>>>>>> ed97672a
 )
 (func $~lib/string/String#slice|trampoline (; 35 ;) (type $iiii) (param $0 i32) (param $1 i32) (param $2 i32) (result i32)
  block $1of1
   block $0of1
    block $outOfRange
     global.get $~lib/argc
     i32.const 1
     i32.sub
     br_table $0of1 $1of1 $outOfRange
    end
    unreachable
   end
   global.get $~lib/builtins/i32.MAX_VALUE
   local.set $2
  end
  local.get $0
  local.get $1
  local.get $2
  call $~lib/string/String#slice
 )
 (func $~lib/internal/arraybuffer/computeSize (; 36 ;) (type $ii) (param $0 i32) (result i32)
  i32.const 1
  i32.const 32
  local.get $0
  i32.const 8
  i32.add
  i32.const 1
  i32.sub
  i32.clz
  i32.sub
  i32.shl
 )
 (func $~lib/internal/arraybuffer/allocateUnsafe (; 37 ;) (type $ii) (param $0 i32) (result i32)
  (local $1 i32)
  (local $2 i32)
  local.get $0
  i32.const 1073741816
  i32.le_u
  i32.eqz
  if
   i32.const 0
   i32.const 1128
   i32.const 26
   i32.const 2
   call $~lib/env/abort
   unreachable
  end
  block $~lib/memory/memory.allocate|inlined.1 (result i32)
   local.get $0
   call $~lib/internal/arraybuffer/computeSize
   local.set $2
   local.get $2
   call $~lib/allocator/arena/__memory_allocate
   br $~lib/memory/memory.allocate|inlined.1
  end
  local.set $1
  local.get $1
  local.get $0
  i32.store
  local.get $1
 )
 (func $~lib/memory/memory.allocate (; 38 ;) (type $ii) (param $0 i32) (result i32)
  local.get $0
  call $~lib/allocator/arena/__memory_allocate
  return
 )
 (func $~lib/internal/memory/memset (; 39 ;) (type $iii_) (param $0 i32) (param $1 i32) (param $2 i32)
  (local $3 i32)
  (local $4 i32)
  (local $5 i64)
  local.get $2
  i32.eqz
  if
   return
  end
  local.get $0
  local.get $1
  i32.store8
  local.get $0
  local.get $2
  i32.add
  i32.const 1
  i32.sub
  local.get $1
  i32.store8
  local.get $2
  i32.const 2
  i32.le_u
  if
   return
  end
  local.get $0
  i32.const 1
  i32.add
  local.get $1
  i32.store8
  local.get $0
  i32.const 2
  i32.add
  local.get $1
  i32.store8
  local.get $0
  local.get $2
  i32.add
  i32.const 2
  i32.sub
  local.get $1
  i32.store8
  local.get $0
  local.get $2
  i32.add
  i32.const 3
  i32.sub
  local.get $1
  i32.store8
  local.get $2
  i32.const 6
  i32.le_u
  if
   return
  end
  local.get $0
  i32.const 3
  i32.add
  local.get $1
  i32.store8
  local.get $0
  local.get $2
  i32.add
  i32.const 4
  i32.sub
  local.get $1
  i32.store8
  local.get $2
  i32.const 8
  i32.le_u
  if
   return
  end
  i32.const 0
  local.get $0
  i32.sub
  i32.const 3
  i32.and
  local.set $3
  local.get $0
  local.get $3
  i32.add
  local.set $0
  local.get $2
  local.get $3
  i32.sub
  local.set $2
  local.get $2
  i32.const -4
  i32.and
  local.set $2
  i32.const -1
  i32.const 255
  i32.div_u
  local.get $1
  i32.const 255
  i32.and
  i32.mul
  local.set $4
  local.get $0
  local.get $4
  i32.store
  local.get $0
  local.get $2
  i32.add
  i32.const 4
  i32.sub
  local.get $4
  i32.store
  local.get $2
  i32.const 8
  i32.le_u
  if
   return
  end
  local.get $0
  i32.const 4
  i32.add
  local.get $4
  i32.store
  local.get $0
  i32.const 8
  i32.add
  local.get $4
  i32.store
  local.get $0
  local.get $2
  i32.add
  i32.const 12
  i32.sub
  local.get $4
  i32.store
  local.get $0
  local.get $2
  i32.add
  i32.const 8
  i32.sub
  local.get $4
  i32.store
  local.get $2
  i32.const 24
  i32.le_u
  if
   return
  end
  local.get $0
  i32.const 12
  i32.add
  local.get $4
  i32.store
  local.get $0
  i32.const 16
  i32.add
  local.get $4
  i32.store
  local.get $0
  i32.const 20
  i32.add
  local.get $4
  i32.store
  local.get $0
  i32.const 24
  i32.add
  local.get $4
  i32.store
  local.get $0
  local.get $2
  i32.add
  i32.const 28
  i32.sub
  local.get $4
  i32.store
  local.get $0
  local.get $2
  i32.add
  i32.const 24
  i32.sub
  local.get $4
  i32.store
  local.get $0
  local.get $2
  i32.add
  i32.const 20
  i32.sub
  local.get $4
  i32.store
  local.get $0
  local.get $2
  i32.add
  i32.const 16
  i32.sub
  local.get $4
  i32.store
  i32.const 24
  local.get $0
  i32.const 4
  i32.and
  i32.add
  local.set $3
  local.get $0
  local.get $3
  i32.add
  local.set $0
  local.get $2
  local.get $3
  i32.sub
  local.set $2
  local.get $4
  i64.extend_i32_u
  local.get $4
  i64.extend_i32_u
  i64.const 32
  i64.shl
  i64.or
  local.set $5
  block $break|0
   loop $continue|0
    local.get $2
    i32.const 32
    i32.ge_u
    if
     block
      local.get $0
      local.get $5
      i64.store
      local.get $0
      i32.const 8
      i32.add
      local.get $5
      i64.store
      local.get $0
      i32.const 16
      i32.add
      local.get $5
      i64.store
      local.get $0
      i32.const 24
      i32.add
      local.get $5
      i64.store
      local.get $2
      i32.const 32
      i32.sub
      local.set $2
      local.get $0
      i32.const 32
      i32.add
      local.set $0
     end
     br $continue|0
    end
   end
  end
 )
 (func $~lib/array/Array<String>#constructor (; 40 ;) (type $iii) (param $0 i32) (param $1 i32) (result i32)
  (local $2 i32)
  (local $3 i32)
  (local $4 i32)
  (local $5 i32)
  (local $6 i32)
  local.get $1
  i32.const 268435454
  i32.gt_u
  if
   i32.const 0
   i32.const 1096
   i32.const 45
   i32.const 39
   call $~lib/env/abort
   unreachable
  end
  local.get $1
  i32.const 2
  i32.shl
  local.set $2
  local.get $2
  call $~lib/internal/arraybuffer/allocateUnsafe
  local.set $3
  block (result i32)
   local.get $0
   i32.eqz
   if
    i32.const 8
    call $~lib/memory/memory.allocate
    local.set $0
   end
   local.get $0
   i32.const 0
   i32.store
   local.get $0
   i32.const 0
   i32.store offset=4
   local.get $0
  end
  local.get $3
  i32.store
  local.get $0
  local.get $1
  i32.store offset=4
  block $~lib/memory/memory.fill|inlined.0
   local.get $3
   i32.const 8
   i32.add
   local.set $4
   i32.const 0
   local.set $5
   local.get $2
   local.set $6
   local.get $4
   local.get $5
   local.get $6
   call $~lib/internal/memory/memset
  end
  local.get $0
 )
 (func $~lib/array/Array<String>#__unchecked_set (; 41 ;) (type $iii_) (param $0 i32) (param $1 i32) (param $2 i32)
  (local $3 i32)
  (local $4 i32)
  (local $5 i32)
  (local $6 i32)
  local.get $0
  i32.load
  local.set $3
  local.get $1
  local.set $4
  local.get $2
  local.set $5
  i32.const 0
  local.set $6
  local.get $3
  local.get $4
  i32.const 2
  i32.shl
  i32.add
  local.get $6
  i32.add
  local.get $5
  i32.store offset=8
 )
 (func $~lib/array/Array<String>#__unchecked_get (; 42 ;) (type $iii) (param $0 i32) (param $1 i32) (result i32)
  (local $2 i32)
  (local $3 i32)
  (local $4 i32)
  local.get $0
  i32.load
  local.set $2
  local.get $1
  local.set $3
  i32.const 0
  local.set $4
  local.get $2
  local.get $3
  i32.const 2
  i32.shl
  i32.add
  local.get $4
  i32.add
  i32.load offset=8
 )
 (func $~lib/allocator/arena/__memory_free (; 43 ;) (type $i_) (param $0 i32)
  nop
 )
 (func $~lib/internal/arraybuffer/reallocateUnsafe (; 44 ;) (type $iii) (param $0 i32) (param $1 i32) (result i32)
  (local $2 i32)
  (local $3 i32)
  (local $4 i32)
  (local $5 i32)
  (local $6 i32)
  local.get $0
  i32.load
  local.set $2
  local.get $1
  local.get $2
  i32.gt_s
  if
   local.get $1
   i32.const 1073741816
   i32.le_s
   i32.eqz
   if
    i32.const 0
    i32.const 1128
    i32.const 40
    i32.const 4
    call $~lib/env/abort
    unreachable
   end
   local.get $1
   local.get $2
   call $~lib/internal/arraybuffer/computeSize
   i32.const 8
   i32.sub
   i32.le_s
   if
    local.get $0
    local.get $1
    i32.store
   else    
    local.get $1
    call $~lib/internal/arraybuffer/allocateUnsafe
    local.set $3
    block $~lib/memory/memory.copy|inlined.2
     local.get $3
     i32.const 8
     i32.add
     local.set $4
     local.get $0
     i32.const 8
     i32.add
     local.set $5
     local.get $2
     local.set $6
     local.get $4
     local.get $5
     local.get $6
     call $~lib/internal/memory/memmove
    end
    block $~lib/memory/memory.free|inlined.0
     local.get $0
     local.set $6
     local.get $6
     call $~lib/allocator/arena/__memory_free
     br $~lib/memory/memory.free|inlined.0
    end
    local.get $3
    local.set $0
   end
   block $~lib/memory/memory.fill|inlined.1
    local.get $0
    i32.const 8
    i32.add
    local.get $2
    i32.add
    local.set $3
    i32.const 0
    local.set $6
    local.get $1
    local.get $2
    i32.sub
    local.set $5
    local.get $3
    local.get $6
    local.get $5
    call $~lib/internal/memory/memset
   end
  else   
   local.get $1
   local.get $2
   i32.lt_s
   if
    local.get $1
    i32.const 0
    i32.ge_s
    i32.eqz
    if
     i32.const 0
     i32.const 1128
     i32.const 62
     i32.const 4
     call $~lib/env/abort
     unreachable
    end
    local.get $0
    local.get $1
    i32.store
   end
  end
  local.get $0
 )
 (func $~lib/array/Array<String>#push (; 45 ;) (type $iii) (param $0 i32) (param $1 i32) (result i32)
  (local $2 i32)
  (local $3 i32)
  (local $4 i32)
  (local $5 i32)
  (local $6 i32)
  (local $7 i32)
  (local $8 i32)
  (local $9 i32)
  local.get $0
  i32.load offset=4
  local.set $2
  local.get $0
  i32.load
  local.set $3
  local.get $3
  i32.load
  i32.const 2
  i32.shr_u
  local.set $4
  local.get $2
  i32.const 1
  i32.add
  local.set $5
  local.get $2
  local.get $4
  i32.ge_u
  if
   local.get $2
   i32.const 268435454
   i32.ge_u
   if
    i32.const 0
    i32.const 1096
    i32.const 182
    i32.const 42
    call $~lib/env/abort
    unreachable
   end
   local.get $3
   local.get $5
   i32.const 2
   i32.shl
   call $~lib/internal/arraybuffer/reallocateUnsafe
   local.set $3
   local.get $0
   local.get $3
   i32.store
  end
  local.get $0
  local.get $5
  i32.store offset=4
  block $~lib/internal/arraybuffer/STORE<String,String>|inlined.2
   local.get $3
   local.set $6
   local.get $2
   local.set $7
   local.get $1
   local.set $8
   i32.const 0
   local.set $9
   local.get $6
   local.get $7
   i32.const 2
   i32.shl
   i32.add
   local.get $9
   i32.add
   local.get $8
   i32.store offset=8
  end
  local.get $5
 )
 (func $~lib/string/String#split (; 46 ;) (type $iiii) (param $0 i32) (param $1 i32) (param $2 i32) (result i32)
  (local $3 i32)
  (local $4 i32)
  (local $5 i32)
  (local $6 i32)
  (local $7 i32)
  (local $8 i32)
  (local $9 i32)
  (local $10 i32)
  (local $11 i32)
  (local $12 i32)
  (local $13 i32)
  (local $14 i32)
  (local $15 i32)
  (local $16 i32)
  (local $17 i32)
  local.get $0
  i32.const 0
  i32.ne
  i32.eqz
  if
   i32.const 0
   i32.const 80
   i32.const 408
   i32.const 4
   call $~lib/env/abort
   unreachable
  end
  local.get $2
  i32.eqz
  if
   i32.const 0
   i32.const 0
   call $~lib/array/Array<String>#constructor
   return
  end
  local.get $1
  i32.const 0
  i32.eq
  if
   block (result i32)
    i32.const 0
    i32.const 1
    call $~lib/array/Array<String>#constructor
    local.set $3
    local.get $3
    i32.const 0
    local.get $0
    call $~lib/array/Array<String>#__unchecked_set
    local.get $3
   end
   return
  end
  local.get $0
  i32.load
  local.set $4
  local.get $1
  i32.load
  local.set $5
  local.get $2
  i32.const 0
  i32.lt_s
  if
   global.get $~lib/builtins/i32.MAX_VALUE
   local.set $2
  end
  local.get $5
  i32.eqz
  if
   local.get $4
   i32.eqz
   if
    i32.const 0
    i32.const 0
    call $~lib/array/Array<String>#constructor
    return
   end
   local.get $4
   local.tee $3
   local.get $2
   local.tee $6
   local.get $3
   local.get $6
   i32.lt_s
   select
   local.set $4
   i32.const 0
   local.get $4
   call $~lib/array/Array<String>#constructor
   local.set $3
   local.get $3
   i32.load
   local.set $6
   block $break|0
    i32.const 0
    local.set $7
    loop $repeat|0
     local.get $7
     local.get $4
     i32.lt_s
     i32.eqz
     br_if $break|0
     block
      i32.const 1
      call $~lib/internal/string/allocateUnsafe
      local.set $8
      local.get $8
      local.get $0
      local.get $7
      i32.const 1
      i32.shl
      i32.add
      i32.load16_u offset=4
      i32.store16 offset=4
      block $~lib/internal/arraybuffer/STORE<String,String>|inlined.1
       local.get $6
       local.set $9
       local.get $7
       local.set $10
       local.get $8
       local.set $11
       i32.const 0
       local.set $12
       local.get $9
       local.get $10
       i32.const 2
       i32.shl
       i32.add
       local.get $12
       i32.add
       local.get $11
       i32.store offset=8
      end
     end
     local.get $7
     i32.const 1
     i32.add
     local.set $7
     br $repeat|0
     unreachable
    end
    unreachable
   end
   local.get $3
   return
  else   
   local.get $4
   i32.eqz
   if
    i32.const 0
    i32.const 1
    call $~lib/array/Array<String>#constructor
    local.set $6
    block (result i32)
     local.get $6
     local.tee $3
     i32.const 0
     local.tee $7
     i32.const 256
     call $~lib/array/Array<String>#__unchecked_set
     local.get $3
     local.get $7
     call $~lib/array/Array<String>#__unchecked_get
    end
    drop
    local.get $6
    return
   end
  end
  i32.const 0
  i32.const 0
  call $~lib/array/Array<String>#constructor
  local.set $13
  i32.const 0
  local.set $14
  i32.const 0
  local.set $15
  i32.const 0
  local.set $16
  block $break|1
   loop $continue|1
    local.get $0
    local.get $1
    local.get $15
    call $~lib/string/String#indexOf
    local.tee $14
    i32.const -1
    i32.ne
    if
     block
      local.get $14
      local.get $15
      i32.sub
      local.set $6
      local.get $6
      i32.const 0
      i32.gt_s
      if
       local.get $6
       call $~lib/internal/string/allocateUnsafe
       local.set $3
       local.get $3
       i32.const 0
       local.get $0
       local.get $15
       local.get $6
       call $~lib/internal/string/copyUnsafe
       local.get $13
       local.get $3
       call $~lib/array/Array<String>#push
       drop
      else       
       local.get $13
       i32.const 256
       call $~lib/array/Array<String>#push
       drop
      end
      local.get $16
      i32.const 1
      i32.add
      local.tee $16
      local.get $2
      i32.eq
      if
       local.get $13
       return
      end
      local.get $14
      local.get $5
      i32.add
      local.set $15
     end
     br $continue|1
    end
   end
  end
  local.get $15
  i32.eqz
  if
   i32.const 0
   i32.const 1
   call $~lib/array/Array<String>#constructor
   local.set $6
   block (result i32)
    local.get $6
    local.tee $3
    i32.const 0
    local.tee $7
    local.get $0
    call $~lib/array/Array<String>#__unchecked_set
    local.get $3
    local.get $7
    call $~lib/array/Array<String>#__unchecked_get
   end
   drop
   local.get $6
   return
  end
  local.get $4
  local.get $15
  i32.sub
  local.set $17
  local.get $17
  i32.const 0
  i32.gt_s
  if
   local.get $17
   call $~lib/internal/string/allocateUnsafe
   local.set $6
   local.get $6
   i32.const 0
   local.get $0
   local.get $15
   local.get $17
   call $~lib/internal/string/copyUnsafe
   local.get $13
   local.get $6
   call $~lib/array/Array<String>#push
   drop
  else   
   local.get $13
   i32.const 256
   call $~lib/array/Array<String>#push
   drop
  end
  local.get $13
 )
 (func $~lib/string/String#split|trampoline (; 47 ;) (type $iiii) (param $0 i32) (param $1 i32) (param $2 i32) (result i32)
  block $2of2
   block $1of2
    block $0of2
     block $outOfRange
      global.get $~lib/argc
      br_table $0of2 $1of2 $2of2 $outOfRange
     end
     unreachable
    end
    i32.const 0
    local.set $1
   end
   global.get $~lib/builtins/i32.MAX_VALUE
   local.set $2
  end
  local.get $0
  local.get $1
  local.get $2
  call $~lib/string/String#split
 )
 (func $~lib/array/Array<String>#__get (; 48 ;) (type $iii) (param $0 i32) (param $1 i32) (result i32)
  (local $2 i32)
  (local $3 i32)
  (local $4 i32)
  (local $5 i32)
  local.get $0
  i32.load
  local.set $2
  local.get $1
  local.get $2
  i32.load
  i32.const 2
  i32.shr_u
  i32.lt_u
  if (result i32)
   local.get $2
   local.set $3
   local.get $1
   local.set $4
   i32.const 0
   local.set $5
   local.get $3
   local.get $4
   i32.const 2
   i32.shl
   i32.add
   local.get $5
   i32.add
   i32.load offset=8
  else   
   unreachable
  end
 )
 (func $~lib/internal/number/decimalCount32 (; 49 ;) (type $ii) (param $0 i32) (result i32)
  (local $1 i32)
  local.get $0
  i32.const 100000
  i32.lt_u
  if
   local.get $0
   i32.const 100
   i32.lt_u
   if
    i32.const 1
    i32.const 2
    local.get $0
    i32.const 10
    i32.lt_u
    select
    return
   else    
    i32.const 4
    i32.const 5
    local.get $0
    i32.const 10000
    i32.lt_u
    select
    local.set $1
    i32.const 3
    local.get $1
    local.get $0
    i32.const 1000
    i32.lt_u
    select
    return
   end
   unreachable
   unreachable
  else   
   local.get $0
   i32.const 10000000
   i32.lt_u
   if
    i32.const 6
    i32.const 7
    local.get $0
    i32.const 1000000
    i32.lt_u
    select
    return
   else    
    i32.const 9
    i32.const 10
    local.get $0
    i32.const 1000000000
    i32.lt_u
    select
    local.set $1
    i32.const 8
    local.get $1
    local.get $0
    i32.const 100000000
    i32.lt_u
    select
    return
   end
   unreachable
   unreachable
  end
  unreachable
  unreachable
 )
 (func $~lib/internal/number/utoa32_lut (; 50 ;) (type $iii_) (param $0 i32) (param $1 i32) (param $2 i32)
  (local $3 i32)
  (local $4 i32)
  (local $5 i32)
  (local $6 i32)
  (local $7 i32)
  (local $8 i32)
  (local $9 i32)
  (local $10 i32)
  (local $11 i64)
  (local $12 i64)
  i32.const 1816
  i32.load
  local.set $3
  block $break|0
   loop $continue|0
    local.get $1
    i32.const 10000
    i32.ge_u
    if
     block
      local.get $1
      i32.const 10000
      i32.div_u
      local.set $4
      local.get $1
      i32.const 10000
      i32.rem_u
      local.set $5
      local.get $4
      local.set $1
      local.get $5
      i32.const 100
      i32.div_u
      local.set $6
      local.get $5
      i32.const 100
      i32.rem_u
      local.set $7
      block $~lib/internal/arraybuffer/LOAD<u32,u64>|inlined.0 (result i64)
       local.get $3
       local.set $8
       local.get $6
       local.set $9
       i32.const 0
       local.set $10
       local.get $8
       local.get $9
       i32.const 2
       i32.shl
       i32.add
       local.get $10
       i32.add
       i64.load32_u offset=8
      end
      local.set $11
      block $~lib/internal/arraybuffer/LOAD<u32,u64>|inlined.1 (result i64)
       local.get $3
       local.set $10
       local.get $7
       local.set $9
       i32.const 0
       local.set $8
       local.get $10
       local.get $9
       i32.const 2
       i32.shl
       i32.add
       local.get $8
       i32.add
       i64.load32_u offset=8
      end
      local.set $12
      local.get $2
      i32.const 4
      i32.sub
      local.set $2
      local.get $0
      local.get $2
      i32.const 1
      i32.shl
      i32.add
      local.get $11
      local.get $12
      i64.const 32
      i64.shl
      i64.or
      i64.store offset=4
     end
     br $continue|0
    end
   end
  end
  local.get $1
  i32.const 100
  i32.ge_u
  if
   local.get $1
   i32.const 100
   i32.div_u
   local.set $7
   local.get $1
   i32.const 100
   i32.rem_u
   local.set $6
   local.get $7
   local.set $1
   local.get $2
   i32.const 2
   i32.sub
   local.set $2
   block $~lib/internal/arraybuffer/LOAD<u32,u32>|inlined.0 (result i32)
    local.get $3
    local.set $5
    local.get $6
    local.set $4
    i32.const 0
    local.set $8
    local.get $5
    local.get $4
    i32.const 2
    i32.shl
    i32.add
    local.get $8
    i32.add
    i32.load offset=8
   end
   local.set $8
   local.get $0
   local.get $2
   i32.const 1
   i32.shl
   i32.add
   local.get $8
   i32.store offset=4
  end
  local.get $1
  i32.const 10
  i32.ge_u
  if
   local.get $2
   i32.const 2
   i32.sub
   local.set $2
   block $~lib/internal/arraybuffer/LOAD<u32,u32>|inlined.1 (result i32)
    local.get $3
    local.set $8
    local.get $1
    local.set $6
    i32.const 0
    local.set $7
    local.get $8
    local.get $6
    i32.const 2
    i32.shl
    i32.add
    local.get $7
    i32.add
    i32.load offset=8
   end
   local.set $7
   local.get $0
   local.get $2
   i32.const 1
   i32.shl
   i32.add
   local.get $7
   i32.store offset=4
  else   
   local.get $2
   i32.const 1
   i32.sub
   local.set $2
   i32.const 48
   local.get $1
   i32.add
   local.set $7
   local.get $0
   local.get $2
   i32.const 1
   i32.shl
   i32.add
   local.get $7
   i32.store16 offset=4
  end
 )
 (func $~lib/internal/number/itoa32 (; 51 ;) (type $ii) (param $0 i32) (result i32)
  (local $1 i32)
  (local $2 i32)
  (local $3 i32)
  (local $4 i32)
  (local $5 i32)
  (local $6 i32)
  local.get $0
  i32.eqz
  if
   i32.const 480
   return
  end
  local.get $0
  i32.const 0
  i32.lt_s
  local.set $1
  local.get $1
  if
   i32.const 0
   local.get $0
   i32.sub
   local.set $0
  end
  local.get $0
  call $~lib/internal/number/decimalCount32
  local.get $1
  i32.add
  local.set $2
  local.get $2
  call $~lib/internal/string/allocateUnsafe
  local.set $3
  block $~lib/internal/number/utoa32_core|inlined.0
   local.get $3
   local.set $4
   local.get $0
   local.set $5
   local.get $2
   local.set $6
   local.get $4
   local.get $5
   local.get $6
   call $~lib/internal/number/utoa32_lut
  end
  local.get $1
  if
   local.get $3
   i32.const 45
   i32.store16 offset=4
  end
  local.get $3
 )
 (func $~lib/internal/number/utoa32 (; 52 ;) (type $ii) (param $0 i32) (result i32)
  (local $1 i32)
  (local $2 i32)
  (local $3 i32)
  (local $4 i32)
  (local $5 i32)
  local.get $0
  i32.eqz
  if
   i32.const 480
   return
  end
  local.get $0
  call $~lib/internal/number/decimalCount32
  local.set $1
  local.get $1
  call $~lib/internal/string/allocateUnsafe
  local.set $2
  block $~lib/internal/number/utoa32_core|inlined.1
   local.get $2
   local.set $3
   local.get $0
   local.set $4
   local.get $1
   local.set $5
   local.get $3
   local.get $4
   local.get $5
   call $~lib/internal/number/utoa32_lut
  end
  local.get $2
 )
 (func $~lib/internal/number/decimalCount64 (; 53 ;) (type $Ii) (param $0 i64) (result i32)
  (local $1 i32)
  local.get $0
  i64.const 1000000000000000
  i64.lt_u
  if
   local.get $0
   i64.const 1000000000000
   i64.lt_u
   if
    i32.const 11
    i32.const 12
    local.get $0
    i64.const 100000000000
    i64.lt_u
    select
    return
   else    
    i32.const 14
    i32.const 15
    local.get $0
    i64.const 100000000000000
    i64.lt_u
    select
    local.set $1
    i32.const 13
    local.get $1
    local.get $0
    i64.const 10000000000000
    i64.lt_u
    select
    return
   end
   unreachable
   unreachable
  else   
   local.get $0
   i64.const 100000000000000000
   i64.lt_u
   if
    i32.const 16
    i32.const 17
    local.get $0
    i64.const 10000000000000000
    i64.lt_u
    select
    return
   else    
    i32.const 19
    i32.const 20
    local.get $0
    i64.const -8446744073709551616
    i64.lt_u
    select
    local.set $1
    i32.const 18
    local.get $1
    local.get $0
    i64.const 1000000000000000000
    i64.lt_u
    select
    return
   end
   unreachable
   unreachable
  end
  unreachable
  unreachable
 )
 (func $~lib/internal/number/utoa64_lut (; 54 ;) (type $iIi_) (param $0 i32) (param $1 i64) (param $2 i32)
  (local $3 i32)
  (local $4 i64)
  (local $5 i32)
  (local $6 i32)
  (local $7 i32)
  (local $8 i32)
  (local $9 i32)
  (local $10 i32)
  (local $11 i32)
  (local $12 i32)
  (local $13 i32)
  (local $14 i32)
  (local $15 i64)
  (local $16 i64)
  i32.const 1816
  i32.load
  local.set $3
  block $break|0
   loop $continue|0
    local.get $1
    i64.const 100000000
    i64.ge_u
    if
     block
      local.get $1
      i64.const 100000000
      i64.div_u
      local.set $4
      local.get $1
      local.get $4
      i64.const 100000000
      i64.mul
      i64.sub
      i32.wrap_i64
      local.set $5
      local.get $4
      local.set $1
      local.get $5
      i32.const 10000
      i32.div_u
      local.set $6
      local.get $5
      i32.const 10000
      i32.rem_u
      local.set $7
      local.get $6
      i32.const 100
      i32.div_u
      local.set $8
      local.get $6
      i32.const 100
      i32.rem_u
      local.set $9
      local.get $7
      i32.const 100
      i32.div_u
      local.set $10
      local.get $7
      i32.const 100
      i32.rem_u
      local.set $11
      block $~lib/internal/arraybuffer/LOAD<u32,u64>|inlined.2 (result i64)
       local.get $3
       local.set $12
       local.get $10
       local.set $13
       i32.const 0
       local.set $14
       local.get $12
       local.get $13
       i32.const 2
       i32.shl
       i32.add
       local.get $14
       i32.add
       i64.load32_u offset=8
      end
      local.set $15
      block $~lib/internal/arraybuffer/LOAD<u32,u64>|inlined.3 (result i64)
       local.get $3
       local.set $14
       local.get $11
       local.set $13
       i32.const 0
       local.set $12
       local.get $14
       local.get $13
       i32.const 2
       i32.shl
       i32.add
       local.get $12
       i32.add
       i64.load32_u offset=8
      end
      local.set $16
      local.get $2
      i32.const 4
      i32.sub
      local.set $2
      local.get $0
      local.get $2
      i32.const 1
      i32.shl
      i32.add
      local.get $15
      local.get $16
      i64.const 32
      i64.shl
      i64.or
      i64.store offset=4
      block $~lib/internal/arraybuffer/LOAD<u32,u64>|inlined.4 (result i64)
       local.get $3
       local.set $12
       local.get $8
       local.set $13
       i32.const 0
       local.set $14
       local.get $12
       local.get $13
       i32.const 2
       i32.shl
       i32.add
       local.get $14
       i32.add
       i64.load32_u offset=8
      end
      local.set $15
      block $~lib/internal/arraybuffer/LOAD<u32,u64>|inlined.5 (result i64)
       local.get $3
       local.set $14
       local.get $9
       local.set $13
       i32.const 0
       local.set $12
       local.get $14
       local.get $13
       i32.const 2
       i32.shl
       i32.add
       local.get $12
       i32.add
       i64.load32_u offset=8
      end
      local.set $16
      local.get $2
      i32.const 4
      i32.sub
      local.set $2
      local.get $0
      local.get $2
      i32.const 1
      i32.shl
      i32.add
      local.get $15
      local.get $16
      i64.const 32
      i64.shl
      i64.or
      i64.store offset=4
     end
     br $continue|0
    end
   end
  end
  local.get $0
  local.get $1
  i32.wrap_i64
  local.get $2
  call $~lib/internal/number/utoa32_lut
 )
 (func $~lib/internal/number/utoa64 (; 55 ;) (type $Ii) (param $0 i64) (result i32)
  (local $1 i32)
  (local $2 i32)
  (local $3 i32)
  (local $4 i32)
  (local $5 i32)
  (local $6 i32)
  (local $7 i64)
  local.get $0
  i64.eqz
  if
   i32.const 480
   return
  end
  local.get $0
  global.get $~lib/builtins/u32.MAX_VALUE
  i64.extend_i32_u
  i64.le_u
  if
   local.get $0
   i32.wrap_i64
   local.set $2
   local.get $2
   call $~lib/internal/number/decimalCount32
   local.set $3
   local.get $3
   call $~lib/internal/string/allocateUnsafe
   local.set $1
   block $~lib/internal/number/utoa32_core|inlined.2
    local.get $1
    local.set $4
    local.get $2
    local.set $5
    local.get $3
    local.set $6
    local.get $4
    local.get $5
    local.get $6
    call $~lib/internal/number/utoa32_lut
   end
  else   
   local.get $0
   call $~lib/internal/number/decimalCount64
   local.set $3
   local.get $3
   call $~lib/internal/string/allocateUnsafe
   local.set $1
   block $~lib/internal/number/utoa64_core|inlined.0
    local.get $1
    local.set $2
    local.get $0
    local.set $7
    local.get $3
    local.set $6
    local.get $2
    local.get $7
    local.get $6
    call $~lib/internal/number/utoa64_lut
   end
  end
  local.get $1
 )
 (func $~lib/internal/number/itoa64 (; 56 ;) (type $Ii) (param $0 i64) (result i32)
  (local $1 i32)
  (local $2 i32)
  (local $3 i32)
  (local $4 i32)
  (local $5 i32)
  (local $6 i32)
  (local $7 i32)
  (local $8 i64)
  local.get $0
  i64.eqz
  if
   i32.const 480
   return
  end
  local.get $0
  i64.const 0
  i64.lt_s
  local.set $1
  local.get $1
  if
   i64.const 0
   local.get $0
   i64.sub
   local.set $0
  end
  local.get $0
  global.get $~lib/builtins/u32.MAX_VALUE
  i64.extend_i32_u
  i64.le_u
  if
   local.get $0
   i32.wrap_i64
   local.set $3
   local.get $3
   call $~lib/internal/number/decimalCount32
   local.get $1
   i32.add
   local.set $4
   local.get $4
   call $~lib/internal/string/allocateUnsafe
   local.set $2
   block $~lib/internal/number/utoa32_core|inlined.3
    local.get $2
    local.set $5
    local.get $3
    local.set $6
    local.get $4
    local.set $7
    local.get $5
    local.get $6
    local.get $7
    call $~lib/internal/number/utoa32_lut
   end
  else   
   local.get $0
   call $~lib/internal/number/decimalCount64
   local.get $1
   i32.add
   local.set $4
   local.get $4
   call $~lib/internal/string/allocateUnsafe
   local.set $2
   block $~lib/internal/number/utoa64_core|inlined.1
    local.get $2
    local.set $3
    local.get $0
    local.set $8
    local.get $4
    local.set $7
    local.get $3
    local.get $8
    local.get $7
    call $~lib/internal/number/utoa64_lut
   end
  end
  local.get $1
  if
   local.get $2
   i32.const 45
   i32.store16 offset=4
  end
  local.get $2
 )
 (func $~lib/builtins/isFinite<f64> (; 57 ;) (type $Fi) (param $0 f64) (result i32)
  local.get $0
  local.get $0
  f64.sub
  f64.const 0
  f64.eq
 )
 (func $~lib/builtins/isNaN<f64> (; 58 ;) (type $Fi) (param $0 f64) (result i32)
  local.get $0
  local.get $0
  f64.ne
 )
 (func $~lib/internal/number/genDigits (; 59 ;) (type $iIiIiIii) (param $0 i32) (param $1 i64) (param $2 i32) (param $3 i64) (param $4 i32) (param $5 i64) (param $6 i32) (result i32)
  (local $7 i32)
  (local $8 i64)
  (local $9 i64)
  (local $10 i64)
  (local $11 i32)
  (local $12 i32)
  (local $13 i64)
  (local $14 i32)
  (local $15 i32)
  (local $16 i32)
  (local $17 i32)
  (local $18 i32)
  (local $19 i64)
  (local $20 i32)
  (local $21 i64)
  (local $22 i64)
  (local $23 i32)
  (local $24 i32)
  (local $25 i32)
  (local $26 i64)
  (local $27 i64)
  i32.const 0
  local.get $4
  i32.sub
  local.set $7
  i64.const 1
  local.get $7
  i64.extend_i32_s
  i64.shl
  local.set $8
  local.get $8
  i64.const 1
  i64.sub
  local.set $9
  local.get $3
  local.get $1
  i64.sub
  local.set $10
  local.get $4
  local.set $11
  local.get $3
  local.get $7
  i64.extend_i32_s
  i64.shr_u
  i32.wrap_i64
  local.set $12
  local.get $3
  local.get $9
  i64.and
  local.set $13
  local.get $12
  call $~lib/internal/number/decimalCount32
  local.set $14
  local.get $6
  local.set $15
  i32.const 4104
  i32.load
  local.set $16
  block $break|0
   loop $continue|0
    local.get $14
    i32.const 0
    i32.gt_s
    if
     block
      block $break|1
       block $case10|1
        block $case9|1
         block $case8|1
          block $case7|1
           block $case6|1
            block $case5|1
             block $case4|1
              block $case3|1
               block $case2|1
                block $case1|1
                 block $case0|1
                  local.get $14
                  local.set $18
                  local.get $18
                  i32.const 10
                  i32.eq
                  br_if $case0|1
                  local.get $18
                  i32.const 9
                  i32.eq
                  br_if $case1|1
                  local.get $18
                  i32.const 8
                  i32.eq
                  br_if $case2|1
                  local.get $18
                  i32.const 7
                  i32.eq
                  br_if $case3|1
                  local.get $18
                  i32.const 6
                  i32.eq
                  br_if $case4|1
                  local.get $18
                  i32.const 5
                  i32.eq
                  br_if $case5|1
                  local.get $18
                  i32.const 4
                  i32.eq
                  br_if $case6|1
                  local.get $18
                  i32.const 3
                  i32.eq
                  br_if $case7|1
                  local.get $18
                  i32.const 2
                  i32.eq
                  br_if $case8|1
                  local.get $18
                  i32.const 1
                  i32.eq
                  br_if $case9|1
                  br $case10|1
                 end
                 block
                  local.get $12
                  i32.const 1000000000
                  i32.div_u
                  local.set $17
                  local.get $12
                  i32.const 1000000000
                  i32.rem_u
                  local.set $12
                  br $break|1
                  unreachable
                 end
                 unreachable
                end
                block
                 local.get $12
                 i32.const 100000000
                 i32.div_u
                 local.set $17
                 local.get $12
                 i32.const 100000000
                 i32.rem_u
                 local.set $12
                 br $break|1
                 unreachable
                end
                unreachable
               end
               block
                local.get $12
                i32.const 10000000
                i32.div_u
                local.set $17
                local.get $12
                i32.const 10000000
                i32.rem_u
                local.set $12
                br $break|1
                unreachable
               end
               unreachable
              end
              block
               local.get $12
               i32.const 1000000
               i32.div_u
               local.set $17
               local.get $12
               i32.const 1000000
               i32.rem_u
               local.set $12
               br $break|1
               unreachable
              end
              unreachable
             end
             block
              local.get $12
              i32.const 100000
              i32.div_u
              local.set $17
              local.get $12
              i32.const 100000
              i32.rem_u
              local.set $12
              br $break|1
              unreachable
             end
             unreachable
            end
            block
             local.get $12
             i32.const 10000
             i32.div_u
             local.set $17
             local.get $12
             i32.const 10000
             i32.rem_u
             local.set $12
             br $break|1
             unreachable
            end
            unreachable
           end
           block
            local.get $12
            i32.const 1000
            i32.div_u
            local.set $17
            local.get $12
            i32.const 1000
            i32.rem_u
            local.set $12
            br $break|1
            unreachable
           end
           unreachable
          end
          block
           local.get $12
           i32.const 100
           i32.div_u
           local.set $17
           local.get $12
           i32.const 100
           i32.rem_u
           local.set $12
           br $break|1
           unreachable
          end
          unreachable
         end
         block
          local.get $12
          i32.const 10
          i32.div_u
          local.set $17
          local.get $12
          i32.const 10
          i32.rem_u
          local.set $12
          br $break|1
          unreachable
         end
         unreachable
        end
        block
         local.get $12
         local.set $17
         i32.const 0
         local.set $12
         br $break|1
         unreachable
        end
        unreachable
       end
       block
        i32.const 0
        local.set $17
        br $break|1
        unreachable
       end
       unreachable
      end
      local.get $17
      local.get $15
      i32.or
      if
       local.get $0
       block (result i32)
        local.get $15
        local.tee $18
        i32.const 1
        i32.add
        local.set $15
        local.get $18
       end
       i32.const 1
       i32.shl
       i32.add
       i32.const 48
       local.get $17
       i32.const 65535
       i32.and
       i32.add
       i32.store16 offset=4
      end
      local.get $14
      i32.const 1
      i32.sub
      local.set $14
      local.get $12
      i64.extend_i32_u
      local.get $7
      i64.extend_i32_s
      i64.shl
      local.get $13
      i64.add
      local.set $19
      local.get $19
      local.get $5
      i64.le_u
      if
       global.get $~lib/internal/number/_K
       local.get $14
       i32.add
       global.set $~lib/internal/number/_K
       block $~lib/internal/number/grisuRound|inlined.0
        local.get $0
        local.set $18
        local.get $15
        local.set $20
        local.get $5
        local.set $21
        local.get $19
        local.set $22
        block $~lib/internal/arraybuffer/LOAD<u32,u64>|inlined.6 (result i64)
         local.get $16
         local.set $23
         local.get $14
         local.set $24
         i32.const 0
         local.set $25
         local.get $23
         local.get $24
         i32.const 2
         i32.shl
         i32.add
         local.get $25
         i32.add
         i64.load32_u offset=8
        end
        local.get $7
        i64.extend_i32_s
        i64.shl
        local.set $26
        local.get $10
        local.set $27
        local.get $18
        local.get $20
        i32.const 1
        i32.sub
        i32.const 1
        i32.shl
        i32.add
        local.set $25
        local.get $25
        i32.load16_u offset=4
        local.set $24
        block $break|2
         loop $continue|2
          local.get $22
          local.get $27
          i64.lt_u
          local.tee $23
          if (result i32)
           local.get $21
           local.get $22
           i64.sub
           local.get $26
           i64.ge_u
          else           
           local.get $23
          end
          local.tee $23
          if (result i32)
           local.get $22
           local.get $26
           i64.add
           local.get $27
           i64.lt_u
           local.tee $23
           if (result i32)
            local.get $23
           else            
            local.get $27
            local.get $22
            i64.sub
            local.get $22
            local.get $26
            i64.add
            local.get $27
            i64.sub
            i64.gt_u
           end
          else           
           local.get $23
          end
          if
           block
            local.get $24
            i32.const 1
            i32.sub
            local.set $24
            local.get $22
            local.get $26
            i64.add
            local.set $22
           end
           br $continue|2
          end
         end
        end
        local.get $25
        local.get $24
        i32.store16 offset=4
       end
       local.get $15
       return
      end
     end
     br $continue|0
    end
   end
  end
  block $break|3
   loop $continue|3
    i32.const 1
    if
     block
      local.get $13
      i64.const 10
      i64.mul
      local.set $13
      local.get $5
      i64.const 10
      i64.mul
      local.set $5
      local.get $13
      local.get $7
      i64.extend_i32_s
      i64.shr_u
      local.set $19
      local.get $19
      local.get $15
      i64.extend_i32_s
      i64.or
      i64.const 0
      i64.ne
      if
       local.get $0
       block (result i32)
        local.get $15
        local.tee $17
        i32.const 1
        i32.add
        local.set $15
        local.get $17
       end
       i32.const 1
       i32.shl
       i32.add
       i32.const 48
       local.get $19
       i32.wrap_i64
       i32.const 65535
       i32.and
       i32.add
       i32.store16 offset=4
      end
      local.get $13
      local.get $9
      i64.and
      local.set $13
      local.get $14
      i32.const 1
      i32.sub
      local.set $14
      local.get $13
      local.get $5
      i64.lt_u
      if
       global.get $~lib/internal/number/_K
       local.get $14
       i32.add
       global.set $~lib/internal/number/_K
       local.get $10
       block $~lib/internal/arraybuffer/LOAD<u32,u64>|inlined.7 (result i64)
        local.get $16
        local.set $17
        i32.const 0
        local.get $14
        i32.sub
        local.set $24
        i32.const 0
        local.set $25
        local.get $17
        local.get $24
        i32.const 2
        i32.shl
        i32.add
        local.get $25
        i32.add
        i64.load32_u offset=8
       end
       i64.mul
       local.set $10
       block $~lib/internal/number/grisuRound|inlined.1
        local.get $0
        local.set $25
        local.get $15
        local.set $24
        local.get $5
        local.set $27
        local.get $13
        local.set $26
        local.get $8
        local.set $22
        local.get $10
        local.set $21
        local.get $25
        local.get $24
        i32.const 1
        i32.sub
        i32.const 1
        i32.shl
        i32.add
        local.set $17
        local.get $17
        i32.load16_u offset=4
        local.set $20
        block $break|4
         loop $continue|4
          local.get $26
          local.get $21
          i64.lt_u
          local.tee $18
          if (result i32)
           local.get $27
           local.get $26
           i64.sub
           local.get $22
           i64.ge_u
          else           
           local.get $18
          end
          local.tee $18
          if (result i32)
           local.get $26
           local.get $22
           i64.add
           local.get $21
           i64.lt_u
           local.tee $18
           if (result i32)
            local.get $18
           else            
            local.get $21
            local.get $26
            i64.sub
            local.get $26
            local.get $22
            i64.add
            local.get $21
            i64.sub
            i64.gt_u
           end
          else           
           local.get $18
          end
          if
           block
            local.get $20
            i32.const 1
            i32.sub
            local.set $20
            local.get $26
            local.get $22
            i64.add
            local.set $26
           end
           br $continue|4
          end
         end
        end
        local.get $17
        local.get $20
        i32.store16 offset=4
       end
       local.get $15
       return
      end
     end
     br $continue|3
    end
   end
  end
  local.get $15
 )
 (func $~lib/internal/number/prettify (; 60 ;) (type $iiii) (param $0 i32) (param $1 i32) (param $2 i32) (result i32)
  (local $3 i32)
  (local $4 i32)
  (local $5 i32)
  (local $6 i32)
  (local $7 i32)
  (local $8 i32)
  (local $9 i32)
  (local $10 i32)
  (local $11 i32)
  local.get $2
  i32.eqz
  if
   local.get $0
   local.get $1
   i32.const 1
   i32.shl
   i32.add
   i32.const 46
   i32.const 48
   i32.const 16
   i32.shl
   i32.or
   i32.store offset=4
   local.get $1
   i32.const 2
   i32.add
   return
  end
  local.get $1
  local.get $2
  i32.add
  local.set $3
  local.get $1
  local.get $3
  i32.le_s
  local.tee $4
  if (result i32)
   local.get $3
   i32.const 21
   i32.le_s
  else   
   local.get $4
  end
  if
   block $break|0
    local.get $1
    local.set $4
    loop $repeat|0
     local.get $4
     local.get $3
     i32.lt_s
     i32.eqz
     br_if $break|0
     local.get $0
     local.get $4
     i32.const 1
     i32.shl
     i32.add
     i32.const 48
     i32.store16 offset=4
     local.get $4
     i32.const 1
     i32.add
     local.set $4
     br $repeat|0
     unreachable
    end
    unreachable
   end
   local.get $0
   local.get $3
   i32.const 1
   i32.shl
   i32.add
   i32.const 46
   i32.const 48
   i32.const 16
   i32.shl
   i32.or
   i32.store offset=4
   local.get $3
   i32.const 2
   i32.add
   return
  else   
   local.get $3
   i32.const 0
   i32.gt_s
   local.tee $4
   if (result i32)
    local.get $3
    i32.const 21
    i32.le_s
   else    
    local.get $4
   end
   if
    local.get $0
    local.get $3
    i32.const 1
    i32.shl
    i32.add
    local.set $4
    block $~lib/memory/memory.copy|inlined.3
     local.get $4
     i32.const 4
     i32.add
     i32.const 2
     i32.add
     local.set $5
     local.get $4
     i32.const 4
     i32.add
     local.set $6
     i32.const 0
     local.get $2
     i32.sub
     i32.const 1
     i32.shl
     local.set $7
     local.get $5
     local.get $6
     local.get $7
     call $~lib/internal/memory/memmove
    end
    local.get $0
    local.get $3
    i32.const 1
    i32.shl
    i32.add
    i32.const 46
    i32.store16 offset=4
    local.get $1
    i32.const 1
    i32.add
    return
   else    
    i32.const -6
    local.get $3
    i32.lt_s
    local.tee $4
    if (result i32)
     local.get $3
     i32.const 0
     i32.le_s
    else     
     local.get $4
    end
    if
     i32.const 2
     local.get $3
     i32.sub
     local.set $4
     block $~lib/memory/memory.copy|inlined.4
      local.get $0
      i32.const 4
      i32.add
      local.get $4
      i32.const 1
      i32.shl
      i32.add
      local.set $7
      local.get $0
      i32.const 4
      i32.add
      local.set $6
      local.get $1
      i32.const 1
      i32.shl
      local.set $5
      local.get $7
      local.get $6
      local.get $5
      call $~lib/internal/memory/memmove
     end
     local.get $0
     i32.const 48
     i32.const 46
     i32.const 16
     i32.shl
     i32.or
     i32.store offset=4
     block $break|1
      i32.const 2
      local.set $5
      loop $repeat|1
       local.get $5
       local.get $4
       i32.lt_s
       i32.eqz
       br_if $break|1
       local.get $0
       local.get $5
       i32.const 1
       i32.shl
       i32.add
       i32.const 48
       i32.store16 offset=4
       local.get $5
       i32.const 1
       i32.add
       local.set $5
       br $repeat|1
       unreachable
      end
      unreachable
     end
     local.get $1
     local.get $4
     i32.add
     return
    else     
     local.get $1
     i32.const 1
     i32.eq
     if
      local.get $0
      i32.const 101
      i32.store16 offset=6
      block $~lib/internal/number/genExponent|inlined.0 (result i32)
       local.get $0
       i32.const 4
       i32.add
       local.set $4
       local.get $3
       i32.const 1
       i32.sub
       local.set $5
       local.get $5
       i32.const 0
       i32.lt_s
       local.set $6
       local.get $6
       if
        i32.const 0
        local.get $5
        i32.sub
        local.set $5
       end
       local.get $5
       call $~lib/internal/number/decimalCount32
       i32.const 1
       i32.add
       local.set $7
       block $~lib/internal/number/utoa32_core|inlined.4
        local.get $4
        local.set $8
        local.get $5
        local.set $9
        local.get $7
        local.set $10
        local.get $8
        local.get $9
        local.get $10
        call $~lib/internal/number/utoa32_lut
       end
       local.get $4
       i32.const 45
       i32.const 43
       local.get $6
       select
       i32.store16 offset=4
       local.get $7
      end
      local.set $1
      local.get $1
      i32.const 2
      i32.add
      return
     else      
      local.get $1
      i32.const 1
      i32.shl
      local.set $7
      block $~lib/memory/memory.copy|inlined.5
       local.get $0
       i32.const 4
       i32.add
       i32.const 4
       i32.add
       local.set $6
       local.get $0
       i32.const 4
       i32.add
       i32.const 2
       i32.add
       local.set $5
       local.get $7
       i32.const 2
       i32.sub
       local.set $4
       local.get $6
       local.get $5
       local.get $4
       call $~lib/internal/memory/memmove
      end
      local.get $0
      i32.const 46
      i32.store16 offset=6
      local.get $0
      local.get $7
      i32.add
      i32.const 101
      i32.store16 offset=6
      local.get $1
      block $~lib/internal/number/genExponent|inlined.1 (result i32)
       local.get $0
       local.get $7
       i32.add
       i32.const 4
       i32.add
       local.set $4
       local.get $3
       i32.const 1
       i32.sub
       local.set $5
       local.get $5
       i32.const 0
       i32.lt_s
       local.set $6
       local.get $6
       if
        i32.const 0
        local.get $5
        i32.sub
        local.set $5
       end
       local.get $5
       call $~lib/internal/number/decimalCount32
       i32.const 1
       i32.add
       local.set $10
       block $~lib/internal/number/utoa32_core|inlined.5
        local.get $4
        local.set $9
        local.get $5
        local.set $8
        local.get $10
        local.set $11
        local.get $9
        local.get $8
        local.get $11
        call $~lib/internal/number/utoa32_lut
       end
       local.get $4
       i32.const 45
       i32.const 43
       local.get $6
       select
       i32.store16 offset=4
       local.get $10
      end
      i32.add
      local.set $1
      local.get $1
      i32.const 2
      i32.add
      return
     end
     unreachable
    end
    unreachable
   end
   unreachable
  end
  unreachable
  unreachable
 )
 (func $~lib/internal/number/dtoa_core (; 61 ;) (type $iFi) (param $0 i32) (param $1 f64) (result i32)
  (local $2 i32)
  (local $3 f64)
  (local $4 i32)
  (local $5 i32)
  (local $6 i64)
  (local $7 i32)
  (local $8 i64)
  (local $9 i64)
  (local $10 i64)
  (local $11 i32)
  (local $12 i64)
  (local $13 i32)
  (local $14 i32)
  (local $15 i32)
  (local $16 f64)
  (local $17 i32)
  (local $18 i32)
  (local $19 i32)
  (local $20 i32)
  (local $21 i64)
  (local $22 i64)
  (local $23 i64)
  (local $24 i64)
  (local $25 i64)
  (local $26 i64)
  (local $27 i64)
  (local $28 i64)
  (local $29 i64)
  (local $30 i64)
  (local $31 i32)
  local.get $1
  f64.const 0
  f64.lt
  local.set $2
  local.get $2
  if
   local.get $1
   f64.neg
   local.set $1
   local.get $0
   i32.const 45
   i32.store16 offset=4
  end
  block $~lib/internal/number/grisu2|inlined.0 (result i32)
   local.get $1
   local.set $3
   local.get $0
   local.set $4
   local.get $2
   local.set $5
   local.get $3
   i64.reinterpret_f64
   local.set $6
   local.get $6
   i64.const 9218868437227405312
   i64.and
   i64.const 52
   i64.shr_u
   i32.wrap_i64
   local.set $7
   local.get $6
   i64.const 4503599627370495
   i64.and
   local.set $8
   local.get $7
   i32.const 0
   i32.ne
   i64.extend_i32_u
   i64.const 52
   i64.shl
   local.get $8
   i64.add
   local.set $9
   local.get $7
   i32.const 1
   local.get $7
   i32.const 0
   i32.ne
   select
   i32.const 1023
   i32.const 52
   i32.add
   i32.sub
   local.set $7
   block $~lib/internal/number/normalizedBoundaries|inlined.0
    local.get $9
    local.set $10
    local.get $7
    local.set $11
    local.get $10
    i64.const 1
    i64.shl
    i64.const 1
    i64.add
    local.set $12
    local.get $11
    i32.const 1
    i32.sub
    local.set $13
    local.get $12
    i64.clz
    i32.wrap_i64
    local.set $14
    local.get $12
    local.get $14
    i64.extend_i32_s
    i64.shl
    local.set $12
    local.get $13
    local.get $14
    i32.sub
    local.set $13
    i32.const 1
    local.get $10
    i64.const 4503599627370496
    i64.eq
    i32.add
    local.set $15
    local.get $12
    global.set $~lib/internal/number/_frc_plus
    local.get $10
    local.get $15
    i64.extend_i32_s
    i64.shl
    i64.const 1
    i64.sub
    local.get $11
    local.get $15
    i32.sub
    local.get $13
    i32.sub
    i64.extend_i32_s
    i64.shl
    global.set $~lib/internal/number/_frc_minus
    local.get $13
    global.set $~lib/internal/number/_exp
   end
   block $~lib/internal/number/getCachedPower|inlined.0
    global.get $~lib/internal/number/_exp
    local.set $15
    i32.const -61
    local.get $15
    i32.sub
    f64.convert_i32_s
    f64.const 0.30102999566398114
    f64.mul
    f64.const 347
    f64.add
    local.set $16
    local.get $16
    i32.trunc_f64_s
    local.set $14
    local.get $14
    local.get $14
    f64.convert_i32_s
    local.get $16
    f64.ne
    i32.add
    local.set $14
    local.get $14
    i32.const 3
    i32.shr_s
    i32.const 1
    i32.add
    local.set $13
    i32.const 348
    local.get $13
    i32.const 3
    i32.shl
    i32.sub
    global.set $~lib/internal/number/_K
    i32.const 3768
    i32.load
    local.set $11
    i32.const 4032
    i32.load
    local.set $17
    block $~lib/internal/arraybuffer/LOAD<u64,u64>|inlined.0 (result i64)
     local.get $11
     local.set $18
     local.get $13
     local.set $19
     i32.const 0
     local.set $20
     local.get $18
     local.get $19
     i32.const 3
     i32.shl
     i32.add
     local.get $20
     i32.add
     i64.load offset=8
    end
    global.set $~lib/internal/number/_frc_pow
    block $~lib/internal/arraybuffer/LOAD<i16,i32>|inlined.0 (result i32)
     local.get $17
     local.set $20
     local.get $13
     local.set $19
     i32.const 0
     local.set $18
     local.get $20
     local.get $19
     i32.const 1
     i32.shl
     i32.add
     local.get $18
     i32.add
     i32.load16_s offset=8
    end
    global.set $~lib/internal/number/_exp_pow
   end
   local.get $9
   i64.clz
   i32.wrap_i64
   local.set $17
   local.get $9
   local.get $17
   i64.extend_i32_s
   i64.shl
   local.set $9
   local.get $7
   local.get $17
   i32.sub
   local.set $7
   global.get $~lib/internal/number/_frc_pow
   local.set $12
   global.get $~lib/internal/number/_exp_pow
   local.set $11
   block $~lib/internal/number/umul64f|inlined.0 (result i64)
    local.get $9
    local.set $10
    local.get $12
    local.set $21
    local.get $10
    i64.const 4294967295
    i64.and
    local.set $22
    local.get $21
    i64.const 4294967295
    i64.and
    local.set $23
    local.get $10
    i64.const 32
    i64.shr_u
    local.set $24
    local.get $21
    i64.const 32
    i64.shr_u
    local.set $25
    local.get $22
    local.get $23
    i64.mul
    local.set $26
    local.get $24
    local.get $23
    i64.mul
    local.get $26
    i64.const 32
    i64.shr_u
    i64.add
    local.set $27
    local.get $22
    local.get $25
    i64.mul
    local.get $27
    i64.const 4294967295
    i64.and
    i64.add
    local.set $28
    local.get $28
    i64.const 2147483647
    i64.add
    local.set $28
    local.get $27
    i64.const 32
    i64.shr_u
    local.set $27
    local.get $28
    i64.const 32
    i64.shr_u
    local.set $28
    local.get $24
    local.get $25
    i64.mul
    local.get $27
    i64.add
    local.get $28
    i64.add
   end
   local.set $28
   block $~lib/internal/number/umul64e|inlined.0 (result i32)
    local.get $7
    local.set $13
    local.get $11
    local.set $14
    local.get $13
    local.get $14
    i32.add
    i32.const 64
    i32.add
   end
   local.set $14
   block $~lib/internal/number/umul64f|inlined.1 (result i64)
    global.get $~lib/internal/number/_frc_plus
    local.set $27
    local.get $12
    local.set $26
    local.get $27
    i64.const 4294967295
    i64.and
    local.set $25
    local.get $26
    i64.const 4294967295
    i64.and
    local.set $24
    local.get $27
    i64.const 32
    i64.shr_u
    local.set $23
    local.get $26
    i64.const 32
    i64.shr_u
    local.set $22
    local.get $25
    local.get $24
    i64.mul
    local.set $21
    local.get $23
    local.get $24
    i64.mul
    local.get $21
    i64.const 32
    i64.shr_u
    i64.add
    local.set $10
    local.get $25
    local.get $22
    i64.mul
    local.get $10
    i64.const 4294967295
    i64.and
    i64.add
    local.set $29
    local.get $29
    i64.const 2147483647
    i64.add
    local.set $29
    local.get $10
    i64.const 32
    i64.shr_u
    local.set $10
    local.get $29
    i64.const 32
    i64.shr_u
    local.set $29
    local.get $23
    local.get $22
    i64.mul
    local.get $10
    i64.add
    local.get $29
    i64.add
   end
   i64.const 1
   i64.sub
   local.set $29
   block $~lib/internal/number/umul64e|inlined.1 (result i32)
    global.get $~lib/internal/number/_exp
    local.set $13
    local.get $11
    local.set $15
    local.get $13
    local.get $15
    i32.add
    i32.const 64
    i32.add
   end
   local.set $15
   block $~lib/internal/number/umul64f|inlined.2 (result i64)
    global.get $~lib/internal/number/_frc_minus
    local.set $10
    local.get $12
    local.set $21
    local.get $10
    i64.const 4294967295
    i64.and
    local.set $22
    local.get $21
    i64.const 4294967295
    i64.and
    local.set $23
    local.get $10
    i64.const 32
    i64.shr_u
    local.set $24
    local.get $21
    i64.const 32
    i64.shr_u
    local.set $25
    local.get $22
    local.get $23
    i64.mul
    local.set $26
    local.get $24
    local.get $23
    i64.mul
    local.get $26
    i64.const 32
    i64.shr_u
    i64.add
    local.set $27
    local.get $22
    local.get $25
    i64.mul
    local.get $27
    i64.const 4294967295
    i64.and
    i64.add
    local.set $30
    local.get $30
    i64.const 2147483647
    i64.add
    local.set $30
    local.get $27
    i64.const 32
    i64.shr_u
    local.set $27
    local.get $30
    i64.const 32
    i64.shr_u
    local.set $30
    local.get $24
    local.get $25
    i64.mul
    local.get $27
    i64.add
    local.get $30
    i64.add
   end
   i64.const 1
   i64.add
   local.set $30
   local.get $29
   local.get $30
   i64.sub
   local.set $27
   local.get $4
   local.get $28
   local.get $14
   local.get $29
   local.get $15
   local.get $27
   local.get $5
   call $~lib/internal/number/genDigits
  end
  local.set $31
  local.get $0
  local.get $2
  i32.const 1
  i32.shl
  i32.add
  local.get $31
  local.get $2
  i32.sub
  global.get $~lib/internal/number/_K
  call $~lib/internal/number/prettify
  local.set $31
  local.get $31
  local.get $2
  i32.add
 )
 (func $~lib/string/String#substring (; 62 ;) (type $iiii) (param $0 i32) (param $1 i32) (param $2 i32) (result i32)
  (local $3 i32)
  (local $4 i32)
  (local $5 i32)
  (local $6 i32)
  (local $7 i32)
  (local $8 i32)
  (local $9 i32)
  (local $10 i32)
  local.get $0
  i32.const 0
  i32.ne
  i32.eqz
  if
   i32.const 0
   i32.const 80
   i32.const 249
   i32.const 4
   call $~lib/env/abort
   unreachable
  end
  local.get $0
  i32.load
  local.set $3
  local.get $1
  local.tee $4
  i32.const 0
  local.tee $5
  local.get $4
  local.get $5
  i32.gt_s
  select
  local.tee $4
  local.get $3
  local.tee $5
  local.get $4
  local.get $5
  i32.lt_s
  select
  local.set $6
  local.get $2
  local.tee $4
  i32.const 0
  local.tee $5
  local.get $4
  local.get $5
  i32.gt_s
  select
  local.tee $4
  local.get $3
  local.tee $5
  local.get $4
  local.get $5
  i32.lt_s
  select
  local.set $7
  local.get $6
  local.tee $4
  local.get $7
  local.tee $5
  local.get $4
  local.get $5
  i32.lt_s
  select
  local.set $8
  local.get $6
  local.tee $4
  local.get $7
  local.tee $5
  local.get $4
  local.get $5
  i32.gt_s
  select
  local.set $9
  local.get $9
  local.get $8
  i32.sub
  local.set $3
  local.get $3
  i32.eqz
  if
   i32.const 256
   return
  end
  local.get $8
  i32.eqz
  local.tee $4
  if (result i32)
   local.get $9
   local.get $0
   i32.load
   i32.eq
  else   
   local.get $4
  end
  if
   local.get $0
   return
  end
  local.get $3
  call $~lib/internal/string/allocateUnsafe
  local.set $10
  local.get $10
  i32.const 0
  local.get $0
  local.get $8
  local.get $3
  call $~lib/internal/string/copyUnsafe
  local.get $10
 )
 (func $~lib/internal/number/dtoa (; 63 ;) (type $Fi) (param $0 f64) (result i32)
  (local $1 i32)
  (local $2 i32)
  (local $3 i32)
  (local $4 i32)
  (local $5 i32)
  local.get $0
  f64.const 0
  f64.eq
  if
   i32.const 2664
   return
  end
  local.get $0
  call $~lib/builtins/isFinite<f64>
  i32.eqz
  if
   local.get $0
   call $~lib/builtins/isNaN<f64>
   if
    i32.const 2680
    return
   end
   i32.const 2696
   i32.const 2720
   local.get $0
   f64.const 0
   f64.lt
   select
   return
  end
  i32.const 28
  call $~lib/internal/string/allocateUnsafe
  local.set $1
  local.get $1
  local.get $0
  call $~lib/internal/number/dtoa_core
  local.set $2
  local.get $1
  i32.const 0
  local.get $2
  call $~lib/string/String#substring
  local.set $3
  block $~lib/internal/string/freeUnsafe|inlined.0
   local.get $1
   local.set $4
   local.get $4
   i32.eqz
   if
    i32.const 0
    i32.const 112
    i32.const 28
    i32.const 4
    call $~lib/env/abort
    unreachable
   end
   block $~lib/memory/memory.free|inlined.1
    local.get $4
    local.set $5
    local.get $5
    call $~lib/allocator/arena/__memory_free
    br $~lib/memory/memory.free|inlined.1
   end
  end
  local.get $3
 )
 (func $start:std/string (; 64 ;) (type $_)
  (local $0 i32)
  (local $1 i32)
  (local $2 i32)
  call $start:~lib/allocator/arena
  global.get $std/string/str
  i32.const 8
  i32.eq
  i32.eqz
  if
   i32.const 0
   i32.const 48
   i32.const 16
   i32.const 0
   call $~lib/env/abort
   unreachable
  end
  global.get $std/string/str
  i32.load
  i32.const 16
  i32.eq
  i32.eqz
  if
   i32.const 0
   i32.const 48
   i32.const 18
   i32.const 0
   call $~lib/env/abort
   unreachable
  end
  global.get $std/string/str
  i32.const 0
  call $~lib/string/String#charCodeAt
  i32.const 104
  i32.eq
  i32.eqz
  if
   i32.const 0
   i32.const 48
   i32.const 19
   i32.const 0
   call $~lib/env/abort
   unreachable
  end
  i32.const 0
  call $~lib/string/String.fromCharCode
  i32.const 168
  call $~lib/string/String.__eq
  i32.eqz
  if
   i32.const 0
   i32.const 48
   i32.const 21
   i32.const 0
   call $~lib/env/abort
   unreachable
  end
  i32.const 54
  call $~lib/string/String.fromCharCode
  i32.const 176
  call $~lib/string/String.__eq
  i32.eqz
  if
   i32.const 0
   i32.const 48
   i32.const 22
   i32.const 0
   call $~lib/env/abort
   unreachable
  end
  i32.const 65536
  i32.const 54
  i32.add
  call $~lib/string/String.fromCharCode
  i32.const 176
  call $~lib/string/String.__eq
  i32.eqz
  if
   i32.const 0
   i32.const 48
   i32.const 23
   i32.const 0
   call $~lib/env/abort
   unreachable
  end
  i32.const 0
  call $~lib/string/String.fromCodePoint
  i32.const 168
  call $~lib/string/String.__eq
  i32.eqz
  if
   i32.const 0
   i32.const 48
   i32.const 25
   i32.const 0
   call $~lib/env/abort
   unreachable
  end
  i32.const 54
  call $~lib/string/String.fromCodePoint
  i32.const 176
  call $~lib/string/String.__eq
  i32.eqz
  if
   i32.const 0
   i32.const 48
   i32.const 26
   i32.const 0
   call $~lib/env/abort
   unreachable
  end
  i32.const 119558
  call $~lib/string/String.fromCodePoint
  i32.eqz
  if
   i32.const 184
   i32.const 48
   i32.const 27
   i32.const 0
   call $~lib/env/abort
   unreachable
  end
  global.get $std/string/str
  i32.const 192
  i32.const 0
  call $~lib/string/String#startsWith
  i32.eqz
  if
   i32.const 0
   i32.const 48
   i32.const 29
   i32.const 0
   call $~lib/env/abort
   unreachable
  end
  block (result i32)
   i32.const 1
   global.set $~lib/argc
   global.get $std/string/str
   i32.const 216
   i32.const 0
   call $~lib/string/String#endsWith|trampoline
  end
  i32.eqz
  if
   i32.const 0
   i32.const 48
   i32.const 30
   i32.const 0
   call $~lib/env/abort
   unreachable
  end
  block $~lib/string/String#includes|inlined.0 (result i32)
   global.get $std/string/str
   local.set $0
   i32.const 232
   local.set $1
   i32.const 0
   local.set $2
   local.get $0
   local.get $1
   local.get $2
   call $~lib/string/String#indexOf
   i32.const -1
   i32.ne
  end
  i32.const 0
  i32.ne
  i32.eqz
  if
   i32.const 0
   i32.const 48
   i32.const 31
   i32.const 0
   call $~lib/env/abort
   unreachable
  end
  block (result i32)
   i32.const 1
   global.set $~lib/argc
   global.get $std/string/str
   i32.const 0
   i32.const 0
   call $~lib/string/String#padStart|trampoline
  end
  global.get $std/string/str
  call $~lib/string/String.__eq
  i32.eqz
  if
   i32.const 0
   i32.const 48
   i32.const 33
   i32.const 0
   call $~lib/env/abort
   unreachable
  end
  block (result i32)
   i32.const 1
   global.set $~lib/argc
   global.get $std/string/str
   i32.const 15
   i32.const 0
   call $~lib/string/String#padStart|trampoline
  end
  global.get $std/string/str
  call $~lib/string/String.__eq
  i32.eqz
  if
   i32.const 0
   i32.const 48
   i32.const 34
   i32.const 0
   call $~lib/env/abort
   unreachable
  end
  block (result i32)
   i32.const 1
   global.set $~lib/argc
   i32.const 256
   i32.const 3
   i32.const 0
   call $~lib/string/String#padStart|trampoline
  end
  i32.const 264
  call $~lib/string/String.__eq
  i32.eqz
  if
   i32.const 0
   i32.const 48
   i32.const 35
   i32.const 0
   call $~lib/env/abort
   unreachable
  end
  i32.const 256
  i32.const 10
  i32.const 256
  call $~lib/string/String#padStart
  i32.const 256
  call $~lib/string/String.__eq
  i32.eqz
  if
   i32.const 0
   i32.const 48
   i32.const 36
   i32.const 0
   call $~lib/env/abort
   unreachable
  end
  i32.const 280
  i32.const 100
  i32.const 256
  call $~lib/string/String#padStart
  i32.const 280
  call $~lib/string/String.__eq
  i32.eqz
  if
   i32.const 0
   i32.const 48
   i32.const 37
   i32.const 0
   call $~lib/env/abort
   unreachable
  end
  block (result i32)
   i32.const 1
   global.set $~lib/argc
   i32.const 288
   i32.const 5
   i32.const 0
   call $~lib/string/String#padStart|trampoline
  end
  i32.const 304
  call $~lib/string/String.__eq
  i32.eqz
  if
   i32.const 0
   i32.const 48
   i32.const 38
   i32.const 0
   call $~lib/env/abort
   unreachable
  end
  i32.const 288
  i32.const 6
  i32.const 320
  call $~lib/string/String#padStart
  i32.const 336
  call $~lib/string/String.__eq
  i32.eqz
  if
   i32.const 0
   i32.const 48
   i32.const 39
   i32.const 0
   call $~lib/env/abort
   unreachable
  end
  i32.const 288
  i32.const 8
  i32.const 320
  call $~lib/string/String#padStart
  i32.const 352
  call $~lib/string/String.__eq
  i32.eqz
  if
   i32.const 0
   i32.const 48
   i32.const 40
   i32.const 0
   call $~lib/env/abort
   unreachable
  end
  block (result i32)
   i32.const 1
   global.set $~lib/argc
   global.get $std/string/str
   i32.const 0
   i32.const 0
   call $~lib/string/String#padEnd|trampoline
  end
  global.get $std/string/str
  call $~lib/string/String.__eq
  i32.eqz
  if
   i32.const 0
   i32.const 48
   i32.const 42
   i32.const 0
   call $~lib/env/abort
   unreachable
  end
  block (result i32)
   i32.const 1
   global.set $~lib/argc
   global.get $std/string/str
   i32.const 15
   i32.const 0
   call $~lib/string/String#padEnd|trampoline
  end
  global.get $std/string/str
  call $~lib/string/String.__eq
  i32.eqz
  if
   i32.const 0
   i32.const 48
   i32.const 43
   i32.const 0
   call $~lib/env/abort
   unreachable
  end
  block (result i32)
   i32.const 1
   global.set $~lib/argc
   i32.const 256
   i32.const 3
   i32.const 0
   call $~lib/string/String#padEnd|trampoline
  end
  i32.const 264
  call $~lib/string/String.__eq
  i32.eqz
  if
   i32.const 0
   i32.const 48
   i32.const 44
   i32.const 0
   call $~lib/env/abort
   unreachable
  end
  i32.const 256
  i32.const 10
  i32.const 256
  call $~lib/string/String#padEnd
  i32.const 256
  call $~lib/string/String.__eq
  i32.eqz
  if
   i32.const 0
   i32.const 48
   i32.const 45
   i32.const 0
   call $~lib/env/abort
   unreachable
  end
  i32.const 280
  i32.const 100
  i32.const 256
  call $~lib/string/String#padEnd
  i32.const 280
  call $~lib/string/String.__eq
  i32.eqz
  if
   i32.const 0
   i32.const 48
   i32.const 46
   i32.const 0
   call $~lib/env/abort
   unreachable
  end
  block (result i32)
   i32.const 1
   global.set $~lib/argc
   i32.const 288
   i32.const 5
   i32.const 0
   call $~lib/string/String#padEnd|trampoline
  end
  i32.const 376
  call $~lib/string/String.__eq
  i32.eqz
  if
   i32.const 0
   i32.const 48
   i32.const 47
   i32.const 0
   call $~lib/env/abort
   unreachable
  end
  i32.const 288
  i32.const 6
  i32.const 288
  call $~lib/string/String#padEnd
  i32.const 392
  call $~lib/string/String.__eq
  i32.eqz
  if
   i32.const 0
   i32.const 48
   i32.const 48
   i32.const 0
   call $~lib/env/abort
   unreachable
  end
  i32.const 288
  i32.const 8
  i32.const 288
  call $~lib/string/String#padEnd
  i32.const 408
  call $~lib/string/String.__eq
  i32.eqz
  if
   i32.const 0
   i32.const 48
   i32.const 49
   i32.const 0
   call $~lib/env/abort
   unreachable
  end
  i32.const 256
  i32.const 256
  i32.const 0
  call $~lib/string/String#indexOf
  i32.const 0
  i32.eq
  i32.eqz
  if
   i32.const 0
   i32.const 48
   i32.const 51
   i32.const 0
   call $~lib/env/abort
   unreachable
  end
  i32.const 256
  i32.const 192
  i32.const 0
  call $~lib/string/String#indexOf
  i32.const -1
  i32.eq
  i32.eqz
  if
   i32.const 0
   i32.const 48
   i32.const 52
   i32.const 0
   call $~lib/env/abort
   unreachable
  end
  i32.const 280
  i32.const 280
  i32.const 0
  call $~lib/string/String#indexOf
  i32.const 0
  i32.eq
  i32.eqz
  if
   i32.const 0
   i32.const 48
   i32.const 53
   i32.const 0
   call $~lib/env/abort
   unreachable
  end
  global.get $std/string/str
  global.get $std/string/str
  i32.const 0
  call $~lib/string/String#indexOf
  i32.const 0
  i32.eq
  i32.eqz
  if
   i32.const 0
   i32.const 48
   i32.const 54
   i32.const 0
   call $~lib/env/abort
   unreachable
  end
  global.get $std/string/str
  i32.const 256
  i32.const 0
  call $~lib/string/String#indexOf
  i32.const 0
  i32.eq
  i32.eqz
  if
   i32.const 0
   i32.const 48
   i32.const 55
   i32.const 0
   call $~lib/env/abort
   unreachable
  end
  global.get $std/string/str
  i32.const 432
  i32.const 0
  call $~lib/string/String#indexOf
  i32.const 2
  i32.eq
  i32.eqz
  if
   i32.const 0
   i32.const 48
   i32.const 56
   i32.const 0
   call $~lib/env/abort
   unreachable
  end
  global.get $std/string/str
  i32.const 440
  i32.const 0
  call $~lib/string/String#indexOf
  i32.const -1
  i32.eq
  i32.eqz
  if
   i32.const 0
   i32.const 48
   i32.const 57
   i32.const 0
   call $~lib/env/abort
   unreachable
  end
  global.get $std/string/str
  i32.const 432
  i32.const 2
  call $~lib/string/String#indexOf
  i32.const 2
  i32.eq
  i32.eqz
  if
   i32.const 0
   i32.const 48
   i32.const 58
   i32.const 0
   call $~lib/env/abort
   unreachable
  end
  global.get $std/string/str
  i32.const 432
  i32.const 3
  call $~lib/string/String#indexOf
  i32.const -1
  i32.eq
  i32.eqz
  if
   i32.const 0
   i32.const 48
   i32.const 59
   i32.const 0
   call $~lib/env/abort
   unreachable
  end
  global.get $std/string/str
  i32.const 448
  i32.const -1
  call $~lib/string/String#indexOf
  i32.const 2
  i32.eq
  i32.eqz
  if
   i32.const 0
   i32.const 48
   i32.const 60
   i32.const 0
   call $~lib/env/abort
   unreachable
  end
  block (result i32)
   i32.const 1
   global.set $~lib/argc
   i32.const 256
   i32.const 256
   i32.const 0
   call $~lib/string/String#lastIndexOf|trampoline
  end
  i32.const 0
  i32.eq
  i32.eqz
  if
   i32.const 0
   i32.const 48
   i32.const 62
   i32.const 0
   call $~lib/env/abort
   unreachable
  end
  block (result i32)
   i32.const 1
   global.set $~lib/argc
   i32.const 256
   i32.const 192
   i32.const 0
   call $~lib/string/String#lastIndexOf|trampoline
  end
  i32.const -1
  i32.eq
  i32.eqz
  if
   i32.const 0
   i32.const 48
   i32.const 63
   i32.const 0
   call $~lib/env/abort
   unreachable
  end
  block (result i32)
   i32.const 1
   global.set $~lib/argc
   global.get $std/string/str
   i32.const 256
   i32.const 0
   call $~lib/string/String#lastIndexOf|trampoline
  end
  global.get $std/string/str
  i32.load
  i32.eq
  i32.eqz
  if
   i32.const 0
   i32.const 48
   i32.const 64
   i32.const 0
   call $~lib/env/abort
   unreachable
  end
  block (result i32)
   i32.const 1
   global.set $~lib/argc
   global.get $std/string/str
   i32.const 432
   i32.const 0
   call $~lib/string/String#lastIndexOf|trampoline
  end
  i32.const 2
  i32.eq
  i32.eqz
  if
   i32.const 0
   i32.const 48
   i32.const 65
   i32.const 0
   call $~lib/env/abort
   unreachable
  end
  block (result i32)
   i32.const 1
   global.set $~lib/argc
   global.get $std/string/str
   i32.const 440
   i32.const 0
   call $~lib/string/String#lastIndexOf|trampoline
  end
  i32.const -1
  i32.eq
  i32.eqz
  if
   i32.const 0
   i32.const 48
   i32.const 66
   i32.const 0
   call $~lib/env/abort
   unreachable
  end
  block (result i32)
   i32.const 1
   global.set $~lib/argc
   global.get $std/string/str
   i32.const 464
   i32.const 0
   call $~lib/string/String#lastIndexOf|trampoline
  end
  i32.const 15
  i32.eq
  i32.eqz
  if
   i32.const 0
   i32.const 48
   i32.const 67
   i32.const 0
   call $~lib/env/abort
   unreachable
  end
  global.get $std/string/str
  i32.const 432
  i32.const 2
  call $~lib/string/String#lastIndexOf
  i32.const 2
  i32.eq
  i32.eqz
  if
   i32.const 0
   i32.const 48
   i32.const 68
   i32.const 0
   call $~lib/env/abort
   unreachable
  end
  global.get $std/string/str
  i32.const 432
  i32.const 3
  call $~lib/string/String#lastIndexOf
  i32.const 2
  i32.eq
  i32.eqz
  if
   i32.const 0
   i32.const 48
   i32.const 69
   i32.const 0
   call $~lib/env/abort
   unreachable
  end
  global.get $std/string/str
  i32.const 448
  i32.const -1
  call $~lib/string/String#lastIndexOf
  i32.const -1
  i32.eq
  i32.eqz
  if
   i32.const 0
   i32.const 48
   i32.const 70
   i32.const 0
   call $~lib/env/abort
   unreachable
  end
  global.get $std/string/str
  i32.const 472
  i32.const 0
  call $~lib/string/String#lastIndexOf
  i32.const -1
  i32.eq
  i32.eqz
  if
   i32.const 0
   i32.const 48
   i32.const 71
   i32.const 0
   call $~lib/env/abort
   unreachable
  end
  global.get $std/string/str
  i32.const 192
  i32.const 0
  call $~lib/string/String#lastIndexOf
  i32.const 0
  i32.eq
  i32.eqz
  if
   i32.const 0
   i32.const 48
   i32.const 72
   i32.const 0
   call $~lib/env/abort
   unreachable
  end
  i32.const 480
  i32.const 0
  call $~lib/string/parseInt
  f64.const 0
  f64.eq
  i32.eqz
  if
   i32.const 0
   i32.const 48
   i32.const 78
   i32.const 0
   call $~lib/env/abort
   unreachable
  end
  i32.const 488
  i32.const 0
  call $~lib/string/parseInt
  f64.const 1
  f64.eq
  i32.eqz
  if
   i32.const 0
   i32.const 48
   i32.const 79
   i32.const 0
   call $~lib/env/abort
   unreachable
  end
  i32.const 496
  i32.const 0
  call $~lib/string/parseInt
  f64.const 5
  f64.eq
  i32.eqz
  if
   i32.const 0
   i32.const 48
   i32.const 80
   i32.const 0
   call $~lib/env/abort
   unreachable
  end
  i32.const 512
  i32.const 0
  call $~lib/string/parseInt
  f64.const 455
  f64.eq
  i32.eqz
  if
   i32.const 0
   i32.const 48
   i32.const 81
   i32.const 0
   call $~lib/env/abort
   unreachable
  end
  i32.const 528
  i32.const 0
  call $~lib/string/parseInt
  f64.const 3855
  f64.eq
  i32.eqz
  if
   i32.const 0
   i32.const 48
   i32.const 82
   i32.const 0
   call $~lib/env/abort
   unreachable
  end
  i32.const 544
  i32.const 0
  call $~lib/string/parseInt
  f64.const 3855
  f64.eq
  i32.eqz
  if
   i32.const 0
   i32.const 48
   i32.const 83
   i32.const 0
   call $~lib/env/abort
   unreachable
  end
  i32.const 560
  i32.const 0
  call $~lib/string/parseInt
  f64.const 11
  f64.eq
  i32.eqz
  if
   i32.const 0
   i32.const 48
   i32.const 84
   i32.const 0
   call $~lib/env/abort
   unreachable
  end
  i32.const 576
  i32.const 0
  call $~lib/string/parseInt
  f64.const 1
  f64.eq
  i32.eqz
  if
   i32.const 0
   i32.const 48
   i32.const 85
   i32.const 0
   call $~lib/env/abort
   unreachable
  end
  i32.const 480
  call $~lib/string/parseFloat
  f64.const 0
  f64.eq
  i32.eqz
  if
   i32.const 0
   i32.const 48
   i32.const 87
   i32.const 0
   call $~lib/env/abort
   unreachable
  end
  i32.const 488
  call $~lib/string/parseFloat
  f64.const 1
  f64.eq
  i32.eqz
  if
   i32.const 0
   i32.const 48
   i32.const 88
   i32.const 0
   call $~lib/env/abort
   unreachable
  end
  i32.const 592
  call $~lib/string/parseFloat
  f64.const 0.1
  f64.eq
  i32.eqz
  if
   i32.const 0
   i32.const 48
   i32.const 89
   i32.const 0
   call $~lib/env/abort
   unreachable
  end
  i32.const 608
  call $~lib/string/parseFloat
  f64.const 0.25
  f64.eq
  i32.eqz
  if
   i32.const 0
   i32.const 48
   i32.const 90
   i32.const 0
   call $~lib/env/abort
   unreachable
  end
  i32.const 624
  call $~lib/string/parseFloat
  f64.const 0.1
  f64.eq
  i32.eqz
  if
   i32.const 0
   i32.const 48
   i32.const 91
   i32.const 0
   call $~lib/env/abort
   unreachable
  end
  i32.const 280
  i32.const 648
  call $~lib/string/String.__concat
  global.set $std/string/c
  global.get $std/string/c
  i32.const 656
  call $~lib/string/String.__eq
  i32.eqz
  if
   i32.const 0
   i32.const 48
   i32.const 94
   i32.const 0
   call $~lib/env/abort
   unreachable
  end
  global.get $std/string/c
  i32.const 280
  call $~lib/string/String.__ne
  i32.eqz
  if
   i32.const 0
   i32.const 48
   i32.const 95
   i32.const 0
   call $~lib/env/abort
   unreachable
  end
  i32.const 256
  i32.const 256
  call $~lib/string/String.__eq
  i32.eqz
  if
   i32.const 0
   i32.const 48
   i32.const 96
   i32.const 0
   call $~lib/env/abort
   unreachable
  end
  i32.const 256
  global.get $std/string/nullStr
  call $~lib/string/String.__ne
  i32.eqz
  if
   i32.const 0
   i32.const 48
   i32.const 97
   i32.const 0
   call $~lib/env/abort
   unreachable
  end
  global.get $std/string/nullStr
  i32.const 256
  call $~lib/string/String.__ne
  i32.eqz
  if
   i32.const 0
   i32.const 48
   i32.const 98
   i32.const 0
   call $~lib/env/abort
   unreachable
  end
  i32.const 280
  i32.const 648
  call $~lib/string/String.__ne
  i32.eqz
  if
   i32.const 0
   i32.const 48
   i32.const 99
   i32.const 0
   call $~lib/env/abort
   unreachable
  end
  i32.const 280
  i32.const 280
  call $~lib/string/String.__eq
  i32.eqz
  if
   i32.const 0
   i32.const 48
   i32.const 100
   i32.const 0
   call $~lib/env/abort
   unreachable
  end
  i32.const 664
  i32.const 680
  call $~lib/string/String.__ne
  i32.eqz
  if
   i32.const 0
   i32.const 48
   i32.const 101
   i32.const 0
   call $~lib/env/abort
   unreachable
  end
  i32.const 664
  i32.const 664
  call $~lib/string/String.__eq
  i32.eqz
  if
   i32.const 0
   i32.const 48
   i32.const 102
   i32.const 0
   call $~lib/env/abort
   unreachable
  end
  i32.const 696
  i32.const 712
  call $~lib/string/String.__ne
  i32.eqz
  if
   i32.const 0
   i32.const 48
   i32.const 103
   i32.const 0
   call $~lib/env/abort
   unreachable
  end
  i32.const 728
  i32.const 744
  call $~lib/string/String.__ne
  i32.eqz
  if
   i32.const 0
   i32.const 48
   i32.const 104
   i32.const 0
   call $~lib/env/abort
   unreachable
  end
  i32.const 760
  i32.const 760
  call $~lib/string/String.__eq
  i32.eqz
  if
   i32.const 0
   i32.const 48
   i32.const 105
   i32.const 0
   call $~lib/env/abort
   unreachable
  end
  i32.const 760
  i32.const 784
  call $~lib/string/String.__ne
  i32.eqz
  if
   i32.const 0
   i32.const 48
   i32.const 106
   i32.const 0
   call $~lib/env/abort
   unreachable
  end
  i32.const 808
  i32.const 840
  call $~lib/string/String.__ne
  i32.eqz
  if
   i32.const 0
   i32.const 48
   i32.const 107
   i32.const 0
   call $~lib/env/abort
   unreachable
  end
  i32.const 648
  i32.const 280
  call $~lib/string/String.__gt
  i32.eqz
  if
   i32.const 0
   i32.const 48
   i32.const 109
   i32.const 0
   call $~lib/env/abort
   unreachable
  end
  i32.const 864
  i32.const 280
  call $~lib/string/String.__gt
  i32.eqz
  if
   i32.const 0
   i32.const 48
   i32.const 110
   i32.const 0
   call $~lib/env/abort
   unreachable
  end
  i32.const 864
  i32.const 872
  call $~lib/string/String.__gte
  i32.eqz
  if
   i32.const 0
   i32.const 48
   i32.const 111
   i32.const 0
   call $~lib/env/abort
   unreachable
  end
  i32.const 864
  i32.const 656
  call $~lib/string/String.__gt
  i32.eqz
  if
   i32.const 0
   i32.const 48
   i32.const 112
   i32.const 0
   call $~lib/env/abort
   unreachable
  end
  i32.const 864
  i32.const 656
  call $~lib/string/String.__lt
  i32.eqz
  i32.eqz
  if
   i32.const 0
   i32.const 48
   i32.const 113
   i32.const 0
   call $~lib/env/abort
   unreachable
  end
  i32.const 648
  global.get $std/string/nullStr
  call $~lib/string/String.__lt
  i32.eqz
  i32.eqz
  if
   i32.const 0
   i32.const 48
   i32.const 115
   i32.const 0
   call $~lib/env/abort
   unreachable
  end
  global.get $std/string/nullStr
  i32.const 648
  call $~lib/string/String.__lt
  i32.eqz
  i32.eqz
  if
   i32.const 0
   i32.const 48
   i32.const 116
   i32.const 0
   call $~lib/env/abort
   unreachable
  end
  i32.const 288
  i32.const 256
  call $~lib/string/String.__gt
  i32.eqz
  if
   i32.const 0
   i32.const 48
   i32.const 118
   i32.const 0
   call $~lib/env/abort
   unreachable
  end
  i32.const 256
  i32.const 288
  call $~lib/string/String.__lt
  i32.eqz
  if
   i32.const 0
   i32.const 48
   i32.const 119
   i32.const 0
   call $~lib/env/abort
   unreachable
  end
  i32.const 288
  i32.const 256
  call $~lib/string/String.__gte
  i32.eqz
  if
   i32.const 0
   i32.const 48
   i32.const 120
   i32.const 0
   call $~lib/env/abort
   unreachable
  end
  i32.const 256
  i32.const 288
  call $~lib/string/String.__lte
  i32.eqz
  if
   i32.const 0
   i32.const 48
   i32.const 121
   i32.const 0
   call $~lib/env/abort
   unreachable
  end
  i32.const 288
  i32.const 256
  call $~lib/string/String.__lt
  i32.eqz
  i32.eqz
  if
   i32.const 0
   i32.const 48
   i32.const 122
   i32.const 0
   call $~lib/env/abort
   unreachable
  end
  i32.const 256
  i32.const 288
  call $~lib/string/String.__gt
  i32.eqz
  i32.eqz
  if
   i32.const 0
   i32.const 48
   i32.const 123
   i32.const 0
   call $~lib/env/abort
   unreachable
  end
  i32.const 256
  i32.const 256
  call $~lib/string/String.__lt
  i32.eqz
  i32.eqz
  if
   i32.const 0
   i32.const 48
   i32.const 124
   i32.const 0
   call $~lib/env/abort
   unreachable
  end
  i32.const 256
  i32.const 256
  call $~lib/string/String.__gt
  i32.eqz
  i32.eqz
  if
   i32.const 0
   i32.const 48
   i32.const 125
   i32.const 0
   call $~lib/env/abort
   unreachable
  end
  i32.const 256
  i32.const 256
  call $~lib/string/String.__gte
  i32.eqz
  if
   i32.const 0
   i32.const 48
   i32.const 126
   i32.const 0
   call $~lib/env/abort
   unreachable
  end
  i32.const 256
  i32.const 256
  call $~lib/string/String.__lte
  i32.eqz
  if
   i32.const 0
   i32.const 48
   i32.const 127
   i32.const 0
   call $~lib/env/abort
   unreachable
  end
  i32.const 65377
  call $~lib/string/String.fromCodePoint
  global.set $std/string/a
  i32.const 55296
  call $~lib/string/String.fromCodePoint
  i32.const 56322
  call $~lib/string/String.fromCodePoint
  call $~lib/string/String.__concat
  global.set $std/string/b
  global.get $std/string/a
  global.get $std/string/b
  call $~lib/string/String.__gt
  i32.eqz
  if
   i32.const 0
   i32.const 48
   i32.const 131
   i32.const 0
   call $~lib/env/abort
   unreachable
  end
  i32.const 320
  i32.load
  i32.const 3
  i32.eq
  i32.eqz
  if
   i32.const 0
   i32.const 48
   i32.const 133
   i32.const 0
   call $~lib/env/abort
   unreachable
  end
  i32.const 256
  i32.const 100
  call $~lib/string/String#repeat
  i32.const 256
  call $~lib/string/String.__eq
  i32.eqz
  if
   i32.const 0
   i32.const 48
   i32.const 135
   i32.const 0
   call $~lib/env/abort
   unreachable
  end
  i32.const 280
  i32.const 0
  call $~lib/string/String#repeat
  i32.const 256
  call $~lib/string/String.__eq
  i32.eqz
  if
   i32.const 0
   i32.const 48
   i32.const 136
   i32.const 0
   call $~lib/env/abort
   unreachable
  end
  i32.const 280
  i32.const 1
  call $~lib/string/String#repeat
  i32.const 280
  call $~lib/string/String.__eq
  i32.eqz
  if
   i32.const 0
   i32.const 48
   i32.const 137
   i32.const 0
   call $~lib/env/abort
   unreachable
  end
  i32.const 280
  i32.const 2
  call $~lib/string/String#repeat
  i32.const 872
  call $~lib/string/String.__eq
  i32.eqz
  if
   i32.const 0
   i32.const 48
   i32.const 138
   i32.const 0
   call $~lib/env/abort
   unreachable
  end
  i32.const 280
  i32.const 3
  call $~lib/string/String#repeat
  i32.const 880
  call $~lib/string/String.__eq
  i32.eqz
  if
   i32.const 0
   i32.const 48
   i32.const 139
   i32.const 0
   call $~lib/env/abort
   unreachable
  end
  i32.const 656
  i32.const 4
  call $~lib/string/String#repeat
  i32.const 896
  call $~lib/string/String.__eq
  i32.eqz
  if
   i32.const 0
   i32.const 48
   i32.const 140
   i32.const 0
   call $~lib/env/abort
   unreachable
  end
  i32.const 280
  i32.const 5
  call $~lib/string/String#repeat
  i32.const 920
  call $~lib/string/String.__eq
  i32.eqz
  if
   i32.const 0
   i32.const 48
   i32.const 141
   i32.const 0
   call $~lib/env/abort
   unreachable
  end
  i32.const 280
  i32.const 6
  call $~lib/string/String#repeat
  i32.const 936
  call $~lib/string/String.__eq
  i32.eqz
  if
   i32.const 0
   i32.const 48
   i32.const 142
   i32.const 0
   call $~lib/env/abort
   unreachable
  end
  i32.const 280
  i32.const 7
  call $~lib/string/String#repeat
  i32.const 952
  call $~lib/string/String.__eq
  i32.eqz
  if
   i32.const 0
   i32.const 48
   i32.const 143
   i32.const 0
   call $~lib/env/abort
   unreachable
  end
  i32.const 976
  global.set $std/string/str
  block (result i32)
   i32.const 1
   global.set $~lib/argc
   global.get $std/string/str
   i32.const 0
   i32.const 0
   call $~lib/string/String#slice|trampoline
  end
  i32.const 976
  call $~lib/string/String.__eq
  i32.eqz
  if
   i32.const 0
   i32.const 48
   i32.const 147
   i32.const 0
   call $~lib/env/abort
   unreachable
  end
  block (result i32)
   i32.const 1
   global.set $~lib/argc
   global.get $std/string/str
   i32.const -1
   i32.const 0
   call $~lib/string/String#slice|trampoline
  end
  i32.const 1008
  call $~lib/string/String.__eq
  i32.eqz
  if
   i32.const 0
   i32.const 48
   i32.const 148
   i32.const 0
   call $~lib/env/abort
   unreachable
  end
  block (result i32)
   i32.const 1
   global.set $~lib/argc
   global.get $std/string/str
   i32.const -5
   i32.const 0
   call $~lib/string/String#slice|trampoline
  end
  i32.const 1016
  call $~lib/string/String.__eq
  i32.eqz
  if
   i32.const 0
   i32.const 48
   i32.const 149
   i32.const 0
   call $~lib/env/abort
   unreachable
  end
  global.get $std/string/str
  i32.const 2
  i32.const 7
  call $~lib/string/String#slice
  i32.const 1032
  call $~lib/string/String.__eq
  i32.eqz
  if
   i32.const 0
   i32.const 48
   i32.const 150
   i32.const 0
   call $~lib/env/abort
   unreachable
  end
  global.get $std/string/str
  i32.const -11
  i32.const -6
  call $~lib/string/String#slice
  i32.const 1048
  call $~lib/string/String.__eq
  i32.eqz
  if
   i32.const 0
   i32.const 48
   i32.const 151
   i32.const 0
   call $~lib/env/abort
   unreachable
  end
  global.get $std/string/str
  i32.const 4
  i32.const 3
  call $~lib/string/String#slice
  i32.const 256
  call $~lib/string/String.__eq
  i32.eqz
  if
   i32.const 0
   i32.const 48
   i32.const 152
   i32.const 0
   call $~lib/env/abort
   unreachable
  end
  global.get $std/string/str
  i32.const 0
  i32.const -1
  call $~lib/string/String#slice
  i32.const 1064
  call $~lib/string/String.__eq
  i32.eqz
  if
   i32.const 0
   i32.const 48
   i32.const 153
   i32.const 0
   call $~lib/env/abort
   unreachable
  end
  block (result i32)
   i32.const 0
   global.set $~lib/argc
   i32.const 256
   i32.const 0
   i32.const 0
   call $~lib/string/String#split|trampoline
  end
  global.set $std/string/sa
  block $~lib/array/Array<String>#get:length|inlined.0 (result i32)
   global.get $std/string/sa
   local.set $2
   local.get $2
   i32.load offset=4
  end
  i32.const 1
  i32.eq
  local.tee $2
  if (result i32)
   global.get $std/string/sa
   i32.const 0
   call $~lib/array/Array<String>#__get
   i32.const 256
   call $~lib/string/String.__eq
  else   
   local.get $2
  end
  i32.eqz
  if
   i32.const 0
   i32.const 48
   i32.const 158
   i32.const 0
   call $~lib/env/abort
   unreachable
  end
  block (result i32)
   i32.const 1
   global.set $~lib/argc
   i32.const 256
   i32.const 256
   i32.const 0
   call $~lib/string/String#split|trampoline
  end
  global.set $std/string/sa
  block $~lib/array/Array<String>#get:length|inlined.1 (result i32)
   global.get $std/string/sa
   local.set $2
   local.get $2
   i32.load offset=4
  end
  i32.const 0
  i32.eq
  i32.eqz
  if
   i32.const 0
   i32.const 48
   i32.const 160
   i32.const 0
   call $~lib/env/abort
   unreachable
  end
  block (result i32)
   i32.const 1
   global.set $~lib/argc
   i32.const 256
   i32.const 432
   i32.const 0
   call $~lib/string/String#split|trampoline
  end
  global.set $std/string/sa
  block $~lib/array/Array<String>#get:length|inlined.2 (result i32)
   global.get $std/string/sa
   local.set $2
   local.get $2
   i32.load offset=4
  end
  i32.const 1
  i32.eq
  local.tee $2
  if (result i32)
   global.get $std/string/sa
   i32.const 0
   call $~lib/array/Array<String>#__get
   i32.const 256
   call $~lib/string/String.__eq
  else   
   local.get $2
  end
  i32.eqz
  if
   i32.const 0
   i32.const 48
   i32.const 162
   i32.const 0
   call $~lib/env/abort
   unreachable
  end
  block (result i32)
   i32.const 1
   global.set $~lib/argc
   i32.const 1192
   i32.const 1208
   i32.const 0
   call $~lib/string/String#split|trampoline
  end
  global.set $std/string/sa
  block $~lib/array/Array<String>#get:length|inlined.3 (result i32)
   global.get $std/string/sa
   local.set $2
   local.get $2
   i32.load offset=4
  end
  i32.const 1
  i32.eq
  local.tee $2
  if (result i32)
   global.get $std/string/sa
   i32.const 0
   call $~lib/array/Array<String>#__get
   i32.const 1192
   call $~lib/string/String.__eq
  else   
   local.get $2
  end
  i32.eqz
  if
   i32.const 0
   i32.const 48
   i32.const 164
   i32.const 0
   call $~lib/env/abort
   unreachable
  end
  block (result i32)
   i32.const 1
   global.set $~lib/argc
   i32.const 1192
   i32.const 432
   i32.const 0
   call $~lib/string/String#split|trampoline
  end
  global.set $std/string/sa
  block $~lib/array/Array<String>#get:length|inlined.4 (result i32)
   global.get $std/string/sa
   local.set $2
   local.get $2
   i32.load offset=4
  end
  i32.const 3
  i32.eq
  local.tee $2
  if (result i32)
   global.get $std/string/sa
   i32.const 0
   call $~lib/array/Array<String>#__get
   i32.const 280
   call $~lib/string/String.__eq
  else   
   local.get $2
  end
  local.tee $2
  if (result i32)
   global.get $std/string/sa
   i32.const 1
   call $~lib/array/Array<String>#__get
   i32.const 648
   call $~lib/string/String.__eq
  else   
   local.get $2
  end
  local.tee $2
  if (result i32)
   global.get $std/string/sa
   i32.const 2
   call $~lib/array/Array<String>#__get
   i32.const 1216
   call $~lib/string/String.__eq
  else   
   local.get $2
  end
  i32.eqz
  if
   i32.const 0
   i32.const 48
   i32.const 166
   i32.const 0
   call $~lib/env/abort
   unreachable
  end
  block (result i32)
   i32.const 1
   global.set $~lib/argc
   i32.const 1224
   i32.const 1248
   i32.const 0
   call $~lib/string/String#split|trampoline
  end
  global.set $std/string/sa
  block $~lib/array/Array<String>#get:length|inlined.5 (result i32)
   global.get $std/string/sa
   local.set $2
   local.get $2
   i32.load offset=4
  end
  i32.const 3
  i32.eq
  local.tee $2
  if (result i32)
   global.get $std/string/sa
   i32.const 0
   call $~lib/array/Array<String>#__get
   i32.const 280
   call $~lib/string/String.__eq
  else   
   local.get $2
  end
  local.tee $2
  if (result i32)
   global.get $std/string/sa
   i32.const 1
   call $~lib/array/Array<String>#__get
   i32.const 648
   call $~lib/string/String.__eq
  else   
   local.get $2
  end
  local.tee $2
  if (result i32)
   global.get $std/string/sa
   i32.const 2
   call $~lib/array/Array<String>#__get
   i32.const 1216
   call $~lib/string/String.__eq
  else   
   local.get $2
  end
  i32.eqz
  if
   i32.const 0
   i32.const 48
   i32.const 168
   i32.const 0
   call $~lib/env/abort
   unreachable
  end
  block (result i32)
   i32.const 1
   global.set $~lib/argc
   i32.const 1256
   i32.const 432
   i32.const 0
   call $~lib/string/String#split|trampoline
  end
  global.set $std/string/sa
  block $~lib/array/Array<String>#get:length|inlined.6 (result i32)
   global.get $std/string/sa
   local.set $2
   local.get $2
   i32.load offset=4
  end
  i32.const 4
  i32.eq
  local.tee $2
  if (result i32)
   global.get $std/string/sa
   i32.const 0
   call $~lib/array/Array<String>#__get
   i32.const 280
   call $~lib/string/String.__eq
  else   
   local.get $2
  end
  local.tee $2
  if (result i32)
   global.get $std/string/sa
   i32.const 1
   call $~lib/array/Array<String>#__get
   i32.const 648
   call $~lib/string/String.__eq
  else   
   local.get $2
  end
  local.tee $2
  if (result i32)
   global.get $std/string/sa
   i32.const 2
   call $~lib/array/Array<String>#__get
   i32.const 256
   call $~lib/string/String.__eq
  else   
   local.get $2
  end
  local.tee $2
  if (result i32)
   global.get $std/string/sa
   i32.const 3
   call $~lib/array/Array<String>#__get
   i32.const 1216
   call $~lib/string/String.__eq
  else   
   local.get $2
  end
  i32.eqz
  if
   i32.const 0
   i32.const 48
   i32.const 170
   i32.const 0
   call $~lib/env/abort
   unreachable
  end
  block (result i32)
   i32.const 1
   global.set $~lib/argc
   i32.const 1272
   i32.const 432
   i32.const 0
   call $~lib/string/String#split|trampoline
  end
  global.set $std/string/sa
  block $~lib/array/Array<String>#get:length|inlined.7 (result i32)
   global.get $std/string/sa
   local.set $2
   local.get $2
   i32.load offset=4
  end
  i32.const 4
  i32.eq
  local.tee $2
  if (result i32)
   global.get $std/string/sa
   i32.const 0
   call $~lib/array/Array<String>#__get
   i32.const 256
   call $~lib/string/String.__eq
  else   
   local.get $2
  end
  local.tee $2
  if (result i32)
   global.get $std/string/sa
   i32.const 1
   call $~lib/array/Array<String>#__get
   i32.const 280
   call $~lib/string/String.__eq
  else   
   local.get $2
  end
  local.tee $2
  if (result i32)
   global.get $std/string/sa
   i32.const 2
   call $~lib/array/Array<String>#__get
   i32.const 648
   call $~lib/string/String.__eq
  else   
   local.get $2
  end
  local.tee $2
  if (result i32)
   global.get $std/string/sa
   i32.const 3
   call $~lib/array/Array<String>#__get
   i32.const 1216
   call $~lib/string/String.__eq
  else   
   local.get $2
  end
  i32.eqz
  if
   i32.const 0
   i32.const 48
   i32.const 172
   i32.const 0
   call $~lib/env/abort
   unreachable
  end
  block (result i32)
   i32.const 1
   global.set $~lib/argc
   i32.const 1288
   i32.const 432
   i32.const 0
   call $~lib/string/String#split|trampoline
  end
  global.set $std/string/sa
  block $~lib/array/Array<String>#get:length|inlined.8 (result i32)
   global.get $std/string/sa
   local.set $2
   local.get $2
   i32.load offset=4
  end
  i32.const 4
  i32.eq
  local.tee $2
  if (result i32)
   global.get $std/string/sa
   i32.const 0
   call $~lib/array/Array<String>#__get
   i32.const 280
   call $~lib/string/String.__eq
  else   
   local.get $2
  end
  local.tee $2
  if (result i32)
   global.get $std/string/sa
   i32.const 1
   call $~lib/array/Array<String>#__get
   i32.const 648
   call $~lib/string/String.__eq
  else   
   local.get $2
  end
  local.tee $2
  if (result i32)
   global.get $std/string/sa
   i32.const 2
   call $~lib/array/Array<String>#__get
   i32.const 1216
   call $~lib/string/String.__eq
  else   
   local.get $2
  end
  local.tee $2
  if (result i32)
   global.get $std/string/sa
   i32.const 3
   call $~lib/array/Array<String>#__get
   i32.const 256
   call $~lib/string/String.__eq
  else   
   local.get $2
  end
  i32.eqz
  if
   i32.const 0
   i32.const 48
   i32.const 174
   i32.const 0
   call $~lib/env/abort
   unreachable
  end
  block (result i32)
   i32.const 1
   global.set $~lib/argc
   i32.const 288
   i32.const 256
   i32.const 0
   call $~lib/string/String#split|trampoline
  end
  global.set $std/string/sa
  block $~lib/array/Array<String>#get:length|inlined.9 (result i32)
   global.get $std/string/sa
   local.set $2
   local.get $2
   i32.load offset=4
  end
  i32.const 3
  i32.eq
  local.tee $2
  if (result i32)
   global.get $std/string/sa
   i32.const 0
   call $~lib/array/Array<String>#__get
   i32.const 280
   call $~lib/string/String.__eq
  else   
   local.get $2
  end
  local.tee $2
  if (result i32)
   global.get $std/string/sa
   i32.const 1
   call $~lib/array/Array<String>#__get
   i32.const 648
   call $~lib/string/String.__eq
  else   
   local.get $2
  end
  local.tee $2
  if (result i32)
   global.get $std/string/sa
   i32.const 2
   call $~lib/array/Array<String>#__get
   i32.const 1216
   call $~lib/string/String.__eq
  else   
   local.get $2
  end
  i32.eqz
  if
   i32.const 0
   i32.const 48
   i32.const 176
   i32.const 0
   call $~lib/env/abort
   unreachable
  end
  i32.const 288
  i32.const 256
  i32.const 0
  call $~lib/string/String#split
  global.set $std/string/sa
  block $~lib/array/Array<String>#get:length|inlined.10 (result i32)
   global.get $std/string/sa
   local.set $2
   local.get $2
   i32.load offset=4
  end
  i32.const 0
  i32.eq
  i32.eqz
  if
   i32.const 0
   i32.const 48
   i32.const 178
   i32.const 0
   call $~lib/env/abort
   unreachable
  end
  i32.const 288
  i32.const 256
  i32.const 1
  call $~lib/string/String#split
  global.set $std/string/sa
  block $~lib/array/Array<String>#get:length|inlined.11 (result i32)
   global.get $std/string/sa
   local.set $2
   local.get $2
   i32.load offset=4
  end
  i32.const 1
  i32.eq
  local.tee $2
  if (result i32)
   global.get $std/string/sa
   i32.const 0
   call $~lib/array/Array<String>#__get
   i32.const 280
   call $~lib/string/String.__eq
  else   
   local.get $2
  end
  i32.eqz
  if
   i32.const 0
   i32.const 48
   i32.const 180
   i32.const 0
   call $~lib/env/abort
   unreachable
  end
  i32.const 1192
  i32.const 432
  i32.const 1
  call $~lib/string/String#split
  global.set $std/string/sa
  block $~lib/array/Array<String>#get:length|inlined.12 (result i32)
   global.get $std/string/sa
   local.set $2
   local.get $2
   i32.load offset=4
  end
  i32.const 1
  i32.eq
  local.tee $2
  if (result i32)
   global.get $std/string/sa
   i32.const 0
   call $~lib/array/Array<String>#__get
   i32.const 280
   call $~lib/string/String.__eq
  else   
   local.get $2
  end
  i32.eqz
  if
   i32.const 0
   i32.const 48
   i32.const 182
   i32.const 0
   call $~lib/env/abort
   unreachable
  end
  i32.const 288
  i32.const 256
  i32.const 4
  call $~lib/string/String#split
  global.set $std/string/sa
  block $~lib/array/Array<String>#get:length|inlined.13 (result i32)
   global.get $std/string/sa
   local.set $2
   local.get $2
   i32.load offset=4
  end
  i32.const 3
  i32.eq
  local.tee $2
  if (result i32)
   global.get $std/string/sa
   i32.const 0
   call $~lib/array/Array<String>#__get
   i32.const 280
   call $~lib/string/String.__eq
  else   
   local.get $2
  end
  local.tee $2
  if (result i32)
   global.get $std/string/sa
   i32.const 1
   call $~lib/array/Array<String>#__get
   i32.const 648
   call $~lib/string/String.__eq
  else   
   local.get $2
  end
  local.tee $2
  if (result i32)
   global.get $std/string/sa
   i32.const 2
   call $~lib/array/Array<String>#__get
   i32.const 1216
   call $~lib/string/String.__eq
  else   
   local.get $2
  end
  i32.eqz
  if
   i32.const 0
   i32.const 48
   i32.const 184
   i32.const 0
   call $~lib/env/abort
   unreachable
  end
  i32.const 288
  i32.const 256
  i32.const -1
  call $~lib/string/String#split
  global.set $std/string/sa
  block $~lib/array/Array<String>#get:length|inlined.14 (result i32)
   global.get $std/string/sa
   local.set $2
   local.get $2
   i32.load offset=4
  end
  i32.const 3
  i32.eq
  local.tee $2
  if (result i32)
   global.get $std/string/sa
   i32.const 0
   call $~lib/array/Array<String>#__get
   i32.const 280
   call $~lib/string/String.__eq
  else   
   local.get $2
  end
  local.tee $2
  if (result i32)
   global.get $std/string/sa
   i32.const 1
   call $~lib/array/Array<String>#__get
   i32.const 648
   call $~lib/string/String.__eq
  else   
   local.get $2
  end
  local.tee $2
  if (result i32)
   global.get $std/string/sa
   i32.const 2
   call $~lib/array/Array<String>#__get
   i32.const 1216
   call $~lib/string/String.__eq
  else   
   local.get $2
  end
  i32.eqz
  if
   i32.const 0
   i32.const 48
   i32.const 186
   i32.const 0
   call $~lib/env/abort
   unreachable
  end
  i32.const 1192
  i32.const 432
  i32.const -1
  call $~lib/string/String#split
  global.set $std/string/sa
  block $~lib/array/Array<String>#get:length|inlined.15 (result i32)
   global.get $std/string/sa
   local.set $2
   local.get $2
   i32.load offset=4
  end
  i32.const 3
  i32.eq
  local.tee $2
  if (result i32)
   global.get $std/string/sa
   i32.const 0
   call $~lib/array/Array<String>#__get
   i32.const 280
   call $~lib/string/String.__eq
  else   
   local.get $2
  end
  local.tee $2
  if (result i32)
   global.get $std/string/sa
   i32.const 1
   call $~lib/array/Array<String>#__get
   i32.const 648
   call $~lib/string/String.__eq
  else   
   local.get $2
  end
  local.tee $2
  if (result i32)
   global.get $std/string/sa
   i32.const 2
   call $~lib/array/Array<String>#__get
   i32.const 1216
   call $~lib/string/String.__eq
  else   
   local.get $2
  end
  i32.eqz
  if
   i32.const 0
   i32.const 48
   i32.const 188
   i32.const 0
   call $~lib/env/abort
   unreachable
  end
  i32.const 0
  call $~lib/internal/number/itoa32
  i32.const 480
  call $~lib/string/String.__eq
  i32.eqz
  if
   i32.const 0
   i32.const 48
   i32.const 190
   i32.const 0
   call $~lib/env/abort
   unreachable
  end
  i32.const 1
  call $~lib/internal/number/itoa32
  i32.const 488
  call $~lib/string/String.__eq
  i32.eqz
  if
   i32.const 0
   i32.const 48
   i32.const 191
   i32.const 0
   call $~lib/env/abort
   unreachable
  end
  i32.const 8
  call $~lib/internal/number/itoa32
  i32.const 1824
  call $~lib/string/String.__eq
  i32.eqz
  if
   i32.const 0
   i32.const 48
   i32.const 192
   i32.const 0
   call $~lib/env/abort
   unreachable
  end
  i32.const 123
  call $~lib/internal/number/itoa32
  i32.const 320
  call $~lib/string/String.__eq
  i32.eqz
  if
   i32.const 0
   i32.const 48
   i32.const 193
   i32.const 0
   call $~lib/env/abort
   unreachable
  end
  i32.const -1000
  call $~lib/internal/number/itoa32
  i32.const 1832
  call $~lib/string/String.__eq
  i32.eqz
  if
   i32.const 0
   i32.const 48
   i32.const 194
   i32.const 0
   call $~lib/env/abort
   unreachable
  end
  i32.const 1234
  call $~lib/internal/number/itoa32
  i32.const 1848
  call $~lib/string/String.__eq
  i32.eqz
  if
   i32.const 0
   i32.const 48
   i32.const 195
   i32.const 0
   call $~lib/env/abort
   unreachable
  end
  i32.const 12345
  call $~lib/internal/number/itoa32
  i32.const 1864
  call $~lib/string/String.__eq
  i32.eqz
  if
   i32.const 0
   i32.const 48
   i32.const 196
   i32.const 0
   call $~lib/env/abort
   unreachable
  end
  i32.const 123456
  call $~lib/internal/number/itoa32
  i32.const 1880
  call $~lib/string/String.__eq
  i32.eqz
  if
   i32.const 0
   i32.const 48
   i32.const 197
   i32.const 0
   call $~lib/env/abort
   unreachable
  end
  i32.const 1111111
  call $~lib/internal/number/itoa32
  i32.const 1896
  call $~lib/string/String.__eq
  i32.eqz
  if
   i32.const 0
   i32.const 48
   i32.const 198
   i32.const 0
   call $~lib/env/abort
   unreachable
  end
  i32.const 1234567
  call $~lib/internal/number/itoa32
  i32.const 1920
  call $~lib/string/String.__eq
  i32.eqz
  if
   i32.const 0
   i32.const 48
   i32.const 199
   i32.const 0
   call $~lib/env/abort
   unreachable
  end
  i32.const 2147483646
  call $~lib/internal/number/itoa32
  i32.const 1944
  call $~lib/string/String.__eq
  i32.eqz
  if
   i32.const 0
   i32.const 48
   i32.const 200
   i32.const 0
   call $~lib/env/abort
   unreachable
  end
  i32.const 2147483647
  call $~lib/internal/number/itoa32
  i32.const 1968
  call $~lib/string/String.__eq
  i32.eqz
  if
   i32.const 0
   i32.const 48
   i32.const 201
   i32.const 0
   call $~lib/env/abort
   unreachable
  end
  i32.const -2147483648
  call $~lib/internal/number/itoa32
  i32.const 1992
  call $~lib/string/String.__eq
  i32.eqz
  if
   i32.const 0
   i32.const 48
   i32.const 202
   i32.const 0
   call $~lib/env/abort
   unreachable
  end
  i32.const -1
  call $~lib/internal/number/itoa32
  i32.const 2024
  call $~lib/string/String.__eq
  i32.eqz
  if
   i32.const 0
   i32.const 48
   i32.const 203
   i32.const 0
   call $~lib/env/abort
   unreachable
  end
  i32.const 0
  call $~lib/internal/number/utoa32
  i32.const 480
  call $~lib/string/String.__eq
  i32.eqz
  if
   i32.const 0
   i32.const 48
   i32.const 205
   i32.const 0
   call $~lib/env/abort
   unreachable
  end
  i32.const 1000
  call $~lib/internal/number/utoa32
  i32.const 2032
  call $~lib/string/String.__eq
  i32.eqz
  if
   i32.const 0
   i32.const 48
   i32.const 206
   i32.const 0
   call $~lib/env/abort
   unreachable
  end
  i32.const 2147483647
  call $~lib/internal/number/utoa32
  i32.const 1968
  call $~lib/string/String.__eq
  i32.eqz
  if
   i32.const 0
   i32.const 48
   i32.const 207
   i32.const 0
   call $~lib/env/abort
   unreachable
  end
  i32.const -2147483648
  call $~lib/internal/number/utoa32
  i32.const 2048
  call $~lib/string/String.__eq
  i32.eqz
  if
   i32.const 0
   i32.const 48
   i32.const 208
   i32.const 0
   call $~lib/env/abort
   unreachable
  end
  global.get $~lib/builtins/u32.MAX_VALUE
  call $~lib/internal/number/utoa32
  i32.const 2072
  call $~lib/string/String.__eq
  i32.eqz
  if
   i32.const 0
   i32.const 48
   i32.const 209
   i32.const 0
   call $~lib/env/abort
   unreachable
  end
  i64.const 0
  call $~lib/internal/number/utoa64
  i32.const 480
  call $~lib/string/String.__eq
  i32.eqz
  if
   i32.const 0
   i32.const 48
   i32.const 211
   i32.const 0
   call $~lib/env/abort
   unreachable
  end
  i64.const 1234
  call $~lib/internal/number/utoa64
  i32.const 1848
  call $~lib/string/String.__eq
  i32.eqz
  if
   i32.const 0
   i32.const 48
   i32.const 212
   i32.const 0
   call $~lib/env/abort
   unreachable
  end
  i64.const 99999999
  call $~lib/internal/number/utoa64
  i32.const 2096
  call $~lib/string/String.__eq
  i32.eqz
  if
   i32.const 0
   i32.const 48
   i32.const 213
   i32.const 0
   call $~lib/env/abort
   unreachable
  end
  i64.const 100000000
  call $~lib/internal/number/utoa64
  i32.const 2120
  call $~lib/string/String.__eq
  i32.eqz
  if
   i32.const 0
   i32.const 48
   i32.const 214
   i32.const 0
   call $~lib/env/abort
   unreachable
  end
  i64.const 4294967295
  call $~lib/internal/number/utoa64
  i32.const 2072
  call $~lib/string/String.__eq
  i32.eqz
  if
   i32.const 0
   i32.const 48
   i32.const 215
   i32.const 0
   call $~lib/env/abort
   unreachable
  end
  i64.const 68719476735
  call $~lib/internal/number/utoa64
  i32.const 2144
  call $~lib/string/String.__eq
  i32.eqz
  if
   i32.const 0
   i32.const 48
   i32.const 216
   i32.const 0
   call $~lib/env/abort
   unreachable
  end
  i64.const 868719476735
  call $~lib/internal/number/utoa64
  i32.const 2176
  call $~lib/string/String.__eq
  i32.eqz
  if
   i32.const 0
   i32.const 48
   i32.const 217
   i32.const 0
   call $~lib/env/abort
   unreachable
  end
  i64.const 999868719476735
  call $~lib/internal/number/utoa64
  i32.const 2208
  call $~lib/string/String.__eq
  i32.eqz
  if
   i32.const 0
   i32.const 48
   i32.const 218
   i32.const 0
   call $~lib/env/abort
   unreachable
  end
  i64.const 9999868719476735
  call $~lib/internal/number/utoa64
  i32.const 2248
  call $~lib/string/String.__eq
  i32.eqz
  if
   i32.const 0
   i32.const 48
   i32.const 219
   i32.const 0
   call $~lib/env/abort
   unreachable
  end
  i64.const 19999868719476735
  call $~lib/internal/number/utoa64
  i32.const 2288
  call $~lib/string/String.__eq
  i32.eqz
  if
   i32.const 0
   i32.const 48
   i32.const 220
   i32.const 0
   call $~lib/env/abort
   unreachable
  end
  global.get $~lib/builtins/u64.MAX_VALUE
  call $~lib/internal/number/utoa64
  i32.const 2328
  call $~lib/string/String.__eq
  i32.eqz
  if
   i32.const 0
   i32.const 48
   i32.const 221
   i32.const 0
   call $~lib/env/abort
   unreachable
  end
  i64.const 0
  call $~lib/internal/number/itoa64
  i32.const 480
  call $~lib/string/String.__eq
  i32.eqz
  if
   i32.const 0
   i32.const 48
   i32.const 223
   i32.const 0
   call $~lib/env/abort
   unreachable
  end
  i64.const -1234
  call $~lib/internal/number/itoa64
  i32.const 2376
  call $~lib/string/String.__eq
  i32.eqz
  if
   i32.const 0
   i32.const 48
   i32.const 224
   i32.const 0
   call $~lib/env/abort
   unreachable
  end
  i64.const 4294967295
  call $~lib/internal/number/itoa64
  i32.const 2072
  call $~lib/string/String.__eq
  i32.eqz
  if
   i32.const 0
   i32.const 48
   i32.const 225
   i32.const 0
   call $~lib/env/abort
   unreachable
  end
  i64.const -4294967295
  call $~lib/internal/number/itoa64
  i32.const 2392
  call $~lib/string/String.__eq
  i32.eqz
  if
   i32.const 0
   i32.const 48
   i32.const 226
   i32.const 0
   call $~lib/env/abort
   unreachable
  end
  i64.const 68719476735
  call $~lib/internal/number/itoa64
  i32.const 2144
  call $~lib/string/String.__eq
  i32.eqz
  if
   i32.const 0
   i32.const 48
   i32.const 227
   i32.const 0
   call $~lib/env/abort
   unreachable
  end
  i64.const -68719476735
  call $~lib/internal/number/itoa64
  i32.const 2424
  call $~lib/string/String.__eq
  i32.eqz
  if
   i32.const 0
   i32.const 48
   i32.const 228
   i32.const 0
   call $~lib/env/abort
   unreachable
  end
  i64.const -868719476735
  call $~lib/internal/number/itoa64
  i32.const 2456
  call $~lib/string/String.__eq
  i32.eqz
  if
   i32.const 0
   i32.const 48
   i32.const 229
   i32.const 0
   call $~lib/env/abort
   unreachable
  end
  i64.const -999868719476735
  call $~lib/internal/number/itoa64
  i32.const 2488
  call $~lib/string/String.__eq
  i32.eqz
  if
   i32.const 0
   i32.const 48
   i32.const 230
   i32.const 0
   call $~lib/env/abort
   unreachable
  end
  i64.const -19999868719476735
  call $~lib/internal/number/itoa64
  i32.const 2528
  call $~lib/string/String.__eq
  i32.eqz
  if
   i32.const 0
   i32.const 48
   i32.const 231
   i32.const 0
   call $~lib/env/abort
   unreachable
  end
  global.get $~lib/builtins/i64.MAX_VALUE
  call $~lib/internal/number/itoa64
  i32.const 2568
  call $~lib/string/String.__eq
  i32.eqz
  if
   i32.const 0
   i32.const 48
   i32.const 232
   i32.const 0
   call $~lib/env/abort
   unreachable
  end
  global.get $~lib/builtins/i64.MIN_VALUE
  call $~lib/internal/number/itoa64
  i32.const 2616
  call $~lib/string/String.__eq
  i32.eqz
  if
   i32.const 0
   i32.const 48
   i32.const 233
   i32.const 0
   call $~lib/env/abort
   unreachable
  end
  f64.const 0
  call $~lib/internal/number/dtoa
  i32.const 2664
  call $~lib/string/String.__eq
  i32.eqz
  if
   i32.const 0
   i32.const 48
   i32.const 236
   i32.const 0
   call $~lib/env/abort
   unreachable
  end
  f64.const -0
  call $~lib/internal/number/dtoa
  i32.const 2664
  call $~lib/string/String.__eq
  i32.eqz
  if
   i32.const 0
   i32.const 48
   i32.const 237
   i32.const 0
   call $~lib/env/abort
   unreachable
  end
  f64.const nan:0x8000000000000
  call $~lib/internal/number/dtoa
  i32.const 2680
  call $~lib/string/String.__eq
  i32.eqz
  if
   i32.const 0
   i32.const 48
   i32.const 238
   i32.const 0
   call $~lib/env/abort
   unreachable
  end
  f64.const inf
  call $~lib/internal/number/dtoa
  i32.const 2720
  call $~lib/string/String.__eq
  i32.eqz
  if
   i32.const 0
   i32.const 48
   i32.const 239
   i32.const 0
   call $~lib/env/abort
   unreachable
  end
  f64.const inf
  f64.neg
  call $~lib/internal/number/dtoa
  i32.const 2696
  call $~lib/string/String.__eq
  i32.eqz
  if
   i32.const 0
   i32.const 48
   i32.const 240
   i32.const 0
   call $~lib/env/abort
   unreachable
  end
  global.get $~lib/builtins/f64.EPSILON
  call $~lib/internal/number/dtoa
  i32.const 4112
  call $~lib/string/String.__eq
  i32.eqz
  if
   i32.const 0
   i32.const 48
   i32.const 241
   i32.const 0
   call $~lib/env/abort
   unreachable
  end
  global.get $~lib/builtins/f64.EPSILON
  f64.neg
  call $~lib/internal/number/dtoa
  i32.const 4160
  call $~lib/string/String.__eq
  i32.eqz
  if
   i32.const 0
   i32.const 48
   i32.const 242
   i32.const 0
   call $~lib/env/abort
   unreachable
  end
  global.get $~lib/builtins/f64.MAX_VALUE
  call $~lib/internal/number/dtoa
  i32.const 4208
  call $~lib/string/String.__eq
  i32.eqz
  if
   i32.const 0
   i32.const 48
   i32.const 243
   i32.const 0
   call $~lib/env/abort
   unreachable
  end
  global.get $~lib/builtins/f64.MAX_VALUE
  f64.neg
  call $~lib/internal/number/dtoa
  i32.const 4264
  call $~lib/string/String.__eq
  i32.eqz
  if
   i32.const 0
   i32.const 48
   i32.const 244
   i32.const 0
   call $~lib/env/abort
   unreachable
  end
  f64.const 4185580496821356722454785e274
  call $~lib/internal/number/dtoa
  i32.const 4320
  call $~lib/string/String.__eq
  i32.eqz
  if
   i32.const 0
   i32.const 48
   i32.const 245
   i32.const 0
   call $~lib/env/abort
   unreachable
  end
  f64.const 2.2250738585072014e-308
  call $~lib/internal/number/dtoa
  i32.const 4368
  call $~lib/string/String.__eq
  i32.eqz
  if
   i32.const 0
   i32.const 48
   i32.const 246
   i32.const 0
   call $~lib/env/abort
   unreachable
  end
  f64.const 4.940656e-318
  call $~lib/internal/number/dtoa
  i32.const 4424
  call $~lib/string/String.__eq
  i32.eqz
  if
   i32.const 0
   i32.const 48
   i32.const 249
   i32.const 0
   call $~lib/env/abort
   unreachable
  end
  f64.const 9060801153433600
  call $~lib/internal/number/dtoa
  i32.const 4456
  call $~lib/string/String.__eq
  i32.eqz
  if
   i32.const 0
   i32.const 48
   i32.const 250
   i32.const 0
   call $~lib/env/abort
   unreachable
  end
  f64.const 4708356024711512064
  call $~lib/internal/number/dtoa
  i32.const 4496
  call $~lib/string/String.__eq
  i32.eqz
  if
   i32.const 0
   i32.const 48
   i32.const 251
   i32.const 0
   call $~lib/env/abort
   unreachable
  end
  f64.const 9409340012568248320
  call $~lib/internal/number/dtoa
  i32.const 4544
  call $~lib/string/String.__eq
  i32.eqz
  if
   i32.const 0
   i32.const 48
   i32.const 252
   i32.const 0
   call $~lib/env/abort
   unreachable
  end
  f64.const 5e-324
  call $~lib/internal/number/dtoa
  i32.const 4592
  call $~lib/string/String.__eq
  i32.eqz
  if
   i32.const 0
   i32.const 48
   i32.const 253
   i32.const 0
   call $~lib/env/abort
   unreachable
  end
  f64.const 1
  call $~lib/internal/number/dtoa
  i32.const 4608
  call $~lib/string/String.__eq
  i32.eqz
  if
   i32.const 0
   i32.const 48
   i32.const 259
   i32.const 0
   call $~lib/env/abort
   unreachable
  end
  f64.const 0.1
  call $~lib/internal/number/dtoa
  i32.const 592
  call $~lib/string/String.__eq
  i32.eqz
  if
   i32.const 0
   i32.const 48
   i32.const 260
   i32.const 0
   call $~lib/env/abort
   unreachable
  end
  f64.const -1
  call $~lib/internal/number/dtoa
  i32.const 4624
  call $~lib/string/String.__eq
  i32.eqz
  if
   i32.const 0
   i32.const 48
   i32.const 261
   i32.const 0
   call $~lib/env/abort
   unreachable
  end
  f64.const -0.1
  call $~lib/internal/number/dtoa
  i32.const 4640
  call $~lib/string/String.__eq
  i32.eqz
  if
   i32.const 0
   i32.const 48
   i32.const 262
   i32.const 0
   call $~lib/env/abort
   unreachable
  end
  f64.const 1e6
  call $~lib/internal/number/dtoa
  i32.const 4656
  call $~lib/string/String.__eq
  i32.eqz
  if
   i32.const 0
   i32.const 48
   i32.const 264
   i32.const 0
   call $~lib/env/abort
   unreachable
  end
  f64.const 1e-06
  call $~lib/internal/number/dtoa
  i32.const 4680
  call $~lib/string/String.__eq
  i32.eqz
  if
   i32.const 0
   i32.const 48
   i32.const 265
   i32.const 0
   call $~lib/env/abort
   unreachable
  end
  f64.const -1e6
  call $~lib/internal/number/dtoa
  i32.const 4704
  call $~lib/string/String.__eq
  i32.eqz
  if
   i32.const 0
   i32.const 48
   i32.const 266
   i32.const 0
   call $~lib/env/abort
   unreachable
  end
  f64.const -1e-06
  call $~lib/internal/number/dtoa
  i32.const 4728
  call $~lib/string/String.__eq
  i32.eqz
  if
   i32.const 0
   i32.const 48
   i32.const 267
   i32.const 0
   call $~lib/env/abort
   unreachable
  end
  f64.const 1e7
  call $~lib/internal/number/dtoa
  i32.const 4752
  call $~lib/string/String.__eq
  i32.eqz
  if
   i32.const 0
   i32.const 48
   i32.const 268
   i32.const 0
   call $~lib/env/abort
   unreachable
  end
  f64.const 1e-07
  call $~lib/internal/number/dtoa
  i32.const 4776
  call $~lib/string/String.__eq
  i32.eqz
  if
   i32.const 0
   i32.const 48
   i32.const 269
   i32.const 0
   call $~lib/env/abort
   unreachable
  end
  f64.const 1.e+308
  call $~lib/internal/number/dtoa
  i32.const 4792
  call $~lib/string/String.__eq
  i32.eqz
  if
   i32.const 0
   i32.const 48
   i32.const 271
   i32.const 0
   call $~lib/env/abort
   unreachable
  end
  f64.const -1.e+308
  call $~lib/internal/number/dtoa
  i32.const 4808
  call $~lib/string/String.__eq
  i32.eqz
  if
   i32.const 0
   i32.const 48
   i32.const 272
   i32.const 0
   call $~lib/env/abort
   unreachable
  end
  f64.const inf
  call $~lib/internal/number/dtoa
  i32.const 2720
  call $~lib/string/String.__eq
  i32.eqz
  if
   i32.const 0
   i32.const 48
   i32.const 273
   i32.const 0
   call $~lib/env/abort
   unreachable
  end
  f64.const -inf
  call $~lib/internal/number/dtoa
  i32.const 2696
  call $~lib/string/String.__eq
  i32.eqz
  if
   i32.const 0
   i32.const 48
   i32.const 274
   i32.const 0
   call $~lib/env/abort
   unreachable
  end
  f64.const 1e-308
  call $~lib/internal/number/dtoa
  i32.const 4832
  call $~lib/string/String.__eq
  i32.eqz
  if
   i32.const 0
   i32.const 48
   i32.const 275
   i32.const 0
   call $~lib/env/abort
   unreachable
  end
  f64.const -1e-308
  call $~lib/internal/number/dtoa
  i32.const 4848
  call $~lib/string/String.__eq
  i32.eqz
  if
   i32.const 0
   i32.const 48
   i32.const 276
   i32.const 0
   call $~lib/env/abort
   unreachable
  end
  f64.const 1e-323
  call $~lib/internal/number/dtoa
  i32.const 4872
  call $~lib/string/String.__eq
  i32.eqz
  if
   i32.const 0
   i32.const 48
   i32.const 277
   i32.const 0
   call $~lib/env/abort
   unreachable
  end
  f64.const -1e-323
  call $~lib/internal/number/dtoa
  i32.const 4888
  call $~lib/string/String.__eq
  i32.eqz
  if
   i32.const 0
   i32.const 48
   i32.const 278
   i32.const 0
   call $~lib/env/abort
   unreachable
  end
  f64.const 0
  call $~lib/internal/number/dtoa
  i32.const 2664
  call $~lib/string/String.__eq
  i32.eqz
  if
   i32.const 0
   i32.const 48
   i32.const 279
   i32.const 0
   call $~lib/env/abort
   unreachable
  end
  f64.const 4294967272
  call $~lib/internal/number/dtoa
  i32.const 4912
  call $~lib/string/String.__eq
  i32.eqz
  if
   i32.const 0
   i32.const 48
   i32.const 281
   i32.const 0
   call $~lib/env/abort
   unreachable
  end
  f64.const 1.2312145673456234e-08
  call $~lib/internal/number/dtoa
  i32.const 4944
  call $~lib/string/String.__eq
  i32.eqz
  if
   i32.const 0
   i32.const 48
   i32.const 282
   i32.const 0
   call $~lib/env/abort
   unreachable
  end
  f64.const 555555555.5555556
  call $~lib/internal/number/dtoa
  i32.const 4992
  call $~lib/string/String.__eq
  i32.eqz
  if
   i32.const 0
   i32.const 48
   i32.const 284
   i32.const 0
   call $~lib/env/abort
   unreachable
  end
  f64.const 0.9999999999999999
  call $~lib/internal/number/dtoa
  i32.const 5032
  call $~lib/string/String.__eq
  i32.eqz
  if
   i32.const 0
   i32.const 48
   i32.const 285
   i32.const 0
   call $~lib/env/abort
   unreachable
  end
  f64.const 1
  call $~lib/internal/number/dtoa
  i32.const 4608
  call $~lib/string/String.__eq
  i32.eqz
  if
   i32.const 0
   i32.const 48
   i32.const 286
   i32.const 0
   call $~lib/env/abort
   unreachable
  end
  f64.const 12.34
  call $~lib/internal/number/dtoa
  i32.const 5072
  call $~lib/string/String.__eq
  i32.eqz
  if
   i32.const 0
   i32.const 48
   i32.const 287
   i32.const 0
   call $~lib/env/abort
   unreachable
  end
  f64.const 1
  f64.const 3
  f64.div
  call $~lib/internal/number/dtoa
  i32.const 5088
  call $~lib/string/String.__eq
  i32.eqz
  if
   i32.const 0
   i32.const 48
   i32.const 289
   i32.const 0
   call $~lib/env/abort
   unreachable
  end
  f64.const 1234e17
  call $~lib/internal/number/dtoa
  i32.const 5128
  call $~lib/string/String.__eq
  i32.eqz
  if
   i32.const 0
   i32.const 48
   i32.const 290
   i32.const 0
   call $~lib/env/abort
   unreachable
  end
  f64.const 1234e18
  call $~lib/internal/number/dtoa
  i32.const 5184
  call $~lib/string/String.__eq
  i32.eqz
  if
   i32.const 0
   i32.const 48
   i32.const 291
   i32.const 0
   call $~lib/env/abort
   unreachable
  end
  f64.const 2.71828
  call $~lib/internal/number/dtoa
  i32.const 5208
  call $~lib/string/String.__eq
  i32.eqz
  if
   i32.const 0
   i32.const 48
   i32.const 292
   i32.const 0
   call $~lib/env/abort
   unreachable
  end
  f64.const 0.0271828
  call $~lib/internal/number/dtoa
  i32.const 5232
  call $~lib/string/String.__eq
  i32.eqz
  if
   i32.const 0
   i32.const 48
   i32.const 293
   i32.const 0
   call $~lib/env/abort
   unreachable
  end
  f64.const 271.828
  call $~lib/internal/number/dtoa
  i32.const 5256
  call $~lib/string/String.__eq
  i32.eqz
  if
   i32.const 0
   i32.const 48
   i32.const 294
   i32.const 0
   call $~lib/env/abort
   unreachable
  end
  f64.const 1.1e+128
  call $~lib/internal/number/dtoa
  i32.const 5280
  call $~lib/string/String.__eq
  i32.eqz
  if
   i32.const 0
   i32.const 48
   i32.const 295
   i32.const 0
   call $~lib/env/abort
   unreachable
  end
  f64.const 1.1e-64
  call $~lib/internal/number/dtoa
  i32.const 5304
  call $~lib/string/String.__eq
  i32.eqz
  if
   i32.const 0
   i32.const 48
   i32.const 296
   i32.const 0
   call $~lib/env/abort
   unreachable
  end
  f64.const 0.000035689
  call $~lib/internal/number/dtoa
  i32.const 5328
  call $~lib/string/String.__eq
  i32.eqz
  if
   i32.const 0
   i32.const 48
   i32.const 297
   i32.const 0
   call $~lib/env/abort
   unreachable
  end
 )
 (func $std/string/getString (; 65 ;) (type $i) (result i32)
  global.get $std/string/str
 )
 (func $start (; 66 ;) (type $_)
  call $start:std/string
 )
 (func $null (; 67 ;) (type $_)
 )
)<|MERGE_RESOLUTION|>--- conflicted
+++ resolved
@@ -3659,12 +3659,8 @@
   (local $6 i32)
   (local $7 i32)
   (local $8 i32)
-<<<<<<< HEAD
-  get_local $0
-=======
   (local $9 i32)
   local.get $0
->>>>>>> ed97672a
   i32.load
   local.set $3
   local.get $1
@@ -3720,31 +3716,14 @@
   local.get $7
   local.get $6
   i32.sub
-<<<<<<< HEAD
-  set_local $3
-  get_local $3
-=======
   local.set $8
   local.get $8
->>>>>>> ed97672a
   i32.const 0
   i32.le_s
   if
    i32.const 256
    return
   end
-<<<<<<< HEAD
-  get_local $3
-  call $~lib/internal/string/allocateUnsafe
-  set_local $8
-  get_local $8
-  i32.const 0
-  get_local $0
-  get_local $6
-  get_local $3
-  call $~lib/internal/string/copyUnsafe
-  get_local $8
-=======
   local.get $8
   call $~lib/internal/string/allocateUnsafe
   local.set $9
@@ -3755,7 +3734,6 @@
   local.get $8
   call $~lib/internal/string/copyUnsafe
   local.get $9
->>>>>>> ed97672a
  )
  (func $~lib/string/String#slice|trampoline (; 35 ;) (type $iiii) (param $0 i32) (param $1 i32) (param $2 i32) (result i32)
   block $1of1
