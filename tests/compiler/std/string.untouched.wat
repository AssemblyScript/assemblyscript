--- conflicted
+++ resolved
@@ -3295,11 +3295,7 @@
             if
              i32.const 0
              i32.const 80
-<<<<<<< HEAD
              i32.const 647
-=======
-             i32.const 625
->>>>>>> 6b495f71
              i32.const 10
              call $~lib/env/abort
              unreachable
