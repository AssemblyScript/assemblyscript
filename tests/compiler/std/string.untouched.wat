--- conflicted
+++ resolved
@@ -3671,9 +3671,6 @@
   (local $6 i32)
   (local $7 i32)
   (local $8 i32)
-<<<<<<< HEAD
-  (local $9 i32)
-  (local $10 i32)
   local.get $0
   i32.const 0
   i32.ne
@@ -3938,8 +3935,6 @@
    call $~lib/env/abort
    unreachable
   end
-=======
->>>>>>> cdf40578
   local.get $0
   i32.load
   local.set $3
