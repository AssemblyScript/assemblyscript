(module
 (type $iiiiv (func (param i32 i32 i32 i32)))
 (type $iii (func (param i32 i32) (result i32)))
 (type $ii (func (param i32) (result i32)))
 (type $iiiiii (func (param i32 i32 i32 i32 i32) (result i32)))
 (type $iiii (func (param i32 i32 i32) (result i32)))
 (type $iiiv (func (param i32 i32 i32)))
 (type $iiiiiv (func (param i32 i32 i32 i32 i32)))
 (type $i (func (result i32)))
 (type $iiF (func (param i32 i32) (result f64)))
 (type $iF (func (param i32) (result f64)))
 (type $iv (func (param i32)))
 (type $Ii (func (param i64) (result i32)))
 (type $iIiv (func (param i32 i64 i32)))
 (type $Fi (func (param f64) (result i32)))
 (type $iFi (func (param i32 f64) (result i32)))
 (type $iIiIiIii (func (param i32 i64 i32 i64 i32 i64 i32) (result i32)))
 (type $v (func))
 (import "env" "abort" (func $~lib/env/abort (param i32 i32 i32 i32)))
 (memory $0 1)
 (data (i32.const 8) "\10\00\00\00h\00i\00,\00 \00I\00\'\00m\00 \00a\00 \00s\00t\00r\00i\00n\00g\00")
 (data (i32.const 48) "\0d\00\00\00s\00t\00d\00/\00s\00t\00r\00i\00n\00g\00.\00t\00s\00")
 (data (i32.const 80) "\0e\00\00\00~\00l\00i\00b\00/\00s\00t\00r\00i\00n\00g\00.\00t\00s\00")
 (data (i32.const 112) "\17\00\00\00~\00l\00i\00b\00/\00i\00n\00t\00e\00r\00n\00a\00l\00/\00s\00t\00r\00i\00n\00g\00.\00t\00s\00")
 (data (i32.const 168) "\01\00\00\00\00\00")
 (data (i32.const 176) "\01\00\00\006\00")
 (data (i32.const 184) "\02\00\00\004\d8\06\df")
 (data (i32.const 192) "\02\00\00\00h\00i\00")
 (data (i32.const 200) "\04\00\00\00n\00u\00l\00l\00")
 (data (i32.const 216) "\06\00\00\00s\00t\00r\00i\00n\00g\00")
 (data (i32.const 232) "\03\00\00\00I\00\'\00m\00")
 (data (i32.const 248) "\01\00\00\00 \00")
 (data (i32.const 256) "\00\00\00\00")
 (data (i32.const 264) "\03\00\00\00 \00 \00 \00")
 (data (i32.const 280) "\01\00\00\00a\00")
 (data (i32.const 288) "\03\00\00\00a\00b\00c\00")
 (data (i32.const 304) "\05\00\00\00 \00 \00a\00b\00c\00")
 (data (i32.const 320) "\03\00\00\001\002\003\00")
 (data (i32.const 336) "\06\00\00\001\002\003\00a\00b\00c\00")
 (data (i32.const 352) "\08\00\00\001\002\003\001\002\00a\00b\00c\00")
 (data (i32.const 376) "\05\00\00\00a\00b\00c\00 \00 \00")
 (data (i32.const 392) "\06\00\00\00a\00b\00c\00a\00b\00c\00")
 (data (i32.const 408) "\08\00\00\00a\00b\00c\00a\00b\00c\00a\00b\00")
 (data (i32.const 432) "\01\00\00\00,\00")
 (data (i32.const 440) "\01\00\00\00x\00")
 (data (i32.const 448) "\03\00\00\00,\00 \00I\00")
 (data (i32.const 464) "\01\00\00\00g\00")
 (data (i32.const 472) "\01\00\00\00i\00")
 (data (i32.const 480) "\01\00\00\000\00")
 (data (i32.const 488) "\01\00\00\001\00")
 (data (i32.const 496) "\05\00\00\000\00b\001\000\001\00")
 (data (i32.const 512) "\05\00\00\000\00o\007\000\007\00")
 (data (i32.const 528) "\05\00\00\000\00x\00f\000\00f\00")
 (data (i32.const 544) "\05\00\00\000\00x\00F\000\00F\00")
 (data (i32.const 560) "\03\00\00\000\001\001\00")
 (data (i32.const 576) "\04\00\00\000\00x\001\00g\00")
 (data (i32.const 592) "\03\00\00\000\00.\001\00")
 (data (i32.const 608) "\03\00\00\00.\002\005\00")
 (data (i32.const 624) "\08\00\00\00.\001\00f\00o\00o\00b\00a\00r\00")
 (data (i32.const 648) "\01\00\00\00b\00")
 (data (i32.const 656) "\02\00\00\00a\00b\00")
 (data (i32.const 664) "\04\00\00\00k\00e\00y\001\00")
 (data (i32.const 680) "\04\00\00\00k\00e\00y\002\00")
 (data (i32.const 696) "\03\00\00\00k\00e\001\00")
 (data (i32.const 712) "\03\00\00\00k\00e\002\00")
 (data (i32.const 728) "\05\00\00\00k\00e\00y\001\002\00")
 (data (i32.const 744) "\05\00\00\00k\00e\00y\001\001\00")
 (data (i32.const 760) "\07\00\00\00\a40\ed0\cf0\cb0\db0\d80\c80")
 (data (i32.const 784) "\07\00\00\00\a60\f00\ce0\aa0\af0\e40\de0")
 (data (i32.const 808) "\0b\00\00\00D\00\19 f\00h\00u\00a\00s\00c\00a\00i\00l\00")
 (data (i32.const 840) "\n\00\00\00D\00\19 \1f\1eu\00a\00s\00c\00a\00i\00l\00")
 (data (i32.const 864) "\02\00\00\00b\00a\00")
 (data (i32.const 872) "\02\00\00\00a\00a\00")
 (data (i32.const 880) "\03\00\00\00a\00a\00a\00")
 (data (i32.const 896) "\08\00\00\00a\00b\00a\00b\00a\00b\00a\00b\00")
 (data (i32.const 920) "\05\00\00\00a\00a\00a\00a\00a\00")
 (data (i32.const 936) "\06\00\00\00a\00a\00a\00a\00a\00a\00")
 (data (i32.const 952) "\07\00\00\00a\00a\00a\00a\00a\00a\00a\00")
 (data (i32.const 976) "\0d\00\00\00~\00l\00i\00b\00/\00a\00r\00r\00a\00y\00.\00t\00s\00")
 (data (i32.const 1008) "\1c\00\00\00~\00l\00i\00b\00/\00i\00n\00t\00e\00r\00n\00a\00l\00/\00a\00r\00r\00a\00y\00b\00u\00f\00f\00e\00r\00.\00t\00s\00")
 (data (i32.const 1072) "\04\00\00\00\00\00\00\00\00\01\00\00\00\00\00\00")
 (data (i32.const 1088) "0\04\00\00\01\00\00\00")
 (data (i32.const 1096) "\05\00\00\00a\00,\00b\00,\00c\00")
 (data (i32.const 1112) "\01\00\00\00.\00")
 (data (i32.const 1120) "\01\00\00\00c\00")
 (data (i32.const 1128) "\07\00\00\00a\00,\00 \00b\00,\00 \00c\00")
 (data (i32.const 1152) "\02\00\00\00,\00 \00")
 (data (i32.const 1160) "\06\00\00\00a\00,\00b\00,\00,\00c\00")
 (data (i32.const 1176) "\06\00\00\00,\00a\00,\00b\00,\00c\00")
 (data (i32.const 1192) "\06\00\00\00a\00,\00b\00,\00c\00,\00")
 (data (i32.const 1208) "\90\01\00\00\00\00\00\000\000\000\001\000\002\000\003\000\004\000\005\000\006\000\007\000\008\000\009\001\000\001\001\001\002\001\003\001\004\001\005\001\006\001\007\001\008\001\009\002\000\002\001\002\002\002\003\002\004\002\005\002\006\002\007\002\008\002\009\003\000\003\001\003\002\003\003\003\004\003\005\003\006\003\007\003\008\003\009\004\000\004\001\004\002\004\003\004\004\004\005\004\006\004\007\004\008\004\009\005\000\005\001\005\002\005\003\005\004\005\005\005\006\005\007\005\008\005\009\006\000\006\001\006\002\006\003\006\004\006\005\006\006\006\007\006\008\006\009\007\000\007\001\007\002\007\003\007\004\007\005\007\006\007\007\007\008\007\009\008\000\008\001\008\002\008\003\008\004\008\005\008\006\008\007\008\008\008\009\009\000\009\001\009\002\009\003\009\004\009\005\009\006\009\007\009\008\009\009\00\00\00\00\00\00\00\00\00\00\00\00\00\00\00\00\00\00\00\00\00\00\00\00\00\00\00\00\00\00\00\00\00\00\00\00\00\00\00\00\00\00\00\00\00\00\00\00\00\00\00\00\00\00\00\00\00\00\00\00\00\00\00\00\00\00\00\00\00\00\00\00\00\00\00\00\00\00\00\00\00\00\00\00\00\00\00\00\00\00\00\00\00\00\00\00\00\00\00\00\00\00\00\00\00")
 (data (i32.const 1720) "\b8\04\00\00d\00\00\00")
 (data (i32.const 1728) "\01\00\00\008\00")
 (data (i32.const 1736) "\05\00\00\00-\001\000\000\000\00")
 (data (i32.const 1752) "\04\00\00\001\002\003\004\00")
 (data (i32.const 1768) "\05\00\00\001\002\003\004\005\00")
 (data (i32.const 1784) "\06\00\00\001\002\003\004\005\006\00")
 (data (i32.const 1800) "\07\00\00\001\001\001\001\001\001\001\00")
 (data (i32.const 1824) "\07\00\00\001\002\003\004\005\006\007\00")
 (data (i32.const 1848) "\n\00\00\002\001\004\007\004\008\003\006\004\006\00")
 (data (i32.const 1872) "\n\00\00\002\001\004\007\004\008\003\006\004\007\00")
 (data (i32.const 1896) "\0b\00\00\00-\002\001\004\007\004\008\003\006\004\008\00")
 (data (i32.const 1928) "\02\00\00\00-\001\00")
 (data (i32.const 1936) "\04\00\00\001\000\000\000\00")
 (data (i32.const 1952) "\n\00\00\002\001\004\007\004\008\003\006\004\008\00")
 (data (i32.const 1976) "\n\00\00\004\002\009\004\009\006\007\002\009\005\00")
 (data (i32.const 2000) "\90\01\00\00\00\00\00\000\000\000\001\000\002\000\003\000\004\000\005\000\006\000\007\000\008\000\009\001\000\001\001\001\002\001\003\001\004\001\005\001\006\001\007\001\008\001\009\002\000\002\001\002\002\002\003\002\004\002\005\002\006\002\007\002\008\002\009\003\000\003\001\003\002\003\003\003\004\003\005\003\006\003\007\003\008\003\009\004\000\004\001\004\002\004\003\004\004\004\005\004\006\004\007\004\008\004\009\005\000\005\001\005\002\005\003\005\004\005\005\005\006\005\007\005\008\005\009\006\000\006\001\006\002\006\003\006\004\006\005\006\006\006\007\006\008\006\009\007\000\007\001\007\002\007\003\007\004\007\005\007\006\007\007\007\008\007\009\008\000\008\001\008\002\008\003\008\004\008\005\008\006\008\007\008\008\008\009\009\000\009\001\009\002\009\003\009\004\009\005\009\006\009\007\009\008\009\009\00\00\00\00\00\00\00\00\00\00\00\00\00\00\00\00\00\00\00\00\00\00\00\00\00\00\00\00\00\00\00\00\00\00\00\00\00\00\00\00\00\00\00\00\00\00\00\00\00\00\00\00\00\00\00\00\00\00\00\00\00\00\00\00\00\00\00\00\00\00\00\00\00\00\00\00\00\00\00\00\00\00\00\00\00\00\00\00\00\00\00\00\00\00\00\00\00\00\00\00\00\00\00\00\00")
 (data (i32.const 2512) "\d0\07\00\00d\00\00\00")
 (data (i32.const 2520) "\08\00\00\009\009\009\009\009\009\009\009\00")
 (data (i32.const 2544) "\t\00\00\001\000\000\000\000\000\000\000\000\00")
 (data (i32.const 2568) "\0b\00\00\006\008\007\001\009\004\007\006\007\003\005\00")
 (data (i32.const 2600) "\0c\00\00\008\006\008\007\001\009\004\007\006\007\003\005\00")
 (data (i32.const 2632) "\0f\00\00\009\009\009\008\006\008\007\001\009\004\007\006\007\003\005\00")
 (data (i32.const 2672) "\10\00\00\009\009\009\009\008\006\008\007\001\009\004\007\006\007\003\005\00")
 (data (i32.const 2712) "\11\00\00\001\009\009\009\009\008\006\008\007\001\009\004\007\006\007\003\005\00")
 (data (i32.const 2752) "\14\00\00\001\008\004\004\006\007\004\004\000\007\003\007\000\009\005\005\001\006\001\005\00")
 (data (i32.const 2800) "\05\00\00\00-\001\002\003\004\00")
 (data (i32.const 2816) "\0b\00\00\00-\004\002\009\004\009\006\007\002\009\005\00")
 (data (i32.const 2848) "\0c\00\00\00-\006\008\007\001\009\004\007\006\007\003\005\00")
 (data (i32.const 2880) "\0d\00\00\00-\008\006\008\007\001\009\004\007\006\007\003\005\00")
 (data (i32.const 2912) "\10\00\00\00-\009\009\009\008\006\008\007\001\009\004\007\006\007\003\005\00")
 (data (i32.const 2952) "\12\00\00\00-\001\009\009\009\009\008\006\008\007\001\009\004\007\006\007\003\005\00")
 (data (i32.const 2992) "\13\00\00\009\002\002\003\003\007\002\000\003\006\008\005\004\007\007\005\008\000\007\00")
 (data (i32.const 3040) "\14\00\00\00-\009\002\002\003\003\007\002\000\003\006\008\005\004\007\007\005\008\000\008\00")
 (data (i32.const 3088) "\03\00\00\000\00.\000\00")
 (data (i32.const 3104) "\03\00\00\00N\00a\00N\00")
 (data (i32.const 3120) "\t\00\00\00-\00I\00n\00f\00i\00n\00i\00t\00y\00")
 (data (i32.const 3144) "\08\00\00\00I\00n\00f\00i\00n\00i\00t\00y\00")
 (data (i32.const 3168) "\b8\02\00\00\00\00\00\00\88\02\1c\08\a0\d5\8f\fav\bf>\a2\7f\e1\ae\bav\acU0 \fb\16\8b\ea5\ce]J\89B\cf-;eU\aa\b0k\9a\dfE\1a=\03\cf\1a\e6\ca\c6\9a\c7\17\fep\abO\dc\bc\be\fc\b1w\ff\0c\d6kA\ef\91V\be<\fc\7f\90\ad\1f\d0\8d\83\9aU1(\\Q\d3\b5\c9\a6\ad\8f\acq\9d\cb\8b\ee#w\"\9c\eamSx@\91I\cc\aeW\ce\b6]y\12<\827V\fbM6\94\10\c2O\98H8o\ea\96\90\c7:\82%\cb\85t\d7\f4\97\bf\97\cd\cf\86\a0\e5\ac*\17\98\n4\ef\8e\b25*\fbg8\b2;?\c6\d2\df\d4\c8\84\ba\cd\d3\1a\'D\dd\c5\96\c9%\bb\ce\9fk\93\84\a5b}$l\ac\db\f6\da_\0dXf\ab\a3&\f1\c3\de\93\f8\e2\f3\b8\80\ff\aa\a8\ad\b5\b5\8bJ|l\05_b\87S0\c14`\ff\bc\c9U&\ba\91\8c\85N\96\bd~)p$w\f9\df\8f\b8\e5\b8\9f\bd\df\a6\94}t\88\cf_\a9\f8\cf\9b\a8\8f\93pD\b9k\15\0f\bf\f8\f0\08\8a\b611eU%\b0\cd\ac\7f{\d0\c6\e2?\99\06;+*\c4\10\\\e4\d3\92si\99$$\aa\0e\ca\00\83\f2\b5\87\fd\eb\1a\11\92d\08\e5\bc\cc\88Po\t\cc\bc\8c,e\19\e2X\17\b7\d1\00\00\00\00\00\00@\9c\00\00\00\00\10\a5\d4\e8\00\00b\ac\c5\ebx\ad\84\t\94\f8x9?\81\b3\15\07\c9{\ce\97\c0p\\\ea{\ce2~\8fh\80\e9\ab\a48\d2\d5E\"\9a\17&\'O\9f\'\fb\c4\d41\a2c\ed\a8\ad\c8\8c8e\de\b0\dbe\ab\1a\8e\08\c7\83\9a\1dqB\f9\1d]\c4X\e7\1b\a6,iM\92\ea\8dp\1ad\ee\01\daJw\ef\9a\99\a3m\a2\85k}\b4{x\t\f2w\18\ddy\a1\e4T\b4\c2\c5\9b[\92\86[\86=]\96\c8\c5S5\c8\b3\a0\97\fa\\\b4*\95\e3_\a0\99\bd\9fF\de%\8c9\db4\c2\9b\a5\\\9f\98\a3r\9a\c6\f6\ce\be\e9TS\bf\dc\b7\e2A\"\f2\17\f3\fc\88\a5x\\\d3\9b\ce \cc\dfS!{\f3Z\16\98:0\1f\97\dc\b5\a0\e2\96\b3\e3\\S\d1\d9\a8<D\a7\a4\d9|\9b\fb\10D\a4\a7LLv\bb\1a\9c@\b6\ef\8e\ab\8b,\84W\a6\10\ef\1f\d0)1\91\e9\e5\a4\10\9b\9d\0c\9c\a1\fb\9b\10\e7)\f4;b\d9 (\ac\85\cf\a7z^KD\80-\dd\ac\03@\e4!\bf\8f\ffD^/\9cg\8eA\b8\8c\9c\9d\173\d4\a9\1b\e3\b4\92\db\19\9e\d9w\df\ban\bf\96\ebk\ee\f0\9b;\02\87\af\00\00\00\00\00\00\00\00\00\00\00\00\00\00\00\00\00\00\00\00\00\00\00\00\00\00\00\00\00\00\00\00\00\00\00\00\00\00\00\00\00\00\00\00\00\00\00\00\00\00\00\00\00\00\00\00\00\00\00\00\00\00\00\00\00\00\00\00\00\00\00\00\00\00\00\00\00\00\00\00\00\00\00\00\00\00\00\00\00\00\00\00\00\00\00\00\00\00\00\00\00\00\00\00\00\00\00\00\00\00\00\00\00\00\00\00\00\00\00\00\00\00\00\00\00\00\00\00\00\00\00\00\00\00\00\00\00\00\00\00\00\00\00\00\00\00\00\00\00\00\00\00\00\00\00\00\00\00\00\00\00\00\00\00\00\00\00\00\00\00\00\00\00\00\00\00\00\00\00\00\00\00\00\00\00\00\00\00\00\00\00\00\00\00\00\00\00\00\00\00\00\00\00\00\00\00\00\00\00\00\00\00\00\00\00\00\00\00\00\00\00\00\00\00\00\00\00\00\00\00\00\00\00\00\00\00\00\00\00\00\00\00\00\00\00\00\00\00\00\00\00\00\00\00\00\00\00\00\00\00\00\00\00\00\00\00\00\00\00\00\00\00\00\00\00\00\00\00\00\00\00\00\00\00\00\00\00\00\00\00\00\00\00\00\00\00\00\00\00\00\00\00\00\00\00\00\00\00\00\00\00\00\00\00\00\00\00\00\00\00")
 (data (i32.const 4192) "`\0c\00\00W\00\00\00")
 (data (i32.const 4200) "\ae\00\00\00\00\00\00\00<\fbW\fbr\fb\8c\fb\a7\fb\c1\fb\dc\fb\f6\fb\11\fc,\fcF\fca\fc{\fc\96\fc\b1\fc\cb\fc\e6\fc\00\fd\1b\fd5\fdP\fdk\fd\85\fd\a0\fd\ba\fd\d5\fd\ef\fd\n\fe%\fe?\feZ\fet\fe\8f\fe\a9\fe\c4\fe\df\fe\f9\fe\14\ff.\ffI\ffc\ff~\ff\99\ff\b3\ff\ce\ff\e8\ff\03\00\1e\008\00S\00m\00\88\00\a2\00\bd\00\d8\00\f2\00\0d\01\'\01B\01\\\01w\01\92\01\ac\01\c7\01\e1\01\fc\01\16\021\02L\02f\02\81\02\9b\02\b6\02\d0\02\eb\02\06\03 \03;\03U\03p\03\8b\03\a5\03\c0\03\da\03\f5\03\0f\04*\04\00\00\00\00\00\00\00\00\00\00\00\00\00\00\00\00\00\00\00\00\00\00\00\00\00\00\00\00\00\00\00\00\00\00\00\00\00\00\00\00\00\00\00\00\00\00\00\00\00\00\00\00\00\00\00\00\00\00\00\00\00\00\00\00\00\00\00\00\00\00\00\00\00\00")
 (data (i32.const 4456) "h\10\00\00W\00\00\00")
 (data (i32.const 4464) "(\00\00\00\00\00\00\00\01\00\00\00\n\00\00\00d\00\00\00\e8\03\00\00\10\'\00\00\a0\86\01\00@B\0f\00\80\96\98\00\00\e1\f5\05\00\ca\9a;\00\00\00\00\00\00\00\00\00\00\00\00\00\00\00\00")
 (data (i32.const 4528) "p\11\00\00\n\00\00\00")
 (data (i32.const 4536) "\15\00\00\002\00.\002\002\000\004\004\006\000\004\009\002\005\000\003\001\003\00e\00-\001\006\00")
 (data (i32.const 4584) "\16\00\00\00-\002\00.\002\002\000\004\004\006\000\004\009\002\005\000\003\001\003\00e\00-\001\006\00")
 (data (i32.const 4632) "\17\00\00\001\00.\007\009\007\006\009\003\001\003\004\008\006\002\003\001\005\007\00e\00+\003\000\008\00")
 (data (i32.const 4688) "\18\00\00\00-\001\00.\007\009\007\006\009\003\001\003\004\008\006\002\003\001\005\007\00e\00+\003\000\008\00")
 (data (i32.const 4744) "\16\00\00\004\00.\001\008\005\005\008\000\004\009\006\008\002\001\003\005\007\00e\00+\002\009\008\00")
 (data (i32.const 4792) "\17\00\00\002\00.\002\002\005\000\007\003\008\005\008\005\000\007\002\000\001\004\00e\00-\003\000\008\00")
 (data (i32.const 4848) "\0d\00\00\004\00.\009\004\000\006\005\006\00e\00-\003\001\008\00")
 (data (i32.const 4880) "\12\00\00\009\000\006\000\008\000\001\001\005\003\004\003\003\006\000\000\00.\000\00")
 (data (i32.const 4920) "\15\00\00\004\007\000\008\003\005\006\000\002\004\007\001\001\005\001\002\000\000\000\00.\000\00")
 (data (i32.const 4968) "\15\00\00\009\004\000\009\003\004\000\000\001\002\005\006\008\002\004\008\000\000\000\00.\000\00")
 (data (i32.const 5016) "\06\00\00\005\00e\00-\003\002\004\00")
 (data (i32.const 5032) "\03\00\00\001\00.\000\00")
 (data (i32.const 5048) "\04\00\00\00-\001\00.\000\00")
 (data (i32.const 5064) "\04\00\00\00-\000\00.\001\00")
 (data (i32.const 5080) "\t\00\00\001\000\000\000\000\000\000\00.\000\00")
 (data (i32.const 5104) "\08\00\00\000\00.\000\000\000\000\000\001\00")
 (data (i32.const 5128) "\n\00\00\00-\001\000\000\000\000\000\000\00.\000\00")
 (data (i32.const 5152) "\t\00\00\00-\000\00.\000\000\000\000\000\001\00")
 (data (i32.const 5176) "\n\00\00\001\000\000\000\000\000\000\000\00.\000\00")
 (data (i32.const 5200) "\04\00\00\001\00e\00-\007\00")
 (data (i32.const 5216) "\06\00\00\001\00e\00+\003\000\008\00")
 (data (i32.const 5232) "\07\00\00\00-\001\00e\00+\003\000\008\00")
 (data (i32.const 5256) "\06\00\00\001\00e\00-\003\000\008\00")
 (data (i32.const 5272) "\07\00\00\00-\001\00e\00-\003\000\008\00")
 (data (i32.const 5296) "\06\00\00\001\00e\00-\003\002\003\00")
 (data (i32.const 5312) "\07\00\00\00-\001\00e\00-\003\002\003\00")
 (data (i32.const 5336) "\0c\00\00\004\002\009\004\009\006\007\002\007\002\00.\000\00")
 (data (i32.const 5368) "\15\00\00\001\00.\002\003\001\002\001\004\005\006\007\003\004\005\006\002\003\004\00e\00-\008\00")
 (data (i32.const 5416) "\11\00\00\005\005\005\005\005\005\005\005\005\00.\005\005\005\005\005\005\006\00")
 (data (i32.const 5456) "\12\00\00\000\00.\009\009\009\009\009\009\009\009\009\009\009\009\009\009\009\009\00")
 (data (i32.const 5496) "\05\00\00\001\002\00.\003\004\00")
 (data (i32.const 5512) "\12\00\00\000\00.\003\003\003\003\003\003\003\003\003\003\003\003\003\003\003\003\00")
 (data (i32.const 5552) "\17\00\00\001\002\003\004\000\000\000\000\000\000\000\000\000\000\000\000\000\000\000\000\000\00.\000\00")
 (data (i32.const 5608) "\t\00\00\001\00.\002\003\004\00e\00+\002\001\00")
 (data (i32.const 5632) "\07\00\00\002\00.\007\001\008\002\008\00")
 (data (i32.const 5656) "\t\00\00\000\00.\000\002\007\001\008\002\008\00")
 (data (i32.const 5680) "\07\00\00\002\007\001\00.\008\002\008\00")
 (data (i32.const 5704) "\08\00\00\001\00.\001\00e\00+\001\002\008\00")
 (data (i32.const 5728) "\07\00\00\001\00.\001\00e\00-\006\004\00")
 (data (i32.const 5752) "\0b\00\00\000\00.\000\000\000\000\003\005\006\008\009\00")
 (table $0 1 anyfunc)
 (elem (i32.const 0) $null)
 (global $~lib/internal/allocator/AL_BITS i32 (i32.const 3))
 (global $~lib/internal/allocator/AL_SIZE i32 (i32.const 8))
 (global $~lib/internal/allocator/AL_MASK i32 (i32.const 7))
 (global $~lib/internal/allocator/MAX_SIZE_32 i32 (i32.const 1073741824))
 (global $~lib/allocator/arena/startOffset (mut i32) (i32.const 0))
 (global $~lib/allocator/arena/offset (mut i32) (i32.const 0))
 (global $~lib/internal/arraybuffer/HEADER_SIZE i32 (i32.const 8))
 (global $~lib/internal/arraybuffer/MAX_BLENGTH i32 (i32.const 1073741816))
 (global $~lib/internal/string/HEADER_SIZE i32 (i32.const 4))
 (global $~lib/internal/string/MAX_LENGTH i32 (i32.const 536870910))
 (global $~lib/internal/number/MAX_DOUBLE_LENGTH i32 (i32.const 28))
 (global $~lib/internal/number/_K (mut i32) (i32.const 0))
 (global $~lib/internal/number/_frc (mut i64) (i64.const 0))
 (global $~lib/internal/number/_exp (mut i32) (i32.const 0))
 (global $~lib/internal/number/_frc_minus (mut i64) (i64.const 0))
 (global $~lib/internal/number/_frc_plus (mut i64) (i64.const 0))
 (global $~lib/internal/number/_frc_pow (mut i64) (i64.const 0))
 (global $~lib/internal/number/_exp_pow (mut i32) (i32.const 0))
 (global $std/string/str (mut i32) (i32.const 8))
 (global $std/string/nullStr (mut i32) (i32.const 0))
 (global $~argc (mut i32) (i32.const 0))
 (global $ASC_SHRINK_LEVEL i32 (i32.const 0))
 (global $~lib/builtins/i32.MAX_VALUE i32 (i32.const 2147483647))
 (global $NaN f64 (f64.const nan:0x8000000000000))
 (global $~lib/internal/string/CharCode.PLUS i32 (i32.const 43))
 (global $~lib/internal/string/CharCode.MINUS i32 (i32.const 45))
 (global $~lib/internal/string/CharCode.DOT i32 (i32.const 46))
 (global $~lib/internal/string/CharCode._0 i32 (i32.const 48))
 (global $~lib/internal/string/CharCode._1 i32 (i32.const 49))
 (global $~lib/internal/string/CharCode._2 i32 (i32.const 50))
 (global $~lib/internal/string/CharCode._3 i32 (i32.const 51))
 (global $~lib/internal/string/CharCode._4 i32 (i32.const 52))
 (global $~lib/internal/string/CharCode._5 i32 (i32.const 53))
 (global $~lib/internal/string/CharCode._6 i32 (i32.const 54))
 (global $~lib/internal/string/CharCode._7 i32 (i32.const 55))
 (global $~lib/internal/string/CharCode._8 i32 (i32.const 56))
 (global $~lib/internal/string/CharCode._9 i32 (i32.const 57))
 (global $~lib/internal/string/CharCode.A i32 (i32.const 65))
 (global $~lib/internal/string/CharCode.B i32 (i32.const 66))
 (global $~lib/internal/string/CharCode.E i32 (i32.const 69))
 (global $~lib/internal/string/CharCode.N i32 (i32.const 78))
 (global $~lib/internal/string/CharCode.O i32 (i32.const 79))
 (global $~lib/internal/string/CharCode.X i32 (i32.const 88))
 (global $~lib/internal/string/CharCode.Z i32 (i32.const 90))
 (global $~lib/internal/string/CharCode.a i32 (i32.const 97))
 (global $~lib/internal/string/CharCode.b i32 (i32.const 98))
 (global $~lib/internal/string/CharCode.e i32 (i32.const 101))
 (global $~lib/internal/string/CharCode.n i32 (i32.const 110))
 (global $~lib/internal/string/CharCode.o i32 (i32.const 111))
 (global $~lib/internal/string/CharCode.x i32 (i32.const 120))
 (global $~lib/internal/string/CharCode.z i32 (i32.const 122))
 (global $std/string/c (mut i32) (i32.const 0))
 (global $std/string/a (mut i32) (i32.const 0))
 (global $std/string/b (mut i32) (i32.const 0))
 (global $std/string/sa (mut i32) (i32.const 0))
 (global $~lib/builtins/u32.MAX_VALUE i32 (i32.const -1))
 (global $~lib/builtins/u64.MAX_VALUE i64 (i64.const -1))
 (global $~lib/builtins/i64.MAX_VALUE i64 (i64.const 9223372036854775807))
 (global $~lib/builtins/i64.MIN_VALUE i64 (i64.const -9223372036854775808))
 (global $Infinity f64 (f64.const inf))
 (global $~lib/builtins/f64.EPSILON f64 (f64.const 2.220446049250313e-16))
 (global $~lib/builtins/f64.MAX_VALUE f64 (f64.const 1797693134862315708145274e284))
 (global $HEAP_BASE i32 (i32.const 5780))
 (export "memory" (memory $0))
 (export "table" (table $0))
 (export "getString" (func $std/string/getString))
 (start $start)
 (func $~lib/string/String#charCodeAt (; 1 ;) (type $iii) (param $0 i32) (param $1 i32) (result i32)
  get_local $0
  i32.const 0
  i32.ne
  i32.eqz
  if
   i32.const 0
   i32.const 80
   i32.const 75
   i32.const 4
   call $~lib/env/abort
   unreachable
  end
  get_local $1
  get_local $0
  i32.load
  i32.ge_u
  if
   i32.const -1
   return
  end
  get_local $0
  get_local $1
  i32.const 1
  i32.shl
  i32.add
  i32.load16_u offset=4
 )
 (func $~lib/allocator/arena/__memory_allocate (; 2 ;) (type $ii) (param $0 i32) (result i32)
  (local $1 i32)
  (local $2 i32)
  (local $3 i32)
  (local $4 i32)
  (local $5 i32)
  (local $6 i32)
  get_local $0
  get_global $~lib/internal/allocator/MAX_SIZE_32
  i32.gt_u
  if
   unreachable
  end
  get_global $~lib/allocator/arena/offset
  set_local $1
  get_local $1
  get_local $0
  tee_local $2
  i32.const 1
  tee_local $3
  get_local $2
  get_local $3
  i32.gt_u
  select
  i32.add
  get_global $~lib/internal/allocator/AL_MASK
  i32.add
  get_global $~lib/internal/allocator/AL_MASK
  i32.const -1
  i32.xor
  i32.and
  set_local $4
  current_memory
  set_local $5
  get_local $4
  get_local $5
  i32.const 16
  i32.shl
  i32.gt_u
  if
   get_local $4
   get_local $1
   i32.sub
   i32.const 65535
   i32.add
   i32.const 65535
   i32.const -1
   i32.xor
   i32.and
   i32.const 16
   i32.shr_u
   set_local $2
   get_local $5
   tee_local $3
   get_local $2
   tee_local $6
   get_local $3
   get_local $6
   i32.gt_s
   select
   set_local $3
   get_local $3
   grow_memory
   i32.const 0
   i32.lt_s
   if
    get_local $2
    grow_memory
    i32.const 0
    i32.lt_s
    if
     unreachable
    end
   end
  end
  get_local $4
  set_global $~lib/allocator/arena/offset
  get_local $1
 )
 (func $~lib/internal/string/allocateUnsafe (; 3 ;) (type $ii) (param $0 i32) (result i32)
  (local $1 i32)
  (local $2 i32)
  get_local $0
  i32.const 0
  i32.gt_s
  tee_local $1
  if (result i32)
   get_local $0
   get_global $~lib/internal/string/MAX_LENGTH
   i32.le_s
  else   
   get_local $1
  end
  i32.eqz
  if
   i32.const 0
   i32.const 112
   i32.const 14
   i32.const 2
   call $~lib/env/abort
   unreachable
  end
  block $~lib/memory/memory.allocate|inlined.0 (result i32)
   get_global $~lib/internal/string/HEADER_SIZE
   get_local $0
   i32.const 1
   i32.shl
   i32.add
   set_local $1
   get_local $1
   call $~lib/allocator/arena/__memory_allocate
   br $~lib/memory/memory.allocate|inlined.0
  end
  set_local $2
  get_local $2
  get_local $0
  i32.store
  get_local $2
 )
 (func $~lib/string/String.fromCharCode (; 4 ;) (type $ii) (param $0 i32) (result i32)
  (local $1 i32)
  i32.const 1
  call $~lib/internal/string/allocateUnsafe
  set_local $1
  get_local $1
  get_local $0
  i32.store16 offset=4
  get_local $1
 )
 (func $~lib/internal/string/compareUnsafe (; 5 ;) (type $iiiiii) (param $0 i32) (param $1 i32) (param $2 i32) (param $3 i32) (param $4 i32) (result i32)
  (local $5 i32)
  (local $6 i32)
  (local $7 i32)
  i32.const 0
  set_local $5
  get_local $0
  get_local $1
  i32.const 1
  i32.shl
  i32.add
  set_local $6
  get_local $2
  get_local $3
  i32.const 1
  i32.shl
  i32.add
  set_local $7
  block $break|0
   loop $continue|0
    get_local $4
    if (result i32)
     get_local $6
     i32.load16_u offset=4
     get_local $7
     i32.load16_u offset=4
     i32.sub
     tee_local $5
     i32.eqz
    else     
     get_local $4
    end
    if
     block
      get_local $4
      i32.const 1
      i32.sub
      set_local $4
      get_local $6
      i32.const 2
      i32.add
      set_local $6
      get_local $7
      i32.const 2
      i32.add
      set_local $7
     end
     br $continue|0
    end
   end
  end
  get_local $5
 )
 (func $~lib/string/String.__eq (; 6 ;) (type $iii) (param $0 i32) (param $1 i32) (result i32)
  (local $2 i32)
  (local $3 i32)
  get_local $0
  get_local $1
  i32.eq
  if
   i32.const 1
   return
  end
  get_local $0
  i32.const 0
  i32.eq
  tee_local $2
  if (result i32)
   get_local $2
  else   
   get_local $1
   i32.const 0
   i32.eq
  end
  if
   i32.const 0
   return
  end
  get_local $0
  i32.load
  set_local $3
  get_local $3
  get_local $1
  i32.load
  i32.ne
  if
   i32.const 0
   return
  end
  get_local $0
  i32.const 0
  get_local $1
  i32.const 0
  get_local $3
  call $~lib/internal/string/compareUnsafe
  i32.eqz
 )
 (func $~lib/string/String.fromCodePoint (; 7 ;) (type $ii) (param $0 i32) (result i32)
  (local $1 i32)
  (local $2 i32)
  (local $3 i32)
  (local $4 i32)
  get_local $0
  i32.const 1114111
  i32.le_u
  i32.eqz
  if
   i32.const 0
   i32.const 80
   i32.const 34
   i32.const 4
   call $~lib/env/abort
   unreachable
  end
  get_local $0
  i32.const 65535
  i32.gt_s
  set_local $1
  get_local $1
  i32.const 1
  i32.add
  call $~lib/internal/string/allocateUnsafe
  set_local $2
  get_local $1
  i32.eqz
  if
   get_local $2
   get_local $0
   i32.store16 offset=4
  else   
   get_local $0
   i32.const 65536
   i32.sub
   set_local $0
   get_local $0
   i32.const 10
   i32.shr_u
   i32.const 55296
   i32.add
   set_local $3
   get_local $0
   i32.const 1023
   i32.and
   i32.const 56320
   i32.add
   set_local $4
   get_local $2
   get_local $3
   i32.const 16
   i32.shl
   get_local $4
   i32.or
   i32.store offset=4
  end
  get_local $2
 )
 (func $~lib/string/String#startsWith (; 8 ;) (type $iiii) (param $0 i32) (param $1 i32) (param $2 i32) (result i32)
  (local $3 i32)
  (local $4 i32)
  (local $5 i32)
  (local $6 i32)
  (local $7 i32)
  (local $8 i32)
  get_local $0
  i32.const 0
  i32.ne
  i32.eqz
  if
   i32.const 0
   i32.const 80
   i32.const 244
   i32.const 4
   call $~lib/env/abort
   unreachable
  end
  get_local $1
  i32.const 0
  i32.eq
  if
   i32.const 200
   set_local $1
  end
  get_local $2
  set_local $3
  get_local $0
  i32.load
  set_local $4
  get_local $3
  tee_local $5
  i32.const 0
  tee_local $6
  get_local $5
  get_local $6
  i32.gt_s
  select
  tee_local $5
  get_local $4
  tee_local $6
  get_local $5
  get_local $6
  i32.lt_s
  select
  set_local $7
  get_local $1
  i32.load
  set_local $8
  get_local $8
  get_local $7
  i32.add
  get_local $4
  i32.gt_s
  if
   i32.const 0
   return
  end
  get_local $0
  get_local $7
  get_local $1
  i32.const 0
  get_local $8
  call $~lib/internal/string/compareUnsafe
  i32.eqz
 )
 (func $~lib/string/String#endsWith (; 9 ;) (type $iiii) (param $0 i32) (param $1 i32) (param $2 i32) (result i32)
  (local $3 i32)
  (local $4 i32)
  (local $5 i32)
  (local $6 i32)
  (local $7 i32)
  get_local $0
  i32.const 0
  i32.ne
  i32.eqz
  if
   i32.const 0
   i32.const 80
   i32.const 124
   i32.const 4
   call $~lib/env/abort
   unreachable
  end
  get_local $1
  i32.const 0
  i32.eq
  if
   i32.const 0
   return
  end
  get_local $2
  tee_local $3
  i32.const 0
  tee_local $4
  get_local $3
  get_local $4
  i32.gt_s
  select
  tee_local $3
  get_local $0
  i32.load
  tee_local $4
  get_local $3
  get_local $4
  i32.lt_s
  select
  set_local $5
  get_local $1
  i32.load
  set_local $6
  get_local $5
  get_local $6
  i32.sub
  set_local $7
  get_local $7
  i32.const 0
  i32.lt_s
  if
   i32.const 0
   return
  end
  get_local $0
  get_local $7
  get_local $1
  i32.const 0
  get_local $6
  call $~lib/internal/string/compareUnsafe
  i32.eqz
 )
 (func $~lib/string/String#endsWith|trampoline (; 10 ;) (type $iiii) (param $0 i32) (param $1 i32) (param $2 i32) (result i32)
  block $1of1
   block $0of1
    block $outOfRange
     get_global $~argc
     i32.const 1
     i32.sub
     br_table $0of1 $1of1 $outOfRange
    end
    unreachable
   end
   get_global $~lib/internal/string/MAX_LENGTH
   set_local $2
  end
  get_local $0
  get_local $1
  get_local $2
  call $~lib/string/String#endsWith
 )
 (func $~lib/string/String#indexOf (; 11 ;) (type $iiii) (param $0 i32) (param $1 i32) (param $2 i32) (result i32)
  (local $3 i32)
  (local $4 i32)
  (local $5 i32)
  (local $6 i32)
  (local $7 i32)
  get_local $0
  i32.const 0
  i32.ne
  i32.eqz
  if
   i32.const 0
   i32.const 80
   i32.const 213
   i32.const 4
   call $~lib/env/abort
   unreachable
  end
  get_local $1
  i32.const 0
  i32.eq
  if
   i32.const 200
   set_local $1
  end
  get_local $1
  i32.load
  set_local $3
  get_local $3
  i32.eqz
  if
   i32.const 0
   return
  end
  get_local $0
  i32.load
  set_local $4
  get_local $4
  i32.eqz
  if
   i32.const -1
   return
  end
  get_local $2
  tee_local $5
  i32.const 0
  tee_local $6
  get_local $5
  get_local $6
  i32.gt_s
  select
  tee_local $5
  get_local $4
  tee_local $6
  get_local $5
  get_local $6
  i32.lt_s
  select
  set_local $7
  get_local $4
  get_local $3
  i32.sub
  set_local $4
  block $break|0
   get_local $7
   set_local $5
   loop $repeat|0
    get_local $5
    get_local $4
    i32.le_s
    i32.eqz
    br_if $break|0
    get_local $0
    get_local $5
    get_local $1
    i32.const 0
    get_local $3
    call $~lib/internal/string/compareUnsafe
    i32.eqz
    if
     get_local $5
     return
    end
    get_local $5
    i32.const 1
    i32.add
    set_local $5
    br $repeat|0
    unreachable
   end
   unreachable
  end
  i32.const -1
 )
 (func $~lib/internal/memory/memcpy (; 12 ;) (type $iiiv) (param $0 i32) (param $1 i32) (param $2 i32)
  (local $3 i32)
  (local $4 i32)
  (local $5 i32)
  block $break|0
   loop $continue|0
    get_local $2
    if (result i32)
     get_local $1
     i32.const 3
     i32.and
    else     
     get_local $2
    end
    if
     block
      block (result i32)
       get_local $0
       tee_local $5
       i32.const 1
       i32.add
       set_local $0
       get_local $5
      end
      block (result i32)
       get_local $1
       tee_local $5
       i32.const 1
       i32.add
       set_local $1
       get_local $5
      end
      i32.load8_u
      i32.store8
      get_local $2
      i32.const 1
      i32.sub
      set_local $2
     end
     br $continue|0
    end
   end
  end
  get_local $0
  i32.const 3
  i32.and
  i32.const 0
  i32.eq
  if
   block $break|1
    loop $continue|1
     get_local $2
     i32.const 16
     i32.ge_u
     if
      block
       get_local $0
       get_local $1
       i32.load
       i32.store
       get_local $0
       i32.const 4
       i32.add
       get_local $1
       i32.const 4
       i32.add
       i32.load
       i32.store
       get_local $0
       i32.const 8
       i32.add
       get_local $1
       i32.const 8
       i32.add
       i32.load
       i32.store
       get_local $0
       i32.const 12
       i32.add
       get_local $1
       i32.const 12
       i32.add
       i32.load
       i32.store
       get_local $1
       i32.const 16
       i32.add
       set_local $1
       get_local $0
       i32.const 16
       i32.add
       set_local $0
       get_local $2
       i32.const 16
       i32.sub
       set_local $2
      end
      br $continue|1
     end
    end
   end
   get_local $2
   i32.const 8
   i32.and
   if
    get_local $0
    get_local $1
    i32.load
    i32.store
    get_local $0
    i32.const 4
    i32.add
    get_local $1
    i32.const 4
    i32.add
    i32.load
    i32.store
    get_local $0
    i32.const 8
    i32.add
    set_local $0
    get_local $1
    i32.const 8
    i32.add
    set_local $1
   end
   get_local $2
   i32.const 4
   i32.and
   if
    get_local $0
    get_local $1
    i32.load
    i32.store
    get_local $0
    i32.const 4
    i32.add
    set_local $0
    get_local $1
    i32.const 4
    i32.add
    set_local $1
   end
   get_local $2
   i32.const 2
   i32.and
   if
    get_local $0
    get_local $1
    i32.load16_u
    i32.store16
    get_local $0
    i32.const 2
    i32.add
    set_local $0
    get_local $1
    i32.const 2
    i32.add
    set_local $1
   end
   get_local $2
   i32.const 1
   i32.and
   if
    block (result i32)
     get_local $0
     tee_local $5
     i32.const 1
     i32.add
     set_local $0
     get_local $5
    end
    block (result i32)
     get_local $1
     tee_local $5
     i32.const 1
     i32.add
     set_local $1
     get_local $5
    end
    i32.load8_u
    i32.store8
   end
   return
  end
  get_local $2
  i32.const 32
  i32.ge_u
  if
   block $break|2
    block $case2|2
     block $case1|2
      block $case0|2
       get_local $0
       i32.const 3
       i32.and
       set_local $5
       get_local $5
       i32.const 1
       i32.eq
       br_if $case0|2
       get_local $5
       i32.const 2
       i32.eq
       br_if $case1|2
       get_local $5
       i32.const 3
       i32.eq
       br_if $case2|2
       br $break|2
      end
      block
       get_local $1
       i32.load
       set_local $3
       block (result i32)
        get_local $0
        tee_local $5
        i32.const 1
        i32.add
        set_local $0
        get_local $5
       end
       block (result i32)
        get_local $1
        tee_local $5
        i32.const 1
        i32.add
        set_local $1
        get_local $5
       end
       i32.load8_u
       i32.store8
       block (result i32)
        get_local $0
        tee_local $5
        i32.const 1
        i32.add
        set_local $0
        get_local $5
       end
       block (result i32)
        get_local $1
        tee_local $5
        i32.const 1
        i32.add
        set_local $1
        get_local $5
       end
       i32.load8_u
       i32.store8
       block (result i32)
        get_local $0
        tee_local $5
        i32.const 1
        i32.add
        set_local $0
        get_local $5
       end
       block (result i32)
        get_local $1
        tee_local $5
        i32.const 1
        i32.add
        set_local $1
        get_local $5
       end
       i32.load8_u
       i32.store8
       get_local $2
       i32.const 3
       i32.sub
       set_local $2
       block $break|3
        loop $continue|3
         get_local $2
         i32.const 17
         i32.ge_u
         if
          block
           get_local $1
           i32.const 1
           i32.add
           i32.load
           set_local $4
           get_local $0
           get_local $3
           i32.const 24
           i32.shr_u
           get_local $4
           i32.const 8
           i32.shl
           i32.or
           i32.store
           get_local $1
           i32.const 5
           i32.add
           i32.load
           set_local $3
           get_local $0
           i32.const 4
           i32.add
           get_local $4
           i32.const 24
           i32.shr_u
           get_local $3
           i32.const 8
           i32.shl
           i32.or
           i32.store
           get_local $1
           i32.const 9
           i32.add
           i32.load
           set_local $4
           get_local $0
           i32.const 8
           i32.add
           get_local $3
           i32.const 24
           i32.shr_u
           get_local $4
           i32.const 8
           i32.shl
           i32.or
           i32.store
           get_local $1
           i32.const 13
           i32.add
           i32.load
           set_local $3
           get_local $0
           i32.const 12
           i32.add
           get_local $4
           i32.const 24
           i32.shr_u
           get_local $3
           i32.const 8
           i32.shl
           i32.or
           i32.store
           get_local $1
           i32.const 16
           i32.add
           set_local $1
           get_local $0
           i32.const 16
           i32.add
           set_local $0
           get_local $2
           i32.const 16
           i32.sub
           set_local $2
          end
          br $continue|3
         end
        end
       end
       br $break|2
       unreachable
      end
      unreachable
     end
     block
      get_local $1
      i32.load
      set_local $3
      block (result i32)
       get_local $0
       tee_local $5
       i32.const 1
       i32.add
       set_local $0
       get_local $5
      end
      block (result i32)
       get_local $1
       tee_local $5
       i32.const 1
       i32.add
       set_local $1
       get_local $5
      end
      i32.load8_u
      i32.store8
      block (result i32)
       get_local $0
       tee_local $5
       i32.const 1
       i32.add
       set_local $0
       get_local $5
      end
      block (result i32)
       get_local $1
       tee_local $5
       i32.const 1
       i32.add
       set_local $1
       get_local $5
      end
      i32.load8_u
      i32.store8
      get_local $2
      i32.const 2
      i32.sub
      set_local $2
      block $break|4
       loop $continue|4
        get_local $2
        i32.const 18
        i32.ge_u
        if
         block
          get_local $1
          i32.const 2
          i32.add
          i32.load
          set_local $4
          get_local $0
          get_local $3
          i32.const 16
          i32.shr_u
          get_local $4
          i32.const 16
          i32.shl
          i32.or
          i32.store
          get_local $1
          i32.const 6
          i32.add
          i32.load
          set_local $3
          get_local $0
          i32.const 4
          i32.add
          get_local $4
          i32.const 16
          i32.shr_u
          get_local $3
          i32.const 16
          i32.shl
          i32.or
          i32.store
          get_local $1
          i32.const 10
          i32.add
          i32.load
          set_local $4
          get_local $0
          i32.const 8
          i32.add
          get_local $3
          i32.const 16
          i32.shr_u
          get_local $4
          i32.const 16
          i32.shl
          i32.or
          i32.store
          get_local $1
          i32.const 14
          i32.add
          i32.load
          set_local $3
          get_local $0
          i32.const 12
          i32.add
          get_local $4
          i32.const 16
          i32.shr_u
          get_local $3
          i32.const 16
          i32.shl
          i32.or
          i32.store
          get_local $1
          i32.const 16
          i32.add
          set_local $1
          get_local $0
          i32.const 16
          i32.add
          set_local $0
          get_local $2
          i32.const 16
          i32.sub
          set_local $2
         end
         br $continue|4
        end
       end
      end
      br $break|2
      unreachable
     end
     unreachable
    end
    block
     get_local $1
     i32.load
     set_local $3
     block (result i32)
      get_local $0
      tee_local $5
      i32.const 1
      i32.add
      set_local $0
      get_local $5
     end
     block (result i32)
      get_local $1
      tee_local $5
      i32.const 1
      i32.add
      set_local $1
      get_local $5
     end
     i32.load8_u
     i32.store8
     get_local $2
     i32.const 1
     i32.sub
     set_local $2
     block $break|5
      loop $continue|5
       get_local $2
       i32.const 19
       i32.ge_u
       if
        block
         get_local $1
         i32.const 3
         i32.add
         i32.load
         set_local $4
         get_local $0
         get_local $3
         i32.const 8
         i32.shr_u
         get_local $4
         i32.const 24
         i32.shl
         i32.or
         i32.store
         get_local $1
         i32.const 7
         i32.add
         i32.load
         set_local $3
         get_local $0
         i32.const 4
         i32.add
         get_local $4
         i32.const 8
         i32.shr_u
         get_local $3
         i32.const 24
         i32.shl
         i32.or
         i32.store
         get_local $1
         i32.const 11
         i32.add
         i32.load
         set_local $4
         get_local $0
         i32.const 8
         i32.add
         get_local $3
         i32.const 8
         i32.shr_u
         get_local $4
         i32.const 24
         i32.shl
         i32.or
         i32.store
         get_local $1
         i32.const 15
         i32.add
         i32.load
         set_local $3
         get_local $0
         i32.const 12
         i32.add
         get_local $4
         i32.const 8
         i32.shr_u
         get_local $3
         i32.const 24
         i32.shl
         i32.or
         i32.store
         get_local $1
         i32.const 16
         i32.add
         set_local $1
         get_local $0
         i32.const 16
         i32.add
         set_local $0
         get_local $2
         i32.const 16
         i32.sub
         set_local $2
        end
        br $continue|5
       end
      end
     end
     br $break|2
     unreachable
    end
    unreachable
   end
  end
  get_local $2
  i32.const 16
  i32.and
  if
   block (result i32)
    get_local $0
    tee_local $5
    i32.const 1
    i32.add
    set_local $0
    get_local $5
   end
   block (result i32)
    get_local $1
    tee_local $5
    i32.const 1
    i32.add
    set_local $1
    get_local $5
   end
   i32.load8_u
   i32.store8
   block (result i32)
    get_local $0
    tee_local $5
    i32.const 1
    i32.add
    set_local $0
    get_local $5
   end
   block (result i32)
    get_local $1
    tee_local $5
    i32.const 1
    i32.add
    set_local $1
    get_local $5
   end
   i32.load8_u
   i32.store8
   block (result i32)
    get_local $0
    tee_local $5
    i32.const 1
    i32.add
    set_local $0
    get_local $5
   end
   block (result i32)
    get_local $1
    tee_local $5
    i32.const 1
    i32.add
    set_local $1
    get_local $5
   end
   i32.load8_u
   i32.store8
   block (result i32)
    get_local $0
    tee_local $5
    i32.const 1
    i32.add
    set_local $0
    get_local $5
   end
   block (result i32)
    get_local $1
    tee_local $5
    i32.const 1
    i32.add
    set_local $1
    get_local $5
   end
   i32.load8_u
   i32.store8
   block (result i32)
    get_local $0
    tee_local $5
    i32.const 1
    i32.add
    set_local $0
    get_local $5
   end
   block (result i32)
    get_local $1
    tee_local $5
    i32.const 1
    i32.add
    set_local $1
    get_local $5
   end
   i32.load8_u
   i32.store8
   block (result i32)
    get_local $0
    tee_local $5
    i32.const 1
    i32.add
    set_local $0
    get_local $5
   end
   block (result i32)
    get_local $1
    tee_local $5
    i32.const 1
    i32.add
    set_local $1
    get_local $5
   end
   i32.load8_u
   i32.store8
   block (result i32)
    get_local $0
    tee_local $5
    i32.const 1
    i32.add
    set_local $0
    get_local $5
   end
   block (result i32)
    get_local $1
    tee_local $5
    i32.const 1
    i32.add
    set_local $1
    get_local $5
   end
   i32.load8_u
   i32.store8
   block (result i32)
    get_local $0
    tee_local $5
    i32.const 1
    i32.add
    set_local $0
    get_local $5
   end
   block (result i32)
    get_local $1
    tee_local $5
    i32.const 1
    i32.add
    set_local $1
    get_local $5
   end
   i32.load8_u
   i32.store8
   block (result i32)
    get_local $0
    tee_local $5
    i32.const 1
    i32.add
    set_local $0
    get_local $5
   end
   block (result i32)
    get_local $1
    tee_local $5
    i32.const 1
    i32.add
    set_local $1
    get_local $5
   end
   i32.load8_u
   i32.store8
   block (result i32)
    get_local $0
    tee_local $5
    i32.const 1
    i32.add
    set_local $0
    get_local $5
   end
   block (result i32)
    get_local $1
    tee_local $5
    i32.const 1
    i32.add
    set_local $1
    get_local $5
   end
   i32.load8_u
   i32.store8
   block (result i32)
    get_local $0
    tee_local $5
    i32.const 1
    i32.add
    set_local $0
    get_local $5
   end
   block (result i32)
    get_local $1
    tee_local $5
    i32.const 1
    i32.add
    set_local $1
    get_local $5
   end
   i32.load8_u
   i32.store8
   block (result i32)
    get_local $0
    tee_local $5
    i32.const 1
    i32.add
    set_local $0
    get_local $5
   end
   block (result i32)
    get_local $1
    tee_local $5
    i32.const 1
    i32.add
    set_local $1
    get_local $5
   end
   i32.load8_u
   i32.store8
   block (result i32)
    get_local $0
    tee_local $5
    i32.const 1
    i32.add
    set_local $0
    get_local $5
   end
   block (result i32)
    get_local $1
    tee_local $5
    i32.const 1
    i32.add
    set_local $1
    get_local $5
   end
   i32.load8_u
   i32.store8
   block (result i32)
    get_local $0
    tee_local $5
    i32.const 1
    i32.add
    set_local $0
    get_local $5
   end
   block (result i32)
    get_local $1
    tee_local $5
    i32.const 1
    i32.add
    set_local $1
    get_local $5
   end
   i32.load8_u
   i32.store8
   block (result i32)
    get_local $0
    tee_local $5
    i32.const 1
    i32.add
    set_local $0
    get_local $5
   end
   block (result i32)
    get_local $1
    tee_local $5
    i32.const 1
    i32.add
    set_local $1
    get_local $5
   end
   i32.load8_u
   i32.store8
   block (result i32)
    get_local $0
    tee_local $5
    i32.const 1
    i32.add
    set_local $0
    get_local $5
   end
   block (result i32)
    get_local $1
    tee_local $5
    i32.const 1
    i32.add
    set_local $1
    get_local $5
   end
   i32.load8_u
   i32.store8
  end
  get_local $2
  i32.const 8
  i32.and
  if
   block (result i32)
    get_local $0
    tee_local $5
    i32.const 1
    i32.add
    set_local $0
    get_local $5
   end
   block (result i32)
    get_local $1
    tee_local $5
    i32.const 1
    i32.add
    set_local $1
    get_local $5
   end
   i32.load8_u
   i32.store8
   block (result i32)
    get_local $0
    tee_local $5
    i32.const 1
    i32.add
    set_local $0
    get_local $5
   end
   block (result i32)
    get_local $1
    tee_local $5
    i32.const 1
    i32.add
    set_local $1
    get_local $5
   end
   i32.load8_u
   i32.store8
   block (result i32)
    get_local $0
    tee_local $5
    i32.const 1
    i32.add
    set_local $0
    get_local $5
   end
   block (result i32)
    get_local $1
    tee_local $5
    i32.const 1
    i32.add
    set_local $1
    get_local $5
   end
   i32.load8_u
   i32.store8
   block (result i32)
    get_local $0
    tee_local $5
    i32.const 1
    i32.add
    set_local $0
    get_local $5
   end
   block (result i32)
    get_local $1
    tee_local $5
    i32.const 1
    i32.add
    set_local $1
    get_local $5
   end
   i32.load8_u
   i32.store8
   block (result i32)
    get_local $0
    tee_local $5
    i32.const 1
    i32.add
    set_local $0
    get_local $5
   end
   block (result i32)
    get_local $1
    tee_local $5
    i32.const 1
    i32.add
    set_local $1
    get_local $5
   end
   i32.load8_u
   i32.store8
   block (result i32)
    get_local $0
    tee_local $5
    i32.const 1
    i32.add
    set_local $0
    get_local $5
   end
   block (result i32)
    get_local $1
    tee_local $5
    i32.const 1
    i32.add
    set_local $1
    get_local $5
   end
   i32.load8_u
   i32.store8
   block (result i32)
    get_local $0
    tee_local $5
    i32.const 1
    i32.add
    set_local $0
    get_local $5
   end
   block (result i32)
    get_local $1
    tee_local $5
    i32.const 1
    i32.add
    set_local $1
    get_local $5
   end
   i32.load8_u
   i32.store8
   block (result i32)
    get_local $0
    tee_local $5
    i32.const 1
    i32.add
    set_local $0
    get_local $5
   end
   block (result i32)
    get_local $1
    tee_local $5
    i32.const 1
    i32.add
    set_local $1
    get_local $5
   end
   i32.load8_u
   i32.store8
  end
  get_local $2
  i32.const 4
  i32.and
  if
   block (result i32)
    get_local $0
    tee_local $5
    i32.const 1
    i32.add
    set_local $0
    get_local $5
   end
   block (result i32)
    get_local $1
    tee_local $5
    i32.const 1
    i32.add
    set_local $1
    get_local $5
   end
   i32.load8_u
   i32.store8
   block (result i32)
    get_local $0
    tee_local $5
    i32.const 1
    i32.add
    set_local $0
    get_local $5
   end
   block (result i32)
    get_local $1
    tee_local $5
    i32.const 1
    i32.add
    set_local $1
    get_local $5
   end
   i32.load8_u
   i32.store8
   block (result i32)
    get_local $0
    tee_local $5
    i32.const 1
    i32.add
    set_local $0
    get_local $5
   end
   block (result i32)
    get_local $1
    tee_local $5
    i32.const 1
    i32.add
    set_local $1
    get_local $5
   end
   i32.load8_u
   i32.store8
   block (result i32)
    get_local $0
    tee_local $5
    i32.const 1
    i32.add
    set_local $0
    get_local $5
   end
   block (result i32)
    get_local $1
    tee_local $5
    i32.const 1
    i32.add
    set_local $1
    get_local $5
   end
   i32.load8_u
   i32.store8
  end
  get_local $2
  i32.const 2
  i32.and
  if
   block (result i32)
    get_local $0
    tee_local $5
    i32.const 1
    i32.add
    set_local $0
    get_local $5
   end
   block (result i32)
    get_local $1
    tee_local $5
    i32.const 1
    i32.add
    set_local $1
    get_local $5
   end
   i32.load8_u
   i32.store8
   block (result i32)
    get_local $0
    tee_local $5
    i32.const 1
    i32.add
    set_local $0
    get_local $5
   end
   block (result i32)
    get_local $1
    tee_local $5
    i32.const 1
    i32.add
    set_local $1
    get_local $5
   end
   i32.load8_u
   i32.store8
  end
  get_local $2
  i32.const 1
  i32.and
  if
   block (result i32)
    get_local $0
    tee_local $5
    i32.const 1
    i32.add
    set_local $0
    get_local $5
   end
   block (result i32)
    get_local $1
    tee_local $5
    i32.const 1
    i32.add
    set_local $1
    get_local $5
   end
   i32.load8_u
   i32.store8
  end
 )
 (func $~lib/internal/memory/memmove (; 13 ;) (type $iiiv) (param $0 i32) (param $1 i32) (param $2 i32)
  (local $3 i32)
  get_local $0
  get_local $1
  i32.eq
  if
   return
  end
  get_local $1
  get_local $2
  i32.add
  get_local $0
  i32.le_u
  tee_local $3
  if (result i32)
   get_local $3
  else   
   get_local $0
   get_local $2
   i32.add
   get_local $1
   i32.le_u
  end
  if
   get_local $0
   get_local $1
   get_local $2
   call $~lib/internal/memory/memcpy
   return
  end
  get_local $0
  get_local $1
  i32.lt_u
  if
   get_local $1
   i32.const 7
   i32.and
   get_local $0
   i32.const 7
   i32.and
   i32.eq
   if
    block $break|0
     loop $continue|0
      get_local $0
      i32.const 7
      i32.and
      if
       block
        get_local $2
        i32.eqz
        if
         return
        end
        get_local $2
        i32.const 1
        i32.sub
        set_local $2
        block (result i32)
         get_local $0
         tee_local $3
         i32.const 1
         i32.add
         set_local $0
         get_local $3
        end
        block (result i32)
         get_local $1
         tee_local $3
         i32.const 1
         i32.add
         set_local $1
         get_local $3
        end
        i32.load8_u
        i32.store8
       end
       br $continue|0
      end
     end
    end
    block $break|1
     loop $continue|1
      get_local $2
      i32.const 8
      i32.ge_u
      if
       block
        get_local $0
        get_local $1
        i64.load
        i64.store
        get_local $2
        i32.const 8
        i32.sub
        set_local $2
        get_local $0
        i32.const 8
        i32.add
        set_local $0
        get_local $1
        i32.const 8
        i32.add
        set_local $1
       end
       br $continue|1
      end
     end
    end
   end
   block $break|2
    loop $continue|2
     get_local $2
     if
      block
       block (result i32)
        get_local $0
        tee_local $3
        i32.const 1
        i32.add
        set_local $0
        get_local $3
       end
       block (result i32)
        get_local $1
        tee_local $3
        i32.const 1
        i32.add
        set_local $1
        get_local $3
       end
       i32.load8_u
       i32.store8
       get_local $2
       i32.const 1
       i32.sub
       set_local $2
      end
      br $continue|2
     end
    end
   end
  else   
   get_local $1
   i32.const 7
   i32.and
   get_local $0
   i32.const 7
   i32.and
   i32.eq
   if
    block $break|3
     loop $continue|3
      get_local $0
      get_local $2
      i32.add
      i32.const 7
      i32.and
      if
       block
        get_local $2
        i32.eqz
        if
         return
        end
        get_local $0
        get_local $2
        i32.const 1
        i32.sub
        tee_local $2
        i32.add
        get_local $1
        get_local $2
        i32.add
        i32.load8_u
        i32.store8
       end
       br $continue|3
      end
     end
    end
    block $break|4
     loop $continue|4
      get_local $2
      i32.const 8
      i32.ge_u
      if
       block
        get_local $2
        i32.const 8
        i32.sub
        set_local $2
        get_local $0
        get_local $2
        i32.add
        get_local $1
        get_local $2
        i32.add
        i64.load
        i64.store
       end
       br $continue|4
      end
     end
    end
   end
   block $break|5
    loop $continue|5
     get_local $2
     if
      get_local $0
      get_local $2
      i32.const 1
      i32.sub
      tee_local $2
      i32.add
      get_local $1
      get_local $2
      i32.add
      i32.load8_u
      i32.store8
      br $continue|5
     end
    end
   end
  end
 )
 (func $~lib/internal/string/repeatUnsafe (; 14 ;) (type $iiiiv) (param $0 i32) (param $1 i32) (param $2 i32) (param $3 i32)
  (local $4 i32)
  (local $5 i32)
  (local $6 i32)
  (local $7 i32)
  (local $8 i32)
  (local $9 i64)
  (local $10 i32)
  (local $11 i32)
  get_local $2
  i32.load
  set_local $4
  block $break|0
   block $case5|0
    block $case4|0
     block $case3|0
      block $case2|0
       block $case1|0
        block $case0|0
         get_local $4
         set_local $5
         get_local $5
         i32.const 0
         i32.eq
         br_if $case0|0
         get_local $5
         i32.const 1
         i32.eq
         br_if $case1|0
         get_local $5
         i32.const 2
         i32.eq
         br_if $case2|0
         get_local $5
         i32.const 3
         i32.eq
         br_if $case3|0
         get_local $5
         i32.const 4
         i32.eq
         br_if $case4|0
         br $case5|0
        end
        br $break|0
       end
       block
        get_local $2
        i32.load16_u offset=4
        set_local $5
        get_local $0
        get_local $1
        i32.const 1
        i32.shl
        i32.add
        set_local $6
        block $break|1
         i32.const 0
         set_local $7
         loop $repeat|1
          get_local $7
          get_local $3
          i32.lt_s
          i32.eqz
          br_if $break|1
          get_local $6
          get_local $7
          i32.const 1
          i32.shl
          i32.add
          get_local $5
          i32.store16 offset=4
          get_local $7
          i32.const 1
          i32.add
          set_local $7
          br $repeat|1
          unreachable
         end
         unreachable
        end
        br $break|0
        unreachable
       end
       unreachable
      end
      block
       get_local $2
       i32.load offset=4
       set_local $6
       get_local $0
       get_local $1
       i32.const 1
       i32.shl
       i32.add
       set_local $5
       block $break|2
        i32.const 0
        set_local $7
        loop $repeat|2
         get_local $7
         get_local $3
         i32.lt_s
         i32.eqz
         br_if $break|2
         get_local $5
         get_local $7
         i32.const 2
         i32.shl
         i32.add
         get_local $6
         i32.store offset=4
         get_local $7
         i32.const 1
         i32.add
         set_local $7
         br $repeat|2
         unreachable
        end
        unreachable
       end
       br $break|0
       unreachable
      end
      unreachable
     end
     block
      get_local $2
      i32.load offset=4
      set_local $5
      get_local $2
      i32.load16_u offset=8
      set_local $6
      get_local $0
      get_local $1
      i32.const 1
      i32.shl
      i32.add
      set_local $7
      block $break|3
       i32.const 0
       set_local $8
       loop $repeat|3
        get_local $8
        get_local $3
        i32.lt_s
        i32.eqz
        br_if $break|3
        block
         get_local $7
         get_local $8
         i32.const 2
         i32.shl
         i32.add
         get_local $5
         i32.store offset=4
         get_local $7
         get_local $8
         i32.const 1
         i32.shl
         i32.add
         get_local $6
         i32.store16 offset=8
        end
        get_local $8
        i32.const 1
        i32.add
        set_local $8
        br $repeat|3
        unreachable
       end
       unreachable
      end
      br $break|0
      unreachable
     end
     unreachable
    end
    block
     get_local $2
     i64.load offset=4
     set_local $9
     get_local $0
     get_local $1
     i32.const 1
     i32.shl
     i32.add
     set_local $7
     block $break|4
      i32.const 0
      set_local $6
      loop $repeat|4
       get_local $6
       get_local $3
       i32.lt_s
       i32.eqz
       br_if $break|4
       get_local $7
       get_local $6
       i32.const 3
       i32.shl
       i32.add
       get_local $9
       i64.store offset=4
       get_local $6
       i32.const 1
       i32.add
       set_local $6
       br $repeat|4
       unreachable
      end
      unreachable
     end
     br $break|0
     unreachable
    end
    unreachable
   end
   block
    get_local $4
    i32.const 1
    i32.shl
    set_local $7
    get_local $0
    get_global $~lib/internal/string/HEADER_SIZE
    i32.add
    get_local $1
    i32.const 1
    i32.shl
    i32.add
    set_local $6
    get_local $2
    get_global $~lib/internal/string/HEADER_SIZE
    i32.add
    set_local $5
    block $break|5
     block
      i32.const 0
      set_local $8
      get_local $7
      get_local $3
      i32.mul
      set_local $10
     end
     loop $repeat|5
      get_local $8
      get_local $10
      i32.lt_s
      i32.eqz
      br_if $break|5
      block
       get_local $6
       get_local $8
       i32.add
       set_local $11
       get_local $11
       get_local $5
       get_local $7
       call $~lib/internal/memory/memmove
      end
      get_local $8
      get_local $7
      i32.add
      set_local $8
      br $repeat|5
      unreachable
     end
     unreachable
    end
    br $break|0
    unreachable
   end
   unreachable
  end
 )
 (func $~lib/internal/string/copyUnsafe (; 15 ;) (type $iiiiiv) (param $0 i32) (param $1 i32) (param $2 i32) (param $3 i32) (param $4 i32)
  (local $5 i32)
  (local $6 i32)
  (local $7 i32)
  get_local $0
  get_local $1
  i32.const 1
  i32.shl
  i32.add
  get_global $~lib/internal/string/HEADER_SIZE
  i32.add
  set_local $5
  get_local $2
  get_local $3
  i32.const 1
  i32.shl
  i32.add
  get_global $~lib/internal/string/HEADER_SIZE
  i32.add
  set_local $6
  get_local $4
  i32.const 1
  i32.shl
  set_local $7
  get_local $5
  get_local $6
  get_local $7
  call $~lib/internal/memory/memmove
 )
 (func $~lib/string/String#padStart (; 16 ;) (type $iiii) (param $0 i32) (param $1 i32) (param $2 i32) (result i32)
  (local $3 i32)
  (local $4 i32)
  (local $5 i32)
  (local $6 i32)
  (local $7 i32)
  (local $8 i32)
  (local $9 i32)
  get_local $0
  i32.const 0
  i32.ne
  i32.eqz
  if
   i32.const 0
   i32.const 80
   i32.const 360
   i32.const 4
   call $~lib/env/abort
   unreachable
  end
  get_local $0
  i32.load
  set_local $3
  get_local $2
  i32.load
  set_local $4
  get_local $1
  get_local $3
  i32.lt_s
  tee_local $5
  if (result i32)
   get_local $5
  else   
   get_local $4
   i32.eqz
  end
  if
   get_local $0
   return
  end
  get_local $1
  get_local $3
  i32.sub
  set_local $6
  get_local $1
  call $~lib/internal/string/allocateUnsafe
  set_local $7
  get_local $6
  get_local $4
  i32.gt_s
  if
   get_local $6
   i32.const 1
   i32.sub
   get_local $4
   i32.div_s
   set_local $5
   get_local $5
   get_local $4
   i32.mul
   set_local $8
   get_local $6
   get_local $8
   i32.sub
   set_local $9
   get_local $7
   i32.const 0
   get_local $2
   get_local $5
   call $~lib/internal/string/repeatUnsafe
   get_local $9
   if
    get_local $7
    get_local $8
    get_local $2
    i32.const 0
    get_local $9
    call $~lib/internal/string/copyUnsafe
   end
  else   
   get_local $7
   i32.const 0
   get_local $2
   i32.const 0
   get_local $6
   call $~lib/internal/string/copyUnsafe
  end
  get_local $3
  if
   get_local $7
   get_local $6
   get_local $0
   i32.const 0
   get_local $3
   call $~lib/internal/string/copyUnsafe
  end
  get_local $7
 )
 (func $~lib/string/String#padStart|trampoline (; 17 ;) (type $iiii) (param $0 i32) (param $1 i32) (param $2 i32) (result i32)
  block $1of1
   block $0of1
    block $outOfRange
     get_global $~argc
     i32.const 1
     i32.sub
     br_table $0of1 $1of1 $outOfRange
    end
    unreachable
   end
   i32.const 248
   set_local $2
  end
  get_local $0
  get_local $1
  get_local $2
  call $~lib/string/String#padStart
 )
 (func $~lib/string/String#padEnd (; 18 ;) (type $iiii) (param $0 i32) (param $1 i32) (param $2 i32) (result i32)
  (local $3 i32)
  (local $4 i32)
  (local $5 i32)
  (local $6 i32)
  (local $7 i32)
  (local $8 i32)
  (local $9 i32)
  get_local $0
  i32.const 0
  i32.ne
  i32.eqz
  if
   i32.const 0
   i32.const 80
   i32.const 380
   i32.const 4
   call $~lib/env/abort
   unreachable
  end
  get_local $0
  i32.load
  set_local $3
  get_local $2
  i32.load
  set_local $4
  get_local $1
  get_local $3
  i32.lt_s
  tee_local $5
  if (result i32)
   get_local $5
  else   
   get_local $4
   i32.eqz
  end
  if
   get_local $0
   return
  end
  get_local $1
  get_local $3
  i32.sub
  set_local $6
  get_local $1
  call $~lib/internal/string/allocateUnsafe
  set_local $7
  get_local $3
  if
   get_local $7
   i32.const 0
   get_local $0
   i32.const 0
   get_local $3
   call $~lib/internal/string/copyUnsafe
  end
  get_local $6
  get_local $4
  i32.gt_s
  if
   get_local $6
   i32.const 1
   i32.sub
   get_local $4
   i32.div_s
   set_local $5
   get_local $5
   get_local $4
   i32.mul
   set_local $8
   get_local $6
   get_local $8
   i32.sub
   set_local $9
   get_local $7
   get_local $3
   get_local $2
   get_local $5
   call $~lib/internal/string/repeatUnsafe
   get_local $9
   if
    get_local $7
    get_local $8
    get_local $3
    i32.add
    get_local $2
    i32.const 0
    get_local $9
    call $~lib/internal/string/copyUnsafe
   end
  else   
   get_local $7
   get_local $3
   get_local $2
   i32.const 0
   get_local $6
   call $~lib/internal/string/copyUnsafe
  end
  get_local $7
 )
 (func $~lib/string/String#padEnd|trampoline (; 19 ;) (type $iiii) (param $0 i32) (param $1 i32) (param $2 i32) (result i32)
  block $1of1
   block $0of1
    block $outOfRange
     get_global $~argc
     i32.const 1
     i32.sub
     br_table $0of1 $1of1 $outOfRange
    end
    unreachable
   end
   i32.const 248
   set_local $2
  end
  get_local $0
  get_local $1
  get_local $2
  call $~lib/string/String#padEnd
 )
 (func $~lib/string/String#lastIndexOf (; 20 ;) (type $iiii) (param $0 i32) (param $1 i32) (param $2 i32) (result i32)
  (local $3 i32)
  (local $4 i32)
  (local $5 i32)
  (local $6 i32)
  (local $7 i32)
  get_local $0
  i32.const 0
  i32.ne
  i32.eqz
  if
   i32.const 0
   i32.const 80
   i32.const 229
   i32.const 4
   call $~lib/env/abort
   unreachable
  end
  get_local $1
  i32.const 0
  i32.eq
  if
   i32.const 200
   set_local $1
  end
  get_local $0
  i32.load
  set_local $3
  get_local $1
  i32.load
  set_local $4
  get_local $4
  i32.eqz
  if
   get_local $3
   return
  end
  get_local $3
  i32.eqz
  if
   i32.const -1
   return
  end
  get_local $2
  tee_local $5
  i32.const 0
  tee_local $6
  get_local $5
  get_local $6
  i32.gt_s
  select
  tee_local $5
  get_local $3
  get_local $4
  i32.sub
  tee_local $6
  get_local $5
  get_local $6
  i32.lt_s
  select
  set_local $7
  block $break|0
   get_local $7
   set_local $5
   loop $repeat|0
    get_local $5
    i32.const 0
    i32.ge_s
    i32.eqz
    br_if $break|0
    get_local $0
    get_local $5
    get_local $1
    i32.const 0
    get_local $4
    call $~lib/internal/string/compareUnsafe
    i32.eqz
    if
     get_local $5
     return
    end
    get_local $5
    i32.const 1
    i32.sub
    set_local $5
    br $repeat|0
    unreachable
   end
   unreachable
  end
  i32.const -1
 )
 (func $~lib/string/String#lastIndexOf|trampoline (; 21 ;) (type $iiii) (param $0 i32) (param $1 i32) (param $2 i32) (result i32)
  block $1of1
   block $0of1
    block $outOfRange
     get_global $~argc
     i32.const 1
     i32.sub
     br_table $0of1 $1of1 $outOfRange
    end
    unreachable
   end
   get_global $~lib/builtins/i32.MAX_VALUE
   set_local $2
  end
  get_local $0
  get_local $1
  get_local $2
  call $~lib/string/String#lastIndexOf
 )
 (func $std/string/getString (; 22 ;) (type $i) (result i32)
  get_global $std/string/str
 )
 (func $~lib/internal/string/parse<f64> (; 23 ;) (type $iiF) (param $0 i32) (param $1 i32) (result f64)
  (local $2 i32)
  (local $3 i32)
  (local $4 i32)
  (local $5 f64)
  (local $6 i32)
  (local $7 f64)
  get_local $0
  i32.load
  set_local $2
  get_local $2
  i32.eqz
  if
   f64.const nan:0x8000000000000
   return
  end
  get_local $0
  set_local $3
  get_local $3
  i32.load16_u offset=4
  set_local $4
  get_local $4
  get_global $~lib/internal/string/CharCode.MINUS
  i32.eq
  if
   get_local $2
   i32.const 1
   i32.sub
   tee_local $2
   i32.eqz
   if
    f64.const nan:0x8000000000000
    return
   end
   get_local $3
   i32.const 2
   i32.add
   tee_local $3
   i32.load16_u offset=4
   set_local $4
   f64.const -1
   set_local $5
  else   
   get_local $4
   get_global $~lib/internal/string/CharCode.PLUS
   i32.eq
   if
    get_local $2
    i32.const 1
    i32.sub
    tee_local $2
    i32.eqz
    if
     f64.const nan:0x8000000000000
     return
    end
    get_local $3
    i32.const 2
    i32.add
    tee_local $3
    i32.load16_u offset=4
    set_local $4
    f64.const 1
    set_local $5
   else    
    f64.const 1
    set_local $5
   end
  end
  get_local $1
  i32.eqz
  if
   get_local $4
   get_global $~lib/internal/string/CharCode._0
   i32.eq
   tee_local $6
   if (result i32)
    get_local $2
    i32.const 2
    i32.gt_s
   else    
    get_local $6
   end
   if
    block $break|0
     block $case6|0
      block $case5|0
       block $case4|0
        block $case3|0
         block $case2|0
          block $case1|0
           block $case0|0
            get_local $3
            i32.const 2
            i32.add
            i32.load16_u offset=4
            set_local $6
            get_local $6
            get_global $~lib/internal/string/CharCode.B
            i32.eq
            br_if $case0|0
            get_local $6
            get_global $~lib/internal/string/CharCode.b
            i32.eq
            br_if $case1|0
            get_local $6
            get_global $~lib/internal/string/CharCode.O
            i32.eq
            br_if $case2|0
            get_local $6
            get_global $~lib/internal/string/CharCode.o
            i32.eq
            br_if $case3|0
            get_local $6
            get_global $~lib/internal/string/CharCode.X
            i32.eq
            br_if $case4|0
            get_local $6
            get_global $~lib/internal/string/CharCode.x
            i32.eq
            br_if $case5|0
            br $case6|0
           end
          end
          block
           get_local $3
           i32.const 4
           i32.add
           set_local $3
           get_local $2
           i32.const 2
           i32.sub
           set_local $2
           i32.const 2
           set_local $1
           br $break|0
           unreachable
          end
          unreachable
         end
        end
        block
         get_local $3
         i32.const 4
         i32.add
         set_local $3
         get_local $2
         i32.const 2
         i32.sub
         set_local $2
         i32.const 8
         set_local $1
         br $break|0
         unreachable
        end
        unreachable
       end
      end
      block
       get_local $3
       i32.const 4
       i32.add
       set_local $3
       get_local $2
       i32.const 2
       i32.sub
       set_local $2
       i32.const 16
       set_local $1
       br $break|0
       unreachable
      end
      unreachable
     end
     i32.const 10
     set_local $1
    end
   else    
    i32.const 10
    set_local $1
   end
  else   
   get_local $1
   i32.const 2
   i32.lt_s
   tee_local $6
   if (result i32)
    get_local $6
   else    
    get_local $1
    i32.const 36
    i32.gt_s
   end
   if
    f64.const nan:0x8000000000000
    return
   end
  end
  f64.const 0
  set_local $7
  block $break|1
   loop $continue|1
    block (result i32)
     get_local $2
     tee_local $6
     i32.const 1
     i32.sub
     set_local $2
     get_local $6
    end
    if
     block
      get_local $3
      i32.load16_u offset=4
      set_local $4
      get_local $4
      get_global $~lib/internal/string/CharCode._0
      i32.ge_s
      tee_local $6
      if (result i32)
       get_local $4
       get_global $~lib/internal/string/CharCode._9
       i32.le_s
      else       
       get_local $6
      end
      if
       get_local $4
       get_global $~lib/internal/string/CharCode._0
       i32.sub
       set_local $4
      else       
       get_local $4
       get_global $~lib/internal/string/CharCode.A
       i32.ge_s
       tee_local $6
       if (result i32)
        get_local $4
        get_global $~lib/internal/string/CharCode.Z
        i32.le_s
       else        
        get_local $6
       end
       if
        get_local $4
        get_global $~lib/internal/string/CharCode.A
        i32.const 10
        i32.sub
        i32.sub
        set_local $4
       else        
        get_local $4
        get_global $~lib/internal/string/CharCode.a
        i32.ge_s
        tee_local $6
        if (result i32)
         get_local $4
         get_global $~lib/internal/string/CharCode.z
         i32.le_s
        else         
         get_local $6
        end
        if
         get_local $4
         get_global $~lib/internal/string/CharCode.a
         i32.const 10
         i32.sub
         i32.sub
         set_local $4
        else         
         br $break|1
        end
       end
      end
      get_local $4
      get_local $1
      i32.ge_s
      if
       br $break|1
      end
      get_local $7
      get_local $1
      f64.convert_s/i32
      f64.mul
      get_local $4
      f64.convert_s/i32
      f64.add
      set_local $7
      get_local $3
      i32.const 2
      i32.add
      set_local $3
     end
     br $continue|1
    end
   end
  end
  get_local $5
  get_local $7
  f64.mul
 )
 (func $~lib/string/parseInt (; 24 ;) (type $iiF) (param $0 i32) (param $1 i32) (result f64)
  get_local $0
  get_local $1
  call $~lib/internal/string/parse<f64>
 )
 (func $~lib/string/parseFloat (; 25 ;) (type $iF) (param $0 i32) (result f64)
  (local $1 i32)
  (local $2 i32)
  (local $3 i32)
  (local $4 f64)
  (local $5 f64)
  (local $6 i32)
  (local $7 f64)
  get_local $0
  i32.load
  set_local $1
  get_local $1
  i32.eqz
  if
   f64.const nan:0x8000000000000
   return
  end
  get_local $0
  set_local $2
  get_local $2
  i32.load16_u offset=4
  set_local $3
  get_local $3
  get_global $~lib/internal/string/CharCode.MINUS
  i32.eq
  if
   get_local $1
   i32.const 1
   i32.sub
   tee_local $1
   i32.eqz
   if
    f64.const nan:0x8000000000000
    return
   end
   get_local $2
   i32.const 2
   i32.add
   tee_local $2
   i32.load16_u offset=4
   set_local $3
   f64.const -1
   set_local $4
  else   
   get_local $3
   get_global $~lib/internal/string/CharCode.PLUS
   i32.eq
   if
    get_local $1
    i32.const 1
    i32.sub
    tee_local $1
    i32.eqz
    if
     f64.const nan:0x8000000000000
     return
    end
    get_local $2
    i32.const 2
    i32.add
    tee_local $2
    i32.load16_u offset=4
    set_local $3
    f64.const 1
    set_local $4
   else    
    f64.const 1
    set_local $4
   end
  end
  f64.const 0
  set_local $5
  block $break|0
   loop $continue|0
    block (result i32)
     get_local $1
     tee_local $6
     i32.const 1
     i32.sub
     set_local $1
     get_local $6
    end
    if
     block
      get_local $2
      i32.load16_u offset=4
      set_local $3
      get_local $3
      get_global $~lib/internal/string/CharCode.DOT
      i32.eq
      if
       get_local $2
       i32.const 2
       i32.add
       set_local $2
       f64.const 0.1
       set_local $7
       block $break|1
        loop $continue|1
         block (result i32)
          get_local $1
          tee_local $6
          i32.const 1
          i32.sub
          set_local $1
          get_local $6
         end
         if
          block
           get_local $2
           i32.load16_u offset=4
           set_local $3
           get_local $3
           get_global $~lib/internal/string/CharCode.E
           i32.eq
           tee_local $6
           if (result i32)
            get_local $6
           else            
            get_local $3
            get_global $~lib/internal/string/CharCode.e
            i32.eq
           end
           if
            i32.const 0
            i32.eqz
            if
             i32.const 0
             i32.const 80
             i32.const 626
             i32.const 10
             call $~lib/env/abort
             unreachable
            end
           end
           get_local $3
           get_global $~lib/internal/string/CharCode._0
           i32.sub
           set_local $3
           get_local $3
           i32.const 9
           i32.gt_u
           if
            br $break|1
           end
           get_local $5
           get_local $3
           f64.convert_s/i32
           get_local $7
           f64.mul
           f64.add
           set_local $5
           get_local $7
           f64.const 0.1
           f64.mul
           set_local $7
           get_local $2
           i32.const 2
           i32.add
           set_local $2
          end
          br $continue|1
         end
        end
       end
       br $break|0
      end
      get_local $3
      get_global $~lib/internal/string/CharCode._0
      i32.sub
      set_local $3
      get_local $3
      i32.const 10
      i32.ge_u
      if
       br $break|0
      end
      get_local $5
      f64.const 10
      f64.mul
      get_local $3
      f64.convert_s/i32
      f64.add
      set_local $5
      get_local $2
      i32.const 2
      i32.add
      set_local $2
     end
     br $continue|0
    end
   end
  end
  get_local $4
  get_local $5
  f64.mul
 )
 (func $~lib/string/String#concat (; 26 ;) (type $iii) (param $0 i32) (param $1 i32) (result i32)
  (local $2 i32)
  (local $3 i32)
  (local $4 i32)
  (local $5 i32)
  get_local $0
  i32.const 0
  i32.ne
  i32.eqz
  if
   i32.const 0
   i32.const 80
   i32.const 110
   i32.const 4
   call $~lib/env/abort
   unreachable
  end
  get_local $1
  i32.const 0
  i32.eq
  if
   i32.const 200
   set_local $1
  end
  get_local $0
  i32.load
  set_local $2
  get_local $1
  i32.load
  set_local $3
  get_local $2
  get_local $3
  i32.add
  set_local $4
  get_local $4
  i32.const 0
  i32.eq
  if
   i32.const 256
   return
  end
  get_local $4
  call $~lib/internal/string/allocateUnsafe
  set_local $5
  get_local $5
  i32.const 0
  get_local $0
  i32.const 0
  get_local $2
  call $~lib/internal/string/copyUnsafe
  get_local $5
  get_local $2
  get_local $1
  i32.const 0
  get_local $3
  call $~lib/internal/string/copyUnsafe
  get_local $5
 )
 (func $~lib/string/String.__concat (; 27 ;) (type $iii) (param $0 i32) (param $1 i32) (result i32)
  get_local $0
  i32.eqz
  if
   i32.const 200
   set_local $0
  end
  get_local $0
  get_local $1
  call $~lib/string/String#concat
 )
 (func $~lib/string/String.__ne (; 28 ;) (type $iii) (param $0 i32) (param $1 i32) (result i32)
  get_local $0
  get_local $1
  call $~lib/string/String.__eq
  i32.eqz
 )
 (func $~lib/string/String.__gt (; 29 ;) (type $iii) (param $0 i32) (param $1 i32) (result i32)
  (local $2 i32)
  (local $3 i32)
  (local $4 i32)
  (local $5 i32)
  (local $6 i32)
  get_local $0
  get_local $1
  i32.eq
  tee_local $2
  if (result i32)
   get_local $2
  else   
   get_local $0
   i32.const 0
   i32.eq
  end
  tee_local $2
  if (result i32)
   get_local $2
  else   
   get_local $1
   i32.const 0
   i32.eq
  end
  if
   i32.const 0
   return
  end
  get_local $0
  i32.load
  set_local $3
  get_local $1
  i32.load
  set_local $4
  get_local $3
  i32.eqz
  if
   i32.const 0
   return
  end
  get_local $4
  i32.eqz
  if
   i32.const 1
   return
  end
  get_local $3
  tee_local $2
  get_local $4
  tee_local $5
  get_local $2
  get_local $5
  i32.lt_s
  select
  set_local $6
  get_local $0
  i32.const 0
  get_local $1
  i32.const 0
  get_local $6
  call $~lib/internal/string/compareUnsafe
  i32.const 0
  i32.gt_s
 )
 (func $~lib/string/String.__gte (; 30 ;) (type $iii) (param $0 i32) (param $1 i32) (result i32)
  (local $2 i32)
  (local $3 i32)
  (local $4 i32)
  (local $5 i32)
  (local $6 i32)
  get_local $0
  get_local $1
  i32.eq
  if
   i32.const 1
   return
  end
  get_local $0
  i32.const 0
  i32.eq
  tee_local $2
  if (result i32)
   get_local $2
  else   
   get_local $1
   i32.const 0
   i32.eq
  end
  if
   i32.const 0
   return
  end
  get_local $0
  i32.load
  set_local $3
  get_local $1
  i32.load
  set_local $4
  get_local $3
  i32.eqz
  if
   get_local $4
   i32.eqz
   return
  end
  get_local $4
  i32.eqz
  if
   i32.const 1
   return
  end
  get_local $3
  tee_local $2
  get_local $4
  tee_local $5
  get_local $2
  get_local $5
  i32.lt_s
  select
  set_local $6
  get_local $0
  i32.const 0
  get_local $1
  i32.const 0
  get_local $6
  call $~lib/internal/string/compareUnsafe
  i32.const 0
  i32.ge_s
 )
 (func $~lib/string/String.__lt (; 31 ;) (type $iii) (param $0 i32) (param $1 i32) (result i32)
  (local $2 i32)
  (local $3 i32)
  (local $4 i32)
  (local $5 i32)
  (local $6 i32)
  get_local $0
  get_local $1
  i32.eq
  tee_local $2
  if (result i32)
   get_local $2
  else   
   get_local $0
   i32.const 0
   i32.eq
  end
  tee_local $2
  if (result i32)
   get_local $2
  else   
   get_local $1
   i32.const 0
   i32.eq
  end
  if
   i32.const 0
   return
  end
  get_local $0
  i32.load
  set_local $3
  get_local $1
  i32.load
  set_local $4
  get_local $4
  i32.eqz
  if
   i32.const 0
   return
  end
  get_local $3
  i32.eqz
  if
   i32.const 1
   return
  end
  get_local $3
  tee_local $2
  get_local $4
  tee_local $5
  get_local $2
  get_local $5
  i32.lt_s
  select
  set_local $6
  get_local $0
  i32.const 0
  get_local $1
  i32.const 0
  get_local $6
  call $~lib/internal/string/compareUnsafe
  i32.const 0
  i32.lt_s
 )
 (func $~lib/string/String.__lte (; 32 ;) (type $iii) (param $0 i32) (param $1 i32) (result i32)
  (local $2 i32)
  (local $3 i32)
  (local $4 i32)
  (local $5 i32)
  (local $6 i32)
  get_local $0
  get_local $1
  i32.eq
  if
   i32.const 1
   return
  end
  get_local $0
  i32.const 0
  i32.eq
  tee_local $2
  if (result i32)
   get_local $2
  else   
   get_local $1
   i32.const 0
   i32.eq
  end
  if
   i32.const 0
   return
  end
  get_local $0
  i32.load
  set_local $3
  get_local $1
  i32.load
  set_local $4
  get_local $4
  i32.eqz
  if
   get_local $3
   i32.eqz
   return
  end
  get_local $3
  i32.eqz
  if
   i32.const 1
   return
  end
  get_local $3
  tee_local $2
  get_local $4
  tee_local $5
  get_local $2
  get_local $5
  i32.lt_s
  select
  set_local $6
  get_local $0
  i32.const 0
  get_local $1
  i32.const 0
  get_local $6
  call $~lib/internal/string/compareUnsafe
  i32.const 0
  i32.le_s
 )
 (func $~lib/string/String#repeat (; 33 ;) (type $iii) (param $0 i32) (param $1 i32) (result i32)
  (local $2 i32)
  (local $3 i32)
  (local $4 i32)
  get_local $0
  i32.const 0
  i32.ne
  i32.eqz
  if
   i32.const 0
   i32.const 80
   i32.const 400
   i32.const 4
   call $~lib/env/abort
   unreachable
  end
  get_local $0
  i32.load
  set_local $2
  get_local $1
  i32.const 0
  i32.lt_s
  tee_local $3
  if (result i32)
   get_local $3
  else   
   get_local $2
   get_local $1
   i32.mul
   i32.const 1
   i32.const 28
   i32.shl
   i32.gt_s
  end
  if
   i32.const 0
   i32.const 80
   i32.const 405
   i32.const 6
   call $~lib/env/abort
   unreachable
  end
  get_local $1
  i32.const 0
  i32.eq
  tee_local $3
  if (result i32)
   get_local $3
  else   
   get_local $2
   i32.eqz
  end
  if
   i32.const 256
   return
  end
  get_local $1
  i32.const 1
  i32.eq
  if
   get_local $0
   return
  end
  get_local $2
  get_local $1
  i32.mul
  call $~lib/internal/string/allocateUnsafe
  set_local $4
  get_local $4
  i32.const 0
  get_local $0
  get_local $1
  call $~lib/internal/string/repeatUnsafe
  get_local $4
 )
 (func $~lib/internal/arraybuffer/computeSize (; 34 ;) (type $ii) (param $0 i32) (result i32)
  i32.const 1
  i32.const 32
  get_local $0
  get_global $~lib/internal/arraybuffer/HEADER_SIZE
  i32.add
  i32.const 1
  i32.sub
  i32.clz
  i32.sub
  i32.shl
 )
 (func $~lib/internal/arraybuffer/allocateUnsafe (; 35 ;) (type $ii) (param $0 i32) (result i32)
  (local $1 i32)
  (local $2 i32)
  get_local $0
  get_global $~lib/internal/arraybuffer/MAX_BLENGTH
  i32.le_u
  i32.eqz
  if
   i32.const 0
   i32.const 1008
   i32.const 26
   i32.const 2
   call $~lib/env/abort
   unreachable
  end
  block $~lib/memory/memory.allocate|inlined.1 (result i32)
   get_local $0
   call $~lib/internal/arraybuffer/computeSize
   set_local $2
   get_local $2
   call $~lib/allocator/arena/__memory_allocate
   br $~lib/memory/memory.allocate|inlined.1
  end
  set_local $1
  get_local $1
  get_local $0
  i32.store
  get_local $1
 )
 (func $~lib/memory/memory.allocate (; 36 ;) (type $ii) (param $0 i32) (result i32)
  get_local $0
  call $~lib/allocator/arena/__memory_allocate
  return
 )
 (func $~lib/internal/memory/memset (; 37 ;) (type $iiiv) (param $0 i32) (param $1 i32) (param $2 i32)
  (local $3 i32)
  (local $4 i32)
  (local $5 i64)
  get_local $2
  i32.eqz
  if
   return
  end
  get_local $0
  get_local $1
  i32.store8
  get_local $0
  get_local $2
  i32.add
  i32.const 1
  i32.sub
  get_local $1
  i32.store8
  get_local $2
  i32.const 2
  i32.le_u
  if
   return
  end
  get_local $0
  i32.const 1
  i32.add
  get_local $1
  i32.store8
  get_local $0
  i32.const 2
  i32.add
  get_local $1
  i32.store8
  get_local $0
  get_local $2
  i32.add
  i32.const 2
  i32.sub
  get_local $1
  i32.store8
  get_local $0
  get_local $2
  i32.add
  i32.const 3
  i32.sub
  get_local $1
  i32.store8
  get_local $2
  i32.const 6
  i32.le_u
  if
   return
  end
  get_local $0
  i32.const 3
  i32.add
  get_local $1
  i32.store8
  get_local $0
  get_local $2
  i32.add
  i32.const 4
  i32.sub
  get_local $1
  i32.store8
  get_local $2
  i32.const 8
  i32.le_u
  if
   return
  end
  i32.const 0
  get_local $0
  i32.sub
  i32.const 3
  i32.and
  set_local $3
  get_local $0
  get_local $3
  i32.add
  set_local $0
  get_local $2
  get_local $3
  i32.sub
  set_local $2
  get_local $2
  i32.const -4
  i32.and
  set_local $2
  i32.const -1
  i32.const 255
  i32.div_u
  get_local $1
  i32.const 255
  i32.and
  i32.mul
  set_local $4
  get_local $0
  get_local $4
  i32.store
  get_local $0
  get_local $2
  i32.add
  i32.const 4
  i32.sub
  get_local $4
  i32.store
  get_local $2
  i32.const 8
  i32.le_u
  if
   return
  end
  get_local $0
  i32.const 4
  i32.add
  get_local $4
  i32.store
  get_local $0
  i32.const 8
  i32.add
  get_local $4
  i32.store
  get_local $0
  get_local $2
  i32.add
  i32.const 12
  i32.sub
  get_local $4
  i32.store
  get_local $0
  get_local $2
  i32.add
  i32.const 8
  i32.sub
  get_local $4
  i32.store
  get_local $2
  i32.const 24
  i32.le_u
  if
   return
  end
  get_local $0
  i32.const 12
  i32.add
  get_local $4
  i32.store
  get_local $0
  i32.const 16
  i32.add
  get_local $4
  i32.store
  get_local $0
  i32.const 20
  i32.add
  get_local $4
  i32.store
  get_local $0
  i32.const 24
  i32.add
  get_local $4
  i32.store
  get_local $0
  get_local $2
  i32.add
  i32.const 28
  i32.sub
  get_local $4
  i32.store
  get_local $0
  get_local $2
  i32.add
  i32.const 24
  i32.sub
  get_local $4
  i32.store
  get_local $0
  get_local $2
  i32.add
  i32.const 20
  i32.sub
  get_local $4
  i32.store
  get_local $0
  get_local $2
  i32.add
  i32.const 16
  i32.sub
  get_local $4
  i32.store
  i32.const 24
  get_local $0
  i32.const 4
  i32.and
  i32.add
  set_local $3
  get_local $0
  get_local $3
  i32.add
  set_local $0
  get_local $2
  get_local $3
  i32.sub
  set_local $2
  get_local $4
  i64.extend_u/i32
  get_local $4
  i64.extend_u/i32
  i64.const 32
  i64.shl
  i64.or
  set_local $5
  block $break|0
   loop $continue|0
    get_local $2
    i32.const 32
    i32.ge_u
    if
     block
      get_local $0
      get_local $5
      i64.store
      get_local $0
      i32.const 8
      i32.add
      get_local $5
      i64.store
      get_local $0
      i32.const 16
      i32.add
      get_local $5
      i64.store
      get_local $0
      i32.const 24
      i32.add
      get_local $5
      i64.store
      get_local $2
      i32.const 32
      i32.sub
      set_local $2
      get_local $0
      i32.const 32
      i32.add
      set_local $0
     end
     br $continue|0
    end
   end
  end
 )
 (func $~lib/array/Array<String>#constructor (; 38 ;) (type $iii) (param $0 i32) (param $1 i32) (result i32)
  (local $2 i32)
  (local $3 i32)
  (local $4 i32)
  (local $5 i32)
  get_local $1
  i32.const 268435454
  i32.gt_u
  if
   i32.const 0
   i32.const 976
   i32.const 45
   i32.const 39
   call $~lib/env/abort
   unreachable
  end
  get_local $1
  i32.const 2
  i32.shl
  set_local $2
  get_local $2
  call $~lib/internal/arraybuffer/allocateUnsafe
  set_local $3
  get_local $0
  if (result i32)
   get_local $0
  else   
   block (result i32)
    i32.const 8
    call $~lib/memory/memory.allocate
    set_local $4
    get_local $4
    i32.const 0
    i32.store
    get_local $4
    i32.const 0
    i32.store offset=4
    get_local $4
   end
   tee_local $0
  end
  tee_local $0
  get_local $3
  i32.store
  get_local $0
  get_local $1
  i32.store offset=4
  get_local $3
  get_global $~lib/internal/arraybuffer/HEADER_SIZE
  i32.add
  set_local $4
  i32.const 0
  set_local $5
  get_local $4
  get_local $5
  get_local $2
  call $~lib/internal/memory/memset
  get_local $0
 )
 (func $~lib/array/Array<String>#__unchecked_set (; 39 ;) (type $iiiv) (param $0 i32) (param $1 i32) (param $2 i32)
  (local $3 i32)
  (local $4 i32)
  get_local $0
  i32.load
  set_local $3
  i32.const 0
  set_local $4
  get_local $3
  get_local $1
  i32.const 2
  i32.shl
  i32.add
  get_local $4
  i32.add
  get_local $2
  i32.store offset=8
 )
 (func $~lib/allocator/arena/__memory_free (; 40 ;) (type $iv) (param $0 i32)
  nop
 )
 (func $~lib/internal/arraybuffer/reallocateUnsafe (; 41 ;) (type $iii) (param $0 i32) (param $1 i32) (result i32)
  (local $2 i32)
  (local $3 i32)
  (local $4 i32)
  (local $5 i32)
  get_local $0
  i32.load
  set_local $2
  get_local $1
  get_local $2
  i32.gt_s
  if
   get_local $1
   get_global $~lib/internal/arraybuffer/MAX_BLENGTH
   i32.le_s
   i32.eqz
   if
    i32.const 0
    i32.const 1008
    i32.const 40
    i32.const 4
    call $~lib/env/abort
    unreachable
   end
   get_local $1
   get_local $2
   call $~lib/internal/arraybuffer/computeSize
   get_global $~lib/internal/arraybuffer/HEADER_SIZE
   i32.sub
   i32.le_s
   if
    get_local $0
    get_local $1
    i32.store
   else    
    get_local $1
    call $~lib/internal/arraybuffer/allocateUnsafe
    set_local $3
    get_local $3
    get_global $~lib/internal/arraybuffer/HEADER_SIZE
    i32.add
    set_local $4
    get_local $0
    get_global $~lib/internal/arraybuffer/HEADER_SIZE
    i32.add
    set_local $5
    get_local $4
    get_local $5
    get_local $2
    call $~lib/internal/memory/memmove
    block $~lib/memory/memory.free|inlined.0
     block
      get_local $0
      call $~lib/allocator/arena/__memory_free
      br $~lib/memory/memory.free|inlined.0
      unreachable
     end
     unreachable
    end
    get_local $3
    set_local $0
   end
   get_local $0
   get_global $~lib/internal/arraybuffer/HEADER_SIZE
   i32.add
   get_local $2
   i32.add
   set_local $3
   i32.const 0
   set_local $5
   get_local $1
   get_local $2
   i32.sub
   set_local $4
   get_local $3
   get_local $5
   get_local $4
   call $~lib/internal/memory/memset
  else   
   get_local $1
   get_local $2
   i32.lt_s
   if
    get_local $1
    i32.const 0
    i32.ge_s
    i32.eqz
    if
     i32.const 0
     i32.const 1008
<<<<<<< HEAD
     i32.const 59
=======
     i32.const 64
>>>>>>> 3ed83ef3
     i32.const 4
     call $~lib/env/abort
     unreachable
    end
    get_local $0
    get_local $1
    i32.store
   end
  end
  get_local $0
 )
 (func $~lib/array/Array<String>#push (; 42 ;) (type $iii) (param $0 i32) (param $1 i32) (result i32)
  (local $2 i32)
  (local $3 i32)
  (local $4 i32)
  (local $5 i32)
  (local $6 i32)
  get_local $0
  i32.load offset=4
  set_local $2
  get_local $0
  i32.load
  set_local $3
  get_local $3
  i32.load
  i32.const 2
  i32.shr_u
  set_local $4
  get_local $2
  i32.const 1
  i32.add
  set_local $5
  get_local $2
  get_local $4
  i32.ge_u
  if
   get_local $2
   i32.const 268435454
   i32.ge_u
   if
    i32.const 0
    i32.const 976
    i32.const 184
    i32.const 42
    call $~lib/env/abort
    unreachable
   end
   get_local $3
   get_local $5
   i32.const 2
   i32.shl
   call $~lib/internal/arraybuffer/reallocateUnsafe
   set_local $3
   get_local $0
   get_local $3
   i32.store
  end
  get_local $0
  get_local $5
  i32.store offset=4
  i32.const 0
  set_local $6
  get_local $3
  get_local $2
  i32.const 2
  i32.shl
  i32.add
  get_local $6
  i32.add
  get_local $1
  i32.store offset=8
  get_local $5
 )
 (func $~lib/string/String#split (; 43 ;) (type $iiii) (param $0 i32) (param $1 i32) (param $2 i32) (result i32)
  (local $3 i32)
  (local $4 i32)
  (local $5 i32)
  (local $6 i32)
  (local $7 i32)
  (local $8 i32)
  (local $9 i32)
  (local $10 i32)
  (local $11 i32)
  (local $12 i32)
  (local $13 i32)
  (local $14 i32)
  (local $15 i32)
  get_local $0
  i32.const 0
  i32.ne
  i32.eqz
  if
   i32.const 0
   i32.const 80
   i32.const 417
   i32.const 4
   call $~lib/env/abort
   unreachable
  end
  get_local $2
  i32.eqz
  if
   i32.const 0
   i32.const 0
   call $~lib/array/Array<String>#constructor
   return
  end
  get_local $1
  i32.const 0
  i32.eq
  if
   block (result i32)
    i32.const 0
    i32.const 1
    call $~lib/array/Array<String>#constructor
    set_local $3
    get_local $3
    i32.const 0
    get_local $0
    call $~lib/array/Array<String>#__unchecked_set
    get_local $3
   end
   return
  end
  get_local $0
  i32.load
  set_local $4
  get_local $1
  i32.load
  set_local $5
  get_local $2
  i32.const 0
  i32.lt_s
  if
   get_global $~lib/builtins/i32.MAX_VALUE
   set_local $2
  end
  get_local $5
  i32.eqz
  if
   get_local $4
   i32.eqz
   if
    i32.const 0
    i32.const 0
    call $~lib/array/Array<String>#constructor
    return
   end
   get_local $4
   tee_local $3
   get_local $2
   tee_local $6
   get_local $3
   get_local $6
   i32.lt_s
   select
   set_local $4
   i32.const 0
   get_local $4
   call $~lib/array/Array<String>#constructor
   set_local $3
   get_local $3
   i32.load
   set_local $6
   block $break|0
    i32.const 0
    set_local $7
    loop $repeat|0
     get_local $7
     get_local $4
     i32.lt_s
     i32.eqz
     br_if $break|0
     block
      i32.const 1
      call $~lib/internal/string/allocateUnsafe
      set_local $8
      get_local $8
      get_local $0
      get_local $7
      i32.const 1
      i32.shl
      i32.add
      i32.load16_u offset=4
      i32.store16 offset=4
      i32.const 0
      set_local $9
      get_local $6
      get_local $7
      i32.const 2
      i32.shl
      i32.add
      get_local $9
      i32.add
      get_local $8
      i32.store offset=8
     end
     get_local $7
     i32.const 1
     i32.add
     set_local $7
     br $repeat|0
     unreachable
    end
    unreachable
   end
   get_local $3
   return
  else   
   get_local $4
   i32.eqz
   if
    i32.const 1088
    return
   end
  end
  i32.const 0
  i32.const 0
  call $~lib/array/Array<String>#constructor
  set_local $10
  i32.const 0
  set_local $11
  i32.const 0
  set_local $12
  i32.const 0
  set_local $13
  block $break|1
   loop $continue|1
    get_local $0
    get_local $1
    get_local $12
    call $~lib/string/String#indexOf
    tee_local $11
    i32.const -1
    i32.ne
    if
     block
      get_local $11
      get_local $12
      i32.sub
      set_local $6
      get_local $6
      i32.const 0
      i32.gt_s
      if
       get_local $6
       call $~lib/internal/string/allocateUnsafe
       set_local $3
       get_local $3
       i32.const 0
       get_local $0
       get_local $12
       get_local $6
       call $~lib/internal/string/copyUnsafe
       get_local $10
       get_local $3
       call $~lib/array/Array<String>#push
       drop
      else       
       get_local $10
       i32.const 256
       call $~lib/array/Array<String>#push
       drop
      end
      get_local $13
      i32.const 1
      i32.add
      tee_local $13
      get_local $2
      i32.eq
      if
       get_local $10
       return
      end
      get_local $11
      get_local $5
      i32.add
      set_local $12
     end
     br $continue|1
    end
   end
  end
  get_local $12
  i32.eqz
  if
   block (result i32)
    i32.const 0
    i32.const 1
    call $~lib/array/Array<String>#constructor
    set_local $14
    get_local $14
    i32.const 0
    get_local $0
    call $~lib/array/Array<String>#__unchecked_set
    get_local $14
   end
   return
  end
  get_local $4
  get_local $12
  i32.sub
  set_local $15
  get_local $15
  i32.const 0
  i32.gt_s
  if
   get_local $15
   call $~lib/internal/string/allocateUnsafe
   set_local $14
   get_local $14
   i32.const 0
   get_local $0
   get_local $12
   get_local $15
   call $~lib/internal/string/copyUnsafe
   get_local $10
   get_local $14
   call $~lib/array/Array<String>#push
   drop
  else   
   get_local $10
   i32.const 256
   call $~lib/array/Array<String>#push
   drop
  end
  get_local $10
 )
 (func $~lib/string/String#split|trampoline (; 44 ;) (type $iiii) (param $0 i32) (param $1 i32) (param $2 i32) (result i32)
  block $2of2
   block $1of2
    block $0of2
     block $outOfRange
      get_global $~argc
      br_table $0of2 $1of2 $2of2 $outOfRange
     end
     unreachable
    end
    i32.const 0
    set_local $1
   end
   get_global $~lib/builtins/i32.MAX_VALUE
   set_local $2
  end
  get_local $0
  get_local $1
  get_local $2
  call $~lib/string/String#split
 )
 (func $~lib/array/Array<String>#__get (; 45 ;) (type $iii) (param $0 i32) (param $1 i32) (result i32)
  (local $2 i32)
  (local $3 i32)
  get_local $0
  i32.load
  set_local $2
  get_local $1
  get_local $2
  i32.load
  i32.const 2
  i32.shr_u
  i32.lt_u
  if (result i32)
   i32.const 0
   set_local $3
   get_local $2
   get_local $1
   i32.const 2
   i32.shl
   i32.add
   get_local $3
   i32.add
   i32.load offset=8
  else   
   unreachable
  end
 )
 (func $~lib/internal/number/decimalCount32 (; 46 ;) (type $ii) (param $0 i32) (result i32)
  (local $1 i32)
  get_local $0
  i32.const 100000
  i32.lt_u
  if
   get_local $0
   i32.const 100
   i32.lt_u
   if
    i32.const 1
    i32.const 2
    get_local $0
    i32.const 10
    i32.lt_u
    select
    return
   else    
    i32.const 4
    i32.const 5
    get_local $0
    i32.const 10000
    i32.lt_u
    select
    set_local $1
    i32.const 3
    get_local $1
    get_local $0
    i32.const 1000
    i32.lt_u
    select
    return
   end
   unreachable
   unreachable
  else   
   get_local $0
   i32.const 10000000
   i32.lt_u
   if
    i32.const 6
    i32.const 7
    get_local $0
    i32.const 1000000
    i32.lt_u
    select
    return
   else    
    i32.const 9
    i32.const 10
    get_local $0
    i32.const 1000000000
    i32.lt_u
    select
    set_local $1
    i32.const 8
    get_local $1
    get_local $0
    i32.const 100000000
    i32.lt_u
    select
    return
   end
   unreachable
   unreachable
  end
  unreachable
  unreachable
 )
 (func $~lib/internal/number/utoa32_lut (; 47 ;) (type $iiiv) (param $0 i32) (param $1 i32) (param $2 i32)
  (local $3 i32)
  (local $4 i32)
  (local $5 i32)
  (local $6 i32)
  (local $7 i32)
  (local $8 i32)
  (local $9 i64)
  (local $10 i64)
  block $~lib/internal/number/DIGITS|inlined.0 (result i32)
   i32.const 1720
  end
  i32.load
  set_local $3
  block $break|0
   loop $continue|0
    get_local $1
    i32.const 10000
    i32.ge_u
    if
     block
      get_local $1
      i32.const 10000
      i32.div_u
      set_local $4
      get_local $1
      i32.const 10000
      i32.rem_u
      set_local $5
      get_local $4
      set_local $1
      get_local $5
      i32.const 100
      i32.div_u
      set_local $6
      get_local $5
      i32.const 100
      i32.rem_u
      set_local $7
      block $~lib/internal/arraybuffer/LOAD<u32,u64>|inlined.0 (result i64)
       i32.const 0
       set_local $8
       get_local $3
       get_local $6
       i32.const 2
       i32.shl
       i32.add
       get_local $8
       i32.add
       i64.load32_u offset=8
      end
      set_local $9
      block $~lib/internal/arraybuffer/LOAD<u32,u64>|inlined.1 (result i64)
       i32.const 0
       set_local $8
       get_local $3
       get_local $7
       i32.const 2
       i32.shl
       i32.add
       get_local $8
       i32.add
       i64.load32_u offset=8
      end
      set_local $10
      get_local $2
      i32.const 4
      i32.sub
      set_local $2
      get_local $0
      get_local $2
      i32.const 1
      i32.shl
      i32.add
      get_local $9
      get_local $10
      i64.const 32
      i64.shl
      i64.or
      i64.store offset=4
     end
     br $continue|0
    end
   end
  end
  get_local $1
  i32.const 100
  i32.ge_u
  if
   get_local $1
   i32.const 100
   i32.div_u
   set_local $7
   get_local $1
   i32.const 100
   i32.rem_u
   set_local $6
   get_local $7
   set_local $1
   get_local $2
   i32.const 2
   i32.sub
   set_local $2
   block $~lib/internal/arraybuffer/LOAD<u32,u32>|inlined.0 (result i32)
    i32.const 0
    set_local $5
    get_local $3
    get_local $6
    i32.const 2
    i32.shl
    i32.add
    get_local $5
    i32.add
    i32.load offset=8
   end
   set_local $5
   get_local $0
   get_local $2
   i32.const 1
   i32.shl
   i32.add
   get_local $5
   i32.store offset=4
  end
  get_local $1
  i32.const 10
  i32.ge_u
  if
   get_local $2
   i32.const 2
   i32.sub
   set_local $2
   block $~lib/internal/arraybuffer/LOAD<u32,u32>|inlined.1 (result i32)
    i32.const 0
    set_local $5
    get_local $3
    get_local $1
    i32.const 2
    i32.shl
    i32.add
    get_local $5
    i32.add
    i32.load offset=8
   end
   set_local $5
   get_local $0
   get_local $2
   i32.const 1
   i32.shl
   i32.add
   get_local $5
   i32.store offset=4
  else   
   get_local $2
   i32.const 1
   i32.sub
   set_local $2
   get_global $~lib/internal/string/CharCode._0
   get_local $1
   i32.add
   set_local $5
   get_local $0
   get_local $2
   i32.const 1
   i32.shl
   i32.add
   get_local $5
   i32.store16 offset=4
  end
 )
 (func $~lib/internal/number/itoa32 (; 48 ;) (type $ii) (param $0 i32) (result i32)
  (local $1 i32)
  (local $2 i32)
  (local $3 i32)
  get_local $0
  i32.eqz
  if
   i32.const 480
   return
  end
  get_local $0
  i32.const 0
  i32.lt_s
  set_local $1
  get_local $1
  if
   i32.const 0
   get_local $0
   i32.sub
   set_local $0
  end
  get_local $0
  call $~lib/internal/number/decimalCount32
  get_local $1
  i32.add
  set_local $2
  get_local $2
  call $~lib/internal/string/allocateUnsafe
  set_local $3
  get_local $3
  get_local $0
  get_local $2
  call $~lib/internal/number/utoa32_lut
  get_local $1
  if
   get_local $3
   get_global $~lib/internal/string/CharCode.MINUS
   i32.store16 offset=4
  end
  get_local $3
 )
 (func $~lib/internal/number/utoa32 (; 49 ;) (type $ii) (param $0 i32) (result i32)
  (local $1 i32)
  (local $2 i32)
  get_local $0
  i32.eqz
  if
   i32.const 480
   return
  end
  get_local $0
  call $~lib/internal/number/decimalCount32
  set_local $1
  get_local $1
  call $~lib/internal/string/allocateUnsafe
  set_local $2
  get_local $2
  get_local $0
  get_local $1
  call $~lib/internal/number/utoa32_lut
  get_local $2
 )
 (func $~lib/internal/number/decimalCount64 (; 50 ;) (type $Ii) (param $0 i64) (result i32)
  (local $1 i32)
  get_local $0
  i64.const 1000000000000000
  i64.lt_u
  if
   get_local $0
   i64.const 1000000000000
   i64.lt_u
   if
    i32.const 11
    i32.const 12
    get_local $0
    i64.const 100000000000
    i64.lt_u
    select
    return
   else    
    i32.const 14
    i32.const 15
    get_local $0
    i64.const 100000000000000
    i64.lt_u
    select
    set_local $1
    i32.const 13
    get_local $1
    get_local $0
    i64.const 10000000000000
    i64.lt_u
    select
    return
   end
   unreachable
   unreachable
  else   
   get_local $0
   i64.const 100000000000000000
   i64.lt_u
   if
    i32.const 16
    i32.const 17
    get_local $0
    i64.const 10000000000000000
    i64.lt_u
    select
    return
   else    
    i32.const 19
    i32.const 20
    get_local $0
    i64.const -8446744073709551616
    i64.lt_u
    select
    set_local $1
    i32.const 18
    get_local $1
    get_local $0
    i64.const 1000000000000000000
    i64.lt_u
    select
    return
   end
   unreachable
   unreachable
  end
  unreachable
  unreachable
 )
 (func $~lib/internal/number/utoa64_lut (; 51 ;) (type $iIiv) (param $0 i32) (param $1 i64) (param $2 i32)
  (local $3 i32)
  (local $4 i64)
  (local $5 i32)
  (local $6 i32)
  (local $7 i32)
  (local $8 i32)
  (local $9 i32)
  (local $10 i32)
  (local $11 i32)
  (local $12 i32)
  (local $13 i64)
  (local $14 i64)
  block $~lib/internal/number/DIGITS|inlined.1 (result i32)
   i32.const 2512
  end
  i32.load
  set_local $3
  block $break|0
   loop $continue|0
    get_local $1
    i64.const 100000000
    i64.ge_u
    if
     block
      get_local $1
      i64.const 100000000
      i64.div_u
      set_local $4
      get_local $1
      get_local $4
      i64.const 100000000
      i64.mul
      i64.sub
      i32.wrap/i64
      set_local $5
      get_local $4
      set_local $1
      get_local $5
      i32.const 10000
      i32.div_u
      set_local $6
      get_local $5
      i32.const 10000
      i32.rem_u
      set_local $7
      get_local $6
      i32.const 100
      i32.div_u
      set_local $8
      get_local $6
      i32.const 100
      i32.rem_u
      set_local $9
      get_local $7
      i32.const 100
      i32.div_u
      set_local $10
      get_local $7
      i32.const 100
      i32.rem_u
      set_local $11
      block $~lib/internal/arraybuffer/LOAD<u32,u64>|inlined.2 (result i64)
       i32.const 0
       set_local $12
       get_local $3
       get_local $10
       i32.const 2
       i32.shl
       i32.add
       get_local $12
       i32.add
       i64.load32_u offset=8
      end
      set_local $13
      block $~lib/internal/arraybuffer/LOAD<u32,u64>|inlined.3 (result i64)
       i32.const 0
       set_local $12
       get_local $3
       get_local $11
       i32.const 2
       i32.shl
       i32.add
       get_local $12
       i32.add
       i64.load32_u offset=8
      end
      set_local $14
      get_local $2
      i32.const 4
      i32.sub
      set_local $2
      get_local $0
      get_local $2
      i32.const 1
      i32.shl
      i32.add
      get_local $13
      get_local $14
      i64.const 32
      i64.shl
      i64.or
      i64.store offset=4
      block $~lib/internal/arraybuffer/LOAD<u32,u64>|inlined.4 (result i64)
       i32.const 0
       set_local $12
       get_local $3
       get_local $8
       i32.const 2
       i32.shl
       i32.add
       get_local $12
       i32.add
       i64.load32_u offset=8
      end
      set_local $13
      block $~lib/internal/arraybuffer/LOAD<u32,u64>|inlined.5 (result i64)
       i32.const 0
       set_local $12
       get_local $3
       get_local $9
       i32.const 2
       i32.shl
       i32.add
       get_local $12
       i32.add
       i64.load32_u offset=8
      end
      set_local $14
      get_local $2
      i32.const 4
      i32.sub
      set_local $2
      get_local $0
      get_local $2
      i32.const 1
      i32.shl
      i32.add
      get_local $13
      get_local $14
      i64.const 32
      i64.shl
      i64.or
      i64.store offset=4
     end
     br $continue|0
    end
   end
  end
  get_local $0
  get_local $1
  i32.wrap/i64
  get_local $2
  call $~lib/internal/number/utoa32_lut
 )
 (func $~lib/internal/number/utoa64 (; 52 ;) (type $Ii) (param $0 i64) (result i32)
  (local $1 i32)
  (local $2 i32)
  (local $3 i32)
  get_local $0
  i64.eqz
  if
   i32.const 480
   return
  end
  get_local $0
  get_global $~lib/builtins/u32.MAX_VALUE
  i64.extend_u/i32
  i64.le_u
  if
   get_local $0
   i32.wrap/i64
   set_local $2
   get_local $2
   call $~lib/internal/number/decimalCount32
   set_local $3
   get_local $3
   call $~lib/internal/string/allocateUnsafe
   set_local $1
   get_local $1
   get_local $2
   get_local $3
   call $~lib/internal/number/utoa32_lut
  else   
   get_local $0
   call $~lib/internal/number/decimalCount64
   set_local $3
   get_local $3
   call $~lib/internal/string/allocateUnsafe
   set_local $1
   get_local $1
   get_local $0
   get_local $3
   call $~lib/internal/number/utoa64_lut
  end
  get_local $1
 )
 (func $~lib/internal/number/itoa64 (; 53 ;) (type $Ii) (param $0 i64) (result i32)
  (local $1 i32)
  (local $2 i32)
  (local $3 i32)
  (local $4 i32)
  get_local $0
  i64.eqz
  if
   i32.const 480
   return
  end
  get_local $0
  i64.const 0
  i64.lt_s
  set_local $1
  get_local $1
  if
   i64.const 0
   get_local $0
   i64.sub
   set_local $0
  end
  get_local $0
  get_global $~lib/builtins/u32.MAX_VALUE
  i64.extend_u/i32
  i64.le_u
  if
   get_local $0
   i32.wrap/i64
   set_local $3
   get_local $3
   call $~lib/internal/number/decimalCount32
   get_local $1
   i32.add
   set_local $4
   get_local $4
   call $~lib/internal/string/allocateUnsafe
   set_local $2
   get_local $2
   get_local $3
   get_local $4
   call $~lib/internal/number/utoa32_lut
  else   
   get_local $0
   call $~lib/internal/number/decimalCount64
   get_local $1
   i32.add
   set_local $4
   get_local $4
   call $~lib/internal/string/allocateUnsafe
   set_local $2
   get_local $2
   get_local $0
   get_local $4
   call $~lib/internal/number/utoa64_lut
  end
  get_local $1
  if
   get_local $2
   get_global $~lib/internal/string/CharCode.MINUS
   i32.store16 offset=4
  end
  get_local $2
 )
 (func $~lib/builtins/isFinite<f64> (; 54 ;) (type $Fi) (param $0 f64) (result i32)
  get_local $0
  get_local $0
  f64.sub
  f64.const 0
  f64.eq
 )
 (func $~lib/builtins/isNaN<f64> (; 55 ;) (type $Fi) (param $0 f64) (result i32)
  get_local $0
  get_local $0
  f64.ne
 )
 (func $~lib/internal/number/genDigits (; 56 ;) (type $iIiIiIii) (param $0 i32) (param $1 i64) (param $2 i32) (param $3 i64) (param $4 i32) (param $5 i64) (param $6 i32) (result i32)
  (local $7 i32)
  (local $8 i64)
  (local $9 i64)
  (local $10 i64)
  (local $11 i32)
  (local $12 i32)
  (local $13 i64)
  (local $14 i32)
  (local $15 i32)
  (local $16 i32)
  (local $17 i32)
  (local $18 i32)
  (local $19 i64)
  (local $20 i64)
  (local $21 i32)
  (local $22 i32)
  i32.const 0
  get_local $4
  i32.sub
  set_local $7
  i64.const 1
  get_local $7
  i64.extend_s/i32
  i64.shl
  set_local $8
  get_local $8
  i64.const 1
  i64.sub
  set_local $9
  get_local $3
  get_local $1
  i64.sub
  set_local $10
  get_local $4
  set_local $11
  get_local $3
  get_local $7
  i64.extend_s/i32
  i64.shr_u
  i32.wrap/i64
  set_local $12
  get_local $3
  get_local $9
  i64.and
  set_local $13
  get_local $12
  call $~lib/internal/number/decimalCount32
  set_local $14
  get_local $6
  set_local $15
  block $~lib/internal/number/POWERS10|inlined.0 (result i32)
   i32.const 4528
  end
  i32.load
  set_local $16
  block $break|0
   loop $continue|0
    get_local $14
    i32.const 0
    i32.gt_s
    if
     block
      block $break|1
       block $case10|1
        block $case9|1
         block $case8|1
          block $case7|1
           block $case6|1
            block $case5|1
             block $case4|1
              block $case3|1
               block $case2|1
                block $case1|1
                 block $case0|1
                  get_local $14
                  set_local $18
                  get_local $18
                  i32.const 10
                  i32.eq
                  br_if $case0|1
                  get_local $18
                  i32.const 9
                  i32.eq
                  br_if $case1|1
                  get_local $18
                  i32.const 8
                  i32.eq
                  br_if $case2|1
                  get_local $18
                  i32.const 7
                  i32.eq
                  br_if $case3|1
                  get_local $18
                  i32.const 6
                  i32.eq
                  br_if $case4|1
                  get_local $18
                  i32.const 5
                  i32.eq
                  br_if $case5|1
                  get_local $18
                  i32.const 4
                  i32.eq
                  br_if $case6|1
                  get_local $18
                  i32.const 3
                  i32.eq
                  br_if $case7|1
                  get_local $18
                  i32.const 2
                  i32.eq
                  br_if $case8|1
                  get_local $18
                  i32.const 1
                  i32.eq
                  br_if $case9|1
                  br $case10|1
                 end
                 block
                  get_local $12
                  i32.const 1000000000
                  i32.div_u
                  set_local $17
                  get_local $12
                  i32.const 1000000000
                  i32.rem_u
                  set_local $12
                  br $break|1
                  unreachable
                 end
                 unreachable
                end
                block
                 get_local $12
                 i32.const 100000000
                 i32.div_u
                 set_local $17
                 get_local $12
                 i32.const 100000000
                 i32.rem_u
                 set_local $12
                 br $break|1
                 unreachable
                end
                unreachable
               end
               block
                get_local $12
                i32.const 10000000
                i32.div_u
                set_local $17
                get_local $12
                i32.const 10000000
                i32.rem_u
                set_local $12
                br $break|1
                unreachable
               end
               unreachable
              end
              block
               get_local $12
               i32.const 1000000
               i32.div_u
               set_local $17
               get_local $12
               i32.const 1000000
               i32.rem_u
               set_local $12
               br $break|1
               unreachable
              end
              unreachable
             end
             block
              get_local $12
              i32.const 100000
              i32.div_u
              set_local $17
              get_local $12
              i32.const 100000
              i32.rem_u
              set_local $12
              br $break|1
              unreachable
             end
             unreachable
            end
            block
             get_local $12
             i32.const 10000
             i32.div_u
             set_local $17
             get_local $12
             i32.const 10000
             i32.rem_u
             set_local $12
             br $break|1
             unreachable
            end
            unreachable
           end
           block
            get_local $12
            i32.const 1000
            i32.div_u
            set_local $17
            get_local $12
            i32.const 1000
            i32.rem_u
            set_local $12
            br $break|1
            unreachable
           end
           unreachable
          end
          block
           get_local $12
           i32.const 100
           i32.div_u
           set_local $17
           get_local $12
           i32.const 100
           i32.rem_u
           set_local $12
           br $break|1
           unreachable
          end
          unreachable
         end
         block
          get_local $12
          i32.const 10
          i32.div_u
          set_local $17
          get_local $12
          i32.const 10
          i32.rem_u
          set_local $12
          br $break|1
          unreachable
         end
         unreachable
        end
        block
         get_local $12
         set_local $17
         i32.const 0
         set_local $12
         br $break|1
         unreachable
        end
        unreachable
       end
       block
        i32.const 0
        set_local $17
        br $break|1
        unreachable
       end
       unreachable
      end
      get_local $17
      get_local $15
      i32.or
      if
       get_local $0
       block (result i32)
        get_local $15
        tee_local $18
        i32.const 1
        i32.add
        set_local $15
        get_local $18
       end
       i32.const 1
       i32.shl
       i32.add
       get_global $~lib/internal/string/CharCode._0
       get_local $17
       i32.const 65535
       i32.and
       i32.add
       i32.store16 offset=4
      end
      get_local $14
      i32.const 1
      i32.sub
      set_local $14
      get_local $12
      i64.extend_u/i32
      get_local $7
      i64.extend_s/i32
      i64.shl
      get_local $13
      i64.add
      set_local $19
      get_local $19
      get_local $5
      i64.le_u
      if
       get_global $~lib/internal/number/_K
       get_local $14
       i32.add
       set_global $~lib/internal/number/_K
       block $~lib/internal/arraybuffer/LOAD<u32,u64>|inlined.6 (result i64)
        i32.const 0
        set_local $18
        get_local $16
        get_local $14
        i32.const 2
        i32.shl
        i32.add
        get_local $18
        i32.add
        i64.load32_u offset=8
       end
       get_local $7
       i64.extend_s/i32
       i64.shl
       set_local $20
       get_local $0
       get_local $15
       i32.const 1
       i32.sub
       i32.const 1
       i32.shl
       i32.add
       set_local $18
       get_local $18
       i32.load16_u offset=4
       set_local $21
       block $break|2
        loop $continue|2
         get_local $19
         get_local $10
         i64.lt_u
         tee_local $22
         if (result i32)
          get_local $5
          get_local $19
          i64.sub
          get_local $20
          i64.ge_u
         else          
          get_local $22
         end
         tee_local $22
         if (result i32)
          get_local $19
          get_local $20
          i64.add
          get_local $10
          i64.lt_u
          tee_local $22
          if (result i32)
           get_local $22
          else           
           get_local $10
           get_local $19
           i64.sub
           get_local $19
           get_local $20
           i64.add
           get_local $10
           i64.sub
           i64.gt_u
          end
         else          
          get_local $22
         end
         if
          block
           get_local $21
           i32.const 1
           i32.sub
           set_local $21
           get_local $19
           get_local $20
           i64.add
           set_local $19
          end
          br $continue|2
         end
        end
       end
       get_local $18
       get_local $21
       i32.store16 offset=4
       get_local $15
       return
      end
     end
     br $continue|0
    end
   end
  end
  block $break|3
   loop $continue|3
    i32.const 1
    if
     block
      get_local $13
      i64.const 10
      i64.mul
      set_local $13
      get_local $5
      i64.const 10
      i64.mul
      set_local $5
      get_local $13
      get_local $7
      i64.extend_s/i32
      i64.shr_u
      set_local $19
      get_local $19
      get_local $15
      i64.extend_s/i32
      i64.or
      i64.const 0
      i64.ne
      if
       get_local $0
       block (result i32)
        get_local $15
        tee_local $17
        i32.const 1
        i32.add
        set_local $15
        get_local $17
       end
       i32.const 1
       i32.shl
       i32.add
       get_global $~lib/internal/string/CharCode._0
       get_local $19
       i32.wrap/i64
       i32.const 65535
       i32.and
       i32.add
       i32.store16 offset=4
      end
      get_local $13
      get_local $9
      i64.and
      set_local $13
      get_local $14
      i32.const 1
      i32.sub
      set_local $14
      get_local $13
      get_local $5
      i64.lt_u
      if
       get_global $~lib/internal/number/_K
       get_local $14
       i32.add
       set_global $~lib/internal/number/_K
       get_local $10
       block $~lib/internal/arraybuffer/LOAD<u32,u64>|inlined.7 (result i64)
        i32.const 0
        get_local $14
        i32.sub
        set_local $17
        i32.const 0
        set_local $21
        get_local $16
        get_local $17
        i32.const 2
        i32.shl
        i32.add
        get_local $21
        i32.add
        i64.load32_u offset=8
       end
       i64.mul
       set_local $10
       get_local $0
       get_local $15
       i32.const 1
       i32.sub
       i32.const 1
       i32.shl
       i32.add
       set_local $21
       get_local $21
       i32.load16_u offset=4
       set_local $17
       block $break|4
        loop $continue|4
         get_local $13
         get_local $10
         i64.lt_u
         tee_local $18
         if (result i32)
          get_local $5
          get_local $13
          i64.sub
          get_local $8
          i64.ge_u
         else          
          get_local $18
         end
         tee_local $18
         if (result i32)
          get_local $13
          get_local $8
          i64.add
          get_local $10
          i64.lt_u
          tee_local $18
          if (result i32)
           get_local $18
          else           
           get_local $10
           get_local $13
           i64.sub
           get_local $13
           get_local $8
           i64.add
           get_local $10
           i64.sub
           i64.gt_u
          end
         else          
          get_local $18
         end
         if
          block
           get_local $17
           i32.const 1
           i32.sub
           set_local $17
           get_local $13
           get_local $8
           i64.add
           set_local $13
          end
          br $continue|4
         end
        end
       end
       get_local $21
       get_local $17
       i32.store16 offset=4
       get_local $15
       return
      end
     end
     br $continue|3
    end
   end
  end
  get_local $15
 )
 (func $~lib/internal/number/prettify (; 57 ;) (type $iiii) (param $0 i32) (param $1 i32) (param $2 i32) (result i32)
  (local $3 i32)
  (local $4 i32)
  (local $5 i32)
  (local $6 i32)
  (local $7 i32)
  (local $8 i32)
  get_local $2
  i32.eqz
  if
   get_local $0
   get_local $1
   i32.const 1
   i32.shl
   i32.add
   get_global $~lib/internal/string/CharCode.DOT
   get_global $~lib/internal/string/CharCode._0
   i32.const 16
   i32.shl
   i32.or
   i32.store offset=4
   get_local $1
   i32.const 2
   i32.add
   return
  end
  get_local $1
  get_local $2
  i32.add
  set_local $3
  get_local $1
  get_local $3
  i32.le_s
  tee_local $4
  if (result i32)
   get_local $3
   i32.const 21
   i32.le_s
  else   
   get_local $4
  end
  if
   block $break|0
    get_local $1
    set_local $4
    loop $repeat|0
     get_local $4
     get_local $3
     i32.lt_s
     i32.eqz
     br_if $break|0
     get_local $0
     get_local $4
     i32.const 1
     i32.shl
     i32.add
     get_global $~lib/internal/string/CharCode._0
     i32.store16 offset=4
     get_local $4
     i32.const 1
     i32.add
     set_local $4
     br $repeat|0
     unreachable
    end
    unreachable
   end
   get_local $0
   get_local $3
   i32.const 1
   i32.shl
   i32.add
   get_global $~lib/internal/string/CharCode.DOT
   get_global $~lib/internal/string/CharCode._0
   i32.const 16
   i32.shl
   i32.or
   i32.store offset=4
   get_local $3
   i32.const 2
   i32.add
   return
  else   
   get_local $3
   i32.const 0
   i32.gt_s
   tee_local $4
   if (result i32)
    get_local $3
    i32.const 21
    i32.le_s
   else    
    get_local $4
   end
   if
    get_local $0
    get_local $3
    i32.const 1
    i32.shl
    i32.add
    set_local $4
    get_local $4
    get_global $~lib/internal/string/HEADER_SIZE
    i32.add
    i32.const 2
    i32.add
    set_local $5
    get_local $4
    get_global $~lib/internal/string/HEADER_SIZE
    i32.add
    set_local $6
    i32.const 0
    get_local $2
    i32.sub
    i32.const 1
    i32.shl
    set_local $7
    get_local $5
    get_local $6
    get_local $7
    call $~lib/internal/memory/memmove
    get_local $0
    get_local $3
    i32.const 1
    i32.shl
    i32.add
    get_global $~lib/internal/string/CharCode.DOT
    i32.store16 offset=4
    get_local $1
    i32.const 1
    i32.add
    return
   else    
    i32.const -6
    get_local $3
    i32.lt_s
    tee_local $4
    if (result i32)
     get_local $3
     i32.const 0
     i32.le_s
    else     
     get_local $4
    end
    if
     i32.const 2
     get_local $3
     i32.sub
     set_local $4
     get_local $0
     get_global $~lib/internal/string/HEADER_SIZE
     i32.add
     get_local $4
     i32.const 1
     i32.shl
     i32.add
     set_local $7
     get_local $0
     get_global $~lib/internal/string/HEADER_SIZE
     i32.add
     set_local $6
     get_local $1
     i32.const 1
     i32.shl
     set_local $5
     get_local $7
     get_local $6
     get_local $5
     call $~lib/internal/memory/memmove
     get_local $0
     get_global $~lib/internal/string/CharCode._0
     get_global $~lib/internal/string/CharCode.DOT
     i32.const 16
     i32.shl
     i32.or
     i32.store offset=4
     block $break|1
      i32.const 2
      set_local $5
      loop $repeat|1
       get_local $5
       get_local $4
       i32.lt_s
       i32.eqz
       br_if $break|1
       get_local $0
       get_local $5
       i32.const 1
       i32.shl
       i32.add
       get_global $~lib/internal/string/CharCode._0
       i32.store16 offset=4
       get_local $5
       i32.const 1
       i32.add
       set_local $5
       br $repeat|1
       unreachable
      end
      unreachable
     end
     get_local $1
     get_local $4
     i32.add
     return
    else     
     get_local $1
     i32.const 1
     i32.eq
     if
      get_local $0
      get_global $~lib/internal/string/CharCode.e
      i32.store16 offset=6
      block $~lib/internal/number/genExponent|inlined.0 (result i32)
       get_local $0
       i32.const 4
       i32.add
       set_local $4
       get_local $3
       i32.const 1
       i32.sub
       set_local $5
       get_local $5
       i32.const 0
       i32.lt_s
       set_local $6
       get_local $6
       if
        i32.const 0
        get_local $5
        i32.sub
        set_local $5
       end
       get_local $5
       call $~lib/internal/number/decimalCount32
       i32.const 1
       i32.add
       set_local $7
       get_local $4
       get_local $5
       get_local $7
       call $~lib/internal/number/utoa32_lut
       get_local $4
       get_global $~lib/internal/string/CharCode.MINUS
       get_global $~lib/internal/string/CharCode.PLUS
       get_local $6
       select
       i32.store16 offset=4
       get_local $7
      end
      set_local $1
      get_local $1
      i32.const 2
      i32.add
      return
     else      
      get_local $1
      i32.const 1
      i32.shl
      set_local $7
      get_local $0
      get_global $~lib/internal/string/HEADER_SIZE
      i32.add
      i32.const 4
      i32.add
      set_local $6
      get_local $0
      get_global $~lib/internal/string/HEADER_SIZE
      i32.add
      i32.const 2
      i32.add
      set_local $5
      get_local $7
      i32.const 2
      i32.sub
      set_local $4
      get_local $6
      get_local $5
      get_local $4
      call $~lib/internal/memory/memmove
      get_local $0
      get_global $~lib/internal/string/CharCode.DOT
      i32.store16 offset=6
      get_local $0
      get_local $7
      i32.add
      get_global $~lib/internal/string/CharCode.e
      i32.store16 offset=6
      get_local $1
      block $~lib/internal/number/genExponent|inlined.1 (result i32)
       get_local $0
       get_local $7
       i32.add
       i32.const 4
       i32.add
       set_local $4
       get_local $3
       i32.const 1
       i32.sub
       set_local $5
       get_local $5
       i32.const 0
       i32.lt_s
       set_local $6
       get_local $6
       if
        i32.const 0
        get_local $5
        i32.sub
        set_local $5
       end
       get_local $5
       call $~lib/internal/number/decimalCount32
       i32.const 1
       i32.add
       set_local $8
       get_local $4
       get_local $5
       get_local $8
       call $~lib/internal/number/utoa32_lut
       get_local $4
       get_global $~lib/internal/string/CharCode.MINUS
       get_global $~lib/internal/string/CharCode.PLUS
       get_local $6
       select
       i32.store16 offset=4
       get_local $8
      end
      i32.add
      set_local $1
      get_local $1
      i32.const 2
      i32.add
      return
     end
     unreachable
    end
    unreachable
   end
   unreachable
  end
  unreachable
  unreachable
 )
 (func $~lib/internal/number/dtoa_core (; 58 ;) (type $iFi) (param $0 i32) (param $1 f64) (result i32)
  (local $2 i32)
  (local $3 i64)
  (local $4 i32)
  (local $5 i64)
  (local $6 i64)
  (local $7 i64)
  (local $8 i32)
  (local $9 i32)
  (local $10 i32)
  (local $11 f64)
  (local $12 i32)
  (local $13 i32)
  (local $14 i32)
  (local $15 i64)
  (local $16 i64)
  (local $17 i64)
  (local $18 i64)
  (local $19 i64)
  (local $20 i64)
  (local $21 i64)
  (local $22 i64)
  (local $23 i64)
  (local $24 i64)
  (local $25 i32)
  get_local $1
  f64.const 0
  f64.lt
  set_local $2
  get_local $2
  if
   get_local $1
   f64.neg
   set_local $1
   get_local $0
   get_global $~lib/internal/string/CharCode.MINUS
   i32.store16 offset=4
  end
  block $~lib/internal/number/grisu2|inlined.0 (result i32)
   get_local $1
   i64.reinterpret/f64
   set_local $3
   get_local $3
   i64.const 9218868437227405312
   i64.and
   i64.const 52
   i64.shr_u
   i32.wrap/i64
   set_local $4
   get_local $3
   i64.const 4503599627370495
   i64.and
   set_local $5
   get_local $4
   i32.const 0
   i32.ne
   i64.extend_u/i32
   i64.const 52
   i64.shl
   get_local $5
   i64.add
   set_local $6
   get_local $4
   i32.const 1
   get_local $4
   i32.const 0
   i32.ne
   select
   i32.const 1023
   i32.const 52
   i32.add
   i32.sub
   set_local $4
   block
    get_local $6
    i64.const 1
    i64.shl
    i64.const 1
    i64.add
    set_local $7
    get_local $4
    i32.const 1
    i32.sub
    set_local $8
    get_local $7
    i64.clz
    i32.wrap/i64
    set_local $9
    get_local $7
    get_local $9
    i64.extend_s/i32
    i64.shl
    set_local $7
    get_local $8
    get_local $9
    i32.sub
    set_local $8
    i32.const 1
    get_local $6
    i64.const 4503599627370496
    i64.eq
    i32.add
    set_local $10
    get_local $7
    set_global $~lib/internal/number/_frc_plus
    get_local $6
    get_local $10
    i64.extend_s/i32
    i64.shl
    i64.const 1
    i64.sub
    get_local $4
    get_local $10
    i32.sub
    get_local $8
    i32.sub
    i64.extend_s/i32
    i64.shl
    set_global $~lib/internal/number/_frc_minus
    get_local $8
    set_global $~lib/internal/number/_exp
   end
   block
    get_global $~lib/internal/number/_exp
    set_local $10
    i32.const -61
    get_local $10
    i32.sub
    f64.convert_s/i32
    f64.const 0.30102999566398114
    f64.mul
    f64.const 347
    f64.add
    set_local $11
    get_local $11
    i32.trunc_s/f64
    set_local $9
    get_local $9
    get_local $9
    f64.convert_s/i32
    get_local $11
    f64.ne
    i32.add
    set_local $9
    get_local $9
    i32.const 3
    i32.shr_s
    i32.const 1
    i32.add
    set_local $8
    i32.const 348
    get_local $8
    i32.const 3
    i32.shl
    i32.sub
    set_global $~lib/internal/number/_K
    block $~lib/internal/number/FRC_POWERS|inlined.0 (result i32)
     i32.const 4192
    end
    i32.load
    set_local $12
    block $~lib/internal/number/EXP_POWERS|inlined.0 (result i32)
     i32.const 4456
    end
    i32.load
    set_local $13
    block $~lib/internal/arraybuffer/LOAD<u64,u64>|inlined.0 (result i64)
     i32.const 0
     set_local $14
     get_local $12
     get_local $8
     i32.const 3
     i32.shl
     i32.add
     get_local $14
     i32.add
     i64.load offset=8
    end
    set_global $~lib/internal/number/_frc_pow
    block $~lib/internal/arraybuffer/LOAD<i16,i32>|inlined.0 (result i32)
     i32.const 0
     set_local $14
     get_local $13
     get_local $8
     i32.const 1
     i32.shl
     i32.add
     get_local $14
     i32.add
     i32.load16_s offset=8
    end
    set_global $~lib/internal/number/_exp_pow
   end
   get_local $6
   i64.clz
   i32.wrap/i64
   set_local $13
   get_local $6
   get_local $13
   i64.extend_s/i32
   i64.shl
   set_local $6
   get_local $4
   get_local $13
   i32.sub
   set_local $4
   get_global $~lib/internal/number/_frc_pow
   set_local $7
   get_global $~lib/internal/number/_exp_pow
   set_local $12
   block $~lib/internal/number/umul64f|inlined.0 (result i64)
    get_local $6
    i64.const 4294967295
    i64.and
    set_local $15
    get_local $7
    i64.const 4294967295
    i64.and
    set_local $16
    get_local $6
    i64.const 32
    i64.shr_u
    set_local $17
    get_local $7
    i64.const 32
    i64.shr_u
    set_local $18
    get_local $15
    get_local $16
    i64.mul
    set_local $19
    get_local $17
    get_local $16
    i64.mul
    get_local $19
    i64.const 32
    i64.shr_u
    i64.add
    set_local $20
    get_local $15
    get_local $18
    i64.mul
    get_local $20
    i64.const 4294967295
    i64.and
    i64.add
    set_local $21
    get_local $21
    i64.const 2147483647
    i64.add
    set_local $21
    get_local $20
    i64.const 32
    i64.shr_u
    set_local $20
    get_local $21
    i64.const 32
    i64.shr_u
    set_local $21
    get_local $17
    get_local $18
    i64.mul
    get_local $20
    i64.add
    get_local $21
    i64.add
   end
   set_local $21
   block $~lib/internal/number/umul64e|inlined.0 (result i32)
    get_local $4
    get_local $12
    i32.add
    i32.const 64
    i32.add
   end
   set_local $8
   block $~lib/internal/number/umul64f|inlined.1 (result i64)
    get_global $~lib/internal/number/_frc_plus
    set_local $20
    get_local $20
    i64.const 4294967295
    i64.and
    set_local $19
    get_local $7
    i64.const 4294967295
    i64.and
    set_local $18
    get_local $20
    i64.const 32
    i64.shr_u
    set_local $17
    get_local $7
    i64.const 32
    i64.shr_u
    set_local $16
    get_local $19
    get_local $18
    i64.mul
    set_local $15
    get_local $17
    get_local $18
    i64.mul
    get_local $15
    i64.const 32
    i64.shr_u
    i64.add
    set_local $22
    get_local $19
    get_local $16
    i64.mul
    get_local $22
    i64.const 4294967295
    i64.and
    i64.add
    set_local $23
    get_local $23
    i64.const 2147483647
    i64.add
    set_local $23
    get_local $22
    i64.const 32
    i64.shr_u
    set_local $22
    get_local $23
    i64.const 32
    i64.shr_u
    set_local $23
    get_local $17
    get_local $16
    i64.mul
    get_local $22
    i64.add
    get_local $23
    i64.add
   end
   i64.const 1
   i64.sub
   set_local $23
   block $~lib/internal/number/umul64e|inlined.1 (result i32)
    get_global $~lib/internal/number/_exp
    set_local $9
    get_local $9
    get_local $12
    i32.add
    i32.const 64
    i32.add
   end
   set_local $9
   block $~lib/internal/number/umul64f|inlined.2 (result i64)
    get_global $~lib/internal/number/_frc_minus
    set_local $22
    get_local $22
    i64.const 4294967295
    i64.and
    set_local $15
    get_local $7
    i64.const 4294967295
    i64.and
    set_local $16
    get_local $22
    i64.const 32
    i64.shr_u
    set_local $17
    get_local $7
    i64.const 32
    i64.shr_u
    set_local $18
    get_local $15
    get_local $16
    i64.mul
    set_local $19
    get_local $17
    get_local $16
    i64.mul
    get_local $19
    i64.const 32
    i64.shr_u
    i64.add
    set_local $20
    get_local $15
    get_local $18
    i64.mul
    get_local $20
    i64.const 4294967295
    i64.and
    i64.add
    set_local $24
    get_local $24
    i64.const 2147483647
    i64.add
    set_local $24
    get_local $20
    i64.const 32
    i64.shr_u
    set_local $20
    get_local $24
    i64.const 32
    i64.shr_u
    set_local $24
    get_local $17
    get_local $18
    i64.mul
    get_local $20
    i64.add
    get_local $24
    i64.add
   end
   i64.const 1
   i64.add
   set_local $24
   get_local $23
   get_local $24
   i64.sub
   set_local $20
   get_local $0
   get_local $21
   get_local $8
   get_local $23
   get_local $9
   get_local $20
   get_local $2
   call $~lib/internal/number/genDigits
  end
  set_local $25
  get_local $0
  get_local $2
  i32.const 1
  i32.shl
  i32.add
  get_local $25
  get_local $2
  i32.sub
  get_global $~lib/internal/number/_K
  call $~lib/internal/number/prettify
  set_local $25
  get_local $25
  get_local $2
  i32.add
 )
 (func $~lib/string/String#substring (; 59 ;) (type $iiii) (param $0 i32) (param $1 i32) (param $2 i32) (result i32)
  (local $3 i32)
  (local $4 i32)
  (local $5 i32)
  (local $6 i32)
  (local $7 i32)
  (local $8 i32)
  (local $9 i32)
  (local $10 i32)
  get_local $0
  i32.const 0
  i32.ne
  i32.eqz
  if
   i32.const 0
   i32.const 80
   i32.const 269
   i32.const 4
   call $~lib/env/abort
   unreachable
  end
  get_local $0
  i32.load
  set_local $3
  get_local $1
  tee_local $4
  i32.const 0
  tee_local $5
  get_local $4
  get_local $5
  i32.gt_s
  select
  tee_local $4
  get_local $3
  tee_local $5
  get_local $4
  get_local $5
  i32.lt_s
  select
  set_local $6
  get_local $2
  tee_local $4
  i32.const 0
  tee_local $5
  get_local $4
  get_local $5
  i32.gt_s
  select
  tee_local $4
  get_local $3
  tee_local $5
  get_local $4
  get_local $5
  i32.lt_s
  select
  set_local $7
  get_local $6
  tee_local $4
  get_local $7
  tee_local $5
  get_local $4
  get_local $5
  i32.lt_s
  select
  set_local $8
  get_local $6
  tee_local $4
  get_local $7
  tee_local $5
  get_local $4
  get_local $5
  i32.gt_s
  select
  set_local $9
  get_local $9
  get_local $8
  i32.sub
  set_local $3
  get_local $3
  i32.eqz
  if
   i32.const 256
   return
  end
  get_local $8
  i32.eqz
  tee_local $4
  if (result i32)
   get_local $9
   get_local $0
   i32.load
   i32.eq
  else   
   get_local $4
  end
  if
   get_local $0
   return
  end
  get_local $3
  call $~lib/internal/string/allocateUnsafe
  set_local $10
  get_local $10
  i32.const 0
  get_local $0
  get_local $8
  get_local $3
  call $~lib/internal/string/copyUnsafe
  get_local $10
 )
 (func $~lib/internal/number/dtoa (; 60 ;) (type $Fi) (param $0 f64) (result i32)
  (local $1 i32)
  (local $2 i32)
  (local $3 i32)
  get_local $0
  f64.const 0
  f64.eq
  if
   i32.const 3088
   return
  end
  get_local $0
  call $~lib/builtins/isFinite<f64>
  i32.eqz
  if
   get_local $0
   call $~lib/builtins/isNaN<f64>
   if
    i32.const 3104
    return
   end
   i32.const 3120
   i32.const 3144
   get_local $0
   f64.const 0
   f64.lt
   select
   return
  end
  get_global $~lib/internal/number/MAX_DOUBLE_LENGTH
  call $~lib/internal/string/allocateUnsafe
  set_local $1
  get_local $1
  get_local $0
  call $~lib/internal/number/dtoa_core
  set_local $2
  get_local $1
  i32.const 0
  get_local $2
  call $~lib/string/String#substring
  set_local $3
  get_local $1
  i32.eqz
  if
   i32.const 0
   i32.const 112
   i32.const 28
   i32.const 4
   call $~lib/env/abort
   unreachable
  end
  block $~lib/memory/memory.free|inlined.1
   block
    get_local $1
    call $~lib/allocator/arena/__memory_free
    br $~lib/memory/memory.free|inlined.1
    unreachable
   end
   unreachable
  end
  get_local $3
 )
 (func $start (; 61 ;) (type $v)
  (local $0 i32)
  (local $1 i32)
  (local $2 i32)
  get_global $HEAP_BASE
  get_global $~lib/internal/allocator/AL_MASK
  i32.add
  get_global $~lib/internal/allocator/AL_MASK
  i32.const -1
  i32.xor
  i32.and
  set_global $~lib/allocator/arena/startOffset
  get_global $~lib/allocator/arena/startOffset
  set_global $~lib/allocator/arena/offset
  get_global $std/string/str
  i32.const 8
  i32.eq
  i32.eqz
  if
   i32.const 0
   i32.const 48
   i32.const 17
   i32.const 0
   call $~lib/env/abort
   unreachable
  end
  get_global $std/string/str
  i32.load
  i32.const 16
  i32.eq
  i32.eqz
  if
   i32.const 0
   i32.const 48
   i32.const 19
   i32.const 0
   call $~lib/env/abort
   unreachable
  end
  get_global $std/string/str
  i32.const 0
  call $~lib/string/String#charCodeAt
  i32.const 104
  i32.eq
  i32.eqz
  if
   i32.const 0
   i32.const 48
   i32.const 20
   i32.const 0
   call $~lib/env/abort
   unreachable
  end
  i32.const 0
  call $~lib/string/String.fromCharCode
  i32.const 168
  call $~lib/string/String.__eq
  i32.eqz
  if
   i32.const 0
   i32.const 48
   i32.const 22
   i32.const 0
   call $~lib/env/abort
   unreachable
  end
  i32.const 54
  call $~lib/string/String.fromCharCode
  i32.const 176
  call $~lib/string/String.__eq
  i32.eqz
  if
   i32.const 0
   i32.const 48
   i32.const 23
   i32.const 0
   call $~lib/env/abort
   unreachable
  end
  i32.const 65536
  i32.const 54
  i32.add
  call $~lib/string/String.fromCharCode
  i32.const 176
  call $~lib/string/String.__eq
  i32.eqz
  if
   i32.const 0
   i32.const 48
   i32.const 24
   i32.const 0
   call $~lib/env/abort
   unreachable
  end
  i32.const 0
  call $~lib/string/String.fromCodePoint
  i32.const 168
  call $~lib/string/String.__eq
  i32.eqz
  if
   i32.const 0
   i32.const 48
   i32.const 26
   i32.const 0
   call $~lib/env/abort
   unreachable
  end
  i32.const 54
  call $~lib/string/String.fromCodePoint
  i32.const 176
  call $~lib/string/String.__eq
  i32.eqz
  if
   i32.const 0
   i32.const 48
   i32.const 27
   i32.const 0
   call $~lib/env/abort
   unreachable
  end
  i32.const 119558
  call $~lib/string/String.fromCodePoint
  i32.eqz
  if
   i32.const 184
   i32.const 48
   i32.const 28
   i32.const 0
   call $~lib/env/abort
   unreachable
  end
  get_global $std/string/str
  i32.const 192
  i32.const 0
  call $~lib/string/String#startsWith
  i32.eqz
  if
   i32.const 0
   i32.const 48
   i32.const 30
   i32.const 0
   call $~lib/env/abort
   unreachable
  end
  block (result i32)
   i32.const 1
   set_global $~argc
   get_global $std/string/str
   i32.const 216
   i32.const 0
   call $~lib/string/String#endsWith|trampoline
  end
  i32.eqz
  if
   i32.const 0
   i32.const 48
   i32.const 31
   i32.const 0
   call $~lib/env/abort
   unreachable
  end
  block $~lib/string/String#includes|inlined.0 (result i32)
   get_global $std/string/str
   set_local $0
   i32.const 232
   set_local $1
   i32.const 0
   set_local $2
   get_local $0
   get_local $1
   get_local $2
   call $~lib/string/String#indexOf
   i32.const -1
   i32.ne
  end
  i32.const 0
  i32.ne
  i32.eqz
  if
   i32.const 0
   i32.const 48
   i32.const 32
   i32.const 0
   call $~lib/env/abort
   unreachable
  end
  block (result i32)
   i32.const 1
   set_global $~argc
   get_global $std/string/str
   i32.const 0
   i32.const 0
   call $~lib/string/String#padStart|trampoline
  end
  get_global $std/string/str
  call $~lib/string/String.__eq
  i32.eqz
  if
   i32.const 0
   i32.const 48
   i32.const 34
   i32.const 0
   call $~lib/env/abort
   unreachable
  end
  block (result i32)
   i32.const 1
   set_global $~argc
   get_global $std/string/str
   i32.const 15
   i32.const 0
   call $~lib/string/String#padStart|trampoline
  end
  get_global $std/string/str
  call $~lib/string/String.__eq
  i32.eqz
  if
   i32.const 0
   i32.const 48
   i32.const 35
   i32.const 0
   call $~lib/env/abort
   unreachable
  end
  block (result i32)
   i32.const 1
   set_global $~argc
   i32.const 256
   i32.const 3
   i32.const 0
   call $~lib/string/String#padStart|trampoline
  end
  i32.const 264
  call $~lib/string/String.__eq
  i32.eqz
  if
   i32.const 0
   i32.const 48
   i32.const 36
   i32.const 0
   call $~lib/env/abort
   unreachable
  end
  i32.const 256
  i32.const 10
  i32.const 256
  call $~lib/string/String#padStart
  i32.const 256
  call $~lib/string/String.__eq
  i32.eqz
  if
   i32.const 0
   i32.const 48
   i32.const 37
   i32.const 0
   call $~lib/env/abort
   unreachable
  end
  i32.const 280
  i32.const 100
  i32.const 256
  call $~lib/string/String#padStart
  i32.const 280
  call $~lib/string/String.__eq
  i32.eqz
  if
   i32.const 0
   i32.const 48
   i32.const 38
   i32.const 0
   call $~lib/env/abort
   unreachable
  end
  block (result i32)
   i32.const 1
   set_global $~argc
   i32.const 288
   i32.const 5
   i32.const 0
   call $~lib/string/String#padStart|trampoline
  end
  i32.const 304
  call $~lib/string/String.__eq
  i32.eqz
  if
   i32.const 0
   i32.const 48
   i32.const 39
   i32.const 0
   call $~lib/env/abort
   unreachable
  end
  i32.const 288
  i32.const 6
  i32.const 320
  call $~lib/string/String#padStart
  i32.const 336
  call $~lib/string/String.__eq
  i32.eqz
  if
   i32.const 0
   i32.const 48
   i32.const 40
   i32.const 0
   call $~lib/env/abort
   unreachable
  end
  i32.const 288
  i32.const 8
  i32.const 320
  call $~lib/string/String#padStart
  i32.const 352
  call $~lib/string/String.__eq
  i32.eqz
  if
   i32.const 0
   i32.const 48
   i32.const 41
   i32.const 0
   call $~lib/env/abort
   unreachable
  end
  block (result i32)
   i32.const 1
   set_global $~argc
   get_global $std/string/str
   i32.const 0
   i32.const 0
   call $~lib/string/String#padEnd|trampoline
  end
  get_global $std/string/str
  call $~lib/string/String.__eq
  i32.eqz
  if
   i32.const 0
   i32.const 48
   i32.const 43
   i32.const 0
   call $~lib/env/abort
   unreachable
  end
  block (result i32)
   i32.const 1
   set_global $~argc
   get_global $std/string/str
   i32.const 15
   i32.const 0
   call $~lib/string/String#padEnd|trampoline
  end
  get_global $std/string/str
  call $~lib/string/String.__eq
  i32.eqz
  if
   i32.const 0
   i32.const 48
   i32.const 44
   i32.const 0
   call $~lib/env/abort
   unreachable
  end
  block (result i32)
   i32.const 1
   set_global $~argc
   i32.const 256
   i32.const 3
   i32.const 0
   call $~lib/string/String#padEnd|trampoline
  end
  i32.const 264
  call $~lib/string/String.__eq
  i32.eqz
  if
   i32.const 0
   i32.const 48
   i32.const 45
   i32.const 0
   call $~lib/env/abort
   unreachable
  end
  i32.const 256
  i32.const 10
  i32.const 256
  call $~lib/string/String#padEnd
  i32.const 256
  call $~lib/string/String.__eq
  i32.eqz
  if
   i32.const 0
   i32.const 48
   i32.const 46
   i32.const 0
   call $~lib/env/abort
   unreachable
  end
  i32.const 280
  i32.const 100
  i32.const 256
  call $~lib/string/String#padEnd
  i32.const 280
  call $~lib/string/String.__eq
  i32.eqz
  if
   i32.const 0
   i32.const 48
   i32.const 47
   i32.const 0
   call $~lib/env/abort
   unreachable
  end
  block (result i32)
   i32.const 1
   set_global $~argc
   i32.const 288
   i32.const 5
   i32.const 0
   call $~lib/string/String#padEnd|trampoline
  end
  i32.const 376
  call $~lib/string/String.__eq
  i32.eqz
  if
   i32.const 0
   i32.const 48
   i32.const 48
   i32.const 0
   call $~lib/env/abort
   unreachable
  end
  i32.const 288
  i32.const 6
  i32.const 288
  call $~lib/string/String#padEnd
  i32.const 392
  call $~lib/string/String.__eq
  i32.eqz
  if
   i32.const 0
   i32.const 48
   i32.const 49
   i32.const 0
   call $~lib/env/abort
   unreachable
  end
  i32.const 288
  i32.const 8
  i32.const 288
  call $~lib/string/String#padEnd
  i32.const 408
  call $~lib/string/String.__eq
  i32.eqz
  if
   i32.const 0
   i32.const 48
   i32.const 50
   i32.const 0
   call $~lib/env/abort
   unreachable
  end
  i32.const 256
  i32.const 256
  i32.const 0
  call $~lib/string/String#indexOf
  i32.const 0
  i32.eq
  i32.eqz
  if
   i32.const 0
   i32.const 48
   i32.const 52
   i32.const 0
   call $~lib/env/abort
   unreachable
  end
  i32.const 256
  i32.const 192
  i32.const 0
  call $~lib/string/String#indexOf
  i32.const -1
  i32.eq
  i32.eqz
  if
   i32.const 0
   i32.const 48
   i32.const 53
   i32.const 0
   call $~lib/env/abort
   unreachable
  end
  i32.const 280
  i32.const 280
  i32.const 0
  call $~lib/string/String#indexOf
  i32.const 0
  i32.eq
  i32.eqz
  if
   i32.const 0
   i32.const 48
   i32.const 54
   i32.const 0
   call $~lib/env/abort
   unreachable
  end
  get_global $std/string/str
  get_global $std/string/str
  i32.const 0
  call $~lib/string/String#indexOf
  i32.const 0
  i32.eq
  i32.eqz
  if
   i32.const 0
   i32.const 48
   i32.const 55
   i32.const 0
   call $~lib/env/abort
   unreachable
  end
  get_global $std/string/str
  i32.const 256
  i32.const 0
  call $~lib/string/String#indexOf
  i32.const 0
  i32.eq
  i32.eqz
  if
   i32.const 0
   i32.const 48
   i32.const 56
   i32.const 0
   call $~lib/env/abort
   unreachable
  end
  get_global $std/string/str
  i32.const 432
  i32.const 0
  call $~lib/string/String#indexOf
  i32.const 2
  i32.eq
  i32.eqz
  if
   i32.const 0
   i32.const 48
   i32.const 57
   i32.const 0
   call $~lib/env/abort
   unreachable
  end
  get_global $std/string/str
  i32.const 440
  i32.const 0
  call $~lib/string/String#indexOf
  i32.const -1
  i32.eq
  i32.eqz
  if
   i32.const 0
   i32.const 48
   i32.const 58
   i32.const 0
   call $~lib/env/abort
   unreachable
  end
  get_global $std/string/str
  i32.const 432
  i32.const 2
  call $~lib/string/String#indexOf
  i32.const 2
  i32.eq
  i32.eqz
  if
   i32.const 0
   i32.const 48
   i32.const 59
   i32.const 0
   call $~lib/env/abort
   unreachable
  end
  get_global $std/string/str
  i32.const 432
  i32.const 3
  call $~lib/string/String#indexOf
  i32.const -1
  i32.eq
  i32.eqz
  if
   i32.const 0
   i32.const 48
   i32.const 60
   i32.const 0
   call $~lib/env/abort
   unreachable
  end
  get_global $std/string/str
  i32.const 448
  i32.const -1
  call $~lib/string/String#indexOf
  i32.const 2
  i32.eq
  i32.eqz
  if
   i32.const 0
   i32.const 48
   i32.const 61
   i32.const 0
   call $~lib/env/abort
   unreachable
  end
  block (result i32)
   i32.const 1
   set_global $~argc
   i32.const 256
   i32.const 256
   i32.const 0
   call $~lib/string/String#lastIndexOf|trampoline
  end
  i32.const 0
  i32.eq
  i32.eqz
  if
   i32.const 0
   i32.const 48
   i32.const 63
   i32.const 0
   call $~lib/env/abort
   unreachable
  end
  block (result i32)
   i32.const 1
   set_global $~argc
   i32.const 256
   i32.const 192
   i32.const 0
   call $~lib/string/String#lastIndexOf|trampoline
  end
  i32.const -1
  i32.eq
  i32.eqz
  if
   i32.const 0
   i32.const 48
   i32.const 64
   i32.const 0
   call $~lib/env/abort
   unreachable
  end
  block (result i32)
   i32.const 1
   set_global $~argc
   get_global $std/string/str
   i32.const 256
   i32.const 0
   call $~lib/string/String#lastIndexOf|trampoline
  end
  get_global $std/string/str
  i32.load
  i32.eq
  i32.eqz
  if
   i32.const 0
   i32.const 48
   i32.const 65
   i32.const 0
   call $~lib/env/abort
   unreachable
  end
  block (result i32)
   i32.const 1
   set_global $~argc
   get_global $std/string/str
   i32.const 432
   i32.const 0
   call $~lib/string/String#lastIndexOf|trampoline
  end
  i32.const 2
  i32.eq
  i32.eqz
  if
   i32.const 0
   i32.const 48
   i32.const 66
   i32.const 0
   call $~lib/env/abort
   unreachable
  end
  block (result i32)
   i32.const 1
   set_global $~argc
   get_global $std/string/str
   i32.const 440
   i32.const 0
   call $~lib/string/String#lastIndexOf|trampoline
  end
  i32.const -1
  i32.eq
  i32.eqz
  if
   i32.const 0
   i32.const 48
   i32.const 67
   i32.const 0
   call $~lib/env/abort
   unreachable
  end
  block (result i32)
   i32.const 1
   set_global $~argc
   get_global $std/string/str
   i32.const 464
   i32.const 0
   call $~lib/string/String#lastIndexOf|trampoline
  end
  i32.const 15
  i32.eq
  i32.eqz
  if
   i32.const 0
   i32.const 48
   i32.const 68
   i32.const 0
   call $~lib/env/abort
   unreachable
  end
  get_global $std/string/str
  i32.const 432
  i32.const 2
  call $~lib/string/String#lastIndexOf
  i32.const 2
  i32.eq
  i32.eqz
  if
   i32.const 0
   i32.const 48
   i32.const 69
   i32.const 0
   call $~lib/env/abort
   unreachable
  end
  get_global $std/string/str
  i32.const 432
  i32.const 3
  call $~lib/string/String#lastIndexOf
  i32.const 2
  i32.eq
  i32.eqz
  if
   i32.const 0
   i32.const 48
   i32.const 70
   i32.const 0
   call $~lib/env/abort
   unreachable
  end
  get_global $std/string/str
  i32.const 448
  i32.const -1
  call $~lib/string/String#lastIndexOf
  i32.const -1
  i32.eq
  i32.eqz
  if
   i32.const 0
   i32.const 48
   i32.const 71
   i32.const 0
   call $~lib/env/abort
   unreachable
  end
  get_global $std/string/str
  i32.const 472
  i32.const 0
  call $~lib/string/String#lastIndexOf
  i32.const -1
  i32.eq
  i32.eqz
  if
   i32.const 0
   i32.const 48
   i32.const 72
   i32.const 0
   call $~lib/env/abort
   unreachable
  end
  get_global $std/string/str
  i32.const 192
  i32.const 0
  call $~lib/string/String#lastIndexOf
  i32.const 0
  i32.eq
  i32.eqz
  if
   i32.const 0
   i32.const 48
   i32.const 73
   i32.const 0
   call $~lib/env/abort
   unreachable
  end
  i32.const 480
  i32.const 0
  call $~lib/string/parseInt
  f64.const 0
  f64.eq
  i32.eqz
  if
   i32.const 0
   i32.const 48
   i32.const 79
   i32.const 0
   call $~lib/env/abort
   unreachable
  end
  i32.const 488
  i32.const 0
  call $~lib/string/parseInt
  f64.const 1
  f64.eq
  i32.eqz
  if
   i32.const 0
   i32.const 48
   i32.const 80
   i32.const 0
   call $~lib/env/abort
   unreachable
  end
  i32.const 496
  i32.const 0
  call $~lib/string/parseInt
  f64.const 5
  f64.eq
  i32.eqz
  if
   i32.const 0
   i32.const 48
   i32.const 81
   i32.const 0
   call $~lib/env/abort
   unreachable
  end
  i32.const 512
  i32.const 0
  call $~lib/string/parseInt
  f64.const 455
  f64.eq
  i32.eqz
  if
   i32.const 0
   i32.const 48
   i32.const 82
   i32.const 0
   call $~lib/env/abort
   unreachable
  end
  i32.const 528
  i32.const 0
  call $~lib/string/parseInt
  f64.const 3855
  f64.eq
  i32.eqz
  if
   i32.const 0
   i32.const 48
   i32.const 83
   i32.const 0
   call $~lib/env/abort
   unreachable
  end
  i32.const 544
  i32.const 0
  call $~lib/string/parseInt
  f64.const 3855
  f64.eq
  i32.eqz
  if
   i32.const 0
   i32.const 48
   i32.const 84
   i32.const 0
   call $~lib/env/abort
   unreachable
  end
  i32.const 560
  i32.const 0
  call $~lib/string/parseInt
  f64.const 11
  f64.eq
  i32.eqz
  if
   i32.const 0
   i32.const 48
   i32.const 85
   i32.const 0
   call $~lib/env/abort
   unreachable
  end
  i32.const 576
  i32.const 0
  call $~lib/string/parseInt
  f64.const 1
  f64.eq
  i32.eqz
  if
   i32.const 0
   i32.const 48
   i32.const 86
   i32.const 0
   call $~lib/env/abort
   unreachable
  end
  i32.const 480
  call $~lib/string/parseFloat
  f64.const 0
  f64.eq
  i32.eqz
  if
   i32.const 0
   i32.const 48
   i32.const 88
   i32.const 0
   call $~lib/env/abort
   unreachable
  end
  i32.const 488
  call $~lib/string/parseFloat
  f64.const 1
  f64.eq
  i32.eqz
  if
   i32.const 0
   i32.const 48
   i32.const 89
   i32.const 0
   call $~lib/env/abort
   unreachable
  end
  i32.const 592
  call $~lib/string/parseFloat
  f64.const 0.1
  f64.eq
  i32.eqz
  if
   i32.const 0
   i32.const 48
   i32.const 90
   i32.const 0
   call $~lib/env/abort
   unreachable
  end
  i32.const 608
  call $~lib/string/parseFloat
  f64.const 0.25
  f64.eq
  i32.eqz
  if
   i32.const 0
   i32.const 48
   i32.const 91
   i32.const 0
   call $~lib/env/abort
   unreachable
  end
  i32.const 624
  call $~lib/string/parseFloat
  f64.const 0.1
  f64.eq
  i32.eqz
  if
   i32.const 0
   i32.const 48
   i32.const 92
   i32.const 0
   call $~lib/env/abort
   unreachable
  end
  i32.const 280
  i32.const 648
  call $~lib/string/String.__concat
  set_global $std/string/c
  get_global $std/string/c
  i32.const 656
  call $~lib/string/String.__eq
  i32.eqz
  if
   i32.const 0
   i32.const 48
   i32.const 95
   i32.const 0
   call $~lib/env/abort
   unreachable
  end
  get_global $std/string/c
  i32.const 280
  call $~lib/string/String.__ne
  i32.eqz
  if
   i32.const 0
   i32.const 48
   i32.const 96
   i32.const 0
   call $~lib/env/abort
   unreachable
  end
  i32.const 256
  i32.const 256
  call $~lib/string/String.__eq
  i32.eqz
  if
   i32.const 0
   i32.const 48
   i32.const 97
   i32.const 0
   call $~lib/env/abort
   unreachable
  end
  i32.const 256
  get_global $std/string/nullStr
  call $~lib/string/String.__ne
  i32.eqz
  if
   i32.const 0
   i32.const 48
   i32.const 98
   i32.const 0
   call $~lib/env/abort
   unreachable
  end
  get_global $std/string/nullStr
  i32.const 256
  call $~lib/string/String.__ne
  i32.eqz
  if
   i32.const 0
   i32.const 48
   i32.const 99
   i32.const 0
   call $~lib/env/abort
   unreachable
  end
  i32.const 280
  i32.const 648
  call $~lib/string/String.__ne
  i32.eqz
  if
   i32.const 0
   i32.const 48
   i32.const 100
   i32.const 0
   call $~lib/env/abort
   unreachable
  end
  i32.const 280
  i32.const 280
  call $~lib/string/String.__eq
  i32.eqz
  if
   i32.const 0
   i32.const 48
   i32.const 101
   i32.const 0
   call $~lib/env/abort
   unreachable
  end
  i32.const 664
  i32.const 680
  call $~lib/string/String.__ne
  i32.eqz
  if
   i32.const 0
   i32.const 48
   i32.const 102
   i32.const 0
   call $~lib/env/abort
   unreachable
  end
  i32.const 664
  i32.const 664
  call $~lib/string/String.__eq
  i32.eqz
  if
   i32.const 0
   i32.const 48
   i32.const 103
   i32.const 0
   call $~lib/env/abort
   unreachable
  end
  i32.const 696
  i32.const 712
  call $~lib/string/String.__ne
  i32.eqz
  if
   i32.const 0
   i32.const 48
   i32.const 104
   i32.const 0
   call $~lib/env/abort
   unreachable
  end
  i32.const 728
  i32.const 744
  call $~lib/string/String.__ne
  i32.eqz
  if
   i32.const 0
   i32.const 48
   i32.const 105
   i32.const 0
   call $~lib/env/abort
   unreachable
  end
  i32.const 760
  i32.const 760
  call $~lib/string/String.__eq
  i32.eqz
  if
   i32.const 0
   i32.const 48
   i32.const 106
   i32.const 0
   call $~lib/env/abort
   unreachable
  end
  i32.const 760
  i32.const 784
  call $~lib/string/String.__ne
  i32.eqz
  if
   i32.const 0
   i32.const 48
   i32.const 107
   i32.const 0
   call $~lib/env/abort
   unreachable
  end
  i32.const 808
  i32.const 840
  call $~lib/string/String.__ne
  i32.eqz
  if
   i32.const 0
   i32.const 48
   i32.const 108
   i32.const 0
   call $~lib/env/abort
   unreachable
  end
  i32.const 648
  i32.const 280
  call $~lib/string/String.__gt
  i32.eqz
  if
   i32.const 0
   i32.const 48
   i32.const 110
   i32.const 0
   call $~lib/env/abort
   unreachable
  end
  i32.const 864
  i32.const 280
  call $~lib/string/String.__gt
  i32.eqz
  if
   i32.const 0
   i32.const 48
   i32.const 111
   i32.const 0
   call $~lib/env/abort
   unreachable
  end
  i32.const 864
  i32.const 872
  call $~lib/string/String.__gte
  i32.eqz
  if
   i32.const 0
   i32.const 48
   i32.const 112
   i32.const 0
   call $~lib/env/abort
   unreachable
  end
  i32.const 864
  i32.const 656
  call $~lib/string/String.__gt
  i32.eqz
  if
   i32.const 0
   i32.const 48
   i32.const 113
   i32.const 0
   call $~lib/env/abort
   unreachable
  end
  i32.const 864
  i32.const 656
  call $~lib/string/String.__lt
  i32.eqz
  i32.eqz
  if
   i32.const 0
   i32.const 48
   i32.const 114
   i32.const 0
   call $~lib/env/abort
   unreachable
  end
  i32.const 648
  get_global $std/string/nullStr
  call $~lib/string/String.__lt
  i32.eqz
  i32.eqz
  if
   i32.const 0
   i32.const 48
   i32.const 116
   i32.const 0
   call $~lib/env/abort
   unreachable
  end
  get_global $std/string/nullStr
  i32.const 648
  call $~lib/string/String.__lt
  i32.eqz
  i32.eqz
  if
   i32.const 0
   i32.const 48
   i32.const 117
   i32.const 0
   call $~lib/env/abort
   unreachable
  end
  i32.const 288
  i32.const 256
  call $~lib/string/String.__gt
  i32.eqz
  if
   i32.const 0
   i32.const 48
   i32.const 119
   i32.const 0
   call $~lib/env/abort
   unreachable
  end
  i32.const 256
  i32.const 288
  call $~lib/string/String.__lt
  i32.eqz
  if
   i32.const 0
   i32.const 48
   i32.const 120
   i32.const 0
   call $~lib/env/abort
   unreachable
  end
  i32.const 288
  i32.const 256
  call $~lib/string/String.__gte
  i32.eqz
  if
   i32.const 0
   i32.const 48
   i32.const 121
   i32.const 0
   call $~lib/env/abort
   unreachable
  end
  i32.const 256
  i32.const 288
  call $~lib/string/String.__lte
  i32.eqz
  if
   i32.const 0
   i32.const 48
   i32.const 122
   i32.const 0
   call $~lib/env/abort
   unreachable
  end
  i32.const 288
  i32.const 256
  call $~lib/string/String.__lt
  i32.eqz
  i32.eqz
  if
   i32.const 0
   i32.const 48
   i32.const 123
   i32.const 0
   call $~lib/env/abort
   unreachable
  end
  i32.const 256
  i32.const 288
  call $~lib/string/String.__gt
  i32.eqz
  i32.eqz
  if
   i32.const 0
   i32.const 48
   i32.const 124
   i32.const 0
   call $~lib/env/abort
   unreachable
  end
  i32.const 256
  i32.const 256
  call $~lib/string/String.__lt
  i32.eqz
  i32.eqz
  if
   i32.const 0
   i32.const 48
   i32.const 125
   i32.const 0
   call $~lib/env/abort
   unreachable
  end
  i32.const 256
  i32.const 256
  call $~lib/string/String.__gt
  i32.eqz
  i32.eqz
  if
   i32.const 0
   i32.const 48
   i32.const 126
   i32.const 0
   call $~lib/env/abort
   unreachable
  end
  i32.const 256
  i32.const 256
  call $~lib/string/String.__gte
  i32.eqz
  if
   i32.const 0
   i32.const 48
   i32.const 127
   i32.const 0
   call $~lib/env/abort
   unreachable
  end
  i32.const 256
  i32.const 256
  call $~lib/string/String.__lte
  i32.eqz
  if
   i32.const 0
   i32.const 48
   i32.const 128
   i32.const 0
   call $~lib/env/abort
   unreachable
  end
  i32.const 65377
  call $~lib/string/String.fromCodePoint
  set_global $std/string/a
  i32.const 55296
  call $~lib/string/String.fromCodePoint
  i32.const 56322
  call $~lib/string/String.fromCodePoint
  call $~lib/string/String.__concat
  set_global $std/string/b
  get_global $std/string/a
  get_global $std/string/b
  call $~lib/string/String.__gt
  i32.eqz
  if
   i32.const 0
   i32.const 48
   i32.const 132
   i32.const 0
   call $~lib/env/abort
   unreachable
  end
  i32.const 320
  i32.load
  i32.const 3
  i32.eq
  i32.eqz
  if
   i32.const 0
   i32.const 48
   i32.const 134
   i32.const 0
   call $~lib/env/abort
   unreachable
  end
  i32.const 256
  i32.const 100
  call $~lib/string/String#repeat
  i32.const 256
  call $~lib/string/String.__eq
  i32.eqz
  if
   i32.const 0
   i32.const 48
   i32.const 136
   i32.const 0
   call $~lib/env/abort
   unreachable
  end
  i32.const 280
  i32.const 0
  call $~lib/string/String#repeat
  i32.const 256
  call $~lib/string/String.__eq
  i32.eqz
  if
   i32.const 0
   i32.const 48
   i32.const 137
   i32.const 0
   call $~lib/env/abort
   unreachable
  end
  i32.const 280
  i32.const 1
  call $~lib/string/String#repeat
  i32.const 280
  call $~lib/string/String.__eq
  i32.eqz
  if
   i32.const 0
   i32.const 48
   i32.const 138
   i32.const 0
   call $~lib/env/abort
   unreachable
  end
  i32.const 280
  i32.const 2
  call $~lib/string/String#repeat
  i32.const 872
  call $~lib/string/String.__eq
  i32.eqz
  if
   i32.const 0
   i32.const 48
   i32.const 139
   i32.const 0
   call $~lib/env/abort
   unreachable
  end
  i32.const 280
  i32.const 3
  call $~lib/string/String#repeat
  i32.const 880
  call $~lib/string/String.__eq
  i32.eqz
  if
   i32.const 0
   i32.const 48
   i32.const 140
   i32.const 0
   call $~lib/env/abort
   unreachable
  end
  i32.const 656
  i32.const 4
  call $~lib/string/String#repeat
  i32.const 896
  call $~lib/string/String.__eq
  i32.eqz
  if
   i32.const 0
   i32.const 48
   i32.const 141
   i32.const 0
   call $~lib/env/abort
   unreachable
  end
  i32.const 280
  i32.const 5
  call $~lib/string/String#repeat
  i32.const 920
  call $~lib/string/String.__eq
  i32.eqz
  if
   i32.const 0
   i32.const 48
   i32.const 142
   i32.const 0
   call $~lib/env/abort
   unreachable
  end
  i32.const 280
  i32.const 6
  call $~lib/string/String#repeat
  i32.const 936
  call $~lib/string/String.__eq
  i32.eqz
  if
   i32.const 0
   i32.const 48
   i32.const 143
   i32.const 0
   call $~lib/env/abort
   unreachable
  end
  i32.const 280
  i32.const 7
  call $~lib/string/String#repeat
  i32.const 952
  call $~lib/string/String.__eq
  i32.eqz
  if
   i32.const 0
   i32.const 48
   i32.const 144
   i32.const 0
   call $~lib/env/abort
   unreachable
  end
  block (result i32)
   i32.const 0
   set_global $~argc
   i32.const 256
   i32.const 0
   i32.const 0
   call $~lib/string/String#split|trampoline
  end
  set_global $std/string/sa
  block $~lib/array/Array<String>#get:length|inlined.0 (result i32)
   get_global $std/string/sa
   set_local $2
   get_local $2
   i32.load offset=4
  end
  i32.const 1
  i32.eq
  tee_local $2
  if (result i32)
   get_global $std/string/sa
   i32.const 0
   call $~lib/array/Array<String>#__get
   i32.const 256
   call $~lib/string/String.__eq
  else   
   get_local $2
  end
  i32.eqz
  if
   i32.const 0
   i32.const 48
   i32.const 149
   i32.const 0
   call $~lib/env/abort
   unreachable
  end
  block (result i32)
   i32.const 1
   set_global $~argc
   i32.const 256
   i32.const 256
   i32.const 0
   call $~lib/string/String#split|trampoline
  end
  set_global $std/string/sa
  block $~lib/array/Array<String>#get:length|inlined.1 (result i32)
   get_global $std/string/sa
   set_local $2
   get_local $2
   i32.load offset=4
  end
  i32.const 0
  i32.eq
  i32.eqz
  if
   i32.const 0
   i32.const 48
   i32.const 151
   i32.const 0
   call $~lib/env/abort
   unreachable
  end
  block (result i32)
   i32.const 1
   set_global $~argc
   i32.const 256
   i32.const 432
   i32.const 0
   call $~lib/string/String#split|trampoline
  end
  set_global $std/string/sa
  block $~lib/array/Array<String>#get:length|inlined.2 (result i32)
   get_global $std/string/sa
   set_local $2
   get_local $2
   i32.load offset=4
  end
  i32.const 1
  i32.eq
  tee_local $2
  if (result i32)
   get_global $std/string/sa
   i32.const 0
   call $~lib/array/Array<String>#__get
   i32.const 256
   call $~lib/string/String.__eq
  else   
   get_local $2
  end
  i32.eqz
  if
   i32.const 0
   i32.const 48
   i32.const 153
   i32.const 0
   call $~lib/env/abort
   unreachable
  end
  block (result i32)
   i32.const 1
   set_global $~argc
   i32.const 1096
   i32.const 1112
   i32.const 0
   call $~lib/string/String#split|trampoline
  end
  set_global $std/string/sa
  block $~lib/array/Array<String>#get:length|inlined.3 (result i32)
   get_global $std/string/sa
   set_local $2
   get_local $2
   i32.load offset=4
  end
  i32.const 1
  i32.eq
  tee_local $2
  if (result i32)
   get_global $std/string/sa
   i32.const 0
   call $~lib/array/Array<String>#__get
   i32.const 1096
   call $~lib/string/String.__eq
  else   
   get_local $2
  end
  i32.eqz
  if
   i32.const 0
   i32.const 48
   i32.const 155
   i32.const 0
   call $~lib/env/abort
   unreachable
  end
  block (result i32)
   i32.const 1
   set_global $~argc
   i32.const 1096
   i32.const 432
   i32.const 0
   call $~lib/string/String#split|trampoline
  end
  set_global $std/string/sa
  block $~lib/array/Array<String>#get:length|inlined.4 (result i32)
   get_global $std/string/sa
   set_local $2
   get_local $2
   i32.load offset=4
  end
  i32.const 3
  i32.eq
  tee_local $2
  if (result i32)
   get_global $std/string/sa
   i32.const 0
   call $~lib/array/Array<String>#__get
   i32.const 280
   call $~lib/string/String.__eq
  else   
   get_local $2
  end
  tee_local $2
  if (result i32)
   get_global $std/string/sa
   i32.const 1
   call $~lib/array/Array<String>#__get
   i32.const 648
   call $~lib/string/String.__eq
  else   
   get_local $2
  end
  tee_local $2
  if (result i32)
   get_global $std/string/sa
   i32.const 2
   call $~lib/array/Array<String>#__get
   i32.const 1120
   call $~lib/string/String.__eq
  else   
   get_local $2
  end
  i32.eqz
  if
   i32.const 0
   i32.const 48
   i32.const 157
   i32.const 0
   call $~lib/env/abort
   unreachable
  end
  block (result i32)
   i32.const 1
   set_global $~argc
   i32.const 1128
   i32.const 1152
   i32.const 0
   call $~lib/string/String#split|trampoline
  end
  set_global $std/string/sa
  block $~lib/array/Array<String>#get:length|inlined.5 (result i32)
   get_global $std/string/sa
   set_local $2
   get_local $2
   i32.load offset=4
  end
  i32.const 3
  i32.eq
  tee_local $2
  if (result i32)
   get_global $std/string/sa
   i32.const 0
   call $~lib/array/Array<String>#__get
   i32.const 280
   call $~lib/string/String.__eq
  else   
   get_local $2
  end
  tee_local $2
  if (result i32)
   get_global $std/string/sa
   i32.const 1
   call $~lib/array/Array<String>#__get
   i32.const 648
   call $~lib/string/String.__eq
  else   
   get_local $2
  end
  tee_local $2
  if (result i32)
   get_global $std/string/sa
   i32.const 2
   call $~lib/array/Array<String>#__get
   i32.const 1120
   call $~lib/string/String.__eq
  else   
   get_local $2
  end
  i32.eqz
  if
   i32.const 0
   i32.const 48
   i32.const 159
   i32.const 0
   call $~lib/env/abort
   unreachable
  end
  block (result i32)
   i32.const 1
   set_global $~argc
   i32.const 1160
   i32.const 432
   i32.const 0
   call $~lib/string/String#split|trampoline
  end
  set_global $std/string/sa
  block $~lib/array/Array<String>#get:length|inlined.6 (result i32)
   get_global $std/string/sa
   set_local $2
   get_local $2
   i32.load offset=4
  end
  i32.const 4
  i32.eq
  tee_local $2
  if (result i32)
   get_global $std/string/sa
   i32.const 0
   call $~lib/array/Array<String>#__get
   i32.const 280
   call $~lib/string/String.__eq
  else   
   get_local $2
  end
  tee_local $2
  if (result i32)
   get_global $std/string/sa
   i32.const 1
   call $~lib/array/Array<String>#__get
   i32.const 648
   call $~lib/string/String.__eq
  else   
   get_local $2
  end
  tee_local $2
  if (result i32)
   get_global $std/string/sa
   i32.const 2
   call $~lib/array/Array<String>#__get
   i32.const 256
   call $~lib/string/String.__eq
  else   
   get_local $2
  end
  tee_local $2
  if (result i32)
   get_global $std/string/sa
   i32.const 3
   call $~lib/array/Array<String>#__get
   i32.const 1120
   call $~lib/string/String.__eq
  else   
   get_local $2
  end
  i32.eqz
  if
   i32.const 0
   i32.const 48
   i32.const 161
   i32.const 0
   call $~lib/env/abort
   unreachable
  end
  block (result i32)
   i32.const 1
   set_global $~argc
   i32.const 1176
   i32.const 432
   i32.const 0
   call $~lib/string/String#split|trampoline
  end
  set_global $std/string/sa
  block $~lib/array/Array<String>#get:length|inlined.7 (result i32)
   get_global $std/string/sa
   set_local $2
   get_local $2
   i32.load offset=4
  end
  i32.const 4
  i32.eq
  tee_local $2
  if (result i32)
   get_global $std/string/sa
   i32.const 0
   call $~lib/array/Array<String>#__get
   i32.const 256
   call $~lib/string/String.__eq
  else   
   get_local $2
  end
  tee_local $2
  if (result i32)
   get_global $std/string/sa
   i32.const 1
   call $~lib/array/Array<String>#__get
   i32.const 280
   call $~lib/string/String.__eq
  else   
   get_local $2
  end
  tee_local $2
  if (result i32)
   get_global $std/string/sa
   i32.const 2
   call $~lib/array/Array<String>#__get
   i32.const 648
   call $~lib/string/String.__eq
  else   
   get_local $2
  end
  tee_local $2
  if (result i32)
   get_global $std/string/sa
   i32.const 3
   call $~lib/array/Array<String>#__get
   i32.const 1120
   call $~lib/string/String.__eq
  else   
   get_local $2
  end
  i32.eqz
  if
   i32.const 0
   i32.const 48
   i32.const 163
   i32.const 0
   call $~lib/env/abort
   unreachable
  end
  block (result i32)
   i32.const 1
   set_global $~argc
   i32.const 1192
   i32.const 432
   i32.const 0
   call $~lib/string/String#split|trampoline
  end
  set_global $std/string/sa
  block $~lib/array/Array<String>#get:length|inlined.8 (result i32)
   get_global $std/string/sa
   set_local $2
   get_local $2
   i32.load offset=4
  end
  i32.const 4
  i32.eq
  tee_local $2
  if (result i32)
   get_global $std/string/sa
   i32.const 0
   call $~lib/array/Array<String>#__get
   i32.const 280
   call $~lib/string/String.__eq
  else   
   get_local $2
  end
  tee_local $2
  if (result i32)
   get_global $std/string/sa
   i32.const 1
   call $~lib/array/Array<String>#__get
   i32.const 648
   call $~lib/string/String.__eq
  else   
   get_local $2
  end
  tee_local $2
  if (result i32)
   get_global $std/string/sa
   i32.const 2
   call $~lib/array/Array<String>#__get
   i32.const 1120
   call $~lib/string/String.__eq
  else   
   get_local $2
  end
  tee_local $2
  if (result i32)
   get_global $std/string/sa
   i32.const 3
   call $~lib/array/Array<String>#__get
   i32.const 256
   call $~lib/string/String.__eq
  else   
   get_local $2
  end
  i32.eqz
  if
   i32.const 0
   i32.const 48
   i32.const 165
   i32.const 0
   call $~lib/env/abort
   unreachable
  end
  block (result i32)
   i32.const 1
   set_global $~argc
   i32.const 288
   i32.const 256
   i32.const 0
   call $~lib/string/String#split|trampoline
  end
  set_global $std/string/sa
  block $~lib/array/Array<String>#get:length|inlined.9 (result i32)
   get_global $std/string/sa
   set_local $2
   get_local $2
   i32.load offset=4
  end
  i32.const 3
  i32.eq
  tee_local $2
  if (result i32)
   get_global $std/string/sa
   i32.const 0
   call $~lib/array/Array<String>#__get
   i32.const 280
   call $~lib/string/String.__eq
  else   
   get_local $2
  end
  tee_local $2
  if (result i32)
   get_global $std/string/sa
   i32.const 1
   call $~lib/array/Array<String>#__get
   i32.const 648
   call $~lib/string/String.__eq
  else   
   get_local $2
  end
  tee_local $2
  if (result i32)
   get_global $std/string/sa
   i32.const 2
   call $~lib/array/Array<String>#__get
   i32.const 1120
   call $~lib/string/String.__eq
  else   
   get_local $2
  end
  i32.eqz
  if
   i32.const 0
   i32.const 48
   i32.const 167
   i32.const 0
   call $~lib/env/abort
   unreachable
  end
  i32.const 288
  i32.const 256
  i32.const 0
  call $~lib/string/String#split
  set_global $std/string/sa
  block $~lib/array/Array<String>#get:length|inlined.10 (result i32)
   get_global $std/string/sa
   set_local $2
   get_local $2
   i32.load offset=4
  end
  i32.const 0
  i32.eq
  i32.eqz
  if
   i32.const 0
   i32.const 48
   i32.const 169
   i32.const 0
   call $~lib/env/abort
   unreachable
  end
  i32.const 288
  i32.const 256
  i32.const 1
  call $~lib/string/String#split
  set_global $std/string/sa
  block $~lib/array/Array<String>#get:length|inlined.11 (result i32)
   get_global $std/string/sa
   set_local $2
   get_local $2
   i32.load offset=4
  end
  i32.const 1
  i32.eq
  tee_local $2
  if (result i32)
   get_global $std/string/sa
   i32.const 0
   call $~lib/array/Array<String>#__get
   i32.const 280
   call $~lib/string/String.__eq
  else   
   get_local $2
  end
  i32.eqz
  if
   i32.const 0
   i32.const 48
   i32.const 171
   i32.const 0
   call $~lib/env/abort
   unreachable
  end
  i32.const 1096
  i32.const 432
  i32.const 1
  call $~lib/string/String#split
  set_global $std/string/sa
  block $~lib/array/Array<String>#get:length|inlined.12 (result i32)
   get_global $std/string/sa
   set_local $2
   get_local $2
   i32.load offset=4
  end
  i32.const 1
  i32.eq
  tee_local $2
  if (result i32)
   get_global $std/string/sa
   i32.const 0
   call $~lib/array/Array<String>#__get
   i32.const 280
   call $~lib/string/String.__eq
  else   
   get_local $2
  end
  i32.eqz
  if
   i32.const 0
   i32.const 48
   i32.const 173
   i32.const 0
   call $~lib/env/abort
   unreachable
  end
  i32.const 288
  i32.const 256
  i32.const 4
  call $~lib/string/String#split
  set_global $std/string/sa
  block $~lib/array/Array<String>#get:length|inlined.13 (result i32)
   get_global $std/string/sa
   set_local $2
   get_local $2
   i32.load offset=4
  end
  i32.const 3
  i32.eq
  tee_local $2
  if (result i32)
   get_global $std/string/sa
   i32.const 0
   call $~lib/array/Array<String>#__get
   i32.const 280
   call $~lib/string/String.__eq
  else   
   get_local $2
  end
  tee_local $2
  if (result i32)
   get_global $std/string/sa
   i32.const 1
   call $~lib/array/Array<String>#__get
   i32.const 648
   call $~lib/string/String.__eq
  else   
   get_local $2
  end
  tee_local $2
  if (result i32)
   get_global $std/string/sa
   i32.const 2
   call $~lib/array/Array<String>#__get
   i32.const 1120
   call $~lib/string/String.__eq
  else   
   get_local $2
  end
  i32.eqz
  if
   i32.const 0
   i32.const 48
   i32.const 175
   i32.const 0
   call $~lib/env/abort
   unreachable
  end
  i32.const 288
  i32.const 256
  i32.const -1
  call $~lib/string/String#split
  set_global $std/string/sa
  block $~lib/array/Array<String>#get:length|inlined.14 (result i32)
   get_global $std/string/sa
   set_local $2
   get_local $2
   i32.load offset=4
  end
  i32.const 3
  i32.eq
  tee_local $2
  if (result i32)
   get_global $std/string/sa
   i32.const 0
   call $~lib/array/Array<String>#__get
   i32.const 280
   call $~lib/string/String.__eq
  else   
   get_local $2
  end
  tee_local $2
  if (result i32)
   get_global $std/string/sa
   i32.const 1
   call $~lib/array/Array<String>#__get
   i32.const 648
   call $~lib/string/String.__eq
  else   
   get_local $2
  end
  tee_local $2
  if (result i32)
   get_global $std/string/sa
   i32.const 2
   call $~lib/array/Array<String>#__get
   i32.const 1120
   call $~lib/string/String.__eq
  else   
   get_local $2
  end
  i32.eqz
  if
   i32.const 0
   i32.const 48
   i32.const 177
   i32.const 0
   call $~lib/env/abort
   unreachable
  end
  i32.const 1096
  i32.const 432
  i32.const -1
  call $~lib/string/String#split
  set_global $std/string/sa
  block $~lib/array/Array<String>#get:length|inlined.15 (result i32)
   get_global $std/string/sa
   set_local $2
   get_local $2
   i32.load offset=4
  end
  i32.const 3
  i32.eq
  tee_local $2
  if (result i32)
   get_global $std/string/sa
   i32.const 0
   call $~lib/array/Array<String>#__get
   i32.const 280
   call $~lib/string/String.__eq
  else   
   get_local $2
  end
  tee_local $2
  if (result i32)
   get_global $std/string/sa
   i32.const 1
   call $~lib/array/Array<String>#__get
   i32.const 648
   call $~lib/string/String.__eq
  else   
   get_local $2
  end
  tee_local $2
  if (result i32)
   get_global $std/string/sa
   i32.const 2
   call $~lib/array/Array<String>#__get
   i32.const 1120
   call $~lib/string/String.__eq
  else   
   get_local $2
  end
  i32.eqz
  if
   i32.const 0
   i32.const 48
   i32.const 179
   i32.const 0
   call $~lib/env/abort
   unreachable
  end
  i32.const 0
  call $~lib/internal/number/itoa32
  i32.const 480
  call $~lib/string/String.__eq
  i32.eqz
  if
   i32.const 0
   i32.const 48
   i32.const 181
   i32.const 0
   call $~lib/env/abort
   unreachable
  end
  i32.const 1
  call $~lib/internal/number/itoa32
  i32.const 488
  call $~lib/string/String.__eq
  i32.eqz
  if
   i32.const 0
   i32.const 48
   i32.const 182
   i32.const 0
   call $~lib/env/abort
   unreachable
  end
  i32.const 8
  call $~lib/internal/number/itoa32
  i32.const 1728
  call $~lib/string/String.__eq
  i32.eqz
  if
   i32.const 0
   i32.const 48
   i32.const 183
   i32.const 0
   call $~lib/env/abort
   unreachable
  end
  i32.const 123
  call $~lib/internal/number/itoa32
  i32.const 320
  call $~lib/string/String.__eq
  i32.eqz
  if
   i32.const 0
   i32.const 48
   i32.const 184
   i32.const 0
   call $~lib/env/abort
   unreachable
  end
  i32.const -1000
  call $~lib/internal/number/itoa32
  i32.const 1736
  call $~lib/string/String.__eq
  i32.eqz
  if
   i32.const 0
   i32.const 48
   i32.const 185
   i32.const 0
   call $~lib/env/abort
   unreachable
  end
  i32.const 1234
  call $~lib/internal/number/itoa32
  i32.const 1752
  call $~lib/string/String.__eq
  i32.eqz
  if
   i32.const 0
   i32.const 48
   i32.const 186
   i32.const 0
   call $~lib/env/abort
   unreachable
  end
  i32.const 12345
  call $~lib/internal/number/itoa32
  i32.const 1768
  call $~lib/string/String.__eq
  i32.eqz
  if
   i32.const 0
   i32.const 48
   i32.const 187
   i32.const 0
   call $~lib/env/abort
   unreachable
  end
  i32.const 123456
  call $~lib/internal/number/itoa32
  i32.const 1784
  call $~lib/string/String.__eq
  i32.eqz
  if
   i32.const 0
   i32.const 48
   i32.const 188
   i32.const 0
   call $~lib/env/abort
   unreachable
  end
  i32.const 1111111
  call $~lib/internal/number/itoa32
  i32.const 1800
  call $~lib/string/String.__eq
  i32.eqz
  if
   i32.const 0
   i32.const 48
   i32.const 189
   i32.const 0
   call $~lib/env/abort
   unreachable
  end
  i32.const 1234567
  call $~lib/internal/number/itoa32
  i32.const 1824
  call $~lib/string/String.__eq
  i32.eqz
  if
   i32.const 0
   i32.const 48
   i32.const 190
   i32.const 0
   call $~lib/env/abort
   unreachable
  end
  i32.const 2147483646
  call $~lib/internal/number/itoa32
  i32.const 1848
  call $~lib/string/String.__eq
  i32.eqz
  if
   i32.const 0
   i32.const 48
   i32.const 191
   i32.const 0
   call $~lib/env/abort
   unreachable
  end
  i32.const 2147483647
  call $~lib/internal/number/itoa32
  i32.const 1872
  call $~lib/string/String.__eq
  i32.eqz
  if
   i32.const 0
   i32.const 48
   i32.const 192
   i32.const 0
   call $~lib/env/abort
   unreachable
  end
  i32.const -2147483648
  call $~lib/internal/number/itoa32
  i32.const 1896
  call $~lib/string/String.__eq
  i32.eqz
  if
   i32.const 0
   i32.const 48
   i32.const 193
   i32.const 0
   call $~lib/env/abort
   unreachable
  end
  i32.const -1
  call $~lib/internal/number/itoa32
  i32.const 1928
  call $~lib/string/String.__eq
  i32.eqz
  if
   i32.const 0
   i32.const 48
   i32.const 194
   i32.const 0
   call $~lib/env/abort
   unreachable
  end
  i32.const 0
  call $~lib/internal/number/utoa32
  i32.const 480
  call $~lib/string/String.__eq
  i32.eqz
  if
   i32.const 0
   i32.const 48
   i32.const 196
   i32.const 0
   call $~lib/env/abort
   unreachable
  end
  i32.const 1000
  call $~lib/internal/number/utoa32
  i32.const 1936
  call $~lib/string/String.__eq
  i32.eqz
  if
   i32.const 0
   i32.const 48
   i32.const 197
   i32.const 0
   call $~lib/env/abort
   unreachable
  end
  i32.const 2147483647
  call $~lib/internal/number/utoa32
  i32.const 1872
  call $~lib/string/String.__eq
  i32.eqz
  if
   i32.const 0
   i32.const 48
   i32.const 198
   i32.const 0
   call $~lib/env/abort
   unreachable
  end
  i32.const -2147483648
  call $~lib/internal/number/utoa32
  i32.const 1952
  call $~lib/string/String.__eq
  i32.eqz
  if
   i32.const 0
   i32.const 48
   i32.const 199
   i32.const 0
   call $~lib/env/abort
   unreachable
  end
  get_global $~lib/builtins/u32.MAX_VALUE
  call $~lib/internal/number/utoa32
  i32.const 1976
  call $~lib/string/String.__eq
  i32.eqz
  if
   i32.const 0
   i32.const 48
   i32.const 200
   i32.const 0
   call $~lib/env/abort
   unreachable
  end
  i64.const 0
  call $~lib/internal/number/utoa64
  i32.const 480
  call $~lib/string/String.__eq
  i32.eqz
  if
   i32.const 0
   i32.const 48
   i32.const 202
   i32.const 0
   call $~lib/env/abort
   unreachable
  end
  i64.const 1234
  call $~lib/internal/number/utoa64
  i32.const 1752
  call $~lib/string/String.__eq
  i32.eqz
  if
   i32.const 0
   i32.const 48
   i32.const 203
   i32.const 0
   call $~lib/env/abort
   unreachable
  end
  i64.const 99999999
  call $~lib/internal/number/utoa64
  i32.const 2520
  call $~lib/string/String.__eq
  i32.eqz
  if
   i32.const 0
   i32.const 48
   i32.const 204
   i32.const 0
   call $~lib/env/abort
   unreachable
  end
  i64.const 100000000
  call $~lib/internal/number/utoa64
  i32.const 2544
  call $~lib/string/String.__eq
  i32.eqz
  if
   i32.const 0
   i32.const 48
   i32.const 205
   i32.const 0
   call $~lib/env/abort
   unreachable
  end
  i64.const 4294967295
  call $~lib/internal/number/utoa64
  i32.const 1976
  call $~lib/string/String.__eq
  i32.eqz
  if
   i32.const 0
   i32.const 48
   i32.const 206
   i32.const 0
   call $~lib/env/abort
   unreachable
  end
  i64.const 68719476735
  call $~lib/internal/number/utoa64
  i32.const 2568
  call $~lib/string/String.__eq
  i32.eqz
  if
   i32.const 0
   i32.const 48
   i32.const 207
   i32.const 0
   call $~lib/env/abort
   unreachable
  end
  i64.const 868719476735
  call $~lib/internal/number/utoa64
  i32.const 2600
  call $~lib/string/String.__eq
  i32.eqz
  if
   i32.const 0
   i32.const 48
   i32.const 208
   i32.const 0
   call $~lib/env/abort
   unreachable
  end
  i64.const 999868719476735
  call $~lib/internal/number/utoa64
  i32.const 2632
  call $~lib/string/String.__eq
  i32.eqz
  if
   i32.const 0
   i32.const 48
   i32.const 209
   i32.const 0
   call $~lib/env/abort
   unreachable
  end
  i64.const 9999868719476735
  call $~lib/internal/number/utoa64
  i32.const 2672
  call $~lib/string/String.__eq
  i32.eqz
  if
   i32.const 0
   i32.const 48
   i32.const 210
   i32.const 0
   call $~lib/env/abort
   unreachable
  end
  i64.const 19999868719476735
  call $~lib/internal/number/utoa64
  i32.const 2712
  call $~lib/string/String.__eq
  i32.eqz
  if
   i32.const 0
   i32.const 48
   i32.const 211
   i32.const 0
   call $~lib/env/abort
   unreachable
  end
  get_global $~lib/builtins/u64.MAX_VALUE
  call $~lib/internal/number/utoa64
  i32.const 2752
  call $~lib/string/String.__eq
  i32.eqz
  if
   i32.const 0
   i32.const 48
   i32.const 212
   i32.const 0
   call $~lib/env/abort
   unreachable
  end
  i64.const 0
  call $~lib/internal/number/itoa64
  i32.const 480
  call $~lib/string/String.__eq
  i32.eqz
  if
   i32.const 0
   i32.const 48
   i32.const 214
   i32.const 0
   call $~lib/env/abort
   unreachable
  end
  i64.const -1234
  call $~lib/internal/number/itoa64
  i32.const 2800
  call $~lib/string/String.__eq
  i32.eqz
  if
   i32.const 0
   i32.const 48
   i32.const 215
   i32.const 0
   call $~lib/env/abort
   unreachable
  end
  i64.const 4294967295
  call $~lib/internal/number/itoa64
  i32.const 1976
  call $~lib/string/String.__eq
  i32.eqz
  if
   i32.const 0
   i32.const 48
   i32.const 216
   i32.const 0
   call $~lib/env/abort
   unreachable
  end
  i64.const -4294967295
  call $~lib/internal/number/itoa64
  i32.const 2816
  call $~lib/string/String.__eq
  i32.eqz
  if
   i32.const 0
   i32.const 48
   i32.const 217
   i32.const 0
   call $~lib/env/abort
   unreachable
  end
  i64.const 68719476735
  call $~lib/internal/number/itoa64
  i32.const 2568
  call $~lib/string/String.__eq
  i32.eqz
  if
   i32.const 0
   i32.const 48
   i32.const 218
   i32.const 0
   call $~lib/env/abort
   unreachable
  end
  i64.const -68719476735
  call $~lib/internal/number/itoa64
  i32.const 2848
  call $~lib/string/String.__eq
  i32.eqz
  if
   i32.const 0
   i32.const 48
   i32.const 219
   i32.const 0
   call $~lib/env/abort
   unreachable
  end
  i64.const -868719476735
  call $~lib/internal/number/itoa64
  i32.const 2880
  call $~lib/string/String.__eq
  i32.eqz
  if
   i32.const 0
   i32.const 48
   i32.const 220
   i32.const 0
   call $~lib/env/abort
   unreachable
  end
  i64.const -999868719476735
  call $~lib/internal/number/itoa64
  i32.const 2912
  call $~lib/string/String.__eq
  i32.eqz
  if
   i32.const 0
   i32.const 48
   i32.const 221
   i32.const 0
   call $~lib/env/abort
   unreachable
  end
  i64.const -19999868719476735
  call $~lib/internal/number/itoa64
  i32.const 2952
  call $~lib/string/String.__eq
  i32.eqz
  if
   i32.const 0
   i32.const 48
   i32.const 222
   i32.const 0
   call $~lib/env/abort
   unreachable
  end
  get_global $~lib/builtins/i64.MAX_VALUE
  call $~lib/internal/number/itoa64
  i32.const 2992
  call $~lib/string/String.__eq
  i32.eqz
  if
   i32.const 0
   i32.const 48
   i32.const 223
   i32.const 0
   call $~lib/env/abort
   unreachable
  end
  get_global $~lib/builtins/i64.MIN_VALUE
  call $~lib/internal/number/itoa64
  i32.const 3040
  call $~lib/string/String.__eq
  i32.eqz
  if
   i32.const 0
   i32.const 48
   i32.const 224
   i32.const 0
   call $~lib/env/abort
   unreachable
  end
  f64.const 0
  call $~lib/internal/number/dtoa
  i32.const 3088
  call $~lib/string/String.__eq
  i32.eqz
  if
   i32.const 0
   i32.const 48
   i32.const 227
   i32.const 0
   call $~lib/env/abort
   unreachable
  end
  f64.const -0
  call $~lib/internal/number/dtoa
  i32.const 3088
  call $~lib/string/String.__eq
  i32.eqz
  if
   i32.const 0
   i32.const 48
   i32.const 228
   i32.const 0
   call $~lib/env/abort
   unreachable
  end
  f64.const nan:0x8000000000000
  call $~lib/internal/number/dtoa
  i32.const 3104
  call $~lib/string/String.__eq
  i32.eqz
  if
   i32.const 0
   i32.const 48
   i32.const 229
   i32.const 0
   call $~lib/env/abort
   unreachable
  end
  f64.const inf
  call $~lib/internal/number/dtoa
  i32.const 3144
  call $~lib/string/String.__eq
  i32.eqz
  if
   i32.const 0
   i32.const 48
   i32.const 230
   i32.const 0
   call $~lib/env/abort
   unreachable
  end
  f64.const inf
  f64.neg
  call $~lib/internal/number/dtoa
  i32.const 3120
  call $~lib/string/String.__eq
  i32.eqz
  if
   i32.const 0
   i32.const 48
   i32.const 231
   i32.const 0
   call $~lib/env/abort
   unreachable
  end
  get_global $~lib/builtins/f64.EPSILON
  call $~lib/internal/number/dtoa
  i32.const 4536
  call $~lib/string/String.__eq
  i32.eqz
  if
   i32.const 0
   i32.const 48
   i32.const 232
   i32.const 0
   call $~lib/env/abort
   unreachable
  end
  get_global $~lib/builtins/f64.EPSILON
  f64.neg
  call $~lib/internal/number/dtoa
  i32.const 4584
  call $~lib/string/String.__eq
  i32.eqz
  if
   i32.const 0
   i32.const 48
   i32.const 233
   i32.const 0
   call $~lib/env/abort
   unreachable
  end
  get_global $~lib/builtins/f64.MAX_VALUE
  call $~lib/internal/number/dtoa
  i32.const 4632
  call $~lib/string/String.__eq
  i32.eqz
  if
   i32.const 0
   i32.const 48
   i32.const 234
   i32.const 0
   call $~lib/env/abort
   unreachable
  end
  get_global $~lib/builtins/f64.MAX_VALUE
  f64.neg
  call $~lib/internal/number/dtoa
  i32.const 4688
  call $~lib/string/String.__eq
  i32.eqz
  if
   i32.const 0
   i32.const 48
   i32.const 235
   i32.const 0
   call $~lib/env/abort
   unreachable
  end
  f64.const 4185580496821356722454785e274
  call $~lib/internal/number/dtoa
  i32.const 4744
  call $~lib/string/String.__eq
  i32.eqz
  if
   i32.const 0
   i32.const 48
   i32.const 236
   i32.const 0
   call $~lib/env/abort
   unreachable
  end
  f64.const 2.2250738585072014e-308
  call $~lib/internal/number/dtoa
  i32.const 4792
  call $~lib/string/String.__eq
  i32.eqz
  if
   i32.const 0
   i32.const 48
   i32.const 237
   i32.const 0
   call $~lib/env/abort
   unreachable
  end
  f64.const 4.940656e-318
  call $~lib/internal/number/dtoa
  i32.const 4848
  call $~lib/string/String.__eq
  i32.eqz
  if
   i32.const 0
   i32.const 48
   i32.const 240
   i32.const 0
   call $~lib/env/abort
   unreachable
  end
  f64.const 9060801153433600
  call $~lib/internal/number/dtoa
  i32.const 4880
  call $~lib/string/String.__eq
  i32.eqz
  if
   i32.const 0
   i32.const 48
   i32.const 241
   i32.const 0
   call $~lib/env/abort
   unreachable
  end
  f64.const 4708356024711512064
  call $~lib/internal/number/dtoa
  i32.const 4920
  call $~lib/string/String.__eq
  i32.eqz
  if
   i32.const 0
   i32.const 48
   i32.const 242
   i32.const 0
   call $~lib/env/abort
   unreachable
  end
  f64.const 9409340012568248320
  call $~lib/internal/number/dtoa
  i32.const 4968
  call $~lib/string/String.__eq
  i32.eqz
  if
   i32.const 0
   i32.const 48
   i32.const 243
   i32.const 0
   call $~lib/env/abort
   unreachable
  end
  f64.const 5e-324
  call $~lib/internal/number/dtoa
  i32.const 5016
  call $~lib/string/String.__eq
  i32.eqz
  if
   i32.const 0
   i32.const 48
   i32.const 244
   i32.const 0
   call $~lib/env/abort
   unreachable
  end
  f64.const 1
  call $~lib/internal/number/dtoa
  i32.const 5032
  call $~lib/string/String.__eq
  i32.eqz
  if
   i32.const 0
   i32.const 48
   i32.const 250
   i32.const 0
   call $~lib/env/abort
   unreachable
  end
  f64.const 0.1
  call $~lib/internal/number/dtoa
  i32.const 592
  call $~lib/string/String.__eq
  i32.eqz
  if
   i32.const 0
   i32.const 48
   i32.const 251
   i32.const 0
   call $~lib/env/abort
   unreachable
  end
  f64.const -1
  call $~lib/internal/number/dtoa
  i32.const 5048
  call $~lib/string/String.__eq
  i32.eqz
  if
   i32.const 0
   i32.const 48
   i32.const 252
   i32.const 0
   call $~lib/env/abort
   unreachable
  end
  f64.const -0.1
  call $~lib/internal/number/dtoa
  i32.const 5064
  call $~lib/string/String.__eq
  i32.eqz
  if
   i32.const 0
   i32.const 48
   i32.const 253
   i32.const 0
   call $~lib/env/abort
   unreachable
  end
  f64.const 1e6
  call $~lib/internal/number/dtoa
  i32.const 5080
  call $~lib/string/String.__eq
  i32.eqz
  if
   i32.const 0
   i32.const 48
   i32.const 255
   i32.const 0
   call $~lib/env/abort
   unreachable
  end
  f64.const 1e-06
  call $~lib/internal/number/dtoa
  i32.const 5104
  call $~lib/string/String.__eq
  i32.eqz
  if
   i32.const 0
   i32.const 48
   i32.const 256
   i32.const 0
   call $~lib/env/abort
   unreachable
  end
  f64.const -1e6
  call $~lib/internal/number/dtoa
  i32.const 5128
  call $~lib/string/String.__eq
  i32.eqz
  if
   i32.const 0
   i32.const 48
   i32.const 257
   i32.const 0
   call $~lib/env/abort
   unreachable
  end
  f64.const -1e-06
  call $~lib/internal/number/dtoa
  i32.const 5152
  call $~lib/string/String.__eq
  i32.eqz
  if
   i32.const 0
   i32.const 48
   i32.const 258
   i32.const 0
   call $~lib/env/abort
   unreachable
  end
  f64.const 1e7
  call $~lib/internal/number/dtoa
  i32.const 5176
  call $~lib/string/String.__eq
  i32.eqz
  if
   i32.const 0
   i32.const 48
   i32.const 259
   i32.const 0
   call $~lib/env/abort
   unreachable
  end
  f64.const 1e-07
  call $~lib/internal/number/dtoa
  i32.const 5200
  call $~lib/string/String.__eq
  i32.eqz
  if
   i32.const 0
   i32.const 48
   i32.const 260
   i32.const 0
   call $~lib/env/abort
   unreachable
  end
  f64.const 1.e+308
  call $~lib/internal/number/dtoa
  i32.const 5216
  call $~lib/string/String.__eq
  i32.eqz
  if
   i32.const 0
   i32.const 48
   i32.const 262
   i32.const 0
   call $~lib/env/abort
   unreachable
  end
  f64.const -1.e+308
  call $~lib/internal/number/dtoa
  i32.const 5232
  call $~lib/string/String.__eq
  i32.eqz
  if
   i32.const 0
   i32.const 48
   i32.const 263
   i32.const 0
   call $~lib/env/abort
   unreachable
  end
  f64.const inf
  call $~lib/internal/number/dtoa
  i32.const 3144
  call $~lib/string/String.__eq
  i32.eqz
  if
   i32.const 0
   i32.const 48
   i32.const 264
   i32.const 0
   call $~lib/env/abort
   unreachable
  end
  f64.const -inf
  call $~lib/internal/number/dtoa
  i32.const 3120
  call $~lib/string/String.__eq
  i32.eqz
  if
   i32.const 0
   i32.const 48
   i32.const 265
   i32.const 0
   call $~lib/env/abort
   unreachable
  end
  f64.const 1e-308
  call $~lib/internal/number/dtoa
  i32.const 5256
  call $~lib/string/String.__eq
  i32.eqz
  if
   i32.const 0
   i32.const 48
   i32.const 266
   i32.const 0
   call $~lib/env/abort
   unreachable
  end
  f64.const -1e-308
  call $~lib/internal/number/dtoa
  i32.const 5272
  call $~lib/string/String.__eq
  i32.eqz
  if
   i32.const 0
   i32.const 48
   i32.const 267
   i32.const 0
   call $~lib/env/abort
   unreachable
  end
  f64.const 1e-323
  call $~lib/internal/number/dtoa
  i32.const 5296
  call $~lib/string/String.__eq
  i32.eqz
  if
   i32.const 0
   i32.const 48
   i32.const 268
   i32.const 0
   call $~lib/env/abort
   unreachable
  end
  f64.const -1e-323
  call $~lib/internal/number/dtoa
  i32.const 5312
  call $~lib/string/String.__eq
  i32.eqz
  if
   i32.const 0
   i32.const 48
   i32.const 269
   i32.const 0
   call $~lib/env/abort
   unreachable
  end
  f64.const 0
  call $~lib/internal/number/dtoa
  i32.const 3088
  call $~lib/string/String.__eq
  i32.eqz
  if
   i32.const 0
   i32.const 48
   i32.const 270
   i32.const 0
   call $~lib/env/abort
   unreachable
  end
  f64.const 4294967272
  call $~lib/internal/number/dtoa
  i32.const 5336
  call $~lib/string/String.__eq
  i32.eqz
  if
   i32.const 0
   i32.const 48
   i32.const 272
   i32.const 0
   call $~lib/env/abort
   unreachable
  end
  f64.const 1.2312145673456234e-08
  call $~lib/internal/number/dtoa
  i32.const 5368
  call $~lib/string/String.__eq
  i32.eqz
  if
   i32.const 0
   i32.const 48
   i32.const 273
   i32.const 0
   call $~lib/env/abort
   unreachable
  end
  f64.const 555555555.5555556
  call $~lib/internal/number/dtoa
  i32.const 5416
  call $~lib/string/String.__eq
  i32.eqz
  if
   i32.const 0
   i32.const 48
   i32.const 275
   i32.const 0
   call $~lib/env/abort
   unreachable
  end
  f64.const 0.9999999999999999
  call $~lib/internal/number/dtoa
  i32.const 5456
  call $~lib/string/String.__eq
  i32.eqz
  if
   i32.const 0
   i32.const 48
   i32.const 276
   i32.const 0
   call $~lib/env/abort
   unreachable
  end
  f64.const 1
  call $~lib/internal/number/dtoa
  i32.const 5032
  call $~lib/string/String.__eq
  i32.eqz
  if
   i32.const 0
   i32.const 48
   i32.const 277
   i32.const 0
   call $~lib/env/abort
   unreachable
  end
  f64.const 12.34
  call $~lib/internal/number/dtoa
  i32.const 5496
  call $~lib/string/String.__eq
  i32.eqz
  if
   i32.const 0
   i32.const 48
   i32.const 278
   i32.const 0
   call $~lib/env/abort
   unreachable
  end
  f64.const 1
  f64.const 3
  f64.div
  call $~lib/internal/number/dtoa
  i32.const 5512
  call $~lib/string/String.__eq
  i32.eqz
  if
   i32.const 0
   i32.const 48
   i32.const 280
   i32.const 0
   call $~lib/env/abort
   unreachable
  end
  f64.const 1234e17
  call $~lib/internal/number/dtoa
  i32.const 5552
  call $~lib/string/String.__eq
  i32.eqz
  if
   i32.const 0
   i32.const 48
   i32.const 281
   i32.const 0
   call $~lib/env/abort
   unreachable
  end
  f64.const 1234e18
  call $~lib/internal/number/dtoa
  i32.const 5608
  call $~lib/string/String.__eq
  i32.eqz
  if
   i32.const 0
   i32.const 48
   i32.const 282
   i32.const 0
   call $~lib/env/abort
   unreachable
  end
  f64.const 2.71828
  call $~lib/internal/number/dtoa
  i32.const 5632
  call $~lib/string/String.__eq
  i32.eqz
  if
   i32.const 0
   i32.const 48
   i32.const 283
   i32.const 0
   call $~lib/env/abort
   unreachable
  end
  f64.const 0.0271828
  call $~lib/internal/number/dtoa
  i32.const 5656
  call $~lib/string/String.__eq
  i32.eqz
  if
   i32.const 0
   i32.const 48
   i32.const 284
   i32.const 0
   call $~lib/env/abort
   unreachable
  end
  f64.const 271.828
  call $~lib/internal/number/dtoa
  i32.const 5680
  call $~lib/string/String.__eq
  i32.eqz
  if
   i32.const 0
   i32.const 48
   i32.const 285
   i32.const 0
   call $~lib/env/abort
   unreachable
  end
  f64.const 1.1e+128
  call $~lib/internal/number/dtoa
  i32.const 5704
  call $~lib/string/String.__eq
  i32.eqz
  if
   i32.const 0
   i32.const 48
   i32.const 286
   i32.const 0
   call $~lib/env/abort
   unreachable
  end
  f64.const 1.1e-64
  call $~lib/internal/number/dtoa
  i32.const 5728
  call $~lib/string/String.__eq
  i32.eqz
  if
   i32.const 0
   i32.const 48
   i32.const 287
   i32.const 0
   call $~lib/env/abort
   unreachable
  end
  f64.const 0.000035689
  call $~lib/internal/number/dtoa
  i32.const 5752
  call $~lib/string/String.__eq
  i32.eqz
  if
   i32.const 0
   i32.const 48
   i32.const 288
   i32.const 0
   call $~lib/env/abort
   unreachable
  end
 )
 (func $null (; 62 ;) (type $v)
 )
)<|MERGE_RESOLUTION|>--- conflicted
+++ resolved
@@ -4262,11 +4262,7 @@
     if
      i32.const 0
      i32.const 1008
-<<<<<<< HEAD
-     i32.const 59
-=======
-     i32.const 64
->>>>>>> 3ed83ef3
+     i32.const 62
      i32.const 4
      call $~lib/env/abort
      unreachable
