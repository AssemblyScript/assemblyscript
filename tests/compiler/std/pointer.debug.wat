--- conflicted
+++ resolved
@@ -407,13 +407,8 @@
   i32.const 4
   i32.mul
   i32.add
-<<<<<<< HEAD
-  local.get $3
+  local.get $var$3
   f32.store $0
-=======
-  local.get $var$3
-  f32.store
->>>>>>> 3ac6efd7
   global.get $std/pointer/buf
   local.set $var$1
   i32.const 1
@@ -425,13 +420,8 @@
   i32.const 4
   i32.mul
   i32.add
-<<<<<<< HEAD
-  local.get $3
+  local.get $var$3
   f32.store $0
-=======
-  local.get $var$3
-  f32.store
->>>>>>> 3ac6efd7
   global.get $std/pointer/buf
   local.set $var$2
   i32.const 0
@@ -553,13 +543,8 @@
   i32.const 4
   i32.mul
   i32.add
-<<<<<<< HEAD
-  local.get $3
+  local.get $var$3
   f32.store $0
-=======
-  local.get $var$3
-  f32.store
->>>>>>> 3ac6efd7
   global.get $std/pointer/buf
   local.set $var$1
   i32.const 2
@@ -621,27 +606,16 @@
   local.set $var$3
   i32.const 0
   drop
-<<<<<<< HEAD
-  local.get $1
-  local.get $3
+  local.get $var$1
+  local.get $var$3
   f32.store $0
-=======
-  local.get $var$1
-  local.get $var$3
-  f32.store
->>>>>>> 3ac6efd7
   block $std/pointer/Pointer<f32>#get:value|inlined.0 (result f32)
    global.get $std/pointer/buf
    local.set $var$0
    i32.const 0
    drop
-<<<<<<< HEAD
-   local.get $0
+   local.get $var$0
    f32.load $0
-=======
-   local.get $var$0
-   f32.load
->>>>>>> 3ac6efd7
    br $std/pointer/Pointer<f32>#get:value|inlined.0
   end
   f32.const 1.399999976158142
