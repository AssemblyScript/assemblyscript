--- conflicted
+++ resolved
@@ -22,15 +22,9 @@
   i32.load offset=12
   i32.ge_u
   if
-<<<<<<< HEAD
-   i32.const 32
-   i32.const 96
-   i32.const 104
-=======
    i32.const 1040
    i32.const 1104
-   i32.const 93
->>>>>>> 9876c3f5
+   i32.const 104
    i32.const 41
    call $~lib/builtins/abort
    unreachable
@@ -45,15 +39,9 @@
   local.tee $0
   i32.eqz
   if
-<<<<<<< HEAD
-   i32.const 144
-   i32.const 96
-   i32.const 108
-=======
    i32.const 1152
    i32.const 1104
-   i32.const 97
->>>>>>> 9876c3f5
+   i32.const 108
    i32.const 39
    call $~lib/builtins/abort
    unreachable
@@ -69,15 +57,9 @@
   i32.load offset=12
   i32.ge_u
   if
-<<<<<<< HEAD
-   i32.const 32
-   i32.const 96
-   i32.const 104
-=======
    i32.const 1040
    i32.const 1104
-   i32.const 93
->>>>>>> 9876c3f5
+   i32.const 104
    i32.const 41
    call $~lib/builtins/abort
    unreachable
