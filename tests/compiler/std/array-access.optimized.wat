--- conflicted
+++ resolved
@@ -23,13 +23,8 @@
   if
    i32.const 1040
    i32.const 1104
-<<<<<<< HEAD
    i32.const 107
-   i32.const 41
-=======
-   i32.const 104
    i32.const 42
->>>>>>> 13340ed5
    call $~lib/builtins/abort
    unreachable
   end
@@ -45,13 +40,8 @@
   if
    i32.const 1152
    i32.const 1104
-<<<<<<< HEAD
    i32.const 111
-   i32.const 39
-=======
-   i32.const 108
    i32.const 40
->>>>>>> 13340ed5
    call $~lib/builtins/abort
    unreachable
   end
@@ -68,13 +58,8 @@
   if
    i32.const 1040
    i32.const 1104
-<<<<<<< HEAD
    i32.const 107
-   i32.const 41
-=======
-   i32.const 104
    i32.const 42
->>>>>>> 13340ed5
    call $~lib/builtins/abort
    unreachable
   end
