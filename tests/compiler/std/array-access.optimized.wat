--- conflicted
+++ resolved
@@ -170,26 +170,16 @@
   local.get $1
   i32.const 0
   local.get $0
-<<<<<<< HEAD
-  call $~lib/string/String#get:length
-=======
   i32.const 16
   i32.sub
   i32.load offset=12
   i32.const 1
   i32.shr_u
->>>>>>> a5d11edb
   local.tee $1
   i32.const 0
   local.get $1
   i32.lt_s
   select
-<<<<<<< HEAD
-  local.tee $2
-  i32.const 1264
-  call $~lib/string/String#get:length
-=======
->>>>>>> a5d11edb
   local.tee $3
   i32.add
   local.get $1
@@ -199,10 +189,6 @@
    return
   end
   local.get $0
-<<<<<<< HEAD
-  local.get $2
-=======
->>>>>>> a5d11edb
   local.get $3
   local.get $2
   call $~lib/util/string/compareImpl
