(module
 (type $i32_=>_i32 (func (param i32) (result i32)))
 (type $i32_i32_i32_i32_=>_none (func (param i32 i32 i32 i32)))
 (type $i32_i32_=>_i32 (func (param i32 i32) (result i32)))
 (type $i32_i32_i32_=>_i32 (func (param i32 i32 i32) (result i32)))
 (import "env" "abort" (func $~lib/builtins/abort (param i32 i32 i32 i32)))
 (memory $0 1)
 (data (i32.const 1036) "$\00\00\00\01\00\00\00\00\00\00\00\01\00\00\00$\00\00\00I\00n\00d\00e\00x\00 \00o\00u\00t\00 \00o\00f\00 \00r\00a\00n\00g\00e")
 (data (i32.const 1100) "\1a\00\00\00\01\00\00\00\00\00\00\00\01\00\00\00\1a\00\00\00~\00l\00i\00b\00/\00a\00r\00r\00a\00y\00.\00t\00s")
 (data (i32.const 1148) "^\00\00\00\01\00\00\00\00\00\00\00\01\00\00\00^\00\00\00E\00l\00e\00m\00e\00n\00t\00 \00t\00y\00p\00e\00 \00m\00u\00s\00t\00 \00b\00e\00 \00n\00u\00l\00l\00a\00b\00l\00e\00 \00i\00f\00 \00a\00r\00r\00a\00y\00 \00i\00s\00 \00h\00o\00l\00e\00y")
 (data (i32.const 1280) "\01\00\00\00\00\00\00\00\01")
 (data (i32.const 1308) "\08\00\00\00\01\00\00\00\00\00\00\00\01\00\00\00\08\00\00\00n\00u\00l\00l")
 (export "memory" (memory $0))
 (export "i32ArrayArrayElementAccess" (func $std/array-access/i32ArrayArrayElementAccess))
 (export "stringArrayPropertyAccess" (func $std/array-access/stringArrayPropertyAccess))
 (export "stringArrayMethodCall" (func $std/array-access/stringArrayMethodCall))
 (export "stringArrayArrayPropertyAccess" (func $std/array-access/stringArrayArrayPropertyAccess))
 (export "stringArrayArrayMethodCall" (func $std/array-access/stringArrayArrayMethodCall))
 (func $~lib/array/Array<~lib/array/Array<i32>>#__get (param $0 i32) (param $1 i32) (result i32)
  local.get $1
  local.get $0
  i32.load offset=12
  i32.ge_u
  if
   i32.const 1056
   i32.const 1120
   i32.const 104
   i32.const 42
   call $~lib/builtins/abort
   unreachable
  end
  local.get $0
  i32.load offset=4
  local.get $1
  i32.const 2
  i32.shl
  i32.add
  i32.load
  local.tee $0
  i32.eqz
  if
   i32.const 1168
   i32.const 1120
   i32.const 108
   i32.const 40
   call $~lib/builtins/abort
   unreachable
  end
  local.get $0
 )
 (func $std/array-access/i32ArrayArrayElementAccess (param $0 i32) (result i32)
  i32.const 1
  local.get $0
  i32.const 0
  call $~lib/array/Array<~lib/array/Array<i32>>#__get
  local.tee $0
  i32.load offset=12
  i32.ge_u
  if
   i32.const 1056
   i32.const 1120
   i32.const 104
   i32.const 42
   call $~lib/builtins/abort
   unreachable
  end
  local.get $0
  i32.load offset=4
  i32.load offset=4
 )
 (func $std/array-access/stringArrayPropertyAccess (param $0 i32) (result i32)
  local.get $0
<<<<<<< HEAD
  i32.const 20
=======
  i32.const 0
  call $~lib/array/Array<~lib/array/Array<i32>>#__get
  i32.const 16
>>>>>>> b4ca3f96
  i32.sub
  i32.load offset=16
  i32.const 1
  i32.shr_u
 )
 (func $~lib/util/string/compareImpl (param $0 i32) (param $1 i32) (param $2 i32) (result i32)
  (local $3 i32)
  (local $4 i32)
  i32.const 1296
  local.set $3
  local.get $0
  local.get $1
  i32.const 1
  i32.shl
  i32.add
  local.tee $1
  i32.const 7
  i32.and
  i32.eqz
  i32.const 0
  local.get $2
  i32.const 4
  i32.ge_u
  select
  if
   loop $do-continue|0
    local.get $1
    i64.load
    local.get $3
    i64.load
    i64.eq
    if
     local.get $1
     i32.const 8
     i32.add
     local.set $1
     local.get $3
     i32.const 8
     i32.add
     local.set $3
     local.get $2
     i32.const 4
     i32.sub
     local.tee $2
     i32.const 4
     i32.ge_u
     br_if $do-continue|0
    end
   end
  end
  loop $while-continue|1
   local.get $2
   local.tee $0
   i32.const 1
   i32.sub
   local.set $2
   local.get $0
   if
    local.get $3
    i32.load16_u
    local.tee $0
    local.get $1
    i32.load16_u
    local.tee $4
    i32.ne
    if
     local.get $4
     local.get $0
     i32.sub
     return
    end
    local.get $1
    i32.const 2
    i32.add
    local.set $1
    local.get $3
    i32.const 2
    i32.add
    local.set $3
    br $while-continue|1
   end
  end
  i32.const 0
 )
 (func $~lib/string/String#startsWith (param $0 i32) (result i32)
  (local $1 i32)
  (local $2 i32)
  (local $3 i32)
  i32.const 1260
  i32.load
  i32.const 1
  i32.shr_u
  local.tee $1
  local.set $2
  local.get $1
  i32.const 0
  local.get $0
  i32.const 16
  i32.sub
  i32.load offset=12
  i32.const 1
  i32.shr_u
  local.tee $1
  i32.const 0
  local.get $1
  i32.lt_s
  select
<<<<<<< HEAD
  local.tee $1
  i32.const 1296
  call $~lib/string/String#get:length
=======
>>>>>>> b4ca3f96
  local.tee $3
  i32.add
  local.get $1
  i32.gt_s
  if
   i32.const 0
   return
  end
  local.get $0
  local.get $3
  local.get $2
  call $~lib/util/string/compareImpl
  i32.eqz
 )
 (func $std/array-access/stringArrayMethodCall (param $0 i32) (result i32)
  local.get $0
  i32.const 0
  call $~lib/array/Array<~lib/array/Array<i32>>#__get
  call $~lib/string/String#startsWith
 )
 (func $std/array-access/stringArrayArrayPropertyAccess (param $0 i32) (result i32)
  local.get $0
  i32.const 0
  call $~lib/array/Array<~lib/array/Array<i32>>#__get
  i32.const 1
  call $~lib/array/Array<~lib/array/Array<i32>>#__get
  i32.const 16
  i32.sub
  i32.load offset=12
  i32.const 1
  i32.shr_u
 )
 (func $std/array-access/stringArrayArrayMethodCall (param $0 i32) (result i32)
  local.get $0
  i32.const 0
  call $~lib/array/Array<~lib/array/Array<i32>>#__get
  i32.const 1
  call $~lib/array/Array<~lib/array/Array<i32>>#__get
  call $~lib/string/String#startsWith
 )
)<|MERGE_RESOLUTION|>--- conflicted
+++ resolved
@@ -70,13 +70,9 @@
  )
  (func $std/array-access/stringArrayPropertyAccess (param $0 i32) (result i32)
   local.get $0
-<<<<<<< HEAD
+  i32.const 0
+  call $~lib/array/Array<~lib/array/Array<i32>>#__get
   i32.const 20
-=======
-  i32.const 0
-  call $~lib/array/Array<~lib/array/Array<i32>>#__get
-  i32.const 16
->>>>>>> b4ca3f96
   i32.sub
   i32.load offset=16
   i32.const 1
@@ -165,7 +161,7 @@
   (local $1 i32)
   (local $2 i32)
   (local $3 i32)
-  i32.const 1260
+  i32.const 1292
   i32.load
   i32.const 1
   i32.shr_u
@@ -174,9 +170,9 @@
   local.get $1
   i32.const 0
   local.get $0
-  i32.const 16
+  i32.const 20
   i32.sub
-  i32.load offset=12
+  i32.load offset=16
   i32.const 1
   i32.shr_u
   local.tee $1
@@ -184,12 +180,6 @@
   local.get $1
   i32.lt_s
   select
-<<<<<<< HEAD
-  local.tee $1
-  i32.const 1296
-  call $~lib/string/String#get:length
-=======
->>>>>>> b4ca3f96
   local.tee $3
   i32.add
   local.get $1
@@ -216,9 +206,9 @@
   call $~lib/array/Array<~lib/array/Array<i32>>#__get
   i32.const 1
   call $~lib/array/Array<~lib/array/Array<i32>>#__get
-  i32.const 16
+  i32.const 20
   i32.sub
-  i32.load offset=12
+  i32.load offset=16
   i32.const 1
   i32.shr_u
  )
