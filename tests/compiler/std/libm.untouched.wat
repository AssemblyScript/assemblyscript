(module
 (type $FF (func (param f64) (result f64)))
 (type $Fi (func (param f64) (result i32)))
 (type $FFF (func (param f64 f64) (result f64)))
 (type $FiF (func (param f64 i32) (result f64)))
 (type $Ff (func (param f64) (result f32)))
 (type $v (func))
 (memory $0 0)
 (table $0 1 anyfunc)
 (elem (i32.const 0) $null)
 (global $~lib/math/NativeMath.E f64 (f64.const 2.718281828459045))
 (global $std/libm/E f64 (f64.const 2.718281828459045))
 (global $~lib/math/NativeMath.LN10 f64 (f64.const 2.302585092994046))
 (global $std/libm/LN10 f64 (f64.const 2.302585092994046))
 (global $~lib/math/NativeMath.LN2 f64 (f64.const 0.6931471805599453))
 (global $std/libm/LN2 f64 (f64.const 0.6931471805599453))
 (global $~lib/math/NativeMath.LOG10E f64 (f64.const 0.4342944819032518))
 (global $std/libm/LOG10E f64 (f64.const 0.4342944819032518))
 (global $~lib/math/NativeMath.LOG2E f64 (f64.const 1.4426950408889634))
 (global $std/libm/LOG2E f64 (f64.const 1.4426950408889634))
 (global $~lib/math/NativeMath.PI f64 (f64.const 3.141592653589793))
 (global $std/libm/PI f64 (f64.const 3.141592653589793))
 (global $~lib/math/NativeMath.SQRT1_2 f64 (f64.const 0.7071067811865476))
 (global $std/libm/SQRT1_2 f64 (f64.const 0.7071067811865476))
 (global $~lib/math/NativeMath.SQRT2 f64 (f64.const 1.4142135623730951))
 (global $std/libm/SQRT2 f64 (f64.const 1.4142135623730951))
 (global $NaN f64 (f64.const nan:0x8000000000000))
 (global $ASC_SHRINK_LEVEL i32 (i32.const 0))
 (global $HEAP_BASE i32 (i32.const 8))
 (export "memory" (memory $0))
 (export "table" (table $0))
 (export "E" (global $std/libm/E))
 (export "LN10" (global $std/libm/LN10))
 (export "LN2" (global $std/libm/LN2))
 (export "LOG10E" (global $std/libm/LOG10E))
 (export "LOG2E" (global $std/libm/LOG2E))
 (export "PI" (global $std/libm/PI))
 (export "SQRT1_2" (global $std/libm/SQRT1_2))
 (export "SQRT2" (global $std/libm/SQRT2))
 (export "abs" (func $std/libm/abs))
 (export "acos" (func $std/libm/acos))
 (export "acosh" (func $std/libm/acosh))
 (export "asin" (func $std/libm/asin))
 (export "asinh" (func $std/libm/asinh))
 (export "atan" (func $std/libm/atan))
 (export "atanh" (func $std/libm/atanh))
 (export "atan2" (func $std/libm/atan2))
 (export "cbrt" (func $std/libm/cbrt))
 (export "ceil" (func $std/libm/ceil))
 (export "clz32" (func $std/libm/clz32))
 (export "cos" (func $std/libm/cos))
 (export "cosh" (func $std/libm/cosh))
 (export "exp" (func $std/libm/exp))
 (export "expm1" (func $std/libm/expm1))
 (export "floor" (func $std/libm/floor))
 (export "fround" (func $std/libm/fround))
 (export "hypot" (func $std/libm/hypot))
 (export "imul" (func $std/libm/imul))
 (export "log" (func $std/libm/log))
 (export "log10" (func $std/libm/log10))
 (export "log1p" (func $std/libm/log1p))
 (export "log2" (func $std/libm/log2))
 (export "max" (func $std/libm/max))
 (export "min" (func $std/libm/min))
 (export "pow" (func $std/libm/pow))
 (export "round" (func $std/libm/round))
 (export "sign" (func $std/libm/sign))
 (export "sin" (func $std/libm/sin))
 (export "sinh" (func $std/libm/sinh))
 (export "sqrt" (func $std/libm/sqrt))
 (export "tan" (func $std/libm/tan))
 (export "tanh" (func $std/libm/tanh))
 (export "trunc" (func $std/libm/trunc))
 (func $std/libm/abs (; 0 ;) (type $FF) (param $0 f64) (result f64)
  get_local $0
  f64.abs
 )
 (func $~lib/math/R (; 1 ;) (type $FF) (param $0 f64) (result f64)
  (local $1 f64)
  (local $2 f64)
  get_local $0
  f64.const 0.16666666666666666
  get_local $0
  f64.const -0.3255658186224009
  get_local $0
  f64.const 0.20121253213486293
  get_local $0
  f64.const -0.04005553450067941
  get_local $0
  f64.const 7.915349942898145e-04
  get_local $0
  f64.const 3.479331075960212e-05
  f64.mul
  f64.add
  f64.mul
  f64.add
  f64.mul
  f64.add
  f64.mul
  f64.add
  f64.mul
  f64.add
  f64.mul
  set_local $1
  f64.const 1
  get_local $0
  f64.const -2.403394911734414
  get_local $0
  f64.const 2.0209457602335057
  get_local $0
  f64.const -0.6882839716054533
  get_local $0
  f64.const 0.07703815055590194
  f64.mul
  f64.add
  f64.mul
  f64.add
  f64.mul
  f64.add
  f64.mul
  f64.add
  set_local $2
  get_local $1
  get_local $2
  f64.div
 )
 (func $~lib/math/NativeMath.acos (; 2 ;) (type $FF) (param $0 f64) (result f64)
  (local $1 i32)
  (local $2 i32)
  (local $3 i32)
  (local $4 f64)
  (local $5 f64)
  (local $6 f64)
  (local $7 f64)
  (local $8 f64)
  get_local $0
  i64.reinterpret/f64
  i64.const 32
  i64.shr_u
  i32.wrap/i64
  set_local $1
  get_local $1
  i32.const 2147483647
  i32.and
  set_local $2
  get_local $2
  i32.const 1072693248
  i32.ge_u
  if
   get_local $0
   i64.reinterpret/f64
   i32.wrap/i64
   set_local $3
   get_local $2
   i32.const 1072693248
   i32.sub
   get_local $3
   i32.or
   i32.const 0
   i32.eq
   if
    get_local $1
    i32.const 31
    i32.shr_u
    if
     f64.const 2
     f64.const 1.5707963267948966
     f64.mul
     f32.const 7.52316384526264e-37
     f64.promote/f32
     f64.add
     return
    end
    f64.const 0
    return
   end
   f64.const 0
   get_local $0
   get_local $0
   f64.sub
   f64.div
   return
  end
  get_local $2
  i32.const 1071644672
  i32.lt_u
  if
   get_local $2
   i32.const 1012924416
   i32.le_u
   if
    f64.const 1.5707963267948966
    f32.const 7.52316384526264e-37
    f64.promote/f32
    f64.add
    return
   end
   f64.const 1.5707963267948966
   get_local $0
   f64.const 6.123233995736766e-17
   get_local $0
   get_local $0
   get_local $0
   f64.mul
   call $~lib/math/R
   f64.mul
   f64.sub
   f64.sub
   f64.sub
   return
  end
  get_local $1
  i32.const 31
  i32.shr_u
  if
   f64.const 0.5
   get_local $0
   f64.const 0.5
   f64.mul
   f64.add
   set_local $6
   get_local $6
   f64.sqrt
   set_local $4
   get_local $6
   call $~lib/math/R
   get_local $4
   f64.mul
   f64.const 6.123233995736766e-17
   f64.sub
   set_local $5
   f64.const 2
   f64.const 1.5707963267948966
   get_local $4
   get_local $5
   f64.add
   f64.sub
   f64.mul
   return
  end
  f64.const 0.5
  get_local $0
  f64.const 0.5
  f64.mul
  f64.sub
  set_local $6
  get_local $6
  f64.sqrt
  set_local $4
  get_local $4
  i64.reinterpret/f64
  i64.const -4294967296
  i64.and
  f64.reinterpret/i64
  set_local $7
  get_local $6
  get_local $7
  get_local $7
  f64.mul
  f64.sub
  get_local $4
  get_local $7
  f64.add
  f64.div
  set_local $8
  get_local $6
  call $~lib/math/R
  get_local $4
  f64.mul
  get_local $8
  f64.add
  set_local $5
  f64.const 2
  get_local $7
  get_local $5
  f64.add
  f64.mul
 )
 (func $std/libm/acos (; 3 ;) (type $FF) (param $0 f64) (result f64)
  get_local $0
  call $~lib/math/NativeMath.acos
 )
 (func $~lib/math/NativeMath.log1p (; 4 ;) (type $FF) (param $0 f64) (result f64)
  (local $1 i64)
  (local $2 i32)
  (local $3 i32)
  (local $4 f64)
  (local $5 f64)
  (local $6 i32)
  (local $7 f64)
  (local $8 f64)
  (local $9 f64)
  (local $10 f64)
  (local $11 f64)
  (local $12 f64)
  (local $13 f64)
  (local $14 f64)
  (local $15 f64)
  get_local $0
  i64.reinterpret/f64
  set_local $1
  get_local $1
  i64.const 32
  i64.shr_u
  i32.wrap/i64
  set_local $2
  i32.const 1
  set_local $3
  f64.const 0
  set_local $4
  f64.const 0
  set_local $5
  get_local $2
  i32.const 1071284858
  i32.lt_u
  tee_local $6
  if (result i32)
   get_local $6
  else   
   get_local $2
   i32.const 31
   i32.shr_u
  end
  if
   get_local $2
   i32.const -1074790400
   i32.ge_u
   if
    get_local $0
    f64.const -1
    f64.eq
    if
     get_local $0
     f64.const 0
     f64.div
     return
    end
    get_local $0
    get_local $0
    f64.sub
    f64.const 0
    f64.div
    return
   end
   get_local $2
   i32.const 1
   i32.shl
   i32.const 1017118720
   i32.const 1
   i32.shl
   i32.lt_u
   if
    get_local $0
    return
   end
   get_local $2
   i32.const -1076707644
   i32.le_u
   if
    i32.const 0
    set_local $3
    f64.const 0
    set_local $4
    get_local $0
    set_local $5
   end
  else   
   get_local $2
   i32.const 2146435072
   i32.ge_u
   if
    get_local $0
    return
   end
  end
  get_local $3
  if
   f64.const 1
   get_local $0
   f64.add
   i64.reinterpret/f64
   set_local $1
   get_local $1
   i64.const 32
   i64.shr_u
   i32.wrap/i64
   set_local $6
   get_local $6
   i32.const 1072693248
   i32.const 1072079006
   i32.sub
   i32.add
   set_local $6
   get_local $6
   i32.const 20
   i32.shr_u
   i32.const 1023
   i32.sub
   set_local $3
   get_local $3
   i32.const 54
   i32.lt_s
   if
    get_local $1
    f64.reinterpret/i64
    set_local $7
    get_local $3
    i32.const 2
    i32.ge_s
    if (result f64)
     f64.const 1
     get_local $7
     get_local $0
     f64.sub
     f64.sub
    else     
     get_local $0
     get_local $7
     f64.const 1
     f64.sub
     f64.sub
    end
    set_local $4
    get_local $4
    get_local $7
    f64.div
    set_local $4
   else    
    f64.const 0
    set_local $4
   end
   get_local $6
   i32.const 1048575
   i32.and
   i32.const 1072079006
   i32.add
   set_local $6
   get_local $6
   i64.extend_u/i32
   i64.const 32
   i64.shl
   get_local $1
   i64.const 4294967295
   i64.and
   i64.or
   set_local $1
   get_local $1
   f64.reinterpret/i64
   f64.const 1
   f64.sub
   set_local $5
  end
  f64.const 0.5
  get_local $5
  f64.mul
  get_local $5
  f64.mul
  set_local $8
  get_local $5
  f64.const 2
  get_local $5
  f64.add
  f64.div
  set_local $9
  get_local $9
  get_local $9
  f64.mul
  set_local $10
  get_local $10
  get_local $10
  f64.mul
  set_local $11
  get_local $11
  f64.const 0.3999999999940942
  get_local $11
  f64.const 0.22222198432149784
  get_local $11
  f64.const 0.15313837699209373
  f64.mul
  f64.add
  f64.mul
  f64.add
  f64.mul
  set_local $12
  get_local $10
  f64.const 0.6666666666666735
  get_local $11
  f64.const 0.2857142874366239
  get_local $11
  f64.const 0.1818357216161805
  get_local $11
  f64.const 0.14798198605116586
  f64.mul
  f64.add
  f64.mul
  f64.add
  f64.mul
  f64.add
  f64.mul
  set_local $13
  get_local $13
  get_local $12
  f64.add
  set_local $14
  get_local $3
  f64.convert_s/i32
  set_local $15
  get_local $9
  get_local $8
  get_local $14
  f64.add
  f64.mul
  get_local $15
  f64.const 1.9082149292705877e-10
  f64.mul
  get_local $4
  f64.add
  f64.add
  get_local $8
  f64.sub
  get_local $5
  f64.add
  get_local $15
  f64.const 0.6931471803691238
  f64.mul
  f64.add
 )
 (func $~lib/math/NativeMath.log (; 5 ;) (type $FF) (param $0 f64) (result f64)
  (local $1 i64)
  (local $2 i32)
  (local $3 i32)
  (local $4 i32)
  (local $5 f64)
  (local $6 f64)
  (local $7 f64)
  (local $8 f64)
  (local $9 f64)
  (local $10 f64)
  (local $11 f64)
  (local $12 f64)
  (local $13 i32)
  get_local $0
  i64.reinterpret/f64
  set_local $1
  get_local $1
  i64.const 32
  i64.shr_u
  i32.wrap/i64
  set_local $2
  i32.const 0
  set_local $3
  get_local $2
  i32.const 1048576
  i32.lt_u
  tee_local $4
  if (result i32)
   get_local $4
  else   
   get_local $2
   i32.const 31
   i32.shr_u
  end
  if
   get_local $1
   i64.const 1
   i64.shl
   i64.const 0
   i64.eq
   if
    f64.const -1
    get_local $0
    get_local $0
    f64.mul
    f64.div
    return
   end
   get_local $2
   i32.const 31
   i32.shr_u
   if
    get_local $0
    get_local $0
    f64.sub
    f64.const 0
    f64.div
    return
   end
   get_local $3
   i32.const 54
   i32.sub
   set_local $3
   get_local $0
   f64.const 18014398509481984
   f64.mul
   set_local $0
   get_local $0
   i64.reinterpret/f64
   set_local $1
   get_local $1
   i64.const 32
   i64.shr_u
   i32.wrap/i64
   set_local $2
  else   
   get_local $2
   i32.const 2146435072
   i32.ge_u
   if
    get_local $0
    return
   else    
    get_local $2
    i32.const 1072693248
    i32.eq
    tee_local $4
    if (result i32)
     get_local $1
     i64.const 32
     i64.shl
     i64.const 0
     i64.eq
    else     
     get_local $4
    end
    if
     f64.const 0
     return
    end
   end
  end
  get_local $2
  i32.const 1072693248
  i32.const 1072079006
  i32.sub
  i32.add
  set_local $2
  get_local $3
  get_local $2
  i32.const 20
  i32.shr_s
  i32.const 1023
  i32.sub
  i32.add
  set_local $3
  get_local $2
  i32.const 1048575
  i32.and
  i32.const 1072079006
  i32.add
  set_local $2
  get_local $2
  i64.extend_u/i32
  i64.const 32
  i64.shl
  get_local $1
  i64.const 4294967295
  i64.and
  i64.or
  set_local $1
  get_local $1
  f64.reinterpret/i64
  set_local $0
  get_local $0
  f64.const 1
  f64.sub
  set_local $5
  f64.const 0.5
  get_local $5
  f64.mul
  get_local $5
  f64.mul
  set_local $6
  get_local $5
  f64.const 2
  get_local $5
  f64.add
  f64.div
  set_local $7
  get_local $7
  get_local $7
  f64.mul
  set_local $8
  get_local $8
  get_local $8
  f64.mul
  set_local $9
  get_local $9
  f64.const 0.3999999999940942
  get_local $9
  f64.const 0.22222198432149784
  get_local $9
  f64.const 0.15313837699209373
  f64.mul
  f64.add
  f64.mul
  f64.add
  f64.mul
  set_local $10
  get_local $8
  f64.const 0.6666666666666735
  get_local $9
  f64.const 0.2857142874366239
  get_local $9
  f64.const 0.1818357216161805
  get_local $9
  f64.const 0.14798198605116586
  f64.mul
  f64.add
  f64.mul
  f64.add
  f64.mul
  f64.add
  f64.mul
  set_local $11
  get_local $11
  get_local $10
  f64.add
  set_local $12
  get_local $3
  set_local $13
  get_local $7
  get_local $6
  get_local $12
  f64.add
  f64.mul
  get_local $13
  f64.convert_s/i32
  f64.const 1.9082149292705877e-10
  f64.mul
  f64.add
  get_local $6
  f64.sub
  get_local $5
  f64.add
  get_local $13
  f64.convert_s/i32
  f64.const 0.6931471803691238
  f64.mul
  f64.add
 )
 (func $~lib/math/NativeMath.acosh (; 6 ;) (type $FF) (param $0 f64) (result f64)
  (local $1 i64)
  get_local $0
  i64.reinterpret/f64
  i64.const 52
  i64.shr_u
  i64.const 2047
  i64.and
  set_local $1
  get_local $1
  i64.const 1023
  i64.const 1
  i64.add
  i64.lt_u
  if
   get_local $0
   f64.const 1
   f64.sub
   get_local $0
   f64.const 1
   f64.sub
   get_local $0
   f64.const 1
   f64.sub
   f64.mul
   f64.const 2
   get_local $0
   f64.const 1
   f64.sub
   f64.mul
   f64.add
   f64.sqrt
   f64.add
   call $~lib/math/NativeMath.log1p
   return
  end
  get_local $1
  i64.const 1023
  i64.const 26
  i64.add
  i64.lt_u
  if
   f64.const 2
   get_local $0
   f64.mul
   f64.const 1
   get_local $0
   get_local $0
   get_local $0
   f64.mul
   f64.const 1
   f64.sub
   f64.sqrt
   f64.add
   f64.div
   f64.sub
   call $~lib/math/NativeMath.log
   return
  end
  get_local $0
  call $~lib/math/NativeMath.log
  f64.const 0.6931471805599453
  f64.add
 )
 (func $std/libm/acosh (; 7 ;) (type $FF) (param $0 f64) (result f64)
  get_local $0
  call $~lib/math/NativeMath.acosh
 )
 (func $~lib/math/NativeMath.asin (; 8 ;) (type $FF) (param $0 f64) (result f64)
  (local $1 i32)
  (local $2 i32)
  (local $3 i32)
  (local $4 f64)
  (local $5 f64)
  (local $6 f64)
  (local $7 f64)
  (local $8 f64)
  get_local $0
  i64.reinterpret/f64
  i64.const 32
  i64.shr_u
  i32.wrap/i64
  set_local $1
  get_local $1
  i32.const 2147483647
  i32.and
  set_local $2
  get_local $2
  i32.const 1072693248
  i32.ge_u
  if
   get_local $0
   i64.reinterpret/f64
   i32.wrap/i64
   set_local $3
   get_local $2
   i32.const 1072693248
   i32.sub
   get_local $3
   i32.or
   i32.const 0
   i32.eq
   if
    get_local $0
    f64.const 1.5707963267948966
    f64.mul
    f32.const 7.52316384526264e-37
    f64.promote/f32
    f64.add
    return
   end
   f64.const 0
   get_local $0
   get_local $0
   f64.sub
   f64.div
   return
  end
  get_local $2
  i32.const 1071644672
  i32.lt_u
  if
   get_local $2
   i32.const 1045430272
   i32.lt_u
   tee_local $3
   if (result i32)
    get_local $2
    i32.const 1048576
    i32.ge_u
   else    
    get_local $3
   end
   if
    get_local $0
    return
   end
   get_local $0
   get_local $0
   get_local $0
   get_local $0
   f64.mul
   call $~lib/math/R
   f64.mul
   f64.add
   return
  end
  f64.const 0.5
  get_local $0
  f64.abs
  f64.const 0.5
  f64.mul
  f64.sub
  set_local $4
  get_local $4
  f64.sqrt
  set_local $5
  get_local $4
  call $~lib/math/R
  set_local $6
  get_local $2
  i32.const 1072640819
  i32.ge_u
  if
   f64.const 1.5707963267948966
   f64.const 2
   get_local $5
   get_local $5
   get_local $6
   f64.mul
   f64.add
   f64.mul
   f64.const 6.123233995736766e-17
   f64.sub
   f64.sub
   set_local $0
  else   
   get_local $5
   i64.reinterpret/f64
   i64.const -4294967296
   i64.and
   f64.reinterpret/i64
   set_local $7
   get_local $4
   get_local $7
   get_local $7
   f64.mul
   f64.sub
   get_local $5
   get_local $7
   f64.add
   f64.div
   set_local $8
   f64.const 0.5
   f64.const 1.5707963267948966
   f64.mul
   f64.const 2
   get_local $5
   f64.mul
   get_local $6
   f64.mul
   f64.const 6.123233995736766e-17
   f64.const 2
   get_local $8
   f64.mul
   f64.sub
   f64.sub
   f64.const 0.5
   f64.const 1.5707963267948966
   f64.mul
   f64.const 2
   get_local $7
   f64.mul
   f64.sub
   f64.sub
   f64.sub
   set_local $0
  end
  get_local $1
  i32.const 31
  i32.shr_u
  if
   get_local $0
   f64.neg
   return
  end
  get_local $0
 )
 (func $std/libm/asin (; 9 ;) (type $FF) (param $0 f64) (result f64)
  get_local $0
  call $~lib/math/NativeMath.asin
 )
 (func $~lib/math/NativeMath.asinh (; 10 ;) (type $FF) (param $0 f64) (result f64)
  (local $1 i64)
  (local $2 i64)
  (local $3 f64)
  get_local $0
  i64.reinterpret/f64
  set_local $1
  get_local $1
  i64.const 52
  i64.shr_u
  i64.const 2047
  i64.and
  set_local $2
  get_local $1
  i64.const 9223372036854775807
  i64.and
  f64.reinterpret/i64
  set_local $3
  get_local $2
  i64.const 1023
  i64.const 26
  i64.add
  i64.ge_u
  if
   get_local $3
   call $~lib/math/NativeMath.log
   f64.const 0.6931471805599453
   f64.add
   set_local $3
  else   
   get_local $2
   i64.const 1023
   i64.const 1
   i64.add
   i64.ge_u
   if
    f64.const 2
    get_local $3
    f64.mul
    f64.const 1
    get_local $3
    get_local $3
    f64.mul
    f64.const 1
    f64.add
    f64.sqrt
    get_local $3
    f64.add
    f64.div
    f64.add
    call $~lib/math/NativeMath.log
    set_local $3
   else    
    get_local $2
    i64.const 1023
    i64.const 26
    i64.sub
    i64.ge_u
    if
     get_local $3
     get_local $3
     get_local $3
     f64.mul
     get_local $3
     get_local $3
     f64.mul
     f64.const 1
     f64.add
     f64.sqrt
     f64.const 1
     f64.add
     f64.div
     f64.add
     call $~lib/math/NativeMath.log1p
     set_local $3
    end
   end
  end
  get_local $3
  get_local $0
  f64.copysign
 )
 (func $std/libm/asinh (; 11 ;) (type $FF) (param $0 f64) (result f64)
  get_local $0
  call $~lib/math/NativeMath.asinh
 )
 (func $~lib/builtins/isNaN<f64> (; 12 ;) (type $Fi) (param $0 f64) (result i32)
  get_local $0
  get_local $0
  f64.ne
 )
 (func $~lib/math/NativeMath.atan (; 13 ;) (type $FF) (param $0 f64) (result f64)
  (local $1 i32)
  (local $2 f64)
  (local $3 f64)
  (local $4 i32)
  (local $5 f64)
  (local $6 f64)
  (local $7 f64)
  (local $8 f64)
  (local $9 i32)
  get_local $0
  i64.reinterpret/f64
  i64.const 32
  i64.shr_u
  i32.wrap/i64
  set_local $1
  get_local $0
  set_local $2
  get_local $1
  i32.const 2147483647
  i32.and
  set_local $1
  get_local $1
  i32.const 1141899264
  i32.ge_u
  if
   get_local $0
   call $~lib/builtins/isNaN<f64>
   if
    get_local $0
    return
   end
   f64.const 1.5707963267948966
   f32.const 7.52316384526264e-37
   f64.promote/f32
   f64.add
   set_local $3
   get_local $3
   get_local $2
   f64.copysign
   return
  end
  get_local $1
  i32.const 1071382528
  i32.lt_u
  if
   get_local $1
   i32.const 1044381696
   i32.lt_u
   if
    get_local $0
    return
   end
   i32.const -1
   set_local $4
  else   
   get_local $0
   f64.abs
   set_local $0
   get_local $1
   i32.const 1072889856
   i32.lt_u
   if
    get_local $1
    i32.const 1072037888
    i32.lt_u
    if
     i32.const 0
     set_local $4
     f64.const 2
     get_local $0
     f64.mul
     f64.const 1
     f64.sub
     f64.const 2
     get_local $0
     f64.add
     f64.div
     set_local $0
    else     
     i32.const 1
     set_local $4
     get_local $0
     f64.const 1
     f64.sub
     get_local $0
     f64.const 1
     f64.add
     f64.div
     set_local $0
    end
   else    
    get_local $1
    i32.const 1073971200
    i32.lt_u
    if
     i32.const 2
     set_local $4
     get_local $0
     f64.const 1.5
     f64.sub
     f64.const 1
     f64.const 1.5
     get_local $0
     f64.mul
     f64.add
     f64.div
     set_local $0
    else     
     i32.const 3
     set_local $4
     f64.const -1
     get_local $0
     f64.div
     set_local $0
    end
   end
  end
  get_local $0
  get_local $0
  f64.mul
  set_local $3
  get_local $3
  get_local $3
  f64.mul
  set_local $5
  get_local $3
  f64.const 0.3333333333333293
  get_local $5
  f64.const 0.14285714272503466
  get_local $5
  f64.const 0.09090887133436507
  get_local $5
  f64.const 0.06661073137387531
  get_local $5
  f64.const 0.049768779946159324
  get_local $5
  f64.const 0.016285820115365782
  f64.mul
  f64.add
  f64.mul
  f64.add
  f64.mul
  f64.add
  f64.mul
  f64.add
  f64.mul
  f64.add
  f64.mul
  set_local $6
  get_local $5
  f64.const -0.19999999999876483
  get_local $5
  f64.const -0.11111110405462356
  get_local $5
  f64.const -0.0769187620504483
  get_local $5
  f64.const -0.058335701337905735
  get_local $5
  f64.const -0.036531572744216916
  f64.mul
  f64.add
  f64.mul
  f64.add
  f64.mul
  f64.add
  f64.mul
  f64.add
  f64.mul
  set_local $7
  get_local $0
  get_local $6
  get_local $7
  f64.add
  f64.mul
  set_local $8
  get_local $4
  i32.const 0
  i32.lt_s
  if
   get_local $0
   get_local $8
   f64.sub
   return
  end
  block $break|0
   block $case4|0
    block $case3|0
     block $case2|0
      block $case1|0
       block $case0|0
        get_local $4
        set_local $9
        get_local $9
        i32.const 0
        i32.eq
        br_if $case0|0
        get_local $9
        i32.const 1
        i32.eq
        br_if $case1|0
        get_local $9
        i32.const 2
        i32.eq
        br_if $case2|0
        get_local $9
        i32.const 3
        i32.eq
        br_if $case3|0
        br $case4|0
       end
       block
        f64.const 0.4636476090008061
        get_local $8
        f64.const 2.2698777452961687e-17
        f64.sub
        get_local $0
        f64.sub
        f64.sub
        set_local $3
        br $break|0
        unreachable
       end
       unreachable
      end
      block
       f64.const 0.7853981633974483
       get_local $8
       f64.const 3.061616997868383e-17
       f64.sub
       get_local $0
       f64.sub
       f64.sub
       set_local $3
       br $break|0
       unreachable
      end
      unreachable
     end
     block
      f64.const 0.982793723247329
      get_local $8
      f64.const 1.3903311031230998e-17
      f64.sub
      get_local $0
      f64.sub
      f64.sub
      set_local $3
      br $break|0
      unreachable
     end
     unreachable
    end
    block
     f64.const 1.5707963267948966
     get_local $8
     f64.const 6.123233995736766e-17
     f64.sub
     get_local $0
     f64.sub
     f64.sub
     set_local $3
     br $break|0
     unreachable
    end
    unreachable
   end
   unreachable
  end
  get_local $3
  get_local $2
  f64.copysign
 )
 (func $std/libm/atan (; 14 ;) (type $FF) (param $0 f64) (result f64)
  get_local $0
  call $~lib/math/NativeMath.atan
 )
 (func $~lib/math/NativeMath.atanh (; 15 ;) (type $FF) (param $0 f64) (result f64)
  (local $1 i64)
  (local $2 i64)
  (local $3 i64)
  (local $4 f64)
  get_local $0
  i64.reinterpret/f64
  set_local $1
  get_local $1
  i64.const 52
  i64.shr_u
  i64.const 2047
  i64.and
  set_local $2
  get_local $1
  i64.const 63
  i64.shr_u
  set_local $3
  get_local $1
  i64.const 9223372036854775807
  i64.and
  set_local $1
  get_local $1
  f64.reinterpret/i64
  set_local $4
  get_local $2
  i64.const 1023
  i64.const 1
  i64.sub
  i64.lt_u
  if
   get_local $2
   i64.const 1023
   i64.const 32
   i64.sub
   i64.ge_u
   if
    f64.const 0.5
    f64.const 2
    get_local $4
    f64.mul
    f64.const 2
    get_local $4
    f64.mul
    get_local $4
    f64.mul
    f64.const 1
    get_local $4
    f64.sub
    f64.div
    f64.add
    call $~lib/math/NativeMath.log1p
    f64.mul
    set_local $4
   end
  else   
   f64.const 0.5
   f64.const 2
   get_local $4
   f64.const 1
   get_local $4
   f64.sub
   f64.div
   f64.mul
   call $~lib/math/NativeMath.log1p
   f64.mul
   set_local $4
  end
  get_local $4
  get_local $0
  f64.copysign
 )
 (func $std/libm/atanh (; 16 ;) (type $FF) (param $0 f64) (result f64)
  get_local $0
  call $~lib/math/NativeMath.atanh
 )
 (func $~lib/math/NativeMath.atan2 (; 17 ;) (type $FFF) (param $0 f64) (param $1 f64) (result f64)
  (local $2 i32)
  (local $3 i64)
  (local $4 i32)
  (local $5 i32)
  (local $6 i32)
  (local $7 i32)
  (local $8 i32)
  (local $9 f64)
  get_local $1
  call $~lib/builtins/isNaN<f64>
  tee_local $2
  if (result i32)
   get_local $2
  else   
   get_local $0
   call $~lib/builtins/isNaN<f64>
  end
  if
   get_local $1
   get_local $0
   f64.add
   return
  end
  get_local $1
  i64.reinterpret/f64
  set_local $3
  get_local $3
  i64.const 32
  i64.shr_u
  i32.wrap/i64
  set_local $4
  get_local $3
  i32.wrap/i64
  set_local $5
  get_local $0
  i64.reinterpret/f64
  set_local $3
  get_local $3
  i64.const 32
  i64.shr_u
  i32.wrap/i64
  set_local $6
  get_local $3
  i32.wrap/i64
  set_local $7
  get_local $4
  i32.const 1072693248
  i32.sub
  get_local $5
  i32.or
  i32.const 0
  i32.eq
  if
   get_local $0
   call $~lib/math/NativeMath.atan
   return
  end
  get_local $6
  i32.const 31
  i32.shr_u
  i32.const 1
  i32.and
  get_local $4
  i32.const 30
  i32.shr_u
  i32.const 2
  i32.and
  i32.or
  set_local $8
  get_local $4
  i32.const 2147483647
  i32.and
  set_local $4
  get_local $6
  i32.const 2147483647
  i32.and
  set_local $6
  get_local $6
  get_local $7
  i32.or
  i32.const 0
  i32.eq
  if
   block $break|0
    block $case3|0
     block $case2|0
      block $case1|0
       block $case0|0
        get_local $8
        set_local $2
        get_local $2
        i32.const 0
        i32.eq
        br_if $case0|0
        get_local $2
        i32.const 1
        i32.eq
        br_if $case1|0
        get_local $2
        i32.const 2
        i32.eq
        br_if $case2|0
        get_local $2
        i32.const 3
        i32.eq
        br_if $case3|0
        br $break|0
       end
      end
      get_local $0
      return
     end
     get_global $~lib/math/NativeMath.PI
     return
    end
    get_global $~lib/math/NativeMath.PI
    f64.neg
    return
   end
  end
  get_local $4
  get_local $5
  i32.or
  i32.const 0
  i32.eq
  if
   get_local $8
   i32.const 1
   i32.and
   if (result f64)
    get_global $~lib/math/NativeMath.PI
    f64.neg
    f64.const 2
    f64.div
   else    
    get_global $~lib/math/NativeMath.PI
    f64.const 2
    f64.div
   end
   return
  end
  get_local $4
  i32.const 2146435072
  i32.eq
  if
   get_local $6
   i32.const 2146435072
   i32.eq
   if
    block $break|1
     block $case3|1
      block $case2|1
       block $case1|1
        block $case0|1
         get_local $8
         set_local $2
         get_local $2
         i32.const 0
         i32.eq
         br_if $case0|1
         get_local $2
         i32.const 1
         i32.eq
         br_if $case1|1
         get_local $2
         i32.const 2
         i32.eq
         br_if $case2|1
         get_local $2
         i32.const 3
         i32.eq
         br_if $case3|1
         br $break|1
        end
        get_global $~lib/math/NativeMath.PI
        f64.const 4
        f64.div
        return
       end
       get_global $~lib/math/NativeMath.PI
       f64.neg
       f64.const 4
       f64.div
       return
      end
      f64.const 3
      get_global $~lib/math/NativeMath.PI
      f64.mul
      f64.const 4
      f64.div
      return
     end
     f64.const -3
     get_global $~lib/math/NativeMath.PI
     f64.mul
     f64.const 4
     f64.div
     return
    end
   else    
    block $break|2
     block $case3|2
      block $case2|2
       block $case1|2
        block $case0|2
         get_local $8
         set_local $2
         get_local $2
         i32.const 0
         i32.eq
         br_if $case0|2
         get_local $2
         i32.const 1
         i32.eq
         br_if $case1|2
         get_local $2
         i32.const 2
         i32.eq
         br_if $case2|2
         get_local $2
         i32.const 3
         i32.eq
         br_if $case3|2
         br $break|2
        end
        f64.const 0
        return
       end
       f64.const -0
       return
      end
      get_global $~lib/math/NativeMath.PI
      return
     end
     get_global $~lib/math/NativeMath.PI
     f64.neg
     return
    end
   end
  end
  get_local $4
  i32.const 64
  i32.const 20
  i32.shl
  i32.add
  get_local $6
  i32.lt_u
  tee_local $2
  if (result i32)
   get_local $2
  else   
   get_local $6
   i32.const 2146435072
   i32.eq
  end
  if
   get_local $8
   i32.const 1
   i32.and
   if (result f64)
    get_global $~lib/math/NativeMath.PI
    f64.neg
    f64.const 2
    f64.div
   else    
    get_global $~lib/math/NativeMath.PI
    f64.const 2
    f64.div
   end
   return
  end
  get_local $8
  i32.const 2
  i32.and
  tee_local $2
  if (result i32)
   get_local $6
   i32.const 64
   i32.const 20
   i32.shl
   i32.add
   get_local $4
   i32.lt_u
  else   
   get_local $2
  end
  if
   f64.const 0
   set_local $9
  else   
   get_local $0
   get_local $1
   f64.div
   f64.abs
   call $~lib/math/NativeMath.atan
   set_local $9
  end
  block $break|3
   block $case3|3
    block $case2|3
     block $case1|3
      block $case0|3
       get_local $8
       set_local $2
       get_local $2
       i32.const 0
       i32.eq
       br_if $case0|3
       get_local $2
       i32.const 1
       i32.eq
       br_if $case1|3
       get_local $2
       i32.const 2
       i32.eq
       br_if $case2|3
       get_local $2
       i32.const 3
       i32.eq
       br_if $case3|3
       br $break|3
      end
      get_local $9
      return
     end
     get_local $9
     f64.neg
     return
    end
    get_global $~lib/math/NativeMath.PI
    get_local $9
    f64.const 1.2246467991473532e-16
    f64.sub
    f64.sub
    return
   end
   get_local $9
   f64.const 1.2246467991473532e-16
   f64.sub
   get_global $~lib/math/NativeMath.PI
   f64.sub
   return
  end
  unreachable
  f64.const 0
 )
 (func $std/libm/atan2 (; 18 ;) (type $FFF) (param $0 f64) (param $1 f64) (result f64)
  get_local $0
  get_local $1
  call $~lib/math/NativeMath.atan2
 )
 (func $~lib/math/NativeMath.cbrt (; 19 ;) (type $FF) (param $0 f64) (result f64)
  (local $1 i64)
  (local $2 i32)
  (local $3 f64)
  (local $4 f64)
  (local $5 f64)
  (local $6 f64)
  get_local $0
  i64.reinterpret/f64
  set_local $1
  get_local $1
  i64.const 32
  i64.shr_u
  i32.wrap/i64
  i32.const 2147483647
  i32.and
  set_local $2
  get_local $2
  i32.const 2146435072
  i32.ge_u
  if
   get_local $0
   get_local $0
   f64.add
   return
  end
  get_local $2
  i32.const 1048576
  i32.lt_u
  if
   get_local $0
   f64.const 18014398509481984
   f64.mul
   i64.reinterpret/f64
   set_local $1
   get_local $1
   i64.const 32
   i64.shr_u
   i32.wrap/i64
   i32.const 2147483647
   i32.and
   set_local $2
   get_local $2
   i32.const 0
   i32.eq
   if
    get_local $0
    return
   end
   get_local $2
   i32.const 3
   i32.div_u
   i32.const 696219795
   i32.add
   set_local $2
  else   
   get_local $2
   i32.const 3
   i32.div_u
   i32.const 715094163
   i32.add
   set_local $2
  end
  get_local $1
  i64.const 1
  i64.const 63
  i64.shl
  i64.and
  set_local $1
  get_local $1
  get_local $2
  i64.extend_u/i32
  i64.const 32
  i64.shl
  i64.or
  set_local $1
  get_local $1
  f64.reinterpret/i64
  set_local $3
  get_local $3
  get_local $3
  f64.mul
  get_local $3
  get_local $0
  f64.div
  f64.mul
  set_local $4
  get_local $3
  f64.const 1.87595182427177
  get_local $4
  f64.const -1.8849797954337717
  get_local $4
  f64.const 1.6214297201053545
  f64.mul
  f64.add
  f64.mul
  f64.add
  get_local $4
  get_local $4
  f64.mul
  get_local $4
  f64.mul
  f64.const -0.758397934778766
  get_local $4
  f64.const 0.14599619288661245
  f64.mul
  f64.add
  f64.mul
  f64.add
  f64.mul
  set_local $3
  get_local $3
  i64.reinterpret/f64
  i64.const 2147483648
  i64.add
  i64.const -1073741824
  i64.and
  f64.reinterpret/i64
  set_local $3
  get_local $3
  get_local $3
  f64.mul
  set_local $5
  get_local $0
  get_local $5
  f64.div
  set_local $4
  get_local $3
  get_local $3
  f64.add
  set_local $6
  get_local $4
  get_local $3
  f64.sub
  get_local $6
  get_local $4
  f64.add
  f64.div
  set_local $4
  get_local $3
  get_local $3
  get_local $4
  f64.mul
  f64.add
  set_local $3
  get_local $3
 )
 (func $std/libm/cbrt (; 20 ;) (type $FF) (param $0 f64) (result f64)
  get_local $0
  call $~lib/math/NativeMath.cbrt
 )
 (func $std/libm/ceil (; 21 ;) (type $FF) (param $0 f64) (result f64)
  get_local $0
  f64.ceil
 )
 (func $std/libm/clz32 (; 22 ;) (type $FF) (param $0 f64) (result f64)
  get_local $0
  i32.trunc_s/f64
  i32.clz
  f64.convert_s/i32
 )
 (func $~lib/math/NativeMath.cos (; 23 ;) (type $FF) (param $0 f64) (result f64)
  unreachable
  f64.const 0
 )
 (func $std/libm/cos (; 24 ;) (type $FF) (param $0 f64) (result f64)
  get_local $0
  call $~lib/math/NativeMath.cos
 )
 (func $~lib/math/NativeMath.expm1 (; 25 ;) (type $FF) (param $0 f64) (result f64)
  (local $1 i64)
  (local $2 i32)
  (local $3 i32)
  (local $4 i32)
  (local $5 f64)
  (local $6 f64)
  (local $7 f64)
  (local $8 f64)
  (local $9 f64)
  (local $10 f64)
  (local $11 f64)
  (local $12 f64)
  (local $13 f64)
  (local $14 f64)
<<<<<<< HEAD
  (local $15 f64)
  (local $16 i32)
  (set_local $1
   (i64.reinterpret/f64
    (get_local $0)
   )
  )
  (set_local $2
   (i32.wrap/i64
    (i64.and
     (i64.shr_u
      (get_local $1)
      (i64.const 32)
     )
     (i64.const 2147483647)
    )
   )
  )
  (set_local $3
   (i32.const 0)
  )
  (set_local $4
   (i32.wrap/i64
    (i64.shr_u
     (get_local $1)
     (i64.const 63)
    )
   )
  )
  (if
   (i32.ge_u
    (get_local $2)
    (i32.const 1078159482)
   )
   (block
    (if
     (call $~lib/builtins/isNaN<f64>
      (get_local $0)
     )
     (return
      (get_local $0)
     )
    )
    (if
     (get_local $4)
     (return
      (f64.const -1)
     )
    )
    (if
     (f64.gt
      (get_local $0)
      (f64.const 709.782712893384)
     )
     (return
      (f64.mul
       (get_local $0)
       (f64.const 8988465674311579538646525e283)
      )
     )
    )
   )
  )
  (set_local $5
   (f64.const 0)
  )
  (if
   (i32.gt_u
    (get_local $2)
    (i32.const 1071001154)
   )
   (block
    (set_local $3
     (select
      (i32.sub
       (i32.const 1)
       (i32.shl
        (get_local $4)
        (i32.const 1)
       )
      )
      (i32.trunc_s/f64
       (f64.add
        (f64.mul
         (f64.const 1.4426950408889634)
         (get_local $0)
        )
        (f64.copysign
         (f64.const 0.5)
         (get_local $0)
        )
       )
      )
      (i32.lt_u
       (get_local $2)
       (i32.const 1072734898)
      )
     )
    )
    (set_local $6
     (f64.convert_s/i32
      (get_local $3)
     )
    )
    (set_local $7
     (f64.sub
      (get_local $0)
      (f64.mul
       (get_local $6)
       (f64.const 0.6931471803691238)
      )
     )
    )
    (set_local $8
     (f64.mul
      (get_local $6)
      (f64.const 1.9082149292705877e-10)
     )
    )
    (set_local $0
     (f64.sub
      (get_local $7)
      (get_local $8)
     )
    )
    (set_local $5
     (f64.sub
      (f64.sub
       (get_local $7)
       (get_local $0)
      )
      (get_local $8)
     )
    )
   )
   (if
    (i32.lt_u
     (get_local $2)
     (i32.const 1016070144)
    )
    (return
     (get_local $0)
    )
   )
  )
  (set_local $9
   (f64.mul
    (f64.const 0.5)
    (get_local $0)
   )
  )
  (set_local $10
   (f64.mul
    (get_local $0)
    (get_local $9)
   )
  )
  (set_local $11
   (f64.mul
    (get_local $10)
    (get_local $10)
   )
  )
  (set_local $12
   (f64.add
    (f64.add
     (f64.const 1)
     (f64.mul
      (get_local $10)
      (f64.const -0.03333333333333313)
     )
    )
    (f64.mul
     (get_local $11)
     (f64.add
      (f64.add
       (f64.const 1.5873015872548146e-03)
       (f64.mul
        (get_local $10)
        (f64.const -7.93650757867488e-05)
       )
      )
      (f64.mul
       (get_local $11)
       (f64.add
        (f64.const 4.008217827329362e-06)
        (f64.mul
         (get_local $10)
         (f64.const -2.0109921818362437e-07)
        )
       )
      )
     )
    )
   )
  )
  (set_local $6
   (f64.sub
    (f64.const 3)
    (f64.mul
     (get_local $12)
     (get_local $9)
    )
   )
  )
  (set_local $13
   (f64.mul
    (get_local $10)
    (f64.div
     (f64.sub
      (get_local $12)
      (get_local $6)
     )
     (f64.sub
      (f64.const 6)
      (f64.mul
       (get_local $0)
       (get_local $6)
      )
     )
    )
   )
  )
  (if
   (i32.eq
    (get_local $3)
    (i32.const 0)
   )
   (return
    (f64.sub
     (get_local $0)
     (f64.sub
      (f64.mul
       (get_local $0)
       (get_local $13)
      )
      (get_local $10)
     )
    )
   )
  )
  (set_local $13
   (f64.sub
    (f64.mul
     (get_local $0)
     (f64.sub
      (get_local $13)
      (get_local $5)
     )
    )
    (get_local $5)
   )
  )
  (set_local $13
   (f64.sub
    (get_local $13)
    (get_local $10)
   )
  )
  (if
   (i32.eq
    (get_local $3)
    (i32.const -1)
   )
   (return
    (f64.sub
     (f64.mul
      (f64.const 0.5)
      (f64.sub
       (get_local $0)
       (get_local $13)
      )
     )
     (f64.const 0.5)
    )
   )
  )
  (if
   (i32.eq
    (get_local $3)
    (i32.const 1)
   )
   (block
    (if
     (f64.lt
      (get_local $0)
      (f64.const -0.25)
     )
     (return
      (f64.mul
       (f64.const -2)
       (f64.sub
        (get_local $13)
        (f64.add
         (get_local $0)
         (f64.const 0.5)
        )
       )
      )
     )
    )
    (return
     (f64.add
      (f64.const 1)
      (f64.mul
       (f64.const 2)
       (f64.sub
        (get_local $0)
        (get_local $13)
       )
      )
     )
    )
   )
  )
  (set_local $1
   (i64.shl
    (i64.add
     (i64.const 1023)
     (i64.extend_s/i32
      (get_local $3)
     )
    )
    (i64.const 52)
   )
  )
  (set_local $14
   (f64.reinterpret/i64
    (get_local $1)
   )
  )
  (if
   (if (result i32)
    (tee_local $16
     (i32.lt_s
      (get_local $3)
      (i32.const 0)
     )
    )
    (get_local $16)
    (i32.gt_s
     (get_local $3)
     (i32.const 56)
    )
   )
   (block
    (set_local $15
     (f64.add
      (f64.sub
       (get_local $0)
       (get_local $13)
      )
      (f64.const 1)
     )
    )
    (if
     (i32.eq
      (get_local $3)
      (i32.const 1024)
     )
     (set_local $15
      (f64.mul
       (f64.mul
        (get_local $15)
        (f64.const 2)
       )
       (f64.const 8988465674311579538646525e283)
      )
     )
     (set_local $15
      (f64.mul
       (get_local $15)
       (get_local $14)
      )
     )
    )
    (return
     (f64.sub
      (get_local $15)
      (f64.const 1)
     )
    )
   )
  )
  (set_local $1
   (i64.shl
    (i64.sub
     (i64.const 1023)
     (i64.extend_s/i32
      (get_local $3)
     )
    )
    (i64.const 52)
   )
  )
  (set_local $15
   (f64.reinterpret/i64
    (get_local $1)
   )
  )
  (if
   (i32.lt_s
    (get_local $3)
    (i32.const 20)
   )
   (set_local $15
    (f64.sub
     (f64.sub
      (f64.const 1)
      (get_local $15)
     )
     (get_local $13)
    )
   )
   (set_local $15
    (f64.sub
     (f64.const 1)
     (f64.add
      (get_local $13)
      (get_local $15)
     )
    )
   )
  )
  (f64.mul
   (f64.add
    (get_local $0)
    (get_local $15)
   )
   (get_local $14)
  )
=======
  (local $15 i32)
  get_local $0
  i64.reinterpret/f64
  set_local $1
  get_local $1
  i64.const 32
  i64.shr_u
  i64.const 2147483647
  i64.and
  i32.wrap/i64
  set_local $2
  i32.const 0
  set_local $3
  get_local $1
  i64.const 63
  i64.shr_u
  i32.wrap/i64
  set_local $4
  get_local $2
  i32.const 1078159482
  i32.ge_u
  if
   get_local $0
   call $~lib/builtins/isNaN<f64>
   if
    get_local $0
    return
   end
   get_local $4
   if
    f64.const -1
    return
   end
   get_local $0
   f64.const 709.782712893384
   f64.gt
   if
    get_local $0
    f64.const 8988465674311579538646525e283
    f64.mul
    return
   end
  end
  f64.const 0
  set_local $5
  get_local $2
  i32.const 1071001154
  i32.gt_u
  if
   i32.const 1
   get_local $4
   i32.const 1
   i32.shl
   i32.sub
   f64.const 1.4426950408889634
   get_local $0
   f64.mul
   f64.const 0.5
   get_local $0
   f64.copysign
   f64.add
   i32.trunc_s/f64
   get_local $2
   i32.const 1072734898
   i32.lt_u
   select
   set_local $3
   get_local $3
   f64.convert_s/i32
   set_local $6
   get_local $0
   get_local $6
   f64.const 0.6931471803691238
   f64.mul
   f64.sub
   set_local $7
   get_local $6
   f64.const 1.9082149292705877e-10
   f64.mul
   set_local $8
   get_local $7
   get_local $8
   f64.sub
   set_local $0
   get_local $7
   get_local $0
   f64.sub
   get_local $8
   f64.sub
   set_local $5
  else   
   get_local $2
   i32.const 1016070144
   i32.lt_u
   if
    get_local $0
    return
   end
  end
  f64.const 0.5
  get_local $0
  f64.mul
  set_local $9
  get_local $0
  get_local $9
  f64.mul
  set_local $10
  f64.const 1
  get_local $10
  f64.const -0.03333333333333313
  get_local $10
  f64.const 1.5873015872548146e-03
  get_local $10
  f64.const -7.93650757867488e-05
  get_local $10
  f64.const 4.008217827329362e-06
  get_local $10
  f64.const -2.0109921818362437e-07
  f64.mul
  f64.add
  f64.mul
  f64.add
  f64.mul
  f64.add
  f64.mul
  f64.add
  f64.mul
  f64.add
  set_local $11
  f64.const 3
  get_local $11
  get_local $9
  f64.mul
  f64.sub
  set_local $6
  get_local $10
  get_local $11
  get_local $6
  f64.sub
  f64.const 6
  get_local $0
  get_local $6
  f64.mul
  f64.sub
  f64.div
  f64.mul
  set_local $12
  get_local $3
  i32.const 0
  i32.eq
  if
   get_local $0
   get_local $0
   get_local $12
   f64.mul
   get_local $10
   f64.sub
   f64.sub
   return
  end
  get_local $0
  get_local $12
  get_local $5
  f64.sub
  f64.mul
  get_local $5
  f64.sub
  set_local $12
  get_local $12
  get_local $10
  f64.sub
  set_local $12
  get_local $3
  i32.const -1
  i32.eq
  if
   f64.const 0.5
   get_local $0
   get_local $12
   f64.sub
   f64.mul
   f64.const 0.5
   f64.sub
   return
  end
  get_local $3
  i32.const 1
  i32.eq
  if
   get_local $0
   f64.const -0.25
   f64.lt
   if
    f64.const -2
    get_local $12
    get_local $0
    f64.const 0.5
    f64.add
    f64.sub
    f64.mul
    return
   end
   f64.const 1
   f64.const 2
   get_local $0
   get_local $12
   f64.sub
   f64.mul
   f64.add
   return
  end
  i64.const 1023
  get_local $3
  i64.extend_s/i32
  i64.add
  i64.const 52
  i64.shl
  set_local $1
  get_local $1
  f64.reinterpret/i64
  set_local $13
  get_local $3
  i32.const 0
  i32.lt_s
  tee_local $15
  if (result i32)
   get_local $15
  else   
   get_local $3
   i32.const 56
   i32.gt_s
  end
  if
   get_local $0
   get_local $12
   f64.sub
   f64.const 1
   f64.add
   set_local $14
   get_local $3
   i32.const 1024
   i32.eq
   if
    get_local $14
    f64.const 2
    f64.mul
    f64.const 8988465674311579538646525e283
    f64.mul
    set_local $14
   else    
    get_local $14
    get_local $13
    f64.mul
    set_local $14
   end
   get_local $14
   f64.const 1
   f64.sub
   return
  end
  i64.const 1023
  get_local $3
  i64.extend_s/i32
  i64.sub
  i64.const 52
  i64.shl
  set_local $1
  get_local $1
  f64.reinterpret/i64
  set_local $14
  get_local $3
  i32.const 20
  i32.lt_s
  if
   f64.const 1
   get_local $14
   f64.sub
   get_local $12
   f64.sub
   set_local $14
  else   
   f64.const 1
   get_local $12
   get_local $14
   f64.add
   f64.sub
   set_local $14
  end
  get_local $0
  get_local $14
  f64.add
  get_local $13
  f64.mul
>>>>>>> 63b64ba6
 )
 (func $~lib/math/NativeMath.scalbn (; 26 ;) (type $FiF) (param $0 f64) (param $1 i32) (result f64)
  (local $2 f64)
  (local $3 i32)
  (local $4 i32)
  get_local $0
  set_local $2
  get_local $1
  i32.const 1023
  i32.gt_s
  if
   get_local $2
   f64.const 8988465674311579538646525e283
   f64.mul
   set_local $2
   get_local $1
   i32.const 1023
   i32.sub
   set_local $1
   get_local $1
   i32.const 1023
   i32.gt_s
   if
    get_local $2
    f64.const 8988465674311579538646525e283
    f64.mul
    set_local $2
    get_local $1
    i32.const 1023
    i32.sub
    tee_local $3
    i32.const 1023
    tee_local $4
    get_local $3
    get_local $4
    i32.lt_s
    select
    set_local $1
   end
  else   
   get_local $1
   i32.const -1022
   i32.lt_s
   if
    get_local $2
    f64.const 2.2250738585072014e-308
    f64.const 9007199254740992
    f64.mul
    f64.mul
    set_local $2
    get_local $1
    i32.const 1022
    i32.const 53
    i32.sub
    i32.add
    set_local $1
    get_local $1
    i32.const -1022
    i32.lt_s
    if
     get_local $2
     f64.const 2.2250738585072014e-308
     f64.const 9007199254740992
     f64.mul
     f64.mul
     set_local $2
     get_local $1
     i32.const 1022
     i32.add
     i32.const 53
     i32.sub
     tee_local $3
     i32.const -1022
     tee_local $4
     get_local $3
     get_local $4
     i32.gt_s
     select
     set_local $1
    end
   end
  end
  get_local $2
  i64.const 1023
  get_local $1
  i64.extend_s/i32
  i64.add
  i64.const 52
  i64.shl
  f64.reinterpret/i64
  f64.mul
 )
 (func $~lib/math/NativeMath.exp (; 27 ;) (type $FF) (param $0 f64) (result f64)
  (local $1 i32)
  (local $2 i32)
  (local $3 f64)
  (local $4 f64)
  (local $5 i32)
  (local $6 f64)
  (local $7 f64)
  (local $8 f64)
<<<<<<< HEAD
  (local $9 f64)
  (set_local $1
   (i32.wrap/i64
    (i64.shr_u
     (i64.reinterpret/f64
      (get_local $0)
     )
     (i64.const 32)
    )
   )
  )
  (set_local $2
   (i32.shr_u
    (get_local $1)
    (i32.const 31)
   )
  )
  (set_local $1
   (i32.and
    (get_local $1)
    (i32.const 2147483647)
   )
  )
  (if
   (i32.ge_u
    (get_local $1)
    (i32.const 1082532651)
   )
   (block
    (if
     (call $~lib/builtins/isNaN<f64>
      (get_local $0)
     )
     (return
      (get_local $0)
     )
    )
    (if
     (f64.gt
      (get_local $0)
      (f64.const 709.782712893384)
     )
     (block
      (set_local $0
       (f64.mul
        (get_local $0)
        (f64.const 8988465674311579538646525e283)
       )
      )
      (return
       (get_local $0)
      )
     )
    )
    (if
     (f64.lt
      (get_local $0)
      (f64.const -745.1332191019411)
     )
     (return
      (f64.const 0)
     )
    )
   )
  )
  (set_local $4
   (f64.const 0)
  )
  (set_local $5
   (i32.const 0)
  )
  (if
   (i32.gt_u
    (get_local $1)
    (i32.const 1071001154)
   )
   (block
    (if
     (i32.ge_u
      (get_local $1)
      (i32.const 1072734898)
     )
     (set_local $5
      (i32.trunc_s/f64
       (f64.add
        (f64.mul
         (f64.const 1.4426950408889634)
         (get_local $0)
        )
        (f64.copysign
         (f64.const 0.5)
         (get_local $0)
        )
       )
      )
     )
     (set_local $5
      (i32.sub
       (i32.const 1)
       (i32.shl
        (get_local $2)
        (i32.const 1)
       )
      )
     )
    )
    (set_local $3
     (f64.sub
      (get_local $0)
      (f64.mul
       (f64.convert_s/i32
        (get_local $5)
       )
       (f64.const 0.6931471803691238)
      )
     )
    )
    (set_local $4
     (f64.mul
      (f64.convert_s/i32
       (get_local $5)
      )
      (f64.const 1.9082149292705877e-10)
     )
    )
    (set_local $0
     (f64.sub
      (get_local $3)
      (get_local $4)
     )
    )
   )
   (if
    (i32.gt_u
     (get_local $1)
     (i32.const 1043333120)
    )
    (set_local $3
     (get_local $0)
    )
    (return
     (f64.add
      (f64.const 1)
      (get_local $0)
     )
    )
   )
  )
  (set_local $6
   (f64.mul
    (get_local $0)
    (get_local $0)
   )
  )
  (set_local $7
   (f64.mul
    (get_local $6)
    (get_local $6)
   )
  )
  (set_local $8
   (f64.sub
    (get_local $0)
    (f64.add
     (f64.mul
      (get_local $6)
      (f64.const 0.16666666666666602)
     )
     (f64.mul
      (get_local $7)
      (f64.add
       (f64.add
        (f64.const -2.7777777777015593e-03)
        (f64.mul
         (get_local $6)
         (f64.const 6.613756321437934e-05)
        )
       )
       (f64.mul
        (get_local $7)
        (f64.add
         (f64.const -1.6533902205465252e-06)
         (f64.mul
          (get_local $6)
          (f64.const 4.1381367970572385e-08)
         )
        )
       )
      )
     )
    )
   )
  )
  (set_local $9
   (f64.add
    (f64.const 1)
    (f64.add
     (f64.sub
      (f64.div
       (f64.mul
        (get_local $0)
        (get_local $8)
       )
       (f64.sub
        (f64.const 2)
        (get_local $8)
       )
      )
      (get_local $4)
     )
     (get_local $3)
    )
   )
  )
  (if
   (i32.eq
    (get_local $5)
    (i32.const 0)
   )
   (return
    (get_local $9)
   )
  )
  (call $~lib/math/NativeMath.scalbn
   (get_local $9)
   (get_local $5)
  )
=======
  get_local $0
  i64.reinterpret/f64
  i64.const 32
  i64.shr_u
  i32.wrap/i64
  set_local $1
  get_local $1
  i32.const 31
  i32.shr_u
  set_local $2
  get_local $1
  i32.const 2147483647
  i32.and
  set_local $1
  get_local $1
  i32.const 1082532651
  i32.ge_u
  if
   get_local $0
   call $~lib/builtins/isNaN<f64>
   if
    get_local $0
    return
   end
   get_local $0
   f64.const 709.782712893384
   f64.gt
   if
    get_local $0
    f64.const 8988465674311579538646525e283
    f64.mul
    set_local $0
    get_local $0
    return
   end
   get_local $0
   f64.const -745.1332191019411
   f64.lt
   if
    f64.const 0
    return
   end
  end
  f64.const 0
  set_local $4
  i32.const 0
  set_local $5
  get_local $1
  i32.const 1071001154
  i32.gt_u
  if
   get_local $1
   i32.const 1072734898
   i32.ge_u
   if
    f64.const 1.4426950408889634
    get_local $0
    f64.mul
    f64.const 0.5
    get_local $0
    f64.copysign
    f64.add
    i32.trunc_s/f64
    set_local $5
   else    
    i32.const 1
    get_local $2
    i32.const 1
    i32.shl
    i32.sub
    set_local $5
   end
   get_local $0
   get_local $5
   f64.convert_s/i32
   f64.const 0.6931471803691238
   f64.mul
   f64.sub
   set_local $3
   get_local $5
   f64.convert_s/i32
   f64.const 1.9082149292705877e-10
   f64.mul
   set_local $4
   get_local $3
   get_local $4
   f64.sub
   set_local $0
  else   
   get_local $1
   i32.const 1043333120
   i32.gt_u
   if
    get_local $0
    set_local $3
   else    
    f64.const 1
    get_local $0
    f64.add
    return
   end
  end
  get_local $0
  get_local $0
  f64.mul
  set_local $6
  get_local $0
  get_local $6
  f64.const 0.16666666666666602
  get_local $6
  f64.const -2.7777777777015593e-03
  get_local $6
  f64.const 6.613756321437934e-05
  get_local $6
  f64.const -1.6533902205465252e-06
  get_local $6
  f64.const 4.1381367970572385e-08
  f64.mul
  f64.add
  f64.mul
  f64.add
  f64.mul
  f64.add
  f64.mul
  f64.add
  f64.mul
  f64.sub
  set_local $7
  f64.const 1
  get_local $0
  get_local $7
  f64.mul
  f64.const 2
  get_local $7
  f64.sub
  f64.div
  get_local $4
  f64.sub
  get_local $3
  f64.add
  f64.add
  set_local $8
  get_local $5
  i32.const 0
  i32.eq
  if
   get_local $8
   return
  end
  get_local $8
  get_local $5
  call $~lib/math/NativeMath.scalbn
>>>>>>> 63b64ba6
 )
 (func $~lib/math/NativeMath.cosh (; 28 ;) (type $FF) (param $0 f64) (result f64)
  (local $1 i64)
  (local $2 i32)
  (local $3 f64)
  (local $4 f64)
  get_local $0
  i64.reinterpret/f64
  set_local $1
  get_local $1
  i64.const 9223372036854775807
  i64.and
  set_local $1
  get_local $1
  f64.reinterpret/i64
  set_local $0
  get_local $1
  i64.const 32
  i64.shr_u
  i32.wrap/i64
  set_local $2
  get_local $2
  i32.const 1072049730
  i32.lt_u
  if
   get_local $2
   i32.const 1072693248
   i32.const 26
   i32.const 20
   i32.shl
   i32.sub
   i32.lt_u
   if
    f64.const 1
    return
   end
   get_local $0
   call $~lib/math/NativeMath.expm1
   set_local $3
   f64.const 1
   get_local $3
   get_local $3
   f64.mul
   f64.const 2
   f64.const 2
   get_local $3
   f64.mul
   f64.add
   f64.div
   f64.add
   return
  end
  get_local $2
  i32.const 1082535490
  i32.lt_u
  if
   get_local $0
   call $~lib/math/NativeMath.exp
   set_local $3
   f64.const 0.5
   get_local $3
   f64.const 1
   get_local $3
   f64.div
   f64.add
   f64.mul
   return
  end
  block $~lib/math/expo2|inlined.0 (result f64)
   i32.const 1023
   i32.const 2043
   i32.const 2
   i32.div_u
   i32.add
   i32.const 20
   i32.shl
   i64.extend_u/i32
   i64.const 32
   i64.shl
   f64.reinterpret/i64
   set_local $4
   get_local $0
   f64.const 1416.0996898839683
   f64.sub
   call $~lib/math/NativeMath.exp
   get_local $4
   f64.mul
   get_local $4
   f64.mul
  end
  set_local $3
  get_local $3
 )
 (func $std/libm/cosh (; 29 ;) (type $FF) (param $0 f64) (result f64)
  get_local $0
  call $~lib/math/NativeMath.cosh
 )
 (func $std/libm/exp (; 30 ;) (type $FF) (param $0 f64) (result f64)
  get_local $0
  call $~lib/math/NativeMath.exp
 )
 (func $std/libm/expm1 (; 31 ;) (type $FF) (param $0 f64) (result f64)
  get_local $0
  call $~lib/math/NativeMath.expm1
 )
 (func $std/libm/floor (; 32 ;) (type $FF) (param $0 f64) (result f64)
  get_local $0
  f64.floor
 )
 (func $std/libm/fround (; 33 ;) (type $Ff) (param $0 f64) (result f32)
  get_local $0
  f32.demote/f64
 )
 (func $~lib/math/NativeMath.hypot (; 34 ;) (type $FFF) (param $0 f64) (param $1 f64) (result f64)
  (local $2 i64)
  (local $3 i64)
  (local $4 i64)
  (local $5 i32)
  (local $6 i32)
  (local $7 i32)
  (local $8 f64)
  (local $9 f64)
  (local $10 f64)
  (local $11 f64)
  (local $12 f64)
  (local $13 f64)
  (local $14 f64)
  (local $15 f64)
  get_local $0
  i64.reinterpret/f64
  set_local $2
  get_local $1
  i64.reinterpret/f64
  set_local $3
  get_local $2
  i64.const 9223372036854775807
  i64.and
  set_local $2
  get_local $3
  i64.const 9223372036854775807
  i64.and
  set_local $3
  get_local $2
  get_local $3
  i64.lt_u
  if
   get_local $2
   set_local $4
   get_local $3
   set_local $2
   get_local $4
   set_local $3
  end
  get_local $2
  i64.const 52
  i64.shr_u
  i32.wrap/i64
  set_local $5
  get_local $3
  i64.const 52
  i64.shr_u
  i32.wrap/i64
  set_local $6
  get_local $3
  f64.reinterpret/i64
  set_local $1
  get_local $6
  i32.const 2047
  i32.eq
  if
   get_local $1
   return
  end
  get_local $2
  f64.reinterpret/i64
  set_local $0
  get_local $5
  i32.const 2047
  i32.eq
  tee_local $7
  if (result i32)
   get_local $7
  else   
   get_local $3
   i64.const 0
   i64.eq
  end
  if
   get_local $0
   return
  end
  get_local $5
  get_local $6
  i32.sub
  i32.const 64
  i32.gt_s
  if
   get_local $0
   get_local $1
   f64.add
   return
  end
  f64.const 1
  set_local $8
  get_local $5
  i32.const 1023
  i32.const 510
  i32.add
  i32.gt_s
  if
   f64.const 5260135901548373507240989e186
   set_local $8
   get_local $0
   f64.const 1.90109156629516e-211
   f64.mul
   set_local $0
   get_local $1
   f64.const 1.90109156629516e-211
   f64.mul
   set_local $1
  else   
   get_local $6
   i32.const 1023
   i32.const 450
   i32.sub
   i32.lt_s
   if
    f64.const 1.90109156629516e-211
    set_local $8
    get_local $0
    f64.const 5260135901548373507240989e186
    f64.mul
    set_local $0
    get_local $1
    f64.const 5260135901548373507240989e186
    f64.mul
    set_local $1
   end
  end
  get_local $0
  f64.const 134217729
  f64.mul
  set_local $9
  get_local $0
  get_local $9
  f64.sub
  get_local $9
  f64.add
  set_local $10
  get_local $0
  get_local $10
  f64.sub
  set_local $11
  get_local $0
  get_local $0
  f64.mul
  set_local $12
  get_local $10
  get_local $10
  f64.mul
  get_local $12
  f64.sub
  f64.const 2
  get_local $10
  f64.mul
  get_local $11
  f64.add
  get_local $11
  f64.mul
  f64.add
  set_local $13
  get_local $1
  f64.const 134217729
  f64.mul
  set_local $9
  get_local $1
  get_local $9
  f64.sub
  get_local $9
  f64.add
  set_local $10
  get_local $1
  get_local $10
  f64.sub
  set_local $11
  get_local $1
  get_local $1
  f64.mul
  set_local $14
  get_local $10
  get_local $10
  f64.mul
  get_local $14
  f64.sub
  f64.const 2
  get_local $10
  f64.mul
  get_local $11
  f64.add
  get_local $11
  f64.mul
  f64.add
  set_local $15
  get_local $8
  get_local $15
  get_local $13
  f64.add
  get_local $14
  f64.add
  get_local $12
  f64.add
  f64.sqrt
  f64.mul
 )
 (func $std/libm/hypot (; 35 ;) (type $FFF) (param $0 f64) (param $1 f64) (result f64)
  get_local $0
  get_local $1
  call $~lib/math/NativeMath.hypot
 )
 (func $~lib/math/NativeMath.imul (; 36 ;) (type $FFF) (param $0 f64) (param $1 f64) (result f64)
  get_local $0
  i32.trunc_s/f64
  get_local $1
  i32.trunc_s/f64
  i32.mul
  f64.convert_s/i32
 )
 (func $std/libm/imul (; 37 ;) (type $FFF) (param $0 f64) (param $1 f64) (result f64)
  get_local $0
  get_local $1
  call $~lib/math/NativeMath.imul
 )
 (func $std/libm/log (; 38 ;) (type $FF) (param $0 f64) (result f64)
  get_local $0
  call $~lib/math/NativeMath.log
 )
 (func $~lib/math/NativeMath.log10 (; 39 ;) (type $FF) (param $0 f64) (result f64)
  (local $1 i64)
  (local $2 i32)
  (local $3 i32)
  (local $4 i32)
  (local $5 f64)
  (local $6 f64)
  (local $7 f64)
  (local $8 f64)
  (local $9 f64)
  (local $10 f64)
  (local $11 f64)
  (local $12 f64)
  (local $13 f64)
  (local $14 f64)
  (local $15 f64)
  (local $16 f64)
  (local $17 f64)
  (local $18 f64)
  get_local $0
  i64.reinterpret/f64
  set_local $1
  get_local $1
  i64.const 32
  i64.shr_u
  i32.wrap/i64
  set_local $2
  i32.const 0
  set_local $3
  get_local $2
  i32.const 1048576
  i32.lt_u
  tee_local $4
  if (result i32)
   get_local $4
  else   
   get_local $2
   i32.const 31
   i32.shr_u
  end
  if
   get_local $1
   i64.const 1
   i64.shl
   i64.const 0
   i64.eq
   if
    f64.const -1
    get_local $0
    get_local $0
    f64.mul
    f64.div
    return
   end
   get_local $2
   i32.const 31
   i32.shr_u
   if
    get_local $0
    get_local $0
    f64.sub
    f64.const 0
    f64.div
    return
   end
   get_local $3
   i32.const 54
   i32.sub
   set_local $3
   get_local $0
   f64.const 18014398509481984
   f64.mul
   set_local $0
   get_local $0
   i64.reinterpret/f64
   set_local $1
   get_local $1
   i64.const 32
   i64.shr_u
   i32.wrap/i64
   set_local $2
  else   
   get_local $2
   i32.const 2146435072
   i32.ge_u
   if
    get_local $0
    return
   else    
    get_local $2
    i32.const 1072693248
    i32.eq
    tee_local $4
    if (result i32)
     get_local $1
     i64.const 32
     i64.shl
     i64.const 0
     i64.eq
    else     
     get_local $4
    end
    if
     f64.const 0
     return
    end
   end
  end
  get_local $2
  i32.const 1072693248
  i32.const 1072079006
  i32.sub
  i32.add
  set_local $2
  get_local $3
  get_local $2
  i32.const 20
  i32.shr_u
  i32.const 1023
  i32.sub
  i32.add
  set_local $3
  get_local $2
  i32.const 1048575
  i32.and
  i32.const 1072079006
  i32.add
  set_local $2
  get_local $2
  i64.extend_u/i32
  i64.const 32
  i64.shl
  get_local $1
  i64.const 4294967295
  i64.and
  i64.or
  set_local $1
  get_local $1
  f64.reinterpret/i64
  set_local $0
  get_local $0
  f64.const 1
  f64.sub
  set_local $5
  f64.const 0.5
  get_local $5
  f64.mul
  get_local $5
  f64.mul
  set_local $6
  get_local $5
  f64.const 2
  get_local $5
  f64.add
  f64.div
  set_local $7
  get_local $7
  get_local $7
  f64.mul
  set_local $8
  get_local $8
  get_local $8
  f64.mul
  set_local $9
  get_local $9
  f64.const 0.3999999999940942
  get_local $9
  f64.const 0.22222198432149784
  get_local $9
  f64.const 0.15313837699209373
  f64.mul
  f64.add
  f64.mul
  f64.add
  f64.mul
  set_local $10
  get_local $8
  f64.const 0.6666666666666735
  get_local $9
  f64.const 0.2857142874366239
  get_local $9
  f64.const 0.1818357216161805
  get_local $9
  f64.const 0.14798198605116586
  f64.mul
  f64.add
  f64.mul
  f64.add
  f64.mul
  f64.add
  f64.mul
  set_local $11
  get_local $11
  get_local $10
  f64.add
  set_local $12
  get_local $5
  get_local $6
  f64.sub
  set_local $13
  get_local $13
  i64.reinterpret/f64
  set_local $1
  get_local $1
  i64.const -4294967296
  i64.and
  set_local $1
  get_local $1
  f64.reinterpret/i64
  set_local $13
  get_local $5
  get_local $13
  f64.sub
  get_local $6
  f64.sub
  get_local $7
  get_local $6
  get_local $12
  f64.add
  f64.mul
  f64.add
  set_local $14
  get_local $13
  f64.const 0.4342944818781689
  f64.mul
  set_local $15
  get_local $3
  f64.convert_s/i32
  set_local $16
  get_local $16
  f64.const 0.30102999566361177
  f64.mul
  set_local $17
  get_local $16
  f64.const 3.694239077158931e-13
  f64.mul
  get_local $14
  get_local $13
  f64.add
  f64.const 2.5082946711645275e-11
  f64.mul
  f64.add
  get_local $14
  f64.const 0.4342944818781689
  f64.mul
  f64.add
  set_local $18
  get_local $17
  get_local $15
  f64.add
  set_local $9
  get_local $18
  get_local $17
  get_local $9
  f64.sub
  get_local $15
  f64.add
  f64.add
  set_local $18
  get_local $18
  get_local $9
  f64.add
 )
 (func $std/libm/log10 (; 40 ;) (type $FF) (param $0 f64) (result f64)
  get_local $0
  call $~lib/math/NativeMath.log10
 )
 (func $std/libm/log1p (; 41 ;) (type $FF) (param $0 f64) (result f64)
  get_local $0
  call $~lib/math/NativeMath.log1p
 )
 (func $~lib/math/NativeMath.log2 (; 42 ;) (type $FF) (param $0 f64) (result f64)
  (local $1 i64)
  (local $2 i32)
  (local $3 i32)
  (local $4 i32)
  (local $5 f64)
  (local $6 f64)
  (local $7 f64)
  (local $8 f64)
  (local $9 f64)
  (local $10 f64)
  (local $11 f64)
  (local $12 f64)
  (local $13 f64)
  (local $14 f64)
  (local $15 f64)
  (local $16 f64)
  (local $17 f64)
  get_local $0
  i64.reinterpret/f64
  set_local $1
  get_local $1
  i64.const 32
  i64.shr_u
  i32.wrap/i64
  set_local $2
  i32.const 0
  set_local $3
  get_local $2
  i32.const 1048576
  i32.lt_u
  tee_local $4
  if (result i32)
   get_local $4
  else   
   get_local $2
   i32.const 31
   i32.shr_u
  end
  if
   get_local $1
   i64.const 1
   i64.shl
   i64.const 0
   i64.eq
   if
    f64.const -1
    get_local $0
    get_local $0
    f64.mul
    f64.div
    return
   end
   get_local $2
   i32.const 31
   i32.shr_u
   if
    get_local $0
    get_local $0
    f64.sub
    f64.const 0
    f64.div
    return
   end
   get_local $3
   i32.const 54
   i32.sub
   set_local $3
   get_local $0
   f64.const 18014398509481984
   f64.mul
   set_local $0
   get_local $0
   i64.reinterpret/f64
   set_local $1
   get_local $1
   i64.const 32
   i64.shr_u
   i32.wrap/i64
   set_local $2
  else   
   get_local $2
   i32.const 2146435072
   i32.ge_u
   if
    get_local $0
    return
   else    
    get_local $2
    i32.const 1072693248
    i32.eq
    tee_local $4
    if (result i32)
     get_local $1
     i64.const 32
     i64.shl
     i64.const 0
     i64.eq
    else     
     get_local $4
    end
    if
     f64.const 0
     return
    end
   end
  end
  get_local $2
  i32.const 1072693248
  i32.const 1072079006
  i32.sub
  i32.add
  set_local $2
  get_local $3
  get_local $2
  i32.const 20
  i32.shr_u
  i32.const 1023
  i32.sub
  i32.add
  set_local $3
  get_local $2
  i32.const 1048575
  i32.and
  i32.const 1072079006
  i32.add
  set_local $2
  get_local $2
  i64.extend_u/i32
  i64.const 32
  i64.shl
  get_local $1
  i64.const 4294967295
  i64.and
  i64.or
  set_local $1
  get_local $1
  f64.reinterpret/i64
  set_local $0
  get_local $0
  f64.const 1
  f64.sub
  set_local $5
  f64.const 0.5
  get_local $5
  f64.mul
  get_local $5
  f64.mul
  set_local $6
  get_local $5
  f64.const 2
  get_local $5
  f64.add
  f64.div
  set_local $7
  get_local $7
  get_local $7
  f64.mul
  set_local $8
  get_local $8
  get_local $8
  f64.mul
  set_local $9
  get_local $9
  f64.const 0.3999999999940942
  get_local $9
  f64.const 0.22222198432149784
  get_local $9
  f64.const 0.15313837699209373
  f64.mul
  f64.add
  f64.mul
  f64.add
  f64.mul
  set_local $10
  get_local $8
  f64.const 0.6666666666666735
  get_local $9
  f64.const 0.2857142874366239
  get_local $9
  f64.const 0.1818357216161805
  get_local $9
  f64.const 0.14798198605116586
  f64.mul
  f64.add
  f64.mul
  f64.add
  f64.mul
  f64.add
  f64.mul
  set_local $11
  get_local $11
  get_local $10
  f64.add
  set_local $12
  get_local $5
  get_local $6
  f64.sub
  set_local $13
  get_local $13
  i64.reinterpret/f64
  set_local $1
  get_local $1
  i64.const -4294967296
  i64.and
  set_local $1
  get_local $1
  f64.reinterpret/i64
  set_local $13
  get_local $5
  get_local $13
  f64.sub
  get_local $6
  f64.sub
  get_local $7
  get_local $6
  get_local $12
  f64.add
  f64.mul
  f64.add
  set_local $14
  get_local $13
  f64.const 1.4426950407214463
  f64.mul
  set_local $15
  get_local $14
  get_local $13
  f64.add
  f64.const 1.6751713164886512e-10
  f64.mul
  get_local $14
  f64.const 1.4426950407214463
  f64.mul
  f64.add
  set_local $16
  get_local $3
  f64.convert_s/i32
  set_local $17
  get_local $17
  get_local $15
  f64.add
  set_local $9
  get_local $16
  get_local $17
  get_local $9
  f64.sub
  get_local $15
  f64.add
  f64.add
  set_local $16
  get_local $9
  set_local $15
  get_local $16
  get_local $15
  f64.add
 )
 (func $std/libm/log2 (; 43 ;) (type $FF) (param $0 f64) (result f64)
  get_local $0
  call $~lib/math/NativeMath.log2
 )
 (func $std/libm/max (; 44 ;) (type $FFF) (param $0 f64) (param $1 f64) (result f64)
  get_local $0
  get_local $1
  f64.max
 )
 (func $std/libm/min (; 45 ;) (type $FFF) (param $0 f64) (param $1 f64) (result f64)
  get_local $0
  get_local $1
  f64.min
 )
 (func $~lib/math/NativeMath.pow (; 46 ;) (type $FFF) (param $0 f64) (param $1 f64) (result f64)
  (local $2 i64)
  (local $3 i32)
  (local $4 i32)
  (local $5 i32)
  (local $6 i32)
  (local $7 i32)
  (local $8 i32)
  (local $9 i32)
  (local $10 i32)
  (local $11 i32)
  (local $12 i32)
  (local $13 i32)
  (local $14 f64)
  (local $15 f64)
  (local $16 f64)
  (local $17 f64)
  (local $18 f64)
  (local $19 f64)
  (local $20 f64)
  (local $21 f64)
  (local $22 f64)
  (local $23 f64)
  (local $24 f64)
  (local $25 f64)
  (local $26 i32)
  (local $27 i32)
  (local $28 f64)
  (local $29 f64)
  (local $30 f64)
  (local $31 f64)
  (local $32 f64)
  (local $33 f64)
  (local $34 f64)
  (local $35 f64)
  (local $36 f64)
  (local $37 f64)
  (local $38 f64)
  (local $39 f64)
  (local $40 i32)
  get_local $0
  i64.reinterpret/f64
  set_local $2
  get_local $2
  i64.const 32
  i64.shr_u
  i32.wrap/i64
  set_local $3
  get_local $2
  i32.wrap/i64
  set_local $4
  get_local $1
  i64.reinterpret/f64
  set_local $2
  get_local $2
  i64.const 32
  i64.shr_u
  i32.wrap/i64
  set_local $5
  get_local $2
  i32.wrap/i64
  set_local $6
  get_local $3
  i32.const 2147483647
  i32.and
  set_local $7
  get_local $5
  i32.const 2147483647
  i32.and
  set_local $8
  get_local $8
  get_local $6
  i32.or
  i32.const 0
  i32.eq
  if
   f64.const 1
   return
  end
  get_local $7
  i32.const 2146435072
  i32.gt_s
  tee_local $9
  if (result i32)
   get_local $9
  else   
   get_local $7
   i32.const 2146435072
   i32.eq
   tee_local $9
   if (result i32)
    get_local $4
    i32.const 0
    i32.ne
   else    
    get_local $9
   end
  end
  tee_local $9
  if (result i32)
   get_local $9
  else   
   get_local $8
   i32.const 2146435072
   i32.gt_s
  end
  tee_local $9
  if (result i32)
   get_local $9
  else   
   get_local $8
   i32.const 2146435072
   i32.eq
   tee_local $9
   if (result i32)
    get_local $6
    i32.const 0
    i32.ne
   else    
    get_local $9
   end
  end
  if
   get_local $0
   get_local $1
   f64.add
   return
  end
  i32.const 0
  set_local $10
  get_local $3
  i32.const 0
  i32.lt_s
  if
   get_local $8
   i32.const 1128267776
   i32.ge_s
   if
    i32.const 2
    set_local $10
   else    
    get_local $8
    i32.const 1072693248
    i32.ge_s
    if
     get_local $8
     i32.const 20
     i32.shr_s
     i32.const 1023
     i32.sub
     set_local $11
     i32.const 52
     i32.const 20
     get_local $11
     i32.const 20
     i32.gt_s
     select
     get_local $11
     i32.sub
     set_local $9
     get_local $6
     get_local $8
     get_local $11
     i32.const 20
     i32.gt_s
     select
     set_local $12
     get_local $12
     get_local $9
     i32.shr_s
     set_local $13
     get_local $13
     get_local $9
     i32.shl
     get_local $12
     i32.eq
     if
      i32.const 2
      get_local $13
      i32.const 1
      i32.and
      i32.sub
      set_local $10
     end
    end
   end
  end
  get_local $6
  i32.const 0
  i32.eq
  if
   get_local $8
   i32.const 2146435072
   i32.eq
   if
    get_local $7
    i32.const 1072693248
    i32.sub
    get_local $4
    i32.or
    i32.const 0
    i32.eq
    if
     f64.const nan:0x8000000000000
     return
    else     
     get_local $7
     i32.const 1072693248
     i32.ge_s
     if
      get_local $5
      i32.const 0
      i32.ge_s
      if (result f64)
       get_local $1
      else       
       f64.const 0
      end
      return
     else      
      get_local $5
      i32.const 0
      i32.ge_s
      if (result f64)
       f64.const 0
      else       
       get_local $1
       f64.neg
      end
      return
     end
     unreachable
    end
    unreachable
    unreachable
   end
   get_local $8
   i32.const 1072693248
   i32.eq
   if
    get_local $5
    i32.const 0
    i32.ge_s
    if
     get_local $0
     return
    end
    f64.const 1
    get_local $0
    f64.div
    return
   end
   get_local $5
   i32.const 1073741824
   i32.eq
   if
    get_local $0
    get_local $0
    f64.mul
    return
   end
   get_local $5
   i32.const 1071644672
   i32.eq
   if
    get_local $3
    i32.const 0
    i32.ge_s
    if
     get_local $0
     f64.sqrt
     return
    end
   end
  end
  get_local $0
  f64.abs
  set_local $14
  get_local $4
  i32.const 0
  i32.eq
  if
   get_local $7
   i32.const 2146435072
   i32.eq
   tee_local $13
   if (result i32)
    get_local $13
   else    
    get_local $7
    i32.const 0
    i32.eq
   end
   tee_local $13
   if (result i32)
    get_local $13
   else    
    get_local $7
    i32.const 1072693248
    i32.eq
   end
   if
    get_local $14
    set_local $15
    get_local $5
    i32.const 0
    i32.lt_s
    if
     f64.const 1
     get_local $15
     f64.div
     set_local $15
    end
    get_local $3
    i32.const 0
    i32.lt_s
    if
     get_local $7
     i32.const 1072693248
     i32.sub
     get_local $10
     i32.or
     i32.const 0
     i32.eq
     if
      get_local $15
      get_local $15
      f64.sub
      get_local $15
      get_local $15
      f64.sub
      f64.div
      set_local $15
     else      
      get_local $10
      i32.const 1
      i32.eq
      if
       get_local $15
       f64.neg
       set_local $15
      end
     end
    end
    get_local $15
    return
   end
  end
  f64.const 1
  set_local $16
  get_local $3
  i32.const 0
  i32.lt_s
  if
   get_local $10
   i32.const 0
   i32.eq
   if
    get_local $0
    get_local $0
    f64.sub
    get_local $0
    get_local $0
    f64.sub
    f64.div
    return
   end
   get_local $10
   i32.const 1
   i32.eq
   if
    f64.const -1
    set_local $16
   end
  end
  get_local $8
  i32.const 1105199104
  i32.gt_s
  if
   get_local $8
   i32.const 1139802112
   i32.gt_s
   if
    get_local $7
    i32.const 1072693247
    i32.le_s
    if
     get_local $5
     i32.const 0
     i32.lt_s
     if (result f64)
      f64.const 1.e+300
      f64.const 1.e+300
      f64.mul
     else      
      f64.const 1e-300
      f64.const 1e-300
      f64.mul
     end
     return
    end
    get_local $7
    i32.const 1072693248
    i32.ge_s
    if
     get_local $5
     i32.const 0
     i32.gt_s
     if (result f64)
      f64.const 1.e+300
      f64.const 1.e+300
      f64.mul
     else      
      f64.const 1e-300
      f64.const 1e-300
      f64.mul
     end
     return
    end
   end
   get_local $7
   i32.const 1072693247
   i32.lt_s
   if
    get_local $5
    i32.const 0
    i32.lt_s
    if (result f64)
     get_local $16
     f64.const 1.e+300
     f64.mul
     f64.const 1.e+300
     f64.mul
    else     
     get_local $16
     f64.const 1e-300
     f64.mul
     f64.const 1e-300
     f64.mul
    end
    return
   end
   get_local $7
   i32.const 1072693248
   i32.gt_s
   if
    get_local $5
    i32.const 0
    i32.gt_s
    if (result f64)
     get_local $16
     f64.const 1.e+300
     f64.mul
     f64.const 1.e+300
     f64.mul
    else     
     get_local $16
     f64.const 1e-300
     f64.mul
     f64.const 1e-300
     f64.mul
    end
    return
   end
   get_local $14
   f64.const 1
   f64.sub
   set_local $22
   get_local $22
   get_local $22
   f64.mul
   f64.const 0.5
   get_local $22
   f64.const 0.3333333333333333
   get_local $22
   f64.const 0.25
   f64.mul
   f64.sub
   f64.mul
   f64.sub
   f64.mul
   set_local $25
   f64.const 1.4426950216293335
   get_local $22
   f64.mul
   set_local $23
   get_local $22
   f64.const 1.9259629911266175e-08
   f64.mul
   get_local $25
   f64.const 1.4426950408889634
   f64.mul
   f64.sub
   set_local $24
   get_local $23
   get_local $24
   f64.add
   set_local $17
   get_local $17
   i64.reinterpret/f64
   i64.const -4294967296
   i64.and
   f64.reinterpret/i64
   set_local $17
   get_local $24
   get_local $17
   get_local $23
   f64.sub
   f64.sub
   set_local $18
  else   
   i32.const 0
   set_local $27
   get_local $7
   i32.const 1048576
   i32.lt_s
   if
    get_local $14
    f64.const 9007199254740992
    f64.mul
    set_local $14
    get_local $27
    i32.const 53
    i32.sub
    set_local $27
    get_local $14
    i64.reinterpret/f64
    i64.const 32
    i64.shr_u
    i32.wrap/i64
    set_local $7
   end
   get_local $27
   get_local $7
   i32.const 20
   i32.shr_s
   i32.const 1023
   i32.sub
   i32.add
   set_local $27
   get_local $7
   i32.const 1048575
   i32.and
   set_local $26
   get_local $26
   i32.const 1072693248
   i32.or
   set_local $7
   get_local $26
   i32.const 235662
   i32.le_s
   if
    i32.const 0
    set_local $11
   else    
    get_local $26
    i32.const 767610
    i32.lt_s
    if
     i32.const 1
     set_local $11
    else     
     i32.const 0
     set_local $11
     get_local $27
     i32.const 1
     i32.add
     set_local $27
     get_local $7
     i32.const 1048576
     i32.sub
     set_local $7
    end
   end
   get_local $14
   i64.reinterpret/f64
   i64.const 4294967295
   i64.and
   get_local $7
   i64.extend_s/i32
   i64.const 32
   i64.shl
   i64.or
   f64.reinterpret/i64
   set_local $14
   f64.const 1.5
   f64.const 1
   get_local $11
   select
   set_local $34
   get_local $14
   get_local $34
   f64.sub
   set_local $23
   f64.const 1
   get_local $14
   get_local $34
   f64.add
   f64.div
   set_local $24
   get_local $23
   get_local $24
   f64.mul
   set_local $28
   get_local $28
   set_local $30
   get_local $30
   i64.reinterpret/f64
   i64.const -4294967296
   i64.and
   f64.reinterpret/i64
   set_local $30
   get_local $7
   i32.const 1
   i32.shr_s
   i32.const 536870912
   i32.or
   i32.const 524288
   i32.add
   get_local $11
   i32.const 18
   i32.shl
   i32.add
   i64.extend_s/i32
   i64.const 32
   i64.shl
   f64.reinterpret/i64
   set_local $32
   get_local $14
   get_local $32
   get_local $34
   f64.sub
   f64.sub
   set_local $33
   get_local $24
   get_local $23
   get_local $30
   get_local $32
   f64.mul
   f64.sub
   get_local $30
   get_local $33
   f64.mul
   f64.sub
   f64.mul
   set_local $31
   get_local $28
   get_local $28
   f64.mul
   set_local $29
   get_local $29
   get_local $29
   f64.mul
   f64.const 0.5999999999999946
   get_local $29
   f64.const 0.4285714285785502
   get_local $29
   f64.const 0.33333332981837743
   get_local $29
   f64.const 0.272728123808534
   get_local $29
   f64.const 0.23066074577556175
   get_local $29
   f64.const 0.20697501780033842
   f64.mul
   f64.add
   f64.mul
   f64.add
   f64.mul
   f64.add
   f64.mul
   f64.add
   f64.mul
   f64.add
   f64.mul
   set_local $21
   get_local $21
   get_local $31
   get_local $30
   get_local $28
   f64.add
   f64.mul
   f64.add
   set_local $21
   get_local $30
   get_local $30
   f64.mul
   set_local $29
   f64.const 3
   get_local $29
   f64.add
   get_local $21
   f64.add
   set_local $32
   get_local $32
   i64.reinterpret/f64
   i64.const -4294967296
   i64.and
   f64.reinterpret/i64
   set_local $32
   get_local $21
   get_local $32
   f64.const 3
   f64.sub
   get_local $29
   f64.sub
   f64.sub
   set_local $33
   get_local $30
   get_local $32
   f64.mul
   set_local $23
   get_local $31
   get_local $32
   f64.mul
   get_local $33
   get_local $28
   f64.mul
   f64.add
   set_local $24
   get_local $23
   get_local $24
   f64.add
   set_local $19
   get_local $19
   i64.reinterpret/f64
   i64.const -4294967296
   i64.and
   f64.reinterpret/i64
   set_local $19
   get_local $24
   get_local $19
   get_local $23
   f64.sub
   f64.sub
   set_local $20
   f64.const 0.9617967009544373
   get_local $19
   f64.mul
   set_local $35
   f64.const 1.350039202129749e-08
   f64.const 0
   get_local $11
   select
   set_local $36
   f64.const -7.028461650952758e-09
   get_local $19
   f64.mul
   get_local $20
   f64.const 0.9617966939259756
   f64.mul
   f64.add
   get_local $36
   f64.add
   set_local $37
   get_local $27
   f64.convert_s/i32
   set_local $22
   f64.const 0.5849624872207642
   f64.const 0
   get_local $11
   select
   set_local $38
   get_local $35
   get_local $37
   f64.add
   get_local $38
   f64.add
   get_local $22
   f64.add
   set_local $17
   get_local $17
   i64.reinterpret/f64
   i64.const -4294967296
   i64.and
   f64.reinterpret/i64
   set_local $17
   get_local $37
   get_local $17
   get_local $22
   f64.sub
   get_local $38
   f64.sub
   get_local $35
   f64.sub
   f64.sub
   set_local $18
  end
  get_local $1
  set_local $39
  get_local $39
  i64.reinterpret/f64
  i64.const -4294967296
  i64.and
  f64.reinterpret/i64
  set_local $39
  get_local $1
  get_local $39
  f64.sub
  get_local $17
  f64.mul
  get_local $1
  get_local $18
  f64.mul
  f64.add
  set_local $20
  get_local $39
  get_local $17
  f64.mul
  set_local $19
  get_local $20
  get_local $19
  f64.add
  set_local $15
  get_local $15
  i64.reinterpret/f64
  set_local $2
  get_local $2
  i64.const 32
  i64.shr_u
  i32.wrap/i64
  set_local $26
  get_local $2
  i32.wrap/i64
  set_local $40
  get_local $26
  i32.const 1083179008
  i32.ge_s
  if
   get_local $26
   i32.const 1083179008
   i32.sub
   get_local $40
   i32.or
   i32.const 0
   i32.ne
   if
    get_local $16
    f64.const 1.e+300
    f64.mul
    f64.const 1.e+300
    f64.mul
    return
   end
   get_local $20
   f64.const 8.008566259537294e-17
   f64.add
   get_local $15
   get_local $19
   f64.sub
   f64.gt
   if
    get_local $16
    f64.const 1.e+300
    f64.mul
    f64.const 1.e+300
    f64.mul
    return
   end
  else   
   get_local $26
   i32.const 2147483647
   i32.and
   i32.const 1083231232
   i32.ge_s
   if
    get_local $26
    i32.const -1064252416
    i32.sub
    get_local $40
    i32.or
    i32.const 0
    i32.ne
    if
     get_local $16
     f64.const 1e-300
     f64.mul
     f64.const 1e-300
     f64.mul
     return
    end
    get_local $20
    get_local $15
    get_local $19
    f64.sub
    f64.le
    if
     get_local $16
     f64.const 1e-300
     f64.mul
     f64.const 1e-300
     f64.mul
     return
    end
   end
  end
  get_local $26
  i32.const 2147483647
  i32.and
  set_local $40
  get_local $40
  i32.const 20
  i32.shr_s
  i32.const 1023
  i32.sub
  set_local $11
  i32.const 0
  set_local $27
  get_local $40
  i32.const 1071644672
  i32.gt_s
  if
   get_local $26
   i32.const 1048576
   get_local $11
   i32.const 1
   i32.add
   i32.shr_s
   i32.add
   set_local $27
   get_local $27
   i32.const 2147483647
   i32.and
   i32.const 20
   i32.shr_s
   i32.const 1023
   i32.sub
   set_local $11
   f64.const 0
   set_local $22
   get_local $27
   i32.const 1048575
   get_local $11
   i32.shr_s
   i32.const -1
   i32.xor
   i32.and
   i64.extend_s/i32
   i64.const 32
   i64.shl
   f64.reinterpret/i64
   set_local $22
   get_local $27
   i32.const 1048575
   i32.and
   i32.const 1048576
   i32.or
   i32.const 20
   get_local $11
   i32.sub
   i32.shr_s
   set_local $27
   get_local $26
   i32.const 0
   i32.lt_s
   if
    i32.const 0
    get_local $27
    i32.sub
    set_local $27
   end
   get_local $19
   get_local $22
   f64.sub
   set_local $19
  end
  get_local $20
  get_local $19
  f64.add
  set_local $22
  get_local $22
  i64.reinterpret/f64
  i64.const -4294967296
  i64.and
  f64.reinterpret/i64
  set_local $22
  get_local $22
  f64.const 0.6931471824645996
  f64.mul
  set_local $23
  get_local $20
  get_local $22
  get_local $19
  f64.sub
  f64.sub
  f64.const 0.6931471805599453
  f64.mul
  get_local $22
  f64.const -1.904654299957768e-09
  f64.mul
  f64.add
  set_local $24
  get_local $23
  get_local $24
  f64.add
  set_local $15
  get_local $24
  get_local $15
  get_local $23
  f64.sub
  f64.sub
  set_local $25
  get_local $15
  get_local $15
  f64.mul
  set_local $22
  get_local $15
  get_local $22
  f64.const 0.16666666666666602
  get_local $22
  f64.const -2.7777777777015593e-03
  get_local $22
  f64.const 6.613756321437934e-05
  get_local $22
  f64.const -1.6533902205465252e-06
  get_local $22
  f64.const 4.1381367970572385e-08
  f64.mul
  f64.add
  f64.mul
  f64.add
  f64.mul
  f64.add
  f64.mul
  f64.add
  f64.mul
  f64.sub
  set_local $17
  get_local $15
  get_local $17
  f64.mul
  get_local $17
  f64.const 2
  f64.sub
  f64.div
  get_local $25
  get_local $15
  get_local $25
  f64.mul
  f64.add
  f64.sub
  set_local $21
  f64.const 1
  get_local $21
  get_local $15
  f64.sub
  f64.sub
  set_local $15
  get_local $15
  i64.reinterpret/f64
  i64.const 32
  i64.shr_u
  i32.wrap/i64
  set_local $26
  get_local $26
  get_local $27
  i32.const 20
  i32.shl
  i32.add
  set_local $26
  get_local $26
  i32.const 20
  i32.shr_s
  i32.const 0
  i32.le_s
  if
   get_local $15
   get_local $27
   call $~lib/math/NativeMath.scalbn
   set_local $15
  else   
   get_local $15
   i64.reinterpret/f64
   i64.const 4294967295
   i64.and
   get_local $26
   i64.extend_s/i32
   i64.const 32
   i64.shl
   i64.or
   f64.reinterpret/i64
   set_local $15
  end
  get_local $16
  get_local $15
  f64.mul
 )
 (func $std/libm/pow (; 47 ;) (type $FFF) (param $0 f64) (param $1 f64) (result f64)
  get_local $0
  get_local $1
  call $~lib/math/NativeMath.pow
 )
 (func $std/libm/round (; 48 ;) (type $FF) (param $0 f64) (result f64)
  get_local $0
  f64.const 0.5
  f64.add
  f64.floor
  get_local $0
  f64.copysign
 )
 (func $std/libm/sign (; 49 ;) (type $FF) (param $0 f64) (result f64)
  block $~lib/math/NativeMath.sign|inlined.0 (result f64)
   get_local $0
   f64.const 0
   f64.gt
   if (result f64)
    f64.const 1
   else    
    get_local $0
    f64.const 0
    f64.lt
    if (result f64)
     f64.const -1
    else     
     get_local $0
    end
   end
   br $~lib/math/NativeMath.sign|inlined.0
  end
 )
 (func $~lib/math/NativeMath.sin (; 50 ;) (type $FF) (param $0 f64) (result f64)
  unreachable
  f64.const 0
 )
 (func $std/libm/sin (; 51 ;) (type $FF) (param $0 f64) (result f64)
  get_local $0
  call $~lib/math/NativeMath.sin
 )
 (func $~lib/math/NativeMath.sinh (; 52 ;) (type $FF) (param $0 f64) (result f64)
  (local $1 i64)
  (local $2 f64)
  (local $3 i32)
  (local $4 f64)
  (local $5 f64)
  (local $6 f64)
  get_local $0
  i64.reinterpret/f64
  i64.const 9223372036854775807
  i64.and
  set_local $1
  get_local $1
  f64.reinterpret/i64
  set_local $2
  get_local $1
  i64.const 32
  i64.shr_u
  i32.wrap/i64
  set_local $3
  f64.const 0.5
  get_local $0
  f64.copysign
  set_local $5
  get_local $3
  i32.const 1082535490
  i32.lt_u
  if
   get_local $2
   call $~lib/math/NativeMath.expm1
   set_local $4
   get_local $3
   i32.const 1072693248
   i32.lt_u
   if
    get_local $3
    i32.const 1072693248
    i32.const 26
    i32.const 20
    i32.shl
    i32.sub
    i32.lt_u
    if
     get_local $0
     return
    end
    get_local $5
    f64.const 2
    get_local $4
    f64.mul
    get_local $4
    get_local $4
    f64.mul
    get_local $4
    f64.const 1
    f64.add
    f64.div
    f64.sub
    f64.mul
    return
   end
   get_local $5
   get_local $4
   get_local $4
   get_local $4
   f64.const 1
   f64.add
   f64.div
   f64.add
   f64.mul
   return
  end
  f64.const 2
  get_local $5
  f64.mul
  block $~lib/math/expo2|inlined.1 (result f64)
   i32.const 1023
   i32.const 2043
   i32.const 2
   i32.div_u
   i32.add
   i32.const 20
   i32.shl
   i64.extend_u/i32
   i64.const 32
   i64.shl
   f64.reinterpret/i64
   set_local $6
   get_local $2
   f64.const 1416.0996898839683
   f64.sub
   call $~lib/math/NativeMath.exp
   get_local $6
   f64.mul
   get_local $6
   f64.mul
  end
  f64.mul
  set_local $4
  get_local $4
 )
 (func $std/libm/sinh (; 53 ;) (type $FF) (param $0 f64) (result f64)
  get_local $0
  call $~lib/math/NativeMath.sinh
 )
 (func $std/libm/sqrt (; 54 ;) (type $FF) (param $0 f64) (result f64)
  get_local $0
  f64.sqrt
 )
 (func $~lib/math/NativeMath.tan (; 55 ;) (type $FF) (param $0 f64) (result f64)
  unreachable
  f64.const 0
 )
 (func $std/libm/tan (; 56 ;) (type $FF) (param $0 f64) (result f64)
  get_local $0
  call $~lib/math/NativeMath.tan
 )
 (func $~lib/math/NativeMath.tanh (; 57 ;) (type $FF) (param $0 f64) (result f64)
  (local $1 i64)
  (local $2 f64)
  (local $3 i32)
  (local $4 f64)
  get_local $0
  i64.reinterpret/f64
  set_local $1
  get_local $1
  i64.const 9223372036854775807
  i64.and
  set_local $1
  get_local $1
  f64.reinterpret/i64
  set_local $2
  get_local $1
  i64.const 32
  i64.shr_u
  i32.wrap/i64
  set_local $3
  get_local $3
  i32.const 1071748074
  i32.gt_u
  if
   get_local $3
   i32.const 1077149696
   i32.gt_u
   if
    f64.const 1
    f64.const 0
    get_local $2
    f64.div
    f64.sub
    set_local $4
   else    
    f64.const 2
    get_local $2
    f64.mul
    call $~lib/math/NativeMath.expm1
    set_local $4
    f64.const 1
    f64.const 2
    get_local $4
    f64.const 2
    f64.add
    f64.div
    f64.sub
    set_local $4
   end
  else   
   get_local $3
   i32.const 1070618798
   i32.gt_u
   if
    f64.const 2
    get_local $2
    f64.mul
    call $~lib/math/NativeMath.expm1
    set_local $4
    get_local $4
    get_local $4
    f64.const 2
    f64.add
    f64.div
    set_local $4
   else    
    get_local $3
    i32.const 1048576
    i32.ge_u
    if
     f64.const -2
     get_local $2
     f64.mul
     call $~lib/math/NativeMath.expm1
     set_local $4
     get_local $4
     f64.neg
     get_local $4
     f64.const 2
     f64.add
     f64.div
     set_local $4
    else     
     get_local $2
     set_local $4
    end
   end
  end
  get_local $4
  get_local $0
  f64.copysign
 )
 (func $std/libm/tanh (; 58 ;) (type $FF) (param $0 f64) (result f64)
  get_local $0
  call $~lib/math/NativeMath.tanh
 )
 (func $std/libm/trunc (; 59 ;) (type $FF) (param $0 f64) (result f64)
  get_local $0
  f64.trunc
 )
 (func $null (; 60 ;) (type $v)
 )
)<|MERGE_RESOLUTION|>--- conflicted
+++ resolved
@@ -1950,440 +1950,8 @@
   (local $12 f64)
   (local $13 f64)
   (local $14 f64)
-<<<<<<< HEAD
   (local $15 f64)
   (local $16 i32)
-  (set_local $1
-   (i64.reinterpret/f64
-    (get_local $0)
-   )
-  )
-  (set_local $2
-   (i32.wrap/i64
-    (i64.and
-     (i64.shr_u
-      (get_local $1)
-      (i64.const 32)
-     )
-     (i64.const 2147483647)
-    )
-   )
-  )
-  (set_local $3
-   (i32.const 0)
-  )
-  (set_local $4
-   (i32.wrap/i64
-    (i64.shr_u
-     (get_local $1)
-     (i64.const 63)
-    )
-   )
-  )
-  (if
-   (i32.ge_u
-    (get_local $2)
-    (i32.const 1078159482)
-   )
-   (block
-    (if
-     (call $~lib/builtins/isNaN<f64>
-      (get_local $0)
-     )
-     (return
-      (get_local $0)
-     )
-    )
-    (if
-     (get_local $4)
-     (return
-      (f64.const -1)
-     )
-    )
-    (if
-     (f64.gt
-      (get_local $0)
-      (f64.const 709.782712893384)
-     )
-     (return
-      (f64.mul
-       (get_local $0)
-       (f64.const 8988465674311579538646525e283)
-      )
-     )
-    )
-   )
-  )
-  (set_local $5
-   (f64.const 0)
-  )
-  (if
-   (i32.gt_u
-    (get_local $2)
-    (i32.const 1071001154)
-   )
-   (block
-    (set_local $3
-     (select
-      (i32.sub
-       (i32.const 1)
-       (i32.shl
-        (get_local $4)
-        (i32.const 1)
-       )
-      )
-      (i32.trunc_s/f64
-       (f64.add
-        (f64.mul
-         (f64.const 1.4426950408889634)
-         (get_local $0)
-        )
-        (f64.copysign
-         (f64.const 0.5)
-         (get_local $0)
-        )
-       )
-      )
-      (i32.lt_u
-       (get_local $2)
-       (i32.const 1072734898)
-      )
-     )
-    )
-    (set_local $6
-     (f64.convert_s/i32
-      (get_local $3)
-     )
-    )
-    (set_local $7
-     (f64.sub
-      (get_local $0)
-      (f64.mul
-       (get_local $6)
-       (f64.const 0.6931471803691238)
-      )
-     )
-    )
-    (set_local $8
-     (f64.mul
-      (get_local $6)
-      (f64.const 1.9082149292705877e-10)
-     )
-    )
-    (set_local $0
-     (f64.sub
-      (get_local $7)
-      (get_local $8)
-     )
-    )
-    (set_local $5
-     (f64.sub
-      (f64.sub
-       (get_local $7)
-       (get_local $0)
-      )
-      (get_local $8)
-     )
-    )
-   )
-   (if
-    (i32.lt_u
-     (get_local $2)
-     (i32.const 1016070144)
-    )
-    (return
-     (get_local $0)
-    )
-   )
-  )
-  (set_local $9
-   (f64.mul
-    (f64.const 0.5)
-    (get_local $0)
-   )
-  )
-  (set_local $10
-   (f64.mul
-    (get_local $0)
-    (get_local $9)
-   )
-  )
-  (set_local $11
-   (f64.mul
-    (get_local $10)
-    (get_local $10)
-   )
-  )
-  (set_local $12
-   (f64.add
-    (f64.add
-     (f64.const 1)
-     (f64.mul
-      (get_local $10)
-      (f64.const -0.03333333333333313)
-     )
-    )
-    (f64.mul
-     (get_local $11)
-     (f64.add
-      (f64.add
-       (f64.const 1.5873015872548146e-03)
-       (f64.mul
-        (get_local $10)
-        (f64.const -7.93650757867488e-05)
-       )
-      )
-      (f64.mul
-       (get_local $11)
-       (f64.add
-        (f64.const 4.008217827329362e-06)
-        (f64.mul
-         (get_local $10)
-         (f64.const -2.0109921818362437e-07)
-        )
-       )
-      )
-     )
-    )
-   )
-  )
-  (set_local $6
-   (f64.sub
-    (f64.const 3)
-    (f64.mul
-     (get_local $12)
-     (get_local $9)
-    )
-   )
-  )
-  (set_local $13
-   (f64.mul
-    (get_local $10)
-    (f64.div
-     (f64.sub
-      (get_local $12)
-      (get_local $6)
-     )
-     (f64.sub
-      (f64.const 6)
-      (f64.mul
-       (get_local $0)
-       (get_local $6)
-      )
-     )
-    )
-   )
-  )
-  (if
-   (i32.eq
-    (get_local $3)
-    (i32.const 0)
-   )
-   (return
-    (f64.sub
-     (get_local $0)
-     (f64.sub
-      (f64.mul
-       (get_local $0)
-       (get_local $13)
-      )
-      (get_local $10)
-     )
-    )
-   )
-  )
-  (set_local $13
-   (f64.sub
-    (f64.mul
-     (get_local $0)
-     (f64.sub
-      (get_local $13)
-      (get_local $5)
-     )
-    )
-    (get_local $5)
-   )
-  )
-  (set_local $13
-   (f64.sub
-    (get_local $13)
-    (get_local $10)
-   )
-  )
-  (if
-   (i32.eq
-    (get_local $3)
-    (i32.const -1)
-   )
-   (return
-    (f64.sub
-     (f64.mul
-      (f64.const 0.5)
-      (f64.sub
-       (get_local $0)
-       (get_local $13)
-      )
-     )
-     (f64.const 0.5)
-    )
-   )
-  )
-  (if
-   (i32.eq
-    (get_local $3)
-    (i32.const 1)
-   )
-   (block
-    (if
-     (f64.lt
-      (get_local $0)
-      (f64.const -0.25)
-     )
-     (return
-      (f64.mul
-       (f64.const -2)
-       (f64.sub
-        (get_local $13)
-        (f64.add
-         (get_local $0)
-         (f64.const 0.5)
-        )
-       )
-      )
-     )
-    )
-    (return
-     (f64.add
-      (f64.const 1)
-      (f64.mul
-       (f64.const 2)
-       (f64.sub
-        (get_local $0)
-        (get_local $13)
-       )
-      )
-     )
-    )
-   )
-  )
-  (set_local $1
-   (i64.shl
-    (i64.add
-     (i64.const 1023)
-     (i64.extend_s/i32
-      (get_local $3)
-     )
-    )
-    (i64.const 52)
-   )
-  )
-  (set_local $14
-   (f64.reinterpret/i64
-    (get_local $1)
-   )
-  )
-  (if
-   (if (result i32)
-    (tee_local $16
-     (i32.lt_s
-      (get_local $3)
-      (i32.const 0)
-     )
-    )
-    (get_local $16)
-    (i32.gt_s
-     (get_local $3)
-     (i32.const 56)
-    )
-   )
-   (block
-    (set_local $15
-     (f64.add
-      (f64.sub
-       (get_local $0)
-       (get_local $13)
-      )
-      (f64.const 1)
-     )
-    )
-    (if
-     (i32.eq
-      (get_local $3)
-      (i32.const 1024)
-     )
-     (set_local $15
-      (f64.mul
-       (f64.mul
-        (get_local $15)
-        (f64.const 2)
-       )
-       (f64.const 8988465674311579538646525e283)
-      )
-     )
-     (set_local $15
-      (f64.mul
-       (get_local $15)
-       (get_local $14)
-      )
-     )
-    )
-    (return
-     (f64.sub
-      (get_local $15)
-      (f64.const 1)
-     )
-    )
-   )
-  )
-  (set_local $1
-   (i64.shl
-    (i64.sub
-     (i64.const 1023)
-     (i64.extend_s/i32
-      (get_local $3)
-     )
-    )
-    (i64.const 52)
-   )
-  )
-  (set_local $15
-   (f64.reinterpret/i64
-    (get_local $1)
-   )
-  )
-  (if
-   (i32.lt_s
-    (get_local $3)
-    (i32.const 20)
-   )
-   (set_local $15
-    (f64.sub
-     (f64.sub
-      (f64.const 1)
-      (get_local $15)
-     )
-     (get_local $13)
-    )
-   )
-   (set_local $15
-    (f64.sub
-     (f64.const 1)
-     (f64.add
-      (get_local $13)
-      (get_local $15)
-     )
-    )
-   )
-  )
-  (f64.mul
-   (f64.add
-    (get_local $0)
-    (get_local $15)
-   )
-   (get_local $14)
-  )
-=======
-  (local $15 i32)
   get_local $0
   i64.reinterpret/f64
   set_local $1
@@ -2490,14 +2058,22 @@
   get_local $9
   f64.mul
   set_local $10
+  get_local $10
+  get_local $10
+  f64.mul
+  set_local $11
   f64.const 1
   get_local $10
   f64.const -0.03333333333333313
-  get_local $10
+  f64.mul
+  f64.add
+  get_local $11
   f64.const 1.5873015872548146e-03
   get_local $10
   f64.const -7.93650757867488e-05
-  get_local $10
+  f64.mul
+  f64.add
+  get_local $11
   f64.const 4.008217827329362e-06
   get_local $10
   f64.const -2.0109921818362437e-07
@@ -2507,19 +2083,15 @@
   f64.add
   f64.mul
   f64.add
-  f64.mul
-  f64.add
-  f64.mul
-  f64.add
-  set_local $11
+  set_local $12
   f64.const 3
-  get_local $11
+  get_local $12
   get_local $9
   f64.mul
   f64.sub
   set_local $6
   get_local $10
-  get_local $11
+  get_local $12
   get_local $6
   f64.sub
   f64.const 6
@@ -2529,14 +2101,14 @@
   f64.sub
   f64.div
   f64.mul
-  set_local $12
+  set_local $13
   get_local $3
   i32.const 0
   i32.eq
   if
    get_local $0
    get_local $0
-   get_local $12
+   get_local $13
    f64.mul
    get_local $10
    f64.sub
@@ -2544,24 +2116,24 @@
    return
   end
   get_local $0
-  get_local $12
+  get_local $13
   get_local $5
   f64.sub
   f64.mul
   get_local $5
   f64.sub
-  set_local $12
-  get_local $12
+  set_local $13
+  get_local $13
   get_local $10
   f64.sub
-  set_local $12
+  set_local $13
   get_local $3
   i32.const -1
   i32.eq
   if
    f64.const 0.5
    get_local $0
-   get_local $12
+   get_local $13
    f64.sub
    f64.mul
    f64.const 0.5
@@ -2577,7 +2149,7 @@
    f64.lt
    if
     f64.const -2
-    get_local $12
+    get_local $13
     get_local $0
     f64.const 0.5
     f64.add
@@ -2588,7 +2160,7 @@
    f64.const 1
    f64.const 2
    get_local $0
-   get_local $12
+   get_local $13
    f64.sub
    f64.mul
    f64.add
@@ -2603,13 +2175,13 @@
   set_local $1
   get_local $1
   f64.reinterpret/i64
-  set_local $13
+  set_local $14
   get_local $3
   i32.const 0
   i32.lt_s
-  tee_local $15
+  tee_local $16
   if (result i32)
-   get_local $15
+   get_local $16
   else   
    get_local $3
    i32.const 56
@@ -2617,28 +2189,28 @@
   end
   if
    get_local $0
-   get_local $12
+   get_local $13
    f64.sub
    f64.const 1
    f64.add
-   set_local $14
+   set_local $15
    get_local $3
    i32.const 1024
    i32.eq
    if
-    get_local $14
+    get_local $15
     f64.const 2
     f64.mul
     f64.const 8988465674311579538646525e283
     f64.mul
-    set_local $14
+    set_local $15
    else    
+    get_local $15
     get_local $14
-    get_local $13
     f64.mul
-    set_local $14
-   end
-   get_local $14
+    set_local $15
+   end
+   get_local $15
    f64.const 1
    f64.sub
    return
@@ -2652,31 +2224,30 @@
   set_local $1
   get_local $1
   f64.reinterpret/i64
-  set_local $14
+  set_local $15
   get_local $3
   i32.const 20
   i32.lt_s
   if
    f64.const 1
-   get_local $14
-   f64.sub
-   get_local $12
-   f64.sub
-   set_local $14
+   get_local $15
+   f64.sub
+   get_local $13
+   f64.sub
+   set_local $15
   else   
    f64.const 1
-   get_local $12
-   get_local $14
+   get_local $13
+   get_local $15
    f64.add
    f64.sub
-   set_local $14
-  end
-  get_local $0
+   set_local $15
+  end
+  get_local $0
+  get_local $15
+  f64.add
   get_local $14
-  f64.add
-  get_local $13
-  f64.mul
->>>>>>> 63b64ba6
+  f64.mul
  )
  (func $~lib/math/NativeMath.scalbn (; 26 ;) (type $FiF) (param $0 f64) (param $1 i32) (result f64)
   (local $2 f64)
@@ -2778,235 +2349,7 @@
   (local $6 f64)
   (local $7 f64)
   (local $8 f64)
-<<<<<<< HEAD
   (local $9 f64)
-  (set_local $1
-   (i32.wrap/i64
-    (i64.shr_u
-     (i64.reinterpret/f64
-      (get_local $0)
-     )
-     (i64.const 32)
-    )
-   )
-  )
-  (set_local $2
-   (i32.shr_u
-    (get_local $1)
-    (i32.const 31)
-   )
-  )
-  (set_local $1
-   (i32.and
-    (get_local $1)
-    (i32.const 2147483647)
-   )
-  )
-  (if
-   (i32.ge_u
-    (get_local $1)
-    (i32.const 1082532651)
-   )
-   (block
-    (if
-     (call $~lib/builtins/isNaN<f64>
-      (get_local $0)
-     )
-     (return
-      (get_local $0)
-     )
-    )
-    (if
-     (f64.gt
-      (get_local $0)
-      (f64.const 709.782712893384)
-     )
-     (block
-      (set_local $0
-       (f64.mul
-        (get_local $0)
-        (f64.const 8988465674311579538646525e283)
-       )
-      )
-      (return
-       (get_local $0)
-      )
-     )
-    )
-    (if
-     (f64.lt
-      (get_local $0)
-      (f64.const -745.1332191019411)
-     )
-     (return
-      (f64.const 0)
-     )
-    )
-   )
-  )
-  (set_local $4
-   (f64.const 0)
-  )
-  (set_local $5
-   (i32.const 0)
-  )
-  (if
-   (i32.gt_u
-    (get_local $1)
-    (i32.const 1071001154)
-   )
-   (block
-    (if
-     (i32.ge_u
-      (get_local $1)
-      (i32.const 1072734898)
-     )
-     (set_local $5
-      (i32.trunc_s/f64
-       (f64.add
-        (f64.mul
-         (f64.const 1.4426950408889634)
-         (get_local $0)
-        )
-        (f64.copysign
-         (f64.const 0.5)
-         (get_local $0)
-        )
-       )
-      )
-     )
-     (set_local $5
-      (i32.sub
-       (i32.const 1)
-       (i32.shl
-        (get_local $2)
-        (i32.const 1)
-       )
-      )
-     )
-    )
-    (set_local $3
-     (f64.sub
-      (get_local $0)
-      (f64.mul
-       (f64.convert_s/i32
-        (get_local $5)
-       )
-       (f64.const 0.6931471803691238)
-      )
-     )
-    )
-    (set_local $4
-     (f64.mul
-      (f64.convert_s/i32
-       (get_local $5)
-      )
-      (f64.const 1.9082149292705877e-10)
-     )
-    )
-    (set_local $0
-     (f64.sub
-      (get_local $3)
-      (get_local $4)
-     )
-    )
-   )
-   (if
-    (i32.gt_u
-     (get_local $1)
-     (i32.const 1043333120)
-    )
-    (set_local $3
-     (get_local $0)
-    )
-    (return
-     (f64.add
-      (f64.const 1)
-      (get_local $0)
-     )
-    )
-   )
-  )
-  (set_local $6
-   (f64.mul
-    (get_local $0)
-    (get_local $0)
-   )
-  )
-  (set_local $7
-   (f64.mul
-    (get_local $6)
-    (get_local $6)
-   )
-  )
-  (set_local $8
-   (f64.sub
-    (get_local $0)
-    (f64.add
-     (f64.mul
-      (get_local $6)
-      (f64.const 0.16666666666666602)
-     )
-     (f64.mul
-      (get_local $7)
-      (f64.add
-       (f64.add
-        (f64.const -2.7777777777015593e-03)
-        (f64.mul
-         (get_local $6)
-         (f64.const 6.613756321437934e-05)
-        )
-       )
-       (f64.mul
-        (get_local $7)
-        (f64.add
-         (f64.const -1.6533902205465252e-06)
-         (f64.mul
-          (get_local $6)
-          (f64.const 4.1381367970572385e-08)
-         )
-        )
-       )
-      )
-     )
-    )
-   )
-  )
-  (set_local $9
-   (f64.add
-    (f64.const 1)
-    (f64.add
-     (f64.sub
-      (f64.div
-       (f64.mul
-        (get_local $0)
-        (get_local $8)
-       )
-       (f64.sub
-        (f64.const 2)
-        (get_local $8)
-       )
-      )
-      (get_local $4)
-     )
-     (get_local $3)
-    )
-   )
-  )
-  (if
-   (i32.eq
-    (get_local $5)
-    (i32.const 0)
-   )
-   (return
-    (get_local $9)
-   )
-  )
-  (call $~lib/math/NativeMath.scalbn
-   (get_local $9)
-   (get_local $5)
-  )
-=======
   get_local $0
   i64.reinterpret/f64
   i64.const 32
@@ -3113,14 +2456,21 @@
   get_local $0
   f64.mul
   set_local $6
+  get_local $6
+  get_local $6
+  f64.mul
+  set_local $7
   get_local $0
   get_local $6
   f64.const 0.16666666666666602
-  get_local $6
+  f64.mul
+  get_local $7
   f64.const -2.7777777777015593e-03
   get_local $6
   f64.const 6.613756321437934e-05
-  get_local $6
+  f64.mul
+  f64.add
+  get_local $7
   f64.const -1.6533902205465252e-06
   get_local $6
   f64.const 4.1381367970572385e-08
@@ -3130,17 +2480,14 @@
   f64.add
   f64.mul
   f64.add
-  f64.mul
-  f64.add
-  f64.mul
   f64.sub
-  set_local $7
+  set_local $8
   f64.const 1
   get_local $0
-  get_local $7
+  get_local $8
   f64.mul
   f64.const 2
-  get_local $7
+  get_local $8
   f64.sub
   f64.div
   get_local $4
@@ -3148,18 +2495,17 @@
   get_local $3
   f64.add
   f64.add
-  set_local $8
+  set_local $9
   get_local $5
   i32.const 0
   i32.eq
   if
-   get_local $8
+   get_local $9
    return
   end
-  get_local $8
+  get_local $9
   get_local $5
   call $~lib/math/NativeMath.scalbn
->>>>>>> 63b64ba6
  )
  (func $~lib/math/NativeMath.cosh (; 28 ;) (type $FF) (param $0 f64) (result f64)
   (local $1 i64)
