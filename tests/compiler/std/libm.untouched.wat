(module
 (type $f32_=>_f32 (func (param f32) (result f32)))
 (type $f64_=>_f64 (func (param f64) (result f64)))
 (type $f64_f64_=>_f64 (func (param f64 f64) (result f64)))
 (type $f32_f32_=>_f32 (func (param f32 f32) (result f32)))
 (type $f64_=>_i32 (func (param f64) (result i32)))
 (type $f64_i64_=>_i32 (func (param f64 i64) (result i32)))
 (type $f64_f64_i32_=>_f64 (func (param f64 f64 i32) (result f64)))
 (memory $0 1)
 (data (i32.const 8) "\00\08\00\00\01\00\00\00\00\00\00\00\00\08\00\00\9f\de\e0\c3\f04\f7?\00\90\e6y\7f\cc\d7\bf\1f\e9,jx\13\f7?\00\00\0d\c2\eeo\d7\bf\a0\b5\fa\08`\f2\f6?\00\e0Q\13\e3\13\d7\bf}\8c\13\1f\a6\d1\f6?\00x(8[\b8\d6\bf\d1\b4\c5\0bI\b1\f6?\00x\80\90U]\d6\bf\ba\0c/3G\91\f6?\00\00\18v\d0\02\d6\bf#B\"\18\9fq\f6?\00\90\90\86\ca\a8\d5\bf\d9\1e\a5\99OR\f6?\00P\03VCO\d5\bf\c4$\8f\aaV3\f6?\00@k\c37\f6\d4\bf\14\dc\9dk\b3\14\f6?\00P\a8\fd\a7\9d\d4\bfL\\\c6Rd\f6\f5?\00\a8\899\92E\d4\bfO,\91\b5g\d8\f5?\00\b8\b09\f4\ed\d3\bf\de\90[\cb\bc\ba\f5?\00p\8fD\ce\96\d3\bfx\1a\d9\f2a\9d\f5?\00\a0\bd\17\1e@\d3\bf\87VF\12V\80\f5?\00\80F\ef\e2\e9\d2\bf\d3k\e7\ce\97c\f5?\00\e008\1b\94\d2\bf\93\7f\a7\e2%G\f5?\00\88\da\8c\c5>\d2\bf\83E\06B\ff*\f5?\00\90\')\e1\e9\d1\bf\df\bd\b2\db\"\0f\f5?\00\f8H+m\95\d1\bf\d7\de4G\8f\f3\f4?\00\f8\b9\9agA\d1\bf@(\de\cfC\d8\f4?\00\98\ef\94\d0\ed\d0\bf\c8\a3x\c0>\bd\f4?\00\10\db\18\a5\9a\d0\bf\8a%\e0\c3\7f\a2\f4?\00\b8cR\e6G\d0\bf4\84\d4$\05\88\f4?\00\f0\86E\"\eb\cf\bf\0b-\19\1b\cem\f4?\00\b0\17uJG\cf\bfT\189\d3\d9S\f4?\000\10=D\a4\ce\bfZ\84\b4D\':\f4?\00\b0\e9D\0d\02\ce\bf\fb\f8\15A\b5 \f4?\00\f0w)\a2`\cd\bf\b1\f4>\da\82\07\f4?\00\90\95\04\01\c0\cc\bf\8f\feW]\8f\ee\f3?\00\10\89V) \cc\bf\e9L\0b\a0\d9\d5\f3?\00\10\81\8d\17\81\cb\bf+\c1\10\c0`\bd\f3?\00\d0\d3\cc\c9\e2\ca\bf\b8\dau+$\a5\f3?\00\90\12.@E\ca\bf\02\d0\9f\cd\"\8d\f3?\00\f0\1dhw\a8\c9\bf\1cz\84\c5[u\f3?\000Him\0c\c9\bf\e26\adI\ce]\f3?\00\c0E\a6 q\c8\bf@\d4M\98yF\f3?\000\14\b4\8f\d6\c7\bf$\cb\ff\ce\\/\f3?\00pb<\b8<\c7\bfI\0d\a1uw\18\f3?\00`7\9b\9a\a3\c6\bf\909>7\c8\01\f3?\00\a0\b7T1\0b\c6\bfA\f8\95\bbN\eb\f2?\000$v}s\c5\bf\d1\a9\19\02\n\d5\f2?\000\c2\8f{\dc\c4\bf*\fd\b7\a8\f9\be\f2?\00\00\d2Q,F\c4\bf\ab\1b\0cz\1c\a9\f2?\00\00\83\bc\8a\b0\c3\bf0\b5\14`r\93\f2?\00\00Ik\99\1b\c3\bf\f5\a1WW\fa}\f2?\00@\a4\90T\87\c2\bf\bf;\1d\9b\b3h\f2?\00\a0y\f8\b9\f3\c1\bf\bd\f5\8f\83\9dS\f2?\00\a0,%\c8`\c1\bf;\08\c9\aa\b7>\f2?\00 \f7W\7f\ce\c0\bf\b6@\a9+\01*\f2?\00\a0\feI\dc<\c0\bf2A\cc\96y\15\f2?\00\80K\bc\bdW\bf\bf\9b\fc\d2\1d \01\f2?\00@@\96\087\be\bf\0bHMI\f4\ec\f1?\00@\f9>\98\17\bd\bfie\8fR\f5\d8\f1?\00\a0\d8Ng\f9\bb\bf|~W\11#\c5\f1?\00`/ y\dc\ba\bf\e9&\cbt|\b1\f1?\00\80(\e7\c3\c0\b9\bf\b6\1a,\0c\01\9e\f1?\00\c0r\b3F\a6\b8\bf\bdp\b6{\b0\8a\f1?\00\00\ac\b3\01\8d\b7\bf\b6\bc\ef%\8aw\f1?\00\008E\f1t\b6\bf\da1L5\8dd\f1?\00\80\87m\0e^\b5\bf\dd_\'\90\b9Q\f1?\00\e0\a1\de\\H\b4\bfL\d22\a4\0e?\f1?\00\a0jM\d93\b3\bf\da\f9\10r\8b,\f1?\00`\c5\f8y \b2\bf1\b5\ec(0\1a\f1?\00 b\98F\0e\b1\bf\af4\84\da\fb\07\f1?\00\00\d2jl\fa\af\bf\b3kN\0f\ee\f5\f0?\00@wJ\8d\da\ad\bf\ce\9f*]\06\e4\f0?\00\00\85\e4\ec\bc\ab\bf!\a5,cD\d2\f0?\00\c0\12@\89\a1\a9\bf\1a\98\e2|\a7\c0\f0?\00\c0\023X\88\a7\bf\d16\c6\83/\af\f0?\00\80\d6g^q\a5\bf9\13\a0\98\db\9d\f0?\00\80eI\8a\\\a3\bf\df\e7R\af\ab\8c\f0?\00@\15d\e3I\a1\bf\fb(N/\9f{\f0?\00\80\eb\82\c0r\9e\bf\19\8f5\8c\b5j\f0?\00\80RR\f1U\9a\bf,\f9\ec\a5\eeY\f0?\00\80\81\cfb=\96\bf\90,\d1\cdII\f0?\00\00\aa\8c\fb(\92\bf\a9\ad\f0\c6\c68\f0?\00\00\f9 {1\8c\bf\a92y\13e(\f0?\00\00\aa]5\19\84\bfHs\ea\'$\18\f0?\00\00\ec\c2\03\12x\bf\95\b1\14\06\04\08\f0?\00\00$y\t\04`\bf\1a\fa&\f7\1f\e0\ef?\00\00\90\84\f3\efo?t\eaa\c2\1c\a1\ef?\00\00=5A\dc\87?.\99\81\b0\10c\ef?\00\80\c2\c4\a3\ce\93?\cd\ad\ee<\f6%\ef?\00\00\89\14\c1\9f\9b?\e7\13\91\03\c8\e9\ee?\00\00\11\ce\d8\b0\a1?\ab\b1\cbx\80\ae\ee?\00\c0\01\d0[\8a\a5?\9b\0c\9d\a2\1at\ee?\00\80\d8@\83\\\a9?\b5\99\n\83\91:\ee?\00\80W\efj\'\ad?V\9a`\t\e0\01\ee?\00\c0\98\e5\98u\b0?\98\bbw\e5\01\ca\ed?\00 \0d\e3\f5S\b2?\03\91|\0b\f2\92\ed?\00\008\8b\dd.\b4?\ce\\\fbf\ac\\\ed?\00\c0W\87Y\06\b6?\9d\de^\aa,\'\ed?\00\00j5v\da\b7?\cd,k>n\f2\ec?\00`\1cNC\ab\b9?\02y\a7\a2m\be\ec?\00`\0d\bb\c7x\bb?m\087m&\8b\ec?\00 \e72\13C\bd?\04X]\bd\94X\ec?\00`\deq1\n\bf?\8c\9f\bb3\b5&\ec?\00@\91+\15g\c0??\e7\ec\ee\83\f5\eb?\00\b0\92\82\85G\c1?\c1\96\dbu\fd\c4\eb?\000\ca\cdn&\c2?(J\86\0c\1e\95\eb?\00P\c5\a6\d7\03\c3?,>\ef\c5\e2e\eb?\00\103<\c3\df\c3?\8b\88\c9gH7\eb?\00\80zk6\ba\c4?J0\1d!K\t\eb?\00\f0\d1(9\93\c5?~\ef\f2\85\e8\db\ea?\00\f0\18$\cdj\c6?\a2=`1\1d\af\ea?\00\90f\ec\f8@\c7?\a7X\d3?\e6\82\ea?\00\f0\1a\f5\c0\15\c8?\8bs\t\ef@W\ea?\00\80\f6T)\e9\c8?\'K\ab\90*,\ea?\00@\f8\026\bb\c9?\d1\f2\93\13\a0\01\ea?\00\00,\1c\ed\8b\ca?\1b<\db$\9f\d7\e9?\00\d0\01\\Q[\cb?\90\b1\c7\05%\ae\e9?\00\c0\bc\ccg)\cc?/\ce\97\f2.\85\e9?\00`H\d55\f6\cc?uK\a4\ee\ba\\\e9?\00\c0F4\bd\c1\cd?8H\e7\9d\c64\e9?\00\e0\cf\b8\01\8c\ce?\e6Rg/O\0d\e9?\00\90\17\c0\tU\cf?\9d\d7\ff\8eR\e6\e8?\00\b8\1f\12l\0e\d0?|\00\cc\9f\ce\bf\e8?\00\d0\93\0e\b8q\d0?\0e\c3\be\da\c0\99\e8?\00p\86\9ek\d4\d0?\fb\17#\aa\'t\e8?\00\d0K3\876\d1?\08\9a\b3\ac\00O\e8?\00H#g\0d\98\d1?U>e\e8I*\e8?\00\80\cc\e0\ff\f8\d1?`\02\f4\95\01\06\e8?\00hc\d7_Y\d2?)\a3\e0c%\e2\e7?\00\a8\14\t0\b9\d2?\ad\b5\dcw\b3\be\e7?\00`C\10r\18\d3?\c2%\97g\aa\9b\e7?\00\18\ecm&w\d3?W\06\17\f2\07y\e7?\000\af\fbO\d5\d3?\0c\13\d6\db\caV\e7?\00\e0/\e3\ee2\d4?")
 (data (i32.const 2072) "\10\00\00\00\01\00\00\00\03\00\00\00\10\00\00\00\18\00\00\00\18\00\00\00\00\08\00\00\00\01\00\00")
 (data (i32.const 2104) "\00\08\00\00\01\00\00\00\00\00\00\00\00\08\00\00k\b6O\01\00\10\e6?<[B\91l\02~<\95\b4M\03\000\e6?A]\00H\ea\bf\8d<x\d4\94\0d\00P\e6?\b7\a5\d6\86\a7\7f\8e<\adoN\07\00p\e6?L%Tk\ea\fca<\ae\0f\df\fe\ff\8f\e6?\fd\0eYL\'~|\bc\bc\c5c\07\00\b0\e6?\01\da\dcHh\c1\8a\bc\f6\c1\\\1e\00\d0\e6?\11\93I\9d\1c?\83<>\f6\05\eb\ff\ef\e6?S-\e2\1a\04\80~\bc\80\97\86\0e\00\10\e7?Ry\tqf\ff{<\12\e9g\fc\ff/\e7?$\87\bd&\e2\00\8c<j\11\81\df\ffO\e7?\d2\01\f1n\91\02n\bc\90\9cg\0f\00p\e7?t\9cT\cdq\fcg\bc5\c8~\fa\ff\8f\e7?\83\04\f5\9e\c1\be\81<\e6\c2 \fe\ff\af\e7?ed\cc)\17~p\bc\00\c9?\ed\ff\cf\e7?\1c\8b{\08r\80\80\bcv\1a&\e9\ff\ef\e7?\ae\f9\9dm(\c0\8d<\e8\a3\9c\04\00\10\e8?3L\e5Q\d2\7f\89<\8f,\93\17\000\e8?\81\f30\b6\e9\fe\8a\bc\9cs3\06\00P\e8?\bc5ek\bf\bf\89<\c6\89B \00p\e8?u{\11\f3e\bf\8b\bc\04y\f5\eb\ff\8f\e8?W\cb=\a2n\00\89\bc\df\04\bc\"\00\b0\e8?\nK\e08\df\00}\bc\8a\1b\0c\e5\ff\cf\e8?\05\9f\ffFq\00\88\bcC\8e\91\fc\ff\ef\e8?8pz\d0{\81\83<\c7_\fa\1e\00\10\e9?\03\b4\dfv\91>\89<\b9{F\13\000\e9?v\02\98KN\80\7f<o\07\ee\e6\ffO\e9?.b\ff\d9\f0~\8f\bc\d1\12<\de\ffo\e9?\ba8&\96\aa\82p\bc\0d\8aE\f4\ff\8f\e9?\ef\a8d\91\1b\80\87\bc>.\98\dd\ff\af\e9?7\93Z\8a\e0@\87\bcf\fbI\ed\ff\cf\e9?\00\e0\9b\c1\08\ce?<Q\9c\f1 \00\f0\e9?\n[\88\'\aa?\8a\bc\06\b0E\11\00\10\ea?V\daX\99H\fft<\fa\f6\bb\07\000\ea?\18m+\8a\ab\be\8c<y\1d\97\10\00P\ea?0yx\dd\ca\fe\88<H.\f5\1d\00p\ea?\db\ab\d8=vA\8f\bcR3Y\1c\00\90\ea?\12v\c2\84\02\bf\8e\bcK>O*\00\b0\ea?_?\ff<\04\fdi\bc\d1\1e\ae\d7\ff\cf\ea?\b4p\90\12\e7>\82\bcx\04Q\ee\ff\ef\ea?\a3\de\0e\e0>\06j<[\0de\db\ff\0f\eb?\b9\n\1f8\c8\06Z<W\ca\aa\fe\ff/\eb?\1d<#t\1e\01y\bc\dc\ba\95\d9\ffO\eb?\9f*\86h\10\ffy\bc\9ce\9e$\00p\eb?>O\86\d0E\ff\8a<@\16\87\f9\ff\8f\eb?\f9\c3\c2\96w\fe|<O\cb\04\d2\ff\af\eb?\c4+\f2\ee\'\ffc\bcE\\A\d2\ff\cf\eb?!\ea;\ee\b7\ffl\bc\df\tc\f8\ff\ef\eb?\\\0b.\97\03A\81\bcSv\b5\e1\ff\0f\ec?\19j\b7\94d\c1\8b<\e3W\fa\f1\ff/\ec?\ed\c60\8d\ef\fed\bc$\e4\bf\dc\ffO\ec?uG\ec\bch?\84\bc\f7\b9T\ed\ffo\ec?\ec\e0S\f0\a3~\84<\d5\8f\99\eb\ff\8f\ec?\f1\92\f9\8d\06\83s<\9a!%!\00\b0\ec?\04\0e\18d\8e\fdh\bc\9cF\94\dd\ff\cf\ec?r\ea\c7\1c\be~\8e<v\c4\fd\ea\ff\ef\ec?\fe\88\9f\ad9\be\8e<+\f8\9a\16\00\10\ed?qZ\b9\a8\91}u<\1d\f7\0f\0d\000\ed?\da\c7pi\90\c1\89<\c4\0fy\ea\ffO\ed?\0c\feX\c57\0eX\bc\e5\87\dc.\00p\ed?D\0f\c1M\d6\80\7f\bc\aa\82\dc!\00\90\ed?\\\\\fd\94\8f|t\bc\83\02k\d8\ff\af\ed?~a!\c5\1d\7f\8c<9Gl)\00\d0\ed?S\b1\ff\b2\9e\01\88<\f5\90D\e5\ff\ef\ed?\89\ccR\c6\d2\00n<\94\f6\ab\cd\ff\0f\ee?\d2i- @\83\7f\bc\dd\c8R\db\ff/\ee?d\08\1b\ca\c1\00{<\ef\16B\f2\ffO\ee?Q\ab\94\b0\a8\ffr<\11^\8a\e8\ffo\ee?Y\be\ef\b1s\f6W\bc\0d\ff\9e\11\00\90\ee?\01\c8\0b^\8d\80\84\bcD\17\a5\df\ff\af\ee?\b5 C\d5\06\00x<\a1\7f\12\1a\00\d0\ee?\92\\V`\f8\02P\bc\c4\bc\ba\07\00\f0\ee?\11\e65]D@\85\bc\02\8dz\f5\ff\0f\ef?\05\91\ef91\fbO\bc\c7\8a\e5\1e\000\ef?U\11s\f2\ac\81\8a<\944\82\f5\ffO\ef?C\c7\d7\d4A?\8a<kL\a9\fc\ffo\ef?ux\98\1c\f4\02b\bcA\c4\f9\e1\ff\8f\ef?K\e7w\f4\d1}w<~\e3\e0\d2\ff\af\ef?1\a3|\9a\19\01o\bc\9e\e4w\1c\00\d0\ef?\b1\ac\ceK\ee\81q<1\c3\e0\f7\ff\ef\ef?Z\87p\017\05n\bcn`e\f4\ff\0f\f0?\da\n\1cI\ad~\8a\bcXz\86\f3\ff/\f0?\e0\b2\fc\c3i\7f\97\bc\17\0d\fc\fd\ffO\f0?[\94\cb4\fe\bf\97<\82M\cd\03\00p\f0?\cbV\e4\c0\83\00\82<\e8\cb\f2\f9\ff\8f\f0?\1au7\be\df\ffm\bce\da\0c\01\00\b0\f0?\eb&\e6\ae\7f?\91\bc8\d3\a4\01\00\d0\f0?\f7\9fHy\fa}\80<\fd\fd\da\fa\ff\ef\f0?\c0k\d6p\05\04w\bc\96\fd\ba\0b\00\10\f1?b\0bm\84\d4\80\8e<]\f4\e5\fa\ff/\f1?\ef6\fdd\fa\bf\9d<\d9\9a\d5\0d\00P\f1?\aeP\12pw\00\9a<\9aU!\0f\00p\f1?\ee\de\e3\e2\f9\fd\8d<&T\'\fc\ff\8f\f1?sr;\dc0\00\91<Y<=\12\00\b0\f1?\88\01\03\80y\7f\99<\b7\9e)\f8\ff\cf\f1?g\8c\9f\ab2\f9e\bc\00\d4\8a\f4\ff\ef\f1?\eb[\a7\9d\bf\7f\93<\a4\86\8b\0c\00\10\f2?\"[\fd\91k\80\9f<\03C\85\03\000\f2?3\bf\9f\eb\c2\ff\93<\84\f6\bc\ff\ffO\f2?r..~\e7\01v<\d9!)\f5\ffo\f2?a\0c\7fv\bb\fc\7f<<:\93\14\00\90\f2?+A\02<\ca\02r\bc\13cU\14\00\b0\f2?\02\1f\f23\82\80\92\bc;R\fe\eb\ff\cf\f2?\f2\dcO8~\ff\88\bc\96\ad\b8\0b\00\f0\f2?\c5A0PQ\ff\85\bc\af\e2z\fb\ff\0f\f3?\9d(^\88q\00\81\bc\7f_\ac\fe\ff/\f3?\15\b7\b7?]\ff\91\bcVg\a6\0c\00P\f3?\bd\82\8b\"\82\7f\95<!\f7\fb\11\00p\f3?\cc\d5\0d\c4\ba\00\80<\b9/Y\f9\ff\8f\f3?Q\a7\b2-\9d?\94\bcB\d2\dd\04\00\b0\f3?\e18vpk\7f\85<W\c9\b2\f5\ff\cf\f3?1\12\bf\10:\02z<\18\b4\b0\ea\ff\ef\f3?\b0R\b1fm\7f\98<\f4\af2\15\00\10\f4?$\85\19_7\f8g<)\8bG\17\000\f4?CQ\dcr\e6\01\83<c\b4\95\e7\ffO\f4?Z\89\b2\b8i\ff\89<\e0u\04\e8\ffo\f4?T\f2\c2\9b\b1\c0\95\bc\e7\c1o\ef\ff\8f\f4?r*:\f2\t@\9b<\04\a7\be\e5\ff\af\f4?E}\0d\bf\b7\ff\94\bc\de\'\10\17\00\d0\f4?=j\dcqd\c0\99\bc\e2>\f0\0f\00\f0\f4?\1cS\85\0b\89\7f\97<\d1K\dc\12\00\10\f5?6\a4fqe\04`<z\'\05\16\000\f5?\t2#\ce\ce\bf\96\bcLp\db\ec\ffO\f5?\d7\a1\05\05r\02\89\bc\a9T_\ef\ffo\f5?\12d\c9\0e\e6\bf\9b<\12\10\e6\17\00\90\f5?\90\ef\af\81\c5~\88<\92>\c9\03\00\b0\f5?\c0\0c\bf\n\08A\9f\bc\bc\19I\1d\00\d0\f5?)G%\fb*\81\98\bc\89z\b8\e7\ff\ef\f5?\04i\ed\80\b7~\94\bc")
 (data (i32.const 4168) "\10\00\00\00\01\00\00\00\03\00\00\00\10\00\00\00H\08\00\00H\08\00\00\00\08\00\00\00\01\00\00")
 (data (i32.const 4200) "\c0\00\00\00\01\00\00\00\00\00\00\00\c0\00\00\00n\83\f9\a2\00\00\00\00\d1W\'\fc)\15DN\99\95b\db\c0\dd4\f5\abcQ\feA\90C<:n$\b7a\c5\bb\de\ea.I\06\e0\d2MB\1c\eb\1d\fe\1c\92\d1\t\f55\82\e8>\a7)\b1&p\9c\e9\84D\bb.9\d6\919A~_\b4\8b_\84\9c\f49S\83\ff\97\f8\1f;(\f9\bd\8b\11/\ef\0f\98\05\de\cf~6m\1fm\nZf?FO\b7\t\cb\'\c7\ba\'u-\ea_\9e\f79\07={\f1\e5\eb\b1_\fbk\ea\92R\8aF0\03V\08]\8d\1f \bc\cf\f0\abk{\fca\91\e3\a9\1d6\f4\9a_\85\99e\08\1b\e6^\80\d8\ff\8d@h\a0\14W\15\06\061\'sM")
 (data (i32.const 4408) "\10\00\00\00\01\00\00\00\04\00\00\00\10\00\00\00x\10\00\00x\10\00\00\c0\00\00\00\18\00\00\00")
 (data (i32.const 4440) "\00\08\00\00\01\00\00\00\00\00\00\00\00\08\00\00\00\00\00\00\00\00\00\00\00\00\00\00\00\00\f0?n\bf\88\1aO;\9b<53\fb\a9=\f6\ef?]\dc\d8\9c\13`q\bca\80w>\9a\ec\ef?\d1f\87\10z^\90\bc\85\7fn\e8\15\e3\ef?\13\f6g5R\d2\8c<t\85\15\d3\b0\d9\ef?\fa\8e\f9#\80\ce\8b\bc\de\f6\dd)k\d0\ef?a\c8\e6aN\f7`<\c8\9bu\18E\c7\ef?\99\d33[\e4\a3\90<\83\f3\c6\ca>\be\ef?m{\83]\a6\9a\97<\0f\89\f9lX\b5\ef?\fc\ef\fd\92\1a\b5\8e<\f7Gr+\92\ac\ef?\d1\9c/p=\be><\a2\d1\d32\ec\a3\ef?\0bn\90\894\03j\bc\1b\d3\fe\aff\9b\ef?\0e\bd/*RV\95\bcQ[\12\d0\01\93\ef?U\eaN\8c\ef\80P\bc\cc1l\c0\bd\8a\ef?\16\f4\d5\b9#\c9\91\bc\e0-\a9\ae\9a\82\ef?\afU\\\e9\e3\d3\80<Q\8e\a5\c8\98z\ef?H\93\a5\ea\15\1b\80\bc{Q}<\b8r\ef?=2\deU\f0\1f\8f\bc\ea\8d\8c8\f9j\ef?\bfS\13?\8c\89\8b<u\cbo\eb[c\ef?&\eb\11v\9c\d9\96\bc\d4\\\04\84\e0[\ef?`/:>\f7\ec\9a<\aa\b9h1\87T\ef?\9d8\86\cb\82\e7\8f\bc\1d\d9\fc\"PM\ef?\8d\c3\a6DAo\8a<\d6\8cb\88;F\ef?}\04\e4\b0\05z\80<\96\dc}\91I?\ef?\94\a8\a8\e3\fd\8e\96<8bunz8\ef?}Ht\f2\18^\87<?\a6\b2O\ce1\ef?\f2\e7\1f\98+G\80<\dd|\e2eE+\ef?^\08q?{\b8\96\bc\81c\f5\e1\df$\ef?1\ab\tm\e1\f7\82<\e1\de\1f\f5\9d\1e\ef?\fa\bfo\1a\9b!=\bc\90\d9\da\d0\7f\18\ef?\b4\n\0cr\827\8b<\0b\03\e4\a6\85\12\ef?\8f\cb\ce\89\92\14n<V/>\a9\af\0c\ef?\b6\ab\b0MuM\83<\15\b71\n\fe\06\ef?Lt\ac\e2\01B\86<1\d8L\fcp\01\ef?J\f8\d3]9\dd\8f<\ff\16d\b2\08\fc\ee?\04[\8e;\80\a3\86\bc\f1\9f\92_\c5\f6\ee?hPK\cc\edJ\92\bc\cb\a9:7\a7\f1\ee?\8e-Q\1b\f8\07\99\bcf\d8\05m\ae\ec\ee?\d26\94>\e8\d1q\bc\f7\9f\e54\db\e7\ee?\15\1b\ce\b3\19\19\99\bc\e5\a8\13\c3-\e3\ee?mL*\a7H\9f\85<\"4\12L\a6\de\ee?\8ai(z`\12\93\bc\1c\80\ac\04E\da\ee?[\89\17H\8f\a7X\bc*.\f7!\n\d6\ee?\1b\9aIg\9b,|\bc\97\a8P\d9\f5\d1\ee?\11\ac\c2`\edcC<-\89a`\08\ce\ee?\efd\06;\tf\96<W\00\1d\edA\ca\ee?y\03\a1\da\e1\ccn<\d0<\c1\b5\a2\c6\ee?0\12\0f?\8e\ff\93<\de\d3\d7\f0*\c3\ee?\b0\afz\bb\ce\90v<\'*6\d5\da\bf\ee?w\e0T\eb\bd\1d\93<\0d\dd\fd\99\b2\bc\ee?\8e\a3q\004\94\8f\bc\a7,\9dv\b2\b9\ee?I\a3\93\dc\cc\de\87\bcBf\cf\a2\da\b6\ee?_8\0f\bd\c6\dex\bc\82O\9dV+\b4\ee?\f6\\{\ecF\12\86\bc\0f\92]\ca\a4\b1\ee?\8e\d7\fd\18\055\93<\da\'\b56G\af\ee?\05\9b\8a/\b7\98{<\fd\c7\97\d4\12\ad\ee?\tT\1c\e2\e1c\90<)TH\dd\07\ab\ee?\ea\c6\19P\85\c74<\b7FY\8a&\a9\ee?5\c0d+\e62\94<H!\ad\15o\a7\ee?\9fv\99aJ\e4\8c\bc\t\dcv\b9\e1\a5\ee?\a8M\ef;\c53\8c\bc\85U:\b0~\a4\ee?\ae\e9+\89xS\84\bc \c3\cc4F\a3\ee?XXVx\dd\ce\93\bc%\"U\828\a2\ee?d\19~\80\aa\10W<s\a9L\d4U\a1\ee?(\"^\bf\ef\b3\93\bc\cd;\7ff\9e\a0\ee?\82\b94\87\ad\12j\bc\bf\da\0bu\12\a0\ee?\ee\a9m\b8\efgc\bc/\1ae<\b2\9f\ee?Q\88\e0T=\dc\80\bc\84\94Q\f9}\9f\ee?\cf>Z~d\1fx\bct_\ec\e8u\9f\ee?\b0}\8b\c0J\ee\86\bct\81\a5H\9a\9f\ee?\8a\e6U\1e2\19\86\bc\c9gBV\eb\9f\ee?\d3\d4\t^\cb\9c\90<?]\deOi\a0\ee?\1d\a5M\b9\dc2{\bc\87\01\ebs\14\a1\ee?k\c0gT\fd\ec\94<2\c10\01\ed\a1\ee?Ul\d6\ab\e1\ebe<bN\cf6\f3\a2\ee?B\cf\b3/\c5\a1\88\bc\12\1a>T\'\a4\ee?47;\f1\b6i\93\bc\13\ceL\99\89\a5\ee?\1e\ff\19:\84^\80\bc\ad\c7#F\1a\a7\ee?nWr\d8P\d4\94\bc\ed\92D\9b\d9\a8\ee?\00\8a\0e[g\ad\90<\99f\8a\d9\c7\aa\ee?\b4\ea\f0\c1/\b7\8d<\db\a0*B\e5\ac\ee?\ff\e7\c5\9c`\b6e\bc\8cD\b5\162\af\ee?D_\f3Y\83\f6{<6w\15\99\ae\b1\ee?\83=\1e\a7\1f\t\93\bc\c6\ff\91\0b[\b4\ee?)\1el\8b\b8\a9]\bc\e5\c5\cd\b07\b7\ee?Y\b9\90|\f9#l\bc\0fR\c8\cbD\ba\ee?\aa\f9\f4\"CC\92\bcPN\de\9f\82\bd\ee?K\8ef\d7l\ca\85\bc\ba\07\cap\f1\c0\ee?\'\ce\91+\fc\afq<\90\f0\a3\82\91\c4\ee?\bbs\n\e15\d2m<##\e3\19c\c8\ee?c\"b\"\04\c5\87\bce\e5]{f\cc\ee?\d51\e2\e3\86\1c\8b<3-J\ec\9b\d0\ee?\15\bb\bc\d3\d1\bb\91\bc]%>\b2\03\d5\ee?\d21\ee\9c1\cc\90<X\b30\13\9e\d9\ee?\b3Zsn\84i\84<\bf\fdyUk\de\ee?\b4\9d\8e\97\cd\df\82\bcz\f3\d3\bfk\e3\ee?\873\cb\92w\1a\8c<\ad\d3Z\99\9f\e8\ee?\fa\d9\d1J\8f{\90\bcf\b6\8d)\07\ee\ee?\ba\ae\dcV\d9\c3U\bc\fb\15O\b8\a2\f3\ee?@\f6\a6=\0e\a4\90\bc:Y\e5\8dr\f9\ee?4\93\ad8\f4\d6h\bcG^\fb\f2v\ff\ee?5\8aXk\e2\ee\91\bcJ\06\a10\b0\05\ef?\cd\dd_\n\d7\fft<\d2\c1K\90\1e\0c\ef?\ac\98\92\fa\fb\bd\91\bc\t\1e\d7[\c2\12\ef?\b3\0c\af0\aens<\9cR\85\dd\9b\19\ef?\94\fd\9f\\2\e3\8e<z\d0\ff_\ab \ef?\acY\t\d1\8f\e0\84<K\d1W.\f1\'\ef?g\1aN8\af\cdc<\b5\e7\06\94m/\ef?h\19\92l,kg<i\90\ef\dc 7\ef?\d2\b5\cc\83\18\8a\80\bc\fa\c3]U\0b?\ef?o\fa\ff?]\ad\8f\bc|\89\07J-G\ef?I\a9u8\ae\0d\90\bc\f2\89\0d\08\87O\ef?\a7\07=\a6\85\a3t<\87\a4\fb\dc\18X\ef?\0f\"@ \9e\91\82\bc\98\83\c9\16\e3`\ef?\ac\92\c1\d5PZ\8e<\852\db\03\e6i\ef?Kk\01\acY:\84<`\b4\01\f3!s\ef?\1f>\b4\07!\d5\82\bc_\9b{3\97|\ef?\c9\0dG;\b9*\89\bc)\a1\f5\14F\86\ef?\d3\88:`\04\b6t<\f6?\8b\e7.\90\ef?qr\9dQ\ec\c5\83<\83L\c7\fbQ\9a\ef?\f0\91\d3\8f\12\f7\8f\bc\da\90\a4\a2\af\a4\ef?}t#\e2\98\ae\8d\bc\f1g\8e-H\af\ef?\08 \aaA\bc\c3\8e<\'Za\ee\1b\ba\ef?2\eb\a9\c3\94+\84<\97\bak7+\c5\ef?\ee\85\d11\a9d\8a<@En[v\d0\ef?\ed\e3;\e4\ba7\8e\bc\14\be\9c\ad\fd\db\ef?\9d\cd\91M;\89w<\d8\90\9e\81\c1\e7\ef?\89\cc`A\c1\05S<\f1q\8f+\c2\f3\ef?")
 (data (i32.const 6504) "\10\00\00\00\01\00\00\00\04\00\00\00\10\00\00\00h\11\00\00h\11\00\00\00\08\00\00\00\01\00\00")
 (data (i32.const 6536) "\00\04\00\00\01\00\00\00\00\00\00\00\00\04\00\00\f8\ac\b1k($\f7?\00\b0\cd\ee_\t\e1\bf\a1\cc\d2f\f7\e1\f6?\00\d0v\bd\94\84\e0\bf\8a\d40\0e=\a1\f6?\00\f8\e8\aeC\01\e0\bf\85l\d02\eca\f6?\00@\0b6\c5\fe\de\bf\f8\98\11\95\fa#\f6?\00\e0\b7\1a\d9\fd\dd\bfl\02\cf\a4[\e7\f5?\00\90\c7\0c\ae\ff\dc\bf\b8O!Z\05\ac\f5?\00\a0\fd\118\04\dc\bf\1en\16\0f\edq\f5?\00\e0:2g\0b\db\bf5\f8\0bY\t9\f5?\00\b0-Z/\15\da\bf\dd\ada\edO\01\f5?\00`\f8Z\7f!\d9\bf\d0{H\8e\b8\ca\f4?\00\90q\b0M0\d8\bf\eeO3\b49\95\f4?\00\e0\a9\f9\89A\d7\bfi\d5\af\df\cb`\f4?\00\90\19\b5+U\d6\bfS\b9\e4Nf-\f4?\00\10\9b\a2#k\d5\bf\a6\d8\1d\11\01\fb\f3?\00\a0_\0fe\83\d4\bf6X\0c\b7\95\c9\f3?\00\a0\f67\e9\9d\d3\bfJ\fd\b6J\1c\99\f3?\00`\8dS\a1\ba\d2\bf\b5\99\e0\0c\8ei\f3?\00@\ca@\83\d9\d1\bf\b2\e7\13\82\e4:\f3?\00\e0@:\85\fa\d0\bf\b1\bd\85\19\19\0d\f3?\000\e72\9c\1d\d0\bf\d7q\b2\ca%\e0\f2?\00`\fa\a2}\85\ce\bf\82\cd\13\cf\04\b4\f2?\00\80=c\c8\d3\cc\bfP\cb|,\b0\88\f2?\00\a0\14L\03&\cb\bf\e5M\94c\"^\f2?\00\e0O/\1c|\c9\bf\b1\15\86=V4\f2?\00\00\80?\02\d6\c7\bf8\af>\e3F\0b\f2?\00\e0\05\1a\a73\c6\bf\dd\a3\cd\fd\ee\e2\f1?\00\00W\e9\f5\94\c4\bf09\0bXJ\bb\f1?\00\a0\e0$\e4\f9\c2\bf\00\"\7f\84S\94\f1?\00\c0\fdZYb\c1\bf<\d7\d5\c0\06n\f1?\00\80\bdu\9a\9c\bf\bf\c2\e4\b7G_H\f1?\00\c0\f9[W{\bc\bf\d1\85\00\adX#\f1?\00\80\f4\0f\c6`\b9\bf\'\"S\0f\f0\fe\f0?\00\00\b6G\e2L\b6\bf\8f:\d0w \db\f0?\00@\01\b2x?\b3\bf\d9\80Y\d6\e6\b7\f0?\00\c0B\1a}8\b0\bf\8d@{\fe>\95\f0?\00\00\b5\08\92o\aa\bf\83;\c5\ca%s\f0?\00\00wO\95z\a4\bf\\\1b\0d\e4\97Q\f0?\00\00\0c\c5\a8#\9d\bf\a2\8e \c1\910\f0?\00\00x)&j\91\bf!~\b3%\10\10\f0?\00\00\e8\d8\f8 w\bfk\a7\ca\f9~\c0\ef?\00\00P\b1S\fe\86?\84\f1\f6\d3eD\ef?\00\80\0f\e1\cc\1c\a1?\7f\10\84\9f\07\cc\ee?\00\80\8b\8c\fcM\ac?\e8Z\97\99:W\ee?\00@W\1e2\aa\b3?\e6=\bd\f0\d6\e5\ed?\00\80\8b\d0\a0\18\b9?\b38\ff\81\b6w\ed?\00@\04\da\e9r\be?C\e9Mr\b5\0c\ed?\00`\7fP\d2\dc\c1?cu\0e\dc\b2\a4\ec?\00\a0\de\03\abv\c4?Q\cb\d6\e8\8e?\ec?\00 \e2wC\07\c7?L\0c\02O+\dd\eb?\00@\a9\8b\de\8e\c9?\ca\15`\00l}\eb?\00\e0\d2j\b8\0d\cc?\8f3.n6 \eb?\00\e0\ce\af\n\84\ce?9P)&p\c5\ea?\00\80g\b4\ny\d0?\dd1\'\bc\01m\ea?\00\c0\01h\05\ac\d1?\8b\f1?\bc\d3\16\ea?\00\e0\fe\d4\11\db\d2?\ad\fegI\d1\c2\e9?\00\80\c5NF\06\d4?\02\99|\f4\e4p\e9?\00\f0:\t\be-\d5?\f2\bc\829\fb \e9?\00\d0P \90Q\d6?\f1Y\f7\87\01\d3\e8?\00\f0\ea\cd\d2q\d7?m\f6\b9\eb\e5\86\e8?\00\90}\85\9c\8e\d8?\94\b9X\b6\97<\e8?\00`\e1U\01\a8\d9?\"\10\c6\ff\05\f4\e7?\00\d0\d3n\18\be\da?\ca\15\14\18\"\ad\e7?\00\e0\a0\ae\f2\d0\db?\8c\ff\9e\f9\dcg\e7?\00@\bf=\a4\e0\dc?")
 (data (i32.const 7576) "\10\00\00\00\01\00\00\00\03\00\00\00\10\00\00\00\98\19\00\00\98\19\00\00\00\04\00\00\80\00\00\00")
 (data (i32.const 7608) "\00\04\00\00\01\00\00\00\00\00\00\00\00\04\00\00\8e\n\b9\12\00 \e6?\05\b6D\06\ab\04\89<\a64W\04\00`\e6?\a9\f7b\ea\9b\ffa<\c5\f2%\c3\ff\9f\e6?\ba\90<\cb\cf~\82<\04Z\b98\00\e0\e6?&\93sV\88\ff\88<\e3\94\99\e0\ff\1f\e7?\b1\82_\'@\fd\8a<\10\0eY\15\00`\e7?A\83#\b4u\fdr\bc\d5[e\12\00\a0\e7?v+$|\e6\08x<\a6\e9Y2\00\e0\e7?\b7\"\f6&\e4\08b\bc\d2\b2\b4\ed\ff\1f\e8?/\c9\a5\1eF\02\84\bc\c3\fc\fa-\00`\e8?\1f\9a\f2\a2\f4\f7m<Pk\8c\f7\ff\9f\e8?\fd\95I\tS\04\8e\bcf\15g9\00\e0\e8?E{\c7\be\f3\04\8a\bcE\17\bf\e2\ff\1f\e9?< \0e@4\faw\bc\d1\9f\\\cc\ff_\e9?]i\a0\05\80\ffv\bcgG\ba;\00\a0\e9?\03~\ec\c4\c4\f8p<\a5-\b9\e7\ff\df\e9?\02F\8cG\d9\7f\8e<\af\fd.\d7\ff\1f\ea?~\ae\cdMU\0cj\bc\95\ff\04\de\ff_\ea?k\b2\e9\8c\a9}\86<+\8d^\ca\ff\9f\ea?\de\13L\b5\c9\84\82\bc\ea\03\ad\dd\ff\df\ea?<.`\ea\c8\12X<M=\0d\f1\ff\1f\eb?\9cx\'\ad\dd\fa\8e\bcZ\16!\ce\ff_\eb?7\12\c6\19\17\cbS<t\e6P\d9\ff\9f\eb?\00\ce\94A\d9\f7s<\af\a8\9c\13\00\e0\eb?\c0\9b]!\c4\nu<\99\dfF[\00 \ec?\c9\c1\e9S\a6\eek<\ae\f7\b9@\00`\ec?\d6pJ\'\9f\07|\bc\8a\fdUb\00\a0\ec?\1fL\e8v@\0bz\bc]\tL\d9\ff\df\ec?\d7\b5\9a\f93\f9\88<\cf\d6u\f9\ff\1f\ed?\be\e1_f\08,X\bc\93\1cV\a2\ff_\ed?\f3\95\d2\9b(\04{\bc\0c\8b\"\9d\ff\9f\ed?6\a2\0f4Q\02\87<\16~\bce\00\e0\ed?\0c\d8\a4\16\1e\01u\bc\91G\f6\02\00 \ee?\e0b\ef\t/\80\89<\d8\a6\d7W\00`\ee?\fa\f7\0cXu\0b~\bc\0c\c0\ed\'\00\a0\ee?\11\98E\t\83\84\8c\bc|\cb\f5l\00\e0\ee?\f4v\15\95\'\80\8f\bc\cc}+x\00 \ef?\8fStr\d9\81\8f\bc\nE\0c&\00`\ef?\dc\ff\'\'\00q@\bc3\d5\8c\e8\ff\9f\ef?\b0\a8\fd\e1\dc\1bX\bc\89\86\0f\d5\ff\df\ef?n\8e\91\cb\1a\f9\87<g#)\04\00 \f0?\81F2e\f3\7f\9b<h\d6\e3\e3\ff_\f0?{\95\ae\dd\08\fa\86<W\a7\85\n\00\a0\f0?\91\fb\d3\80\de\e2W\bc\cc?_\1a\00\e0\f0?\14\f0\c5\053\82\91\bc\f5\ba\af\f8\ff\1f\f1?\c2\ba\80f\bb\fa\8b\bc\ad\91M\e5\ff_\f1?\ef\e77\17\12\7f\9d\bc\e16\ac\11\00\a0\f1?\ff\f5\16\05\n\00\9c<HB\c8\19\00\e0\f1?\a0]\da\e4\fb\82\90\bcn^\fe\0f\00 \f2?C\fb\9cL\d0\fd\88\bc\91\d8\9f&\00`\f2?\82\d1\94y*\fe\8c<\da\e6\a6)\00\a0\f2?\c5\8b^qs\02p\bc9>)\e0\ff\df\f2?\f9\a6\b2\da9|\9b<\82\f0\dc\f7\ff\1f\f3?TR\dcn3\f1}<`\8bZ\f0\ff_\f3?\eb1\cdLV\03\9e\bc\cc\ae\0e.\00\a0\f3?w\a4\d3K\e7\f0u<6\b2;\04\00\e0\f3?3\88\9d\14\cb}\9c<\ff\87\d1\02\00 \f4?(=-\cf\af\08~<\b1|8\0d\00`\f4?\a6\99e\857\08\82<\89\9fV\04\00\a0\f4?\d2\bcO\90\\\fa\89\bc\f3C5\04\00\e0\f4?)S\17\ed%\11x\bc\0f\7f\02\cc\ff\1f\f5?\dcTw\84\d8\83\98<o\b3\87\fd\ff_\f5?\07(\d01\e7\t\87\bc\ba\f7\1d\f2\ff\9f\f5?\02{rh\9f\f7\87<\814\fc\eb\ff\df\f5?>\e90.\90\80\91\bc")
 (data (i32.const 8648) "\10\00\00\00\01\00\00\00\03\00\00\00\10\00\00\00\c8\1d\00\00\c8\1d\00\00\00\04\00\00\80\00\00\00")
 (data (i32.const 8680) "\00\10\00\00\01\00\00\00\00\00\00\00\00\10\00\00\00\00\00\00\00\a0\f6?\00\00\00\00\00\00\00\00\00\c8\b9\f2\82,\d6\bf\80V7($\b4\fa<\00\00\00\00\00\80\f6?\00\00\00\00\00\00\00\00\00\08X\bf\bd\d1\d5\bf \f7\e0\d8\08\a5\1c\bd\00\00\00\00\00`\f6?\00\00\00\00\00\00\00\00\00XE\17wv\d5\bfmP\b6\d5\a4b#\bd\00\00\00\00\00@\f6?\00\00\00\00\00\00\00\00\00\f8-\87\ad\1a\d5\bf\d5g\b0\9e\e4\84\e6\bc\00\00\00\00\00 \f6?\00\00\00\00\00\00\00\00\00xw\95_\be\d4\bf\e0>)\93i\1b\04\bd\00\00\00\00\00\00\f6?\00\00\00\00\00\00\00\00\00`\1c\c2\8ba\d4\bf\cc\84LH/\d8\13=\00\00\00\00\00\e0\f5?\00\00\00\00\00\00\00\00\00\a8\86\860\04\d4\bf:\0b\82\ed\f3B\dc<\00\00\00\00\00\c0\f5?\00\00\00\00\00\00\00\00\00HiUL\a6\d3\bf`\94Q\86\c6\b1 =\00\00\00\00\00\a0\f5?\00\00\00\00\00\00\00\00\00\80\98\9a\ddG\d3\bf\92\80\c5\d4MY%=\00\00\00\00\00\80\f5?\00\00\00\00\00\00\00\00\00 \e1\ba\e2\e8\d2\bf\d8+\b7\99\1e{&=\00\00\00\00\00`\f5?\00\00\00\00\00\00\00\00\00\88\de\13Z\89\d2\bf?\b0\cf\b6\14\ca\15=\00\00\00\00\00`\f5?\00\00\00\00\00\00\00\00\00\88\de\13Z\89\d2\bf?\b0\cf\b6\14\ca\15=\00\00\00\00\00@\f5?\00\00\00\00\00\00\00\00\00x\cf\fbA)\d2\bfv\daS($Z\16\bd\00\00\00\00\00 \f5?\00\00\00\00\00\00\00\00\00\98i\c1\98\c8\d1\bf\04T\e7h\bc\af\1f\bd\00\00\00\00\00\00\f5?\00\00\00\00\00\00\00\00\00\a8\ab\ab\\g\d1\bf\f0\a8\823\c6\1f\1f=\00\00\00\00\00\e0\f4?\00\00\00\00\00\00\00\00\00H\ae\f9\8b\05\d1\bffZ\05\fd\c4\a8&\bd\00\00\00\00\00\c0\f4?\00\00\00\00\00\00\00\00\00\90s\e2$\a3\d0\bf\0e\03\f4~\eek\0c\bd\00\00\00\00\00\a0\f4?\00\00\00\00\00\00\00\00\00\d0\b4\94%@\d0\bf\7f-\f4\9e\b86\f0\bc\00\00\00\00\00\a0\f4?\00\00\00\00\00\00\00\00\00\d0\b4\94%@\d0\bf\7f-\f4\9e\b86\f0\bc\00\00\00\00\00\80\f4?\00\00\00\00\00\00\00\00\00@^m\18\b9\cf\bf\87<\99\ab*W\0d=\00\00\00\00\00`\f4?\00\00\00\00\00\00\00\00\00`\dc\cb\ad\f0\ce\bf$\af\86\9c\b7&+=\00\00\00\00\00@\f4?\00\00\00\00\00\00\00\00\00\f0*n\07\'\ce\bf\10\ff?TO/\17\bd\00\00\00\00\00 \f4?\00\00\00\00\00\00\00\00\00\c0Ok!\\\cd\bf\1bh\ca\bb\91\ba!=\00\00\00\00\00\00\f4?\00\00\00\00\00\00\00\00\00\a0\9a\c7\f7\8f\cc\bf4\84\9fhOy\'=\00\00\00\00\00\00\f4?\00\00\00\00\00\00\00\00\00\a0\9a\c7\f7\8f\cc\bf4\84\9fhOy\'=\00\00\00\00\00\e0\f3?\00\00\00\00\00\00\00\00\00\90-t\86\c2\cb\bf\8f\b7\8b1\b0N\19=\00\00\00\00\00\c0\f3?\00\00\00\00\00\00\00\00\00\c0\80N\c9\f3\ca\bff\90\cd?cN\ba<\00\00\00\00\00\a0\f3?\00\00\00\00\00\00\00\00\00\b0\e2\1f\bc#\ca\bf\ea\c1F\dcd\8c%\bd\00\00\00\00\00\a0\f3?\00\00\00\00\00\00\00\00\00\b0\e2\1f\bc#\ca\bf\ea\c1F\dcd\8c%\bd\00\00\00\00\00\80\f3?\00\00\00\00\00\00\00\00\00P\f4\9cZR\c9\bf\e3\d4\c1\04\d9\d1*\bd\00\00\00\00\00`\f3?\00\00\00\00\00\00\00\00\00\d0 e\a0\7f\c8\bf\t\fa\db\7f\bf\bd+=\00\00\00\00\00@\f3?\00\00\00\00\00\00\00\00\00\e0\10\02\89\ab\c7\bfXJSr\90\db+=\00\00\00\00\00@\f3?\00\00\00\00\00\00\00\00\00\e0\10\02\89\ab\c7\bfXJSr\90\db+=\00\00\00\00\00 \f3?\00\00\00\00\00\00\00\00\00\d0\19\e7\0f\d6\c6\bff\e2\b2\a3j\e4\10\bd\00\00\00\00\00\00\f3?\00\00\00\00\00\00\00\00\00\90\a7p0\ff\c5\bf9P\10\9fC\9e\1e\bd\00\00\00\00\00\00\f3?\00\00\00\00\00\00\00\00\00\90\a7p0\ff\c5\bf9P\10\9fC\9e\1e\bd\00\00\00\00\00\e0\f2?\00\00\00\00\00\00\00\00\00\b0\a1\e3\e5&\c5\bf\8f[\07\90\8b\de \bd\00\00\00\00\00\c0\f2?\00\00\00\00\00\00\00\00\00\80\cbl+M\c4\bf<x5a\c1\0c\17=\00\00\00\00\00\c0\f2?\00\00\00\00\00\00\00\00\00\80\cbl+M\c4\bf<x5a\c1\0c\17=\00\00\00\00\00\a0\f2?\00\00\00\00\00\00\00\00\00\90\1e \fcq\c3\bf:T\'M\86x\f1<\00\00\00\00\00\80\f2?\00\00\00\00\00\00\00\00\00\f0\1f\f8R\95\c2\bf\08\c4q\170\8d$\bd\00\00\00\00\00`\f2?\00\00\00\00\00\00\00\00\00`/\d5*\b7\c1\bf\96\a3\11\18\a4\80.\bd\00\00\00\00\00`\f2?\00\00\00\00\00\00\00\00\00`/\d5*\b7\c1\bf\96\a3\11\18\a4\80.\bd\00\00\00\00\00@\f2?\00\00\00\00\00\00\00\00\00\90\d0|~\d7\c0\bf\f4[\e8\88\96i\n=\00\00\00\00\00@\f2?\00\00\00\00\00\00\00\00\00\90\d0|~\d7\c0\bf\f4[\e8\88\96i\n=\00\00\00\00\00 \f2?\00\00\00\00\00\00\00\00\00\e0\db1\91\ec\bf\bf\f23\a3\\Tu%\bd\00\00\00\00\00\00\f2?\00\00\00\00\00\00\00\00\00\00+n\07\'\be\bf<\00\f0*,4*=\00\00\00\00\00\00\f2?\00\00\00\00\00\00\00\00\00\00+n\07\'\be\bf<\00\f0*,4*=\00\00\00\00\00\e0\f1?\00\00\00\00\00\00\00\00\00\c0[\8fT^\bc\bf\06\be_XW\0c\1d\bd\00\00\00\00\00\c0\f1?\00\00\00\00\00\00\00\00\00\e0J:m\92\ba\bf\c8\aa[\e859%=\00\00\00\00\00\c0\f1?\00\00\00\00\00\00\00\00\00\e0J:m\92\ba\bf\c8\aa[\e859%=\00\00\00\00\00\a0\f1?\00\00\00\00\00\00\00\00\00\a01\d6E\c3\b8\bfhV/M)|\13=\00\00\00\00\00\a0\f1?\00\00\00\00\00\00\00\00\00\a01\d6E\c3\b8\bfhV/M)|\13=\00\00\00\00\00\80\f1?\00\00\00\00\00\00\00\00\00`\e5\8a\d2\f0\b6\bf\das3\c97\97&\bd\00\00\00\00\00`\f1?\00\00\00\00\00\00\00\00\00 \06?\07\1b\b5\bfW^\c6a[\02\1f=\00\00\00\00\00`\f1?\00\00\00\00\00\00\00\00\00 \06?\07\1b\b5\bfW^\c6a[\02\1f=\00\00\00\00\00@\f1?\00\00\00\00\00\00\00\00\00\e0\1b\96\d7A\b3\bf\df\13\f9\cc\da^,=\00\00\00\00\00@\f1?\00\00\00\00\00\00\00\00\00\e0\1b\96\d7A\b3\bf\df\13\f9\cc\da^,=\00\00\00\00\00 \f1?\00\00\00\00\00\00\00\00\00\80\a3\ee6e\b1\bf\t\a3\8fv^|\14=\00\00\00\00\00\00\f1?\00\00\00\00\00\00\00\00\00\80\11\c00\n\af\bf\91\8e6\83\9eY-=\00\00\00\00\00\00\f1?\00\00\00\00\00\00\00\00\00\80\11\c00\n\af\bf\91\8e6\83\9eY-=\00\00\00\00\00\e0\f0?\00\00\00\00\00\00\00\00\00\80\19q\ddB\ab\bfLp\d6\e5z\82\1c=\00\00\00\00\00\e0\f0?\00\00\00\00\00\00\00\00\00\80\19q\ddB\ab\bfLp\d6\e5z\82\1c=\00\00\00\00\00\c0\f0?\00\00\00\00\00\00\00\00\00\c02\f6Xt\a7\bf\ee\a1\f24F\fc,\bd\00\00\00\00\00\c0\f0?\00\00\00\00\00\00\00\00\00\c02\f6Xt\a7\bf\ee\a1\f24F\fc,\bd\00\00\00\00\00\a0\f0?\00\00\00\00\00\00\00\00\00\c0\fe\b9\87\9e\a3\bf\aa\fe&\f5\b7\02\f5<\00\00\00\00\00\a0\f0?\00\00\00\00\00\00\00\00\00\c0\fe\b9\87\9e\a3\bf\aa\fe&\f5\b7\02\f5<\00\00\00\00\00\80\f0?\00\00\00\00\00\00\00\00\00\00x\0e\9b\82\9f\bf\e4\t~|&\80)\bd\00\00\00\00\00\80\f0?\00\00\00\00\00\00\00\00\00\00x\0e\9b\82\9f\bf\e4\t~|&\80)\bd\00\00\00\00\00`\f0?\00\00\00\00\00\00\00\00\00\80\d5\07\1b\b9\97\bf9\a6\fa\93T\8d(\bd\00\00\00\00\00@\f0?\00\00\00\00\00\00\00\00\00\00\fc\b0\a8\c0\8f\bf\9c\a6\d3\f6|\1e\df\bc\00\00\00\00\00@\f0?\00\00\00\00\00\00\00\00\00\00\fc\b0\a8\c0\8f\bf\9c\a6\d3\f6|\1e\df\bc\00\00\00\00\00 \f0?\00\00\00\00\00\00\00\00\00\00\10k*\e0\7f\bf\e4@\da\0d?\e2\19\bd\00\00\00\00\00 \f0?\00\00\00\00\00\00\00\00\00\00\10k*\e0\7f\bf\e4@\da\0d?\e2\19\bd\00\00\00\00\00\00\f0?\00\00\00\00\00\00\00\00\00\00\00\00\00\00\00\00\00\00\00\00\00\00\00\00\00\00\00\00\00\00\f0?\00\00\00\00\00\00\00\00\00\00\00\00\00\00\00\00\00\00\00\00\00\00\00\00\00\00\00\00\00\c0\ef?\00\00\00\00\00\00\00\00\00\00\89u\15\10\80?\e8+\9d\99k\c7\10\bd\00\00\00\00\00\80\ef?\00\00\00\00\00\00\00\00\00\80\93XV \90?\d2\f7\e2\06[\dc#\bd\00\00\00\00\00@\ef?\00\00\00\00\00\00\00\00\00\00\c9(%I\98?4\0cZ2\ba\a0*\bd\00\00\00\00\00\00\ef?\00\00\00\00\00\00\00\00\00@\e7\89]A\a0?S\d7\f1\\\c0\11\01=\00\00\00\00\00\c0\ee?\00\00\00\00\00\00\00\00\00\00.\d4\aef\a4?(\fd\bdus\16,\bd\00\00\00\00\00\80\ee?\00\00\00\00\00\00\00\00\00\c0\9f\14\aa\94\a8?}&Z\d0\95y\19\bd\00\00\00\00\00@\ee?\00\00\00\00\00\00\00\00\00\c0\dd\cds\cb\ac?\07(\d8G\f2h\1a\bd\00\00\00\00\00 \ee?\00\00\00\00\00\00\00\00\00\c0\06\c01\ea\ae?{;\c9O>\11\0e\bd\00\00\00\00\00\e0\ed?\00\00\00\00\00\00\00\00\00`F\d1;\97\b1?\9b\9e\0dV]2%\bd\00\00\00\00\00\a0\ed?\00\00\00\00\00\00\00\00\00\e0\d1\a7\f5\bd\b3?\d7N\db\a5^\c8,=\00\00\00\00\00`\ed?\00\00\00\00\00\00\00\00\00\a0\97MZ\e9\b5?\1e\1d]<\06i,\bd\00\00\00\00\00@\ed?\00\00\00\00\00\00\00\00\00\c0\ea\n\d3\00\b7?2\ed\9d\a9\8d\1e\ec<\00\00\00\00\00\00\ed?\00\00\00\00\00\00\00\00\00@Y]^3\b9?\daG\bd:\\\11#=\00\00\00\00\00\c0\ec?\00\00\00\00\00\00\00\00\00`\ad\8d\c8j\bb?\e5h\f7+\80\90\13\bd\00\00\00\00\00\a0\ec?\00\00\00\00\00\00\00\00\00@\bc\01X\88\bc?\d3\acZ\c6\d1F&=\00\00\00\00\00`\ec?\00\00\00\00\00\00\00\00\00 \n\839\c7\be?\e0E\e6\afh\c0-\bd\00\00\00\00\00@\ec?\00\00\00\00\00\00\00\00\00\e0\db9\91\e8\bf?\fd\n\a1O\d64%\bd\00\00\00\00\00\00\ec?\00\00\00\00\00\00\00\00\00\e0\'\82\8e\17\c1?\f2\07-\cex\ef!=\00\00\00\00\00\e0\eb?\00\00\00\00\00\00\00\00\00\f0#~+\aa\c1?4\998D\8e\a7,=\00\00\00\00\00\a0\eb?\00\00\00\00\00\00\00\00\00\80\86\0ca\d1\c2?\a1\b4\81\cbl\9d\03=\00\00\00\00\00\80\eb?\00\00\00\00\00\00\00\00\00\90\15\b0\fce\c3?\89rK#\a8/\c6<\00\00\00\00\00@\eb?\00\00\00\00\00\00\00\00\00\b03\83=\91\c4?x\b6\fdTy\83%=\00\00\00\00\00 \eb?\00\00\00\00\00\00\00\00\00\b0\a1\e4\e5\'\c5?\c7}i\e5\e83&=\00\00\00\00\00\e0\ea?\00\00\00\00\00\00\00\00\00\10\8c\beNW\c6?x.<,\8b\cf\19=\00\00\00\00\00\c0\ea?\00\00\00\00\00\00\00\00\00pu\8b\12\f0\c6?\e1!\9c\e5\8d\11%\bd\00\00\00\00\00\a0\ea?\00\00\00\00\00\00\00\00\00PD\85\8d\89\c7?\05C\91p\10f\1c\bd\00\00\00\00\00`\ea?\00\00\00\00\00\00\00\00\00\009\eb\af\be\c8?\d1,\e9\aaT=\07\bd\00\00\00\00\00@\ea?\00\00\00\00\00\00\00\00\00\00\f7\dcZZ\c9?o\ff\a0X(\f2\07=\00\00\00\00\00\00\ea?\00\00\00\00\00\00\00\00\00\e0\8a<\ed\93\ca?i!VPCr(\bd\00\00\00\00\00\e0\e9?\00\00\00\00\00\00\00\00\00\d0[W\d81\cb?\aa\e1\acN\8d5\0c\bd\00\00\00\00\00\c0\e9?\00\00\00\00\00\00\00\00\00\e0;8\87\d0\cb?\b6\12TY\c4K-\bd\00\00\00\00\00\a0\e9?\00\00\00\00\00\00\00\00\00\10\f0\c6\fbo\cc?\d2+\96\c5r\ec\f1\bc\00\00\00\00\00`\e9?\00\00\00\00\00\00\00\00\00\90\d4\b0=\b1\cd?5\b0\15\f7*\ff*\bd\00\00\00\00\00@\e9?\00\00\00\00\00\00\00\00\00\10\e7\ff\0eS\ce?0\f4A`\'\12\c2<\00\00\00\00\00 \e9?\00\00\00\00\00\00\00\00\00\00\dd\e4\ad\f5\ce?\11\8e\bbe\15!\ca\bc\00\00\00\00\00\00\e9?\00\00\00\00\00\00\00\00\00\b0\b3l\1c\99\cf?0\df\0c\ca\ec\cb\1b=\00\00\00\00\00\c0\e8?\00\00\00\00\00\00\00\00\00XM`8q\d0?\91N\ed\16\db\9c\f8<\00\00\00\00\00\a0\e8?\00\00\00\00\00\00\00\00\00`ag-\c4\d0?\e9\ea<\16\8b\18\'=\00\00\00\00\00\80\e8?\00\00\00\00\00\00\00\00\00\e8\'\82\8e\17\d1?\1c\f0\a5c\0e!,\bd\00\00\00\00\00`\e8?\00\00\00\00\00\00\00\00\00\f8\ac\cb\\k\d1?\81\16\a5\f7\cd\9a+=\00\00\00\00\00@\e8?\00\00\00\00\00\00\00\00\00hZc\99\bf\d1?\b7\bdGQ\ed\a6,=\00\00\00\00\00 \e8?\00\00\00\00\00\00\00\00\00\b8\0emE\14\d2?\ea\baF\ba\de\87\n=\00\00\00\00\00\e0\e7?\00\00\00\00\00\00\00\00\00\90\dc|\f0\be\d2?\f4\04PJ\fa\9c*=\00\00\00\00\00\c0\e7?\00\00\00\00\00\00\00\00\00`\d3\e1\f1\14\d3?\b8<!\d3z\e2(\bd\00\00\00\00\00\a0\e7?\00\00\00\00\00\00\00\00\00\10\bevgk\d3?\c8w\f1\b0\cdn\11=\00\00\00\00\00\80\e7?\00\00\00\00\00\00\00\00\0003wR\c2\d3?\\\bd\06\b6T;\18=\00\00\00\00\00`\e7?\00\00\00\00\00\00\00\00\00\e8\d5#\b4\19\d4?\9d\e0\90\ec6\e4\08=\00\00\00\00\00@\e7?\00\00\00\00\00\00\00\00\00\c8q\c2\8dq\d4?u\d6g\t\ce\'/\bd\00\00\00\00\00 \e7?\00\00\00\00\00\00\00\00\000\17\9e\e0\c9\d4?\a4\d8\n\1b\89 .\bd\00\00\00\00\00\00\e7?\00\00\00\00\00\00\00\00\00\a08\07\ae\"\d5?Y\c7d\81p\be.=\00\00\00\00\00\e0\e6?\00\00\00\00\00\00\00\00\00\d0\c8S\f7{\d5?\ef@]\ee\ed\ad\1f=\00\00\00\00\00\c0\e6?\00\00\00\00\00\00\00\00\00`Y\df\bd\d5\d5?\dce\a4\08*\0b\n\bd")
 (data (i32.const 12792) "\10\00\00\00\01\00\00\00\03\00\00\00\10\00\00\00\f8!\00\00\f8!\00\00\00\10\00\00\00\02\00\00")
 (data (i32.const 12824) "\00\01\00\00\01\00\00\00\00\00\00\00\00\01\00\00\be\f3\f8y\eca\f6?\de\aa\8c\80\f7{\d5\bf=\88\afJ\edq\f5?\dbm\c0\a7\f0\be\d2\bf\b0\10\f0\f09\95\f4?g:Q\7f\ae\1e\d0\bf\85\03\b8\b0\95\c9\f3?\e9$\82\a6\d81\cb\bf\a5d\88\0c\19\0d\f3?Xw\c0\nOW\c6\bf\a0\8e\0b{\"^\f2?\00\81\9c\c7+\aa\c1\bf?4\1aJJ\bb\f1?^\0e\8c\cevN\ba\bf\ba\e5\8a\f0X#\f1?\cc\1caZ<\97\b1\bf\a7\00\99A?\95\f0?\1e\0c\e18\f4R\a2\bf\00\00\00\00\00\00\f0?\00\00\00\00\00\00\00\00\acG\9a\fd\8c`\ee?\84Y\f2]\aa\a5\aa?\a0j\02\1f\b3\a4\ec?\b4.6\aaS^\bc?\e6\fcjW6 \eb?\08\db w\e5&\c5?-\aa\a1c\d1\c2\e9?pG\"\0d\86\c2\cb?\edAx\03\e6\86\e8?\e1~\a0\c8\8b\05\d1?bHS\f5\dcg\e7?\t\ee\b6W0\04\d4?")
 (data (i32.const 13096) "\10\00\00\00\01\00\00\00\03\00\00\00\10\00\00\00(2\00\00(2\00\00\00\01\00\00 \00\00\00")
 (data (i32.const 13128) " \00\00\00\01\00\00\00\00\00\00\00 \00\00\00)\15DNn\83\f9\a2\c0\dd4\f5\d1W\'\fcA\90C<\99\95b\dba\c5\bb\de\abcQ\fe")
 (data (i32.const 13176) "\10\00\00\00\01\00\00\00\04\00\00\00\10\00\00\00X3\00\00X3\00\00 \00\00\00\04\00\00\00")
 (data (i32.const 13208) "\00\01\00\00\01\00\00\00\00\00\00\00\00\01\00\00\00\00\00\00\00\00\f0?t\85\15\d3\b0\d9\ef?\0f\89\f9lX\b5\ef?Q[\12\d0\01\93\ef?{Q}<\b8r\ef?\aa\b9h1\87T\ef?8bunz8\ef?\e1\de\1f\f5\9d\1e\ef?\15\b71\n\fe\06\ef?\cb\a9:7\a7\f1\ee?\"4\12L\a6\de\ee?-\89a`\08\ce\ee?\'*6\d5\da\bf\ee?\82O\9dV+\b4\ee?)TH\dd\07\ab\ee?\85U:\b0~\a4\ee?\cd;\7ff\9e\a0\ee?t_\ec\e8u\9f\ee?\87\01\ebs\14\a1\ee?\13\ceL\99\89\a5\ee?\db\a0*B\e5\ac\ee?\e5\c5\cd\b07\b7\ee?\90\f0\a3\82\91\c4\ee?]%>\b2\03\d5\ee?\ad\d3Z\99\9f\e8\ee?G^\fb\f2v\ff\ee?\9cR\85\dd\9b\19\ef?i\90\ef\dc 7\ef?\87\a4\fb\dc\18X\ef?_\9b{3\97|\ef?\da\90\a4\a2\af\a4\ef?@En[v\d0\ef?")
 (data (i32.const 13480) "\10\00\00\00\01\00\00\00\04\00\00\00\10\00\00\00\a83\00\00\a83\00\00\00\01\00\00 \00\00\00")
 (data (i32.const 13512) "\00\01\00\00\01\00\00\00\00\00\00\00\00\01\00\00\be\f3\f8y\eca\f6?\190\96[\c6\fe\de\bf=\88\afJ\edq\f5?\a4\fc\d42h\0b\db\bf\b0\10\f0\f09\95\f4?{\b7\1f\n\8bA\d7\bf\85\03\b8\b0\95\c9\f3?{\cfm\1a\e9\9d\d3\bf\a5d\88\0c\19\0d\f3?1\b6\f2\f3\9b\1d\d0\bf\a0\8e\0b{\"^\f2?\f0z;\1b\1d|\c9\bf?4\1aJJ\bb\f1?\9f<\af\93\e3\f9\c2\bf\ba\e5\8a\f0X#\f1?\\\8dx\bf\cb`\b9\bf\a7\00\99A?\95\f0?\ce_G\b6\9do\aa\bf\00\00\00\00\00\00\f0?\00\00\00\00\00\00\00\00\acG\9a\fd\8c`\ee?=\f5$\9f\ca8\b3?\a0j\02\1f\b3\a4\ec?\ba\918T\a9v\c4?\e6\fcjW6 \eb?\d2\e4\c4J\0b\84\ce?-\aa\a1c\d1\c2\e9?\1ce\c6\f0E\06\d4?\edAx\03\e6\86\e8?\f8\9f\1b,\9c\8e\d8?bHS\f5\dcg\e7?\cc{\b1N\a4\e0\dc?")
 (data (i32.const 13784) "\10\00\00\00\01\00\00\00\03\00\00\00\10\00\00\00\d84\00\00\d84\00\00\00\01\00\00 \00\00\00")
 (table $0 1 funcref)
 (global $~lib/math/NativeMath.E f64 (f64.const 2.718281828459045))
 (global $../../lib/libm/assembly/libm/E f64 (f64.const 2.718281828459045))
 (global $~lib/math/NativeMath.LN10 f64 (f64.const 2.302585092994046))
 (global $../../lib/libm/assembly/libm/LN10 f64 (f64.const 2.302585092994046))
 (global $~lib/math/NativeMath.LN2 f64 (f64.const 0.6931471805599453))
 (global $../../lib/libm/assembly/libm/LN2 f64 (f64.const 0.6931471805599453))
 (global $~lib/math/NativeMath.LOG10E f64 (f64.const 0.4342944819032518))
 (global $../../lib/libm/assembly/libm/LOG10E f64 (f64.const 0.4342944819032518))
 (global $~lib/math/NativeMath.LOG2E f64 (f64.const 1.4426950408889634))
 (global $../../lib/libm/assembly/libm/LOG2E f64 (f64.const 1.4426950408889634))
 (global $~lib/math/NativeMath.PI f64 (f64.const 3.141592653589793))
 (global $../../lib/libm/assembly/libm/PI f64 (f64.const 3.141592653589793))
 (global $~lib/math/NativeMath.SQRT1_2 f64 (f64.const 0.7071067811865476))
 (global $../../lib/libm/assembly/libm/SQRT1_2 f64 (f64.const 0.7071067811865476))
 (global $~lib/math/NativeMath.SQRT2 f64 (f64.const 1.4142135623730951))
 (global $../../lib/libm/assembly/libm/SQRT2 f64 (f64.const 1.4142135623730951))
 (global $~lib/math/NativeMathf.E f32 (f32.const 2.7182817459106445))
 (global $../../lib/libm/assembly/libmf/E f32 (f32.const 2.7182817459106445))
 (global $~lib/math/NativeMathf.LN10 f32 (f32.const 2.3025851249694824))
 (global $../../lib/libm/assembly/libmf/LN10 f32 (f32.const 2.3025851249694824))
 (global $~lib/math/NativeMathf.LN2 f32 (f32.const 0.6931471824645996))
 (global $../../lib/libm/assembly/libmf/LN2 f32 (f32.const 0.6931471824645996))
 (global $~lib/math/NativeMathf.LOG10E f32 (f32.const 0.4342944920063019))
 (global $../../lib/libm/assembly/libmf/LOG10E f32 (f32.const 0.4342944920063019))
 (global $~lib/math/NativeMathf.LOG2E f32 (f32.const 1.4426950216293335))
 (global $../../lib/libm/assembly/libmf/LOG2E f32 (f32.const 1.4426950216293335))
 (global $~lib/math/NativeMathf.PI f32 (f32.const 3.1415927410125732))
 (global $../../lib/libm/assembly/libmf/PI f32 (f32.const 3.1415927410125732))
 (global $~lib/math/NativeMathf.SQRT1_2 f32 (f32.const 0.7071067690849304))
 (global $../../lib/libm/assembly/libmf/SQRT1_2 f32 (f32.const 0.7071067690849304))
 (global $~lib/math/NativeMathf.SQRT2 f32 (f32.const 1.4142135381698608))
 (global $../../lib/libm/assembly/libmf/SQRT2 f32 (f32.const 1.4142135381698608))
 (global $~lib/ASC_SHRINK_LEVEL i32 (i32.const 0))
 (global $~lib/util/math/LOG_TABLE_BITS i32 (i32.const 7))
 (global $~lib/util/math/log_data_tab1 i32 (i32.const 2088))
 (global $~lib/util/math/log_data_tab2 i32 (i32.const 4184))
 (global $~lib/math/rempio2_y0 (mut f64) (f64.const 0))
 (global $~lib/math/rempio2_y1 (mut f64) (f64.const 0))
 (global $~lib/math/PIO2_TABLE i32 (i32.const 4424))
 (global $~lib/math/res128_hi (mut i64) (i64.const 0))
 (global $~lib/util/math/EXP_TABLE_BITS i32 (i32.const 7))
 (global $~lib/util/math/exp_data_tab i32 (i32.const 6520))
 (global $~lib/util/math/LOG2_TABLE_BITS i32 (i32.const 6))
 (global $~lib/util/math/log2_data_tab1 i32 (i32.const 7592))
 (global $~lib/util/math/log2_data_tab2 i32 (i32.const 8664))
 (global $~lib/util/math/SIGN_BIAS i32 (i32.const 262144))
 (global $~lib/util/math/POW_LOG_TABLE_BITS i32 (i32.const 7))
 (global $~lib/util/math/pow_log_data_tab i32 (i32.const 12808))
 (global $~lib/util/math/log_tail (mut f64) (f64.const 0))
 (global $~lib/util/math/LOGF_TABLE_BITS i32 (i32.const 4))
 (global $~lib/util/math/logf_data_tab i32 (i32.const 13112))
 (global $~lib/math/rempio2f_y (mut f64) (f64.const 0))
 (global $~lib/math/PIO2F_TABLE i32 (i32.const 13192))
 (global $~lib/util/math/EXP2F_TABLE_BITS i32 (i32.const 5))
 (global $~lib/util/math/exp2f_data_tab i32 (i32.const 13496))
 (global $~lib/util/math/LOG2F_TABLE_BITS i32 (i32.const 4))
 (global $~lib/util/math/log2f_data_tab i32 (i32.const 13800))
 (export "memory" (memory $0))
 (export "libm.E" (global $../../lib/libm/assembly/libm/E))
 (export "libm.LN10" (global $../../lib/libm/assembly/libm/LN10))
 (export "libm.LN2" (global $../../lib/libm/assembly/libm/LN2))
 (export "libm.LOG10E" (global $../../lib/libm/assembly/libm/LOG10E))
 (export "libm.LOG2E" (global $../../lib/libm/assembly/libm/LOG2E))
 (export "libm.PI" (global $../../lib/libm/assembly/libm/PI))
 (export "libm.SQRT1_2" (global $../../lib/libm/assembly/libm/SQRT1_2))
 (export "libm.SQRT2" (global $../../lib/libm/assembly/libm/SQRT2))
 (export "libm.abs" (func $../../lib/libm/assembly/libm/abs))
 (export "libm.acos" (func $../../lib/libm/assembly/libm/acos))
 (export "libm.acosh" (func $../../lib/libm/assembly/libm/acosh))
 (export "libm.asin" (func $../../lib/libm/assembly/libm/asin))
 (export "libm.asinh" (func $../../lib/libm/assembly/libm/asinh))
 (export "libm.atan" (func $../../lib/libm/assembly/libm/atan))
 (export "libm.atanh" (func $../../lib/libm/assembly/libm/atanh))
 (export "libm.atan2" (func $../../lib/libm/assembly/libm/atan2))
 (export "libm.cbrt" (func $../../lib/libm/assembly/libm/cbrt))
 (export "libm.ceil" (func $../../lib/libm/assembly/libm/ceil))
 (export "libm.clz32" (func $../../lib/libm/assembly/libm/clz32))
 (export "libm.cos" (func $../../lib/libm/assembly/libm/cos))
 (export "libm.cosh" (func $../../lib/libm/assembly/libm/cosh))
 (export "libm.exp" (func $../../lib/libm/assembly/libm/exp))
 (export "libm.expm1" (func $../../lib/libm/assembly/libm/expm1))
 (export "libm.floor" (func $../../lib/libm/assembly/libm/floor))
 (export "libm.fround" (func $../../lib/libm/assembly/libm/fround))
 (export "libm.hypot" (func $../../lib/libm/assembly/libm/hypot))
 (export "libm.imul" (func $../../lib/libm/assembly/libm/imul))
 (export "libm.log" (func $../../lib/libm/assembly/libm/log))
 (export "libm.log10" (func $../../lib/libm/assembly/libm/log10))
 (export "libm.log1p" (func $../../lib/libm/assembly/libm/log1p))
 (export "libm.log2" (func $../../lib/libm/assembly/libm/log2))
 (export "libm.max" (func $../../lib/libm/assembly/libm/max))
 (export "libm.min" (func $../../lib/libm/assembly/libm/min))
 (export "libm.pow" (func $../../lib/libm/assembly/libm/pow))
 (export "libm.round" (func $../../lib/libm/assembly/libm/round))
 (export "libm.sign" (func $../../lib/libm/assembly/libm/sign))
 (export "libm.sin" (func $../../lib/libm/assembly/libm/sin))
 (export "libm.sinh" (func $../../lib/libm/assembly/libm/sinh))
 (export "libm.sqrt" (func $../../lib/libm/assembly/libm/sqrt))
 (export "libm.tan" (func $../../lib/libm/assembly/libm/tan))
 (export "libm.tanh" (func $../../lib/libm/assembly/libm/tanh))
 (export "libm.trunc" (func $../../lib/libm/assembly/libm/trunc))
 (export "libmf.E" (global $../../lib/libm/assembly/libmf/E))
 (export "libmf.LN10" (global $../../lib/libm/assembly/libmf/LN10))
 (export "libmf.LN2" (global $../../lib/libm/assembly/libmf/LN2))
 (export "libmf.LOG10E" (global $../../lib/libm/assembly/libmf/LOG10E))
 (export "libmf.LOG2E" (global $../../lib/libm/assembly/libmf/LOG2E))
 (export "libmf.PI" (global $../../lib/libm/assembly/libmf/PI))
 (export "libmf.SQRT1_2" (global $../../lib/libm/assembly/libmf/SQRT1_2))
 (export "libmf.SQRT2" (global $../../lib/libm/assembly/libmf/SQRT2))
 (export "libmf.abs" (func $../../lib/libm/assembly/libmf/abs))
 (export "libmf.acos" (func $../../lib/libm/assembly/libmf/acos))
 (export "libmf.acosh" (func $../../lib/libm/assembly/libmf/acosh))
 (export "libmf.asin" (func $../../lib/libm/assembly/libmf/asin))
 (export "libmf.asinh" (func $../../lib/libm/assembly/libmf/asinh))
 (export "libmf.atan" (func $../../lib/libm/assembly/libmf/atan))
 (export "libmf.atanh" (func $../../lib/libm/assembly/libmf/atanh))
 (export "libmf.atan2" (func $../../lib/libm/assembly/libmf/atan2))
 (export "libmf.cbrt" (func $../../lib/libm/assembly/libmf/cbrt))
 (export "libmf.ceil" (func $../../lib/libm/assembly/libmf/ceil))
 (export "libmf.clz32" (func $../../lib/libm/assembly/libmf/clz32))
 (export "libmf.cos" (func $../../lib/libm/assembly/libmf/cos))
 (export "libmf.cosh" (func $../../lib/libm/assembly/libmf/cosh))
 (export "libmf.exp" (func $../../lib/libm/assembly/libmf/exp))
 (export "libmf.expm1" (func $../../lib/libm/assembly/libmf/expm1))
 (export "libmf.floor" (func $../../lib/libm/assembly/libmf/floor))
 (export "libmf.fround" (func $../../lib/libm/assembly/libmf/fround))
 (export "libmf.hypot" (func $../../lib/libm/assembly/libmf/hypot))
 (export "libmf.imul" (func $../../lib/libm/assembly/libmf/imul))
 (export "libmf.log" (func $../../lib/libm/assembly/libmf/log))
 (export "libmf.log10" (func $../../lib/libm/assembly/libmf/log10))
 (export "libmf.log1p" (func $../../lib/libm/assembly/libmf/log1p))
 (export "libmf.log2" (func $../../lib/libm/assembly/libmf/log2))
 (export "libmf.max" (func $../../lib/libm/assembly/libmf/max))
 (export "libmf.min" (func $../../lib/libm/assembly/libmf/min))
 (export "libmf.pow" (func $../../lib/libm/assembly/libmf/pow))
 (export "libmf.round" (func $../../lib/libm/assembly/libmf/round))
 (export "libmf.sign" (func $../../lib/libm/assembly/libmf/sign))
 (export "libmf.sin" (func $../../lib/libm/assembly/libmf/sin))
 (export "libmf.sinh" (func $../../lib/libm/assembly/libmf/sinh))
 (export "libmf.sqrt" (func $../../lib/libm/assembly/libmf/sqrt))
 (export "libmf.tan" (func $../../lib/libm/assembly/libmf/tan))
 (export "libmf.tanh" (func $../../lib/libm/assembly/libmf/tanh))
 (export "libmf.trunc" (func $../../lib/libm/assembly/libmf/trunc))
 (func $../../lib/libm/assembly/libm/abs (; 0 ;) (param $0 f64) (result f64)
  (local $1 f64)
  local.get $0
  local.set $1
  local.get $1
  f64.abs
 )
 (func $~lib/math/R (; 1 ;) (param $0 f64) (result f64)
  (local $1 f64)
  (local $2 f64)
  local.get $0
  f64.const 0.16666666666666666
  local.get $0
  f64.const -0.3255658186224009
  local.get $0
  f64.const 0.20121253213486293
  local.get $0
  f64.const -0.04005553450067941
  local.get $0
  f64.const 7.915349942898145e-04
  local.get $0
  f64.const 3.479331075960212e-05
  f64.mul
  f64.add
  f64.mul
  f64.add
  f64.mul
  f64.add
  f64.mul
  f64.add
  f64.mul
  f64.add
  f64.mul
  local.set $1
  f64.const 1
  local.get $0
  f64.const -2.403394911734414
  local.get $0
  f64.const 2.0209457602335057
  local.get $0
  f64.const -0.6882839716054533
  local.get $0
  f64.const 0.07703815055590194
  f64.mul
  f64.add
  f64.mul
  f64.add
  f64.mul
  f64.add
  f64.mul
  f64.add
  local.set $2
  local.get $1
  local.get $2
  f64.div
 )
 (func $~lib/math/NativeMath.acos (; 2 ;) (param $0 f64) (result f64)
  (local $1 i32)
  (local $2 i32)
  (local $3 i32)
  (local $4 f64)
  (local $5 f64)
  (local $6 f64)
  (local $7 f64)
  (local $8 f64)
  local.get $0
  i64.reinterpret_f64
  i64.const 32
  i64.shr_u
  i32.wrap_i64
  local.set $1
  local.get $1
  i32.const 2147483647
  i32.and
  local.set $2
  local.get $2
  i32.const 1072693248
  i32.ge_u
  if
   local.get $0
   i64.reinterpret_f64
   i32.wrap_i64
   local.set $3
   local.get $2
   i32.const 1072693248
   i32.sub
   local.get $3
   i32.or
   i32.const 0
   i32.eq
   if
    local.get $1
    i32.const 31
    i32.shr_u
    if
     f64.const 2
     f64.const 1.5707963267948966
     f64.mul
     f32.const 7.52316384526264e-37
     f64.promote_f32
     f64.add
     return
    end
    f64.const 0
    return
   end
   f64.const 0
   local.get $0
   local.get $0
   f64.sub
   f64.div
   return
  end
  local.get $2
  i32.const 1071644672
  i32.lt_u
  if
   local.get $2
   i32.const 1012924416
   i32.le_u
   if
    f64.const 1.5707963267948966
    f32.const 7.52316384526264e-37
    f64.promote_f32
    f64.add
    return
   end
   f64.const 1.5707963267948966
   local.get $0
   f64.const 6.123233995736766e-17
   local.get $0
   local.get $0
   local.get $0
   f64.mul
   call $~lib/math/R
   f64.mul
   f64.sub
   f64.sub
   f64.sub
   return
  end
  local.get $1
  i32.const 31
  i32.shr_u
  if
   f64.const 0.5
   local.get $0
   f64.const 0.5
   f64.mul
   f64.add
   local.set $6
   local.get $6
   f64.sqrt
   local.set $4
   local.get $6
   call $~lib/math/R
   local.get $4
   f64.mul
   f64.const 6.123233995736766e-17
   f64.sub
   local.set $5
   f64.const 2
   f64.const 1.5707963267948966
   local.get $4
   local.get $5
   f64.add
   f64.sub
   f64.mul
   return
  end
  f64.const 0.5
  local.get $0
  f64.const 0.5
  f64.mul
  f64.sub
  local.set $6
  local.get $6
  f64.sqrt
  local.set $4
  local.get $4
  i64.reinterpret_f64
  i64.const -4294967296
  i64.and
  f64.reinterpret_i64
  local.set $7
  local.get $6
  local.get $7
  local.get $7
  f64.mul
  f64.sub
  local.get $4
  local.get $7
  f64.add
  f64.div
  local.set $8
  local.get $6
  call $~lib/math/R
  local.get $4
  f64.mul
  local.get $8
  f64.add
  local.set $5
  f64.const 2
  local.get $7
  local.get $5
  f64.add
  f64.mul
 )
 (func $../../lib/libm/assembly/libm/acos (; 3 ;) (param $0 f64) (result f64)
  local.get $0
  call $~lib/math/NativeMath.acos
 )
 (func $~lib/math/NativeMath.log1p (; 4 ;) (param $0 f64) (result f64)
  (local $1 i64)
  (local $2 i32)
  (local $3 i32)
  (local $4 f64)
  (local $5 f64)
  (local $6 i32)
  (local $7 f64)
  (local $8 f64)
  (local $9 f64)
  (local $10 f64)
  (local $11 f64)
  (local $12 f64)
  (local $13 f64)
  (local $14 f64)
  (local $15 f64)
  local.get $0
  i64.reinterpret_f64
  local.set $1
  local.get $1
  i64.const 32
  i64.shr_u
  i32.wrap_i64
  local.set $2
  i32.const 1
  local.set $3
  f64.const 0
  local.set $4
  f64.const 0
  local.set $5
  local.get $2
  i32.const 1071284858
  i32.lt_u
  if (result i32)
   i32.const 1
  else
   local.get $2
   i32.const 31
   i32.shr_u
  end
  if
   local.get $2
   i32.const -1074790400
   i32.ge_u
   if
    local.get $0
    f64.const -1
    f64.eq
    if
     local.get $0
     f64.const 0
     f64.div
     return
    end
    local.get $0
    local.get $0
    f64.sub
    f64.const 0
    f64.div
    return
   end
   local.get $2
   i32.const 1
   i32.shl
   i32.const 2034237440
   i32.lt_u
   if
    local.get $0
    return
   end
   local.get $2
   i32.const -1076707644
   i32.le_u
   if
    i32.const 0
    local.set $3
    f64.const 0
    local.set $4
    local.get $0
    local.set $5
   end
  else
   local.get $2
   i32.const 2146435072
   i32.ge_u
   if
    local.get $0
    return
   end
  end
  local.get $3
  if
   f64.const 1
   local.get $0
   f64.add
   i64.reinterpret_f64
   local.set $1
   local.get $1
   i64.const 32
   i64.shr_u
   i32.wrap_i64
   local.set $6
   local.get $6
   i32.const 1072693248
   i32.const 1072079006
   i32.sub
   i32.add
   local.set $6
   local.get $6
   i32.const 20
   i32.shr_u
   i32.const 1023
   i32.sub
   local.set $3
   local.get $3
   i32.const 54
   i32.lt_s
   if
    local.get $1
    f64.reinterpret_i64
    local.set $7
    local.get $3
    i32.const 2
    i32.ge_s
    if (result f64)
     f64.const 1
     local.get $7
     local.get $0
     f64.sub
     f64.sub
    else
     local.get $0
     local.get $7
     f64.const 1
     f64.sub
     f64.sub
    end
    local.set $4
    local.get $4
    local.get $7
    f64.div
    local.set $4
   else
    f64.const 0
    local.set $4
   end
   local.get $6
   i32.const 1048575
   i32.and
   i32.const 1072079006
   i32.add
   local.set $6
   local.get $6
   i64.extend_i32_u
   i64.const 32
   i64.shl
   local.get $1
   i64.const 4294967295
   i64.and
   i64.or
   local.set $1
   local.get $1
   f64.reinterpret_i64
   f64.const 1
   f64.sub
   local.set $5
  end
  f64.const 0.5
  local.get $5
  f64.mul
  local.get $5
  f64.mul
  local.set $8
  local.get $5
  f64.const 2
  local.get $5
  f64.add
  f64.div
  local.set $9
  local.get $9
  local.get $9
  f64.mul
  local.set $10
  local.get $10
  local.get $10
  f64.mul
  local.set $11
  local.get $11
  f64.const 0.3999999999940942
  local.get $11
  f64.const 0.22222198432149784
  local.get $11
  f64.const 0.15313837699209373
  f64.mul
  f64.add
  f64.mul
  f64.add
  f64.mul
  local.set $12
  local.get $10
  f64.const 0.6666666666666735
  local.get $11
  f64.const 0.2857142874366239
  local.get $11
  f64.const 0.1818357216161805
  local.get $11
  f64.const 0.14798198605116586
  f64.mul
  f64.add
  f64.mul
  f64.add
  f64.mul
  f64.add
  f64.mul
  local.set $13
  local.get $13
  local.get $12
  f64.add
  local.set $14
  local.get $3
  f64.convert_i32_s
  local.set $15
  local.get $9
  local.get $8
  local.get $14
  f64.add
  f64.mul
  local.get $15
  f64.const 1.9082149292705877e-10
  f64.mul
  local.get $4
  f64.add
  f64.add
  local.get $8
  f64.sub
  local.get $5
  f64.add
  local.get $15
  f64.const 0.6931471803691238
  f64.mul
  f64.add
 )
 (func $~lib/math/NativeMath.log (; 5 ;) (param $0 f64) (result f64)
  (local $1 f64)
  (local $2 i64)
  (local $3 f64)
  (local $4 f64)
  (local $5 f64)
  (local $6 f64)
  (local $7 f64)
  (local $8 f64)
  (local $9 f64)
  (local $10 f64)
  (local $11 f64)
  (local $12 i32)
  (local $13 i64)
  (local $14 i32)
  (local $15 i64)
  (local $16 i64)
  (local $17 i32)
  (local $18 i32)
  (local $19 f64)
  (local $20 f64)
  block $~lib/util/math/log_lut|inlined.0 (result f64)
   local.get $0
   local.set $1
   local.get $1
   i64.reinterpret_f64
   local.set $2
   local.get $2
   i64.const 4606619468846596096
   i64.sub
   i64.const 854320534781952
   i64.lt_u
   if
    local.get $1
    f64.const 1
    f64.sub
    local.set $3
    local.get $3
    local.get $3
    f64.mul
    local.set $4
    local.get $4
    local.get $3
    f64.mul
    local.set $5
    local.get $5
    f64.const 0.3333333333333352
    local.get $3
    f64.const -0.24999999999998432
    f64.mul
    f64.add
    local.get $4
    f64.const 0.19999999999320328
    f64.mul
    f64.add
    local.get $5
    f64.const -0.16666666669929706
    local.get $3
    f64.const 0.14285715076560868
    f64.mul
    f64.add
    local.get $4
    f64.const -0.12499997863982555
    f64.mul
    f64.add
    local.get $5
    f64.const 0.11110712032936046
    local.get $3
    f64.const -0.10000486757818193
    f64.mul
    f64.add
    local.get $4
    f64.const 0.09181994006195467
    f64.mul
    f64.add
    local.get $5
    f64.const -0.08328363062289341
    f64.mul
    f64.add
    f64.mul
    f64.add
    f64.mul
    f64.add
    f64.mul
    local.set $6
    local.get $3
    f64.const 134217728
    f64.mul
    local.set $7
    local.get $3
    local.get $7
    f64.add
    local.get $7
    f64.sub
    local.set $8
    local.get $3
    local.get $8
    f64.sub
    local.set $9
    local.get $8
    local.get $8
    f64.mul
    f64.const -0.5
    f64.mul
    local.set $7
    local.get $3
    local.get $7
    f64.add
    local.set $10
    local.get $3
    local.get $10
    f64.sub
    local.get $7
    f64.add
    local.set $11
    local.get $11
    f64.const -0.5
    local.get $9
    f64.mul
    local.get $8
    local.get $3
    f64.add
    f64.mul
    f64.add
    local.set $11
    local.get $6
    local.get $11
    f64.add
    local.get $10
    f64.add
    br $~lib/util/math/log_lut|inlined.0
   end
   local.get $2
   i64.const 48
   i64.shr_u
   i32.wrap_i64
   local.set $12
   local.get $12
   i32.const 16
   i32.sub
   i32.const 32736
   i32.ge_u
   if
    local.get $2
    i64.const 1
    i64.shl
    i64.const 0
    i64.eq
    if
     f64.const -1
     local.get $1
     local.get $1
     f64.mul
     f64.div
     br $~lib/util/math/log_lut|inlined.0
    end
    local.get $2
    i64.const 9218868437227405312
    i64.eq
    if
     local.get $1
     br $~lib/util/math/log_lut|inlined.0
    end
    local.get $12
    i32.const 32768
    i32.and
    if (result i32)
     i32.const 1
    else
     local.get $12
     i32.const 32752
     i32.and
     i32.const 32752
     i32.eq
    end
    if
     local.get $1
     local.get $1
     f64.sub
     local.get $1
     local.get $1
     f64.sub
     f64.div
     br $~lib/util/math/log_lut|inlined.0
    end
    local.get $1
    f64.const 4503599627370496
    f64.mul
    i64.reinterpret_f64
    local.set $2
    local.get $2
    i64.const 52
    i64.const 52
    i64.shl
    i64.sub
    local.set $2
   end
   local.get $2
   i64.const 4604367669032910848
   i64.sub
   local.set $13
   local.get $13
   i64.const 52
   global.get $~lib/util/math/LOG_TABLE_BITS
   i64.extend_i32_s
   i64.sub
   i64.shr_u
   i64.const 127
   i64.and
   i32.wrap_i64
   local.set $14
   local.get $13
   i64.const 52
   i64.shr_s
   local.set $15
   local.get $2
   local.get $13
   i64.const 4095
   i64.const 52
   i64.shl
   i64.and
   i64.sub
   local.set $16
   i32.const 2088
   i32.load offset=4
   local.set $17
   i32.const 4184
   i32.load offset=4
   local.set $18
   local.get $17
   local.get $14
   i32.const 1
   i32.const 3
   i32.add
   i32.shl
   i32.add
   f64.load
   local.set $11
   local.get $17
   local.get $14
   i32.const 1
   i32.const 3
   i32.add
   i32.shl
   i32.add
   f64.load offset=8
   local.set $10
   local.get $16
   f64.reinterpret_i64
   local.set $9
   local.get $18
   local.get $14
   i32.const 4
   i32.shl
   i32.add
   f64.load
   local.set $8
   local.get $18
   local.get $14
   i32.const 4
   i32.shl
   i32.add
   f64.load offset=8
   local.set $7
   local.get $9
   local.get $8
   f64.sub
   local.get $7
   f64.sub
   local.get $11
   f64.mul
   local.set $6
   local.get $15
   f64.convert_i64_s
   local.set $5
   local.get $5
   f64.const 0.6931471805598903
   f64.mul
   local.get $10
   f64.add
   local.set $4
   local.get $4
   local.get $6
   f64.add
   local.set $3
   local.get $4
   local.get $3
   f64.sub
   local.get $6
   f64.add
   local.get $5
   f64.const 5.497923018708371e-14
   f64.mul
   f64.add
   local.set $19
   local.get $6
   local.get $6
   f64.mul
   local.set $20
   local.get $19
   local.get $20
   f64.const -0.5000000000000001
   f64.mul
   f64.add
   local.get $6
   local.get $20
   f64.mul
   f64.const 0.33333333331825593
   local.get $6
   f64.const -0.2499999999622955
   f64.mul
   f64.add
   local.get $20
   f64.const 0.20000304511814496
   local.get $6
   f64.const -0.16667054827627667
   f64.mul
   f64.add
   f64.mul
   f64.add
   f64.mul
   f64.add
   local.get $3
   f64.add
  end
  return
 )
 (func $~lib/math/NativeMath.acosh (; 6 ;) (param $0 f64) (result f64)
  (local $1 i64)
  local.get $0
  i64.reinterpret_f64
  i64.const 52
  i64.shr_u
  i64.const 2047
  i64.and
  local.set $1
  local.get $1
  i64.const 1024
  i64.lt_u
  if
   local.get $0
   f64.const 1
   f64.sub
   local.get $0
   f64.const 1
   f64.sub
   local.get $0
   f64.const 1
   f64.sub
   f64.mul
   f64.const 2
   local.get $0
   f64.const 1
   f64.sub
   f64.mul
   f64.add
   f64.sqrt
   f64.add
   call $~lib/math/NativeMath.log1p
   return
  end
  local.get $1
  i64.const 1049
  i64.lt_u
  if
   f64.const 2
   local.get $0
   f64.mul
   f64.const 1
   local.get $0
   local.get $0
   local.get $0
   f64.mul
   f64.const 1
   f64.sub
   f64.sqrt
   f64.add
   f64.div
   f64.sub
   call $~lib/math/NativeMath.log
   return
  end
  local.get $0
  call $~lib/math/NativeMath.log
  f64.const 0.6931471805599453
  f64.add
 )
 (func $../../lib/libm/assembly/libm/acosh (; 7 ;) (param $0 f64) (result f64)
  local.get $0
  call $~lib/math/NativeMath.acosh
 )
 (func $~lib/math/NativeMath.asin (; 8 ;) (param $0 f64) (result f64)
  (local $1 i32)
  (local $2 i32)
  (local $3 i32)
  (local $4 f64)
  (local $5 f64)
  (local $6 f64)
  (local $7 f64)
  (local $8 f64)
  local.get $0
  i64.reinterpret_f64
  i64.const 32
  i64.shr_u
  i32.wrap_i64
  local.set $1
  local.get $1
  i32.const 2147483647
  i32.and
  local.set $2
  local.get $2
  i32.const 1072693248
  i32.ge_u
  if
   local.get $0
   i64.reinterpret_f64
   i32.wrap_i64
   local.set $3
   local.get $2
   i32.const 1072693248
   i32.sub
   local.get $3
   i32.or
   i32.const 0
   i32.eq
   if
    local.get $0
    f64.const 1.5707963267948966
    f64.mul
    f32.const 7.52316384526264e-37
    f64.promote_f32
    f64.add
    return
   end
   f64.const 0
   local.get $0
   local.get $0
   f64.sub
   f64.div
   return
  end
  local.get $2
  i32.const 1071644672
  i32.lt_u
  if
   local.get $2
   i32.const 1045430272
   i32.lt_u
   if (result i32)
    local.get $2
    i32.const 1048576
    i32.ge_u
   else
    i32.const 0
   end
   if
    local.get $0
    return
   end
   local.get $0
   local.get $0
   local.get $0
   local.get $0
   f64.mul
   call $~lib/math/R
   f64.mul
   f64.add
   return
  end
  f64.const 0.5
  local.get $0
  f64.abs
  f64.const 0.5
  f64.mul
  f64.sub
  local.set $4
  local.get $4
  f64.sqrt
  local.set $5
  local.get $4
  call $~lib/math/R
  local.set $6
  local.get $2
  i32.const 1072640819
  i32.ge_u
  if
   f64.const 1.5707963267948966
   f64.const 2
   local.get $5
   local.get $5
   local.get $6
   f64.mul
   f64.add
   f64.mul
   f64.const 6.123233995736766e-17
   f64.sub
   f64.sub
   local.set $0
  else
   local.get $5
   i64.reinterpret_f64
   i64.const -4294967296
   i64.and
   f64.reinterpret_i64
   local.set $7
   local.get $4
   local.get $7
   local.get $7
   f64.mul
   f64.sub
   local.get $5
   local.get $7
   f64.add
   f64.div
   local.set $8
   f64.const 0.5
   f64.const 1.5707963267948966
   f64.mul
   f64.const 2
   local.get $5
   f64.mul
   local.get $6
   f64.mul
   f64.const 6.123233995736766e-17
   f64.const 2
   local.get $8
   f64.mul
   f64.sub
   f64.sub
   f64.const 0.5
   f64.const 1.5707963267948966
   f64.mul
   f64.const 2
   local.get $7
   f64.mul
   f64.sub
   f64.sub
   f64.sub
   local.set $0
  end
  local.get $1
  i32.const 31
  i32.shr_u
  if
   local.get $0
   f64.neg
   return
  end
  local.get $0
 )
 (func $../../lib/libm/assembly/libm/asin (; 9 ;) (param $0 f64) (result f64)
  local.get $0
  call $~lib/math/NativeMath.asin
 )
 (func $~lib/math/NativeMath.asinh (; 10 ;) (param $0 f64) (result f64)
  (local $1 i64)
  (local $2 i64)
  (local $3 f64)
  local.get $0
  i64.reinterpret_f64
  local.set $1
  local.get $1
  i64.const 52
  i64.shr_u
  i64.const 2047
  i64.and
  local.set $2
  local.get $1
  i64.const 9223372036854775807
  i64.and
  f64.reinterpret_i64
  local.set $3
  local.get $2
  i64.const 1049
  i64.ge_u
  if
   local.get $3
   call $~lib/math/NativeMath.log
   f64.const 0.6931471805599453
   f64.add
   local.set $3
  else
   local.get $2
   i64.const 1024
   i64.ge_u
   if
    f64.const 2
    local.get $3
    f64.mul
    f64.const 1
    local.get $3
    local.get $3
    f64.mul
    f64.const 1
    f64.add
    f64.sqrt
    local.get $3
    f64.add
    f64.div
    f64.add
    call $~lib/math/NativeMath.log
    local.set $3
   else
    local.get $2
    i64.const 997
    i64.ge_u
    if
     local.get $3
     local.get $3
     local.get $3
     f64.mul
     local.get $3
     local.get $3
     f64.mul
     f64.const 1
     f64.add
     f64.sqrt
     f64.const 1
     f64.add
     f64.div
     f64.add
     call $~lib/math/NativeMath.log1p
     local.set $3
    end
   end
  end
  local.get $3
  local.get $0
  f64.copysign
 )
 (func $../../lib/libm/assembly/libm/asinh (; 11 ;) (param $0 f64) (result f64)
  local.get $0
  call $~lib/math/NativeMath.asinh
 )
 (func $~lib/math/NativeMath.atan (; 12 ;) (param $0 f64) (result f64)
  (local $1 i32)
  (local $2 f64)
  (local $3 f64)
  (local $4 i32)
  (local $5 f64)
  (local $6 f64)
  (local $7 f64)
  (local $8 f64)
  (local $9 i32)
  local.get $0
  i64.reinterpret_f64
  i64.const 32
  i64.shr_u
  i32.wrap_i64
  local.set $1
  local.get $0
  local.set $2
  local.get $1
  i32.const 2147483647
  i32.and
  local.set $1
  local.get $1
  i32.const 1141899264
  i32.ge_u
  if
   local.get $0
   local.get $0
   f64.ne
   if
    local.get $0
    return
   end
   f64.const 1.5707963267948966
   f32.const 7.52316384526264e-37
   f64.promote_f32
   f64.add
   local.set $3
   local.get $3
   local.get $2
   f64.copysign
   return
  end
  local.get $1
  i32.const 1071382528
  i32.lt_u
  if
   local.get $1
   i32.const 1044381696
   i32.lt_u
   if
    local.get $0
    return
   end
   i32.const -1
   local.set $4
  else
   local.get $0
   f64.abs
   local.set $0
   local.get $1
   i32.const 1072889856
   i32.lt_u
   if
    local.get $1
    i32.const 1072037888
    i32.lt_u
    if
     i32.const 0
     local.set $4
     f64.const 2
     local.get $0
     f64.mul
     f64.const 1
     f64.sub
     f64.const 2
     local.get $0
     f64.add
     f64.div
     local.set $0
    else
     i32.const 1
     local.set $4
     local.get $0
     f64.const 1
     f64.sub
     local.get $0
     f64.const 1
     f64.add
     f64.div
     local.set $0
    end
   else
    local.get $1
    i32.const 1073971200
    i32.lt_u
    if
     i32.const 2
     local.set $4
     local.get $0
     f64.const 1.5
     f64.sub
     f64.const 1
     f64.const 1.5
     local.get $0
     f64.mul
     f64.add
     f64.div
     local.set $0
    else
     i32.const 3
     local.set $4
     f64.const -1
     local.get $0
     f64.div
     local.set $0
    end
   end
  end
  local.get $0
  local.get $0
  f64.mul
  local.set $3
  local.get $3
  local.get $3
  f64.mul
  local.set $5
  local.get $3
  f64.const 0.3333333333333293
  local.get $5
  f64.const 0.14285714272503466
  local.get $5
  f64.const 0.09090887133436507
  local.get $5
  f64.const 0.06661073137387531
  local.get $5
  f64.const 0.049768779946159324
  local.get $5
  f64.const 0.016285820115365782
  f64.mul
  f64.add
  f64.mul
  f64.add
  f64.mul
  f64.add
  f64.mul
  f64.add
  f64.mul
  f64.add
  f64.mul
  local.set $6
  local.get $5
  f64.const -0.19999999999876483
  local.get $5
  f64.const -0.11111110405462356
  local.get $5
  f64.const -0.0769187620504483
  local.get $5
  f64.const -0.058335701337905735
  local.get $5
  f64.const -0.036531572744216916
  f64.mul
  f64.add
  f64.mul
  f64.add
  f64.mul
  f64.add
  f64.mul
  f64.add
  f64.mul
  local.set $7
  local.get $0
  local.get $6
  local.get $7
  f64.add
  f64.mul
  local.set $8
  local.get $4
  i32.const 0
  i32.lt_s
  if
   local.get $0
   local.get $8
   f64.sub
   return
  end
  block $break|0
   block $case4|0
    block $case3|0
     block $case2|0
      block $case1|0
       block $case0|0
        local.get $4
        local.set $9
        local.get $9
        i32.const 0
        i32.eq
        br_if $case0|0
        local.get $9
        i32.const 1
        i32.eq
        br_if $case1|0
        local.get $9
        i32.const 2
        i32.eq
        br_if $case2|0
        local.get $9
        i32.const 3
        i32.eq
        br_if $case3|0
        br $case4|0
       end
       f64.const 0.4636476090008061
       local.get $8
       f64.const 2.2698777452961687e-17
       f64.sub
       local.get $0
       f64.sub
       f64.sub
       local.set $3
       br $break|0
      end
      f64.const 0.7853981633974483
      local.get $8
      f64.const 3.061616997868383e-17
      f64.sub
      local.get $0
      f64.sub
      f64.sub
      local.set $3
      br $break|0
     end
     f64.const 0.982793723247329
     local.get $8
     f64.const 1.3903311031230998e-17
     f64.sub
     local.get $0
     f64.sub
     f64.sub
     local.set $3
     br $break|0
    end
    f64.const 1.5707963267948966
    local.get $8
    f64.const 6.123233995736766e-17
    f64.sub
    local.get $0
    f64.sub
    f64.sub
    local.set $3
    br $break|0
   end
   unreachable
  end
  local.get $3
  local.get $2
  f64.copysign
 )
 (func $../../lib/libm/assembly/libm/atan (; 13 ;) (param $0 f64) (result f64)
  local.get $0
  call $~lib/math/NativeMath.atan
 )
 (func $~lib/math/NativeMath.atanh (; 14 ;) (param $0 f64) (result f64)
  (local $1 i64)
  (local $2 i64)
  (local $3 f64)
  local.get $0
  i64.reinterpret_f64
  local.set $1
  local.get $1
  i64.const 52
  i64.shr_u
  i64.const 2047
  i64.and
  local.set $2
  local.get $0
  f64.abs
  local.set $3
  local.get $2
  i64.const 1022
  i64.lt_u
  if
   local.get $2
   i64.const 991
   i64.ge_u
   if
    f64.const 0.5
    f64.const 2
    local.get $3
    f64.mul
    f64.const 2
    local.get $3
    f64.mul
    local.get $3
    f64.mul
    f64.const 1
    local.get $3
    f64.sub
    f64.div
    f64.add
    call $~lib/math/NativeMath.log1p
    f64.mul
    local.set $3
   end
  else
   f64.const 0.5
   f64.const 2
   local.get $3
   f64.const 1
   local.get $3
   f64.sub
   f64.div
   f64.mul
   call $~lib/math/NativeMath.log1p
   f64.mul
   local.set $3
  end
  local.get $3
  local.get $0
  f64.copysign
 )
 (func $../../lib/libm/assembly/libm/atanh (; 15 ;) (param $0 f64) (result f64)
  local.get $0
  call $~lib/math/NativeMath.atanh
 )
 (func $~lib/math/NativeMath.atan2 (; 16 ;) (param $0 f64) (param $1 f64) (result f64)
  (local $2 i64)
  (local $3 i32)
  (local $4 i32)
  (local $5 i32)
  (local $6 i32)
  (local $7 i32)
  (local $8 i32)
  (local $9 f64)
  (local $10 f64)
  local.get $1
  local.get $1
  f64.ne
  if (result i32)
   i32.const 1
  else
   local.get $0
   local.get $0
   f64.ne
  end
  if
   local.get $1
   local.get $0
   f64.add
   return
  end
  local.get $1
  i64.reinterpret_f64
  local.set $2
  local.get $2
  i64.const 32
  i64.shr_u
  i32.wrap_i64
  local.set $3
  local.get $2
  i32.wrap_i64
  local.set $4
  local.get $0
  i64.reinterpret_f64
  local.set $2
  local.get $2
  i64.const 32
  i64.shr_u
  i32.wrap_i64
  local.set $5
  local.get $2
  i32.wrap_i64
  local.set $6
  local.get $3
  i32.const 1072693248
  i32.sub
  local.get $4
  i32.or
  i32.const 0
  i32.eq
  if
   local.get $0
   call $~lib/math/NativeMath.atan
   return
  end
  local.get $5
  i32.const 31
  i32.shr_u
  i32.const 1
  i32.and
  local.get $3
  i32.const 30
  i32.shr_u
  i32.const 2
  i32.and
  i32.or
  local.set $7
  local.get $3
  i32.const 2147483647
  i32.and
  local.set $3
  local.get $5
  i32.const 2147483647
  i32.and
  local.set $5
  local.get $5
  local.get $6
  i32.or
  i32.const 0
  i32.eq
  if
   block $break|0
    block $case3|0
     block $case2|0
      block $case1|0
       block $case0|0
        local.get $7
        local.set $8
        local.get $8
        i32.const 0
        i32.eq
        br_if $case0|0
        local.get $8
        i32.const 1
        i32.eq
        br_if $case1|0
        local.get $8
        i32.const 2
        i32.eq
        br_if $case2|0
        local.get $8
        i32.const 3
        i32.eq
        br_if $case3|0
        br $break|0
       end
      end
      local.get $0
      return
     end
     global.get $~lib/math/NativeMath.PI
     return
    end
    global.get $~lib/math/NativeMath.PI
    f64.neg
    return
   end
  end
  local.get $3
  local.get $4
  i32.or
  i32.const 0
  i32.eq
  if
   local.get $7
   i32.const 1
   i32.and
   if (result f64)
    global.get $~lib/math/NativeMath.PI
    f64.neg
    f64.const 2
    f64.div
   else
    global.get $~lib/math/NativeMath.PI
    f64.const 2
    f64.div
   end
   return
  end
  local.get $3
  i32.const 2146435072
  i32.eq
  if
   local.get $5
   i32.const 2146435072
   i32.eq
   if
    local.get $7
    i32.const 2
    i32.and
    if (result f64)
     i32.const 3
     f64.convert_i32_s
     global.get $~lib/math/NativeMath.PI
     f64.mul
     f64.const 4
     f64.div
    else
     global.get $~lib/math/NativeMath.PI
     f64.const 4
     f64.div
    end
    local.set $9
    local.get $7
    i32.const 1
    i32.and
    if (result f64)
     local.get $9
     f64.neg
    else
     local.get $9
    end
    return
   else
    local.get $7
    i32.const 2
    i32.and
    if (result f64)
     global.get $~lib/math/NativeMath.PI
    else
     i32.const 0
     f64.convert_i32_s
    end
    local.set $9
    local.get $7
    i32.const 1
    i32.and
    if (result f64)
     local.get $9
     f64.neg
    else
     local.get $9
    end
    return
   end
   unreachable
  end
  local.get $3
  i32.const 67108864
  i32.add
  local.get $5
  i32.lt_u
  if (result i32)
   i32.const 1
  else
   local.get $5
   i32.const 2146435072
   i32.eq
  end
  if
   local.get $7
   i32.const 1
   i32.and
   if (result f64)
    global.get $~lib/math/NativeMath.PI
    f64.neg
    f64.const 2
    f64.div
   else
    global.get $~lib/math/NativeMath.PI
    f64.const 2
    f64.div
   end
   return
  end
  local.get $7
  i32.const 2
  i32.and
  if (result i32)
   local.get $5
   i32.const 67108864
   i32.add
   local.get $3
   i32.lt_u
  else
   i32.const 0
  end
  if
   f64.const 0
   local.set $10
  else
   local.get $0
   local.get $1
   f64.div
   f64.abs
   call $~lib/math/NativeMath.atan
   local.set $10
  end
  block $break|1
   block $case3|1
    block $case2|1
     block $case1|1
      block $case0|1
       local.get $7
       local.set $8
       local.get $8
       i32.const 0
       i32.eq
       br_if $case0|1
       local.get $8
       i32.const 1
       i32.eq
       br_if $case1|1
       local.get $8
       i32.const 2
       i32.eq
       br_if $case2|1
       local.get $8
       i32.const 3
       i32.eq
       br_if $case3|1
       br $break|1
      end
      local.get $10
      return
     end
     local.get $10
     f64.neg
     return
    end
    global.get $~lib/math/NativeMath.PI
    local.get $10
    f64.const 1.2246467991473532e-16
    f64.sub
    f64.sub
    return
   end
   local.get $10
   f64.const 1.2246467991473532e-16
   f64.sub
   global.get $~lib/math/NativeMath.PI
   f64.sub
   return
  end
  unreachable
 )
 (func $../../lib/libm/assembly/libm/atan2 (; 17 ;) (param $0 f64) (param $1 f64) (result f64)
  local.get $0
  local.get $1
  call $~lib/math/NativeMath.atan2
 )
 (func $~lib/math/NativeMath.cbrt (; 18 ;) (param $0 f64) (result f64)
  (local $1 i64)
  (local $2 i32)
  (local $3 f64)
  (local $4 f64)
  (local $5 f64)
  local.get $0
  i64.reinterpret_f64
  local.set $1
  local.get $1
  i64.const 32
  i64.shr_u
  i32.wrap_i64
  i32.const 2147483647
  i32.and
  local.set $2
  local.get $2
  i32.const 2146435072
  i32.ge_u
  if
   local.get $0
   local.get $0
   f64.add
   return
  end
  local.get $2
  i32.const 1048576
  i32.lt_u
  if
   local.get $0
   f64.const 18014398509481984
   f64.mul
   i64.reinterpret_f64
   local.set $1
   local.get $1
   i64.const 32
   i64.shr_u
   i32.wrap_i64
   i32.const 2147483647
   i32.and
   local.set $2
   local.get $2
   i32.const 0
   i32.eq
   if
    local.get $0
    return
   end
   local.get $2
   i32.const 3
   i32.div_u
   i32.const 696219795
   i32.add
   local.set $2
  else
   local.get $2
   i32.const 3
   i32.div_u
   i32.const 715094163
   i32.add
   local.set $2
  end
  local.get $1
  i64.const 1
  i64.const 63
  i64.shl
  i64.and
  local.set $1
  local.get $1
  local.get $2
  i64.extend_i32_u
  i64.const 32
  i64.shl
  i64.or
  local.set $1
  local.get $1
  f64.reinterpret_i64
  local.set $3
  local.get $3
  local.get $3
  f64.mul
  local.get $3
  local.get $0
  f64.div
  f64.mul
  local.set $4
  local.get $3
  f64.const 1.87595182427177
  local.get $4
  f64.const -1.8849797954337717
  local.get $4
  f64.const 1.6214297201053545
  f64.mul
  f64.add
  f64.mul
  f64.add
  local.get $4
  local.get $4
  f64.mul
  local.get $4
  f64.mul
  f64.const -0.758397934778766
  local.get $4
  f64.const 0.14599619288661245
  f64.mul
  f64.add
  f64.mul
  f64.add
  f64.mul
  local.set $3
  local.get $3
  i64.reinterpret_f64
  i64.const 2147483648
  i64.add
  i64.const -1073741824
  i64.and
  f64.reinterpret_i64
  local.set $3
  local.get $3
  local.get $3
  f64.mul
  local.set $5
  local.get $0
  local.get $5
  f64.div
  local.set $4
  local.get $4
  local.get $3
  f64.sub
  f64.const 2
  local.get $3
  f64.mul
  local.get $4
  f64.add
  f64.div
  local.set $4
  local.get $3
  local.get $3
  local.get $4
  f64.mul
  f64.add
  local.set $3
  local.get $3
 )
 (func $../../lib/libm/assembly/libm/cbrt (; 19 ;) (param $0 f64) (result f64)
  local.get $0
  call $~lib/math/NativeMath.cbrt
 )
 (func $../../lib/libm/assembly/libm/ceil (; 20 ;) (param $0 f64) (result f64)
  (local $1 f64)
  local.get $0
  local.set $1
  local.get $1
  f64.ceil
 )
 (func $~lib/math/dtoi32 (; 21 ;) (param $0 f64) (result i32)
  (local $1 i32)
  (local $2 i64)
  (local $3 i64)
  (local $4 i64)
  i32.const 0
  local.set $1
  local.get $0
  i64.reinterpret_f64
  local.set $2
  local.get $2
  i64.const 52
  i64.shr_u
  i64.const 2047
  i64.and
  local.set $3
  local.get $3
  i64.const 1053
  i64.le_u
  if
   local.get $0
   i32.trunc_f64_s
   local.set $1
  else
   local.get $3
   i64.const 1106
   i64.le_u
   if
    local.get $2
    i64.const 1
    i64.const 52
    i64.shl
    i64.const 1
    i64.sub
    i64.and
    i64.const 1
    i64.const 52
    i64.shl
    i64.or
    local.set $4
    local.get $4
    local.get $3
    i64.const 1023
    i64.sub
    i64.const 52
    i64.sub
    i64.const 32
    i64.add
    i64.shl
    local.set $4
    local.get $4
    i64.const 32
    i64.shr_u
    i32.wrap_i64
    local.set $1
    i32.const 0
    local.get $1
    i32.sub
    local.get $1
    local.get $2
    i64.const 63
    i64.shr_u
    i64.const 0
    i64.ne
    select
    local.set $1
   end
  end
  local.get $1
  return
 )
 (func $~lib/math/NativeMath.clz32 (; 22 ;) (param $0 f64) (result f64)
  local.get $0
  local.get $0
  f64.sub
  f64.const 0
  f64.eq
  i32.eqz
  if
   f64.const 32
   return
  end
  local.get $0
  call $~lib/math/dtoi32
  i32.clz
  f64.convert_i32_s
 )
 (func $../../lib/libm/assembly/libm/clz32 (; 23 ;) (param $0 f64) (result f64)
  local.get $0
  call $~lib/math/NativeMath.clz32
 )
 (func $~lib/math/pio2_large_quot (; 24 ;) (param $0 f64) (param $1 i64) (result i32)
  (local $2 i32)
  (local $3 i64)
  (local $4 i64)
  (local $5 i64)
  (local $6 i32)
  (local $7 i64)
  (local $8 i64)
  (local $9 i64)
  (local $10 i64)
  (local $11 i64)
  (local $12 i64)
  (local $13 i64)
  (local $14 i64)
  (local $15 i64)
  (local $16 i64)
  (local $17 i64)
  (local $18 i64)
  (local $19 i64)
  (local $20 i64)
  (local $21 i64)
  (local $22 i64)
  (local $23 i64)
  (local $24 i64)
  (local $25 i64)
  (local $26 i64)
  (local $27 i64)
  (local $28 i64)
  (local $29 i64)
  (local $30 i64)
  (local $31 i64)
  (local $32 i64)
  (local $33 i64)
  (local $34 i64)
  (local $35 i64)
  (local $36 i64)
  (local $37 f64)
  i32.const 4424
  i32.load offset=4
  local.set $2
  local.get $1
  i64.const 9223372036854775807
  i64.and
  local.set $3
  local.get $3
  i64.const 52
  i64.shr_s
  i64.const 1045
  i64.sub
  local.set $4
  local.get $4
  i64.const 63
  i64.and
  local.set $5
  local.get $2
  local.get $4
  i64.const 6
  i64.shr_s
  i32.wrap_i64
  i32.const 3
  i32.shl
  i32.add
  local.set $6
  local.get $6
  i64.load
  local.set $10
  local.get $6
  i64.load offset=8
  local.set $11
  local.get $6
  i64.load offset=16
  local.set $12
  local.get $5
  i64.const 0
  i64.ne
  if
   i32.const 64
   i64.extend_i32_s
   local.get $5
   i64.sub
   local.set $13
   local.get $6
   i64.load offset=24
   local.set $14
   local.get $11
   local.get $13
   i64.shr_u
   local.get $10
   local.get $5
   i64.shl
   i64.or
   local.set $7
   local.get $12
   local.get $13
   i64.shr_u
   local.get $11
   local.get $5
   i64.shl
   i64.or
   local.set $8
   local.get $14
   local.get $13
   i64.shr_u
   local.get $12
   local.get $5
   i64.shl
   i64.or
   local.set $9
  else
   local.get $10
   local.set $7
   local.get $11
   local.set $8
   local.get $12
   local.set $9
  end
  local.get $1
  i64.const 4503599627370495
  i64.and
  i64.const 4503599627370496
  i64.or
  local.set $15
  local.get $8
  local.set $14
  local.get $15
  local.set $13
  local.get $14
  i64.const 4294967295
  i64.and
  local.set $16
  local.get $13
  i64.const 4294967295
  i64.and
  local.set $17
  local.get $14
  i64.const 32
  i64.shr_u
  local.set $14
  local.get $13
  i64.const 32
  i64.shr_u
  local.set $13
  local.get $16
  local.get $17
  i64.mul
  local.set $20
  local.get $20
  i64.const 4294967295
  i64.and
  local.set $18
  local.get $14
  local.get $17
  i64.mul
  local.get $20
  i64.const 32
  i64.shr_u
  i64.add
  local.set $20
  local.get $20
  i64.const 32
  i64.shr_u
  local.set $19
  local.get $16
  local.get $13
  i64.mul
  local.get $20
  i64.const 4294967295
  i64.and
  i64.add
  local.set $20
  local.get $14
  local.get $13
  i64.mul
  local.get $19
  i64.add
  local.get $20
  i64.const 32
  i64.shr_u
  i64.add
  global.set $~lib/math/res128_hi
  local.get $20
  i64.const 32
  i64.shl
  local.get $18
  i64.add
  local.set $21
  global.get $~lib/math/res128_hi
  local.set $22
  local.get $7
  local.get $15
  i64.mul
  local.set $23
  local.get $9
  i64.const 32
  i64.shr_u
  local.get $15
  i64.const 32
  i64.shr_s
  i64.mul
  local.set $24
  local.get $21
  local.get $24
  i64.add
  local.set $25
  local.get $23
  local.get $22
  i64.add
  local.get $25
  local.get $24
  i64.lt_u
  i64.extend_i32_u
  i64.add
  local.set $26
  local.get $25
  i64.const 2
  i64.shl
  local.set $27
  local.get $26
  i64.const 2
  i64.shl
  local.get $25
  i64.const 62
  i64.shr_u
  i64.or
  local.set $28
  local.get $28
  i64.const 63
  i64.shr_s
  local.set $29
  local.get $29
  i64.const 1
  i64.shr_s
  local.set $30
  local.get $26
  i64.const 62
  i64.shr_s
  local.get $29
  i64.sub
  local.set $31
  i64.const 4372995238176751616
  local.get $27
  local.get $29
  i64.xor
  local.set $14
  local.get $28
  local.get $30
  i64.xor
  local.set $13
  local.get $13
  i64.clz
  local.set $20
  local.get $13
  local.get $20
  i64.shl
  local.get $14
  i64.const 64
  local.get $20
  i64.sub
  i64.shr_u
  i64.or
  local.set $13
  local.get $14
  local.get $20
  i64.shl
  local.set $14
  i64.const -3958705157555305932
  local.set $17
  local.get $13
  local.set $16
  local.get $17
  i64.const 4294967295
  i64.and
  local.set $19
  local.get $16
  i64.const 4294967295
  i64.and
  local.set $18
  local.get $17
  i64.const 32
  i64.shr_u
  local.set $17
  local.get $16
  i64.const 32
  i64.shr_u
  local.set $16
  local.get $19
  local.get $18
  i64.mul
  local.set $34
  local.get $34
  i64.const 4294967295
  i64.and
  local.set $32
  local.get $17
  local.get $18
  i64.mul
  local.get $34
  i64.const 32
  i64.shr_u
  i64.add
  local.set $34
  local.get $34
  i64.const 32
  i64.shr_u
  local.set $33
  local.get $19
  local.get $16
  i64.mul
  local.get $34
  i64.const 4294967295
  i64.and
  i64.add
  local.set $34
  local.get $17
  local.get $16
  i64.mul
  local.get $33
  i64.add
  local.get $34
  i64.const 32
  i64.shr_u
  i64.add
  global.set $~lib/math/res128_hi
  local.get $34
  i64.const 32
  i64.shl
  local.get $32
  i64.add
  local.set $34
  global.get $~lib/math/res128_hi
  local.set $33
  local.get $33
  i64.const 11
  i64.shr_u
  local.set $32
  local.get $34
  i64.const 11
  i64.shr_u
  local.get $33
  i64.const 53
  i64.shl
  i64.or
  local.set $18
  f64.const 2.6469779601696886e-23
  i64.const -4267615245585081135
  f64.convert_i64_u
  f64.mul
  local.get $13
  f64.convert_i64_u
  f64.mul
  f64.const 2.6469779601696886e-23
  i64.const -3958705157555305932
  f64.convert_i64_u
  f64.mul
  local.get $14
  f64.convert_i64_u
  f64.mul
  f64.add
  i64.trunc_f64_u
  local.set $19
  local.get $32
  local.get $34
  local.get $19
  i64.lt_u
  i64.extend_i32_u
  i64.add
  f64.convert_i64_u
  global.set $~lib/math/rempio2_y0
  f64.const 5.421010862427522e-20
  local.get $18
  local.get $19
  i64.add
  f64.convert_i64_u
  f64.mul
  global.set $~lib/math/rempio2_y1
  local.get $20
  i64.const 52
  i64.shl
  i64.sub
  local.set $35
  local.get $1
  local.get $28
  i64.xor
  i64.const -9223372036854775808
  i64.and
  local.set $36
  local.get $35
  local.get $36
  i64.or
  f64.reinterpret_i64
  local.set $37
  global.get $~lib/math/rempio2_y0
  local.get $37
  f64.mul
  global.set $~lib/math/rempio2_y0
  global.get $~lib/math/rempio2_y1
  local.get $37
  f64.mul
  global.set $~lib/math/rempio2_y1
  local.get $31
  i32.wrap_i64
 )
 (func $~lib/math/NativeMath.cos (; 25 ;) (param $0 f64) (result f64)
  (local $1 i64)
  (local $2 i32)
  (local $3 i32)
  (local $4 f64)
  (local $5 f64)
  (local $6 f64)
  (local $7 f64)
  (local $8 f64)
  (local $9 f64)
  (local $10 i32)
  (local $11 i64)
  (local $12 i32)
  (local $13 i32)
  (local $14 i32)
  (local $15 i32)
  (local $16 f64)
  (local $17 i32)
  (local $18 f64)
  (local $19 f64)
  local.get $0
  i64.reinterpret_f64
  local.set $1
  local.get $1
  i64.const 32
  i64.shr_u
  i32.wrap_i64
  local.set $2
  local.get $2
  i32.const 31
  i32.shr_u
  local.set $3
  local.get $2
  i32.const 2147483647
  i32.and
  local.set $2
  local.get $2
  i32.const 1072243195
  i32.le_u
  if
   local.get $2
   i32.const 1044816030
   i32.lt_u
   if
    f64.const 1
    return
   end
   local.get $0
   local.set $5
   f64.const 0
   local.set $4
   local.get $5
   local.get $5
   f64.mul
   local.set $6
   local.get $6
   local.get $6
   f64.mul
   local.set $7
   local.get $6
   f64.const 0.0416666666666666
   local.get $6
   f64.const -0.001388888888887411
   local.get $6
   f64.const 2.480158728947673e-05
   f64.mul
   f64.add
   f64.mul
   f64.add
   f64.mul
   local.get $7
   local.get $7
   f64.mul
   f64.const -2.7557314351390663e-07
   local.get $6
   f64.const 2.087572321298175e-09
   local.get $6
   f64.const -1.1359647557788195e-11
   f64.mul
   f64.add
   f64.mul
   f64.add
   f64.mul
   f64.add
   local.set $8
   f64.const 0.5
   local.get $6
   f64.mul
   local.set $9
   f64.const 1
   local.get $9
   f64.sub
   local.set $7
   local.get $7
   f64.const 1
   local.get $7
   f64.sub
   local.get $9
   f64.sub
   local.get $6
   local.get $8
   f64.mul
   local.get $5
   local.get $4
   f64.mul
   f64.sub
   f64.add
   f64.add
   return
  end
  local.get $2
  i32.const 2146435072
  i32.ge_u
  if
   local.get $0
   local.get $0
   f64.sub
   return
  end
  block $~lib/math/rempio2|inlined.0 (result i32)
   local.get $0
   local.set $4
   local.get $1
   local.set $11
   local.get $3
   local.set $10
   local.get $11
   i64.const 32
   i64.shr_u
   i32.wrap_i64
   i32.const 2147483647
   i32.and
   local.set $12
   local.get $12
   i32.const 1073928572
   i32.lt_u
   if
    i32.const 1
    local.set $13
    local.get $10
    i32.eqz
    if
     local.get $4
     f64.const 1.5707963267341256
     f64.sub
     local.set $9
     local.get $12
     i32.const 1073291771
     i32.ne
     if
      local.get $9
      f64.const 6.077100506506192e-11
      f64.sub
      local.set $8
      local.get $9
      local.get $8
      f64.sub
      f64.const 6.077100506506192e-11
      f64.sub
      local.set $7
     else
      local.get $9
      f64.const 6.077100506303966e-11
      f64.sub
      local.set $9
      local.get $9
      f64.const 2.0222662487959506e-21
      f64.sub
      local.set $8
      local.get $9
      local.get $8
      f64.sub
      f64.const 2.0222662487959506e-21
      f64.sub
      local.set $7
     end
    else
     local.get $4
     f64.const 1.5707963267341256
     f64.add
     local.set $9
     local.get $12
     i32.const 1073291771
     i32.ne
     if
      local.get $9
      f64.const 6.077100506506192e-11
      f64.add
      local.set $8
      local.get $9
      local.get $8
      f64.sub
      f64.const 6.077100506506192e-11
      f64.add
      local.set $7
     else
      local.get $9
      f64.const 6.077100506303966e-11
      f64.add
      local.set $9
      local.get $9
      f64.const 2.0222662487959506e-21
      f64.add
      local.set $8
      local.get $9
      local.get $8
      f64.sub
      f64.const 2.0222662487959506e-21
      f64.add
      local.set $7
     end
     i32.const -1
     local.set $13
    end
    local.get $8
    global.set $~lib/math/rempio2_y0
    local.get $7
    global.set $~lib/math/rempio2_y1
    local.get $13
    br $~lib/math/rempio2|inlined.0
   end
   local.get $12
   i32.const 1094263291
   i32.lt_u
   if
    local.get $4
    f64.const 0.6366197723675814
    f64.mul
    f64.nearest
    local.set $7
    local.get $4
    local.get $7
    f64.const 1.5707963267341256
    f64.mul
    f64.sub
    local.set $8
    local.get $7
    f64.const 6.077100506506192e-11
    f64.mul
    local.set $9
    local.get $12
    i32.const 20
    i32.shr_u
    local.set $13
    local.get $8
    local.get $9
    f64.sub
    local.set $6
    local.get $6
    i64.reinterpret_f64
    i64.const 32
    i64.shr_u
    i32.wrap_i64
    local.set $14
    local.get $13
    local.get $14
    i32.const 20
    i32.shr_u
    i32.const 2047
    i32.and
    i32.sub
    local.set $15
    local.get $15
    i32.const 16
    i32.gt_u
    if
     local.get $8
     local.set $5
     local.get $7
     f64.const 6.077100506303966e-11
     f64.mul
     local.set $9
     local.get $5
     local.get $9
     f64.sub
     local.set $8
     local.get $7
     f64.const 2.0222662487959506e-21
     f64.mul
     local.get $5
     local.get $8
     f64.sub
     local.get $9
     f64.sub
     f64.sub
     local.set $9
     local.get $8
     local.get $9
     f64.sub
     local.set $6
     local.get $6
     i64.reinterpret_f64
     i64.const 32
     i64.shr_u
     i32.wrap_i64
     local.set $14
     local.get $13
     local.get $14
     i32.const 20
     i32.shr_u
     i32.const 2047
     i32.and
     i32.sub
     local.set $15
     local.get $15
     i32.const 49
     i32.gt_u
     if
      local.get $8
      local.set $16
      local.get $7
      f64.const 2.0222662487111665e-21
      f64.mul
      local.set $9
      local.get $16
      local.get $9
      f64.sub
      local.set $8
      local.get $7
      f64.const 8.4784276603689e-32
      f64.mul
      local.get $16
      local.get $8
      f64.sub
      local.get $9
      f64.sub
      f64.sub
      local.set $9
      local.get $8
      local.get $9
      f64.sub
      local.set $6
     end
    end
    local.get $8
    local.get $6
    f64.sub
    local.get $9
    f64.sub
    local.set $5
    local.get $6
    global.set $~lib/math/rempio2_y0
    local.get $5
    global.set $~lib/math/rempio2_y1
    local.get $7
    i32.trunc_f64_s
    br $~lib/math/rempio2|inlined.0
   end
   local.get $4
   local.get $11
   call $~lib/math/pio2_large_quot
   local.set $15
   i32.const 0
   local.get $15
   i32.sub
   local.get $15
   local.get $10
   select
  end
  local.set $17
  global.get $~lib/math/rempio2_y0
  local.set $18
  global.get $~lib/math/rempio2_y1
  local.set $19
  local.get $17
  i32.const 1
  i32.and
  if (result f64)
   block $~lib/math/sin_kern|inlined.0 (result f64)
    local.get $18
    local.set $7
    local.get $19
    local.set $16
    i32.const 1
    local.set $13
    local.get $7
    local.get $7
    f64.mul
    local.set $4
    local.get $4
    local.get $4
    f64.mul
    local.set $5
    f64.const 0.00833333333332249
    local.get $4
    f64.const -1.984126982985795e-04
    local.get $4
    f64.const 2.7557313707070068e-06
    f64.mul
    f64.add
    f64.mul
    f64.add
    local.get $4
    local.get $5
    f64.mul
    f64.const -2.5050760253406863e-08
    local.get $4
    f64.const 1.58969099521155e-10
    f64.mul
    f64.add
    f64.mul
    f64.add
    local.set $6
    local.get $4
    local.get $7
    f64.mul
    local.set $9
    local.get $13
    i32.eqz
    if
     local.get $7
     local.get $9
     f64.const -0.16666666666666632
     local.get $4
     local.get $6
     f64.mul
     f64.add
     f64.mul
     f64.add
     br $~lib/math/sin_kern|inlined.0
    else
     local.get $7
     local.get $4
     f64.const 0.5
     local.get $16
     f64.mul
     local.get $9
     local.get $6
     f64.mul
     f64.sub
     f64.mul
     local.get $16
     f64.sub
     local.get $9
     f64.const -0.16666666666666632
     f64.mul
     f64.sub
     f64.sub
     br $~lib/math/sin_kern|inlined.0
    end
    unreachable
   end
  else
   local.get $18
   local.set $16
   local.get $19
   local.set $8
   local.get $16
   local.get $16
   f64.mul
   local.set $9
   local.get $9
   local.get $9
   f64.mul
   local.set $6
   local.get $9
   f64.const 0.0416666666666666
   local.get $9
   f64.const -0.001388888888887411
   local.get $9
   f64.const 2.480158728947673e-05
   f64.mul
   f64.add
   f64.mul
   f64.add
   f64.mul
   local.get $6
   local.get $6
   f64.mul
   f64.const -2.7557314351390663e-07
   local.get $9
   f64.const 2.087572321298175e-09
   local.get $9
   f64.const -1.1359647557788195e-11
   f64.mul
   f64.add
   f64.mul
   f64.add
   f64.mul
   f64.add
   local.set $5
   f64.const 0.5
   local.get $9
   f64.mul
   local.set $4
   f64.const 1
   local.get $4
   f64.sub
   local.set $6
   local.get $6
   f64.const 1
   local.get $6
   f64.sub
   local.get $4
   f64.sub
   local.get $9
   local.get $5
   f64.mul
   local.get $16
   local.get $8
   f64.mul
   f64.sub
   f64.add
   f64.add
  end
  local.set $0
  local.get $17
  i32.const 1
  i32.add
  i32.const 2
  i32.and
  if (result f64)
   local.get $0
   f64.neg
  else
   local.get $0
  end
 )
 (func $../../lib/libm/assembly/libm/cos (; 26 ;) (param $0 f64) (result f64)
  local.get $0
  call $~lib/math/NativeMath.cos
 )
 (func $~lib/math/NativeMath.expm1 (; 27 ;) (param $0 f64) (result f64)
  (local $1 i64)
  (local $2 i32)
  (local $3 i32)
  (local $4 i32)
  (local $5 f64)
  (local $6 f64)
  (local $7 f64)
  (local $8 f64)
  (local $9 f64)
  (local $10 f64)
  (local $11 f64)
  (local $12 f64)
  (local $13 f64)
  (local $14 f64)
  (local $15 f64)
  local.get $0
  i64.reinterpret_f64
  local.set $1
  local.get $1
  i64.const 32
  i64.shr_u
  i64.const 2147483647
  i64.and
  i32.wrap_i64
  local.set $2
  i32.const 0
  local.set $3
  local.get $1
  i64.const 63
  i64.shr_u
  i32.wrap_i64
  local.set $4
  local.get $2
  i32.const 1078159482
  i32.ge_u
  if
   local.get $0
   local.get $0
   f64.ne
   if
    local.get $0
    return
   end
   local.get $4
   if
    f64.const -1
    return
   end
   local.get $0
   f64.const 709.782712893384
   f64.gt
   if
    local.get $0
    f64.const 8988465674311579538646525e283
    f64.mul
    return
   end
  end
  f64.const 0
  local.set $5
  local.get $2
  i32.const 1071001154
  i32.gt_u
  if
   i32.const 1
   local.get $4
   i32.const 1
   i32.shl
   i32.sub
   f64.const 1.4426950408889634
   local.get $0
   f64.mul
   f64.const 0.5
   local.get $0
   f64.copysign
   f64.add
   i32.trunc_f64_s
   local.get $2
   i32.const 1072734898
   i32.lt_u
   select
   local.set $3
   local.get $3
   f64.convert_i32_s
   local.set $6
   local.get $0
   local.get $6
   f64.const 0.6931471803691238
   f64.mul
   f64.sub
   local.set $7
   local.get $6
   f64.const 1.9082149292705877e-10
   f64.mul
   local.set $8
   local.get $7
   local.get $8
   f64.sub
   local.set $0
   local.get $7
   local.get $0
   f64.sub
   local.get $8
   f64.sub
   local.set $5
  else
   local.get $2
   i32.const 1016070144
   i32.lt_u
   if
    local.get $0
    return
   end
  end
  f64.const 0.5
  local.get $0
  f64.mul
  local.set $9
  local.get $0
  local.get $9
  f64.mul
  local.set $10
  local.get $10
  local.get $10
  f64.mul
  local.set $11
  f64.const 1
  local.get $10
  f64.const -0.03333333333333313
  f64.mul
  f64.add
  local.get $11
  f64.const 1.5873015872548146e-03
  local.get $10
  f64.const -7.93650757867488e-05
  f64.mul
  f64.add
  local.get $11
  f64.const 4.008217827329362e-06
  local.get $10
  f64.const -2.0109921818362437e-07
  f64.mul
  f64.add
  f64.mul
  f64.add
  f64.mul
  f64.add
  local.set $12
  f64.const 3
  local.get $12
  local.get $9
  f64.mul
  f64.sub
  local.set $6
  local.get $10
  local.get $12
  local.get $6
  f64.sub
  f64.const 6
  local.get $0
  local.get $6
  f64.mul
  f64.sub
  f64.div
  f64.mul
  local.set $13
  local.get $3
  i32.const 0
  i32.eq
  if
   local.get $0
   local.get $0
   local.get $13
   f64.mul
   local.get $10
   f64.sub
   f64.sub
   return
  end
  local.get $0
  local.get $13
  local.get $5
  f64.sub
  f64.mul
  local.get $5
  f64.sub
  local.set $13
  local.get $13
  local.get $10
  f64.sub
  local.set $13
  local.get $3
  i32.const -1
  i32.eq
  if
   f64.const 0.5
   local.get $0
   local.get $13
   f64.sub
   f64.mul
   f64.const 0.5
   f64.sub
   return
  end
  local.get $3
  i32.const 1
  i32.eq
  if
   local.get $0
   f64.const -0.25
   f64.lt
   if
    f64.const -2
    local.get $13
    local.get $0
    f64.const 0.5
    f64.add
    f64.sub
    f64.mul
    return
   end
   f64.const 1
   f64.const 2
   local.get $0
   local.get $13
   f64.sub
   f64.mul
   f64.add
   return
  end
  i64.const 1023
  local.get $3
  i64.extend_i32_s
  i64.add
  i64.const 52
  i64.shl
  local.set $1
  local.get $1
  f64.reinterpret_i64
  local.set $14
  local.get $3
  i32.const 0
  i32.lt_s
  if (result i32)
   i32.const 1
  else
   local.get $3
   i32.const 56
   i32.gt_s
  end
  if
   local.get $0
   local.get $13
   f64.sub
   f64.const 1
   f64.add
   local.set $15
   local.get $3
   i32.const 1024
   i32.eq
   if
    local.get $15
    f64.const 2
    f64.mul
    f64.const 8988465674311579538646525e283
    f64.mul
    local.set $15
   else
    local.get $15
    local.get $14
    f64.mul
    local.set $15
   end
   local.get $15
   f64.const 1
   f64.sub
   return
  end
  i64.const 1023
  local.get $3
  i64.extend_i32_s
  i64.sub
  i64.const 52
  i64.shl
  local.set $1
  local.get $1
  f64.reinterpret_i64
  local.set $15
  local.get $3
  i32.const 20
  i32.lt_s
  if
   f64.const 1
   local.get $15
   f64.sub
   local.get $13
   f64.sub
   local.set $15
  else
   f64.const 1
   local.get $13
   local.get $15
   f64.add
   f64.sub
   local.set $15
  end
  local.get $0
  local.get $15
  f64.add
  local.get $14
  f64.mul
 )
 (func $~lib/math/NativeMath.exp (; 28 ;) (param $0 f64) (result f64)
  (local $1 f64)
  (local $2 i64)
  (local $3 i32)
  (local $4 f64)
  (local $5 f64)
  (local $6 i64)
  (local $7 f64)
  (local $8 i32)
  (local $9 i64)
  (local $10 i32)
  (local $11 f64)
  (local $12 i64)
  (local $13 f64)
  (local $14 f64)
  (local $15 i64)
  (local $16 i64)
  (local $17 f64)
  (local $18 f64)
  (local $19 f64)
  (local $20 f64)
  (local $21 f64)
  (local $22 f64)
  block $~lib/util/math/exp_lut|inlined.0 (result f64)
   local.get $0
   local.set $1
   local.get $1
   i64.reinterpret_f64
   local.set $2
   local.get $2
   i64.const 52
   i64.shr_u
   i64.const 2047
   i64.and
   i32.wrap_i64
   local.set $3
   local.get $3
   i32.const 969
   i32.sub
   i32.const 63
   i32.ge_u
   if
    local.get $3
    i32.const 969
    i32.sub
    i32.const -2147483648
    i32.ge_u
    if
     f64.const 1
     br $~lib/util/math/exp_lut|inlined.0
    end
    local.get $3
    i32.const 1033
    i32.ge_u
    if
     local.get $2
     i64.const -4503599627370496
     i64.eq
     if
      f64.const 0
      br $~lib/util/math/exp_lut|inlined.0
     end
     local.get $3
     i32.const 2047
     i32.ge_u
     if
      f64.const 1
      local.get $1
      f64.add
      br $~lib/util/math/exp_lut|inlined.0
     end
     f64.const 0
     f64.const inf
     local.get $2
     i64.const 63
     i64.shr_u
     i64.const 0
     i64.ne
     select
     br $~lib/util/math/exp_lut|inlined.0
    end
    i32.const 0
    local.set $3
   end
   f64.const 184.6649652337873
   local.get $1
   f64.mul
   local.set $4
   local.get $4
   f64.const 6755399441055744
   f64.add
   local.set $5
   local.get $5
   i64.reinterpret_f64
   local.set $6
   local.get $5
   f64.const 6755399441055744
   f64.sub
   local.set $5
   local.get $1
   local.get $5
   f64.const -0.005415212348111709
   f64.mul
   f64.add
   local.get $5
   f64.const -1.2864023111638346e-14
   f64.mul
   f64.add
   local.set $7
   local.get $6
   i64.const 127
   i64.and
   i64.const 1
   i64.shl
   i32.wrap_i64
   local.set $8
   local.get $6
   i64.const 52
   global.get $~lib/util/math/EXP_TABLE_BITS
   i64.extend_i32_s
   i64.sub
   i64.shl
   local.set $9
   i32.const 6520
   i32.load offset=4
   local.set $10
   local.get $10
   local.get $8
   i32.const 3
   i32.shl
   i32.add
   i64.load
   f64.reinterpret_i64
   local.set $11
   local.get $10
   local.get $8
   i32.const 3
   i32.shl
   i32.add
   i64.load offset=8
   local.get $9
   i64.add
   local.set $12
   local.get $7
   local.get $7
   f64.mul
   local.set $13
   local.get $11
   local.get $7
   f64.add
   local.get $13
   f64.const 0.49999999999996786
   local.get $7
   f64.const 0.16666666666665886
   f64.mul
   f64.add
   f64.mul
   f64.add
   local.get $13
   local.get $13
   f64.mul
   f64.const 0.0416666808410674
   local.get $7
   f64.const 0.008333335853059549
   f64.mul
   f64.add
   f64.mul
   f64.add
   local.set $14
   local.get $3
   i32.const 0
   i32.eq
   if
    block $~lib/util/math/specialcase|inlined.0 (result f64)
     local.get $14
     local.set $17
     local.get $12
     local.set $16
     local.get $6
     local.set $15
     local.get $15
     i64.const 2147483648
     i64.and
     i64.const 0
     i64.ne
     i32.eqz
     if
      local.get $16
      i64.const 1009
      i64.const 52
      i64.shl
      i64.sub
      local.set $16
      local.get $16
      f64.reinterpret_i64
      local.set $18
      f64.const 5486124068793688683255936e279
      local.get $18
      local.get $18
      local.get $17
      f64.mul
      f64.add
      f64.mul
      br $~lib/util/math/specialcase|inlined.0
     end
     local.get $16
     i64.const 1022
     i64.const 52
     i64.shl
     i64.add
     local.set $16
     local.get $16
     f64.reinterpret_i64
     local.set $18
     local.get $18
     local.get $18
     local.get $17
     f64.mul
     f64.add
     local.set $19
     local.get $19
     f64.abs
     f64.const 1
     f64.lt
     if
      f64.const 1
      local.get $19
      f64.copysign
      local.set $20
      local.get $18
      local.get $19
      f64.sub
      local.get $18
      local.get $17
      f64.mul
      f64.add
      local.set $21
      local.get $20
      local.get $19
      f64.add
      local.set $22
      local.get $20
      local.get $22
      f64.sub
      local.get $19
      f64.add
      local.get $21
      f64.add
      local.set $21
      local.get $22
      local.get $21
      f64.add
      local.get $20
      f64.sub
      local.set $19
      local.get $19
      f64.const 0
      f64.eq
      if
       local.get $16
       i64.const -9223372036854775808
       i64.and
       f64.reinterpret_i64
       local.set $19
      end
     end
     local.get $19
     f64.const 2.2250738585072014e-308
     f64.mul
    end
    br $~lib/util/math/exp_lut|inlined.0
   end
   local.get $12
   f64.reinterpret_i64
   local.set $19
   local.get $19
   local.get $19
   local.get $14
   f64.mul
   f64.add
  end
  return
 )
 (func $~lib/math/NativeMath.cosh (; 29 ;) (param $0 f64) (result f64)
  (local $1 i64)
  (local $2 i32)
  (local $3 f64)
  (local $4 f64)
  (local $5 f64)
  local.get $0
  i64.reinterpret_f64
  local.set $1
  local.get $1
  i64.const 9223372036854775807
  i64.and
  local.set $1
  local.get $1
  f64.reinterpret_i64
  local.set $0
  local.get $1
  i64.const 32
  i64.shr_u
  i32.wrap_i64
  local.set $2
  local.get $2
  i32.const 1072049730
  i32.lt_u
  if
   local.get $2
   i32.const 1045430272
   i32.lt_u
   if
    f64.const 1
    return
   end
   local.get $0
   call $~lib/math/NativeMath.expm1
   local.set $3
   f64.const 1
   local.get $3
   local.get $3
   f64.mul
   f64.const 2
   f64.const 2
   local.get $3
   f64.mul
   f64.add
   f64.div
   f64.add
   return
  end
  local.get $2
  i32.const 1082535490
  i32.lt_u
  if
   local.get $0
   call $~lib/math/NativeMath.exp
   local.set $3
   f64.const 0.5
   local.get $3
   f64.const 1
   local.get $3
   f64.div
   f64.add
   f64.mul
   return
  end
  local.get $0
  local.set $4
  i32.const 1023
  i32.const 2043
  i32.const 2
  i32.div_u
  i32.add
  i32.const 20
  i32.shl
  i64.extend_i32_u
  i64.const 32
  i64.shl
  f64.reinterpret_i64
  local.set $5
  local.get $4
  f64.const 1416.0996898839683
  f64.sub
  call $~lib/math/NativeMath.exp
  local.get $5
  f64.mul
  local.get $5
  f64.mul
  local.set $3
  local.get $3
 )
 (func $../../lib/libm/assembly/libm/cosh (; 30 ;) (param $0 f64) (result f64)
  local.get $0
  call $~lib/math/NativeMath.cosh
 )
 (func $../../lib/libm/assembly/libm/exp (; 31 ;) (param $0 f64) (result f64)
  local.get $0
  call $~lib/math/NativeMath.exp
 )
 (func $../../lib/libm/assembly/libm/expm1 (; 32 ;) (param $0 f64) (result f64)
  local.get $0
  call $~lib/math/NativeMath.expm1
 )
 (func $../../lib/libm/assembly/libm/floor (; 33 ;) (param $0 f64) (result f64)
  (local $1 f64)
  local.get $0
  local.set $1
  local.get $1
  f64.floor
 )
 (func $../../lib/libm/assembly/libm/fround (; 34 ;) (param $0 f64) (result f64)
  (local $1 f64)
  local.get $0
  local.set $1
  local.get $1
  f32.demote_f64
  f64.promote_f32
 )
 (func $~lib/math/NativeMath.hypot (; 35 ;) (param $0 f64) (param $1 f64) (result f64)
  (local $2 i64)
  (local $3 i64)
  (local $4 i64)
  (local $5 i32)
  (local $6 i32)
  (local $7 f64)
  (local $8 f64)
  (local $9 f64)
  (local $10 f64)
  (local $11 f64)
  (local $12 f64)
  (local $13 f64)
  (local $14 f64)
  local.get $0
  i64.reinterpret_f64
  local.set $2
  local.get $1
  i64.reinterpret_f64
  local.set $3
  local.get $2
  i64.const 9223372036854775807
  i64.and
  local.set $2
  local.get $3
  i64.const 9223372036854775807
  i64.and
  local.set $3
  local.get $2
  local.get $3
  i64.lt_u
  if
   local.get $2
   local.set $4
   local.get $3
   local.set $2
   local.get $4
   local.set $3
  end
  local.get $2
  i64.const 52
  i64.shr_u
  i32.wrap_i64
  local.set $5
  local.get $3
  i64.const 52
  i64.shr_u
  i32.wrap_i64
  local.set $6
  local.get $3
  f64.reinterpret_i64
  local.set $1
  local.get $6
  i32.const 2047
  i32.eq
  if
   local.get $1
   return
  end
  local.get $2
  f64.reinterpret_i64
  local.set $0
  local.get $5
  i32.const 2047
  i32.eq
  if (result i32)
   i32.const 1
  else
   local.get $3
   i64.const 0
   i64.eq
  end
  if
   local.get $0
   return
  end
  local.get $5
  local.get $6
  i32.sub
  i32.const 64
  i32.gt_s
  if
   local.get $0
   local.get $1
   f64.add
   return
  end
  f64.const 1
  local.set $7
  local.get $5
  i32.const 1533
  i32.gt_s
  if
   f64.const 5260135901548373507240989e186
   local.set $7
   local.get $0
   f64.const 1.90109156629516e-211
   f64.mul
   local.set $0
   local.get $1
   f64.const 1.90109156629516e-211
   f64.mul
   local.set $1
  else
   local.get $6
   i32.const 573
   i32.lt_s
   if
    f64.const 1.90109156629516e-211
    local.set $7
    local.get $0
    f64.const 5260135901548373507240989e186
    f64.mul
    local.set $0
    local.get $1
    f64.const 5260135901548373507240989e186
    f64.mul
    local.set $1
   end
  end
  local.get $0
  f64.const 134217729
  f64.mul
  local.set $8
  local.get $0
  local.get $8
  f64.sub
  local.get $8
  f64.add
  local.set $9
  local.get $0
  local.get $9
  f64.sub
  local.set $10
  local.get $0
  local.get $0
  f64.mul
  local.set $11
  local.get $9
  local.get $9
  f64.mul
  local.get $11
  f64.sub
  f64.const 2
  local.get $9
  f64.mul
  local.get $10
  f64.add
  local.get $10
  f64.mul
  f64.add
  local.set $12
  local.get $1
  f64.const 134217729
  f64.mul
  local.set $8
  local.get $1
  local.get $8
  f64.sub
  local.get $8
  f64.add
  local.set $9
  local.get $1
  local.get $9
  f64.sub
  local.set $10
  local.get $1
  local.get $1
  f64.mul
  local.set $13
  local.get $9
  local.get $9
  f64.mul
  local.get $13
  f64.sub
  f64.const 2
  local.get $9
  f64.mul
  local.get $10
  f64.add
  local.get $10
  f64.mul
  f64.add
  local.set $14
  local.get $7
  local.get $14
  local.get $12
  f64.add
  local.get $13
  f64.add
  local.get $11
  f64.add
  f64.sqrt
  f64.mul
 )
 (func $../../lib/libm/assembly/libm/hypot (; 36 ;) (param $0 f64) (param $1 f64) (result f64)
  local.get $0
  local.get $1
  call $~lib/math/NativeMath.hypot
 )
 (func $~lib/math/NativeMath.imul (; 37 ;) (param $0 f64) (param $1 f64) (result f64)
  (local $2 f64)
  local.get $0
  local.get $1
  f64.add
  local.tee $2
  local.get $2
  f64.sub
  f64.const 0
  f64.eq
  i32.eqz
  if
   f64.const 0
   return
  end
  local.get $0
  call $~lib/math/dtoi32
  local.get $1
  call $~lib/math/dtoi32
  i32.mul
  f64.convert_i32_s
 )
 (func $../../lib/libm/assembly/libm/imul (; 38 ;) (param $0 f64) (param $1 f64) (result f64)
  local.get $0
  local.get $1
  call $~lib/math/NativeMath.imul
 )
 (func $../../lib/libm/assembly/libm/log (; 39 ;) (param $0 f64) (result f64)
  local.get $0
  call $~lib/math/NativeMath.log
 )
 (func $~lib/math/NativeMath.log10 (; 40 ;) (param $0 f64) (result f64)
  (local $1 i64)
  (local $2 i32)
  (local $3 i32)
  (local $4 f64)
  (local $5 f64)
  (local $6 f64)
  (local $7 f64)
  (local $8 f64)
  (local $9 f64)
  (local $10 f64)
  (local $11 f64)
  (local $12 f64)
  (local $13 f64)
  (local $14 f64)
  (local $15 f64)
  (local $16 f64)
  (local $17 f64)
  local.get $0
  i64.reinterpret_f64
  local.set $1
  local.get $1
  i64.const 32
  i64.shr_u
  i32.wrap_i64
  local.set $2
  i32.const 0
  local.set $3
  local.get $2
  i32.const 1048576
  i32.lt_u
  if (result i32)
   i32.const 1
  else
   local.get $2
   i32.const 31
   i32.shr_u
  end
  if
   local.get $1
   i64.const 1
   i64.shl
   i64.const 0
   i64.eq
   if
    f64.const -1
    local.get $0
    local.get $0
    f64.mul
    f64.div
    return
   end
   local.get $2
   i32.const 31
   i32.shr_u
   if
    local.get $0
    local.get $0
    f64.sub
    f64.const 0
    f64.div
    return
   end
   local.get $3
   i32.const 54
   i32.sub
   local.set $3
   local.get $0
   f64.const 18014398509481984
   f64.mul
   local.set $0
   local.get $0
   i64.reinterpret_f64
   local.set $1
   local.get $1
   i64.const 32
   i64.shr_u
   i32.wrap_i64
   local.set $2
  else
   local.get $2
   i32.const 2146435072
   i32.ge_u
   if
    local.get $0
    return
   else
    local.get $2
    i32.const 1072693248
    i32.eq
    if (result i32)
     local.get $1
     i64.const 32
     i64.shl
     i64.const 0
     i64.eq
    else
     i32.const 0
    end
    if
     f64.const 0
     return
    end
   end
  end
  local.get $2
  i32.const 1072693248
  i32.const 1072079006
  i32.sub
  i32.add
  local.set $2
  local.get $3
  local.get $2
  i32.const 20
  i32.shr_u
  i32.const 1023
  i32.sub
  i32.add
  local.set $3
  local.get $2
  i32.const 1048575
  i32.and
  i32.const 1072079006
  i32.add
  local.set $2
  local.get $2
  i64.extend_i32_u
  i64.const 32
  i64.shl
  local.get $1
  i64.const 4294967295
  i64.and
  i64.or
  local.set $1
  local.get $1
  f64.reinterpret_i64
  local.set $0
  local.get $0
  f64.const 1
  f64.sub
  local.set $4
  f64.const 0.5
  local.get $4
  f64.mul
  local.get $4
  f64.mul
  local.set $5
  local.get $4
  f64.const 2
  local.get $4
  f64.add
  f64.div
  local.set $6
  local.get $6
  local.get $6
  f64.mul
  local.set $7
  local.get $7
  local.get $7
  f64.mul
  local.set $8
  local.get $8
  f64.const 0.3999999999940942
  local.get $8
  f64.const 0.22222198432149784
  local.get $8
  f64.const 0.15313837699209373
  f64.mul
  f64.add
  f64.mul
  f64.add
  f64.mul
  local.set $9
  local.get $7
  f64.const 0.6666666666666735
  local.get $8
  f64.const 0.2857142874366239
  local.get $8
  f64.const 0.1818357216161805
  local.get $8
  f64.const 0.14798198605116586
  f64.mul
  f64.add
  f64.mul
  f64.add
  f64.mul
  f64.add
  f64.mul
  local.set $10
  local.get $10
  local.get $9
  f64.add
  local.set $11
  local.get $4
  local.get $5
  f64.sub
  local.set $12
  local.get $12
  i64.reinterpret_f64
  local.set $1
  local.get $1
  i64.const -4294967296
  i64.and
  local.set $1
  local.get $1
  f64.reinterpret_i64
  local.set $12
  local.get $4
  local.get $12
  f64.sub
  local.get $5
  f64.sub
  local.get $6
  local.get $5
  local.get $11
  f64.add
  f64.mul
  f64.add
  local.set $13
  local.get $12
  f64.const 0.4342944818781689
  f64.mul
  local.set $14
  local.get $3
  f64.convert_i32_s
  local.set $15
  local.get $15
  f64.const 0.30102999566361177
  f64.mul
  local.set $16
  local.get $15
  f64.const 3.694239077158931e-13
  f64.mul
  local.get $13
  local.get $12
  f64.add
  f64.const 2.5082946711645275e-11
  f64.mul
  f64.add
  local.get $13
  f64.const 0.4342944818781689
  f64.mul
  f64.add
  local.set $17
  local.get $16
  local.get $14
  f64.add
  local.set $8
  local.get $17
  local.get $16
  local.get $8
  f64.sub
  local.get $14
  f64.add
  f64.add
  local.set $17
  local.get $17
  local.get $8
  f64.add
 )
 (func $../../lib/libm/assembly/libm/log10 (; 41 ;) (param $0 f64) (result f64)
  local.get $0
  call $~lib/math/NativeMath.log10
 )
 (func $../../lib/libm/assembly/libm/log1p (; 42 ;) (param $0 f64) (result f64)
  local.get $0
  call $~lib/math/NativeMath.log1p
 )
 (func $~lib/math/NativeMath.log2 (; 43 ;) (param $0 f64) (result f64)
  (local $1 f64)
  (local $2 i64)
  (local $3 f64)
  (local $4 f64)
  (local $5 f64)
  (local $6 f64)
  (local $7 f64)
  (local $8 f64)
  (local $9 f64)
  (local $10 f64)
  (local $11 f64)
  (local $12 i32)
  (local $13 i64)
  (local $14 i32)
  (local $15 i64)
  (local $16 i64)
  (local $17 i32)
  (local $18 i32)
  (local $19 f64)
  (local $20 f64)
  (local $21 f64)
  (local $22 f64)
  (local $23 f64)
  (local $24 f64)
  (local $25 f64)
  block $~lib/util/math/log2_lut|inlined.0 (result f64)
   local.get $0
   local.set $1
   local.get $1
   i64.reinterpret_f64
   local.set $2
   local.get $2
   i64.const 4606800540372828160
   i64.sub
   i64.const 581272283906048
   i64.lt_u
   if
    local.get $1
    f64.const 1
    f64.sub
    local.set $3
    local.get $3
    i64.reinterpret_f64
    i64.const -4294967296
    i64.and
    f64.reinterpret_i64
    local.set $4
    local.get $3
    local.get $4
    f64.sub
    local.set $5
    local.get $4
    f64.const 1.4426950407214463
    f64.mul
    local.set $6
    local.get $5
    f64.const 1.4426950407214463
    f64.mul
    local.get $3
    f64.const 1.6751713164886512e-10
    f64.mul
    f64.add
    local.set $7
    local.get $3
    local.get $3
    f64.mul
    local.set $8
    local.get $8
    local.get $8
    f64.mul
    local.set $9
    local.get $8
    f64.const -0.7213475204444817
    local.get $3
    f64.const 0.48089834696298744
    f64.mul
    f64.add
    f64.mul
    local.set $10
    local.get $6
    local.get $10
    f64.add
    local.set $11
    local.get $7
    local.get $6
    local.get $11
    f64.sub
    local.get $10
    f64.add
    f64.add
    local.set $7
    local.get $7
    local.get $9
    f64.const -0.360673760222145
    local.get $3
    f64.const 0.2885390081805197
    f64.mul
    f64.add
    local.get $8
    f64.const -0.24044917405728863
    local.get $3
    f64.const 0.2060992861022954
    f64.mul
    f64.add
    f64.mul
    f64.add
    local.get $9
    f64.const -0.18033596705327856
    local.get $3
    f64.const 0.1603032746063156
    f64.mul
    f64.add
    local.get $8
    f64.const -0.14483316576701266
    local.get $3
    f64.const 0.13046826811283835
    f64.mul
    f64.add
    f64.mul
    f64.add
    f64.mul
    f64.add
    f64.mul
    f64.add
    local.set $7
    local.get $11
    local.get $7
    f64.add
    br $~lib/util/math/log2_lut|inlined.0
   end
   local.get $2
   i64.const 48
   i64.shr_u
   i32.wrap_i64
   local.set $12
   local.get $12
   i32.const 16
   i32.sub
   i32.const 32736
   i32.ge_u
   if
    local.get $2
    i64.const 1
    i64.shl
    i64.const 0
    i64.eq
    if
     f64.const -1
     local.get $1
     local.get $1
     f64.mul
     f64.div
     br $~lib/util/math/log2_lut|inlined.0
    end
    local.get $2
    i64.const 9218868437227405312
    i64.eq
    if
     local.get $1
     br $~lib/util/math/log2_lut|inlined.0
    end
    local.get $12
    i32.const 32768
    i32.and
    if (result i32)
     i32.const 1
    else
     local.get $12
     i32.const 32752
     i32.and
     i32.const 32752
     i32.eq
    end
    if
     local.get $1
     local.get $1
     f64.sub
     local.get $1
     local.get $1
     f64.sub
     f64.div
     br $~lib/util/math/log2_lut|inlined.0
    end
    local.get $1
    f64.const 4503599627370496
    f64.mul
    i64.reinterpret_f64
    local.set $2
    local.get $2
    i64.const 52
    i64.const 52
    i64.shl
    i64.sub
    local.set $2
   end
   local.get $2
   i64.const 4604367669032910848
   i64.sub
   local.set $13
   local.get $13
   i64.const 52
   global.get $~lib/util/math/LOG2_TABLE_BITS
   i64.extend_i32_s
   i64.sub
   i64.shr_u
   i64.const 63
   i64.and
   i32.wrap_i64
   local.set $14
   local.get $13
   i64.const 52
   i64.shr_s
   local.set $15
   local.get $2
   local.get $13
   i64.const -4503599627370496
   i64.and
   i64.sub
   local.set $16
   i32.const 7592
   i32.load offset=4
   local.set $17
   i32.const 8664
   i32.load offset=4
   local.set $18
   local.get $17
   local.get $14
   i32.const 1
   i32.const 3
   i32.add
   i32.shl
   i32.add
   f64.load
   local.set $11
   local.get $17
   local.get $14
   i32.const 1
   i32.const 3
   i32.add
   i32.shl
   i32.add
   f64.load offset=8
   local.set $10
   local.get $16
   f64.reinterpret_i64
   local.set $9
   local.get $15
   f64.convert_i64_s
   local.set $8
   local.get $18
   local.get $14
   i32.const 1
   i32.const 3
   i32.add
   i32.shl
   i32.add
   f64.load
   local.set $7
   local.get $18
   local.get $14
   i32.const 1
   i32.const 3
   i32.add
   i32.shl
   i32.add
   f64.load offset=8
   local.set $6
   local.get $9
   local.get $7
   f64.sub
   local.get $6
   f64.sub
   local.get $11
   f64.mul
   local.set $5
   local.get $5
   i64.reinterpret_f64
   i64.const -4294967296
   i64.and
   f64.reinterpret_i64
   local.set $4
   local.get $5
   local.get $4
   f64.sub
   local.set $3
   local.get $4
   f64.const 1.4426950407214463
   f64.mul
   local.set $19
   local.get $3
   f64.const 1.4426950407214463
   f64.mul
   local.get $5
   f64.const 1.6751713164886512e-10
   f64.mul
   f64.add
   local.set $20
   local.get $8
   local.get $10
   f64.add
   local.set $21
   local.get $21
   local.get $19
   f64.add
   local.set $22
   local.get $21
   local.get $22
   f64.sub
   local.get $19
   f64.add
   local.get $20
   f64.add
   local.set $23
   local.get $5
   local.get $5
   f64.mul
   local.set $24
   f64.const -0.7213475204444882
   local.get $5
   f64.const 0.4808983469629985
   f64.mul
   f64.add
   local.get $24
   f64.const -0.36067375954075914
   local.get $5
   f64.const 0.2885390073180969
   f64.mul
   f64.add
   f64.mul
   f64.add
   local.get $24
   local.get $24
   f64.mul
   f64.const -0.2404693555628422
   local.get $5
   f64.const 0.2061202382173603
   f64.mul
   f64.add
   f64.mul
   f64.add
   local.set $25
   local.get $23
   local.get $24
   local.get $25
   f64.mul
   f64.add
   local.get $22
   f64.add
  end
  return
 )
 (func $../../lib/libm/assembly/libm/log2 (; 44 ;) (param $0 f64) (result f64)
  local.get $0
  call $~lib/math/NativeMath.log2
 )
 (func $../../lib/libm/assembly/libm/max (; 45 ;) (param $0 f64) (param $1 f64) (result f64)
  (local $2 f64)
  (local $3 f64)
  local.get $0
  local.set $3
  local.get $1
  local.set $2
  local.get $3
  local.get $2
  f64.max
 )
 (func $../../lib/libm/assembly/libm/min (; 46 ;) (param $0 f64) (param $1 f64) (result f64)
  (local $2 f64)
  (local $3 f64)
  local.get $0
  local.set $3
  local.get $1
  local.set $2
  local.get $3
  local.get $2
  f64.min
 )
 (func $~lib/math/NativeMath.pow (; 47 ;) (param $0 f64) (param $1 f64) (result f64)
  (local $2 f64)
  (local $3 f64)
  (local $4 i32)
  (local $5 i64)
  (local $6 i64)
  (local $7 i64)
  (local $8 i64)
  (local $9 i64)
  (local $10 f64)
  (local $11 i64)
  (local $12 i32)
  (local $13 i64)
  (local $14 i64)
  (local $15 f64)
  (local $16 i32)
  (local $17 f64)
  (local $18 f64)
  (local $19 f64)
  (local $20 f64)
  (local $21 f64)
  (local $22 f64)
  (local $23 f64)
  (local $24 f64)
  (local $25 f64)
  (local $26 f64)
  (local $27 f64)
  (local $28 f64)
  (local $29 f64)
  (local $30 f64)
  (local $31 f64)
  (local $32 f64)
  (local $33 f64)
  (local $34 f64)
  (local $35 f64)
  (local $36 f64)
  (local $37 f64)
  (local $38 f64)
  (local $39 f64)
  (local $40 i32)
  (local $41 i32)
  (local $42 i32)
  (local $43 i64)
  (local $44 i64)
  block $~lib/util/math/pow_lut|inlined.0 (result f64)
   local.get $0
   local.set $3
   local.get $1
   local.set $2
   i32.const 0
   local.set $4
   local.get $3
   i64.reinterpret_f64
   local.set $5
   local.get $2
   i64.reinterpret_f64
   local.set $6
   local.get $5
   i64.const 52
   i64.shr_u
   local.set $7
   local.get $6
   i64.const 52
   i64.shr_u
   local.set $8
   local.get $7
   i64.const 1
   i64.sub
   i64.const 2046
   i64.ge_u
   if (result i32)
    i32.const 1
   else
    local.get $8
    i64.const 2047
    i64.and
    i64.const 958
    i64.sub
    i64.const 128
    i64.ge_u
   end
   if
    local.get $6
    local.set $9
    local.get $9
    i64.const 1
    i64.shl
    i64.const 1
    i64.sub
    i64.const -9007199254740993
    i64.ge_u
    if
     local.get $6
     i64.const 1
     i64.shl
     i64.const 0
     i64.eq
     if
      f64.const 1
      br $~lib/util/math/pow_lut|inlined.0
     end
     local.get $5
     i64.const 4607182418800017408
     i64.eq
     if
      f64.const nan:0x8000000000000
      br $~lib/util/math/pow_lut|inlined.0
     end
     local.get $5
     i64.const 1
     i64.shl
     i64.const -9007199254740992
     i64.gt_u
     if (result i32)
      i32.const 1
     else
      local.get $6
      i64.const 1
      i64.shl
      i64.const -9007199254740992
      i64.gt_u
     end
     if
      local.get $3
      local.get $2
      f64.add
      br $~lib/util/math/pow_lut|inlined.0
     end
     local.get $5
     i64.const 1
     i64.shl
     i64.const 9214364837600034816
     i64.eq
     if
      f64.const nan:0x8000000000000
      br $~lib/util/math/pow_lut|inlined.0
     end
     local.get $5
     i64.const 1
     i64.shl
     i64.const 9214364837600034816
     i64.lt_u
     local.get $6
     i64.const 63
     i64.shr_u
     i64.const 0
     i64.ne
     i32.eqz
     i32.eq
     if
      f64.const 0
      br $~lib/util/math/pow_lut|inlined.0
     end
     local.get $2
     local.get $2
     f64.mul
     br $~lib/util/math/pow_lut|inlined.0
    end
    local.get $5
    local.set $9
    local.get $9
    i64.const 1
    i64.shl
    i64.const 1
    i64.sub
    i64.const -9007199254740993
    i64.ge_u
    if
     local.get $3
     local.get $3
     f64.mul
     local.set $10
     local.get $5
     i64.const 63
     i64.shr_u
     i32.wrap_i64
     if (result i32)
      block $~lib/util/math/checkint|inlined.0 (result i32)
       local.get $6
       local.set $9
       local.get $9
       i64.const 52
       i64.shr_u
       i64.const 2047
       i64.and
       local.set $11
       local.get $11
       i64.const 1023
       i64.lt_u
       if
        i32.const 0
        br $~lib/util/math/checkint|inlined.0
       end
       local.get $11
       i64.const 1075
       i64.gt_u
       if
        i32.const 2
        br $~lib/util/math/checkint|inlined.0
       end
       i64.const 1
       i64.const 1075
       local.get $11
       i64.sub
       i64.shl
       local.set $11
       local.get $9
       local.get $11
       i64.const 1
       i64.sub
       i64.and
       i64.const 0
       i64.ne
       if
        i32.const 0
        br $~lib/util/math/checkint|inlined.0
       end
       local.get $9
       local.get $11
       i64.and
       i64.const 0
       i64.ne
       if
        i32.const 1
        br $~lib/util/math/checkint|inlined.0
       end
       i32.const 2
      end
      i32.const 1
      i32.eq
     else
      i32.const 0
     end
     if
      local.get $10
      f64.neg
      local.set $10
     end
     local.get $6
     i64.const 63
     i64.shr_u
     i64.const 0
     i64.ne
     if (result f64)
      f64.const 1
      local.get $10
      f64.div
     else
      local.get $10
     end
     br $~lib/util/math/pow_lut|inlined.0
    end
    local.get $5
    i64.const 63
    i64.shr_u
    i64.const 0
    i64.ne
    if
     block $~lib/util/math/checkint|inlined.1 (result i32)
      local.get $6
      local.set $9
      local.get $9
      i64.const 52
      i64.shr_u
      i64.const 2047
      i64.and
      local.set $11
      local.get $11
      i64.const 1023
      i64.lt_u
      if
       i32.const 0
       br $~lib/util/math/checkint|inlined.1
      end
      local.get $11
      i64.const 1075
      i64.gt_u
      if
       i32.const 2
       br $~lib/util/math/checkint|inlined.1
      end
      i64.const 1
      i64.const 1023
      i64.const 52
      i64.add
      local.get $11
      i64.sub
      i64.shl
      local.set $11
      local.get $9
      local.get $11
      i64.const 1
      i64.sub
      i64.and
      i64.const 0
      i64.ne
      if
       i32.const 0
       br $~lib/util/math/checkint|inlined.1
      end
      local.get $9
      local.get $11
      i64.and
      i64.const 0
      i64.ne
      if
       i32.const 1
       br $~lib/util/math/checkint|inlined.1
      end
      i32.const 2
     end
     local.set $12
     local.get $12
     i32.const 0
     i32.eq
     if
      local.get $3
      local.get $3
      f64.sub
      local.get $3
      local.get $3
      f64.sub
      f64.div
      br $~lib/util/math/pow_lut|inlined.0
     end
     local.get $12
     i32.const 1
     i32.eq
     if
      global.get $~lib/util/math/SIGN_BIAS
      local.set $4
     end
     local.get $5
     i64.const 9223372036854775807
     i64.and
     local.set $5
     local.get $7
     i64.const 2047
     i64.and
     local.set $7
    end
    local.get $8
    i64.const 2047
    i64.and
    i64.const 958
    i64.sub
    i64.const 128
    i64.ge_u
    if
     local.get $5
     i64.const 4607182418800017408
     i64.eq
     if
      f64.const 1
      br $~lib/util/math/pow_lut|inlined.0
     end
     local.get $8
     i64.const 2047
     i64.and
     i64.const 958
     i64.lt_u
     if
      f64.const 1
      br $~lib/util/math/pow_lut|inlined.0
     end
     local.get $5
     i64.const 4607182418800017408
     i64.gt_u
     local.get $8
     i64.const 2048
     i64.lt_u
     i32.eq
     if (result f64)
      f64.const inf
     else
      f64.const 0
     end
     br $~lib/util/math/pow_lut|inlined.0
    end
    local.get $7
    i64.const 0
    i64.eq
    if
     local.get $3
     f64.const 4503599627370496
     f64.mul
     i64.reinterpret_f64
     local.set $5
     local.get $5
     i64.const 9223372036854775807
     i64.and
     local.set $5
     local.get $5
     i64.const 52
     i64.const 52
     i64.shl
     i64.sub
     local.set $5
    end
   end
   local.get $5
   local.set $9
   local.get $9
   i64.const 4604531861337669632
   i64.sub
   local.set $11
   local.get $11
   i64.const 52
   global.get $~lib/util/math/POW_LOG_TABLE_BITS
   i64.extend_i32_s
   i64.sub
   i64.shr_u
   i64.const 127
   i64.and
   i32.wrap_i64
   local.set $12
   local.get $11
   i64.const 52
   i64.shr_s
   local.set $13
   local.get $9
   local.get $11
   i64.const 4095
   i64.const 52
   i64.shl
   i64.and
   i64.sub
   local.set $14
   local.get $14
   f64.reinterpret_i64
   local.set $10
   local.get $13
   f64.convert_i64_s
   local.set $15
   i32.const 12808
   i32.load offset=4
   local.set $16
   local.get $16
   local.get $12
   i32.const 2
   i32.const 3
   i32.add
   i32.shl
   i32.add
   f64.load
   local.set $17
   local.get $16
   local.get $12
   i32.const 2
   i32.const 3
   i32.add
   i32.shl
   i32.add
   f64.load offset=16
   local.set $18
   local.get $16
   local.get $12
   i32.const 2
   i32.const 3
   i32.add
   i32.shl
   i32.add
   f64.load offset=24
   local.set $19
   local.get $14
   i64.const 2147483648
   i64.add
   i64.const -4294967296
   i64.and
   f64.reinterpret_i64
   local.set $20
   local.get $10
   local.get $20
   f64.sub
   local.set $21
   local.get $20
   local.get $17
   f64.mul
   f64.const 1
   f64.sub
   local.set $22
   local.get $21
   local.get $17
   f64.mul
   local.set $23
   local.get $22
   local.get $23
   f64.add
   local.set $24
   local.get $15
   f64.const 0.6931471805598903
   f64.mul
   local.get $18
   f64.add
   local.set $25
   local.get $25
   local.get $24
   f64.add
   local.set $26
   local.get $15
   f64.const 5.497923018708371e-14
   f64.mul
   local.get $19
   f64.add
   local.set $27
   local.get $25
   local.get $26
   f64.sub
   local.get $24
   f64.add
   local.set $28
   f64.const -0.5
   local.get $24
   f64.mul
   local.set $29
   local.get $24
   local.get $29
   f64.mul
   local.set $30
   local.get $24
   local.get $30
   f64.mul
   local.set $31
   f64.const -0.5
   local.get $22
   f64.mul
   local.set $32
   local.get $22
   local.get $32
   f64.mul
   local.set $33
   local.get $26
   local.get $33
   f64.add
   local.set $34
   local.get $23
   local.get $29
   local.get $32
   f64.add
   f64.mul
   local.set $35
   local.get $26
   local.get $34
   f64.sub
   local.get $33
   f64.add
   local.set $36
   local.get $31
   f64.const -0.6666666666666679
   local.get $24
   f64.const 0.5000000000000007
   f64.mul
   f64.add
   local.get $30
   f64.const 0.7999999995323976
   local.get $24
   f64.const -0.6666666663487739
   f64.mul
   f64.add
   local.get $30
   f64.const -1.142909628459501
   local.get $24
   f64.const 1.0000415263675542
   f64.mul
   f64.add
   f64.mul
   f64.add
   f64.mul
   f64.add
   f64.mul
   local.set $37
   local.get $27
   local.get $28
   f64.add
   local.get $35
   f64.add
   local.get $36
   f64.add
   local.get $37
   f64.add
   local.set $38
   local.get $34
   local.get $38
   f64.add
   local.set $39
   local.get $34
   local.get $39
   f64.sub
   local.get $38
   f64.add
   global.set $~lib/util/math/log_tail
   local.get $39
   local.set $39
   global.get $~lib/util/math/log_tail
   local.set $38
   local.get $6
   i64.const -134217728
   i64.and
   f64.reinterpret_i64
   local.set $35
   local.get $2
   local.get $35
   f64.sub
   local.set $34
   local.get $39
   i64.reinterpret_f64
   i64.const -134217728
   i64.and
   f64.reinterpret_i64
   local.set $33
   local.get $39
   local.get $33
   f64.sub
   local.get $38
   f64.add
   local.set $32
   local.get $35
   local.get $33
   f64.mul
   local.set $37
   local.get $34
   local.get $33
   f64.mul
   local.get $2
   local.get $32
   f64.mul
   f64.add
   local.set $36
   block $~lib/util/math/exp_inline|inlined.0 (result f64)
    local.get $37
    local.set $15
    local.get $36
    local.set $10
    local.get $4
    local.set $12
    local.get $15
    i64.reinterpret_f64
    local.set $9
    local.get $9
    i64.const 52
    i64.shr_u
    i32.wrap_i64
    i32.const 2047
    i32.and
    local.set $16
    local.get $16
    i32.const 969
    i32.sub
    i32.const 63
    i32.ge_u
    if
     local.get $16
     i32.const 969
     i32.sub
     i32.const -2147483648
     i32.ge_u
     if
      f64.const -1
      f64.const 1
      local.get $12
      select
      br $~lib/util/math/exp_inline|inlined.0
     end
     local.get $16
     i32.const 1033
     i32.ge_u
     if
      local.get $9
      i64.const 63
      i64.shr_u
      i64.const 0
      i64.ne
      if (result f64)
       local.get $12
       local.set $41
       local.get $41
       local.set $42
       i64.const 1152921504606846976
       f64.reinterpret_i64
       local.set $17
       local.get $17
       f64.neg
       local.get $17
       local.get $42
       select
       local.get $17
       f64.mul
      else
       local.get $12
       local.set $42
       local.get $42
       local.set $41
       i64.const 8070450532247928832
       f64.reinterpret_i64
       local.set $18
       local.get $18
       f64.neg
       local.get $18
       local.get $41
       select
       local.get $18
       f64.mul
      end
      br $~lib/util/math/exp_inline|inlined.0
     end
     i32.const 0
     local.set $16
    end
    f64.const 184.6649652337873
    local.get $15
    f64.mul
    local.set $30
    local.get $30
    f64.const 6755399441055744
    f64.add
    local.set $31
    local.get $31
    i64.reinterpret_f64
    local.set $14
    local.get $31
    f64.const 6755399441055744
    f64.sub
    local.set $31
    local.get $15
    local.get $31
    f64.const -0.005415212348111709
    f64.mul
    f64.add
    local.get $31
    f64.const -1.2864023111638346e-14
    f64.mul
    f64.add
    local.set $29
    local.get $29
    local.get $10
    f64.add
    local.set $29
    local.get $14
    i64.const 127
    i64.and
    i64.const 1
    i64.shl
    i32.wrap_i64
    local.set $40
    local.get $14
    local.get $12
    i64.extend_i32_u
    i64.add
    i64.const 52
    global.get $~lib/util/math/EXP_TABLE_BITS
    i64.extend_i32_s
    i64.sub
    i64.shl
    local.set $13
    i32.const 6520
    i32.load offset=4
    local.set $42
    local.get $42
    local.get $40
    i32.const 3
    i32.shl
    i32.add
    i64.load
    f64.reinterpret_i64
    local.set $26
    local.get $42
    local.get $40
    i32.const 3
    i32.shl
    i32.add
    i64.load offset=8
    local.get $13
    i64.add
    local.set $11
    local.get $29
    local.get $29
    f64.mul
    local.set $28
    local.get $26
    local.get $29
    f64.add
    local.get $28
    f64.const 0.49999999999996786
    local.get $29
    f64.const 0.16666666666665886
    f64.mul
    f64.add
    f64.mul
    f64.add
    local.get $28
    local.get $28
    f64.mul
    f64.const 0.0416666808410674
    local.get $29
    f64.const 0.008333335853059549
    f64.mul
    f64.add
    f64.mul
    f64.add
    local.set $25
    local.get $16
    i32.const 0
    i32.eq
    if
     block $~lib/util/math/specialcase|inlined.1 (result f64)
      local.get $25
      local.set $19
      local.get $11
      local.set $44
      local.get $14
      local.set $43
      local.get $43
      i64.const 2147483648
      i64.and
      i64.const 0
      i64.ne
      i32.eqz
      if
       local.get $44
       i64.const 1009
       i64.const 52
       i64.shl
       i64.sub
       local.set $44
       local.get $44
       f64.reinterpret_i64
       local.set $18
       f64.const 5486124068793688683255936e279
       local.get $18
       local.get $18
       local.get $19
       f64.mul
       f64.add
       f64.mul
       br $~lib/util/math/specialcase|inlined.1
      end
      local.get $44
      i64.const 1022
      i64.const 52
      i64.shl
      i64.add
      local.set $44
      local.get $44
      f64.reinterpret_i64
      local.set $18
      local.get $18
      local.get $18
      local.get $19
      f64.mul
      f64.add
      local.set $17
      local.get $17
      f64.abs
      f64.const 1
      f64.lt
      if
       f64.const 1
       local.get $17
       f64.copysign
       local.set $24
       local.get $18
       local.get $17
       f64.sub
       local.get $18
       local.get $19
       f64.mul
       f64.add
       local.set $23
       local.get $24
       local.get $17
       f64.add
       local.set $22
       local.get $24
       local.get $22
       f64.sub
       local.get $17
       f64.add
       local.get $23
       f64.add
       local.set $23
       local.get $22
       local.get $23
       f64.add
       local.get $24
       f64.sub
       local.set $17
       local.get $17
       f64.const 0
       f64.eq
       if
        local.get $44
        i64.const -9223372036854775808
        i64.and
        f64.reinterpret_i64
        local.set $17
       end
      end
      local.get $17
      f64.const 2.2250738585072014e-308
      f64.mul
     end
     br $~lib/util/math/exp_inline|inlined.0
    end
    local.get $11
    f64.reinterpret_i64
    local.set $27
    local.get $27
    local.get $27
    local.get $25
    f64.mul
    f64.add
   end
  end
  return
 )
 (func $../../lib/libm/assembly/libm/pow (; 48 ;) (param $0 f64) (param $1 f64) (result f64)
  local.get $0
  local.get $1
  call $~lib/math/NativeMath.pow
 )
 (func $../../lib/libm/assembly/libm/round (; 49 ;) (param $0 f64) (result f64)
  (local $1 f64)
  local.get $0
  local.set $1
  local.get $1
  f64.const 0.5
  f64.add
  f64.floor
  local.get $1
  f64.copysign
 )
 (func $../../lib/libm/assembly/libm/sign (; 50 ;) (param $0 f64) (result f64)
  (local $1 f64)
  block $~lib/math/NativeMath.sign|inlined.0 (result f64)
   local.get $0
   local.set $1
   local.get $1
   f64.const 0
   f64.gt
   if (result f64)
    f64.const 1
   else
    local.get $1
    f64.const 0
    f64.lt
    if (result f64)
     f64.const -1
    else
     local.get $1
    end
   end
   br $~lib/math/NativeMath.sign|inlined.0
  end
 )
 (func $~lib/math/NativeMath.sin (; 51 ;) (param $0 f64) (result f64)
  (local $1 i64)
  (local $2 i32)
  (local $3 i32)
  (local $4 i32)
  (local $5 f64)
  (local $6 f64)
  (local $7 f64)
  (local $8 f64)
  (local $9 f64)
  (local $10 f64)
  (local $11 i64)
  (local $12 i32)
  (local $13 i32)
  (local $14 i32)
  (local $15 i32)
  (local $16 f64)
  (local $17 i32)
  (local $18 f64)
  (local $19 f64)
  local.get $0
  i64.reinterpret_f64
  local.set $1
  local.get $1
  i64.const 32
  i64.shr_u
  i32.wrap_i64
  local.set $2
  local.get $2
  i32.const 31
  i32.shr_u
  local.set $3
  local.get $2
  i32.const 2147483647
  i32.and
  local.set $2
  local.get $2
  i32.const 1072243195
  i32.le_u
  if
   local.get $2
   i32.const 1045430272
   i32.lt_u
   if
    local.get $0
    return
   end
   block $~lib/math/sin_kern|inlined.1 (result f64)
    local.get $0
    local.set $6
    f64.const 0
    local.set $5
    i32.const 0
    local.set $4
    local.get $6
    local.get $6
    f64.mul
    local.set $7
    local.get $7
    local.get $7
    f64.mul
    local.set $8
    f64.const 0.00833333333332249
    local.get $7
    f64.const -1.984126982985795e-04
    local.get $7
    f64.const 2.7557313707070068e-06
    f64.mul
    f64.add
    f64.mul
    f64.add
    local.get $7
    local.get $8
    f64.mul
    f64.const -2.5050760253406863e-08
    local.get $7
    f64.const 1.58969099521155e-10
    f64.mul
    f64.add
    f64.mul
    f64.add
    local.set $9
    local.get $7
    local.get $6
    f64.mul
    local.set $10
    local.get $4
    i32.eqz
    if
     local.get $6
     local.get $10
     f64.const -0.16666666666666632
     local.get $7
     local.get $9
     f64.mul
     f64.add
     f64.mul
     f64.add
     br $~lib/math/sin_kern|inlined.1
    else
     local.get $6
     local.get $7
     f64.const 0.5
     local.get $5
     f64.mul
     local.get $10
     local.get $9
     f64.mul
     f64.sub
     f64.mul
     local.get $5
     f64.sub
     local.get $10
     f64.const -0.16666666666666632
     f64.mul
     f64.sub
     f64.sub
     br $~lib/math/sin_kern|inlined.1
    end
    unreachable
   end
   return
  end
  local.get $2
  i32.const 2146435072
  i32.ge_u
  if
   local.get $0
   local.get $0
   f64.sub
   return
  end
  block $~lib/math/rempio2|inlined.1 (result i32)
   local.get $0
   local.set $5
   local.get $1
   local.set $11
   local.get $3
   local.set $4
   local.get $11
   i64.const 32
   i64.shr_u
   i32.wrap_i64
   i32.const 2147483647
   i32.and
   local.set $12
   local.get $12
   i32.const 1073928572
   i32.lt_u
   if
    i32.const 1
    local.set $13
    local.get $4
    i32.eqz
    if
     local.get $5
     f64.const 1.5707963267341256
     f64.sub
     local.set $10
     local.get $12
     i32.const 1073291771
     i32.ne
     if
      local.get $10
      f64.const 6.077100506506192e-11
      f64.sub
      local.set $9
      local.get $10
      local.get $9
      f64.sub
      f64.const 6.077100506506192e-11
      f64.sub
      local.set $8
     else
      local.get $10
      f64.const 6.077100506303966e-11
      f64.sub
      local.set $10
      local.get $10
      f64.const 2.0222662487959506e-21
      f64.sub
      local.set $9
      local.get $10
      local.get $9
      f64.sub
      f64.const 2.0222662487959506e-21
      f64.sub
      local.set $8
     end
    else
     local.get $5
     f64.const 1.5707963267341256
     f64.add
     local.set $10
     local.get $12
     i32.const 1073291771
     i32.ne
     if
      local.get $10
      f64.const 6.077100506506192e-11
      f64.add
      local.set $9
      local.get $10
      local.get $9
      f64.sub
      f64.const 6.077100506506192e-11
      f64.add
      local.set $8
     else
      local.get $10
      f64.const 6.077100506303966e-11
      f64.add
      local.set $10
      local.get $10
      f64.const 2.0222662487959506e-21
      f64.add
      local.set $9
      local.get $10
      local.get $9
      f64.sub
      f64.const 2.0222662487959506e-21
      f64.add
      local.set $8
     end
     i32.const -1
     local.set $13
    end
    local.get $9
    global.set $~lib/math/rempio2_y0
    local.get $8
    global.set $~lib/math/rempio2_y1
    local.get $13
    br $~lib/math/rempio2|inlined.1
   end
   local.get $12
   i32.const 1094263291
   i32.lt_u
   if
    local.get $5
    f64.const 0.6366197723675814
    f64.mul
    f64.nearest
    local.set $8
    local.get $5
    local.get $8
    f64.const 1.5707963267341256
    f64.mul
    f64.sub
    local.set $9
    local.get $8
    f64.const 6.077100506506192e-11
    f64.mul
    local.set $10
    local.get $12
    i32.const 20
    i32.shr_u
    local.set $13
    local.get $9
    local.get $10
    f64.sub
    local.set $7
    local.get $7
    i64.reinterpret_f64
    i64.const 32
    i64.shr_u
    i32.wrap_i64
    local.set $14
    local.get $13
    local.get $14
    i32.const 20
    i32.shr_u
    i32.const 2047
    i32.and
    i32.sub
    local.set $15
    local.get $15
    i32.const 16
    i32.gt_u
    if
     local.get $9
     local.set $6
     local.get $8
     f64.const 6.077100506303966e-11
     f64.mul
     local.set $10
     local.get $6
     local.get $10
     f64.sub
     local.set $9
     local.get $8
     f64.const 2.0222662487959506e-21
     f64.mul
     local.get $6
     local.get $9
     f64.sub
     local.get $10
     f64.sub
     f64.sub
     local.set $10
     local.get $9
     local.get $10
     f64.sub
     local.set $7
     local.get $7
     i64.reinterpret_f64
     i64.const 32
     i64.shr_u
     i32.wrap_i64
     local.set $14
     local.get $13
     local.get $14
     i32.const 20
     i32.shr_u
     i32.const 2047
     i32.and
     i32.sub
     local.set $15
     local.get $15
     i32.const 49
     i32.gt_u
     if
      local.get $9
      local.set $16
      local.get $8
      f64.const 2.0222662487111665e-21
      f64.mul
      local.set $10
      local.get $16
      local.get $10
      f64.sub
      local.set $9
      local.get $8
      f64.const 8.4784276603689e-32
      f64.mul
      local.get $16
      local.get $9
      f64.sub
      local.get $10
      f64.sub
      f64.sub
      local.set $10
      local.get $9
      local.get $10
      f64.sub
      local.set $7
     end
    end
    local.get $9
    local.get $7
    f64.sub
    local.get $10
    f64.sub
    local.set $6
    local.get $7
    global.set $~lib/math/rempio2_y0
    local.get $6
    global.set $~lib/math/rempio2_y1
    local.get $8
    i32.trunc_f64_s
    br $~lib/math/rempio2|inlined.1
   end
   local.get $5
   local.get $11
   call $~lib/math/pio2_large_quot
   local.set $15
   i32.const 0
   local.get $15
   i32.sub
   local.get $15
   local.get $4
   select
  end
  local.set $17
  global.get $~lib/math/rempio2_y0
  local.set $18
  global.get $~lib/math/rempio2_y1
  local.set $19
  local.get $17
  i32.const 1
  i32.and
  if (result f64)
   local.get $18
   local.set $8
   local.get $19
   local.set $16
   local.get $8
   local.get $8
   f64.mul
   local.set $5
   local.get $5
   local.get $5
   f64.mul
   local.set $6
   local.get $5
   f64.const 0.0416666666666666
   local.get $5
   f64.const -0.001388888888887411
   local.get $5
   f64.const 2.480158728947673e-05
   f64.mul
   f64.add
   f64.mul
   f64.add
   f64.mul
   local.get $6
   local.get $6
   f64.mul
   f64.const -2.7557314351390663e-07
   local.get $5
   f64.const 2.087572321298175e-09
   local.get $5
   f64.const -1.1359647557788195e-11
   f64.mul
   f64.add
   f64.mul
   f64.add
   f64.mul
   f64.add
   local.set $7
   f64.const 0.5
   local.get $5
   f64.mul
   local.set $10
   f64.const 1
   local.get $10
   f64.sub
   local.set $6
   local.get $6
   f64.const 1
   local.get $6
   f64.sub
   local.get $10
   f64.sub
   local.get $5
   local.get $7
   f64.mul
   local.get $8
   local.get $16
   f64.mul
   f64.sub
   f64.add
   f64.add
  else
   block $~lib/math/sin_kern|inlined.2 (result f64)
    local.get $18
    local.set $16
    local.get $19
    local.set $9
    i32.const 1
    local.set $13
    local.get $16
    local.get $16
    f64.mul
    local.set $10
    local.get $10
    local.get $10
    f64.mul
    local.set $7
    f64.const 0.00833333333332249
    local.get $10
    f64.const -1.984126982985795e-04
    local.get $10
    f64.const 2.7557313707070068e-06
    f64.mul
    f64.add
    f64.mul
    f64.add
    local.get $10
    local.get $7
    f64.mul
    f64.const -2.5050760253406863e-08
    local.get $10
    f64.const 1.58969099521155e-10
    f64.mul
    f64.add
    f64.mul
    f64.add
    local.set $6
    local.get $10
    local.get $16
    f64.mul
    local.set $5
    local.get $13
    i32.eqz
    if
     local.get $16
     local.get $5
     f64.const -0.16666666666666632
     local.get $10
     local.get $6
     f64.mul
     f64.add
     f64.mul
     f64.add
     br $~lib/math/sin_kern|inlined.2
    else
     local.get $16
     local.get $10
     f64.const 0.5
     local.get $9
     f64.mul
     local.get $5
     local.get $6
     f64.mul
     f64.sub
     f64.mul
     local.get $9
     f64.sub
     local.get $5
     f64.const -0.16666666666666632
     f64.mul
     f64.sub
     f64.sub
     br $~lib/math/sin_kern|inlined.2
    end
    unreachable
   end
  end
  local.set $0
  local.get $17
  i32.const 2
  i32.and
  if (result f64)
   local.get $0
   f64.neg
  else
   local.get $0
  end
 )
 (func $../../lib/libm/assembly/libm/sin (; 52 ;) (param $0 f64) (result f64)
  local.get $0
  call $~lib/math/NativeMath.sin
 )
 (func $~lib/math/NativeMath.sinh (; 53 ;) (param $0 f64) (result f64)
  (local $1 i64)
  (local $2 f64)
  (local $3 i32)
  (local $4 f64)
  (local $5 f64)
  (local $6 f64)
  (local $7 f64)
  local.get $0
  i64.reinterpret_f64
  i64.const 9223372036854775807
  i64.and
  local.set $1
  local.get $1
  f64.reinterpret_i64
  local.set $2
  local.get $1
  i64.const 32
  i64.shr_u
  i32.wrap_i64
  local.set $3
  f64.const 0.5
  local.get $0
  f64.copysign
  local.set $5
  local.get $3
  i32.const 1082535490
  i32.lt_u
  if
   local.get $2
   call $~lib/math/NativeMath.expm1
   local.set $4
   local.get $3
   i32.const 1072693248
   i32.lt_u
   if
    local.get $3
    i32.const 1045430272
    i32.lt_u
    if
     local.get $0
     return
    end
    local.get $5
    f64.const 2
    local.get $4
    f64.mul
    local.get $4
    local.get $4
    f64.mul
    local.get $4
    f64.const 1
    f64.add
    f64.div
    f64.sub
    f64.mul
    return
   end
   local.get $5
   local.get $4
   local.get $4
   local.get $4
   f64.const 1
   f64.add
   f64.div
   f64.add
   f64.mul
   return
  end
  f64.const 2
  local.get $5
  f64.mul
  local.get $2
  local.set $6
  i32.const 1023
  i32.const 2043
  i32.const 2
  i32.div_u
  i32.add
  i32.const 20
  i32.shl
  i64.extend_i32_u
  i64.const 32
  i64.shl
  f64.reinterpret_i64
  local.set $7
  local.get $6
  f64.const 1416.0996898839683
  f64.sub
  call $~lib/math/NativeMath.exp
  local.get $7
  f64.mul
  local.get $7
  f64.mul
  f64.mul
  local.set $4
  local.get $4
 )
 (func $../../lib/libm/assembly/libm/sinh (; 54 ;) (param $0 f64) (result f64)
  local.get $0
  call $~lib/math/NativeMath.sinh
 )
 (func $../../lib/libm/assembly/libm/sqrt (; 55 ;) (param $0 f64) (result f64)
  (local $1 f64)
  local.get $0
  local.set $1
  local.get $1
  f64.sqrt
 )
 (func $~lib/math/tan_kern (; 56 ;) (param $0 f64) (param $1 f64) (param $2 i32) (result f64)
  (local $3 f64)
  (local $4 f64)
  (local $5 f64)
  (local $6 f64)
  (local $7 f64)
  (local $8 i32)
  (local $9 i32)
  (local $10 i32)
  (local $11 f64)
  (local $12 f64)
  local.get $0
  i64.reinterpret_f64
  i64.const 32
  i64.shr_u
  i32.wrap_i64
  local.set $8
  local.get $8
  i32.const 2147483647
  i32.and
  local.set $9
  local.get $9
  i32.const 1072010280
  i32.ge_s
  local.set $10
  local.get $10
  if
   local.get $8
   i32.const 0
   i32.lt_s
   if
    local.get $0
    f64.neg
    local.set $0
    local.get $1
    f64.neg
    local.set $1
   end
   f64.const 0.7853981633974483
   local.get $0
   f64.sub
   local.set $3
   f64.const 3.061616997868383e-17
   local.get $1
   f64.sub
   local.set $6
   local.get $3
   local.get $6
   f64.add
   local.set $0
   f64.const 0
   local.set $1
  end
  local.get $0
  local.get $0
  f64.mul
  local.set $3
  local.get $3
  local.get $3
  f64.mul
  local.set $6
  f64.const 0.13333333333320124
  local.get $6
  f64.const 0.021869488294859542
  local.get $6
  f64.const 3.5920791075913124e-03
  local.get $6
  f64.const 5.880412408202641e-04
  local.get $6
  f64.const 7.817944429395571e-05
  local.get $6
  f64.const -1.8558637485527546e-05
  f64.mul
  f64.add
  f64.mul
  f64.add
  f64.mul
  f64.add
  f64.mul
  f64.add
  f64.mul
  f64.add
  local.set $4
  local.get $3
  f64.const 0.05396825397622605
  local.get $6
  f64.const 0.0088632398235993
  local.get $6
  f64.const 1.4562094543252903e-03
  local.get $6
  f64.const 2.464631348184699e-04
  local.get $6
  f64.const 7.140724913826082e-05
  local.get $6
  f64.const 2.590730518636337e-05
  f64.mul
  f64.add
  f64.mul
  f64.add
  f64.mul
  f64.add
  f64.mul
  f64.add
  f64.mul
  f64.add
  f64.mul
  local.set $5
  local.get $3
  local.get $0
  f64.mul
  local.set $7
  local.get $1
  local.get $3
  local.get $7
  local.get $4
  local.get $5
  f64.add
  f64.mul
  local.get $1
  f64.add
  f64.mul
  f64.add
  local.set $4
  local.get $4
  f64.const 0.3333333333333341
  local.get $7
  f64.mul
  f64.add
  local.set $4
  local.get $0
  local.get $4
  f64.add
  local.set $6
  local.get $10
  if
   local.get $2
   f64.convert_i32_s
   local.set $5
   f64.const 1
   local.get $8
   i32.const 30
   i32.shr_s
   i32.const 2
   i32.and
   f64.convert_i32_s
   f64.sub
   local.get $5
   f64.const 2
   local.get $0
   local.get $6
   local.get $6
   f64.mul
   local.get $6
   local.get $5
   f64.add
   f64.div
   local.get $4
   f64.sub
   f64.sub
   f64.mul
   f64.sub
   f64.mul
   return
  end
  local.get $2
  i32.const 1
  i32.eq
  if
   local.get $6
   return
  end
  local.get $6
  local.set $3
  local.get $3
  i64.reinterpret_f64
  i64.const -4294967296
  i64.and
  f64.reinterpret_i64
  local.set $3
  local.get $4
  local.get $3
  local.get $0
  f64.sub
  f64.sub
  local.set $5
  f64.const 1
  f64.neg
  local.get $6
  f64.div
  local.tee $11
  local.set $12
  local.get $12
  i64.reinterpret_f64
  i64.const -4294967296
  i64.and
  f64.reinterpret_i64
  local.set $12
  f64.const 1
  local.get $12
  local.get $3
  f64.mul
  f64.add
  local.set $7
  local.get $12
  local.get $11
  local.get $7
  local.get $12
  local.get $5
  f64.mul
  f64.add
  f64.mul
  f64.add
 )
 (func $~lib/math/NativeMath.tan (; 57 ;) (param $0 f64) (result f64)
  (local $1 i64)
  (local $2 i32)
  (local $3 i32)
  (local $4 i32)
  (local $5 i64)
  (local $6 f64)
  (local $7 i32)
  (local $8 i32)
  (local $9 f64)
  (local $10 f64)
  (local $11 f64)
  (local $12 f64)
  (local $13 i32)
  (local $14 i32)
  (local $15 f64)
  (local $16 f64)
  (local $17 i32)
  local.get $0
  i64.reinterpret_f64
  local.set $1
  local.get $1
  i64.const 32
  i64.shr_u
  i32.wrap_i64
  local.set $2
  local.get $2
  i32.const 31
  i32.shr_u
  local.set $3
  local.get $2
  i32.const 2147483647
  i32.and
  local.set $2
  local.get $2
  i32.const 1072243195
  i32.le_s
  if
   local.get $2
   i32.const 1044381696
   i32.lt_s
   if
    local.get $0
    return
   end
   local.get $0
   f64.const 0
   i32.const 1
   call $~lib/math/tan_kern
   return
  end
  local.get $2
  i32.const 2146435072
  i32.ge_s
  if
   local.get $0
   local.get $0
   f64.sub
   return
  end
  block $~lib/math/rempio2|inlined.2 (result i32)
   local.get $0
   local.set $6
   local.get $1
   local.set $5
   local.get $3
   local.set $4
   local.get $5
   i64.const 32
   i64.shr_u
   i32.wrap_i64
   i32.const 2147483647
   i32.and
   local.set $7
   local.get $7
   i32.const 1073928572
   i32.lt_u
   if
    i32.const 1
    local.set $8
    local.get $4
    i32.eqz
    if
     local.get $6
     f64.const 1.5707963267341256
     f64.sub
     local.set $9
     local.get $7
     i32.const 1073291771
     i32.ne
     if
      local.get $9
      f64.const 6.077100506506192e-11
      f64.sub
      local.set $10
      local.get $9
      local.get $10
      f64.sub
      f64.const 6.077100506506192e-11
      f64.sub
      local.set $11
     else
      local.get $9
      f64.const 6.077100506303966e-11
      f64.sub
      local.set $9
      local.get $9
      f64.const 2.0222662487959506e-21
      f64.sub
      local.set $10
      local.get $9
      local.get $10
      f64.sub
      f64.const 2.0222662487959506e-21
      f64.sub
      local.set $11
     end
    else
     local.get $6
     f64.const 1.5707963267341256
     f64.add
     local.set $9
     local.get $7
     i32.const 1073291771
     i32.ne
     if
      local.get $9
      f64.const 6.077100506506192e-11
      f64.add
      local.set $10
      local.get $9
      local.get $10
      f64.sub
      f64.const 6.077100506506192e-11
      f64.add
      local.set $11
     else
      local.get $9
      f64.const 6.077100506303966e-11
      f64.add
      local.set $9
      local.get $9
      f64.const 2.0222662487959506e-21
      f64.add
      local.set $10
      local.get $9
      local.get $10
      f64.sub
      f64.const 2.0222662487959506e-21
      f64.add
      local.set $11
     end
     i32.const -1
     local.set $8
    end
    local.get $10
    global.set $~lib/math/rempio2_y0
    local.get $11
    global.set $~lib/math/rempio2_y1
    local.get $8
    br $~lib/math/rempio2|inlined.2
   end
   local.get $7
   i32.const 1094263291
   i32.lt_u
   if
    local.get $6
    f64.const 0.6366197723675814
    f64.mul
    f64.nearest
    local.set $11
    local.get $6
    local.get $11
    f64.const 1.5707963267341256
    f64.mul
    f64.sub
    local.set $10
    local.get $11
    f64.const 6.077100506506192e-11
    f64.mul
    local.set $9
    local.get $7
    i32.const 20
    i32.shr_u
    local.set $8
    local.get $10
    local.get $9
    f64.sub
    local.set $12
    local.get $12
    i64.reinterpret_f64
    i64.const 32
    i64.shr_u
    i32.wrap_i64
    local.set $13
    local.get $8
    local.get $13
    i32.const 20
    i32.shr_u
    i32.const 2047
    i32.and
    i32.sub
    local.set $14
    local.get $14
    i32.const 16
    i32.gt_u
    if
     local.get $10
     local.set $15
     local.get $11
     f64.const 6.077100506303966e-11
     f64.mul
     local.set $9
     local.get $15
     local.get $9
     f64.sub
     local.set $10
     local.get $11
     f64.const 2.0222662487959506e-21
     f64.mul
     local.get $15
     local.get $10
     f64.sub
     local.get $9
     f64.sub
     f64.sub
     local.set $9
     local.get $10
     local.get $9
     f64.sub
     local.set $12
     local.get $12
     i64.reinterpret_f64
     i64.const 32
     i64.shr_u
     i32.wrap_i64
     local.set $13
     local.get $8
     local.get $13
     i32.const 20
     i32.shr_u
     i32.const 2047
     i32.and
     i32.sub
     local.set $14
     local.get $14
     i32.const 49
     i32.gt_u
     if
      local.get $10
      local.set $16
      local.get $11
      f64.const 2.0222662487111665e-21
      f64.mul
      local.set $9
      local.get $16
      local.get $9
      f64.sub
      local.set $10
      local.get $11
      f64.const 8.4784276603689e-32
      f64.mul
      local.get $16
      local.get $10
      f64.sub
      local.get $9
      f64.sub
      f64.sub
      local.set $9
      local.get $10
      local.get $9
      f64.sub
      local.set $12
     end
    end
    local.get $10
    local.get $12
    f64.sub
    local.get $9
    f64.sub
    local.set $15
    local.get $12
    global.set $~lib/math/rempio2_y0
    local.get $15
    global.set $~lib/math/rempio2_y1
    local.get $11
    i32.trunc_f64_s
    br $~lib/math/rempio2|inlined.2
   end
   local.get $6
   local.get $5
   call $~lib/math/pio2_large_quot
   local.set $14
   i32.const 0
   local.get $14
   i32.sub
   local.get $14
   local.get $4
   select
  end
  local.set $17
  global.get $~lib/math/rempio2_y0
  global.get $~lib/math/rempio2_y1
  i32.const 1
  local.get $17
  i32.const 1
  i32.and
  i32.const 1
  i32.shl
  i32.sub
  call $~lib/math/tan_kern
 )
 (func $../../lib/libm/assembly/libm/tan (; 58 ;) (param $0 f64) (result f64)
  local.get $0
  call $~lib/math/NativeMath.tan
 )
 (func $~lib/math/NativeMath.tanh (; 59 ;) (param $0 f64) (result f64)
  (local $1 i64)
  (local $2 f64)
  (local $3 i32)
  (local $4 f64)
  local.get $0
  i64.reinterpret_f64
  local.set $1
  local.get $1
  i64.const 9223372036854775807
  i64.and
  local.set $1
  local.get $1
  f64.reinterpret_i64
  local.set $2
  local.get $1
  i64.const 32
  i64.shr_u
  i32.wrap_i64
  local.set $3
  local.get $3
  i32.const 1071748074
  i32.gt_u
  if
   local.get $3
   i32.const 1077149696
   i32.gt_u
   if
    f64.const 1
    f64.const 0
    local.get $2
    f64.div
    f64.sub
    local.set $4
   else
    f64.const 2
    local.get $2
    f64.mul
    call $~lib/math/NativeMath.expm1
    local.set $4
    f64.const 1
    f64.const 2
    local.get $4
    f64.const 2
    f64.add
    f64.div
    f64.sub
    local.set $4
   end
  else
   local.get $3
   i32.const 1070618798
   i32.gt_u
   if
    f64.const 2
    local.get $2
    f64.mul
    call $~lib/math/NativeMath.expm1
    local.set $4
    local.get $4
    local.get $4
    f64.const 2
    f64.add
    f64.div
    local.set $4
   else
    local.get $3
    i32.const 1048576
    i32.ge_u
    if
     f64.const -2
     local.get $2
     f64.mul
     call $~lib/math/NativeMath.expm1
     local.set $4
     local.get $4
     f64.neg
     local.get $4
     f64.const 2
     f64.add
     f64.div
     local.set $4
    else
     local.get $2
     local.set $4
    end
   end
  end
  local.get $4
  local.get $0
  f64.copysign
 )
 (func $../../lib/libm/assembly/libm/tanh (; 60 ;) (param $0 f64) (result f64)
  local.get $0
  call $~lib/math/NativeMath.tanh
 )
 (func $../../lib/libm/assembly/libm/trunc (; 61 ;) (param $0 f64) (result f64)
  (local $1 f64)
  local.get $0
  local.set $1
  local.get $1
  f64.trunc
 )
 (func $../../lib/libm/assembly/libmf/abs (; 62 ;) (param $0 f32) (result f32)
  (local $1 f32)
  local.get $0
  local.set $1
  local.get $1
  f32.abs
 )
 (func $~lib/math/Rf (; 63 ;) (param $0 f32) (result f32)
  (local $1 f32)
  (local $2 f32)
  local.get $0
  f32.const 0.16666586697101593
  local.get $0
  f32.const -0.04274342209100723
  local.get $0
  f32.const -0.008656363002955914
  f32.mul
  f32.add
  f32.mul
  f32.add
  f32.mul
  local.set $1
  f32.const 1
  local.get $0
  f32.const -0.7066296339035034
  f32.mul
  f32.add
  local.set $2
  local.get $1
  local.get $2
  f32.div
 )
 (func $~lib/math/NativeMathf.acos (; 64 ;) (param $0 f32) (result f32)
  (local $1 i32)
  (local $2 i32)
  (local $3 f32)
  (local $4 f32)
  (local $5 f32)
  (local $6 f32)
  (local $7 f32)
  local.get $0
  i32.reinterpret_f32
  local.set $1
  local.get $1
  i32.const 2147483647
  i32.and
  local.set $2
  local.get $2
  i32.const 1065353216
  i32.ge_u
  if
   local.get $2
   i32.const 1065353216
   i32.eq
   if
    local.get $1
    i32.const 31
    i32.shr_u
    if
     f32.const 2
     f32.const 1.570796251296997
     f32.mul
     f32.const 7.52316384526264e-37
     f32.add
     return
    end
    f32.const 0
    return
   end
   f32.const 0
   local.get $0
   local.get $0
   f32.sub
   f32.div
   return
  end
  local.get $2
  i32.const 1056964608
  i32.lt_u
  if
   local.get $2
   i32.const 847249408
   i32.le_u
   if
    f32.const 1.570796251296997
    f32.const 7.52316384526264e-37
    f32.add
    return
   end
   f32.const 1.570796251296997
   local.get $0
   f32.const 7.549789415861596e-08
   local.get $0
   local.get $0
   local.get $0
   f32.mul
   call $~lib/math/Rf
   f32.mul
   f32.sub
   f32.sub
   f32.sub
   return
  end
  local.get $1
  i32.const 31
  i32.shr_u
  if
   f32.const 0.5
   local.get $0
   f32.const 0.5
   f32.mul
   f32.add
   local.set $3
   local.get $3
   f32.sqrt
   local.set $5
   local.get $3
   call $~lib/math/Rf
   local.get $5
   f32.mul
   f32.const 7.549789415861596e-08
   f32.sub
   local.set $4
   f32.const 2
   f32.const 1.570796251296997
   local.get $5
   local.get $4
   f32.add
   f32.sub
   f32.mul
   return
  end
  f32.const 0.5
  local.get $0
  f32.const 0.5
  f32.mul
  f32.sub
  local.set $3
  local.get $3
  f32.sqrt
  local.set $5
  local.get $5
  i32.reinterpret_f32
  local.set $1
  local.get $1
  i32.const -4096
  i32.and
  f32.reinterpret_i32
  local.set $6
  local.get $3
  local.get $6
  local.get $6
  f32.mul
  f32.sub
  local.get $5
  local.get $6
  f32.add
  f32.div
  local.set $7
  local.get $3
  call $~lib/math/Rf
  local.get $5
  f32.mul
  local.get $7
  f32.add
  local.set $4
  f32.const 2
  local.get $6
  local.get $4
  f32.add
  f32.mul
 )
 (func $../../lib/libm/assembly/libmf/acos (; 65 ;) (param $0 f32) (result f32)
  local.get $0
  call $~lib/math/NativeMathf.acos
 )
 (func $~lib/math/NativeMathf.log1p (; 66 ;) (param $0 f32) (result f32)
  (local $1 i32)
  (local $2 f32)
  (local $3 f32)
  (local $4 i32)
  (local $5 f32)
  (local $6 i32)
  (local $7 f32)
  (local $8 f32)
  (local $9 f32)
  (local $10 f32)
  (local $11 f32)
  (local $12 f32)
  (local $13 f32)
  (local $14 f32)
  local.get $0
  i32.reinterpret_f32
  local.set $1
  f32.const 0
  local.set $2
  f32.const 0
  local.set $3
  i32.const 1
  local.set $4
  local.get $1
  i32.const 1054086096
  i32.lt_u
  if (result i32)
   i32.const 1
  else
   local.get $1
   i32.const 31
   i32.shr_u
  end
  if
   local.get $1
   i32.const -1082130432
   i32.ge_u
   if
    local.get $0
    f32.const -1
    f32.eq
    if
     local.get $0
     f32.const 0
     f32.div
     return
    end
    local.get $0
    local.get $0
    f32.sub
    f32.const 0
    f32.div
    return
   end
   local.get $1
   i32.const 1
   i32.shl
   i32.const 1728053248
   i32.lt_u
   if
    local.get $0
    return
   end
   local.get $1
   i32.const -1097468391
   i32.le_u
   if
    i32.const 0
    local.set $4
    f32.const 0
    local.set $2
    local.get $0
    local.set $3
   end
  else
   local.get $1
   i32.const 2139095040
   i32.ge_u
   if
    local.get $0
    return
   end
  end
  local.get $4
  if
   f32.const 1
   local.get $0
   f32.add
   local.set $5
   local.get $5
   i32.reinterpret_f32
   local.set $6
   local.get $6
   i32.const 1065353216
   i32.const 1060439283
   i32.sub
   i32.add
   local.set $6
   local.get $6
   i32.const 23
   i32.shr_u
   i32.const 127
   i32.sub
   local.set $4
   local.get $4
   i32.const 25
   i32.lt_s
   if
    local.get $4
    i32.const 2
    i32.ge_s
    if (result f32)
     f32.const 1
     local.get $5
     local.get $0
     f32.sub
     f32.sub
    else
     local.get $0
     local.get $5
     f32.const 1
     f32.sub
     f32.sub
    end
    local.set $2
    local.get $2
    local.get $5
    f32.div
    local.set $2
   else
    f32.const 0
    local.set $2
   end
   local.get $6
   i32.const 8388607
   i32.and
   i32.const 1060439283
   i32.add
   local.set $6
   local.get $6
   f32.reinterpret_i32
   f32.const 1
   f32.sub
   local.set $3
  end
  local.get $3
  f32.const 2
  local.get $3
  f32.add
  f32.div
  local.set $7
  local.get $7
  local.get $7
  f32.mul
  local.set $8
  local.get $8
  local.get $8
  f32.mul
  local.set $9
  local.get $9
  f32.const 0.40000972151756287
  local.get $9
  f32.const 0.24279078841209412
  f32.mul
  f32.add
  f32.mul
  local.set $10
  local.get $8
  f32.const 0.6666666269302368
  local.get $9
  f32.const 0.2849878668785095
  f32.mul
  f32.add
  f32.mul
  local.set $11
  local.get $11
  local.get $10
  f32.add
  local.set $12
  f32.const 0.5
  local.get $3
  f32.mul
  local.get $3
  f32.mul
  local.set $13
  local.get $4
  f32.convert_i32_s
  local.set $14
  local.get $7
  local.get $13
  local.get $12
  f32.add
  f32.mul
  local.get $14
  f32.const 9.05800061445916e-06
  f32.mul
  local.get $2
  f32.add
  f32.add
  local.get $13
  f32.sub
  local.get $3
  f32.add
  local.get $14
  f32.const 0.6931381225585938
  f32.mul
  f32.add
 )
 (func $~lib/math/NativeMathf.log (; 67 ;) (param $0 f32) (result f32)
  (local $1 f32)
  (local $2 i32)
  (local $3 i32)
  (local $4 i32)
  (local $5 i32)
  (local $6 i32)
  (local $7 i32)
  (local $8 f64)
  (local $9 f64)
  (local $10 f64)
  (local $11 f64)
  (local $12 f64)
  (local $13 f64)
  (local $14 f64)
  block $~lib/util/math/logf_lut|inlined.0 (result f32)
   local.get $0
   local.set $1
   local.get $1
   i32.reinterpret_f32
   local.set $2
   local.get $2
   i32.const 8388608
   i32.sub
   i32.const 2130706432
   i32.ge_u
   if
    local.get $2
    i32.const 1
    i32.shl
    i32.const 0
    i32.eq
    if
     f32.const inf
     f32.neg
     br $~lib/util/math/logf_lut|inlined.0
    end
    local.get $2
    i32.const 2139095040
    i32.eq
    if
     local.get $1
     br $~lib/util/math/logf_lut|inlined.0
    end
    local.get $2
    i32.const 31
    i32.shr_u
    if (result i32)
     i32.const 1
    else
     local.get $2
     i32.const 1
     i32.shl
     i32.const -16777216
     i32.ge_u
    end
    if
     local.get $1
     local.get $1
     f32.sub
     local.get $1
     local.get $1
     f32.sub
     f32.div
     br $~lib/util/math/logf_lut|inlined.0
    end
    local.get $1
    f32.const 8388608
    f32.mul
    i32.reinterpret_f32
    local.set $2
    local.get $2
    i32.const 23
    i32.const 23
    i32.shl
    i32.sub
    local.set $2
   end
   local.get $2
   i32.const 1060306944
   i32.sub
   local.set $3
   local.get $3
   i32.const 23
   global.get $~lib/util/math/LOGF_TABLE_BITS
   i32.sub
   i32.shr_u
   i32.const 15
   i32.and
   local.set $4
   local.get $3
   i32.const 23
   i32.shr_s
   local.set $5
   local.get $2
   local.get $3
   i32.const 511
   i32.const 23
   i32.shl
   i32.and
   i32.sub
   local.set $6
   global.get $~lib/util/math/logf_data_tab
   i32.load offset=4
   local.set $7
   local.get $7
   local.get $4
   i32.const 1
   i32.const 3
   i32.add
   i32.shl
   i32.add
   f64.load
   local.set $8
   local.get $7
   local.get $4
   i32.const 1
   i32.const 3
   i32.add
   i32.shl
   i32.add
   f64.load offset=8
   local.set $9
   local.get $6
   f32.reinterpret_i32
   f64.promote_f32
   local.set $10
   local.get $10
   local.get $8
   f64.mul
   f64.const 1
   f64.sub
   local.set $11
   local.get $9
   local.get $5
   f64.convert_i32_s
   f64.const 0.6931471805599453
   f64.mul
   f64.add
   local.set $12
   local.get $11
   local.get $11
   f64.mul
   local.set $13
   f64.const 0.333456765744066
   local.get $11
   f64.mul
   f64.const -0.4999997485802103
   f64.add
   local.set $14
   local.get $14
   f64.const -0.25089342214237154
   local.get $13
   f64.mul
   f64.add
   local.set $14
   local.get $14
   local.get $13
   f64.mul
   local.get $12
   local.get $11
   f64.add
   f64.add
   local.set $14
   local.get $14
   f32.demote_f64
  end
  return
 )
 (func $~lib/math/NativeMathf.acosh (; 68 ;) (param $0 f32) (result f32)
  (local $1 i32)
  (local $2 i32)
  (local $3 f32)
  local.get $0
  i32.reinterpret_f32
  local.set $1
  local.get $1
  i32.const 2147483647
  i32.and
  local.set $2
  local.get $2
  i32.const 1073741824
  i32.lt_u
  if
   local.get $0
   f32.const 1
   f32.sub
   local.set $3
   local.get $3
   local.get $3
   local.get $3
   f32.const 2
   f32.add
   f32.mul
   f32.sqrt
   f32.add
   call $~lib/math/NativeMathf.log1p
   return
  end
  local.get $2
  i32.const 1166016512
  i32.lt_u
  if
   f32.const 2
   local.get $0
   f32.mul
   f32.const 1
   local.get $0
   local.get $0
   local.get $0
   f32.mul
   f32.const 1
   f32.sub
   f32.sqrt
   f32.add
   f32.div
   f32.sub
   call $~lib/math/NativeMathf.log
   return
  end
  local.get $0
  call $~lib/math/NativeMathf.log
  f32.const 0.6931471824645996
  f32.add
 )
 (func $../../lib/libm/assembly/libmf/acosh (; 69 ;) (param $0 f32) (result f32)
  local.get $0
  call $~lib/math/NativeMathf.acosh
 )
 (func $~lib/math/NativeMathf.asin (; 70 ;) (param $0 f32) (result f32)
  (local $1 f32)
  (local $2 i32)
  (local $3 f32)
  (local $4 f64)
  local.get $0
  local.set $1
  local.get $0
  i32.reinterpret_f32
  i32.const 2147483647
  i32.and
  local.set $2
  local.get $2
  i32.const 1065353216
  i32.ge_u
  if
   local.get $2
   i32.const 1065353216
   i32.eq
   if
    local.get $0
    f32.const 1.5707963705062866
    f32.mul
    f32.const 7.52316384526264e-37
    f32.add
    return
   end
   f32.const 0
   local.get $0
   local.get $0
   f32.sub
   f32.div
   return
  end
  local.get $2
  i32.const 1056964608
  i32.lt_u
  if
   local.get $2
   i32.const 964689920
   i32.lt_u
   if (result i32)
    local.get $2
    i32.const 8388608
    i32.ge_u
   else
    i32.const 0
   end
   if
    local.get $0
    return
   end
   local.get $0
   local.get $0
   local.get $0
   local.get $0
   f32.mul
   call $~lib/math/Rf
   f32.mul
   f32.add
   return
  end
  f32.const 0.5
  local.get $0
  f32.abs
  f32.const 0.5
  f32.mul
  f32.sub
  local.set $3
  local.get $3
  f64.promote_f32
  f64.sqrt
  local.set $4
  f32.const 1.5707963705062866
  f64.promote_f32
  f32.const 2
  f64.promote_f32
  local.get $4
  local.get $4
  local.get $3
  call $~lib/math/Rf
  f64.promote_f32
  f64.mul
  f64.add
  f64.mul
  f64.sub
  f32.demote_f64
  local.set $0
  local.get $0
  local.get $1
  f32.copysign
 )
 (func $../../lib/libm/assembly/libmf/asin (; 71 ;) (param $0 f32) (result f32)
  local.get $0
  call $~lib/math/NativeMathf.asin
 )
 (func $~lib/math/NativeMathf.asinh (; 72 ;) (param $0 f32) (result f32)
  (local $1 i32)
  (local $2 f32)
  local.get $0
  i32.reinterpret_f32
  i32.const 2147483647
  i32.and
  local.set $1
  local.get $1
  f32.reinterpret_i32
  local.set $2
  local.get $1
  i32.const 1166016512
  i32.ge_u
  if
   local.get $2
   call $~lib/math/NativeMathf.log
   f32.const 0.6931471824645996
   f32.add
   local.set $2
  else
   local.get $1
   i32.const 1073741824
   i32.ge_u
   if
    f32.const 2
    local.get $2
    f32.mul
    f32.const 1
    local.get $2
    local.get $2
    f32.mul
    f32.const 1
    f32.add
    f32.sqrt
    local.get $2
    f32.add
    f32.div
    f32.add
    call $~lib/math/NativeMathf.log
    local.set $2
   else
    local.get $1
    i32.const 964689920
    i32.ge_u
    if
     local.get $2
     local.get $2
     local.get $2
     f32.mul
     local.get $2
     local.get $2
     f32.mul
     f32.const 1
     f32.add
     f32.sqrt
     f32.const 1
     f32.add
     f32.div
     f32.add
     call $~lib/math/NativeMathf.log1p
     local.set $2
    end
   end
  end
  local.get $2
  local.get $0
  f32.copysign
 )
 (func $../../lib/libm/assembly/libmf/asinh (; 73 ;) (param $0 f32) (result f32)
  local.get $0
  call $~lib/math/NativeMathf.asinh
 )
 (func $~lib/math/NativeMathf.atan (; 74 ;) (param $0 f32) (result f32)
  (local $1 i32)
  (local $2 f32)
  (local $3 f32)
  (local $4 i32)
  (local $5 f32)
  (local $6 f32)
  (local $7 f32)
  (local $8 f32)
  (local $9 i32)
  local.get $0
  i32.reinterpret_f32
  local.set $1
  local.get $0
  local.set $2
  local.get $1
  i32.const 2147483647
  i32.and
  local.set $1
  local.get $1
  i32.const 1283457024
  i32.ge_u
  if
   local.get $0
   local.get $0
   f32.ne
   if
    local.get $0
    return
   end
   f32.const 1.570796251296997
   f32.const 7.52316384526264e-37
   f32.add
   local.set $3
   local.get $3
   local.get $2
   f32.copysign
   return
  end
  local.get $1
  i32.const 1054867456
  i32.lt_u
  if
   local.get $1
   i32.const 964689920
   i32.lt_u
   if
    local.get $0
    return
   end
   i32.const -1
   local.set $4
  else
   local.get $0
   f32.abs
   local.set $0
   local.get $1
   i32.const 1066926080
   i32.lt_u
   if
    local.get $1
    i32.const 1060110336
    i32.lt_u
    if
     i32.const 0
     local.set $4
     f32.const 2
     local.get $0
     f32.mul
     f32.const 1
     f32.sub
     f32.const 2
     local.get $0
     f32.add
     f32.div
     local.set $0
    else
     i32.const 1
     local.set $4
     local.get $0
     f32.const 1
     f32.sub
     local.get $0
     f32.const 1
     f32.add
     f32.div
     local.set $0
    end
   else
    local.get $1
    i32.const 1075576832
    i32.lt_u
    if
     i32.const 2
     local.set $4
     local.get $0
     f32.const 1.5
     f32.sub
     f32.const 1
     f32.const 1.5
     local.get $0
     f32.mul
     f32.add
     f32.div
     local.set $0
    else
     i32.const 3
     local.set $4
     f32.const -1
     local.get $0
     f32.div
     local.set $0
    end
   end
  end
  local.get $0
  local.get $0
  f32.mul
  local.set $3
  local.get $3
  local.get $3
  f32.mul
  local.set $5
  local.get $3
  f32.const 0.333333283662796
  local.get $5
  f32.const 0.14253635704517365
  local.get $5
  f32.const 0.06168760731816292
  f32.mul
  f32.add
  f32.mul
  f32.add
  f32.mul
  local.set $6
  local.get $5
  f32.const -0.19999158382415771
  local.get $5
  f32.const -0.106480173766613
  f32.mul
  f32.add
  f32.mul
  local.set $7
  local.get $0
  local.get $6
  local.get $7
  f32.add
  f32.mul
  local.set $8
  local.get $4
  i32.const 0
  i32.lt_s
  if
   local.get $0
   local.get $8
   f32.sub
   return
  end
  block $break|0
   block $case4|0
    block $case3|0
     block $case2|0
      block $case1|0
       block $case0|0
        local.get $4
        local.set $9
        local.get $9
        i32.const 0
        i32.eq
        br_if $case0|0
        local.get $9
        i32.const 1
        i32.eq
        br_if $case1|0
        local.get $9
        i32.const 2
        i32.eq
        br_if $case2|0
        local.get $9
        i32.const 3
        i32.eq
        br_if $case3|0
        br $case4|0
       end
       f32.const 0.46364760398864746
       local.get $8
       f32.const 5.01215824399992e-09
       f32.sub
       local.get $0
       f32.sub
       f32.sub
       local.set $3
       br $break|0
      end
      f32.const 0.7853981256484985
      local.get $8
      f32.const 3.774894707930798e-08
      f32.sub
      local.get $0
      f32.sub
      f32.sub
      local.set $3
      br $break|0
     end
     f32.const 0.9827936887741089
     local.get $8
     f32.const 3.447321716976148e-08
     f32.sub
     local.get $0
     f32.sub
     f32.sub
     local.set $3
     br $break|0
    end
    f32.const 1.570796251296997
    local.get $8
    f32.const 7.549789415861596e-08
    f32.sub
    local.get $0
    f32.sub
    f32.sub
    local.set $3
    br $break|0
   end
   unreachable
  end
  local.get $3
  local.get $2
  f32.copysign
 )
 (func $../../lib/libm/assembly/libmf/atan (; 75 ;) (param $0 f32) (result f32)
  local.get $0
  call $~lib/math/NativeMathf.atan
 )
 (func $~lib/math/NativeMathf.atanh (; 76 ;) (param $0 f32) (result f32)
  (local $1 i32)
  (local $2 f32)
  local.get $0
  i32.reinterpret_f32
  local.set $1
  local.get $0
  f32.abs
  local.set $2
  local.get $1
  i32.const 1056964608
  i32.lt_u
  if
   local.get $1
   i32.const 796917760
   i32.ge_u
   if
    f32.const 0.5
    f32.const 2
    local.get $2
    f32.mul
    f32.const 1
    local.get $2
    f32.const 1
    local.get $2
    f32.sub
    f32.div
    f32.add
    f32.mul
    call $~lib/math/NativeMathf.log1p
    f32.mul
    local.set $2
   end
  else
   f32.const 0.5
   f32.const 2
   local.get $2
   f32.const 1
   local.get $2
   f32.sub
   f32.div
   f32.mul
   call $~lib/math/NativeMathf.log1p
   f32.mul
   local.set $2
  end
  local.get $2
  local.get $0
  f32.copysign
 )
 (func $../../lib/libm/assembly/libmf/atanh (; 77 ;) (param $0 f32) (result f32)
  local.get $0
  call $~lib/math/NativeMathf.atanh
 )
 (func $~lib/math/NativeMathf.atan2 (; 78 ;) (param $0 f32) (param $1 f32) (result f32)
  (local $2 i32)
  (local $3 i32)
  (local $4 i32)
  (local $5 i32)
  (local $6 f32)
  (local $7 f32)
  local.get $1
  local.get $1
  f32.ne
  if (result i32)
   i32.const 1
  else
   local.get $0
   local.get $0
   f32.ne
  end
  if
   local.get $1
   local.get $0
   f32.add
   return
  end
  local.get $1
  i32.reinterpret_f32
  local.set $2
  local.get $0
  i32.reinterpret_f32
  local.set $3
  local.get $2
  i32.const 1065353216
  i32.eq
  if
   local.get $0
   call $~lib/math/NativeMathf.atan
   return
  end
  local.get $3
  i32.const 31
  i32.shr_u
  i32.const 1
  i32.and
  local.get $2
  i32.const 30
  i32.shr_u
  i32.const 2
  i32.and
  i32.or
  local.set $4
  local.get $2
  i32.const 2147483647
  i32.and
  local.set $2
  local.get $3
  i32.const 2147483647
  i32.and
  local.set $3
  local.get $3
  i32.const 0
  i32.eq
  if
   block $break|0
    block $case3|0
     block $case2|0
      block $case1|0
       block $case0|0
        local.get $4
        local.set $5
        local.get $5
        i32.const 0
        i32.eq
        br_if $case0|0
        local.get $5
        i32.const 1
        i32.eq
        br_if $case1|0
        local.get $5
        i32.const 2
        i32.eq
        br_if $case2|0
        local.get $5
        i32.const 3
        i32.eq
        br_if $case3|0
        br $break|0
       end
      end
      local.get $0
      return
     end
     f32.const 3.1415927410125732
     return
    end
    f32.const 3.1415927410125732
    f32.neg
    return
   end
  end
  local.get $2
  i32.const 0
  i32.eq
  if
   local.get $4
   i32.const 1
   i32.and
   if (result f32)
    f32.const 3.1415927410125732
    f32.neg
    f32.const 2
    f32.div
   else
    f32.const 3.1415927410125732
    f32.const 2
    f32.div
   end
   return
  end
  local.get $2
  i32.const 2139095040
  i32.eq
  if
   local.get $3
   i32.const 2139095040
   i32.eq
   if
    local.get $4
    i32.const 2
    i32.and
    if (result f32)
     f32.const 3
     f32.const 3.1415927410125732
     f32.mul
     f32.const 4
     f32.div
    else
     f32.const 3.1415927410125732
     f32.const 4
     f32.div
    end
    local.set $6
    local.get $4
    i32.const 1
    i32.and
    if (result f32)
     local.get $6
     f32.neg
    else
     local.get $6
    end
    return
   else
    local.get $4
    i32.const 2
    i32.and
    if (result f32)
     f32.const 3.1415927410125732
    else
     f32.const 0
    end
    local.set $6
    local.get $4
    i32.const 1
    i32.and
    if (result f32)
     local.get $6
     f32.neg
    else
     local.get $6
    end
    return
   end
   unreachable
  end
  local.get $2
  i32.const 218103808
  i32.add
  local.get $3
  i32.lt_u
  if (result i32)
   i32.const 1
  else
   local.get $3
   i32.const 2139095040
   i32.eq
  end
  if
   local.get $4
   i32.const 1
   i32.and
   if (result f32)
    f32.const 3.1415927410125732
    f32.neg
    f32.const 2
    f32.div
   else
    f32.const 3.1415927410125732
    f32.const 2
    f32.div
   end
   return
  end
  local.get $4
  i32.const 2
  i32.and
  if (result i32)
   local.get $3
   i32.const 218103808
   i32.add
   local.get $2
   i32.lt_u
  else
   i32.const 0
  end
  if
   f32.const 0
   local.set $7
  else
   local.get $0
   local.get $1
   f32.div
   f32.abs
   call $~lib/math/NativeMathf.atan
   local.set $7
  end
  block $break|1
   block $case3|1
    block $case2|1
     block $case1|1
      block $case0|1
       local.get $4
       local.set $5
       local.get $5
       i32.const 0
       i32.eq
       br_if $case0|1
       local.get $5
       i32.const 1
       i32.eq
       br_if $case1|1
       local.get $5
       i32.const 2
       i32.eq
       br_if $case2|1
       local.get $5
       i32.const 3
       i32.eq
       br_if $case3|1
       br $break|1
      end
      local.get $7
      return
     end
     local.get $7
     f32.neg
     return
    end
    f32.const 3.1415927410125732
    local.get $7
    f32.const -8.742277657347586e-08
    f32.sub
    f32.sub
    return
   end
   local.get $7
   f32.const -8.742277657347586e-08
   f32.sub
   f32.const 3.1415927410125732
   f32.sub
   return
  end
  unreachable
 )
 (func $../../lib/libm/assembly/libmf/atan2 (; 79 ;) (param $0 f32) (param $1 f32) (result f32)
  local.get $0
  local.get $1
  call $~lib/math/NativeMathf.atan2
 )
 (func $~lib/math/NativeMathf.cbrt (; 80 ;) (param $0 f32) (result f32)
  (local $1 i32)
  (local $2 i32)
  (local $3 f64)
  (local $4 f64)
  local.get $0
  i32.reinterpret_f32
  local.set $1
  local.get $1
  i32.const 2147483647
  i32.and
  local.set $2
  local.get $2
  i32.const 2139095040
  i32.ge_u
  if
   local.get $0
   local.get $0
   f32.add
   return
  end
  local.get $2
  i32.const 8388608
  i32.lt_u
  if
   local.get $2
   i32.const 0
   i32.eq
   if
    local.get $0
    return
   end
   local.get $0
   f32.const 16777216
   f32.mul
   i32.reinterpret_f32
   local.set $1
   local.get $1
   i32.const 2147483647
   i32.and
   local.set $2
   local.get $2
   i32.const 3
   i32.div_u
   i32.const 642849266
   i32.add
   local.set $2
  else
   local.get $2
   i32.const 3
   i32.div_u
   i32.const 709958130
   i32.add
   local.set $2
  end
  local.get $1
  i32.const -2147483648
  i32.and
  local.set $1
  local.get $1
  local.get $2
  i32.or
  local.set $1
  local.get $1
  f32.reinterpret_i32
  f64.promote_f32
  local.set $3
  local.get $3
  local.get $3
  f64.mul
  local.get $3
  f64.mul
  local.set $4
  local.get $3
  local.get $0
  f64.promote_f32
  local.get $0
  f64.promote_f32
  f64.add
  local.get $4
  f64.add
  f64.mul
  local.get $0
  f64.promote_f32
  local.get $4
  f64.add
  local.get $4
  f64.add
  f64.div
  local.set $3
  local.get $3
  local.get $3
  f64.mul
  local.get $3
  f64.mul
  local.set $4
  local.get $3
  local.get $0
  f64.promote_f32
  local.get $0
  f64.promote_f32
  f64.add
  local.get $4
  f64.add
  f64.mul
  local.get $0
  f64.promote_f32
  local.get $4
  f64.add
  local.get $4
  f64.add
  f64.div
  local.set $3
  local.get $3
  f32.demote_f64
 )
 (func $../../lib/libm/assembly/libmf/cbrt (; 81 ;) (param $0 f32) (result f32)
  local.get $0
  call $~lib/math/NativeMathf.cbrt
 )
 (func $../../lib/libm/assembly/libmf/ceil (; 82 ;) (param $0 f32) (result f32)
  (local $1 f32)
  local.get $0
  local.set $1
  local.get $1
  f32.ceil
 )
 (func $~lib/math/NativeMathf.clz32 (; 83 ;) (param $0 f32) (result f32)
  local.get $0
  local.get $0
  f32.sub
  f32.const 0
  f32.eq
  i32.eqz
  if
   f32.const 32
   return
  end
  local.get $0
  f64.promote_f32
  call $~lib/math/dtoi32
  i32.clz
  f32.convert_i32_s
 )
 (func $../../lib/libm/assembly/libmf/clz32 (; 84 ;) (param $0 f32) (result f32)
  local.get $0
  call $~lib/math/NativeMathf.clz32
 )
 (func $~lib/math/NativeMathf.cos (; 85 ;) (param $0 f32) (result f32)
  (local $1 i32)
  (local $2 i32)
  (local $3 f64)
  (local $4 f64)
  (local $5 f64)
  (local $6 f64)
  (local $7 f64)
  (local $8 i32)
  (local $9 i32)
  (local $10 f32)
  (local $11 i32)
  (local $12 f32)
  (local $13 i32)
  (local $14 i32)
  (local $15 i64)
  (local $16 i32)
  (local $17 i64)
  (local $18 i64)
  (local $19 i64)
  (local $20 i64)
  (local $21 i64)
  (local $22 i64)
  (local $23 i64)
  (local $24 i32)
  (local $25 i32)
  (local $26 f64)
  (local $27 f32)
  local.get $0
  i32.reinterpret_f32
  local.set $1
  local.get $1
  i32.const 31
  i32.shr_u
  local.set $2
  local.get $1
  i32.const 2147483647
  i32.and
  local.set $1
  local.get $1
  i32.const 1061752794
  i32.le_u
  if
   local.get $1
   i32.const 964689920
   i32.lt_u
   if
    f32.const 1
    return
   end
   local.get $0
   f64.promote_f32
   local.set $3
   local.get $3
   local.get $3
   f64.mul
   local.set $4
   local.get $4
   local.get $4
   f64.mul
   local.set $5
   f64.const -0.001388676377460993
   local.get $4
   f64.const 2.439044879627741e-05
   f64.mul
   f64.add
   local.set $6
   f32.const 1
   f64.promote_f32
   local.get $4
   f64.const -0.499999997251031
   f64.mul
   f64.add
   local.get $5
   f64.const 0.04166662332373906
   f64.mul
   f64.add
   local.get $5
   local.get $4
   f64.mul
   local.get $6
   f64.mul
   f64.add
   f32.demote_f64
   return
  end
  local.get $1
  i32.const 1081824209
  i32.le_u
  if
   local.get $1
   i32.const 1075235811
   i32.gt_u
   if
    local.get $2
    if (result f64)
     local.get $0
     f64.promote_f32
     f64.const 3.141592653589793
     f64.add
    else
     local.get $0
     f64.promote_f32
     f64.const 3.141592653589793
     f64.sub
    end
    local.set $3
    local.get $3
    local.get $3
    f64.mul
    local.set $6
    local.get $6
    local.get $6
    f64.mul
    local.set $5
    f64.const -0.001388676377460993
    local.get $6
    f64.const 2.439044879627741e-05
    f64.mul
    f64.add
    local.set $4
    f32.const 1
    f64.promote_f32
    local.get $6
    f64.const -0.499999997251031
    f64.mul
    f64.add
    local.get $5
    f64.const 0.04166662332373906
    f64.mul
    f64.add
    local.get $5
    local.get $6
    f64.mul
    local.get $4
    f64.mul
    f64.add
    f32.demote_f64
    f32.neg
    return
   else
    local.get $2
    if (result f32)
     local.get $0
     f64.promote_f32
     f64.const 1.5707963267948966
     f64.add
     local.set $3
     local.get $3
     local.get $3
     f64.mul
     local.set $4
     local.get $4
     local.get $4
     f64.mul
     local.set $5
     f64.const -1.9839334836096632e-04
     local.get $4
     f64.const 2.718311493989822e-06
     f64.mul
     f64.add
     local.set $6
     local.get $4
     local.get $3
     f64.mul
     local.set $7
     local.get $3
     local.get $7
     f64.const -0.16666666641626524
     local.get $4
     f64.const 0.008333329385889463
     f64.mul
     f64.add
     f64.mul
     f64.add
     local.get $7
     local.get $5
     f64.mul
     local.get $6
     f64.mul
     f64.add
     f32.demote_f64
    else
     f64.const 1.5707963267948966
     local.get $0
     f64.promote_f32
     f64.sub
     local.set $3
     local.get $3
     local.get $3
     f64.mul
     local.set $7
     local.get $7
     local.get $7
     f64.mul
     local.set $6
     f64.const -1.9839334836096632e-04
     local.get $7
     f64.const 2.718311493989822e-06
     f64.mul
     f64.add
     local.set $5
     local.get $7
     local.get $3
     f64.mul
     local.set $4
     local.get $3
     local.get $4
     f64.const -0.16666666641626524
     local.get $7
     f64.const 0.008333329385889463
     f64.mul
     f64.add
     f64.mul
     f64.add
     local.get $4
     local.get $6
     f64.mul
     local.get $5
     f64.mul
     f64.add
     f32.demote_f64
    end
    return
   end
   unreachable
  end
  local.get $1
  i32.const 1088565717
  i32.le_u
  if
   local.get $1
   i32.const 1085271519
   i32.gt_u
   if
    local.get $2
    if (result f64)
     local.get $0
     f64.promote_f32
     f64.const 6.283185307179586
     f64.add
    else
     local.get $0
     f64.promote_f32
     f64.const 6.283185307179586
     f64.sub
    end
    local.set $3
    local.get $3
    local.get $3
    f64.mul
    local.set $4
    local.get $4
    local.get $4
    f64.mul
    local.set $5
    f64.const -0.001388676377460993
    local.get $4
    f64.const 2.439044879627741e-05
    f64.mul
    f64.add
    local.set $6
    f32.const 1
    f64.promote_f32
    local.get $4
    f64.const -0.499999997251031
    f64.mul
    f64.add
    local.get $5
    f64.const 0.04166662332373906
    f64.mul
    f64.add
    local.get $5
    local.get $4
    f64.mul
    local.get $6
    f64.mul
    f64.add
    f32.demote_f64
    return
   else
    local.get $2
    if (result f32)
     local.get $0
     f32.neg
     f64.promote_f32
     f64.const 4.71238898038469
     f64.sub
     local.set $7
     local.get $7
     local.get $7
     f64.mul
     local.set $6
     local.get $6
     local.get $6
     f64.mul
     local.set $5
     f64.const -1.9839334836096632e-04
     local.get $6
     f64.const 2.718311493989822e-06
     f64.mul
     f64.add
     local.set $4
     local.get $6
     local.get $7
     f64.mul
     local.set $3
     local.get $7
     local.get $3
     f64.const -0.16666666641626524
     local.get $6
     f64.const 0.008333329385889463
     f64.mul
     f64.add
     f64.mul
     f64.add
     local.get $3
     local.get $5
     f64.mul
     local.get $4
     f64.mul
     f64.add
     f32.demote_f64
    else
     local.get $0
     f64.promote_f32
     f64.const 4.71238898038469
     f64.sub
     local.set $7
     local.get $7
     local.get $7
     f64.mul
     local.set $3
     local.get $3
     local.get $3
     f64.mul
     local.set $4
     f64.const -1.9839334836096632e-04
     local.get $3
     f64.const 2.718311493989822e-06
     f64.mul
     f64.add
     local.set $5
     local.get $3
     local.get $7
     f64.mul
     local.set $6
     local.get $7
     local.get $6
     f64.const -0.16666666641626524
     local.get $3
     f64.const 0.008333329385889463
     f64.mul
     f64.add
     f64.mul
     f64.add
     local.get $6
     local.get $4
     f64.mul
     local.get $5
     f64.mul
     f64.add
     f32.demote_f64
    end
    return
   end
   unreachable
  end
  local.get $1
  i32.const 2139095040
  i32.ge_u
  if
   local.get $0
   local.get $0
   f32.sub
   return
  end
  block $~lib/math/rempio2f|inlined.0 (result i32)
   local.get $0
   local.set $10
   local.get $1
   local.set $9
   local.get $2
   local.set $8
   local.get $9
   i32.const 1305022427
   i32.lt_u
   if
    local.get $10
    f64.promote_f32
    f64.const 0.6366197723675814
    f64.mul
    f64.nearest
    local.set $6
    local.get $10
    f64.promote_f32
    local.get $6
    f64.const 1.5707963109016418
    f64.mul
    f64.sub
    local.get $6
    f64.const 1.5893254773528196e-08
    f64.mul
    f64.sub
    global.set $~lib/math/rempio2f_y
    local.get $6
    i32.trunc_f64_s
    br $~lib/math/rempio2f|inlined.0
   end
   local.get $10
   local.set $12
   local.get $9
   local.set $11
   i32.const 13192
   i32.load offset=4
   local.set $13
   local.get $11
   i32.const 23
   i32.shr_s
   i32.const 152
   i32.sub
   local.set $14
   local.get $14
   i32.const 63
   i32.and
   i64.extend_i32_s
   local.set $15
   local.get $13
   local.get $14
   i32.const 6
   i32.shr_s
   i32.const 3
   i32.shl
   i32.add
   local.set $16
   local.get $16
   i64.load
   local.set $17
   local.get $16
   i64.load offset=8
   local.set $18
   local.get $15
   i64.const 32
   i64.gt_u
   if
    local.get $16
    i64.load offset=16
    local.set $20
    local.get $20
    i64.const 96
    local.get $15
    i64.sub
    i64.shr_u
    local.set $19
    local.get $19
    local.get $18
    local.get $15
    i64.const 32
    i64.sub
    i64.shl
    i64.or
    local.set $19
   else
    local.get $18
    i64.const 32
    local.get $15
    i64.sub
    i64.shr_u
    local.set $19
   end
   local.get $18
   i64.const 64
   local.get $15
   i64.sub
   i64.shr_u
   local.get $17
   local.get $15
   i64.shl
   i64.or
   local.set $20
   local.get $11
   i32.const 8388607
   i32.and
   i32.const 8388608
   i32.or
   i64.extend_i32_s
   local.set $21
   local.get $21
   local.get $20
   i64.mul
   local.get $21
   local.get $19
   i64.mul
   i64.const 32
   i64.shr_u
   i64.add
   local.set $22
   local.get $22
   i64.const 2
   i64.shl
   local.set $23
   local.get $22
   i64.const 62
   i64.shr_u
   local.get $23
   i64.const 63
   i64.shr_u
   i64.add
   i32.wrap_i64
   local.set $24
   f64.const 8.515303950216386e-20
   local.get $12
   f64.promote_f32
   f64.copysign
   local.get $23
   f64.convert_i64_s
   f64.mul
   global.set $~lib/math/rempio2f_y
   local.get $24
   local.set $24
   i32.const 0
   local.get $24
   i32.sub
   local.get $24
   local.get $8
   select
  end
  local.set $25
  global.get $~lib/math/rempio2f_y
  local.set $26
  local.get $25
  i32.const 1
  i32.and
  if (result f32)
   local.get $26
   local.set $7
   local.get $7
   local.get $7
   f64.mul
   local.set $6
   local.get $6
   local.get $6
   f64.mul
   local.set $5
   f64.const -1.9839334836096632e-04
   local.get $6
   f64.const 2.718311493989822e-06
   f64.mul
   f64.add
   local.set $4
   local.get $6
   local.get $7
   f64.mul
   local.set $3
   local.get $7
   local.get $3
   f64.const -0.16666666641626524
   local.get $6
   f64.const 0.008333329385889463
   f64.mul
   f64.add
   f64.mul
   f64.add
   local.get $3
   local.get $5
   f64.mul
   local.get $4
   f64.mul
   f64.add
   f32.demote_f64
  else
   local.get $26
   local.set $7
   local.get $7
   local.get $7
   f64.mul
   local.set $3
   local.get $3
   local.get $3
   f64.mul
   local.set $4
   f64.const -0.001388676377460993
   local.get $3
   f64.const 2.439044879627741e-05
   f64.mul
   f64.add
   local.set $5
   f32.const 1
   f64.promote_f32
   local.get $3
   f64.const -0.499999997251031
   f64.mul
   f64.add
   local.get $4
   f64.const 0.04166662332373906
   f64.mul
   f64.add
   local.get $4
   local.get $3
   f64.mul
   local.get $5
   f64.mul
   f64.add
   f32.demote_f64
  end
  local.set $27
  local.get $25
  i32.const 1
  i32.add
  i32.const 2
  i32.and
  if (result f32)
   local.get $27
   f32.neg
  else
   local.get $27
  end
 )
 (func $../../lib/libm/assembly/libmf/cos (; 86 ;) (param $0 f32) (result f32)
  local.get $0
  call $~lib/math/NativeMathf.cos
 )
 (func $~lib/math/NativeMathf.expm1 (; 87 ;) (param $0 f32) (result f32)
  (local $1 i32)
  (local $2 i32)
  (local $3 i32)
  (local $4 f32)
  (local $5 f32)
  (local $6 i32)
  (local $7 f32)
  (local $8 f32)
  (local $9 f32)
  (local $10 f32)
  (local $11 f32)
  (local $12 f32)
  (local $13 f32)
  (local $14 f32)
  local.get $0
  i32.reinterpret_f32
  local.set $1
  local.get $1
  i32.const 2147483647
  i32.and
  local.set $2
  local.get $1
  i32.const 31
  i32.shr_u
  local.set $3
  local.get $2
  i32.const 1100331076
  i32.ge_u
  if
   local.get $2
   i32.const 2139095040
   i32.gt_u
   if
    local.get $0
    return
   end
   local.get $3
   if
    f32.const -1
    return
   end
   local.get $0
   f32.const 88.7216796875
   f32.gt
   if
    local.get $0
    f32.const 1701411834604692317316873e14
    f32.mul
    local.set $0
    local.get $0
    return
   end
  end
  f32.const 0
  local.set $4
  local.get $2
  i32.const 1051816472
  i32.gt_u
  if
   i32.const 1
   local.get $3
   i32.const 1
   i32.shl
   i32.sub
   f32.const 1.4426950216293335
   local.get $0
   f32.mul
   f32.const 0.5
   local.get $0
   f32.copysign
   f32.add
   i32.trunc_f32_s
   local.get $2
   i32.const 1065686418
   i32.lt_u
   select
   local.set $6
   local.get $6
   f32.convert_i32_s
   local.set $5
   local.get $0
   local.get $5
   f32.const 0.6931381225585938
   f32.mul
   f32.sub
   local.set $7
   local.get $5
   f32.const 9.05800061445916e-06
   f32.mul
   local.set $8
   local.get $7
   local.get $8
   f32.sub
   local.set $0
   local.get $7
   local.get $0
   f32.sub
   local.get $8
   f32.sub
   local.set $4
  else
   local.get $2
   i32.const 855638016
   i32.lt_u
   if
    local.get $0
    return
   else
    i32.const 0
    local.set $6
   end
  end
  f32.const 0.5
  local.get $0
  f32.mul
  local.set $9
  local.get $0
  local.get $9
  f32.mul
  local.set $10
  f32.const 1
  local.get $10
  f32.const -0.03333321213722229
  local.get $10
  f32.const 1.5807170420885086e-03
  f32.mul
  f32.add
  f32.mul
  f32.add
  local.set $11
  f32.const 3
  local.get $11
  local.get $9
  f32.mul
  f32.sub
  local.set $5
  local.get $10
  local.get $11
  local.get $5
  f32.sub
  f32.const 6
  local.get $0
  local.get $5
  f32.mul
  f32.sub
  f32.div
  f32.mul
  local.set $12
  local.get $6
  i32.const 0
  i32.eq
  if
   local.get $0
   local.get $0
   local.get $12
   f32.mul
   local.get $10
   f32.sub
   f32.sub
   return
  end
  local.get $0
  local.get $12
  local.get $4
  f32.sub
  f32.mul
  local.get $4
  f32.sub
  local.set $12
  local.get $12
  local.get $10
  f32.sub
  local.set $12
  local.get $6
  i32.const -1
  i32.eq
  if
   f32.const 0.5
   local.get $0
   local.get $12
   f32.sub
   f32.mul
   f32.const 0.5
   f32.sub
   return
  end
  local.get $6
  i32.const 1
  i32.eq
  if
   local.get $0
   f32.const -0.25
   f32.lt
   if
    f32.const -2
    local.get $12
    local.get $0
    f32.const 0.5
    f32.add
    f32.sub
    f32.mul
    return
   end
   f32.const 1
   f32.const 2
   local.get $0
   local.get $12
   f32.sub
   f32.mul
   f32.add
   return
  end
  i32.const 127
  local.get $6
  i32.add
  i32.const 23
  i32.shl
  local.set $1
  local.get $1
  f32.reinterpret_i32
  local.set $13
  local.get $6
  i32.const 0
  i32.lt_s
  if (result i32)
   i32.const 1
  else
   local.get $6
   i32.const 56
   i32.gt_s
  end
  if
   local.get $0
   local.get $12
   f32.sub
   f32.const 1
   f32.add
   local.set $14
   local.get $6
   i32.const 128
   i32.eq
   if
    local.get $14
    f32.const 2
    f32.mul
    f32.const 1701411834604692317316873e14
    f32.mul
    local.set $14
   else
    local.get $14
    local.get $13
    f32.mul
    local.set $14
   end
   local.get $14
   f32.const 1
   f32.sub
   return
  end
  i32.const 127
  local.get $6
  i32.sub
  i32.const 23
  i32.shl
  local.set $1
  local.get $1
  f32.reinterpret_i32
  local.set $14
  local.get $6
  i32.const 20
  i32.lt_s
  if
   f32.const 1
   local.get $14
   f32.sub
   local.get $12
   f32.sub
   local.set $14
  else
   f32.const 1
   local.get $12
   local.get $14
   f32.add
   f32.sub
   local.set $14
  end
  local.get $0
  local.get $14
  f32.add
  local.get $13
  f32.mul
 )
 (func $~lib/math/NativeMathf.exp (; 88 ;) (param $0 f32) (result f32)
  (local $1 f32)
  (local $2 f64)
  (local $3 i32)
  (local $4 i32)
  (local $5 f64)
  (local $6 f64)
  (local $7 i64)
  (local $8 f64)
  (local $9 f64)
  (local $10 f64)
  (local $11 i64)
  (local $12 i32)
  block $~lib/util/math/expf_lut|inlined.0 (result f32)
   local.get $0
   local.set $1
   local.get $1
   f64.promote_f32
   local.set $2
   local.get $1
   i32.reinterpret_f32
   local.set $3
   local.get $3
   i32.const 20
   i32.shr_u
   i32.const 2047
   i32.and
   local.set $4
   local.get $4
   i32.const 1067
   i32.ge_u
   if
    local.get $3
    i32.const -8388608
    i32.eq
    if
     f32.const 0
     br $~lib/util/math/expf_lut|inlined.0
    end
    local.get $4
    i32.const 2040
    i32.ge_u
    if
     local.get $1
     local.get $1
     f32.add
     br $~lib/util/math/expf_lut|inlined.0
    end
    local.get $1
    f32.const 88.72283172607422
    f32.gt
    if
     local.get $1
     f32.const 1701411834604692317316873e14
     f32.mul
     br $~lib/util/math/expf_lut|inlined.0
    end
    local.get $1
    f32.const -103.97207641601562
    f32.lt
    if
     f32.const 0
     br $~lib/util/math/expf_lut|inlined.0
    end
   end
   f64.const 46.16624130844683
   local.get $2
   f64.mul
   local.set $5
   local.get $5
   f64.const 6755399441055744
   f64.add
   local.set $6
   local.get $6
   i64.reinterpret_f64
   local.set $7
   local.get $5
   local.get $6
   f64.const 6755399441055744
   f64.sub
   f64.sub
   local.set $8
   i32.const 13496
   i32.load offset=4
   local.set $12
   local.get $12
   local.get $7
   i32.wrap_i64
   i32.const 31
   i32.and
   i32.const 3
   i32.shl
   i32.add
   i64.load
   local.set $11
   local.get $11
   local.get $7
   i64.const 52
   global.get $~lib/util/math/EXP2F_TABLE_BITS
   i64.extend_i32_s
   i64.sub
   i64.shl
   i64.add
   local.set $11
   local.get $11
   f64.reinterpret_i64
   local.set $9
   f64.const 1.6938359250920212e-06
   local.get $8
   f64.mul
   f64.const 2.3459809789509004e-04
   f64.add
   local.set $5
   f64.const 0.021660849396613134
   local.get $8
   f64.mul
   f64.const 1
   f64.add
   local.set $10
   local.get $10
   local.get $5
   local.get $8
   local.get $8
   f64.mul
   f64.mul
   f64.add
   local.set $10
   local.get $10
   local.get $9
   f64.mul
   local.set $10
   local.get $10
   f32.demote_f64
  end
  return
 )
 (func $~lib/math/NativeMathf.cosh (; 89 ;) (param $0 f32) (result f32)
  (local $1 i32)
  (local $2 f32)
  (local $3 f32)
  local.get $0
  i32.reinterpret_f32
  local.set $1
  local.get $1
  i32.const 2147483647
  i32.and
  local.set $1
  local.get $1
  f32.reinterpret_i32
  local.set $0
  local.get $1
  i32.const 1060205079
  i32.lt_u
  if
   local.get $1
   i32.const 964689920
   i32.lt_u
   if
    f32.const 1
    return
   end
   local.get $0
   call $~lib/math/NativeMathf.expm1
   local.set $2
   f32.const 1
   local.get $2
   local.get $2
   f32.mul
   f32.const 2
   f32.const 2
   local.get $2
   f32.mul
   f32.add
   f32.div
   f32.add
   return
  end
  local.get $1
  i32.const 1118925335
  i32.lt_u
  if
   local.get $0
   call $~lib/math/NativeMathf.exp
   local.set $2
   f32.const 0.5
   local.get $2
   f32.mul
   f32.const 0.5
   local.get $2
   f32.div
   f32.add
   return
  end
  local.get $0
  local.set $2
  i32.const 127
  i32.const 235
  i32.const 1
  i32.shr_u
  i32.add
  i32.const 23
  i32.shl
  f32.reinterpret_i32
  local.set $3
  local.get $2
  f32.const 162.88958740234375
  f32.sub
  call $~lib/math/NativeMathf.exp
  local.get $3
  f32.mul
  local.get $3
  f32.mul
 )
 (func $../../lib/libm/assembly/libmf/cosh (; 90 ;) (param $0 f32) (result f32)
  local.get $0
  call $~lib/math/NativeMathf.cosh
 )
 (func $../../lib/libm/assembly/libmf/exp (; 91 ;) (param $0 f32) (result f32)
  local.get $0
  call $~lib/math/NativeMathf.exp
 )
 (func $../../lib/libm/assembly/libmf/expm1 (; 92 ;) (param $0 f32) (result f32)
  local.get $0
  call $~lib/math/NativeMathf.expm1
 )
 (func $../../lib/libm/assembly/libmf/floor (; 93 ;) (param $0 f32) (result f32)
  (local $1 f32)
  local.get $0
  local.set $1
  local.get $1
  f32.floor
 )
 (func $../../lib/libm/assembly/libmf/fround (; 94 ;) (param $0 f32) (result f32)
  (local $1 f32)
  local.get $0
  local.set $1
  local.get $1
 )
 (func $~lib/math/NativeMathf.hypot (; 95 ;) (param $0 f32) (param $1 f32) (result f32)
  (local $2 i32)
  (local $3 i32)
  (local $4 i32)
  (local $5 f32)
  local.get $0
  i32.reinterpret_f32
  local.set $2
  local.get $1
  i32.reinterpret_f32
  local.set $3
  local.get $2
  i32.const 2147483647
  i32.and
  local.set $2
  local.get $3
  i32.const 2147483647
  i32.and
  local.set $3
  local.get $2
  local.get $3
  i32.lt_u
  if
   local.get $2
   local.set $4
   local.get $3
   local.set $2
   local.get $4
   local.set $3
  end
  local.get $2
  f32.reinterpret_i32
  local.set $0
  local.get $3
  f32.reinterpret_i32
  local.set $1
  local.get $3
  i32.const 2139095040
  i32.eq
  if
   local.get $1
   return
  end
  local.get $2
  i32.const 2139095040
  i32.ge_u
  if (result i32)
   i32.const 1
  else
   local.get $3
   i32.const 0
   i32.eq
  end
  if (result i32)
   i32.const 1
  else
   local.get $2
   local.get $3
   i32.sub
   i32.const 209715200
   i32.ge_u
  end
  if
   local.get $0
   local.get $1
   f32.add
   return
  end
  f32.const 1
  local.set $5
  local.get $2
  i32.const 1568669696
  i32.ge_u
  if
   f32.const 1237940039285380274899124e3
   local.set $5
   local.get $0
   f32.const 8.077935669463161e-28
   f32.mul
   local.set $0
   local.get $1
   f32.const 8.077935669463161e-28
   f32.mul
   local.set $1
  else
   local.get $3
   i32.const 562036736
   i32.lt_u
   if
    f32.const 8.077935669463161e-28
    local.set $5
    local.get $0
    f32.const 1237940039285380274899124e3
    f32.mul
    local.set $0
    local.get $1
    f32.const 1237940039285380274899124e3
    f32.mul
    local.set $1
   end
  end
  local.get $5
  local.get $0
  f64.promote_f32
  local.get $0
  f64.promote_f32
  f64.mul
  local.get $1
  f64.promote_f32
  local.get $1
  f64.promote_f32
  f64.mul
  f64.add
  f32.demote_f64
  f32.sqrt
  f32.mul
 )
 (func $../../lib/libm/assembly/libmf/hypot (; 96 ;) (param $0 f32) (param $1 f32) (result f32)
  local.get $0
  local.get $1
  call $~lib/math/NativeMathf.hypot
 )
 (func $../../lib/libm/assembly/libmf/imul (; 97 ;) (param $0 f32) (param $1 f32) (result f32)
  (local $2 f32)
  (local $3 f32)
  (local $4 f32)
  block $~lib/math/NativeMathf.imul|inlined.0 (result f32)
   local.get $0
   local.set $3
   local.get $1
   local.set $2
   local.get $3
   local.get $2
   f32.add
   local.tee $4
   local.get $4
   f32.sub
   f32.const 0
   f32.eq
   i32.eqz
   if
    f32.const 0
    br $~lib/math/NativeMathf.imul|inlined.0
   end
   local.get $3
   f64.promote_f32
   call $~lib/math/dtoi32
   local.get $2
   f64.promote_f32
   call $~lib/math/dtoi32
   i32.mul
   f32.convert_i32_s
  end
 )
 (func $../../lib/libm/assembly/libmf/log (; 98 ;) (param $0 f32) (result f32)
  local.get $0
  call $~lib/math/NativeMathf.log
 )
 (func $~lib/math/NativeMathf.log10 (; 99 ;) (param $0 f32) (result f32)
  (local $1 i32)
  (local $2 i32)
  (local $3 f32)
  (local $4 f32)
  (local $5 f32)
  (local $6 f32)
  (local $7 f32)
  (local $8 f32)
  (local $9 f32)
  (local $10 f32)
  (local $11 f32)
  (local $12 f32)
  (local $13 f32)
  local.get $0
  i32.reinterpret_f32
  local.set $1
  i32.const 0
  local.set $2
  local.get $1
  i32.const 8388608
  i32.lt_u
  if (result i32)
   i32.const 1
  else
   local.get $1
   i32.const 31
   i32.shr_u
  end
  if
   local.get $1
   i32.const 1
   i32.shl
   i32.const 0
   i32.eq
   if
    f32.const -1
    local.get $0
    local.get $0
    f32.mul
    f32.div
    return
   end
   local.get $1
   i32.const 31
   i32.shr_u
   if
    local.get $0
    local.get $0
    f32.sub
    f32.const 0
    f32.div
    return
   end
   local.get $2
   i32.const 25
   i32.sub
   local.set $2
   local.get $0
   f32.const 33554432
   f32.mul
   local.set $0
   local.get $0
   i32.reinterpret_f32
   local.set $1
  else
   local.get $1
   i32.const 2139095040
   i32.ge_u
   if
    local.get $0
    return
   else
    local.get $1
    i32.const 1065353216
    i32.eq
    if
     f32.const 0
     return
    end
   end
  end
  local.get $1
  i32.const 1065353216
  i32.const 1060439283
  i32.sub
  i32.add
  local.set $1
  local.get $2
  local.get $1
  i32.const 23
  i32.shr_u
  i32.const 127
  i32.sub
  i32.add
  local.set $2
  local.get $1
  i32.const 8388607
  i32.and
  i32.const 1060439283
  i32.add
  local.set $1
  local.get $1
  f32.reinterpret_i32
  local.set $0
  local.get $0
  f32.const 1
  f32.sub
  local.set $3
  local.get $3
  f32.const 2
  local.get $3
  f32.add
  f32.div
  local.set $4
  local.get $4
  local.get $4
  f32.mul
  local.set $5
  local.get $5
  local.get $5
  f32.mul
  local.set $6
  local.get $6
  f32.const 0.40000972151756287
  local.get $6
  f32.const 0.24279078841209412
  f32.mul
  f32.add
  f32.mul
  local.set $7
  local.get $5
  f32.const 0.6666666269302368
  local.get $6
  f32.const 0.2849878668785095
  f32.mul
  f32.add
  f32.mul
  local.set $8
  local.get $8
  local.get $7
  f32.add
  local.set $9
  f32.const 0.5
  local.get $3
  f32.mul
  local.get $3
  f32.mul
  local.set $10
  local.get $3
  local.get $10
  f32.sub
  local.set $11
  local.get $11
  i32.reinterpret_f32
  local.set $1
  local.get $1
  i32.const -4096
  i32.and
  local.set $1
  local.get $1
  f32.reinterpret_i32
  local.set $11
  local.get $3
  local.get $11
  f32.sub
  local.get $10
  f32.sub
  local.get $4
  local.get $10
  local.get $9
  f32.add
  f32.mul
  f32.add
  local.set $12
  local.get $2
  f32.convert_i32_s
  local.set $13
  local.get $13
  f32.const 7.903415166765626e-07
  f32.mul
  local.get $12
  local.get $11
  f32.add
  f32.const -3.168997136526741e-05
  f32.mul
  f32.add
  local.get $12
  f32.const 0.434326171875
  f32.mul
  f32.add
  local.get $11
  f32.const 0.434326171875
  f32.mul
  f32.add
  local.get $13
  f32.const 0.3010292053222656
  f32.mul
  f32.add
 )
 (func $../../lib/libm/assembly/libmf/log10 (; 100 ;) (param $0 f32) (result f32)
  local.get $0
  call $~lib/math/NativeMathf.log10
 )
 (func $../../lib/libm/assembly/libmf/log1p (; 101 ;) (param $0 f32) (result f32)
  local.get $0
  call $~lib/math/NativeMathf.log1p
 )
 (func $~lib/math/NativeMathf.log2 (; 102 ;) (param $0 f32) (result f32)
  (local $1 f32)
  (local $2 i32)
  (local $3 i32)
  (local $4 i32)
  (local $5 i32)
  (local $6 i32)
  (local $7 i32)
  (local $8 i32)
  (local $9 f64)
  (local $10 f64)
  (local $11 f64)
  (local $12 f64)
  (local $13 f64)
  (local $14 f64)
  (local $15 f64)
  (local $16 f64)
  block $~lib/util/math/log2f_lut|inlined.0 (result f32)
   local.get $0
   local.set $1
   local.get $1
   i32.reinterpret_f32
   local.set $2
   local.get $2
   i32.const 8388608
   i32.sub
   i32.const 2130706432
   i32.ge_u
   if
    local.get $2
    i32.const 2
    i32.mul
    i32.const 0
    i32.eq
    if
     f32.const inf
     f32.neg
     br $~lib/util/math/log2f_lut|inlined.0
    end
    local.get $2
    i32.const 2139095040
    i32.eq
    if
     local.get $1
     br $~lib/util/math/log2f_lut|inlined.0
    end
    local.get $2
    i32.const 31
    i32.shr_u
    if (result i32)
     i32.const 1
    else
     local.get $2
     i32.const 2
     i32.mul
     i32.const -16777216
     i32.ge_u
    end
    if
     local.get $1
     local.get $1
     f32.sub
     local.get $1
     local.get $1
     f32.sub
     f32.div
     br $~lib/util/math/log2f_lut|inlined.0
    end
    local.get $1
    f32.const 8388608
    f32.mul
    i32.reinterpret_f32
    local.set $2
    local.get $2
    i32.const 23
    i32.const 23
    i32.shl
    i32.sub
    local.set $2
   end
   local.get $2
   i32.const 1060306944
   i32.sub
   local.set $3
   local.get $3
   i32.const 23
   global.get $~lib/util/math/LOG2F_TABLE_BITS
   i32.sub
   i32.shr_u
   i32.const 15
   i32.and
   local.set $4
   local.get $3
   i32.const -8388608
   i32.and
   local.set $5
   local.get $2
   local.get $5
   i32.sub
   local.set $6
   local.get $3
   i32.const 23
   i32.shr_s
   local.set $7
   global.get $~lib/util/math/log2f_data_tab
   i32.load offset=4
   local.set $8
   local.get $8
   local.get $4
   i32.const 1
   i32.const 3
   i32.add
   i32.shl
   i32.add
   f64.load
   local.set $9
   local.get $8
   local.get $4
   i32.const 1
   i32.const 3
   i32.add
   i32.shl
   i32.add
   f64.load offset=8
   local.set $10
   local.get $6
   f32.reinterpret_i32
   f64.promote_f32
   local.set $11
   local.get $11
   local.get $9
   f64.mul
   f64.const 1
   f64.sub
   local.set $12
   local.get $10
   local.get $7
   f64.convert_i32_s
   f64.add
   local.set $13
   f64.const 0.4811247078767291
   local.get $12
   f64.mul
   f64.const -0.7213476299867769
   f64.add
   local.set $14
   f64.const 1.4426950186867042
   local.get $12
   f64.mul
   local.get $13
   f64.add
   local.set $15
   local.get $12
   local.get $12
   f64.mul
   local.set $16
   local.get $14
   f64.const -0.36051725506874704
   local.get $16
   f64.mul
   f64.add
   local.set $14
   local.get $14
   local.get $16
   f64.mul
   local.get $15
   f64.add
   local.set $14
   local.get $14
   f32.demote_f64
  end
  return
 )
 (func $../../lib/libm/assembly/libmf/log2 (; 103 ;) (param $0 f32) (result f32)
  local.get $0
  call $~lib/math/NativeMathf.log2
 )
 (func $../../lib/libm/assembly/libmf/max (; 104 ;) (param $0 f32) (param $1 f32) (result f32)
  (local $2 f32)
  (local $3 f32)
  local.get $0
  local.set $3
  local.get $1
  local.set $2
  local.get $3
  local.get $2
  f32.max
 )
 (func $../../lib/libm/assembly/libmf/min (; 105 ;) (param $0 f32) (param $1 f32) (result f32)
  (local $2 f32)
  (local $3 f32)
  local.get $0
  local.set $3
  local.get $1
  local.set $2
  local.get $3
  local.get $2
  f32.min
 )
 (func $~lib/math/NativeMathf.pow (; 106 ;) (param $0 f32) (param $1 f32) (result f32)
  (local $2 f32)
  (local $3 f32)
  (local $4 i32)
  (local $5 i32)
  (local $6 i32)
  (local $7 i32)
  (local $8 i32)
  (local $9 f32)
  (local $10 i32)
  (local $11 i32)
  (local $12 i32)
  (local $13 i32)
  (local $14 i32)
  (local $15 i32)
  (local $16 f64)
  (local $17 f64)
  (local $18 f64)
  (local $19 f64)
  (local $20 f64)
  (local $21 f64)
  (local $22 f64)
  (local $23 f64)
  (local $24 i64)
  (local $25 i64)
  block $~lib/util/math/powf_lut|inlined.0 (result f32)
   local.get $0
   local.set $3
   local.get $1
   local.set $2
   i32.const 0
   local.set $4
   local.get $3
   i32.reinterpret_f32
   local.set $5
   local.get $2
   i32.reinterpret_f32
   local.set $6
   i32.const 0
   local.set $7
   local.get $5
   i32.const 8388608
   i32.sub
   i32.const 2130706432
   i32.ge_u
   local.get $6
   local.set $8
   local.get $8
   i32.const 1
   i32.shl
   i32.const 1
   i32.sub
   i32.const -16777217
   i32.ge_u
   i32.const 0
   i32.ne
   local.tee $7
   i32.or
   if
    local.get $7
    if
     local.get $6
     i32.const 1
     i32.shl
     i32.const 0
     i32.eq
     if
      f32.const 1
      br $~lib/util/math/powf_lut|inlined.0
     end
     local.get $5
     i32.const 1065353216
     i32.eq
     if
      f32.const nan:0x400000
      br $~lib/util/math/powf_lut|inlined.0
     end
     local.get $5
     i32.const 1
     i32.shl
     i32.const -16777216
     i32.gt_u
     if (result i32)
      i32.const 1
     else
      local.get $6
      i32.const 1
      i32.shl
      i32.const -16777216
      i32.gt_u
     end
     if
      local.get $3
      local.get $2
      f32.add
      br $~lib/util/math/powf_lut|inlined.0
     end
     local.get $5
     i32.const 1
     i32.shl
     i32.const 2130706432
     i32.eq
     if
      f32.const nan:0x400000
      br $~lib/util/math/powf_lut|inlined.0
     end
     local.get $5
     i32.const 1
     i32.shl
     i32.const 2130706432
     i32.lt_u
     local.get $6
     i32.const 31
     i32.shr_u
     i32.eqz
     i32.eq
     if
      f32.const 0
      br $~lib/util/math/powf_lut|inlined.0
     end
     local.get $2
     local.get $2
     f32.mul
     br $~lib/util/math/powf_lut|inlined.0
    end
    local.get $5
    local.set $8
    local.get $8
    i32.const 1
    i32.shl
    i32.const 1
    i32.sub
    i32.const -16777217
    i32.ge_u
    if
     local.get $3
     local.get $3
     f32.mul
     local.set $9
     local.get $5
     i32.const 31
     i32.shr_u
     if (result i32)
      block $~lib/util/math/checkintf|inlined.0 (result i32)
       local.get $6
       local.set $8
       local.get $8
       i32.const 23
       i32.shr_u
       i32.const 255
       i32.and
       local.set $10
       local.get $10
       i32.const 127
       i32.lt_u
       if
        i32.const 0
        br $~lib/util/math/checkintf|inlined.0
       end
       local.get $10
       i32.const 150
       i32.gt_u
       if
        i32.const 2
        br $~lib/util/math/checkintf|inlined.0
       end
       i32.const 1
       i32.const 150
       local.get $10
       i32.sub
       i32.shl
       local.set $10
       local.get $8
       local.get $10
       i32.const 1
       i32.sub
       i32.and
       if
        i32.const 0
        br $~lib/util/math/checkintf|inlined.0
       end
       local.get $8
       local.get $10
       i32.and
       if
        i32.const 1
        br $~lib/util/math/checkintf|inlined.0
       end
       i32.const 2
      end
      i32.const 1
      i32.eq
     else
      i32.const 0
     end
     if
      local.get $9
      f32.neg
      local.set $9
     end
     local.get $6
     i32.const 31
     i32.shr_u
     if (result f32)
      f32.const 1
      local.get $9
      f32.div
     else
      local.get $9
     end
     br $~lib/util/math/powf_lut|inlined.0
    end
    local.get $5
    i32.const 31
    i32.shr_u
    if
     block $~lib/util/math/checkintf|inlined.1 (result i32)
      local.get $6
      local.set $8
      local.get $8
      i32.const 23
      i32.shr_u
      i32.const 255
      i32.and
      local.set $10
      local.get $10
      i32.const 127
      i32.lt_u
      if
       i32.const 0
       br $~lib/util/math/checkintf|inlined.1
      end
      local.get $10
      i32.const 150
      i32.gt_u
      if
       i32.const 2
       br $~lib/util/math/checkintf|inlined.1
      end
      i32.const 1
      i32.const 127
      i32.const 23
      i32.add
      local.get $10
      i32.sub
      i32.shl
      local.set $10
      local.get $8
      local.get $10
      i32.const 1
      i32.sub
      i32.and
      if
       i32.const 0
       br $~lib/util/math/checkintf|inlined.1
      end
      local.get $8
      local.get $10
      i32.and
      if
       i32.const 1
       br $~lib/util/math/checkintf|inlined.1
      end
      i32.const 2
     end
     local.set $10
     local.get $10
     i32.const 0
     i32.eq
     if
      local.get $3
      local.get $3
      f32.sub
      local.get $3
      local.get $3
      f32.sub
      f32.div
      br $~lib/util/math/powf_lut|inlined.0
     end
     local.get $10
     i32.const 1
     i32.eq
     if
      i32.const 65536
      local.set $4
     end
     local.get $5
     i32.const 2147483647
     i32.and
     local.set $5
    end
    local.get $5
    i32.const 8388608
    i32.lt_u
    if
     local.get $3
     f32.const 8388608
     f32.mul
     i32.reinterpret_f32
     local.set $5
     local.get $5
     i32.const 2147483647
     i32.and
     local.set $5
     local.get $5
     i32.const 23
     i32.const 23
     i32.shl
     i32.sub
     local.set $5
    end
   end
   local.get $5
   local.set $8
   local.get $8
   i32.const 1060306944
   i32.sub
   local.set $10
   local.get $10
   i32.const 23
   global.get $~lib/util/math/LOG2F_TABLE_BITS
   i32.sub
   i32.shr_u
   i32.const 15
   i32.and
   local.set $11
   local.get $10
   i32.const -8388608
   i32.and
   local.set $12
   local.get $8
   local.get $12
   i32.sub
   local.set $13
   local.get $12
   i32.const 23
   i32.shr_s
   local.set $14
   i32.const 13800
   i32.load offset=4
   local.set $15
   local.get $15
   local.get $11
   i32.const 1
   i32.const 3
   i32.add
   i32.shl
   i32.add
   f64.load
   local.set $16
   local.get $15
   local.get $11
   i32.const 1
   i32.const 3
   i32.add
   i32.shl
   i32.add
   f64.load offset=8
   local.set $17
   local.get $13
   f32.reinterpret_i32
   f64.promote_f32
   local.set $18
   local.get $18
   local.get $16
   f64.mul
   f64.const 1
   f64.sub
   local.set $19
   local.get $17
   local.get $14
   f64.convert_i32_s
   f64.add
   local.set $20
   f64.const 0.288457581109214
   local.get $19
   f64.mul
   f64.const -0.36092606229713164
   f64.add
   local.set $21
   f64.const 0.480898481472577
   local.get $19
   f64.mul
   f64.const -0.7213474675006291
   f64.add
   local.set $22
   f64.const 1.4426950408774342
   local.get $19
   f64.mul
   local.get $20
   f64.add
   local.set $23
   local.get $19
   local.get $19
   f64.mul
   local.set $19
   local.get $23
   local.get $22
   local.get $19
   f64.mul
   f64.add
   local.set $23
   local.get $21
   local.get $19
   local.get $19
   f64.mul
   f64.mul
   local.get $23
   f64.add
   local.set $21
   local.get $21
   local.set $23
   local.get $2
   f64.promote_f32
   local.get $23
   f64.mul
   local.set $22
   local.get $22
   i64.reinterpret_f64
   i64.const 47
   i64.shr_u
   i64.const 65535
   i64.and
   i64.const 32959
   i64.ge_u
   if
    local.get $22
    f64.const 127.99999995700433
    f64.gt
    if
     local.get $4
     local.set $8
     local.get $8
     local.set $10
     i32.const 1879048192
     f32.reinterpret_i32
     local.set $9
     local.get $9
     f32.neg
     local.get $9
     local.get $10
     select
     local.get $9
     f32.mul
     br $~lib/util/math/powf_lut|inlined.0
    end
    local.get $22
    f64.const -150
    f64.le
    if
     local.get $4
     local.set $11
     local.get $11
     local.set $12
     i32.const 268435456
     f32.reinterpret_i32
     local.set $9
     local.get $9
     f32.neg
     local.get $9
     local.get $12
     select
     local.get $9
     f32.mul
     br $~lib/util/math/powf_lut|inlined.0
    end
   end
   local.get $22
   local.set $16
   local.get $4
   local.set $13
   local.get $16
   f64.const 211106232532992
   f64.add
   local.set $21
   local.get $21
   i64.reinterpret_f64
   local.set $24
   local.get $16
   local.get $21
   f64.const 211106232532992
   f64.sub
   f64.sub
   local.set $20
   i32.const 13496
   i32.load offset=4
   local.set $11
   local.get $11
   local.get $24
   i32.wrap_i64
   i32.const 31
   i32.and
   i32.const 3
   i32.shl
   i32.add
   i64.load
   local.set $25
   local.get $25
   local.get $24
   local.get $13
   i64.extend_i32_u
   i64.add
   i64.const 52
   global.get $~lib/util/math/EXP2F_TABLE_BITS
   i64.extend_i32_s
   i64.sub
   i64.shl
   i64.add
   local.set $25
   local.get $25
   f64.reinterpret_i64
   local.set $17
   f64.const 0.05550361559341535
   local.get $20
   f64.mul
   f64.const 0.2402284522445722
   f64.add
   local.set $19
   f64.const 0.6931471806916203
   local.get $20
   f64.mul
   f64.const 1
   f64.add
   local.set $18
   local.get $18
   local.get $19
   local.get $20
   local.get $20
   f64.mul
   f64.mul
   f64.add
   local.set $18
   local.get $18
   local.get $17
   f64.mul
   local.set $18
   local.get $18
   f32.demote_f64
  end
 )
 (func $../../lib/libm/assembly/libmf/pow (; 107 ;) (param $0 f32) (param $1 f32) (result f32)
  local.get $0
  local.get $1
  call $~lib/math/NativeMathf.pow
 )
 (func $../../lib/libm/assembly/libmf/round (; 108 ;) (param $0 f32) (result f32)
  (local $1 f32)
  local.get $0
  local.set $1
  local.get $1
  f32.const 0.5
  f32.add
  f32.floor
  local.get $1
  f32.copysign
 )
 (func $../../lib/libm/assembly/libmf/sign (; 109 ;) (param $0 f32) (result f32)
  (local $1 f32)
  block $~lib/math/NativeMathf.sign|inlined.0 (result f32)
   local.get $0
   local.set $1
   local.get $1
   f32.const 0
   f32.gt
   if (result f32)
    f32.const 1
   else
    local.get $1
    f32.const 0
    f32.lt
    if (result f32)
     f32.const -1
    else
     local.get $1
    end
   end
   br $~lib/math/NativeMathf.sign|inlined.0
  end
 )
 (func $~lib/math/NativeMathf.sin (; 110 ;) (param $0 f32) (result f32)
  (local $1 i32)
  (local $2 i32)
  (local $3 f64)
  (local $4 f64)
  (local $5 f64)
  (local $6 f64)
  (local $7 f64)
  (local $8 i32)
  (local $9 i32)
  (local $10 f32)
  (local $11 i32)
  (local $12 f32)
  (local $13 i32)
  (local $14 i32)
  (local $15 i64)
  (local $16 i32)
  (local $17 i64)
  (local $18 i64)
  (local $19 i64)
  (local $20 i64)
  (local $21 i64)
  (local $22 i64)
  (local $23 i64)
  (local $24 i32)
  (local $25 i32)
  (local $26 f64)
  (local $27 f32)
  local.get $0
  i32.reinterpret_f32
  local.set $1
  local.get $1
  i32.const 31
  i32.shr_u
  local.set $2
  local.get $1
  i32.const 2147483647
  i32.and
  local.set $1
  local.get $1
  i32.const 1061752794
  i32.le_u
  if
   local.get $1
   i32.const 964689920
   i32.lt_u
   if
    local.get $0
    return
   end
   local.get $0
   f64.promote_f32
   local.set $3
   local.get $3
   local.get $3
   f64.mul
   local.set $4
   local.get $4
   local.get $4
   f64.mul
   local.set $5
   f64.const -1.9839334836096632e-04
   local.get $4
   f64.const 2.718311493989822e-06
   f64.mul
   f64.add
   local.set $6
   local.get $4
   local.get $3
   f64.mul
   local.set $7
   local.get $3
   local.get $7
   f64.const -0.16666666641626524
   local.get $4
   f64.const 0.008333329385889463
   f64.mul
   f64.add
   f64.mul
   f64.add
   local.get $7
   local.get $5
   f64.mul
   local.get $6
   f64.mul
   f64.add
   f32.demote_f64
   return
  end
  local.get $1
  i32.const 1081824209
  i32.le_u
  if
   local.get $1
   i32.const 1075235811
   i32.le_u
   if
    local.get $2
    if (result f32)
     local.get $0
     f64.promote_f32
     f64.const 1.5707963267948966
     f64.add
     local.set $3
     local.get $3
     local.get $3
     f64.mul
     local.set $7
     local.get $7
     local.get $7
     f64.mul
     local.set $6
     f64.const -0.001388676377460993
     local.get $7
     f64.const 2.439044879627741e-05
     f64.mul
     f64.add
     local.set $5
     f32.const 1
     f64.promote_f32
     local.get $7
     f64.const -0.499999997251031
     f64.mul
     f64.add
     local.get $6
     f64.const 0.04166662332373906
     f64.mul
     f64.add
     local.get $6
     local.get $7
     f64.mul
     local.get $5
     f64.mul
     f64.add
     f32.demote_f64
     f32.neg
    else
     local.get $0
     f64.promote_f32
     f64.const 1.5707963267948966
     f64.sub
     local.set $4
     local.get $4
     local.get $4
     f64.mul
     local.set $5
     local.get $5
     local.get $5
     f64.mul
     local.set $6
     f64.const -0.001388676377460993
     local.get $5
     f64.const 2.439044879627741e-05
     f64.mul
     f64.add
     local.set $7
     f32.const 1
     f64.promote_f32
     local.get $5
     f64.const -0.499999997251031
     f64.mul
     f64.add
     local.get $6
     f64.const 0.04166662332373906
     f64.mul
     f64.add
     local.get $6
     local.get $5
     f64.mul
     local.get $7
     f64.mul
     f64.add
     f32.demote_f64
    end
    return
   end
   local.get $2
   if (result f64)
    local.get $0
    f64.promote_f32
    f64.const 3.141592653589793
    f64.add
   else
    local.get $0
    f64.promote_f32
    f64.const 3.141592653589793
    f64.sub
   end
   f64.neg
   local.set $3
   local.get $3
   local.get $3
   f64.mul
   local.set $7
   local.get $7
   local.get $7
   f64.mul
   local.set $6
   f64.const -1.9839334836096632e-04
   local.get $7
   f64.const 2.718311493989822e-06
   f64.mul
   f64.add
   local.set $5
   local.get $7
   local.get $3
   f64.mul
   local.set $4
   local.get $3
   local.get $4
   f64.const -0.16666666641626524
   local.get $7
   f64.const 0.008333329385889463
   f64.mul
   f64.add
   f64.mul
   f64.add
   local.get $4
   local.get $6
   f64.mul
   local.get $5
   f64.mul
   f64.add
   f32.demote_f64
   return
  end
  local.get $1
  i32.const 1088565717
  i32.le_u
  if
   local.get $1
   i32.const 1085271519
   i32.le_u
   if
    local.get $2
    if (result f32)
     local.get $0
     f64.promote_f32
     f64.const 4.71238898038469
     f64.add
     local.set $3
     local.get $3
     local.get $3
     f64.mul
     local.set $4
     local.get $4
     local.get $4
     f64.mul
     local.set $5
     f64.const -0.001388676377460993
     local.get $4
     f64.const 2.439044879627741e-05
     f64.mul
     f64.add
     local.set $6
     f32.const 1
     f64.promote_f32
     local.get $4
     f64.const -0.499999997251031
     f64.mul
     f64.add
     local.get $5
     f64.const 0.04166662332373906
     f64.mul
     f64.add
     local.get $5
     local.get $4
     f64.mul
     local.get $6
     f64.mul
     f64.add
     f32.demote_f64
    else
     local.get $0
     f64.promote_f32
     f64.const 4.71238898038469
     f64.sub
     local.set $7
     local.get $7
     local.get $7
     f64.mul
     local.set $6
     local.get $6
     local.get $6
     f64.mul
     local.set $5
     f64.const -0.001388676377460993
     local.get $6
     f64.const 2.439044879627741e-05
     f64.mul
     f64.add
     local.set $4
     f32.const 1
     f64.promote_f32
     local.get $6
     f64.const -0.499999997251031
     f64.mul
     f64.add
     local.get $5
     f64.const 0.04166662332373906
     f64.mul
     f64.add
     local.get $5
     local.get $6
     f64.mul
     local.get $4
     f64.mul
     f64.add
     f32.demote_f64
     f32.neg
    end
    return
   end
   local.get $2
   if (result f64)
    local.get $0
    f64.promote_f32
    f64.const 6.283185307179586
    f64.add
   else
    local.get $0
    f64.promote_f32
    f64.const 6.283185307179586
    f64.sub
   end
   local.set $3
   local.get $3
   local.get $3
   f64.mul
   local.set $4
   local.get $4
   local.get $4
   f64.mul
   local.set $5
   f64.const -1.9839334836096632e-04
   local.get $4
   f64.const 2.718311493989822e-06
   f64.mul
   f64.add
   local.set $6
   local.get $4
   local.get $3
   f64.mul
   local.set $7
   local.get $3
   local.get $7
   f64.const -0.16666666641626524
   local.get $4
   f64.const 0.008333329385889463
   f64.mul
   f64.add
   f64.mul
   f64.add
   local.get $7
   local.get $5
   f64.mul
   local.get $6
   f64.mul
   f64.add
   f32.demote_f64
   return
  end
  local.get $1
  i32.const 2139095040
  i32.ge_u
  if
   local.get $0
   local.get $0
   f32.sub
   return
  end
  block $~lib/math/rempio2f|inlined.1 (result i32)
   local.get $0
   local.set $10
   local.get $1
   local.set $9
   local.get $2
   local.set $8
   local.get $9
   i32.const 1305022427
   i32.lt_u
   if
    local.get $10
    f64.promote_f32
    f64.const 0.6366197723675814
    f64.mul
    f64.nearest
    local.set $7
    local.get $10
    f64.promote_f32
    local.get $7
    f64.const 1.5707963109016418
    f64.mul
    f64.sub
    local.get $7
    f64.const 1.5893254773528196e-08
    f64.mul
    f64.sub
    global.set $~lib/math/rempio2f_y
    local.get $7
    i32.trunc_f64_s
    br $~lib/math/rempio2f|inlined.1
   end
   local.get $10
   local.set $12
   local.get $9
   local.set $11
   i32.const 13192
   i32.load offset=4
   local.set $13
   local.get $11
   i32.const 23
   i32.shr_s
   i32.const 152
   i32.sub
   local.set $14
   local.get $14
   i32.const 63
   i32.and
   i64.extend_i32_s
   local.set $15
   local.get $13
   local.get $14
   i32.const 6
   i32.shr_s
   i32.const 3
   i32.shl
   i32.add
   local.set $16
   local.get $16
   i64.load
   local.set $17
   local.get $16
   i64.load offset=8
   local.set $18
   local.get $15
   i64.const 32
   i64.gt_u
   if
    local.get $16
    i64.load offset=16
    local.set $20
    local.get $20
    i64.const 96
    local.get $15
    i64.sub
    i64.shr_u
    local.set $19
    local.get $19
    local.get $18
    local.get $15
    i64.const 32
    i64.sub
    i64.shl
    i64.or
    local.set $19
   else
    local.get $18
    i64.const 32
    local.get $15
    i64.sub
    i64.shr_u
    local.set $19
   end
   local.get $18
   i64.const 64
   local.get $15
   i64.sub
   i64.shr_u
   local.get $17
   local.get $15
   i64.shl
   i64.or
   local.set $20
   local.get $11
   i32.const 8388607
   i32.and
   i32.const 8388608
   i32.or
   i64.extend_i32_s
   local.set $21
   local.get $21
   local.get $20
   i64.mul
   local.get $21
   local.get $19
   i64.mul
   i64.const 32
   i64.shr_u
   i64.add
   local.set $22
   local.get $22
   i64.const 2
   i64.shl
   local.set $23
   local.get $22
   i64.const 62
   i64.shr_u
   local.get $23
   i64.const 63
   i64.shr_u
   i64.add
   i32.wrap_i64
   local.set $24
   f64.const 8.515303950216386e-20
   local.get $12
   f64.promote_f32
   f64.copysign
   local.get $23
   f64.convert_i64_s
   f64.mul
   global.set $~lib/math/rempio2f_y
   local.get $24
   local.set $24
   i32.const 0
   local.get $24
   i32.sub
   local.get $24
   local.get $8
   select
  end
  local.set $25
  global.get $~lib/math/rempio2f_y
  local.set $26
  local.get $25
  i32.const 1
  i32.and
  if (result f32)
   local.get $26
   local.set $3
   local.get $3
   local.get $3
   f64.mul
   local.set $7
   local.get $7
   local.get $7
   f64.mul
   local.set $6
   f64.const -0.001388676377460993
   local.get $7
   f64.const 2.439044879627741e-05
   f64.mul
   f64.add
   local.set $5
   f32.const 1
   f64.promote_f32
   local.get $7
   f64.const -0.499999997251031
   f64.mul
   f64.add
   local.get $6
   f64.const 0.04166662332373906
   f64.mul
   f64.add
   local.get $6
   local.get $7
   f64.mul
   local.get $5
   f64.mul
   f64.add
   f32.demote_f64
  else
   local.get $26
   local.set $4
   local.get $4
   local.get $4
   f64.mul
   local.set $5
   local.get $5
   local.get $5
   f64.mul
   local.set $6
   f64.const -1.9839334836096632e-04
   local.get $5
   f64.const 2.718311493989822e-06
   f64.mul
   f64.add
   local.set $7
   local.get $5
   local.get $4
   f64.mul
   local.set $3
   local.get $4
   local.get $3
   f64.const -0.16666666641626524
   local.get $5
   f64.const 0.008333329385889463
   f64.mul
   f64.add
   f64.mul
   f64.add
   local.get $3
   local.get $6
   f64.mul
   local.get $7
   f64.mul
   f64.add
   f32.demote_f64
  end
  local.set $27
  local.get $25
  i32.const 2
  i32.and
  if (result f32)
   local.get $27
   f32.neg
  else
   local.get $27
  end
 )
 (func $../../lib/libm/assembly/libmf/sin (; 111 ;) (param $0 f32) (result f32)
  local.get $0
  call $~lib/math/NativeMathf.sin
 )
 (func $~lib/math/NativeMathf.sinh (; 112 ;) (param $0 f32) (result f32)
  (local $1 i32)
  (local $2 f32)
  (local $3 f32)
  (local $4 f32)
  (local $5 f32)
  (local $6 f32)
  local.get $0
  i32.reinterpret_f32
  i32.const 2147483647
  i32.and
  local.set $1
  local.get $1
  f32.reinterpret_i32
  local.set $2
  f32.const 0.5
  local.get $0
  f32.copysign
  local.set $4
  local.get $1
  i32.const 1118925335
  i32.lt_u
  if
   local.get $2
   call $~lib/math/NativeMathf.expm1
   local.set $3
   local.get $1
   i32.const 1065353216
   i32.lt_u
   if
    local.get $1
    i32.const 964689920
    i32.lt_u
    if
     local.get $0
     return
    end
    local.get $4
    f32.const 2
    local.get $3
    f32.mul
    local.get $3
    local.get $3
    f32.mul
    local.get $3
    f32.const 1
    f32.add
    f32.div
    f32.sub
    f32.mul
    return
   end
   local.get $4
   local.get $3
   local.get $3
   local.get $3
   f32.const 1
   f32.add
   f32.div
   f32.add
   f32.mul
   return
  end
  f32.const 2
  local.get $4
  f32.mul
  local.get $2
  local.set $5
  i32.const 127
  i32.const 235
  i32.const 1
  i32.shr_u
  i32.add
  i32.const 23
  i32.shl
  f32.reinterpret_i32
  local.set $6
  local.get $5
  f32.const 162.88958740234375
  f32.sub
  call $~lib/math/NativeMathf.exp
  local.get $6
  f32.mul
  local.get $6
  f32.mul
  f32.mul
  local.set $3
  local.get $3
 )
 (func $../../lib/libm/assembly/libmf/sinh (; 113 ;) (param $0 f32) (result f32)
  local.get $0
  call $~lib/math/NativeMathf.sinh
 )
 (func $../../lib/libm/assembly/libmf/sqrt (; 114 ;) (param $0 f32) (result f32)
  (local $1 f32)
  local.get $0
  local.set $1
  local.get $1
  f32.sqrt
 )
 (func $~lib/math/NativeMathf.tan (; 115 ;) (param $0 f32) (result f32)
  (local $1 i32)
  (local $2 i32)
  (local $3 i32)
  (local $4 f64)
  (local $5 f64)
  (local $6 f64)
  (local $7 f64)
  (local $8 f64)
  (local $9 f64)
  (local $10 f64)
  (local $11 i32)
  (local $12 f32)
  (local $13 i32)
  (local $14 f32)
  (local $15 i32)
  (local $16 i32)
  (local $17 i64)
  (local $18 i32)
  (local $19 i64)
  (local $20 i64)
  (local $21 i64)
  (local $22 i64)
  (local $23 i64)
  (local $24 i64)
  (local $25 i64)
  (local $26 i32)
  (local $27 i32)
  (local $28 f64)
  local.get $0
  i32.reinterpret_f32
  local.set $1
  local.get $1
  i32.const 31
  i32.shr_u
  local.set $2
  local.get $1
  i32.const 2147483647
  i32.and
  local.set $1
  local.get $1
  i32.const 1061752794
  i32.le_u
  if
   local.get $1
   i32.const 964689920
   i32.lt_u
   if
    local.get $0
    return
   end
   local.get $0
   f64.promote_f32
   local.set $4
   i32.const 0
   local.set $3
   local.get $4
   local.get $4
   f64.mul
   local.set $5
   f64.const 0.002974357433599673
   local.get $5
   f64.const 0.009465647849436732
   f64.mul
   f64.add
   local.set $6
   f64.const 0.05338123784456704
   local.get $5
   f64.const 0.024528318116654728
   f64.mul
   f64.add
   local.set $7
   local.get $5
   local.get $5
   f64.mul
   local.set $8
   local.get $5
   local.get $4
   f64.mul
   local.set $9
   f64.const 0.3333313950307914
   local.get $5
   f64.const 0.13339200271297674
   f64.mul
   f64.add
   local.set $10
   local.get $4
   local.get $9
   local.get $10
   f64.mul
   f64.add
   local.get $9
   local.get $8
   f64.mul
   local.get $7
   local.get $8
   local.get $6
   f64.mul
   f64.add
   f64.mul
   f64.add
   local.set $6
   local.get $3
   if (result f64)
    f32.const -1
    f64.promote_f32
    local.get $6
    f64.div
   else
    local.get $6
   end
   f32.demote_f64
   return
  end
  local.get $1
  i32.const 1081824209
  i32.le_u
  if
   local.get $1
   i32.const 1075235811
   i32.le_u
   if
    local.get $2
    if (result f64)
     local.get $0
     f64.promote_f32
     f64.const 1.5707963267948966
     f64.add
    else
     local.get $0
     f64.promote_f32
     f64.const 1.5707963267948966
     f64.sub
    end
    local.set $4
    i32.const 1
    local.set $3
    local.get $4
    local.get $4
    f64.mul
    local.set $10
    f64.const 0.002974357433599673
    local.get $10
    f64.const 0.009465647849436732
    f64.mul
    f64.add
    local.set $9
    f64.const 0.05338123784456704
    local.get $10
    f64.const 0.024528318116654728
    f64.mul
    f64.add
    local.set $8
    local.get $10
    local.get $10
    f64.mul
    local.set $7
    local.get $10
    local.get $4
    f64.mul
    local.set $6
    f64.const 0.3333313950307914
    local.get $10
    f64.const 0.13339200271297674
    f64.mul
    f64.add
    local.set $5
    local.get $4
    local.get $6
    local.get $5
    f64.mul
    f64.add
    local.get $6
    local.get $7
    f64.mul
    local.get $8
    local.get $7
    local.get $9
    f64.mul
    f64.add
    f64.mul
    f64.add
    local.set $9
    local.get $3
    if (result f64)
     f32.const -1
     f64.promote_f32
     local.get $9
     f64.div
    else
     local.get $9
    end
    f32.demote_f64
    return
   else
    local.get $2
    if (result f64)
     local.get $0
     f64.promote_f32
     f64.const 3.141592653589793
     f64.add
    else
     local.get $0
     f64.promote_f32
     f64.const 3.141592653589793
     f64.sub
    end
    local.set $4
    i32.const 0
    local.set $3
    local.get $4
    local.get $4
    f64.mul
    local.set $5
    f64.const 0.002974357433599673
    local.get $5
    f64.const 0.009465647849436732
    f64.mul
    f64.add
    local.set $6
    f64.const 0.05338123784456704
    local.get $5
    f64.const 0.024528318116654728
    f64.mul
    f64.add
    local.set $7
    local.get $5
    local.get $5
    f64.mul
    local.set $8
    local.get $5
    local.get $4
    f64.mul
    local.set $9
    f64.const 0.3333313950307914
    local.get $5
    f64.const 0.13339200271297674
    f64.mul
    f64.add
    local.set $10
    local.get $4
    local.get $9
    local.get $10
    f64.mul
    f64.add
    local.get $9
    local.get $8
    f64.mul
    local.get $7
    local.get $8
    local.get $6
    f64.mul
    f64.add
    f64.mul
    f64.add
    local.set $6
    local.get $3
    if (result f64)
     f32.const -1
     f64.promote_f32
     local.get $6
     f64.div
    else
     local.get $6
    end
    f32.demote_f64
    return
   end
   unreachable
  end
  local.get $1
  i32.const 1088565717
  i32.le_u
  if
   local.get $1
   i32.const 1085271519
   i32.le_u
   if
    local.get $2
    if (result f64)
     local.get $0
     f64.promote_f32
     f64.const 4.71238898038469
     f64.add
    else
     local.get $0
     f64.promote_f32
     f64.const 4.71238898038469
     f64.sub
    end
    local.set $4
    i32.const 1
    local.set $3
    local.get $4
    local.get $4
    f64.mul
    local.set $10
    f64.const 0.002974357433599673
    local.get $10
    f64.const 0.009465647849436732
    f64.mul
    f64.add
    local.set $9
    f64.const 0.05338123784456704
    local.get $10
    f64.const 0.024528318116654728
    f64.mul
    f64.add
    local.set $8
    local.get $10
    local.get $10
    f64.mul
    local.set $7
    local.get $10
    local.get $4
    f64.mul
    local.set $6
    f64.const 0.3333313950307914
    local.get $10
    f64.const 0.13339200271297674
    f64.mul
    f64.add
    local.set $5
    local.get $4
    local.get $6
    local.get $5
    f64.mul
    f64.add
    local.get $6
    local.get $7
    f64.mul
    local.get $8
    local.get $7
    local.get $9
    f64.mul
    f64.add
    f64.mul
    f64.add
    local.set $9
    local.get $3
    if (result f64)
     f32.const -1
     f64.promote_f32
     local.get $9
     f64.div
    else
     local.get $9
    end
    f32.demote_f64
    return
   else
    local.get $2
    if (result f64)
     local.get $0
     f64.promote_f32
     f64.const 6.283185307179586
     f64.add
    else
     local.get $0
     f64.promote_f32
     f64.const 6.283185307179586
     f64.sub
    end
    local.set $4
    i32.const 0
    local.set $3
    local.get $4
    local.get $4
    f64.mul
    local.set $5
    f64.const 0.002974357433599673
    local.get $5
    f64.const 0.009465647849436732
    f64.mul
    f64.add
    local.set $6
    f64.const 0.05338123784456704
    local.get $5
    f64.const 0.024528318116654728
    f64.mul
    f64.add
    local.set $7
    local.get $5
    local.get $5
    f64.mul
    local.set $8
    local.get $5
    local.get $4
    f64.mul
    local.set $9
    f64.const 0.3333313950307914
    local.get $5
    f64.const 0.13339200271297674
    f64.mul
    f64.add
    local.set $10
    local.get $4
    local.get $9
    local.get $10
    f64.mul
    f64.add
    local.get $9
    local.get $8
    f64.mul
    local.get $7
    local.get $8
    local.get $6
    f64.mul
    f64.add
    f64.mul
    f64.add
    local.set $6
    local.get $3
    if (result f64)
     f32.const -1
     f64.promote_f32
     local.get $6
     f64.div
    else
     local.get $6
    end
    f32.demote_f64
    return
   end
   unreachable
  end
  local.get $1
  i32.const 2139095040
  i32.ge_u
  if
   local.get $0
   local.get $0
   f32.sub
   return
  end
  block $~lib/math/rempio2f|inlined.2 (result i32)
   local.get $0
   local.set $12
   local.get $1
   local.set $11
   local.get $2
   local.set $3
   local.get $11
   i32.const 1305022427
   i32.lt_u
   if
    local.get $12
    f64.promote_f32
    f64.const 0.6366197723675814
    f64.mul
    f64.nearest
    local.set $10
    local.get $12
    f64.promote_f32
    local.get $10
    f64.const 1.5707963109016418
    f64.mul
    f64.sub
    local.get $10
    f64.const 1.5893254773528196e-08
    f64.mul
    f64.sub
    global.set $~lib/math/rempio2f_y
    local.get $10
    i32.trunc_f64_s
    br $~lib/math/rempio2f|inlined.2
   end
   local.get $12
   local.set $14
   local.get $11
   local.set $13
   i32.const 13192
   i32.load offset=4
   local.set $15
   local.get $13
   i32.const 23
   i32.shr_s
   i32.const 152
   i32.sub
   local.set $16
   local.get $16
   i32.const 63
   i32.and
   i64.extend_i32_s
   local.set $17
   local.get $15
   local.get $16
   i32.const 6
   i32.shr_s
   i32.const 3
   i32.shl
   i32.add
   local.set $18
   local.get $18
   i64.load
   local.set $19
   local.get $18
   i64.load offset=8
   local.set $20
   local.get $17
   i64.const 32
   i64.gt_u
   if
    local.get $18
    i64.load offset=16
    local.set $22
    local.get $22
    i64.const 96
    local.get $17
    i64.sub
    i64.shr_u
    local.set $21
    local.get $21
    local.get $20
    local.get $17
    i64.const 32
    i64.sub
    i64.shl
    i64.or
    local.set $21
   else
    local.get $20
    i64.const 32
    local.get $17
    i64.sub
    i64.shr_u
    local.set $21
   end
   local.get $20
   i64.const 64
   local.get $17
   i64.sub
   i64.shr_u
   local.get $19
   local.get $17
   i64.shl
   i64.or
   local.set $22
   local.get $13
   i32.const 8388607
   i32.and
   i32.const 8388608
   i32.or
   i64.extend_i32_s
   local.set $23
   local.get $23
   local.get $22
   i64.mul
   local.get $23
   local.get $21
   i64.mul
   i64.const 32
   i64.shr_u
   i64.add
   local.set $24
   local.get $24
   i64.const 2
   i64.shl
   local.set $25
   local.get $24
   i64.const 62
   i64.shr_u
   local.get $25
   i64.const 63
   i64.shr_u
   i64.add
   i32.wrap_i64
   local.set $26
   f64.const 8.515303950216386e-20
   local.get $14
   f64.promote_f32
   f64.copysign
   local.get $25
   f64.convert_i64_s
   f64.mul
   global.set $~lib/math/rempio2f_y
   local.get $26
   local.set $26
   i32.const 0
   local.get $26
   i32.sub
   local.get $26
   local.get $3
   select
  end
  local.set $27
  global.get $~lib/math/rempio2f_y
  local.set $28
  local.get $28
  local.set $4
  local.get $27
  i32.const 1
  i32.and
  local.set $13
  local.get $4
  local.get $4
  f64.mul
  local.set $10
  f64.const 0.002974357433599673
  local.get $10
  f64.const 0.009465647849436732
  f64.mul
  f64.add
  local.set $9
  f64.const 0.05338123784456704
  local.get $10
  f64.const 0.024528318116654728
  f64.mul
  f64.add
  local.set $8
  local.get $10
  local.get $10
  f64.mul
  local.set $7
  local.get $10
  local.get $4
  f64.mul
  local.set $6
  f64.const 0.3333313950307914
  local.get $10
  f64.const 0.13339200271297674
  f64.mul
  f64.add
  local.set $5
  local.get $4
  local.get $6
  local.get $5
  f64.mul
  f64.add
  local.get $6
  local.get $7
  f64.mul
  local.get $8
  local.get $7
  local.get $9
  f64.mul
  f64.add
  f64.mul
  f64.add
  local.set $9
  local.get $13
  if (result f64)
   f32.const -1
   f64.promote_f32
   local.get $9
   f64.div
  else
   local.get $9
  end
  f32.demote_f64
 )
 (func $../../lib/libm/assembly/libmf/tan (; 116 ;) (param $0 f32) (result f32)
  local.get $0
  call $~lib/math/NativeMathf.tan
 )
 (func $~lib/math/NativeMathf.tanh (; 117 ;) (param $0 f32) (result f32)
  (local $1 i32)
  (local $2 f32)
  (local $3 f32)
  local.get $0
  i32.reinterpret_f32
  local.set $1
  local.get $1
  i32.const 2147483647
  i32.and
  local.set $1
  local.get $1
  f32.reinterpret_i32
  local.set $2
  local.get $1
  i32.const 1057791828
  i32.gt_u
  if
   local.get $1
   i32.const 1092616192
   i32.gt_u
   if
    f32.const 1
    f32.const 0
    local.get $2
    f32.div
    f32.add
    local.set $3
   else
    f32.const 2
    local.get $2
    f32.mul
    call $~lib/math/NativeMathf.expm1
    local.set $3
    f32.const 1
    f32.const 2
    local.get $3
    f32.const 2
    f32.add
    f32.div
    f32.sub
    local.set $3
   end
  else
   local.get $1
   i32.const 1048757624
   i32.gt_u
   if
    f32.const 2
    local.get $2
    f32.mul
    call $~lib/math/NativeMathf.expm1
    local.set $3
    local.get $3
    local.get $3
    f32.const 2
    f32.add
    f32.div
    local.set $3
   else
    local.get $1
    i32.const 8388608
    i32.ge_u
    if
     f32.const -2
     local.get $2
     f32.mul
     call $~lib/math/NativeMathf.expm1
     local.set $3
     local.get $3
     f32.neg
     local.get $3
     f32.const 2
     f32.add
     f32.div
     local.set $3
    else
     local.get $2
     local.set $3
    end
   end
  end
  local.get $3
  local.get $0
  f32.copysign
 )
 (func $../../lib/libm/assembly/libmf/tanh (; 118 ;) (param $0 f32) (result f32)
  local.get $0
  call $~lib/math/NativeMathf.tanh
 )
 (func $../../lib/libm/assembly/libmf/trunc (; 119 ;) (param $0 f32) (result f32)
  (local $1 f32)
  local.get $0
  local.set $1
  local.get $1
  f32.trunc
 )
<<<<<<< HEAD
 (func $null (; 120 ;)
  unreachable
 )
=======
>>>>>>> 5926d5df
)<|MERGE_RESOLUTION|>--- conflicted
+++ resolved
@@ -12137,10 +12137,4 @@
   local.get $1
   f32.trunc
  )
-<<<<<<< HEAD
- (func $null (; 120 ;)
-  unreachable
- )
-=======
->>>>>>> 5926d5df
 )