--- conflicted
+++ resolved
@@ -3,9 +3,6 @@
 // preliminary
 
 var str: string = "hi, I'm a string";
-var strA: string = "a";
-var strAB: string = "ab";
-var strEmpty: string = "";
 var nullStr: string;
 
 // exactly once in static memory
@@ -64,13 +61,11 @@
 assert("" >= "");
 assert("" <= "");
 
-<<<<<<< HEAD
-assert(strEmpty.repeat(100) == "");
-assert(strA.repeat() == "");
-assert(strA.repeat(1) == "a");
-assert(strA.repeat(2) == "aa");
-assert(strA.repeat(3) == "aaa");
-assert(strAB.repeat(4) == "abababab");
-=======
 assert("123".length == 3);
->>>>>>> 6268b92e
+
+assert("".repeat(100) == "");
+assert("a".repeat() == "");
+assert("a".repeat(1) == "a");
+assert("a".repeat(2) == "aa");
+assert("a".repeat(3) == "aaa");
+assert("ab".repeat(4) == "abababab");