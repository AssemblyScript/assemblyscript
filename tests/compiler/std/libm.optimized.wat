(module
 (type $FF (func (param f64) (result f64)))
 (type $FFF (func (param f64 f64) (result f64)))
 (type $FiF (func (param f64 i32) (result f64)))
 (type $Ff (func (param f64) (result f32)))
 (type $v (func))
 (memory $0 0)
 (table $0 1 anyfunc)
 (elem (i32.const 0) $null)
 (global $std/libm/E f64 (f64.const 2.718281828459045))
 (global $std/libm/LN10 f64 (f64.const 2.302585092994046))
 (global $std/libm/LN2 f64 (f64.const 0.6931471805599453))
 (global $std/libm/LOG10E f64 (f64.const 0.4342944819032518))
 (global $std/libm/LOG2E f64 (f64.const 1.4426950408889634))
 (global $std/libm/PI f64 (f64.const 3.141592653589793))
 (global $std/libm/SQRT1_2 f64 (f64.const 0.7071067811865476))
 (global $std/libm/SQRT2 f64 (f64.const 1.4142135623730951))
 (export "memory" (memory $0))
 (export "table" (table $0))
 (export "E" (global $std/libm/E))
 (export "LN10" (global $std/libm/LN10))
 (export "LN2" (global $std/libm/LN2))
 (export "LOG10E" (global $std/libm/LOG10E))
 (export "LOG2E" (global $std/libm/LOG2E))
 (export "PI" (global $std/libm/PI))
 (export "SQRT1_2" (global $std/libm/SQRT1_2))
 (export "SQRT2" (global $std/libm/SQRT2))
 (export "abs" (func $std/libm/abs))
 (export "acos" (func $std/libm/acos))
 (export "acosh" (func $std/libm/acosh))
 (export "asin" (func $std/libm/asin))
 (export "asinh" (func $std/libm/asinh))
 (export "atan" (func $std/libm/atan))
 (export "atanh" (func $std/libm/atanh))
 (export "atan2" (func $std/libm/atan2))
 (export "cbrt" (func $std/libm/cbrt))
 (export "ceil" (func $std/libm/ceil))
 (export "clz32" (func $std/libm/clz32))
 (export "cos" (func $std/libm/cos))
 (export "cosh" (func $std/libm/cosh))
 (export "exp" (func $std/libm/exp))
 (export "expm1" (func $std/libm/expm1))
 (export "floor" (func $std/libm/floor))
 (export "fround" (func $std/libm/fround))
 (export "hypot" (func $std/libm/hypot))
 (export "imul" (func $std/libm/imul))
 (export "log" (func $std/libm/log))
 (export "log10" (func $std/libm/log10))
 (export "log1p" (func $std/libm/log1p))
 (export "log2" (func $std/libm/log2))
 (export "max" (func $std/libm/max))
 (export "min" (func $std/libm/min))
 (export "pow" (func $std/libm/pow))
 (export "round" (func $std/libm/round))
 (export "sign" (func $std/libm/sign))
 (export "sin" (func $std/libm/cos))
 (export "sinh" (func $std/libm/sinh))
 (export "sqrt" (func $std/libm/sqrt))
 (export "tan" (func $std/libm/cos))
 (export "tanh" (func $std/libm/tanh))
 (export "trunc" (func $std/libm/trunc))
 (func $std/libm/abs (; 0 ;) (type $FF) (param $0 f64) (result f64)
  get_local $0
  f64.abs
 )
 (func $~lib/math/R (; 1 ;) (type $FF) (param $0 f64) (result f64)
  get_local $0
  f64.const 0.16666666666666666
  get_local $0
  f64.const -0.3255658186224009
  get_local $0
  f64.const 0.20121253213486293
  get_local $0
  f64.const -0.04005553450067941
  get_local $0
  f64.const 7.915349942898145e-04
  get_local $0
  f64.const 3.479331075960212e-05
  f64.mul
  f64.add
  f64.mul
  f64.add
  f64.mul
  f64.add
  f64.mul
  f64.add
  f64.mul
  f64.add
  f64.mul
  f64.const 1
  get_local $0
  f64.const -2.403394911734414
  get_local $0
  f64.const 2.0209457602335057
  get_local $0
  f64.const -0.6882839716054533
  get_local $0
  f64.const 0.07703815055590194
  f64.mul
  f64.add
  f64.mul
  f64.add
  f64.mul
  f64.add
  f64.mul
  f64.add
  f64.div
 )
 (func $~lib/math/NativeMath.acos (; 2 ;) (type $FF) (param $0 f64) (result f64)
  (local $1 f64)
  (local $2 i32)
  (local $3 f64)
  (local $4 i32)
  (local $5 f64)
  get_local $0
  i64.reinterpret/f64
  i64.const 32
  i64.shr_u
  i32.wrap/i64
  tee_local $4
  i32.const 2147483647
  i32.and
  tee_local $2
  i32.const 1072693248
  i32.ge_u
  if
   get_local $2
   i32.const 1072693248
   i32.sub
   get_local $0
   i64.reinterpret/f64
   i32.wrap/i64
   i32.or
   i32.eqz
   if
    get_local $4
    i32.const 31
    i32.shr_u
    if
     f64.const 3.141592653589793
     return
    end
    f64.const 0
    return
   end
   f64.const 0
   get_local $0
   get_local $0
   f64.sub
   f64.div
   return
  end
  get_local $2
  i32.const 1071644672
  i32.lt_u
  if
   get_local $2
   i32.const 1012924416
   i32.le_u
   if
    f64.const 1.5707963267948966
    return
   end
   f64.const 1.5707963267948966
   get_local $0
   f64.const 6.123233995736766e-17
   get_local $0
   get_local $0
   get_local $0
   f64.mul
   call $~lib/math/R
   f64.mul
   f64.sub
   f64.sub
   f64.sub
   return
  end
  get_local $4
  i32.const 31
  i32.shr_u
  if
   f64.const 2
   f64.const 1.5707963267948966
   f64.const 0.5
   get_local $0
   f64.const 0.5
   f64.mul
   f64.add
   tee_local $1
   f64.sqrt
   tee_local $0
   get_local $1
   call $~lib/math/R
   get_local $0
   f64.mul
   f64.const 6.123233995736766e-17
   f64.sub
   f64.add
   f64.sub
   f64.mul
   return
  end
  f64.const 0.5
  get_local $0
  f64.const 0.5
  f64.mul
  f64.sub
  tee_local $1
  f64.sqrt
  set_local $0
  get_local $1
  get_local $0
  i64.reinterpret/f64
  i64.const -4294967296
  i64.and
  f64.reinterpret/i64
  tee_local $3
  get_local $3
  f64.mul
  f64.sub
  get_local $0
  get_local $3
  f64.add
  f64.div
  set_local $5
  f64.const 2
  get_local $3
  get_local $1
  call $~lib/math/R
  get_local $0
  f64.mul
  get_local $5
  f64.add
  f64.add
  f64.mul
 )
 (func $std/libm/acos (; 3 ;) (type $FF) (param $0 f64) (result f64)
  get_local $0
  call $~lib/math/NativeMath.acos
 )
 (func $~lib/math/NativeMath.log1p (; 4 ;) (type $FF) (param $0 f64) (result f64)
  (local $1 f64)
  (local $2 i32)
  (local $3 i32)
  (local $4 f64)
  (local $5 i32)
  (local $6 f64)
  (local $7 i64)
  (local $8 f64)
  i32.const 1
  set_local $2
  get_local $0
  i64.reinterpret/f64
  i64.const 32
  i64.shr_u
  i32.wrap/i64
  tee_local $3
  i32.const 1071284858
  i32.lt_u
  tee_local $5
  i32.eqz
  if
   get_local $3
   i32.const 31
   i32.shr_u
   set_local $5
  end
  get_local $5
  if
   get_local $3
   i32.const -1074790400
   i32.ge_u
   if
    get_local $0
    f64.const -1
    f64.eq
    if
     get_local $0
     f64.const 0
     f64.div
     return
    end
    get_local $0
    get_local $0
    f64.sub
    f64.const 0
    f64.div
    return
   end
   get_local $3
   i32.const 1
   i32.shl
   i32.const 2034237440
   i32.lt_u
   if
    get_local $0
    return
   end
   get_local $3
   i32.const -1076707644
   i32.le_u
   if
    i32.const 0
    set_local $2
    get_local $0
    set_local $1
   end
  else   
   get_local $3
   i32.const 2146435072
   i32.ge_u
   if
    get_local $0
    return
   end
  end
  get_local $2
  if
   f64.const 1
   get_local $0
   f64.add
   i64.reinterpret/f64
   tee_local $7
   i64.const 32
   i64.shr_u
   i32.wrap/i64
   i32.const 614242
   i32.add
   tee_local $5
   i32.const 20
   i32.shr_u
   i32.const 1023
   i32.sub
   tee_local $2
   i32.const 54
   i32.lt_s
   if (result f64)
    get_local $7
    f64.reinterpret/i64
    set_local $1
    get_local $2
    i32.const 2
    i32.ge_s
    if (result f64)
     f64.const 1
     get_local $1
     get_local $0
     f64.sub
     f64.sub
    else     
     get_local $0
     get_local $1
     f64.const 1
     f64.sub
     f64.sub
    end
    tee_local $4
    get_local $1
    f64.div
   else    
    f64.const 0
   end
   set_local $4
   get_local $5
   i32.const 1048575
   i32.and
   i32.const 1072079006
   i32.add
   i64.extend_u/i32
   i64.const 32
   i64.shl
   get_local $7
   i64.const 4294967295
   i64.and
   i64.or
   f64.reinterpret/i64
   f64.const 1
   f64.sub
   set_local $1
  end
  get_local $1
  f64.const 2
  get_local $1
  f64.add
  f64.div
  tee_local $6
  get_local $6
  f64.mul
  tee_local $8
  get_local $8
  f64.mul
  set_local $0
  get_local $6
  f64.const 0.5
  get_local $1
  f64.mul
  get_local $1
  f64.mul
  tee_local $6
  get_local $8
  f64.const 0.6666666666666735
  get_local $0
  f64.const 0.2857142874366239
  get_local $0
  f64.const 0.1818357216161805
  get_local $0
  f64.const 0.14798198605116586
  f64.mul
  f64.add
  f64.mul
  f64.add
  f64.mul
  f64.add
  f64.mul
  get_local $0
  f64.const 0.3999999999940942
  get_local $0
  f64.const 0.22222198432149784
  get_local $0
  f64.const 0.15313837699209373
  f64.mul
  f64.add
  f64.mul
  f64.add
  f64.mul
  f64.add
  f64.add
  f64.mul
  get_local $2
  f64.convert_s/i32
  tee_local $0
  f64.const 1.9082149292705877e-10
  f64.mul
  get_local $4
  f64.add
  f64.add
  get_local $6
  f64.sub
  get_local $1
  f64.add
  get_local $0
  f64.const 0.6931471803691238
  f64.mul
  f64.add
 )
 (func $~lib/math/NativeMath.log (; 5 ;) (type $FF) (param $0 f64) (result f64)
  (local $1 i32)
  (local $2 i32)
  (local $3 i32)
  (local $4 i64)
  (local $5 f64)
  (local $6 f64)
  (local $7 f64)
  get_local $0
  i64.reinterpret/f64
  tee_local $4
  i64.const 32
  i64.shr_u
  i32.wrap/i64
  tee_local $1
  i32.const 1048576
  i32.lt_u
  tee_local $2
  i32.eqz
  if
   get_local $1
   i32.const 31
   i32.shr_u
   set_local $2
  end
  get_local $2
  if
   get_local $4
   i64.const 1
   i64.shl
   i64.const 0
   i64.eq
   if
    f64.const -1
    get_local $0
    get_local $0
    f64.mul
    f64.div
    return
   end
   get_local $1
   i32.const 31
   i32.shr_u
   if
    get_local $0
    get_local $0
    f64.sub
    f64.const 0
    f64.div
    return
   end
   i32.const -54
   set_local $3
   get_local $0
   f64.const 18014398509481984
   f64.mul
   i64.reinterpret/f64
   tee_local $4
   i64.const 32
   i64.shr_u
   i32.wrap/i64
   set_local $1
  else   
   get_local $1
   i32.const 2146435072
   i32.ge_u
   if
    get_local $0
    return
   else    
    get_local $1
    i32.const 1072693248
    i32.eq
    tee_local $2
    if
     get_local $4
     i64.const 32
     i64.shl
     i64.const 0
     i64.eq
     set_local $2
    end
    get_local $2
    if
     f64.const 0
     return
    end
   end
  end
  get_local $3
  get_local $1
  i32.const 614242
  i32.add
  tee_local $1
  i32.const 20
  i32.shr_s
  i32.const 1023
  i32.sub
  i32.add
  set_local $3
  get_local $1
  i32.const 1048575
  i32.and
  i32.const 1072079006
  i32.add
  i64.extend_u/i32
  i64.const 32
  i64.shl
  get_local $4
  i64.const 4294967295
  i64.and
  i64.or
  f64.reinterpret/i64
  f64.const 1
  f64.sub
  tee_local $5
  f64.const 2
  get_local $5
  f64.add
  f64.div
  tee_local $6
  get_local $6
  f64.mul
  tee_local $7
  get_local $7
  f64.mul
  set_local $0
  get_local $6
  f64.const 0.5
  get_local $5
  f64.mul
  get_local $5
  f64.mul
  tee_local $6
  get_local $7
  f64.const 0.6666666666666735
  get_local $0
  f64.const 0.2857142874366239
  get_local $0
  f64.const 0.1818357216161805
  get_local $0
  f64.const 0.14798198605116586
  f64.mul
  f64.add
  f64.mul
  f64.add
  f64.mul
  f64.add
  f64.mul
  get_local $0
  f64.const 0.3999999999940942
  get_local $0
  f64.const 0.22222198432149784
  get_local $0
  f64.const 0.15313837699209373
  f64.mul
  f64.add
  f64.mul
  f64.add
  f64.mul
  f64.add
  f64.add
  f64.mul
  get_local $3
  f64.convert_s/i32
  tee_local $0
  f64.const 1.9082149292705877e-10
  f64.mul
  f64.add
  get_local $6
  f64.sub
  get_local $5
  f64.add
  get_local $0
  f64.const 0.6931471803691238
  f64.mul
  f64.add
 )
 (func $~lib/math/NativeMath.acosh (; 6 ;) (type $FF) (param $0 f64) (result f64)
  (local $1 i64)
  get_local $0
  i64.reinterpret/f64
  i64.const 52
  i64.shr_u
  i64.const 2047
  i64.and
  tee_local $1
  i64.const 1024
  i64.lt_u
  if
   get_local $0
   f64.const 1
   f64.sub
   tee_local $0
   get_local $0
   get_local $0
   f64.mul
   f64.const 2
   get_local $0
   f64.mul
   f64.add
   f64.sqrt
   f64.add
   call $~lib/math/NativeMath.log1p
   return
  end
  get_local $1
  i64.const 1049
  i64.lt_u
  if
   f64.const 2
   get_local $0
   f64.mul
   f64.const 1
   get_local $0
   get_local $0
   get_local $0
   f64.mul
   f64.const 1
   f64.sub
   f64.sqrt
   f64.add
   f64.div
   f64.sub
   call $~lib/math/NativeMath.log
   return
  end
  get_local $0
  call $~lib/math/NativeMath.log
  f64.const 0.6931471805599453
  f64.add
 )
 (func $std/libm/acosh (; 7 ;) (type $FF) (param $0 f64) (result f64)
  get_local $0
  call $~lib/math/NativeMath.acosh
 )
 (func $~lib/math/NativeMath.asin (; 8 ;) (type $FF) (param $0 f64) (result f64)
  (local $1 f64)
  (local $2 i32)
  (local $3 i32)
  (local $4 f64)
  get_local $0
  i64.reinterpret/f64
  i64.const 32
  i64.shr_u
  i32.wrap/i64
  tee_local $3
  i32.const 2147483647
  i32.and
  tee_local $2
  i32.const 1072693248
  i32.ge_u
  if
   get_local $2
   i32.const 1072693248
   i32.sub
   get_local $0
   i64.reinterpret/f64
   i32.wrap/i64
   i32.or
   i32.eqz
   if
    get_local $0
    f64.const 1.5707963267948966
    f64.mul
    f64.const 7.52316384526264e-37
    f64.add
    return
   end
   f64.const 0
   get_local $0
   get_local $0
   f64.sub
   f64.div
   return
  end
  get_local $2
  i32.const 1071644672
  i32.lt_u
  if
   get_local $2
   i32.const 1045430272
   i32.lt_u
   tee_local $3
   if
    get_local $2
    i32.const 1048576
    i32.ge_u
    set_local $3
   end
   get_local $3
   if
    get_local $0
    return
   end
   get_local $0
   get_local $0
   get_local $0
   get_local $0
   f64.mul
   call $~lib/math/R
   f64.mul
   f64.add
   return
  end
  f64.const 0.5
  get_local $0
  f64.abs
  f64.const 0.5
  f64.mul
  f64.sub
  tee_local $1
  f64.sqrt
  set_local $0
  get_local $1
  call $~lib/math/R
  set_local $4
  get_local $2
  i32.const 1072640819
  i32.ge_u
  if (result f64)
   f64.const 1.5707963267948966
   f64.const 2
   get_local $0
   get_local $0
   get_local $4
   f64.mul
   f64.add
   f64.mul
   f64.const 6.123233995736766e-17
   f64.sub
   f64.sub
  else   
   f64.const 0.7853981633974483
   f64.const 2
   get_local $0
   f64.mul
   get_local $4
   f64.mul
   f64.const 6.123233995736766e-17
   f64.const 2
   get_local $1
   get_local $0
   i64.reinterpret/f64
   i64.const -4294967296
   i64.and
   f64.reinterpret/i64
   tee_local $1
   get_local $1
   f64.mul
   f64.sub
   get_local $0
   get_local $1
   f64.add
   f64.div
   f64.mul
   f64.sub
   f64.sub
   f64.const 0.7853981633974483
   f64.const 2
   get_local $1
   f64.mul
   f64.sub
   f64.sub
   f64.sub
  end
  set_local $0
  get_local $3
  i32.const 31
  i32.shr_u
  if
   get_local $0
   f64.neg
   return
  end
  get_local $0
 )
 (func $std/libm/asin (; 9 ;) (type $FF) (param $0 f64) (result f64)
  get_local $0
  call $~lib/math/NativeMath.asin
 )
 (func $~lib/math/NativeMath.asinh (; 10 ;) (type $FF) (param $0 f64) (result f64)
  (local $1 f64)
  (local $2 i64)
  get_local $0
  i64.reinterpret/f64
  tee_local $2
  i64.const 9223372036854775807
  i64.and
  f64.reinterpret/i64
  set_local $1
  get_local $2
  i64.const 52
  i64.shr_u
  i64.const 2047
  i64.and
  tee_local $2
  i64.const 1049
  i64.ge_u
  if
   get_local $1
   call $~lib/math/NativeMath.log
   f64.const 0.6931471805599453
   f64.add
   set_local $1
  else   
   get_local $2
   i64.const 1024
   i64.ge_u
   if
    f64.const 2
    get_local $1
    f64.mul
    f64.const 1
    get_local $1
    get_local $1
    f64.mul
    f64.const 1
    f64.add
    f64.sqrt
    get_local $1
    f64.add
    f64.div
    f64.add
    call $~lib/math/NativeMath.log
    set_local $1
   else    
    get_local $2
    i64.const 997
    i64.ge_u
    if
     get_local $1
     get_local $1
     get_local $1
     f64.mul
     tee_local $1
     get_local $1
     f64.const 1
     f64.add
     f64.sqrt
     f64.const 1
     f64.add
     f64.div
     f64.add
     call $~lib/math/NativeMath.log1p
     set_local $1
    end
   end
  end
  get_local $1
  get_local $0
  f64.copysign
 )
 (func $std/libm/asinh (; 11 ;) (type $FF) (param $0 f64) (result f64)
  get_local $0
  call $~lib/math/NativeMath.asinh
 )
 (func $~lib/math/NativeMath.atan (; 12 ;) (type $FF) (param $0 f64) (result f64)
  (local $1 f64)
  (local $2 i32)
  (local $3 f64)
  (local $4 f64)
  get_local $0
  set_local $4
  get_local $0
  i64.reinterpret/f64
  i64.const 32
  i64.shr_u
  i32.wrap/i64
  i32.const 2147483647
  i32.and
  tee_local $2
  i32.const 1141899264
  i32.ge_u
  if
   get_local $0
   get_local $0
   f64.ne
   if
    get_local $0
    return
   end
   f64.const 1.5707963267948966
   get_local $4
   f64.copysign
   return
  end
  get_local $2
  i32.const 1071382528
  i32.lt_u
  if
   get_local $2
   i32.const 1044381696
   i32.lt_u
   if
    get_local $0
    return
   end
   i32.const -1
   set_local $2
  else   
   get_local $0
   f64.abs
   set_local $0
   get_local $2
   i32.const 1072889856
   i32.lt_u
   if (result f64)
    get_local $2
    i32.const 1072037888
    i32.lt_u
    if (result f64)
     i32.const 0
     set_local $2
     f64.const 2
     get_local $0
     f64.mul
     f64.const 1
     f64.sub
     f64.const 2
     get_local $0
     f64.add
     f64.div
    else     
     i32.const 1
     set_local $2
     get_local $0
     f64.const 1
     f64.sub
     get_local $0
     f64.const 1
     f64.add
     f64.div
    end
   else    
    get_local $2
    i32.const 1073971200
    i32.lt_u
    if (result f64)
     i32.const 2
     set_local $2
     get_local $0
     f64.const 1.5
     f64.sub
     f64.const 1
     f64.const 1.5
     get_local $0
     f64.mul
     f64.add
     f64.div
    else     
     i32.const 3
     set_local $2
     f64.const -1
     get_local $0
     f64.div
    end
   end
   set_local $0
  end
  get_local $0
  get_local $0
  f64.mul
  tee_local $3
  get_local $3
  f64.mul
  set_local $1
  get_local $0
  get_local $3
  f64.const 0.3333333333333293
  get_local $1
  f64.const 0.14285714272503466
  get_local $1
  f64.const 0.09090887133436507
  get_local $1
  f64.const 0.06661073137387531
  get_local $1
  f64.const 0.049768779946159324
  get_local $1
  f64.const 0.016285820115365782
  f64.mul
  f64.add
  f64.mul
  f64.add
  f64.mul
  f64.add
  f64.mul
  f64.add
  f64.mul
  f64.add
  f64.mul
  get_local $1
  f64.const -0.19999999999876483
  get_local $1
  f64.const -0.11111110405462356
  get_local $1
  f64.const -0.0769187620504483
  get_local $1
  f64.const -0.058335701337905735
  get_local $1
  f64.const -0.036531572744216916
  f64.mul
  f64.add
  f64.mul
  f64.add
  f64.mul
  f64.add
  f64.mul
  f64.add
  f64.mul
  f64.add
  f64.mul
  set_local $1
  get_local $2
  i32.const 0
  i32.lt_s
  if
   get_local $0
   get_local $1
   f64.sub
   return
  end
  block $break|0
   block $case4|0
    block $case3|0
     block $case2|0
      block $case1|0
       get_local $2
       if
        block $tablify|0
         get_local $2
         i32.const 1
         i32.sub
         br_table $case1|0 $case2|0 $case3|0 $tablify|0
        end
        br $case4|0
       end
       f64.const 0.4636476090008061
       get_local $1
       f64.const 2.2698777452961687e-17
       f64.sub
       get_local $0
       f64.sub
       f64.sub
       set_local $3
       br $break|0
      end
      f64.const 0.7853981633974483
      get_local $1
      f64.const 3.061616997868383e-17
      f64.sub
      get_local $0
      f64.sub
      f64.sub
      set_local $3
      br $break|0
     end
     f64.const 0.982793723247329
     get_local $1
     f64.const 1.3903311031230998e-17
     f64.sub
     get_local $0
     f64.sub
     f64.sub
     set_local $3
     br $break|0
    end
    f64.const 1.5707963267948966
    get_local $1
    f64.const 6.123233995736766e-17
    f64.sub
    get_local $0
    f64.sub
    f64.sub
    set_local $3
    br $break|0
   end
   unreachable
  end
  get_local $3
  get_local $4
  f64.copysign
 )
 (func $std/libm/atan (; 13 ;) (type $FF) (param $0 f64) (result f64)
  get_local $0
  call $~lib/math/NativeMath.atan
 )
 (func $~lib/math/NativeMath.atanh (; 14 ;) (type $FF) (param $0 f64) (result f64)
  (local $1 f64)
  (local $2 i64)
  (local $3 i64)
  (local $4 f64)
  get_local $0
  i64.reinterpret/f64
  tee_local $3
  i64.const 52
  i64.shr_u
  i64.const 2047
  i64.and
  set_local $2
  get_local $3
  i64.const 9223372036854775807
  i64.and
  f64.reinterpret/i64
  set_local $1
  get_local $2
  i64.const 1022
  i64.lt_u
  if
   get_local $2
   i64.const 991
   i64.ge_u
   if
    f64.const 0.5
    f64.const 2
    get_local $1
    f64.mul
    tee_local $4
    get_local $4
    get_local $1
    f64.mul
    f64.const 1
    get_local $1
    f64.sub
    f64.div
    f64.add
    call $~lib/math/NativeMath.log1p
    f64.mul
    set_local $1
   end
  else   
   f64.const 0.5
   f64.const 2
   get_local $1
   f64.const 1
   get_local $1
   f64.sub
   f64.div
   f64.mul
   call $~lib/math/NativeMath.log1p
   f64.mul
   set_local $1
  end
  get_local $1
  get_local $0
  f64.copysign
 )
 (func $std/libm/atanh (; 15 ;) (type $FF) (param $0 f64) (result f64)
  get_local $0
  call $~lib/math/NativeMath.atanh
 )
 (func $~lib/math/NativeMath.atan2 (; 16 ;) (type $FFF) (param $0 f64) (param $1 f64) (result f64)
  (local $2 i32)
  (local $3 i32)
  (local $4 i32)
  (local $5 i32)
  (local $6 i64)
  (local $7 i32)
  block $folding-inner0
   get_local $1
   get_local $1
   f64.ne
   tee_local $2
   i32.eqz
   if
    get_local $0
    get_local $0
    f64.ne
    set_local $2
   end
   get_local $2
   if
    get_local $1
    get_local $0
    f64.add
    return
   end
   get_local $1
   i64.reinterpret/f64
   tee_local $6
   i64.const 32
   i64.shr_u
   i32.wrap/i64
   set_local $4
   get_local $6
   i32.wrap/i64
   set_local $2
   get_local $0
   i64.reinterpret/f64
   tee_local $6
   i64.const 32
   i64.shr_u
   i32.wrap/i64
   set_local $5
   get_local $6
   i32.wrap/i64
   set_local $7
   get_local $4
   i32.const 1072693248
   i32.sub
   get_local $2
   i32.or
   i32.eqz
   if
    get_local $0
    call $~lib/math/NativeMath.atan
    return
   end
   get_local $5
   i32.const 31
   i32.shr_u
   get_local $4
   i32.const 30
   i32.shr_u
   i32.const 2
   i32.and
   i32.or
   set_local $3
   get_local $4
   i32.const 2147483647
   i32.and
   set_local $4
   get_local $5
   i32.const 2147483647
   i32.and
   tee_local $5
   get_local $7
   i32.or
   i32.eqz
   if
    block $break|0
     block $case3|0
      block $case2|0
       block $case1|0
        get_local $3
        i32.eqz
        br_if $case1|0
        block $tablify|0
         get_local $3
         i32.const 1
         i32.sub
         br_table $case1|0 $case2|0 $case3|0 $tablify|0
        end
        br $break|0
       end
       get_local $0
       return
      end
      f64.const 3.141592653589793
      return
     end
     f64.const -3.141592653589793
     return
    end
   end
   get_local $4
   get_local $2
   i32.or
   i32.eqz
   br_if $folding-inner0
   get_local $4
   i32.const 2146435072
   i32.eq
   if
    get_local $5
    i32.const 2146435072
    i32.eq
    if
     block $break|1
      block $case3|1
       block $case2|1
        block $case1|1
         get_local $3
         if
          block $tablify|00
           get_local $3
           i32.const 1
           i32.sub
           br_table $case1|1 $case2|1 $case3|1 $tablify|00
          end
          br $break|1
         end
         f64.const 0.7853981633974483
         return
        end
        f64.const -0.7853981633974483
        return
       end
       f64.const 2.356194490192345
       return
      end
      f64.const -2.356194490192345
      return
     end
    else     
     block $break|2
      block $case3|2
       block $case2|2
        block $case1|2
         get_local $3
         if
          block $tablify|01
           get_local $3
           i32.const 1
           i32.sub
           br_table $case1|2 $case2|2 $case3|2 $tablify|01
          end
          br $break|2
         end
         f64.const 0
         return
        end
        f64.const -0
        return
       end
       f64.const 3.141592653589793
       return
      end
      f64.const -3.141592653589793
      return
     end
    end
   end
   get_local $4
   i32.const 67108864
   i32.add
   get_local $5
   i32.lt_u
   tee_local $2
   i32.eqz
   if
    get_local $5
    i32.const 2146435072
    i32.eq
    set_local $2
   end
   get_local $2
   br_if $folding-inner0
   get_local $3
   i32.const 2
   i32.and
   tee_local $2
   if
    get_local $5
    i32.const 67108864
    i32.add
    get_local $4
    i32.lt_u
    set_local $2
   end
   get_local $2
   if (result f64)
    f64.const 0
   else    
    get_local $0
    get_local $1
    f64.div
    f64.abs
    call $~lib/math/NativeMath.atan
   end
   set_local $0
   block $break|3
    block $case3|3
     block $case2|3
      block $case1|3
       get_local $3
       tee_local $2
       if
        block $tablify|02
         get_local $2
         i32.const 1
         i32.sub
         br_table $case1|3 $case2|3 $case3|3 $tablify|02
        end
        br $break|3
       end
       get_local $0
       return
      end
      get_local $0
      f64.neg
      return
     end
     f64.const 3.141592653589793
     get_local $0
     f64.const 1.2246467991473532e-16
     f64.sub
     f64.sub
     return
    end
    get_local $0
    f64.const 1.2246467991473532e-16
    f64.sub
    f64.const 3.141592653589793
    f64.sub
    return
   end
   unreachable
  end
  get_local $3
  i32.const 1
  i32.and
  if (result f64)
   f64.const -1.5707963267948966
  else   
   f64.const 1.5707963267948966
  end
  tee_local $0
 )
 (func $std/libm/atan2 (; 17 ;) (type $FFF) (param $0 f64) (param $1 f64) (result f64)
  get_local $0
  get_local $1
  call $~lib/math/NativeMath.atan2
 )
 (func $~lib/math/NativeMath.cbrt (; 18 ;) (type $FF) (param $0 f64) (result f64)
  (local $1 f64)
  (local $2 f64)
  (local $3 i32)
  (local $4 i64)
  get_local $0
  i64.reinterpret/f64
  tee_local $4
  i64.const 32
  i64.shr_u
  i32.wrap/i64
  i32.const 2147483647
  i32.and
  tee_local $3
  i32.const 2146435072
  i32.ge_u
  if
   get_local $0
   get_local $0
   f64.add
   return
  end
  get_local $3
  i32.const 1048576
  i32.lt_u
  if (result i32)
   get_local $0
   f64.const 18014398509481984
   f64.mul
   i64.reinterpret/f64
   tee_local $4
   i64.const 32
   i64.shr_u
   i32.wrap/i64
   i32.const 2147483647
   i32.and
   tee_local $3
   i32.eqz
   if
    get_local $0
    return
   end
   get_local $3
   i32.const 3
   i32.div_u
   i32.const 696219795
   i32.add
  else   
   get_local $3
   i32.const 3
   i32.div_u
   i32.const 715094163
   i32.add
  end
  set_local $3
  get_local $4
  i64.const -9223372036854775808
  i64.and
  get_local $3
  i64.extend_u/i32
  i64.const 32
  i64.shl
  i64.or
  f64.reinterpret/i64
  tee_local $1
  get_local $1
  f64.mul
  get_local $1
  get_local $0
  f64.div
  f64.mul
  set_local $2
  get_local $1
  f64.const 1.87595182427177
  get_local $2
  f64.const -1.8849797954337717
  get_local $2
  f64.const 1.6214297201053545
  f64.mul
  f64.add
  f64.mul
  f64.add
  get_local $2
  get_local $2
  f64.mul
  get_local $2
  f64.mul
  f64.const -0.758397934778766
  get_local $2
  f64.const 0.14599619288661245
  f64.mul
  f64.add
  f64.mul
  f64.add
  f64.mul
  i64.reinterpret/f64
  i64.const 2147483648
  i64.add
  i64.const -1073741824
  i64.and
  f64.reinterpret/i64
  tee_local $1
  get_local $1
  f64.mul
  set_local $2
  get_local $1
  get_local $1
  get_local $0
  get_local $2
  f64.div
  tee_local $2
  get_local $1
  f64.sub
  get_local $1
  get_local $1
  f64.add
  get_local $2
  f64.add
  f64.div
  f64.mul
  f64.add
 )
 (func $std/libm/cbrt (; 19 ;) (type $FF) (param $0 f64) (result f64)
  get_local $0
  call $~lib/math/NativeMath.cbrt
 )
 (func $std/libm/ceil (; 20 ;) (type $FF) (param $0 f64) (result f64)
  get_local $0
  f64.ceil
 )
 (func $std/libm/clz32 (; 21 ;) (type $FF) (param $0 f64) (result f64)
  get_local $0
  i32.trunc_s/f64
  i32.clz
  f64.convert_s/i32
 )
 (func $std/libm/cos (; 22 ;) (type $FF) (param $0 f64) (result f64)
  unreachable
 )
 (func $~lib/math/NativeMath.expm1 (; 23 ;) (type $FF) (param $0 f64) (result f64)
  (local $1 f64)
  (local $2 f64)
  (local $3 i32)
  (local $4 i32)
  (local $5 f64)
  (local $6 i32)
  (local $7 i64)
  (local $8 f64)
  (local $9 f64)
<<<<<<< HEAD
  (set_local $6
   (i32.wrap/i64
    (i64.shr_u
     (tee_local $7
      (i64.reinterpret/f64
       (get_local $0)
      )
     )
     (i64.const 63)
    )
   )
  )
  (if
   (i32.ge_u
    (tee_local $4
     (i32.wrap/i64
      (i64.and
       (i64.shr_u
        (get_local $7)
        (i64.const 32)
       )
       (i64.const 2147483647)
      )
     )
    )
    (i32.const 1078159482)
   )
   (block
    (if
     (call $~lib/builtins/isNaN<f64>
      (get_local $0)
     )
     (return
      (get_local $0)
     )
    )
    (if
     (get_local $6)
     (return
      (f64.const -1)
     )
    )
    (if
     (f64.gt
      (get_local $0)
      (f64.const 709.782712893384)
     )
     (return
      (f64.mul
       (get_local $0)
       (f64.const 8988465674311579538646525e283)
      )
     )
    )
   )
  )
  (if
   (i32.gt_u
    (get_local $4)
    (i32.const 1071001154)
   )
   (block
    (set_local $0
     (f64.sub
      (tee_local $2
       (f64.sub
        (get_local $0)
        (f64.mul
         (tee_local $1
          (f64.convert_s/i32
           (tee_local $3
            (select
             (i32.sub
              (i32.const 1)
              (i32.shl
               (get_local $6)
               (i32.const 1)
              )
             )
             (i32.trunc_s/f64
              (f64.add
               (f64.mul
                (f64.const 1.4426950408889634)
                (get_local $0)
               )
               (f64.copysign
                (f64.const 0.5)
                (get_local $0)
               )
              )
             )
             (i32.lt_u
              (get_local $4)
              (i32.const 1072734898)
             )
            )
           )
          )
         )
         (f64.const 0.6931471803691238)
        )
       )
      )
      (tee_local $1
       (f64.mul
        (get_local $1)
        (f64.const 1.9082149292705877e-10)
       )
      )
     )
    )
    (set_local $5
     (f64.sub
      (f64.sub
       (get_local $2)
       (get_local $0)
      )
      (get_local $1)
     )
    )
   )
   (if
    (i32.lt_u
     (get_local $4)
     (i32.const 1016070144)
    )
    (return
     (get_local $0)
    )
   )
  )
  (set_local $1
   (f64.mul
    (tee_local $2
     (f64.mul
      (get_local $0)
      (tee_local $8
       (f64.mul
        (f64.const 0.5)
        (get_local $0)
       )
      )
     )
    )
    (get_local $2)
   )
  )
  (set_local $1
   (f64.sub
    (f64.const 3)
    (f64.mul
     (tee_local $9
      (f64.add
       (f64.add
        (f64.const 1)
        (f64.mul
         (get_local $2)
         (f64.const -0.03333333333333313)
        )
       )
       (f64.mul
        (get_local $1)
        (f64.add
         (f64.add
          (f64.const 1.5873015872548146e-03)
          (f64.mul
           (get_local $2)
           (f64.const -7.93650757867488e-05)
          )
         )
         (f64.mul
          (get_local $1)
          (f64.add
           (f64.const 4.008217827329362e-06)
           (f64.mul
            (get_local $2)
            (f64.const -2.0109921818362437e-07)
           )
          )
         )
        )
       )
      )
     )
     (get_local $8)
    )
   )
  )
  (set_local $1
   (f64.mul
    (get_local $2)
    (f64.div
     (f64.sub
      (get_local $9)
      (get_local $1)
     )
     (f64.sub
      (f64.const 6)
      (f64.mul
       (get_local $0)
       (get_local $1)
      )
     )
    )
   )
  )
  (if
   (i32.eqz
    (get_local $3)
   )
   (return
    (f64.sub
     (get_local $0)
     (f64.sub
      (f64.mul
       (get_local $0)
       (get_local $1)
      )
      (get_local $2)
     )
    )
   )
  )
  (set_local $1
   (f64.sub
    (f64.sub
     (f64.mul
      (get_local $0)
      (f64.sub
       (get_local $1)
       (get_local $5)
      )
     )
     (get_local $5)
    )
    (get_local $2)
   )
  )
  (if
   (i32.eq
    (get_local $3)
    (i32.const -1)
   )
   (return
    (f64.sub
     (f64.mul
      (f64.const 0.5)
      (f64.sub
       (get_local $0)
       (get_local $1)
      )
     )
     (f64.const 0.5)
    )
   )
  )
  (if
   (i32.eq
    (get_local $3)
    (i32.const 1)
   )
   (block
    (if
     (f64.lt
      (get_local $0)
      (f64.const -0.25)
     )
     (return
      (f64.mul
       (f64.const -2)
       (f64.sub
        (get_local $1)
        (f64.add
         (get_local $0)
         (f64.const 0.5)
        )
       )
      )
     )
    )
    (return
     (f64.add
      (f64.const 1)
      (f64.mul
       (f64.const 2)
       (f64.sub
        (get_local $0)
        (get_local $1)
       )
      )
     )
    )
   )
  )
  (set_local $5
   (f64.reinterpret/i64
    (i64.shl
     (i64.add
      (i64.extend_s/i32
       (get_local $3)
      )
      (i64.const 1023)
     )
     (i64.const 52)
    )
   )
  )
  (if
   (i32.eqz
    (tee_local $4
     (i32.lt_s
      (get_local $3)
      (i32.const 0)
     )
    )
   )
   (set_local $4
    (i32.gt_s
     (get_local $3)
     (i32.const 56)
    )
   )
  )
  (if
   (get_local $4)
   (block
    (set_local $2
     (f64.add
      (f64.sub
       (get_local $0)
       (get_local $1)
      )
      (f64.const 1)
     )
    )
    (return
     (f64.sub
      (tee_local $2
       (if (result f64)
        (i32.eq
         (get_local $3)
         (i32.const 1024)
        )
        (f64.mul
         (f64.mul
          (get_local $2)
          (f64.const 2)
         )
         (f64.const 8988465674311579538646525e283)
        )
        (f64.mul
         (get_local $2)
         (get_local $5)
        )
       )
      )
      (f64.const 1)
     )
    )
   )
  )
  (set_local $2
   (f64.reinterpret/i64
    (i64.shl
     (i64.sub
      (i64.const 1023)
      (i64.extend_s/i32
       (get_local $3)
      )
     )
     (i64.const 52)
    )
   )
  )
  (f64.mul
   (f64.add
    (get_local $0)
    (tee_local $2
     (if (result f64)
      (i32.lt_s
       (get_local $3)
       (i32.const 20)
      )
      (f64.sub
       (f64.sub
        (f64.const 1)
        (get_local $2)
       )
       (get_local $1)
      )
      (f64.sub
       (f64.const 1)
       (f64.add
        (get_local $1)
        (get_local $2)
       )
      )
     )
    )
   )
   (get_local $5)
  )
=======
  get_local $0
  i64.reinterpret/f64
  tee_local $7
  i64.const 63
  i64.shr_u
  i32.wrap/i64
  set_local $6
  get_local $7
  i64.const 32
  i64.shr_u
  i64.const 2147483647
  i64.and
  i32.wrap/i64
  tee_local $4
  i32.const 1078159482
  i32.ge_u
  if
   get_local $0
   get_local $0
   f64.ne
   if
    get_local $0
    return
   end
   get_local $6
   if
    f64.const -1
    return
   end
   get_local $0
   f64.const 709.782712893384
   f64.gt
   if
    get_local $0
    f64.const 8988465674311579538646525e283
    f64.mul
    return
   end
  end
  get_local $4
  i32.const 1071001154
  i32.gt_u
  if
   get_local $0
   i32.const 1
   get_local $6
   i32.const 1
   i32.shl
   i32.sub
   f64.const 1.4426950408889634
   get_local $0
   f64.mul
   f64.const 0.5
   get_local $0
   f64.copysign
   f64.add
   i32.trunc_s/f64
   get_local $4
   i32.const 1072734898
   i32.lt_u
   select
   tee_local $3
   f64.convert_s/i32
   tee_local $1
   f64.const 0.6931471803691238
   f64.mul
   f64.sub
   tee_local $2
   get_local $1
   f64.const 1.9082149292705877e-10
   f64.mul
   tee_local $1
   f64.sub
   set_local $0
   get_local $2
   get_local $0
   f64.sub
   get_local $1
   f64.sub
   set_local $5
  else   
   get_local $4
   i32.const 1016070144
   i32.lt_u
   if
    get_local $0
    return
   end
  end
  f64.const 1
  get_local $0
  f64.const 0.5
  get_local $0
  f64.mul
  tee_local $8
  f64.mul
  tee_local $2
  f64.const -0.03333333333333313
  get_local $2
  f64.const 1.5873015872548146e-03
  get_local $2
  f64.const -7.93650757867488e-05
  get_local $2
  f64.const 4.008217827329362e-06
  get_local $2
  f64.const -2.0109921818362437e-07
  f64.mul
  f64.add
  f64.mul
  f64.add
  f64.mul
  f64.add
  f64.mul
  f64.add
  f64.mul
  f64.add
  tee_local $9
  set_local $1
  get_local $2
  get_local $9
  f64.const 3
  get_local $1
  get_local $8
  f64.mul
  f64.sub
  tee_local $1
  f64.sub
  f64.const 6
  get_local $0
  get_local $1
  f64.mul
  f64.sub
  f64.div
  f64.mul
  set_local $1
  get_local $3
  i32.eqz
  if
   get_local $0
   get_local $0
   get_local $1
   f64.mul
   get_local $2
   f64.sub
   f64.sub
   return
  end
  get_local $0
  get_local $1
  get_local $5
  f64.sub
  f64.mul
  get_local $5
  f64.sub
  get_local $2
  f64.sub
  set_local $1
  get_local $3
  i32.const -1
  i32.eq
  if
   f64.const 0.5
   get_local $0
   get_local $1
   f64.sub
   f64.mul
   f64.const 0.5
   f64.sub
   return
  end
  get_local $3
  i32.const 1
  i32.eq
  if
   get_local $0
   f64.const -0.25
   f64.lt
   if
    f64.const -2
    get_local $1
    get_local $0
    f64.const 0.5
    f64.add
    f64.sub
    f64.mul
    return
   end
   f64.const 1
   f64.const 2
   get_local $0
   get_local $1
   f64.sub
   f64.mul
   f64.add
   return
  end
  get_local $3
  i64.extend_s/i32
  i64.const 1023
  i64.add
  i64.const 52
  i64.shl
  f64.reinterpret/i64
  set_local $5
  get_local $3
  i32.const 0
  i32.lt_s
  tee_local $4
  i32.eqz
  if
   get_local $3
   i32.const 56
   i32.gt_s
   set_local $4
  end
  get_local $4
  if
   get_local $0
   get_local $1
   f64.sub
   f64.const 1
   f64.add
   set_local $2
   get_local $3
   i32.const 1024
   i32.eq
   if (result f64)
    get_local $2
    f64.const 2
    f64.mul
    f64.const 8988465674311579538646525e283
    f64.mul
   else    
    get_local $2
    get_local $5
    f64.mul
   end
   tee_local $2
   f64.const 1
   f64.sub
   return
  end
  i64.const 1023
  get_local $3
  i64.extend_s/i32
  i64.sub
  i64.const 52
  i64.shl
  f64.reinterpret/i64
  set_local $2
  get_local $0
  get_local $3
  i32.const 20
  i32.lt_s
  if (result f64)
   f64.const 1
   get_local $2
   f64.sub
   get_local $1
   f64.sub
  else   
   f64.const 1
   get_local $1
   get_local $2
   f64.add
   f64.sub
  end
  tee_local $2
  f64.add
  get_local $5
  f64.mul
>>>>>>> 63b64ba6
 )
 (func $~lib/math/NativeMath.scalbn (; 24 ;) (type $FiF) (param $0 f64) (param $1 i32) (result f64)
  get_local $1
  i32.const 1023
  i32.gt_s
  if
   get_local $0
   f64.const 8988465674311579538646525e283
   f64.mul
   set_local $0
   get_local $1
   i32.const 1023
   i32.sub
   tee_local $1
   i32.const 1023
   i32.gt_s
   if
    get_local $0
    f64.const 8988465674311579538646525e283
    f64.mul
    set_local $0
    get_local $1
    i32.const 1023
    i32.sub
    tee_local $1
    i32.const 1023
    get_local $1
    i32.const 1023
    i32.lt_s
    select
    set_local $1
   end
  else   
   get_local $1
   i32.const -1022
   i32.lt_s
   if
    get_local $0
    f64.const 2.004168360008973e-292
    f64.mul
    set_local $0
    get_local $1
    i32.const 969
    i32.add
    tee_local $1
    i32.const -1022
    i32.lt_s
    if
     get_local $0
     f64.const 2.004168360008973e-292
     f64.mul
     set_local $0
     get_local $1
     i32.const 969
     i32.add
     tee_local $1
     i32.const -1022
     get_local $1
     i32.const -1022
     i32.gt_s
     select
     set_local $1
    end
   end
  end
  get_local $0
  get_local $1
  i64.extend_s/i32
  i64.const 1023
  i64.add
  i64.const 52
  i64.shl
  f64.reinterpret/i64
  f64.mul
 )
 (func $~lib/math/NativeMath.exp (; 25 ;) (type $FF) (param $0 f64) (result f64)
  (local $1 i32)
<<<<<<< HEAD
  (local $2 f64)
  (local $3 i32)
  (local $4 f64)
  (local $5 f64)
  (local $6 f64)
  (local $7 i32)
  (set_local $7
   (i32.shr_u
    (tee_local $1
     (i32.wrap/i64
      (i64.shr_u
       (i64.reinterpret/f64
        (get_local $0)
       )
       (i64.const 32)
      )
     )
    )
    (i32.const 31)
   )
  )
  (if
   (i32.ge_u
    (tee_local $1
     (i32.and
      (get_local $1)
      (i32.const 2147483647)
     )
    )
    (i32.const 1082532651)
   )
   (block
    (if
     (call $~lib/builtins/isNaN<f64>
      (get_local $0)
     )
     (return
      (get_local $0)
     )
    )
    (if
     (f64.gt
      (get_local $0)
      (f64.const 709.782712893384)
     )
     (return
      (f64.mul
       (get_local $0)
       (f64.const 8988465674311579538646525e283)
      )
     )
    )
    (if
     (f64.lt
      (get_local $0)
      (f64.const -745.1332191019411)
     )
     (return
      (f64.const 0)
     )
    )
   )
  )
  (if
   (i32.gt_u
    (get_local $1)
    (i32.const 1071001154)
   )
   (set_local $0
    (f64.sub
     (tee_local $5
      (f64.sub
       (get_local $0)
       (f64.mul
        (tee_local $0
         (f64.convert_s/i32
          (tee_local $3
           (if (result i32)
            (i32.ge_u
             (get_local $1)
             (i32.const 1072734898)
            )
            (i32.trunc_s/f64
             (f64.add
              (f64.mul
               (f64.const 1.4426950408889634)
               (get_local $0)
              )
              (f64.copysign
               (f64.const 0.5)
               (get_local $0)
              )
             )
            )
            (i32.sub
             (i32.const 1)
             (i32.shl
              (get_local $7)
              (i32.const 1)
             )
            )
           )
          )
         )
        )
        (f64.const 0.6931471803691238)
       )
      )
     )
     (tee_local $4
      (f64.mul
       (get_local $0)
       (f64.const 1.9082149292705877e-10)
      )
     )
    )
   )
   (set_local $5
    (if (result f64)
     (i32.gt_u
      (get_local $1)
      (i32.const 1043333120)
     )
     (get_local $0)
     (return
      (f64.add
       (f64.const 1)
       (get_local $0)
      )
     )
    )
   )
  )
  (set_local $6
   (f64.mul
    (tee_local $2
     (f64.mul
      (get_local $0)
      (get_local $0)
     )
    )
    (get_local $2)
   )
  )
  (set_local $0
   (f64.add
    (f64.const 1)
    (f64.add
     (f64.sub
      (f64.div
       (f64.mul
        (get_local $0)
        (tee_local $0
         (f64.sub
          (get_local $0)
          (f64.add
           (f64.mul
            (get_local $2)
            (f64.const 0.16666666666666602)
           )
           (f64.mul
            (get_local $6)
            (f64.add
             (f64.add
              (f64.const -2.7777777777015593e-03)
              (f64.mul
               (get_local $2)
               (f64.const 6.613756321437934e-05)
              )
             )
             (f64.mul
              (get_local $6)
              (f64.add
               (f64.const -1.6533902205465252e-06)
               (f64.mul
                (get_local $2)
                (f64.const 4.1381367970572385e-08)
               )
              )
             )
            )
           )
          )
         )
        )
       )
       (f64.sub
        (f64.const 2)
        (get_local $0)
       )
      )
      (get_local $4)
     )
     (get_local $5)
    )
   )
  )
  (if
   (i32.eqz
    (get_local $3)
   )
   (return
    (get_local $0)
   )
  )
  (call $~lib/math/NativeMath.scalbn
   (get_local $0)
   (get_local $3)
  )
=======
  (local $2 i32)
  (local $3 f64)
  (local $4 i32)
  (local $5 f64)
  get_local $0
  i64.reinterpret/f64
  i64.const 32
  i64.shr_u
  i32.wrap/i64
  tee_local $1
  i32.const 31
  i32.shr_u
  set_local $4
  get_local $1
  i32.const 2147483647
  i32.and
  tee_local $1
  i32.const 1082532651
  i32.ge_u
  if
   get_local $0
   get_local $0
   f64.ne
   if
    get_local $0
    return
   end
   get_local $0
   f64.const 709.782712893384
   f64.gt
   if
    get_local $0
    f64.const 8988465674311579538646525e283
    f64.mul
    return
   end
   get_local $0
   f64.const -745.1332191019411
   f64.lt
   if
    f64.const 0
    return
   end
  end
  get_local $1
  i32.const 1071001154
  i32.gt_u
  if
   get_local $0
   get_local $1
   i32.const 1072734898
   i32.ge_u
   if (result i32)
    f64.const 1.4426950408889634
    get_local $0
    f64.mul
    f64.const 0.5
    get_local $0
    f64.copysign
    f64.add
    i32.trunc_s/f64
   else    
    i32.const 1
    get_local $4
    i32.const 1
    i32.shl
    i32.sub
   end
   tee_local $2
   f64.convert_s/i32
   tee_local $0
   f64.const 0.6931471803691238
   f64.mul
   f64.sub
   tee_local $3
   get_local $0
   f64.const 1.9082149292705877e-10
   f64.mul
   tee_local $5
   f64.sub
   set_local $0
  else   
   get_local $1
   i32.const 1043333120
   i32.le_u
   if
    f64.const 1
    get_local $0
    f64.add
    return
   end
   get_local $0
   set_local $3
  end
  f64.const 1
  get_local $0
  get_local $0
  get_local $0
  get_local $0
  f64.mul
  tee_local $0
  f64.const 0.16666666666666602
  get_local $0
  f64.const -2.7777777777015593e-03
  get_local $0
  f64.const 6.613756321437934e-05
  get_local $0
  f64.const -1.6533902205465252e-06
  get_local $0
  f64.const 4.1381367970572385e-08
  f64.mul
  f64.add
  f64.mul
  f64.add
  f64.mul
  f64.add
  f64.mul
  f64.add
  f64.mul
  f64.sub
  tee_local $0
  f64.mul
  f64.const 2
  get_local $0
  f64.sub
  f64.div
  get_local $5
  f64.sub
  get_local $3
  f64.add
  f64.add
  set_local $0
  get_local $2
  i32.eqz
  if
   get_local $0
   return
  end
  get_local $0
  get_local $2
  call $~lib/math/NativeMath.scalbn
>>>>>>> 63b64ba6
 )
 (func $~lib/math/NativeMath.cosh (; 26 ;) (type $FF) (param $0 f64) (result f64)
  (local $1 i32)
  (local $2 i64)
  get_local $0
  i64.reinterpret/f64
  i64.const 9223372036854775807
  i64.and
  tee_local $2
  f64.reinterpret/i64
  set_local $0
  get_local $2
  i64.const 32
  i64.shr_u
  i32.wrap/i64
  tee_local $1
  i32.const 1072049730
  i32.lt_u
  if
   get_local $1
   i32.const 1045430272
   i32.lt_u
   if
    f64.const 1
    return
   end
   f64.const 1
   get_local $0
   call $~lib/math/NativeMath.expm1
   tee_local $0
   get_local $0
   f64.mul
   f64.const 2
   f64.const 2
   get_local $0
   f64.mul
   f64.add
   f64.div
   f64.add
   return
  end
  get_local $1
  i32.const 1082535490
  i32.lt_u
  if
   f64.const 0.5
   get_local $0
   call $~lib/math/NativeMath.exp
   tee_local $0
   f64.const 1
   get_local $0
   f64.div
   f64.add
   f64.mul
   return
  end
  get_local $0
  f64.const 1416.0996898839683
  f64.sub
  call $~lib/math/NativeMath.exp
  f64.const 2247116418577894884661631e283
  f64.mul
  f64.const 2247116418577894884661631e283
  f64.mul
 )
 (func $std/libm/cosh (; 27 ;) (type $FF) (param $0 f64) (result f64)
  get_local $0
  call $~lib/math/NativeMath.cosh
 )
 (func $std/libm/exp (; 28 ;) (type $FF) (param $0 f64) (result f64)
  get_local $0
  call $~lib/math/NativeMath.exp
 )
 (func $std/libm/expm1 (; 29 ;) (type $FF) (param $0 f64) (result f64)
  get_local $0
  call $~lib/math/NativeMath.expm1
 )
 (func $std/libm/floor (; 30 ;) (type $FF) (param $0 f64) (result f64)
  get_local $0
  f64.floor
 )
 (func $std/libm/fround (; 31 ;) (type $Ff) (param $0 f64) (result f32)
  get_local $0
  f32.demote/f64
 )
 (func $~lib/math/NativeMath.hypot (; 32 ;) (type $FFF) (param $0 f64) (param $1 f64) (result f64)
  (local $2 f64)
  (local $3 i64)
  (local $4 f64)
  (local $5 i64)
  (local $6 i32)
  (local $7 f64)
  (local $8 i32)
  (local $9 i32)
  (local $10 i64)
  (local $11 f64)
  get_local $0
  i64.reinterpret/f64
  i64.const 9223372036854775807
  i64.and
  tee_local $5
  get_local $1
  i64.reinterpret/f64
  i64.const 9223372036854775807
  i64.and
  tee_local $3
  i64.lt_u
  if
   get_local $5
   set_local $10
   get_local $3
   set_local $5
   get_local $10
   set_local $3
  end
  get_local $5
  i64.const 52
  i64.shr_u
  i32.wrap/i64
  set_local $6
  get_local $3
  f64.reinterpret/i64
  set_local $1
  get_local $3
  i64.const 52
  i64.shr_u
  i32.wrap/i64
  tee_local $8
  i32.const 2047
  i32.eq
  if
   get_local $1
   return
  end
  get_local $5
  f64.reinterpret/i64
  set_local $0
  get_local $6
  i32.const 2047
  i32.eq
  tee_local $9
  i32.eqz
  if
   get_local $3
   i64.const 0
   i64.eq
   set_local $9
  end
  get_local $9
  if
   get_local $0
   return
  end
  get_local $6
  get_local $8
  i32.sub
  i32.const 64
  i32.gt_s
  if
   get_local $0
   get_local $1
   f64.add
   return
  end
  f64.const 1
  set_local $7
  get_local $6
  i32.const 1533
  i32.gt_s
  if
   f64.const 5260135901548373507240989e186
   set_local $7
   get_local $0
   f64.const 1.90109156629516e-211
   f64.mul
   set_local $0
   get_local $1
   f64.const 1.90109156629516e-211
   f64.mul
   set_local $1
  else   
   get_local $8
   i32.const 573
   i32.lt_s
   if
    f64.const 1.90109156629516e-211
    set_local $7
    get_local $0
    f64.const 5260135901548373507240989e186
    f64.mul
    set_local $0
    get_local $1
    f64.const 5260135901548373507240989e186
    f64.mul
    set_local $1
   end
  end
  get_local $0
  get_local $0
  get_local $0
  f64.const 134217729
  f64.mul
  tee_local $2
  f64.sub
  get_local $2
  f64.add
  tee_local $2
  f64.sub
  set_local $4
  get_local $2
  get_local $2
  f64.mul
  get_local $0
  get_local $0
  f64.mul
  tee_local $0
  f64.sub
  f64.const 2
  get_local $2
  f64.mul
  get_local $4
  f64.add
  get_local $4
  f64.mul
  f64.add
  set_local $11
  get_local $1
  get_local $1
  get_local $1
  f64.const 134217729
  f64.mul
  tee_local $2
  f64.sub
  get_local $2
  f64.add
  tee_local $2
  f64.sub
  set_local $4
  get_local $7
  get_local $2
  get_local $2
  f64.mul
  get_local $1
  get_local $1
  f64.mul
  tee_local $1
  f64.sub
  f64.const 2
  get_local $2
  f64.mul
  get_local $4
  f64.add
  get_local $4
  f64.mul
  f64.add
  tee_local $2
  get_local $11
  f64.add
  get_local $1
  f64.add
  get_local $0
  f64.add
  f64.sqrt
  f64.mul
 )
 (func $std/libm/hypot (; 33 ;) (type $FFF) (param $0 f64) (param $1 f64) (result f64)
  get_local $0
  get_local $1
  call $~lib/math/NativeMath.hypot
 )
 (func $std/libm/imul (; 34 ;) (type $FFF) (param $0 f64) (param $1 f64) (result f64)
  get_local $0
  i32.trunc_s/f64
  get_local $1
  i32.trunc_s/f64
  i32.mul
  f64.convert_s/i32
 )
 (func $std/libm/log (; 35 ;) (type $FF) (param $0 f64) (result f64)
  get_local $0
  call $~lib/math/NativeMath.log
 )
 (func $~lib/math/NativeMath.log10 (; 36 ;) (type $FF) (param $0 f64) (result f64)
  (local $1 i32)
  (local $2 f64)
  (local $3 i32)
  (local $4 i32)
  (local $5 i64)
  (local $6 f64)
  (local $7 f64)
  (local $8 f64)
  (local $9 f64)
  (local $10 f64)
  (local $11 f64)
  get_local $0
  i64.reinterpret/f64
  tee_local $5
  i64.const 32
  i64.shr_u
  i32.wrap/i64
  tee_local $1
  i32.const 1048576
  i32.lt_u
  tee_local $3
  i32.eqz
  if
   get_local $1
   i32.const 31
   i32.shr_u
   set_local $3
  end
  get_local $3
  if
   get_local $5
   i64.const 1
   i64.shl
   i64.const 0
   i64.eq
   if
    f64.const -1
    get_local $0
    get_local $0
    f64.mul
    f64.div
    return
   end
   get_local $1
   i32.const 31
   i32.shr_u
   if
    get_local $0
    get_local $0
    f64.sub
    f64.const 0
    f64.div
    return
   end
   i32.const -54
   set_local $4
   get_local $0
   f64.const 18014398509481984
   f64.mul
   i64.reinterpret/f64
   tee_local $5
   i64.const 32
   i64.shr_u
   i32.wrap/i64
   set_local $1
  else   
   get_local $1
   i32.const 2146435072
   i32.ge_u
   if
    get_local $0
    return
   else    
    get_local $1
    i32.const 1072693248
    i32.eq
    tee_local $3
    if
     get_local $5
     i64.const 32
     i64.shl
     i64.const 0
     i64.eq
     set_local $3
    end
    get_local $3
    if
     f64.const 0
     return
    end
   end
  end
  get_local $4
  get_local $1
  i32.const 614242
  i32.add
  tee_local $1
  i32.const 20
  i32.shr_u
  i32.const 1023
  i32.sub
  i32.add
  set_local $4
  get_local $1
  i32.const 1048575
  i32.and
  i32.const 1072079006
  i32.add
  i64.extend_u/i32
  i64.const 32
  i64.shl
  get_local $5
  i64.const 4294967295
  i64.and
  i64.or
  f64.reinterpret/i64
  f64.const 1
  f64.sub
  tee_local $2
  f64.const 2
  get_local $2
  f64.add
  f64.div
  tee_local $7
  get_local $7
  f64.mul
  tee_local $8
  get_local $8
  f64.mul
  set_local $0
  get_local $4
  f64.convert_s/i32
  tee_local $11
  f64.const 0.30102999566361177
  f64.mul
  set_local $9
  get_local $11
  f64.const 3.694239077158931e-13
  f64.mul
  get_local $2
  get_local $2
  f64.const 0.5
  get_local $2
  f64.mul
  get_local $2
  f64.mul
  tee_local $10
  f64.sub
  i64.reinterpret/f64
  i64.const -4294967296
  i64.and
  f64.reinterpret/i64
  tee_local $6
  f64.sub
  get_local $10
  f64.sub
  get_local $7
  get_local $10
  get_local $8
  f64.const 0.6666666666666735
  get_local $0
  f64.const 0.2857142874366239
  get_local $0
  f64.const 0.1818357216161805
  get_local $0
  f64.const 0.14798198605116586
  f64.mul
  f64.add
  f64.mul
  f64.add
  f64.mul
  f64.add
  f64.mul
  get_local $0
  f64.const 0.3999999999940942
  get_local $0
  f64.const 0.22222198432149784
  get_local $0
  f64.const 0.15313837699209373
  f64.mul
  f64.add
  f64.mul
  f64.add
  f64.mul
  f64.add
  f64.add
  f64.mul
  f64.add
  tee_local $0
  get_local $6
  f64.add
  f64.const 2.5082946711645275e-11
  f64.mul
  f64.add
  get_local $0
  f64.const 0.4342944818781689
  f64.mul
  f64.add
  tee_local $2
  get_local $9
  get_local $9
  get_local $6
  f64.const 0.4342944818781689
  f64.mul
  tee_local $6
  f64.add
  tee_local $0
  f64.sub
  get_local $6
  f64.add
  f64.add
  get_local $0
  f64.add
 )
 (func $std/libm/log10 (; 37 ;) (type $FF) (param $0 f64) (result f64)
  get_local $0
  call $~lib/math/NativeMath.log10
 )
 (func $std/libm/log1p (; 38 ;) (type $FF) (param $0 f64) (result f64)
  get_local $0
  call $~lib/math/NativeMath.log1p
 )
 (func $~lib/math/NativeMath.log2 (; 39 ;) (type $FF) (param $0 f64) (result f64)
  (local $1 i32)
  (local $2 f64)
  (local $3 i32)
  (local $4 f64)
  (local $5 i32)
  (local $6 i64)
  (local $7 f64)
  (local $8 f64)
  (local $9 f64)
  get_local $0
  i64.reinterpret/f64
  tee_local $6
  i64.const 32
  i64.shr_u
  i32.wrap/i64
  tee_local $1
  i32.const 1048576
  i32.lt_u
  tee_local $3
  i32.eqz
  if
   get_local $1
   i32.const 31
   i32.shr_u
   set_local $3
  end
  get_local $3
  if
   get_local $6
   i64.const 1
   i64.shl
   i64.const 0
   i64.eq
   if
    f64.const -1
    get_local $0
    get_local $0
    f64.mul
    f64.div
    return
   end
   get_local $1
   i32.const 31
   i32.shr_u
   if
    get_local $0
    get_local $0
    f64.sub
    f64.const 0
    f64.div
    return
   end
   i32.const -54
   set_local $5
   get_local $0
   f64.const 18014398509481984
   f64.mul
   i64.reinterpret/f64
   tee_local $6
   i64.const 32
   i64.shr_u
   i32.wrap/i64
   set_local $1
  else   
   get_local $1
   i32.const 2146435072
   i32.ge_u
   if
    get_local $0
    return
   else    
    get_local $1
    i32.const 1072693248
    i32.eq
    tee_local $3
    if
     get_local $6
     i64.const 32
     i64.shl
     i64.const 0
     i64.eq
     set_local $3
    end
    get_local $3
    if
     f64.const 0
     return
    end
   end
  end
  get_local $5
  get_local $1
  i32.const 614242
  i32.add
  tee_local $1
  i32.const 20
  i32.shr_u
  i32.const 1023
  i32.sub
  i32.add
  set_local $5
  get_local $1
  i32.const 1048575
  i32.and
  i32.const 1072079006
  i32.add
  i64.extend_u/i32
  i64.const 32
  i64.shl
  get_local $6
  i64.const 4294967295
  i64.and
  i64.or
  f64.reinterpret/i64
  f64.const 1
  f64.sub
  tee_local $2
  f64.const 2
  get_local $2
  f64.add
  f64.div
  tee_local $4
  get_local $4
  f64.mul
  tee_local $7
  get_local $7
  f64.mul
  set_local $0
  get_local $2
  get_local $2
  f64.const 0.5
  get_local $2
  f64.mul
  get_local $2
  f64.mul
  tee_local $8
  f64.sub
  i64.reinterpret/f64
  i64.const -4294967296
  i64.and
  f64.reinterpret/i64
  tee_local $9
  f64.sub
  get_local $8
  f64.sub
  get_local $4
  get_local $8
  get_local $7
  f64.const 0.6666666666666735
  get_local $0
  f64.const 0.2857142874366239
  get_local $0
  f64.const 0.1818357216161805
  get_local $0
  f64.const 0.14798198605116586
  f64.mul
  f64.add
  f64.mul
  f64.add
  f64.mul
  f64.add
  f64.mul
  get_local $0
  f64.const 0.3999999999940942
  get_local $0
  f64.const 0.22222198432149784
  get_local $0
  f64.const 0.15313837699209373
  f64.mul
  f64.add
  f64.mul
  f64.add
  f64.mul
  f64.add
  f64.add
  f64.mul
  f64.add
  tee_local $0
  get_local $9
  f64.add
  f64.const 1.6751713164886512e-10
  f64.mul
  get_local $0
  f64.const 1.4426950407214463
  f64.mul
  f64.add
  set_local $4
  get_local $5
  f64.convert_s/i32
  tee_local $7
  get_local $9
  f64.const 1.4426950407214463
  f64.mul
  tee_local $2
  f64.add
  set_local $0
  get_local $4
  get_local $7
  get_local $0
  f64.sub
  get_local $2
  f64.add
  f64.add
  tee_local $4
  get_local $0
  tee_local $2
  f64.add
 )
 (func $std/libm/log2 (; 40 ;) (type $FF) (param $0 f64) (result f64)
  get_local $0
  call $~lib/math/NativeMath.log2
 )
 (func $std/libm/max (; 41 ;) (type $FFF) (param $0 f64) (param $1 f64) (result f64)
  get_local $0
  get_local $1
  f64.max
 )
 (func $std/libm/min (; 42 ;) (type $FFF) (param $0 f64) (param $1 f64) (result f64)
  get_local $0
  get_local $1
  f64.min
 )
 (func $~lib/math/NativeMath.pow (; 43 ;) (type $FFF) (param $0 f64) (param $1 f64) (result f64)
  (local $2 f64)
  (local $3 f64)
  (local $4 i32)
  (local $5 i32)
  (local $6 f64)
  (local $7 i32)
  (local $8 i32)
  (local $9 f64)
  (local $10 i32)
  (local $11 i32)
  (local $12 i32)
  (local $13 f64)
  (local $14 f64)
  (local $15 f64)
  (local $16 i32)
  (local $17 i64)
  (local $18 i32)
  (local $19 f64)
  (local $20 i32)
  block $folding-inner1
   block $folding-inner0
    get_local $0
    i64.reinterpret/f64
    tee_local $17
    i64.const 32
    i64.shr_u
    i32.wrap/i64
    set_local $18
    get_local $17
    i32.wrap/i64
    set_local $20
    get_local $18
    i32.const 2147483647
    i32.and
    set_local $4
    get_local $1
    i64.reinterpret/f64
    tee_local $17
    i64.const 32
    i64.shr_u
    i32.wrap/i64
    tee_local $11
    i32.const 2147483647
    i32.and
    tee_local $12
    get_local $17
    i32.wrap/i64
    tee_local $7
    i32.or
    i32.eqz
    if
     f64.const 1
     return
    end
    get_local $4
    i32.const 2146435072
    i32.gt_s
    tee_local $8
    i32.eqz
    if
     get_local $4
     i32.const 2146435072
     i32.eq
     tee_local $8
     if
      get_local $20
      i32.const 0
      i32.ne
      set_local $8
     end
    end
    get_local $8
    i32.eqz
    if
     get_local $12
     i32.const 2146435072
     i32.gt_s
     set_local $8
    end
    get_local $8
    i32.eqz
    if
     get_local $12
     i32.const 2146435072
     i32.eq
     tee_local $8
     if
      get_local $7
      i32.const 0
      i32.ne
      set_local $8
     end
    end
    get_local $8
    if
     get_local $0
     get_local $1
     f64.add
     return
    end
    get_local $18
    i32.const 0
    i32.lt_s
    if
     get_local $12
     i32.const 1128267776
     i32.ge_s
     if
      i32.const 2
      set_local $16
     else      
      get_local $12
      i32.const 1072693248
      i32.ge_s
      if
       i32.const 52
       i32.const 20
       get_local $12
       i32.const 20
       i32.shr_s
       i32.const 1023
       i32.sub
       tee_local $10
       i32.const 20
       i32.gt_s
       tee_local $5
       select
       get_local $10
       i32.sub
       set_local $8
       get_local $7
       get_local $12
       get_local $5
       select
       tee_local $10
       get_local $8
       i32.shr_s
       tee_local $5
       get_local $8
       i32.shl
       get_local $10
       i32.eq
       if
        i32.const 2
        get_local $5
        i32.const 1
        i32.and
        i32.sub
        set_local $16
       end
      end
     end
    end
    get_local $7
    i32.eqz
    if
     get_local $12
     i32.const 2146435072
     i32.eq
     if
      get_local $4
      i32.const 1072693248
      i32.sub
      get_local $20
      i32.or
      if
       get_local $4
       i32.const 1072693248
       i32.ge_s
       if
        get_local $11
        i32.const 0
        i32.lt_s
        if
         f64.const 0
         set_local $1
        end
        get_local $1
        return
       else        
        get_local $11
        i32.const 0
        i32.ge_s
        if (result f64)
         f64.const 0
        else         
         get_local $1
         f64.neg
        end
        tee_local $0
        return
       end
       unreachable
      else       
       f64.const nan:0x8000000000000
       return
      end
      unreachable
     end
     get_local $12
     i32.const 1072693248
     i32.eq
     if
      get_local $11
      i32.const 0
      i32.ge_s
      if
       get_local $0
       return
      end
      f64.const 1
      get_local $0
      f64.div
      return
     end
     get_local $11
     i32.const 1073741824
     i32.eq
     if
      get_local $0
      get_local $0
      f64.mul
      return
     end
     get_local $11
     i32.const 1071644672
     i32.eq
     if
      get_local $18
      i32.const 0
      i32.ge_s
      if
       get_local $0
       f64.sqrt
       return
      end
     end
    end
    get_local $0
    f64.abs
    set_local $2
    get_local $20
    i32.eqz
    if
     get_local $4
     i32.const 2146435072
     i32.eq
     tee_local $5
     i32.eqz
     if
      get_local $4
      i32.eqz
      set_local $5
     end
     get_local $5
     i32.eqz
     if
      get_local $4
      i32.const 1072693248
      i32.eq
      set_local $5
     end
     get_local $5
     if
      get_local $11
      i32.const 0
      i32.lt_s
      if
       f64.const 1
       get_local $2
       f64.div
       set_local $2
      end
      get_local $18
      i32.const 0
      i32.lt_s
      if
       get_local $4
       i32.const 1072693248
       i32.sub
       get_local $16
       i32.or
       if
        get_local $16
        i32.const 1
        i32.eq
        if
         get_local $2
         f64.neg
         set_local $2
        end
       else        
        get_local $2
        get_local $2
        f64.sub
        tee_local $0
        get_local $0
        f64.div
        set_local $2
       end
      end
      get_local $2
      return
     end
    end
    f64.const 1
    set_local $13
    get_local $18
    i32.const 0
    i32.lt_s
    if
     get_local $16
     i32.eqz
     if
      get_local $0
      get_local $0
      f64.sub
      tee_local $0
      get_local $0
      f64.div
      return
     end
     get_local $16
     i32.const 1
     i32.eq
     if
      f64.const -1
      set_local $13
     end
    end
    get_local $12
    i32.const 1105199104
    i32.gt_s
    if (result f64)
     get_local $12
     i32.const 1139802112
     i32.gt_s
     if
      get_local $4
      i32.const 1072693247
      i32.le_s
      if
       get_local $11
       i32.const 0
       i32.lt_s
       if (result f64)
        f64.const inf
       else        
        f64.const 0
       end
       tee_local $0
       return
      end
      get_local $4
      i32.const 1072693248
      i32.ge_s
      if
       get_local $11
       i32.const 0
       i32.gt_s
       if (result f64)
        f64.const inf
       else        
        f64.const 0
       end
       tee_local $0
       return
      end
     end
     get_local $4
     i32.const 1072693247
     i32.lt_s
     if
      get_local $11
      i32.const 0
      i32.lt_s
      if (result f64)
       get_local $13
       f64.const 1.e+300
       f64.mul
       f64.const 1.e+300
       f64.mul
      else       
       get_local $13
       f64.const 1e-300
       f64.mul
       f64.const 1e-300
       f64.mul
      end
      tee_local $0
      return
     end
     get_local $4
     i32.const 1072693248
     i32.gt_s
     if
      get_local $11
      i32.const 0
      i32.gt_s
      if (result f64)
       get_local $13
       f64.const 1.e+300
       f64.mul
       f64.const 1.e+300
       f64.mul
      else       
       get_local $13
       f64.const 1e-300
       f64.mul
       f64.const 1e-300
       f64.mul
      end
      tee_local $0
      return
     end
     get_local $2
     f64.const 1
     f64.sub
     tee_local $3
     get_local $3
     f64.mul
     f64.const 0.5
     get_local $3
     f64.const 0.3333333333333333
     get_local $3
     f64.const 0.25
     f64.mul
     f64.sub
     f64.mul
     f64.sub
     f64.mul
     set_local $0
     f64.const 1.4426950216293335
     get_local $3
     f64.mul
     tee_local $15
     get_local $3
     f64.const 1.9259629911266175e-08
     f64.mul
     get_local $0
     f64.const 1.4426950408889634
     f64.mul
     f64.sub
     tee_local $6
     f64.add
     set_local $9
     get_local $6
     get_local $9
     i64.reinterpret/f64
     i64.const -4294967296
     i64.and
     f64.reinterpret/i64
     tee_local $9
     get_local $15
     f64.sub
     f64.sub
    else     
     i32.const 0
     set_local $7
     get_local $4
     i32.const 1048576
     i32.lt_s
     if
      i32.const -53
      set_local $7
      get_local $2
      f64.const 9007199254740992
      f64.mul
      tee_local $2
      i64.reinterpret/f64
      i64.const 32
      i64.shr_u
      i32.wrap/i64
      set_local $4
     end
     get_local $7
     get_local $4
     i32.const 20
     i32.shr_s
     i32.const 1023
     i32.sub
     i32.add
     set_local $7
     get_local $4
     i32.const 1048575
     i32.and
     tee_local $5
     i32.const 1072693248
     i32.or
     set_local $4
     get_local $5
     i32.const 235662
     i32.le_s
     if (result i32)
      i32.const 0
     else      
      get_local $5
      i32.const 767610
      i32.lt_s
      if (result i32)
       i32.const 1
      else       
       get_local $7
       i32.const 1
       i32.add
       set_local $7
       get_local $4
       i32.const -1048576
       i32.add
       set_local $4
       i32.const 0
      end
     end
     set_local $10
     get_local $2
     i64.reinterpret/f64
     i64.const 4294967295
     i64.and
     get_local $4
     i64.extend_s/i32
     i64.const 32
     i64.shl
     i64.or
     f64.reinterpret/i64
     tee_local $2
     f64.const 1.5
     f64.const 1
     get_local $10
     select
     tee_local $0
     f64.sub
     tee_local $15
     f64.const 1
     get_local $2
     get_local $0
     f64.add
     f64.div
     tee_local $6
     f64.mul
     set_local $9
     get_local $2
     get_local $4
     i32.const 1
     i32.shr_s
     i32.const 536870912
     i32.or
     i32.const 524288
     i32.add
     get_local $10
     i32.const 18
     i32.shl
     i32.add
     i64.extend_s/i32
     i64.const 32
     i64.shl
     f64.reinterpret/i64
     tee_local $3
     get_local $0
     f64.sub
     f64.sub
     set_local $2
     get_local $9
     get_local $9
     f64.mul
     tee_local $14
     get_local $14
     f64.mul
     f64.const 0.5999999999999946
     get_local $14
     f64.const 0.4285714285785502
     get_local $14
     f64.const 0.33333332981837743
     get_local $14
     f64.const 0.272728123808534
     get_local $14
     f64.const 0.23066074577556175
     get_local $14
     f64.const 0.20697501780033842
     f64.mul
     f64.add
     f64.mul
     f64.add
     f64.mul
     f64.add
     f64.mul
     f64.add
     f64.mul
     f64.add
     f64.mul
     set_local $19
     get_local $6
     get_local $15
     get_local $9
     i64.reinterpret/f64
     i64.const -4294967296
     i64.and
     f64.reinterpret/i64
     tee_local $6
     get_local $3
     f64.mul
     f64.sub
     get_local $6
     get_local $2
     f64.mul
     f64.sub
     f64.mul
     set_local $0
     f64.const 3
     get_local $6
     get_local $6
     f64.mul
     tee_local $14
     f64.add
     get_local $19
     get_local $0
     get_local $6
     get_local $9
     f64.add
     f64.mul
     f64.add
     tee_local $19
     f64.add
     set_local $3
     get_local $19
     get_local $3
     i64.reinterpret/f64
     i64.const -4294967296
     i64.and
     f64.reinterpret/i64
     tee_local $3
     f64.const 3
     f64.sub
     get_local $14
     f64.sub
     f64.sub
     set_local $2
     get_local $6
     get_local $3
     f64.mul
     tee_local $15
     get_local $0
     get_local $3
     f64.mul
     get_local $2
     get_local $9
     f64.mul
     f64.add
     tee_local $6
     f64.add
     set_local $0
     get_local $6
     get_local $0
     i64.reinterpret/f64
     i64.const -4294967296
     i64.and
     f64.reinterpret/i64
     tee_local $0
     get_local $15
     f64.sub
     f64.sub
     set_local $6
     f64.const 0.9617967009544373
     get_local $0
     f64.mul
     tee_local $19
     f64.const -7.028461650952758e-09
     get_local $0
     f64.mul
     get_local $6
     f64.const 0.9617966939259756
     f64.mul
     f64.add
     f64.const 1.350039202129749e-08
     f64.const 0
     get_local $10
     select
     f64.add
     tee_local $2
     f64.add
     f64.const 0.5849624872207642
     f64.const 0
     get_local $10
     select
     tee_local $0
     f64.add
     get_local $7
     f64.convert_s/i32
     tee_local $3
     f64.add
     set_local $9
     get_local $2
     get_local $9
     i64.reinterpret/f64
     i64.const -4294967296
     i64.and
     f64.reinterpret/i64
     tee_local $9
     get_local $3
     f64.sub
     get_local $0
     f64.sub
     get_local $19
     f64.sub
     f64.sub
    end
    set_local $2
    get_local $1
    get_local $1
    i64.reinterpret/f64
    i64.const -4294967296
    i64.and
    f64.reinterpret/i64
    tee_local $0
    f64.sub
    get_local $9
    f64.mul
    get_local $1
    get_local $2
    f64.mul
    f64.add
    tee_local $6
    get_local $0
    get_local $9
    f64.mul
    tee_local $0
    f64.add
    tee_local $2
    i64.reinterpret/f64
    tee_local $17
    i32.wrap/i64
    set_local $8
    get_local $17
    i64.const 32
    i64.shr_u
    i32.wrap/i64
    tee_local $5
    i32.const 1083179008
    i32.ge_s
    if
     get_local $5
     i32.const 1083179008
     i32.sub
     get_local $8
     i32.or
     br_if $folding-inner1
     get_local $6
     f64.const 8.008566259537294e-17
     f64.add
     get_local $2
     get_local $0
     f64.sub
     f64.gt
     br_if $folding-inner1
    else     
     get_local $5
     i32.const 2147483647
     i32.and
     i32.const 1083231232
     i32.ge_s
     if
      get_local $5
      i32.const -1064252416
      i32.sub
      get_local $8
      i32.or
      br_if $folding-inner0
      get_local $6
      get_local $2
      get_local $0
      f64.sub
      f64.le
      br_if $folding-inner0
     end
    end
    get_local $5
    i32.const 2147483647
    i32.and
    tee_local $8
    i32.const 20
    i32.shr_s
    i32.const 1023
    i32.sub
    set_local $10
    i32.const 0
    set_local $7
    get_local $8
    i32.const 1071644672
    i32.gt_s
    if
     get_local $5
     i32.const 1048576
     get_local $10
     i32.const 1
     i32.add
     i32.shr_s
     i32.add
     tee_local $7
     i32.const 2147483647
     i32.and
     i32.const 20
     i32.shr_s
     i32.const 1023
     i32.sub
     set_local $10
     get_local $7
     i32.const 1048575
     get_local $10
     i32.shr_s
     i32.const -1
     i32.xor
     i32.and
     i64.extend_s/i32
     i64.const 32
     i64.shl
     f64.reinterpret/i64
     set_local $3
     get_local $7
     i32.const 1048575
     i32.and
     i32.const 1048576
     i32.or
     i32.const 20
     get_local $10
     i32.sub
     i32.shr_s
     set_local $7
     get_local $5
     i32.const 0
     i32.lt_s
     if
      i32.const 0
      get_local $7
      i32.sub
      set_local $7
     end
     get_local $0
     get_local $3
     f64.sub
     set_local $0
    end
    get_local $6
    get_local $0
    f64.add
    i64.reinterpret/f64
    i64.const -4294967296
    i64.and
    f64.reinterpret/i64
    tee_local $3
    f64.const 0.6931471824645996
    f64.mul
    tee_local $15
    get_local $6
    get_local $3
    get_local $0
    f64.sub
    f64.sub
    f64.const 0.6931471805599453
    f64.mul
    get_local $3
    f64.const -1.904654299957768e-09
    f64.mul
    f64.add
    tee_local $6
    f64.add
    tee_local $2
    get_local $2
    f64.mul
    set_local $3
    get_local $13
    f64.const 1
    get_local $2
    get_local $2
    get_local $3
    f64.const 0.16666666666666602
    get_local $3
    f64.const -2.7777777777015593e-03
    get_local $3
    f64.const 6.613756321437934e-05
    get_local $3
    f64.const -1.6533902205465252e-06
    get_local $3
    f64.const 4.1381367970572385e-08
    f64.mul
    f64.add
    f64.mul
    f64.add
    f64.mul
    f64.add
    f64.mul
    f64.add
    f64.mul
    f64.sub
    tee_local $9
    f64.mul
    get_local $9
    f64.const 2
    f64.sub
    f64.div
    get_local $6
    get_local $2
    get_local $15
    f64.sub
    f64.sub
    tee_local $0
    get_local $2
    get_local $0
    f64.mul
    f64.add
    f64.sub
    get_local $2
    f64.sub
    f64.sub
    tee_local $2
    i64.reinterpret/f64
    i64.const 32
    i64.shr_u
    i32.wrap/i64
    get_local $7
    i32.const 20
    i32.shl
    i32.add
    tee_local $5
    i32.const 20
    i32.shr_s
    i32.const 0
    i32.le_s
    if (result f64)
     get_local $2
     get_local $7
     call $~lib/math/NativeMath.scalbn
    else     
     get_local $2
     i64.reinterpret/f64
     i64.const 4294967295
     i64.and
     get_local $5
     i64.extend_s/i32
     i64.const 32
     i64.shl
     i64.or
     f64.reinterpret/i64
    end
    tee_local $2
    f64.mul
    return
   end
   get_local $13
   f64.const 1e-300
   f64.mul
   f64.const 1e-300
   f64.mul
   return
  end
  get_local $13
  f64.const 1.e+300
  f64.mul
  f64.const 1.e+300
  f64.mul
 )
 (func $std/libm/pow (; 44 ;) (type $FFF) (param $0 f64) (param $1 f64) (result f64)
  get_local $0
  get_local $1
  call $~lib/math/NativeMath.pow
 )
 (func $std/libm/round (; 45 ;) (type $FF) (param $0 f64) (result f64)
  get_local $0
  f64.const 0.5
  f64.add
  f64.floor
  get_local $0
  f64.copysign
 )
 (func $std/libm/sign (; 46 ;) (type $FF) (param $0 f64) (result f64)
  get_local $0
  f64.const 0
  f64.gt
  if
   f64.const 1
   set_local $0
  else   
   get_local $0
   f64.const 0
   f64.lt
   if
    f64.const -1
    set_local $0
   end
  end
  get_local $0
 )
 (func $~lib/math/NativeMath.sinh (; 47 ;) (type $FF) (param $0 f64) (result f64)
  (local $1 f64)
  (local $2 f64)
  (local $3 i32)
  (local $4 i64)
  get_local $0
  i64.reinterpret/f64
  i64.const 9223372036854775807
  i64.and
  tee_local $4
  f64.reinterpret/i64
  set_local $1
  f64.const 0.5
  get_local $0
  f64.copysign
  set_local $2
  get_local $4
  i64.const 32
  i64.shr_u
  i32.wrap/i64
  tee_local $3
  i32.const 1082535490
  i32.lt_u
  if
   get_local $1
   call $~lib/math/NativeMath.expm1
   set_local $1
   get_local $3
   i32.const 1072693248
   i32.lt_u
   if
    get_local $3
    i32.const 1045430272
    i32.lt_u
    if
     get_local $0
     return
    end
    get_local $2
    f64.const 2
    get_local $1
    f64.mul
    get_local $1
    get_local $1
    f64.mul
    get_local $1
    f64.const 1
    f64.add
    f64.div
    f64.sub
    f64.mul
    return
   end
   get_local $2
   get_local $1
   get_local $1
   get_local $1
   f64.const 1
   f64.add
   f64.div
   f64.add
   f64.mul
   return
  end
  f64.const 2
  get_local $2
  f64.mul
  get_local $1
  f64.const 1416.0996898839683
  f64.sub
  call $~lib/math/NativeMath.exp
  f64.const 2247116418577894884661631e283
  f64.mul
  f64.const 2247116418577894884661631e283
  f64.mul
  f64.mul
 )
 (func $std/libm/sinh (; 48 ;) (type $FF) (param $0 f64) (result f64)
  get_local $0
  call $~lib/math/NativeMath.sinh
 )
 (func $std/libm/sqrt (; 49 ;) (type $FF) (param $0 f64) (result f64)
  get_local $0
  f64.sqrt
 )
 (func $~lib/math/NativeMath.tanh (; 50 ;) (type $FF) (param $0 f64) (result f64)
  (local $1 f64)
  (local $2 i32)
  (local $3 i64)
  get_local $0
  i64.reinterpret/f64
  i64.const 9223372036854775807
  i64.and
  tee_local $3
  f64.reinterpret/i64
  set_local $1
  get_local $3
  i64.const 32
  i64.shr_u
  i32.wrap/i64
  tee_local $2
  i32.const 1071748074
  i32.gt_u
  if
   get_local $2
   i32.const 1077149696
   i32.gt_u
   if (result f64)
    f64.const 1
    f64.const 0
    get_local $1
    f64.div
    f64.sub
   else    
    f64.const 1
    f64.const 2
    f64.const 2
    get_local $1
    f64.mul
    call $~lib/math/NativeMath.expm1
    f64.const 2
    f64.add
    f64.div
    f64.sub
   end
   set_local $1
  else   
   get_local $2
   i32.const 1070618798
   i32.gt_u
   if
    f64.const 2
    get_local $1
    f64.mul
    call $~lib/math/NativeMath.expm1
    tee_local $1
    get_local $1
    f64.const 2
    f64.add
    f64.div
    set_local $1
   else    
    get_local $2
    i32.const 1048576
    i32.ge_u
    if
     f64.const -2
     get_local $1
     f64.mul
     call $~lib/math/NativeMath.expm1
     tee_local $1
     f64.neg
     get_local $1
     f64.const 2
     f64.add
     f64.div
     set_local $1
    end
   end
  end
  get_local $1
  get_local $0
  f64.copysign
 )
 (func $std/libm/tanh (; 51 ;) (type $FF) (param $0 f64) (result f64)
  get_local $0
  call $~lib/math/NativeMath.tanh
 )
 (func $std/libm/trunc (; 52 ;) (type $FF) (param $0 f64) (result f64)
  get_local $0
  f64.trunc
 )
 (func $null (; 53 ;) (type $v)
  nop
 )
)<|MERGE_RESOLUTION|>--- conflicted
+++ resolved
@@ -1606,410 +1606,6 @@
   (local $7 i64)
   (local $8 f64)
   (local $9 f64)
-<<<<<<< HEAD
-  (set_local $6
-   (i32.wrap/i64
-    (i64.shr_u
-     (tee_local $7
-      (i64.reinterpret/f64
-       (get_local $0)
-      )
-     )
-     (i64.const 63)
-    )
-   )
-  )
-  (if
-   (i32.ge_u
-    (tee_local $4
-     (i32.wrap/i64
-      (i64.and
-       (i64.shr_u
-        (get_local $7)
-        (i64.const 32)
-       )
-       (i64.const 2147483647)
-      )
-     )
-    )
-    (i32.const 1078159482)
-   )
-   (block
-    (if
-     (call $~lib/builtins/isNaN<f64>
-      (get_local $0)
-     )
-     (return
-      (get_local $0)
-     )
-    )
-    (if
-     (get_local $6)
-     (return
-      (f64.const -1)
-     )
-    )
-    (if
-     (f64.gt
-      (get_local $0)
-      (f64.const 709.782712893384)
-     )
-     (return
-      (f64.mul
-       (get_local $0)
-       (f64.const 8988465674311579538646525e283)
-      )
-     )
-    )
-   )
-  )
-  (if
-   (i32.gt_u
-    (get_local $4)
-    (i32.const 1071001154)
-   )
-   (block
-    (set_local $0
-     (f64.sub
-      (tee_local $2
-       (f64.sub
-        (get_local $0)
-        (f64.mul
-         (tee_local $1
-          (f64.convert_s/i32
-           (tee_local $3
-            (select
-             (i32.sub
-              (i32.const 1)
-              (i32.shl
-               (get_local $6)
-               (i32.const 1)
-              )
-             )
-             (i32.trunc_s/f64
-              (f64.add
-               (f64.mul
-                (f64.const 1.4426950408889634)
-                (get_local $0)
-               )
-               (f64.copysign
-                (f64.const 0.5)
-                (get_local $0)
-               )
-              )
-             )
-             (i32.lt_u
-              (get_local $4)
-              (i32.const 1072734898)
-             )
-            )
-           )
-          )
-         )
-         (f64.const 0.6931471803691238)
-        )
-       )
-      )
-      (tee_local $1
-       (f64.mul
-        (get_local $1)
-        (f64.const 1.9082149292705877e-10)
-       )
-      )
-     )
-    )
-    (set_local $5
-     (f64.sub
-      (f64.sub
-       (get_local $2)
-       (get_local $0)
-      )
-      (get_local $1)
-     )
-    )
-   )
-   (if
-    (i32.lt_u
-     (get_local $4)
-     (i32.const 1016070144)
-    )
-    (return
-     (get_local $0)
-    )
-   )
-  )
-  (set_local $1
-   (f64.mul
-    (tee_local $2
-     (f64.mul
-      (get_local $0)
-      (tee_local $8
-       (f64.mul
-        (f64.const 0.5)
-        (get_local $0)
-       )
-      )
-     )
-    )
-    (get_local $2)
-   )
-  )
-  (set_local $1
-   (f64.sub
-    (f64.const 3)
-    (f64.mul
-     (tee_local $9
-      (f64.add
-       (f64.add
-        (f64.const 1)
-        (f64.mul
-         (get_local $2)
-         (f64.const -0.03333333333333313)
-        )
-       )
-       (f64.mul
-        (get_local $1)
-        (f64.add
-         (f64.add
-          (f64.const 1.5873015872548146e-03)
-          (f64.mul
-           (get_local $2)
-           (f64.const -7.93650757867488e-05)
-          )
-         )
-         (f64.mul
-          (get_local $1)
-          (f64.add
-           (f64.const 4.008217827329362e-06)
-           (f64.mul
-            (get_local $2)
-            (f64.const -2.0109921818362437e-07)
-           )
-          )
-         )
-        )
-       )
-      )
-     )
-     (get_local $8)
-    )
-   )
-  )
-  (set_local $1
-   (f64.mul
-    (get_local $2)
-    (f64.div
-     (f64.sub
-      (get_local $9)
-      (get_local $1)
-     )
-     (f64.sub
-      (f64.const 6)
-      (f64.mul
-       (get_local $0)
-       (get_local $1)
-      )
-     )
-    )
-   )
-  )
-  (if
-   (i32.eqz
-    (get_local $3)
-   )
-   (return
-    (f64.sub
-     (get_local $0)
-     (f64.sub
-      (f64.mul
-       (get_local $0)
-       (get_local $1)
-      )
-      (get_local $2)
-     )
-    )
-   )
-  )
-  (set_local $1
-   (f64.sub
-    (f64.sub
-     (f64.mul
-      (get_local $0)
-      (f64.sub
-       (get_local $1)
-       (get_local $5)
-      )
-     )
-     (get_local $5)
-    )
-    (get_local $2)
-   )
-  )
-  (if
-   (i32.eq
-    (get_local $3)
-    (i32.const -1)
-   )
-   (return
-    (f64.sub
-     (f64.mul
-      (f64.const 0.5)
-      (f64.sub
-       (get_local $0)
-       (get_local $1)
-      )
-     )
-     (f64.const 0.5)
-    )
-   )
-  )
-  (if
-   (i32.eq
-    (get_local $3)
-    (i32.const 1)
-   )
-   (block
-    (if
-     (f64.lt
-      (get_local $0)
-      (f64.const -0.25)
-     )
-     (return
-      (f64.mul
-       (f64.const -2)
-       (f64.sub
-        (get_local $1)
-        (f64.add
-         (get_local $0)
-         (f64.const 0.5)
-        )
-       )
-      )
-     )
-    )
-    (return
-     (f64.add
-      (f64.const 1)
-      (f64.mul
-       (f64.const 2)
-       (f64.sub
-        (get_local $0)
-        (get_local $1)
-       )
-      )
-     )
-    )
-   )
-  )
-  (set_local $5
-   (f64.reinterpret/i64
-    (i64.shl
-     (i64.add
-      (i64.extend_s/i32
-       (get_local $3)
-      )
-      (i64.const 1023)
-     )
-     (i64.const 52)
-    )
-   )
-  )
-  (if
-   (i32.eqz
-    (tee_local $4
-     (i32.lt_s
-      (get_local $3)
-      (i32.const 0)
-     )
-    )
-   )
-   (set_local $4
-    (i32.gt_s
-     (get_local $3)
-     (i32.const 56)
-    )
-   )
-  )
-  (if
-   (get_local $4)
-   (block
-    (set_local $2
-     (f64.add
-      (f64.sub
-       (get_local $0)
-       (get_local $1)
-      )
-      (f64.const 1)
-     )
-    )
-    (return
-     (f64.sub
-      (tee_local $2
-       (if (result f64)
-        (i32.eq
-         (get_local $3)
-         (i32.const 1024)
-        )
-        (f64.mul
-         (f64.mul
-          (get_local $2)
-          (f64.const 2)
-         )
-         (f64.const 8988465674311579538646525e283)
-        )
-        (f64.mul
-         (get_local $2)
-         (get_local $5)
-        )
-       )
-      )
-      (f64.const 1)
-     )
-    )
-   )
-  )
-  (set_local $2
-   (f64.reinterpret/i64
-    (i64.shl
-     (i64.sub
-      (i64.const 1023)
-      (i64.extend_s/i32
-       (get_local $3)
-      )
-     )
-     (i64.const 52)
-    )
-   )
-  )
-  (f64.mul
-   (f64.add
-    (get_local $0)
-    (tee_local $2
-     (if (result f64)
-      (i32.lt_s
-       (get_local $3)
-       (i32.const 20)
-      )
-      (f64.sub
-       (f64.sub
-        (f64.const 1)
-        (get_local $2)
-       )
-       (get_local $1)
-      )
-      (f64.sub
-       (f64.const 1)
-       (f64.add
-        (get_local $1)
-        (get_local $2)
-       )
-      )
-     )
-    )
-   )
-   (get_local $5)
-  )
-=======
   get_local $0
   i64.reinterpret/f64
   tee_local $7
@@ -2099,20 +1695,29 @@
     return
    end
   end
+  get_local $0
+  f64.const 0.5
+  get_local $0
+  f64.mul
+  tee_local $8
+  f64.mul
+  tee_local $2
+  get_local $2
+  f64.mul
+  set_local $1
+  f64.const 3
   f64.const 1
-  get_local $0
-  f64.const 0.5
-  get_local $0
-  f64.mul
-  tee_local $8
-  f64.mul
-  tee_local $2
+  get_local $2
   f64.const -0.03333333333333313
-  get_local $2
+  f64.mul
+  f64.add
+  get_local $1
   f64.const 1.5873015872548146e-03
   get_local $2
   f64.const -7.93650757867488e-05
-  get_local $2
+  f64.mul
+  f64.add
+  get_local $1
   f64.const 4.008217827329362e-06
   get_local $2
   f64.const -2.0109921818362437e-07
@@ -2122,20 +1727,14 @@
   f64.add
   f64.mul
   f64.add
-  f64.mul
-  f64.add
-  f64.mul
-  f64.add
   tee_local $9
+  get_local $8
+  f64.mul
+  f64.sub
   set_local $1
   get_local $2
   get_local $9
-  f64.const 3
-  get_local $1
-  get_local $8
-  f64.mul
-  f64.sub
-  tee_local $1
+  get_local $1
   f64.sub
   f64.const 6
   get_local $0
@@ -2281,7 +1880,6 @@
   f64.add
   get_local $5
   f64.mul
->>>>>>> 63b64ba6
  )
  (func $~lib/math/NativeMath.scalbn (; 24 ;) (type $FiF) (param $0 f64) (param $1 i32) (result f64)
   get_local $1
@@ -2359,221 +1957,12 @@
  )
  (func $~lib/math/NativeMath.exp (; 25 ;) (type $FF) (param $0 f64) (result f64)
   (local $1 i32)
-<<<<<<< HEAD
   (local $2 f64)
   (local $3 i32)
   (local $4 f64)
   (local $5 f64)
-  (local $6 f64)
-  (local $7 i32)
-  (set_local $7
-   (i32.shr_u
-    (tee_local $1
-     (i32.wrap/i64
-      (i64.shr_u
-       (i64.reinterpret/f64
-        (get_local $0)
-       )
-       (i64.const 32)
-      )
-     )
-    )
-    (i32.const 31)
-   )
-  )
-  (if
-   (i32.ge_u
-    (tee_local $1
-     (i32.and
-      (get_local $1)
-      (i32.const 2147483647)
-     )
-    )
-    (i32.const 1082532651)
-   )
-   (block
-    (if
-     (call $~lib/builtins/isNaN<f64>
-      (get_local $0)
-     )
-     (return
-      (get_local $0)
-     )
-    )
-    (if
-     (f64.gt
-      (get_local $0)
-      (f64.const 709.782712893384)
-     )
-     (return
-      (f64.mul
-       (get_local $0)
-       (f64.const 8988465674311579538646525e283)
-      )
-     )
-    )
-    (if
-     (f64.lt
-      (get_local $0)
-      (f64.const -745.1332191019411)
-     )
-     (return
-      (f64.const 0)
-     )
-    )
-   )
-  )
-  (if
-   (i32.gt_u
-    (get_local $1)
-    (i32.const 1071001154)
-   )
-   (set_local $0
-    (f64.sub
-     (tee_local $5
-      (f64.sub
-       (get_local $0)
-       (f64.mul
-        (tee_local $0
-         (f64.convert_s/i32
-          (tee_local $3
-           (if (result i32)
-            (i32.ge_u
-             (get_local $1)
-             (i32.const 1072734898)
-            )
-            (i32.trunc_s/f64
-             (f64.add
-              (f64.mul
-               (f64.const 1.4426950408889634)
-               (get_local $0)
-              )
-              (f64.copysign
-               (f64.const 0.5)
-               (get_local $0)
-              )
-             )
-            )
-            (i32.sub
-             (i32.const 1)
-             (i32.shl
-              (get_local $7)
-              (i32.const 1)
-             )
-            )
-           )
-          )
-         )
-        )
-        (f64.const 0.6931471803691238)
-       )
-      )
-     )
-     (tee_local $4
-      (f64.mul
-       (get_local $0)
-       (f64.const 1.9082149292705877e-10)
-      )
-     )
-    )
-   )
-   (set_local $5
-    (if (result f64)
-     (i32.gt_u
-      (get_local $1)
-      (i32.const 1043333120)
-     )
-     (get_local $0)
-     (return
-      (f64.add
-       (f64.const 1)
-       (get_local $0)
-      )
-     )
-    )
-   )
-  )
-  (set_local $6
-   (f64.mul
-    (tee_local $2
-     (f64.mul
-      (get_local $0)
-      (get_local $0)
-     )
-    )
-    (get_local $2)
-   )
-  )
-  (set_local $0
-   (f64.add
-    (f64.const 1)
-    (f64.add
-     (f64.sub
-      (f64.div
-       (f64.mul
-        (get_local $0)
-        (tee_local $0
-         (f64.sub
-          (get_local $0)
-          (f64.add
-           (f64.mul
-            (get_local $2)
-            (f64.const 0.16666666666666602)
-           )
-           (f64.mul
-            (get_local $6)
-            (f64.add
-             (f64.add
-              (f64.const -2.7777777777015593e-03)
-              (f64.mul
-               (get_local $2)
-               (f64.const 6.613756321437934e-05)
-              )
-             )
-             (f64.mul
-              (get_local $6)
-              (f64.add
-               (f64.const -1.6533902205465252e-06)
-               (f64.mul
-                (get_local $2)
-                (f64.const 4.1381367970572385e-08)
-               )
-              )
-             )
-            )
-           )
-          )
-         )
-        )
-       )
-       (f64.sub
-        (f64.const 2)
-        (get_local $0)
-       )
-      )
-      (get_local $4)
-     )
-     (get_local $5)
-    )
-   )
-  )
-  (if
-   (i32.eqz
-    (get_local $3)
-   )
-   (return
-    (get_local $0)
-   )
-  )
-  (call $~lib/math/NativeMath.scalbn
-   (get_local $0)
-   (get_local $3)
-  )
-=======
-  (local $2 i32)
-  (local $3 f64)
-  (local $4 i32)
-  (local $5 f64)
+  (local $6 i32)
+  (local $7 f64)
   get_local $0
   i64.reinterpret/f64
   i64.const 32
@@ -2582,7 +1971,7 @@
   tee_local $1
   i32.const 31
   i32.shr_u
-  set_local $4
+  set_local $6
   get_local $1
   i32.const 2147483647
   i32.and
@@ -2633,22 +2022,22 @@
     i32.trunc_s/f64
    else    
     i32.const 1
-    get_local $4
+    get_local $6
     i32.const 1
     i32.shl
     i32.sub
    end
-   tee_local $2
+   tee_local $3
    f64.convert_s/i32
    tee_local $0
    f64.const 0.6931471803691238
    f64.mul
    f64.sub
-   tee_local $3
+   tee_local $4
    get_local $0
    f64.const 1.9082149292705877e-10
    f64.mul
-   tee_local $5
+   tee_local $7
    f64.sub
    set_local $0
   else   
@@ -2662,23 +2051,30 @@
     return
    end
    get_local $0
-   set_local $3
-  end
+   set_local $4
+  end
+  get_local $0
+  get_local $0
+  f64.mul
+  tee_local $2
+  get_local $2
+  f64.mul
+  set_local $5
   f64.const 1
   get_local $0
   get_local $0
-  get_local $0
-  get_local $0
-  f64.mul
-  tee_local $0
+  get_local $2
   f64.const 0.16666666666666602
-  get_local $0
+  f64.mul
+  get_local $5
   f64.const -2.7777777777015593e-03
-  get_local $0
+  get_local $2
   f64.const 6.613756321437934e-05
-  get_local $0
+  f64.mul
+  f64.add
+  get_local $5
   f64.const -1.6533902205465252e-06
-  get_local $0
+  get_local $2
   f64.const 4.1381367970572385e-08
   f64.mul
   f64.add
@@ -2686,9 +2082,6 @@
   f64.add
   f64.mul
   f64.add
-  f64.mul
-  f64.add
-  f64.mul
   f64.sub
   tee_local $0
   f64.mul
@@ -2696,22 +2089,21 @@
   get_local $0
   f64.sub
   f64.div
-  get_local $5
+  get_local $7
   f64.sub
+  get_local $4
+  f64.add
+  f64.add
+  set_local $0
   get_local $3
-  f64.add
-  f64.add
-  set_local $0
-  get_local $2
   i32.eqz
   if
    get_local $0
    return
   end
   get_local $0
-  get_local $2
+  get_local $3
   call $~lib/math/NativeMath.scalbn
->>>>>>> 63b64ba6
  )
  (func $~lib/math/NativeMath.cosh (; 26 ;) (type $FF) (param $0 f64) (result f64)
   (local $1 i32)
