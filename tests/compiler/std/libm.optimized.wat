(module
 (type $FF (func (param f64) (result f64)))
 (type $Fi (func (param f64) (result i32)))
 (type $FFF (func (param f64 f64) (result f64)))
 (type $FiF (func (param f64 i32) (result f64)))
 (type $Ff (func (param f64) (result f32)))
 (type $v (func))
 (type $FUNCSIG$d (func (result f64)))
 (memory $0 0)
 (table 1 anyfunc)
 (elem (i32.const 0) $null)
 (global $std/libm/E f64 (f64.const 2.718281828459045))
 (global $std/libm/LN10 f64 (f64.const 2.302585092994046))
 (global $std/libm/LN2 f64 (f64.const 0.6931471805599453))
 (global $std/libm/LOG10E f64 (f64.const 0.4342944819032518))
 (global $std/libm/LOG2E f64 (f64.const 1.4426950408889634))
 (global $std/libm/PI f64 (f64.const 3.141592653589793))
 (global $std/libm/SQRT1_2 f64 (f64.const 0.7071067811865476))
 (global $std/libm/SQRT2 f64 (f64.const 1.4142135623730951))
 (export "memory" (memory $0))
 (export "table" (table $0))
 (export "E" (global $std/libm/E))
 (export "LN10" (global $std/libm/LN10))
 (export "LN2" (global $std/libm/LN2))
 (export "LOG10E" (global $std/libm/LOG10E))
 (export "LOG2E" (global $std/libm/LOG2E))
 (export "PI" (global $std/libm/PI))
 (export "SQRT1_2" (global $std/libm/SQRT1_2))
 (export "SQRT2" (global $std/libm/SQRT2))
 (export "abs" (func $std/libm/abs))
 (export "acos" (func $std/libm/acos))
 (export "acosh" (func $std/libm/acosh))
 (export "asin" (func $std/libm/asin))
 (export "asinh" (func $std/libm/asinh))
 (export "atan" (func $std/libm/atan))
 (export "atanh" (func $std/libm/atanh))
 (export "atan2" (func $std/libm/atan2))
 (export "cbrt" (func $std/libm/cbrt))
 (export "ceil" (func $std/libm/ceil))
 (export "clz32" (func $std/libm/clz32))
 (export "cos" (func $std/libm/cos))
 (export "cosh" (func $std/libm/cosh))
 (export "exp" (func $std/libm/exp))
 (export "expm1" (func $std/libm/expm1))
 (export "floor" (func $std/libm/floor))
 (export "fround" (func $std/libm/fround))
 (export "hypot" (func $std/libm/hypot))
 (export "imul" (func $std/libm/imul))
 (export "log" (func $std/libm/log))
 (export "log10" (func $std/libm/log10))
 (export "log1p" (func $std/libm/log1p))
 (export "log2" (func $std/libm/log2))
 (export "max" (func $std/libm/max))
 (export "min" (func $std/libm/min))
 (export "pow" (func $std/libm/pow))
 (export "round" (func $std/libm/round))
 (export "sign" (func $std/libm/sign))
 (export "sin" (func $std/libm/cos))
 (export "sinh" (func $std/libm/sinh))
 (export "sqrt" (func $std/libm/sqrt))
 (export "tan" (func $std/libm/cos))
 (export "tanh" (func $std/libm/tanh))
 (export "trunc" (func $std/libm/trunc))
 (func $std/libm/abs (; 0 ;) (; has Stack IR ;) (type $FF) (param $0 f64) (result f64)
  (f64.abs
   (get_local $0)
  )
 )
 (func $~lib/math/R (; 1 ;) (; has Stack IR ;) (type $FF) (param $0 f64) (result f64)
  (f64.div
   (f64.mul
    (get_local $0)
    (f64.add
     (f64.const 0.16666666666666666)
     (f64.mul
      (get_local $0)
      (f64.add
       (f64.const -0.3255658186224009)
       (f64.mul
        (get_local $0)
        (f64.add
         (f64.const 0.20121253213486293)
         (f64.mul
          (get_local $0)
          (f64.add
           (f64.const -0.04005553450067941)
           (f64.mul
            (get_local $0)
            (f64.add
             (f64.const 7.915349942898145e-04)
             (f64.mul
              (get_local $0)
              (f64.const 3.479331075960212e-05)
             )
            )
           )
          )
         )
        )
       )
      )
     )
    )
   )
   (f64.add
    (f64.const 1)
    (f64.mul
     (get_local $0)
     (f64.add
      (f64.const -2.403394911734414)
      (f64.mul
       (get_local $0)
       (f64.add
        (f64.const 2.0209457602335057)
        (f64.mul
         (get_local $0)
         (f64.add
          (f64.const -0.6882839716054533)
          (f64.mul
           (get_local $0)
           (f64.const 0.07703815055590194)
          )
         )
        )
       )
      )
     )
    )
   )
  )
 )
 (func $~lib/math/NativeMath.acos (; 2 ;) (; has Stack IR ;) (type $FF) (param $0 f64) (result f64)
  (local $1 f64)
  (local $2 i32)
  (local $3 f64)
  (local $4 i32)
  (local $5 f64)
  (if
   (i32.ge_u
    (tee_local $2
     (i32.and
      (tee_local $4
       (i32.wrap/i64
        (i64.shr_u
         (i64.reinterpret/f64
          (get_local $0)
         )
         (i64.const 32)
        )
       )
      )
      (i32.const 2147483647)
     )
    )
    (i32.const 1072693248)
   )
   (block
    (if
     (i32.eqz
      (i32.or
       (i32.sub
        (get_local $2)
        (i32.const 1072693248)
       )
       (i32.wrap/i64
        (i64.reinterpret/f64
         (get_local $0)
        )
       )
      )
     )
     (block
      (if
       (i32.shr_u
        (get_local $4)
        (i32.const 31)
       )
       (return
        (f64.const 3.141592653589793)
       )
      )
      (return
       (f64.const 0)
      )
     )
    )
    (return
     (f64.div
      (f64.const 0)
      (f64.sub
       (get_local $0)
       (get_local $0)
      )
     )
    )
   )
  )
  (if
   (i32.lt_u
    (get_local $2)
    (i32.const 1071644672)
   )
   (block
    (if
     (i32.le_u
      (get_local $2)
      (i32.const 1012924416)
     )
     (return
      (f64.const 1.5707963267948966)
     )
    )
    (set_local $1
     (call $~lib/math/R
      (f64.mul
       (get_local $0)
       (get_local $0)
      )
     )
    )
    (return
     (f64.sub
      (f64.const 1.5707963267948966)
      (f64.sub
       (get_local $0)
       (f64.sub
        (f64.const 6.123233995736766e-17)
        (f64.mul
         (get_local $0)
         (get_local $1)
        )
       )
      )
     )
    )
   )
  )
  (if
   (i32.shr_u
    (get_local $4)
    (i32.const 31)
   )
<<<<<<< HEAD
   (return
    (f64.mul
     (f64.const 2)
     (f64.sub
      (f64.const 1.5707963267948966)
      (f64.add
       (tee_local $0
        (f64.sqrt
         (tee_local $1
          (f64.add
           (f64.const 0.5)
           (f64.mul
            (get_local $0)
            (f64.const 0.5)
           )
          )
         )
=======
   (block
    (set_local $0
     (f64.sqrt
      (tee_local $1
       (f64.mul
        (f64.add
         (f64.const 1)
         (get_local $0)
>>>>>>> 87ec6c59
        )
        (f64.const 0.5)
       )
      )
     )
    )
    (set_local $1
     (call $~lib/math/R
      (get_local $1)
     )
    )
    (return
     (f64.mul
      (f64.const 2)
      (f64.sub
       (f64.const 1.5707963267948966)
       (f64.add
        (get_local $0)
        (f64.sub
         (f64.mul
          (get_local $1)
          (get_local $0)
         )
         (f64.const 6.123233995736766e-17)
        )
       )
      )
     )
    )
   )
  )
  (set_local $0
   (f64.sqrt
    (tee_local $1
     (f64.sub
      (f64.const 0.5)
      (f64.mul
       (get_local $0)
       (f64.const 0.5)
      )
     )
    )
   )
  )
  (set_local $5
   (f64.div
    (f64.sub
     (get_local $1)
     (f64.mul
      (tee_local $3
       (f64.reinterpret/i64
        (i64.and
         (i64.reinterpret/f64
          (get_local $0)
         )
         (i64.const -4294967296)
        )
       )
      )
      (get_local $3)
     )
    )
    (f64.add
     (get_local $0)
     (get_local $3)
    )
   )
  )
  (set_local $1
   (call $~lib/math/R
    (get_local $1)
   )
  )
  (f64.mul
   (f64.const 2)
   (f64.add
    (get_local $3)
    (f64.add
     (f64.mul
      (get_local $1)
      (get_local $0)
     )
     (get_local $5)
    )
   )
  )
 )
 (func $std/libm/acos (; 3 ;) (; has Stack IR ;) (type $FF) (param $0 f64) (result f64)
  (call $~lib/math/NativeMath.acos
   (get_local $0)
  )
 )
 (func $~lib/math/NativeMath.log1p (; 4 ;) (; has Stack IR ;) (type $FF) (param $0 f64) (result f64)
  (local $1 f64)
  (local $2 i32)
  (local $3 i32)
  (local $4 f64)
  (local $5 f64)
  (local $6 i64)
  (local $7 f64)
  (set_local $3
   (i32.const 1)
  )
  (if
   (i32.or
    (i32.lt_u
     (tee_local $2
      (i32.wrap/i64
       (i64.shr_u
        (i64.reinterpret/f64
         (get_local $0)
        )
        (i64.const 32)
       )
      )
     )
     (i32.const 1071284858)
    )
    (i32.shr_u
     (get_local $2)
     (i32.const 31)
    )
   )
   (block
    (if
     (i32.ge_u
      (get_local $2)
      (i32.const -1074790400)
     )
     (block
      (if
       (f64.eq
        (get_local $0)
        (f64.const -1)
       )
       (return
        (f64.div
         (get_local $0)
         (f64.const 0)
        )
       )
      )
      (return
       (f64.div
        (f64.sub
         (get_local $0)
         (get_local $0)
        )
        (f64.const 0)
       )
      )
     )
    )
    (if
     (i32.lt_u
      (i32.shl
       (get_local $2)
       (i32.const 1)
      )
      (i32.const 2034237440)
     )
     (return
      (get_local $0)
     )
    )
    (if
     (i32.le_u
      (get_local $2)
      (i32.const -1076707644)
     )
     (block
      (set_local $3
       (i32.const 0)
      )
      (set_local $1
       (get_local $0)
      )
     )
    )
   )
   (if
    (i32.ge_u
     (get_local $2)
     (i32.const 2146435072)
    )
    (return
     (get_local $0)
    )
   )
  )
  (if
   (get_local $3)
   (block
    (set_local $4
     (if (result f64)
      (i32.lt_s
       (tee_local $3
        (i32.sub
         (i32.shr_u
          (tee_local $2
           (i32.add
            (i32.wrap/i64
             (i64.shr_u
              (tee_local $6
               (i64.reinterpret/f64
                (f64.add
                 (f64.const 1)
                 (get_local $0)
                )
               )
              )
              (i64.const 32)
             )
            )
            (i32.const 614242)
           )
          )
          (i32.const 20)
         )
         (i32.const 1023)
        )
       )
       (i32.const 54)
      )
      (block (result f64)
       (set_local $1
        (f64.reinterpret/i64
         (get_local $6)
        )
       )
       (f64.div
        (tee_local $4
         (if (result f64)
          (i32.ge_s
           (get_local $3)
           (i32.const 2)
          )
          (f64.sub
           (f64.const 1)
           (f64.sub
            (get_local $1)
            (get_local $0)
           )
          )
          (f64.sub
           (get_local $0)
           (f64.sub
            (get_local $1)
            (f64.const 1)
           )
          )
         )
        )
        (get_local $1)
       )
      )
      (f64.const 0)
     )
    )
    (set_local $1
     (f64.sub
      (f64.reinterpret/i64
       (i64.or
        (i64.shl
         (i64.extend_u/i32
          (i32.add
           (i32.and
            (get_local $2)
            (i32.const 1048575)
           )
           (i32.const 1072079006)
          )
         )
         (i64.const 32)
        )
        (i64.and
         (get_local $6)
         (i64.const 4294967295)
        )
       )
      )
      (f64.const 1)
     )
    )
   )
  )
  (set_local $0
   (f64.mul
    (tee_local $7
     (f64.mul
      (tee_local $5
       (f64.div
        (get_local $1)
        (f64.add
         (f64.const 2)
         (get_local $1)
        )
       )
      )
      (get_local $5)
     )
    )
    (get_local $7)
   )
  )
  (f64.add
   (f64.add
    (f64.sub
     (f64.add
      (f64.mul
       (get_local $5)
       (f64.add
        (tee_local $5
         (f64.mul
          (f64.mul
           (f64.const 0.5)
           (get_local $1)
          )
          (get_local $1)
         )
        )
        (f64.add
         (f64.mul
          (get_local $7)
          (f64.add
           (f64.const 0.6666666666666735)
           (f64.mul
            (get_local $0)
            (f64.add
             (f64.const 0.2857142874366239)
             (f64.mul
              (get_local $0)
              (f64.add
               (f64.const 0.1818357216161805)
               (f64.mul
                (get_local $0)
                (f64.const 0.14798198605116586)
               )
              )
             )
            )
           )
          )
         )
         (f64.mul
          (get_local $0)
          (f64.add
           (f64.const 0.3999999999940942)
           (f64.mul
            (get_local $0)
            (f64.add
             (f64.const 0.22222198432149784)
             (f64.mul
              (get_local $0)
              (f64.const 0.15313837699209373)
             )
            )
           )
          )
         )
        )
       )
      )
      (f64.add
       (f64.mul
        (tee_local $0
         (f64.convert_s/i32
          (get_local $3)
         )
        )
        (f64.const 1.9082149292705877e-10)
       )
       (get_local $4)
      )
     )
     (get_local $5)
    )
    (get_local $1)
   )
   (f64.mul
    (get_local $0)
    (f64.const 0.6931471803691238)
   )
  )
 )
 (func $~lib/math/NativeMath.log (; 5 ;) (; has Stack IR ;) (type $FF) (param $0 f64) (result f64)
  (local $1 i32)
  (local $2 i32)
  (local $3 i64)
  (local $4 f64)
  (local $5 f64)
  (local $6 i32)
  (local $7 f64)
  (if
   (i32.or
    (i32.lt_u
     (tee_local $1
      (i32.wrap/i64
       (i64.shr_u
        (tee_local $3
         (i64.reinterpret/f64
          (get_local $0)
         )
        )
        (i64.const 32)
       )
      )
     )
     (i32.const 1048576)
    )
    (i32.shr_u
     (get_local $1)
     (i32.const 31)
    )
   )
   (block
    (if
     (i64.eq
      (i64.shl
       (get_local $3)
       (i64.const 1)
      )
      (i64.const 0)
     )
     (return
      (f64.div
       (f64.const -1)
       (f64.mul
        (get_local $0)
        (get_local $0)
       )
      )
     )
    )
    (if
     (i32.shr_u
      (get_local $1)
      (i32.const 31)
     )
     (return
      (f64.div
       (f64.sub
        (get_local $0)
        (get_local $0)
       )
       (f64.const 0)
      )
     )
    )
    (set_local $2
     (i32.const -54)
    )
    (set_local $1
     (i32.wrap/i64
      (i64.shr_u
       (tee_local $3
        (i64.reinterpret/f64
         (f64.mul
          (get_local $0)
          (f64.const 18014398509481984)
         )
        )
       )
       (i64.const 32)
      )
     )
    )
   )
   (if
    (i32.ge_u
     (get_local $1)
     (i32.const 2146435072)
    )
    (return
     (get_local $0)
    )
    (block
     (if
      (tee_local $6
       (i32.eq
        (get_local $1)
        (i32.const 1072693248)
       )
      )
      (set_local $6
       (i64.eq
        (i64.shl
         (get_local $3)
         (i64.const 32)
        )
        (i64.const 0)
       )
      )
     )
     (if
      (get_local $6)
      (return
       (f64.const 0)
      )
     )
    )
   )
  )
  (set_local $2
   (i32.add
    (get_local $2)
    (i32.sub
     (i32.shr_s
      (tee_local $1
       (i32.add
        (get_local $1)
        (i32.const 614242)
       )
      )
      (i32.const 20)
     )
     (i32.const 1023)
    )
   )
  )
  (set_local $0
   (f64.mul
    (tee_local $7
     (f64.mul
      (tee_local $5
       (f64.div
        (tee_local $4
         (f64.sub
          (f64.reinterpret/i64
           (i64.or
            (i64.shl
             (i64.extend_u/i32
              (i32.add
               (i32.and
                (get_local $1)
                (i32.const 1048575)
               )
               (i32.const 1072079006)
              )
             )
             (i64.const 32)
            )
            (i64.and
             (get_local $3)
             (i64.const 4294967295)
            )
           )
          )
          (f64.const 1)
         )
        )
        (f64.add
         (f64.const 2)
         (get_local $4)
        )
       )
      )
      (get_local $5)
     )
    )
    (get_local $7)
   )
  )
  (f64.add
   (f64.add
    (f64.sub
     (f64.add
      (f64.mul
       (get_local $5)
       (f64.add
        (tee_local $5
         (f64.mul
          (f64.mul
           (f64.const 0.5)
           (get_local $4)
          )
          (get_local $4)
         )
        )
        (f64.add
         (f64.mul
          (get_local $7)
          (f64.add
           (f64.const 0.6666666666666735)
           (f64.mul
            (get_local $0)
            (f64.add
             (f64.const 0.2857142874366239)
             (f64.mul
              (get_local $0)
              (f64.add
               (f64.const 0.1818357216161805)
               (f64.mul
                (get_local $0)
                (f64.const 0.14798198605116586)
               )
              )
             )
            )
           )
          )
         )
         (f64.mul
          (get_local $0)
          (f64.add
           (f64.const 0.3999999999940942)
           (f64.mul
            (get_local $0)
            (f64.add
             (f64.const 0.22222198432149784)
             (f64.mul
              (get_local $0)
              (f64.const 0.15313837699209373)
             )
            )
           )
          )
         )
        )
       )
      )
      (f64.mul
       (tee_local $0
        (f64.convert_s/i32
         (get_local $2)
        )
       )
       (f64.const 1.9082149292705877e-10)
      )
     )
     (get_local $5)
    )
    (get_local $4)
   )
   (f64.mul
    (get_local $0)
    (f64.const 0.6931471803691238)
   )
  )
 )
 (func $~lib/math/NativeMath.acosh (; 6 ;) (; has Stack IR ;) (type $FF) (param $0 f64) (result f64)
  (local $1 i64)
  (if
   (i64.lt_u
    (tee_local $1
     (i64.and
      (i64.shr_u
       (i64.reinterpret/f64
        (get_local $0)
       )
       (i64.const 52)
      )
      (i64.const 2047)
     )
    )
    (i64.const 1024)
   )
   (return
    (call $~lib/math/NativeMath.log1p
     (f64.add
      (tee_local $0
       (f64.sub
        (get_local $0)
        (f64.const 1)
       )
      )
      (f64.sqrt
       (f64.add
        (f64.mul
         (get_local $0)
         (get_local $0)
        )
        (f64.mul
         (f64.const 2)
         (get_local $0)
        )
       )
      )
     )
    )
   )
  )
  (if
   (i64.lt_u
    (get_local $1)
    (i64.const 1049)
   )
   (return
    (call $~lib/math/NativeMath.log
     (f64.sub
      (f64.mul
       (f64.const 2)
       (get_local $0)
      )
      (f64.div
       (f64.const 1)
       (f64.add
        (get_local $0)
        (f64.sqrt
         (f64.sub
          (f64.mul
           (get_local $0)
           (get_local $0)
          )
          (f64.const 1)
         )
        )
       )
      )
     )
    )
   )
  )
  (f64.add
   (call $~lib/math/NativeMath.log
    (get_local $0)
   )
   (f64.const 0.6931471805599453)
  )
 )
 (func $std/libm/acosh (; 7 ;) (; has Stack IR ;) (type $FF) (param $0 f64) (result f64)
  (call $~lib/math/NativeMath.acosh
   (get_local $0)
  )
 )
 (func $~lib/math/NativeMath.asin (; 8 ;) (; has Stack IR ;) (type $FF) (param $0 f64) (result f64)
  (local $1 f64)
  (local $2 i32)
  (local $3 i32)
  (local $4 f64)
  (if
   (i32.ge_u
    (tee_local $2
     (i32.and
      (tee_local $3
       (i32.wrap/i64
        (i64.shr_u
         (i64.reinterpret/f64
          (get_local $0)
         )
         (i64.const 32)
        )
       )
      )
      (i32.const 2147483647)
     )
    )
    (i32.const 1072693248)
   )
   (block
    (if
     (i32.eqz
      (i32.or
       (i32.sub
        (get_local $2)
        (i32.const 1072693248)
       )
       (i32.wrap/i64
        (i64.reinterpret/f64
         (get_local $0)
        )
       )
      )
     )
     (return
      (f64.add
       (f64.mul
        (get_local $0)
        (f64.const 1.5707963267948966)
       )
       (f64.const 7.52316384526264e-37)
      )
     )
    )
    (return
     (f64.div
      (f64.const 0)
      (f64.sub
       (get_local $0)
       (get_local $0)
      )
     )
    )
   )
  )
  (if
   (i32.lt_u
    (get_local $2)
    (i32.const 1071644672)
   )
   (block
    (if
     (tee_local $3
      (i32.lt_u
       (get_local $2)
       (i32.const 1045430272)
      )
     )
     (set_local $3
      (i32.ge_u
       (get_local $2)
       (i32.const 1048576)
      )
     )
    )
    (if
     (get_local $3)
     (return
      (get_local $0)
     )
    )
    (set_local $1
     (call $~lib/math/R
      (f64.mul
       (get_local $0)
       (get_local $0)
      )
     )
    )
    (return
     (f64.add
      (get_local $0)
      (f64.mul
       (get_local $0)
       (get_local $1)
      )
     )
    )
   )
  )
  (set_local $0
   (f64.sqrt
    (tee_local $1
     (f64.sub
      (f64.const 0.5)
      (f64.mul
       (f64.abs
        (get_local $0)
       )
       (f64.const 0.5)
      )
     )
    )
   )
  )
  (set_local $4
   (call $~lib/math/R
    (get_local $1)
   )
  )
  (set_local $0
   (if (result f64)
    (i32.ge_u
     (get_local $2)
     (i32.const 1072640819)
    )
    (f64.sub
     (f64.const 1.5707963267948966)
     (f64.sub
      (f64.mul
       (f64.const 2)
       (f64.add
        (get_local $0)
        (f64.mul
         (get_local $0)
         (get_local $4)
        )
       )
      )
      (f64.const 6.123233995736766e-17)
     )
    )
    (f64.sub
     (f64.const 0.7853981633974483)
     (f64.sub
      (f64.sub
       (f64.mul
        (f64.mul
         (f64.const 2)
         (get_local $0)
        )
        (get_local $4)
       )
       (f64.sub
        (f64.const 6.123233995736766e-17)
        (f64.mul
         (f64.const 2)
         (f64.div
          (f64.sub
           (get_local $1)
           (f64.mul
            (tee_local $1
             (f64.reinterpret/i64
              (i64.and
               (i64.reinterpret/f64
                (get_local $0)
               )
               (i64.const -4294967296)
              )
             )
            )
            (get_local $1)
           )
          )
          (f64.add
           (get_local $0)
           (get_local $1)
          )
         )
        )
       )
      )
      (f64.sub
       (f64.const 0.7853981633974483)
       (f64.mul
        (f64.const 2)
        (get_local $1)
       )
      )
     )
    )
   )
  )
  (if
   (i32.shr_u
    (get_local $3)
    (i32.const 31)
   )
   (return
    (f64.neg
     (get_local $0)
    )
   )
  )
  (get_local $0)
 )
 (func $std/libm/asin (; 9 ;) (; has Stack IR ;) (type $FF) (param $0 f64) (result f64)
  (call $~lib/math/NativeMath.asin
   (get_local $0)
  )
 )
 (func $~lib/math/NativeMath.asinh (; 10 ;) (; has Stack IR ;) (type $FF) (param $0 f64) (result f64)
  (local $1 f64)
  (local $2 i64)
  (set_local $1
   (f64.reinterpret/i64
    (i64.and
     (tee_local $2
      (i64.reinterpret/f64
       (get_local $0)
      )
     )
     (i64.const 9223372036854775807)
    )
   )
  )
  (if
   (i64.ge_u
    (tee_local $2
     (i64.and
      (i64.shr_u
       (get_local $2)
       (i64.const 52)
      )
      (i64.const 2047)
     )
    )
    (i64.const 1049)
   )
   (set_local $1
    (f64.add
     (call $~lib/math/NativeMath.log
      (get_local $1)
     )
     (f64.const 0.6931471805599453)
    )
   )
   (if
    (i64.ge_u
     (get_local $2)
     (i64.const 1024)
    )
    (set_local $1
     (call $~lib/math/NativeMath.log
      (f64.add
       (f64.mul
        (f64.const 2)
        (get_local $1)
       )
       (f64.div
        (f64.const 1)
        (f64.add
         (f64.sqrt
          (f64.add
           (f64.mul
            (get_local $1)
            (get_local $1)
           )
           (f64.const 1)
          )
         )
         (get_local $1)
        )
       )
      )
     )
    )
    (if
     (i64.ge_u
      (get_local $2)
      (i64.const 997)
     )
     (set_local $1
      (call $~lib/math/NativeMath.log1p
       (f64.add
        (get_local $1)
        (f64.div
         (tee_local $1
          (f64.mul
           (get_local $1)
           (get_local $1)
          )
         )
         (f64.add
          (f64.sqrt
           (f64.add
            (get_local $1)
            (f64.const 1)
           )
          )
          (f64.const 1)
         )
        )
       )
      )
     )
    )
   )
  )
  (f64.copysign
   (get_local $1)
   (get_local $0)
  )
 )
 (func $std/libm/asinh (; 11 ;) (; has Stack IR ;) (type $FF) (param $0 f64) (result f64)
  (call $~lib/math/NativeMath.asinh
   (get_local $0)
  )
 )
 (func $~lib/builtins/isNaN<f64> (; 12 ;) (; has Stack IR ;) (type $Fi) (param $0 f64) (result i32)
  (f64.ne
   (get_local $0)
   (get_local $0)
  )
 )
 (func $~lib/math/NativeMath.atan (; 13 ;) (; has Stack IR ;) (type $FF) (param $0 f64) (result f64)
  (local $1 f64)
  (local $2 i32)
  (local $3 f64)
  (local $4 f64)
  (set_local $4
   (get_local $0)
  )
  (if
   (i32.ge_u
    (tee_local $2
     (i32.and
      (i32.wrap/i64
       (i64.shr_u
        (i64.reinterpret/f64
         (get_local $0)
        )
        (i64.const 32)
       )
      )
      (i32.const 2147483647)
     )
    )
    (i32.const 1141899264)
   )
   (block
    (if
     (call $~lib/builtins/isNaN<f64>
      (get_local $0)
     )
     (return
      (get_local $0)
     )
    )
    (return
     (f64.copysign
      (f64.const 1.5707963267948966)
      (get_local $4)
     )
    )
   )
  )
  (if
   (i32.lt_u
    (get_local $2)
    (i32.const 1071382528)
   )
   (block
    (if
     (i32.lt_u
      (get_local $2)
      (i32.const 1044381696)
     )
     (return
      (get_local $0)
     )
    )
    (set_local $2
     (i32.const -1)
    )
   )
   (block
    (set_local $0
     (f64.abs
      (get_local $0)
     )
    )
    (set_local $0
     (if (result f64)
      (i32.lt_u
       (get_local $2)
       (i32.const 1072889856)
      )
      (if (result f64)
       (i32.lt_u
        (get_local $2)
        (i32.const 1072037888)
       )
       (block (result f64)
        (set_local $2
         (i32.const 0)
        )
        (f64.div
         (f64.sub
          (f64.mul
           (f64.const 2)
           (get_local $0)
          )
          (f64.const 1)
         )
         (f64.add
          (f64.const 2)
          (get_local $0)
         )
        )
       )
       (block (result f64)
        (set_local $2
         (i32.const 1)
        )
        (f64.div
         (f64.sub
          (get_local $0)
          (f64.const 1)
         )
         (f64.add
          (get_local $0)
          (f64.const 1)
         )
        )
       )
      )
      (if (result f64)
       (i32.lt_u
        (get_local $2)
        (i32.const 1073971200)
       )
       (block (result f64)
        (set_local $2
         (i32.const 2)
        )
        (f64.div
         (f64.sub
          (get_local $0)
          (f64.const 1.5)
         )
         (f64.add
          (f64.const 1)
          (f64.mul
           (f64.const 1.5)
           (get_local $0)
          )
         )
        )
       )
       (block (result f64)
        (set_local $2
         (i32.const 3)
        )
        (f64.div
         (f64.const -1)
         (get_local $0)
        )
       )
      )
     )
    )
   )
  )
  (set_local $1
   (f64.mul
    (tee_local $3
     (f64.mul
      (get_local $0)
      (get_local $0)
     )
    )
    (get_local $3)
   )
  )
  (set_local $3
   (f64.mul
    (get_local $3)
    (f64.add
     (f64.const 0.3333333333333293)
     (f64.mul
      (get_local $1)
      (f64.add
       (f64.const 0.14285714272503466)
       (f64.mul
        (get_local $1)
        (f64.add
         (f64.const 0.09090887133436507)
         (f64.mul
          (get_local $1)
          (f64.add
           (f64.const 0.06661073137387531)
           (f64.mul
            (get_local $1)
            (f64.add
             (f64.const 0.049768779946159324)
             (f64.mul
              (get_local $1)
              (f64.const 0.016285820115365782)
             )
            )
           )
          )
         )
        )
       )
      )
     )
    )
   )
  )
  (set_local $1
   (f64.mul
    (get_local $1)
    (f64.add
     (f64.const -0.19999999999876483)
     (f64.mul
      (get_local $1)
      (f64.add
       (f64.const -0.11111110405462356)
       (f64.mul
        (get_local $1)
        (f64.add
         (f64.const -0.0769187620504483)
         (f64.mul
          (get_local $1)
          (f64.add
           (f64.const -0.058335701337905735)
           (f64.mul
            (get_local $1)
            (f64.const -0.036531572744216916)
           )
          )
         )
        )
       )
      )
     )
    )
   )
  )
  (if
   (i32.lt_s
    (get_local $2)
    (i32.const 0)
   )
   (return
    (f64.sub
     (get_local $0)
     (f64.mul
      (get_local $0)
      (f64.add
       (get_local $3)
       (get_local $1)
      )
     )
    )
   )
  )
  (block $break|0
   (block $case4|0
    (block $case3|0
     (block $case2|0
      (block $case1|0
       (if
        (get_local $2)
        (block
         (block $tablify|0
          (br_table $case1|0 $case2|0 $case3|0 $tablify|0
           (i32.sub
            (get_local $2)
            (i32.const 1)
           )
          )
         )
         (br $case4|0)
        )
       )
       (set_local $3
        (f64.sub
         (f64.const 0.4636476090008061)
         (f64.sub
          (f64.sub
           (f64.mul
            (get_local $0)
            (f64.add
             (get_local $3)
             (get_local $1)
            )
           )
           (f64.const 2.2698777452961687e-17)
          )
          (get_local $0)
         )
        )
       )
       (br $break|0)
      )
      (set_local $3
       (f64.sub
        (f64.const 0.7853981633974483)
        (f64.sub
         (f64.sub
          (f64.mul
           (get_local $0)
           (f64.add
            (get_local $3)
            (get_local $1)
           )
          )
          (f64.const 3.061616997868383e-17)
         )
         (get_local $0)
        )
       )
      )
      (br $break|0)
     )
     (set_local $3
      (f64.sub
       (f64.const 0.982793723247329)
       (f64.sub
        (f64.sub
         (f64.mul
          (get_local $0)
          (f64.add
           (get_local $3)
           (get_local $1)
          )
         )
         (f64.const 1.3903311031230998e-17)
        )
        (get_local $0)
       )
      )
     )
     (br $break|0)
    )
    (set_local $3
     (f64.sub
      (f64.const 1.5707963267948966)
      (f64.sub
       (f64.sub
        (f64.mul
         (get_local $0)
         (f64.add
          (get_local $3)
          (get_local $1)
         )
        )
        (f64.const 6.123233995736766e-17)
       )
       (get_local $0)
      )
     )
    )
    (br $break|0)
   )
   (unreachable)
  )
  (f64.copysign
   (get_local $3)
   (get_local $4)
  )
 )
 (func $std/libm/atan (; 14 ;) (; has Stack IR ;) (type $FF) (param $0 f64) (result f64)
  (call $~lib/math/NativeMath.atan
   (get_local $0)
  )
 )
 (func $~lib/math/NativeMath.atanh (; 15 ;) (; has Stack IR ;) (type $FF) (param $0 f64) (result f64)
  (local $1 f64)
  (local $2 i64)
  (local $3 i64)
  (local $4 f64)
  (set_local $2
   (i64.and
    (i64.shr_u
     (tee_local $3
      (i64.reinterpret/f64
       (get_local $0)
      )
     )
     (i64.const 52)
    )
    (i64.const 2047)
   )
  )
  (set_local $1
   (f64.reinterpret/i64
    (i64.and
     (get_local $3)
     (i64.const 9223372036854775807)
    )
   )
  )
  (if
   (i64.lt_u
    (get_local $2)
    (i64.const 1022)
   )
   (if
    (i64.ge_u
     (get_local $2)
     (i64.const 991)
    )
    (set_local $1
     (f64.mul
      (f64.const 0.5)
      (call $~lib/math/NativeMath.log1p
       (f64.add
        (tee_local $4
         (f64.mul
          (f64.const 2)
          (get_local $1)
         )
        )
        (f64.div
         (f64.mul
          (get_local $4)
          (get_local $1)
         )
         (f64.sub
          (f64.const 1)
          (get_local $1)
         )
        )
       )
      )
     )
    )
   )
   (set_local $1
    (f64.mul
     (f64.const 0.5)
     (call $~lib/math/NativeMath.log1p
      (f64.mul
       (f64.const 2)
       (f64.div
        (get_local $1)
        (f64.sub
         (f64.const 1)
         (get_local $1)
        )
       )
      )
     )
    )
   )
  )
  (f64.copysign
   (get_local $1)
   (get_local $0)
  )
 )
 (func $std/libm/atanh (; 16 ;) (; has Stack IR ;) (type $FF) (param $0 f64) (result f64)
  (call $~lib/math/NativeMath.atanh
   (get_local $0)
  )
 )
 (func $~lib/math/NativeMath.atan2 (; 17 ;) (; has Stack IR ;) (type $FFF) (param $0 f64) (param $1 f64) (result f64)
  (local $2 i32)
  (local $3 i32)
  (local $4 i32)
  (local $5 i32)
  (local $6 i64)
  (local $7 i32)
  (block $folding-inner0
   (if
    (i32.eqz
     (tee_local $2
      (call $~lib/builtins/isNaN<f64>
       (get_local $1)
      )
     )
    )
    (set_local $2
     (call $~lib/builtins/isNaN<f64>
      (get_local $0)
     )
    )
   )
   (if
    (get_local $2)
    (return
     (f64.add
      (get_local $1)
      (get_local $0)
     )
    )
   )
   (set_local $4
    (i32.wrap/i64
     (i64.shr_u
      (tee_local $6
       (i64.reinterpret/f64
        (get_local $1)
       )
      )
      (i64.const 32)
     )
    )
   )
   (set_local $2
    (i32.wrap/i64
     (get_local $6)
    )
   )
   (set_local $5
    (i32.wrap/i64
     (i64.shr_u
      (tee_local $6
       (i64.reinterpret/f64
        (get_local $0)
       )
      )
      (i64.const 32)
     )
    )
   )
   (set_local $7
    (i32.wrap/i64
     (get_local $6)
    )
   )
   (if
    (i32.eqz
     (i32.or
      (i32.sub
       (get_local $4)
       (i32.const 1072693248)
      )
      (get_local $2)
     )
    )
    (return
     (call $~lib/math/NativeMath.atan
      (get_local $0)
     )
    )
   )
   (set_local $3
    (i32.or
     (i32.shr_u
      (get_local $5)
      (i32.const 31)
     )
     (i32.and
      (i32.shr_u
       (get_local $4)
       (i32.const 30)
      )
      (i32.const 2)
     )
    )
   )
   (set_local $4
    (i32.and
     (get_local $4)
     (i32.const 2147483647)
    )
   )
   (if
    (i32.eqz
     (i32.or
      (tee_local $5
       (i32.and
        (get_local $5)
        (i32.const 2147483647)
       )
      )
      (get_local $7)
     )
    )
    (block $break|0
     (block $case3|0
      (block $case2|0
       (block $case1|0
        (br_if $case1|0
         (i32.eqz
          (get_local $3)
         )
        )
        (block $tablify|0
         (br_table $case1|0 $case2|0 $case3|0 $tablify|0
          (i32.sub
           (get_local $3)
           (i32.const 1)
          )
         )
        )
        (br $break|0)
       )
       (return
        (get_local $0)
       )
      )
      (return
       (f64.const 3.141592653589793)
      )
     )
     (return
      (f64.const -3.141592653589793)
     )
    )
   )
   (br_if $folding-inner0
    (i32.eqz
     (i32.or
      (get_local $4)
      (get_local $2)
     )
    )
   )
   (if
    (i32.eq
     (get_local $4)
     (i32.const 2146435072)
    )
    (if
     (i32.eq
      (get_local $5)
      (i32.const 2146435072)
     )
     (block $break|1
      (block $case3|1
       (block $case2|1
        (block $case1|1
         (if
          (get_local $3)
          (block
           (block $tablify|00
            (br_table $case1|1 $case2|1 $case3|1 $tablify|00
             (i32.sub
              (get_local $3)
              (i32.const 1)
             )
            )
           )
           (br $break|1)
          )
         )
         (return
          (f64.const 0.7853981633974483)
         )
        )
        (return
         (f64.const -0.7853981633974483)
        )
       )
       (return
        (f64.const 2.356194490192345)
       )
      )
      (return
       (f64.const -2.356194490192345)
      )
     )
     (block $break|2
      (block $case3|2
       (block $case2|2
        (block $case1|2
         (if
          (get_local $3)
          (block
           (block $tablify|01
            (br_table $case1|2 $case2|2 $case3|2 $tablify|01
             (i32.sub
              (get_local $3)
              (i32.const 1)
             )
            )
           )
           (br $break|2)
          )
         )
         (return
          (f64.const 0)
         )
        )
        (return
         (f64.const -0)
        )
       )
       (return
        (f64.const 3.141592653589793)
       )
      )
      (return
       (f64.const -3.141592653589793)
      )
     )
    )
   )
   (if
    (i32.eqz
     (tee_local $2
      (i32.lt_u
       (i32.add
        (get_local $4)
        (i32.const 67108864)
       )
       (get_local $5)
      )
     )
    )
    (set_local $2
     (i32.eq
      (get_local $5)
      (i32.const 2146435072)
     )
    )
   )
   (br_if $folding-inner0
    (get_local $2)
   )
   (if
    (tee_local $2
     (i32.and
      (get_local $3)
      (i32.const 2)
     )
    )
    (set_local $2
     (i32.lt_u
      (i32.add
       (get_local $5)
       (i32.const 67108864)
      )
      (get_local $4)
     )
    )
   )
   (set_local $0
    (if (result f64)
     (get_local $2)
     (f64.const 0)
     (call $~lib/math/NativeMath.atan
      (f64.abs
       (f64.div
        (get_local $0)
        (get_local $1)
       )
      )
     )
    )
   )
   (block $break|3
    (block $case3|3
     (block $case2|3
      (block $case1|3
       (if
        (tee_local $2
         (get_local $3)
        )
        (block
         (block $tablify|02
          (br_table $case1|3 $case2|3 $case3|3 $tablify|02
           (i32.sub
            (get_local $2)
            (i32.const 1)
           )
          )
         )
         (br $break|3)
        )
       )
       (return
        (get_local $0)
       )
      )
      (return
       (f64.neg
        (get_local $0)
       )
      )
     )
     (return
      (f64.sub
       (f64.const 3.141592653589793)
       (f64.sub
        (get_local $0)
        (f64.const 1.2246467991473532e-16)
       )
      )
     )
    )
    (return
     (f64.sub
      (f64.sub
       (get_local $0)
       (f64.const 1.2246467991473532e-16)
      )
      (f64.const 3.141592653589793)
     )
    )
   )
   (unreachable)
  )
  (tee_local $0
   (if (result f64)
    (i32.and
     (get_local $3)
     (i32.const 1)
    )
    (f64.const -1.5707963267948966)
    (f64.const 1.5707963267948966)
   )
  )
 )
 (func $std/libm/atan2 (; 18 ;) (; has Stack IR ;) (type $FFF) (param $0 f64) (param $1 f64) (result f64)
  (call $~lib/math/NativeMath.atan2
   (get_local $0)
   (get_local $1)
  )
 )
 (func $~lib/math/NativeMath.cbrt (; 19 ;) (; has Stack IR ;) (type $FF) (param $0 f64) (result f64)
  (local $1 f64)
  (local $2 f64)
  (local $3 i32)
  (local $4 i64)
  (if
   (i32.ge_u
    (tee_local $3
     (i32.and
      (i32.wrap/i64
       (i64.shr_u
        (tee_local $4
         (i64.reinterpret/f64
          (get_local $0)
         )
        )
        (i64.const 32)
       )
      )
      (i32.const 2147483647)
     )
    )
    (i32.const 2146435072)
   )
   (return
    (f64.add
     (get_local $0)
     (get_local $0)
    )
   )
  )
  (set_local $3
   (if (result i32)
    (i32.lt_u
     (get_local $3)
     (i32.const 1048576)
    )
    (block (result i32)
     (if
      (i32.eqz
       (tee_local $3
        (i32.and
         (i32.wrap/i64
          (i64.shr_u
           (tee_local $4
            (i64.reinterpret/f64
             (f64.mul
              (get_local $0)
              (f64.const 18014398509481984)
             )
            )
           )
           (i64.const 32)
          )
         )
         (i32.const 2147483647)
        )
       )
      )
      (return
       (get_local $0)
      )
     )
     (i32.add
      (i32.div_u
       (get_local $3)
       (i32.const 3)
      )
      (i32.const 696219795)
     )
    )
    (i32.add
     (i32.div_u
      (get_local $3)
      (i32.const 3)
     )
     (i32.const 715094163)
    )
   )
  )
  (set_local $2
   (f64.mul
    (f64.mul
     (tee_local $1
      (f64.reinterpret/i64
       (i64.or
        (i64.and
         (get_local $4)
         (i64.const -9223372036854775808)
        )
        (i64.shl
         (i64.extend_u/i32
          (get_local $3)
         )
         (i64.const 32)
        )
       )
      )
     )
     (get_local $1)
    )
    (f64.div
     (get_local $1)
     (get_local $0)
    )
   )
  )
  (set_local $2
   (f64.mul
    (tee_local $1
     (f64.reinterpret/i64
      (i64.and
       (i64.add
        (i64.reinterpret/f64
         (f64.mul
          (get_local $1)
          (f64.add
           (f64.add
            (f64.const 1.87595182427177)
            (f64.mul
             (get_local $2)
             (f64.add
              (f64.const -1.8849797954337717)
              (f64.mul
               (get_local $2)
               (f64.const 1.6214297201053545)
              )
             )
            )
           )
           (f64.mul
            (f64.mul
             (f64.mul
              (get_local $2)
              (get_local $2)
             )
             (get_local $2)
            )
            (f64.add
             (f64.const -0.758397934778766)
             (f64.mul
              (get_local $2)
              (f64.const 0.14599619288661245)
             )
            )
           )
          )
         )
        )
        (i64.const 2147483648)
       )
       (i64.const -1073741824)
      )
     )
    )
    (get_local $1)
   )
  )
  (f64.add
   (get_local $1)
   (f64.mul
    (get_local $1)
    (f64.div
     (f64.sub
      (tee_local $2
       (f64.div
        (get_local $0)
        (get_local $2)
       )
      )
      (get_local $1)
     )
     (f64.add
      (f64.add
       (get_local $1)
       (get_local $1)
      )
      (get_local $2)
     )
    )
   )
  )
 )
 (func $std/libm/cbrt (; 20 ;) (; has Stack IR ;) (type $FF) (param $0 f64) (result f64)
  (call $~lib/math/NativeMath.cbrt
   (get_local $0)
  )
 )
 (func $std/libm/ceil (; 21 ;) (; has Stack IR ;) (type $FF) (param $0 f64) (result f64)
  (f64.ceil
   (get_local $0)
  )
 )
 (func $std/libm/clz32 (; 22 ;) (; has Stack IR ;) (type $FF) (param $0 f64) (result f64)
  (f64.convert_s/i32
   (i32.clz
    (i32.trunc_s/f64
     (get_local $0)
    )
   )
  )
 )
 (func $~lib/math/NativeMath.cos (; 23 ;) (; has Stack IR ;) (type $FUNCSIG$d) (result f64)
  (unreachable)
 )
 (func $std/libm/cos (; 24 ;) (; has Stack IR ;) (type $FF) (param $0 f64) (result f64)
  (call $~lib/math/NativeMath.cos)
 )
 (func $~lib/math/NativeMath.expm1 (; 25 ;) (; has Stack IR ;) (type $FF) (param $0 f64) (result f64)
  (local $1 f64)
  (local $2 f64)
  (local $3 i32)
  (local $4 i32)
  (local $5 f64)
  (local $6 i32)
  (local $7 i64)
  (local $8 f64)
  (set_local $6
   (i32.wrap/i64
    (i64.shr_u
     (tee_local $7
      (i64.reinterpret/f64
       (get_local $0)
      )
     )
     (i64.const 63)
    )
   )
  )
  (if
   (i32.ge_u
    (tee_local $4
     (i32.wrap/i64
      (i64.and
       (i64.shr_u
        (get_local $7)
        (i64.const 32)
       )
       (i64.const 2147483647)
      )
     )
    )
    (i32.const 1078159482)
   )
   (block
    (if
     (call $~lib/builtins/isNaN<f64>
      (get_local $0)
     )
     (return
      (get_local $0)
     )
    )
    (if
     (get_local $6)
     (return
      (f64.const -1)
     )
    )
    (if
     (f64.gt
      (get_local $0)
      (f64.const 709.782712893384)
     )
     (return
      (f64.mul
       (get_local $0)
       (f64.const 8988465674311579538646525e283)
      )
     )
    )
   )
  )
  (if
   (i32.gt_u
    (get_local $4)
    (i32.const 1071001154)
   )
   (block
    (set_local $0
     (f64.sub
      (tee_local $2
       (f64.sub
        (get_local $0)
        (f64.mul
         (tee_local $1
          (f64.convert_s/i32
           (tee_local $3
            (select
             (i32.sub
              (i32.const 1)
              (i32.shl
               (get_local $6)
               (i32.const 1)
              )
             )
             (i32.trunc_s/f64
              (f64.add
               (f64.mul
                (f64.const 1.4426950408889634)
                (get_local $0)
               )
               (f64.copysign
                (f64.const 0.5)
                (get_local $0)
               )
              )
             )
             (i32.lt_u
              (get_local $4)
              (i32.const 1072734898)
             )
            )
           )
          )
         )
         (f64.const 0.6931471803691238)
        )
       )
      )
      (tee_local $1
       (f64.mul
        (get_local $1)
        (f64.const 1.9082149292705877e-10)
       )
      )
     )
    )
    (set_local $5
     (f64.sub
      (f64.sub
       (get_local $2)
       (get_local $0)
      )
      (get_local $1)
     )
    )
   )
   (if
    (i32.lt_u
     (get_local $4)
     (i32.const 1016070144)
    )
    (return
     (get_local $0)
    )
   )
  )
  (set_local $1
   (f64.add
    (f64.const 1)
    (f64.mul
     (tee_local $2
      (f64.mul
       (get_local $0)
       (tee_local $8
        (f64.mul
         (f64.const 0.5)
         (get_local $0)
        )
       )
      )
     )
     (f64.add
      (f64.const -0.03333333333333313)
      (f64.mul
       (get_local $2)
       (f64.add
        (f64.const 1.5873015872548146e-03)
        (f64.mul
         (get_local $2)
         (f64.add
          (f64.const -7.93650757867488e-05)
          (f64.mul
           (get_local $2)
           (f64.add
            (f64.const 4.008217827329362e-06)
            (f64.mul
             (get_local $2)
             (f64.const -2.0109921818362437e-07)
            )
           )
          )
         )
        )
       )
      )
     )
    )
   )
  )
  (set_local $1
   (f64.mul
    (get_local $2)
    (f64.div
     (f64.sub
      (get_local $1)
      (tee_local $1
       (f64.sub
        (f64.const 3)
        (f64.mul
         (get_local $1)
         (get_local $8)
        )
       )
      )
     )
     (f64.sub
      (f64.const 6)
      (f64.mul
       (get_local $0)
       (get_local $1)
      )
     )
    )
   )
  )
  (if
   (i32.eqz
    (get_local $3)
   )
   (return
    (f64.sub
     (get_local $0)
     (f64.sub
      (f64.mul
       (get_local $0)
       (get_local $1)
      )
      (get_local $2)
     )
    )
   )
  )
  (set_local $1
   (f64.sub
    (f64.sub
     (f64.mul
      (get_local $0)
      (f64.sub
       (get_local $1)
       (get_local $5)
      )
     )
     (get_local $5)
    )
    (get_local $2)
   )
  )
  (if
   (i32.eq
    (get_local $3)
    (i32.const -1)
   )
   (return
    (f64.sub
     (f64.mul
      (f64.const 0.5)
      (f64.sub
       (get_local $0)
       (get_local $1)
      )
     )
     (f64.const 0.5)
    )
   )
  )
  (if
   (i32.eq
    (get_local $3)
    (i32.const 1)
   )
   (block
    (if
     (f64.lt
      (get_local $0)
      (f64.const -0.25)
     )
     (return
      (f64.mul
       (f64.const -2)
       (f64.sub
        (get_local $1)
        (f64.add
         (get_local $0)
         (f64.const 0.5)
        )
       )
      )
     )
    )
    (return
     (f64.add
      (f64.const 1)
      (f64.mul
       (f64.const 2)
       (f64.sub
        (get_local $0)
        (get_local $1)
       )
      )
     )
    )
   )
  )
  (set_local $5
   (f64.reinterpret/i64
    (i64.shl
     (i64.add
      (i64.extend_s/i32
       (get_local $3)
      )
      (i64.const 1023)
     )
     (i64.const 52)
    )
   )
  )
  (if
   (i32.eqz
    (tee_local $4
     (i32.lt_s
      (get_local $3)
      (i32.const 0)
     )
    )
   )
   (set_local $4
    (i32.gt_s
     (get_local $3)
     (i32.const 56)
    )
   )
  )
  (if
   (get_local $4)
   (block
    (set_local $2
     (f64.add
      (f64.sub
       (get_local $0)
       (get_local $1)
      )
      (f64.const 1)
     )
    )
    (return
     (f64.sub
      (tee_local $2
       (if (result f64)
        (i32.eq
         (get_local $3)
         (i32.const 1024)
        )
        (f64.mul
         (f64.mul
          (get_local $2)
          (f64.const 2)
         )
         (f64.const 8988465674311579538646525e283)
        )
        (f64.mul
         (get_local $2)
         (get_local $5)
        )
       )
      )
      (f64.const 1)
     )
    )
   )
  )
  (set_local $2
   (f64.reinterpret/i64
    (i64.shl
     (i64.sub
      (i64.const 1023)
      (i64.extend_s/i32
       (get_local $3)
      )
     )
     (i64.const 52)
    )
   )
  )
  (f64.mul
   (f64.add
    (get_local $0)
    (tee_local $2
     (if (result f64)
      (i32.lt_s
       (get_local $3)
       (i32.const 20)
      )
      (f64.sub
       (f64.sub
        (f64.const 1)
        (get_local $2)
       )
       (get_local $1)
      )
      (f64.sub
       (f64.const 1)
       (f64.add
        (get_local $1)
        (get_local $2)
       )
      )
     )
    )
   )
   (get_local $5)
  )
 )
 (func $~lib/math/NativeMath.scalbn (; 26 ;) (; has Stack IR ;) (type $FiF) (param $0 f64) (param $1 i32) (result f64)
  (if
   (i32.gt_s
    (get_local $1)
    (i32.const 1023)
   )
   (block
    (set_local $0
     (f64.mul
      (get_local $0)
      (f64.const 8988465674311579538646525e283)
     )
    )
    (if
     (i32.gt_s
      (tee_local $1
       (i32.sub
        (get_local $1)
        (i32.const 1023)
       )
      )
      (i32.const 1023)
     )
     (block
      (set_local $0
       (f64.mul
        (get_local $0)
        (f64.const 8988465674311579538646525e283)
       )
      )
      (set_local $1
       (select
        (tee_local $1
         (i32.sub
          (get_local $1)
          (i32.const 1023)
         )
        )
        (i32.const 1023)
        (i32.lt_s
         (get_local $1)
         (i32.const 1023)
        )
       )
      )
     )
    )
   )
   (if
    (i32.lt_s
     (get_local $1)
     (i32.const -1022)
    )
    (block
     (set_local $0
      (f64.mul
       (get_local $0)
       (f64.const 2.2250738585072014e-308)
      )
     )
     (if
      (i32.lt_s
       (tee_local $1
        (i32.add
         (get_local $1)
         (i32.const 1022)
        )
       )
       (i32.const -1022)
      )
      (block
       (set_local $0
        (f64.mul
         (get_local $0)
         (f64.const 2.2250738585072014e-308)
        )
       )
       (set_local $1
        (select
         (tee_local $1
          (i32.add
           (get_local $1)
           (i32.const 1022)
          )
         )
         (i32.const -1022)
         (i32.gt_s
          (get_local $1)
          (i32.const -1022)
         )
        )
       )
      )
     )
    )
   )
  )
  (f64.mul
   (get_local $0)
   (f64.reinterpret/i64
    (i64.shl
     (i64.add
      (i64.extend_s/i32
       (get_local $1)
      )
      (i64.const 1023)
     )
     (i64.const 52)
    )
   )
  )
 )
 (func $~lib/math/NativeMath.exp (; 27 ;) (; has Stack IR ;) (type $FF) (param $0 f64) (result f64)
  (local $1 i32)
  (local $2 i32)
  (local $3 f64)
  (local $4 f64)
  (local $5 i32)
  (set_local $5
   (i32.shr_u
    (tee_local $1
     (i32.wrap/i64
      (i64.shr_u
       (i64.reinterpret/f64
        (get_local $0)
       )
       (i64.const 32)
      )
     )
    )
    (i32.const 31)
   )
  )
  (if
   (i32.ge_u
    (tee_local $1
     (i32.and
      (get_local $1)
      (i32.const 2147483647)
     )
    )
    (i32.const 1082532651)
   )
   (block
    (if
     (call $~lib/builtins/isNaN<f64>
      (get_local $0)
     )
     (return
      (get_local $0)
     )
    )
    (if
     (f64.gt
      (get_local $0)
      (f64.const 709.782712893384)
     )
     (return
      (f64.mul
       (get_local $0)
       (f64.const 8988465674311579538646525e283)
      )
     )
    )
    (if
     (f64.lt
      (get_local $0)
      (f64.const -745.1332191019411)
     )
     (return
      (f64.const 0)
     )
    )
   )
  )
  (if
   (i32.gt_u
    (get_local $1)
    (i32.const 1071001154)
   )
   (set_local $0
    (f64.sub
     (tee_local $4
      (f64.sub
       (get_local $0)
       (f64.mul
        (tee_local $0
         (f64.convert_s/i32
          (tee_local $2
           (if (result i32)
            (i32.ge_u
             (get_local $1)
             (i32.const 1072734898)
            )
            (i32.trunc_s/f64
             (f64.add
              (f64.mul
               (f64.const 1.4426950408889634)
               (get_local $0)
              )
              (f64.copysign
               (f64.const 0.5)
               (get_local $0)
              )
             )
            )
            (i32.sub
             (i32.const 1)
             (i32.shl
              (get_local $5)
              (i32.const 1)
             )
            )
           )
          )
         )
        )
        (f64.const 0.6931471803691238)
       )
      )
     )
     (tee_local $3
      (f64.mul
       (get_local $0)
       (f64.const 1.9082149292705877e-10)
      )
     )
    )
   )
   (set_local $4
    (if (result f64)
     (i32.gt_u
      (get_local $1)
      (i32.const 1043333120)
     )
     (get_local $0)
     (return
      (f64.add
       (f64.const 1)
       (get_local $0)
      )
     )
    )
   )
  )
  (set_local $0
   (f64.add
    (f64.const 1)
    (f64.add
     (f64.sub
      (f64.div
       (f64.mul
        (get_local $0)
        (tee_local $0
         (f64.sub
          (get_local $0)
          (f64.mul
           (tee_local $0
            (f64.mul
             (get_local $0)
             (get_local $0)
            )
           )
           (f64.add
            (f64.const 0.16666666666666602)
            (f64.mul
             (get_local $0)
             (f64.add
              (f64.const -2.7777777777015593e-03)
              (f64.mul
               (get_local $0)
               (f64.add
                (f64.const 6.613756321437934e-05)
                (f64.mul
                 (get_local $0)
                 (f64.add
                  (f64.const -1.6533902205465252e-06)
                  (f64.mul
                   (get_local $0)
                   (f64.const 4.1381367970572385e-08)
                  )
                 )
                )
               )
              )
             )
            )
           )
          )
         )
        )
       )
       (f64.sub
        (f64.const 2)
        (get_local $0)
       )
      )
      (get_local $3)
     )
     (get_local $4)
    )
   )
  )
  (if
   (i32.eqz
    (get_local $2)
   )
   (return
    (get_local $0)
   )
  )
  (call $~lib/math/NativeMath.scalbn
   (get_local $0)
   (get_local $2)
  )
 )
 (func $~lib/math/NativeMath.cosh (; 28 ;) (; has Stack IR ;) (type $FF) (param $0 f64) (result f64)
  (local $1 i32)
  (local $2 i64)
  (set_local $0
   (f64.reinterpret/i64
    (tee_local $2
     (i64.and
      (i64.reinterpret/f64
       (get_local $0)
      )
      (i64.const 9223372036854775807)
     )
    )
   )
  )
  (if
   (i32.lt_u
    (tee_local $1
     (i32.wrap/i64
      (i64.shr_u
       (get_local $2)
       (i64.const 32)
      )
     )
    )
    (i32.const 1072049730)
   )
   (block
    (if
     (i32.lt_u
      (get_local $1)
      (i32.const 1045430272)
     )
     (return
      (f64.const 1)
     )
    )
    (return
     (f64.add
      (f64.const 1)
      (f64.div
       (f64.mul
        (tee_local $0
         (call $~lib/math/NativeMath.expm1
          (get_local $0)
         )
        )
        (get_local $0)
       )
       (f64.add
        (f64.const 2)
        (f64.mul
         (f64.const 2)
         (get_local $0)
        )
       )
      )
     )
    )
   )
  )
  (if
   (i32.lt_u
    (get_local $1)
    (i32.const 1082535490)
   )
   (return
    (f64.mul
     (f64.const 0.5)
     (f64.add
      (tee_local $0
       (call $~lib/math/NativeMath.exp
        (get_local $0)
       )
      )
      (f64.div
       (f64.const 1)
       (get_local $0)
      )
     )
    )
   )
  )
  (f64.mul
   (f64.mul
    (call $~lib/math/NativeMath.exp
     (f64.sub
      (get_local $0)
      (f64.const 1416.0996898839683)
     )
    )
    (f64.const 2247116418577894884661631e283)
   )
   (f64.const 2247116418577894884661631e283)
  )
 )
 (func $std/libm/cosh (; 29 ;) (; has Stack IR ;) (type $FF) (param $0 f64) (result f64)
  (call $~lib/math/NativeMath.cosh
   (get_local $0)
  )
 )
 (func $std/libm/exp (; 30 ;) (; has Stack IR ;) (type $FF) (param $0 f64) (result f64)
  (call $~lib/math/NativeMath.exp
   (get_local $0)
  )
 )
 (func $std/libm/expm1 (; 31 ;) (; has Stack IR ;) (type $FF) (param $0 f64) (result f64)
  (call $~lib/math/NativeMath.expm1
   (get_local $0)
  )
 )
 (func $std/libm/floor (; 32 ;) (; has Stack IR ;) (type $FF) (param $0 f64) (result f64)
  (f64.floor
   (get_local $0)
  )
 )
 (func $std/libm/fround (; 33 ;) (; has Stack IR ;) (type $Ff) (param $0 f64) (result f32)
  (f32.demote/f64
   (get_local $0)
  )
 )
 (func $~lib/math/NativeMath.hypot (; 34 ;) (; has Stack IR ;) (type $FFF) (param $0 f64) (param $1 f64) (result f64)
  (local $2 f64)
  (local $3 i64)
  (local $4 f64)
  (local $5 i64)
  (local $6 i32)
  (local $7 f64)
  (local $8 i32)
  (local $9 i32)
  (local $10 i64)
  (local $11 f64)
  (if
   (i64.lt_u
    (tee_local $5
     (i64.and
      (i64.reinterpret/f64
       (get_local $0)
      )
      (i64.const 9223372036854775807)
     )
    )
    (tee_local $3
     (i64.and
      (i64.reinterpret/f64
       (get_local $1)
      )
      (i64.const 9223372036854775807)
     )
    )
   )
   (block
    (set_local $10
     (get_local $5)
    )
    (set_local $5
     (get_local $3)
    )
    (set_local $3
     (get_local $10)
    )
   )
  )
  (set_local $6
   (i32.wrap/i64
    (i64.shr_u
     (get_local $5)
     (i64.const 52)
    )
   )
  )
  (set_local $1
   (f64.reinterpret/i64
    (get_local $3)
   )
  )
  (if
   (i32.eq
    (tee_local $8
     (i32.wrap/i64
      (i64.shr_u
       (get_local $3)
       (i64.const 52)
      )
     )
    )
    (i32.const 2047)
   )
   (return
    (get_local $1)
   )
  )
  (set_local $0
   (f64.reinterpret/i64
    (get_local $5)
   )
  )
  (if
   (i32.eqz
    (tee_local $9
     (i32.eq
      (get_local $6)
      (i32.const 2047)
     )
    )
   )
   (set_local $9
    (i64.eq
     (get_local $3)
     (i64.const 0)
    )
   )
  )
  (if
   (get_local $9)
   (return
    (get_local $0)
   )
  )
  (if
   (i32.gt_s
    (i32.sub
     (get_local $6)
     (get_local $8)
    )
    (i32.const 64)
   )
   (return
    (f64.add
     (get_local $0)
     (get_local $1)
    )
   )
  )
  (set_local $7
   (f64.const 1)
  )
  (if
   (i32.gt_s
    (get_local $6)
    (i32.const 1533)
   )
   (block
    (set_local $7
     (f64.const 5260135901548373507240989e186)
    )
    (set_local $0
     (f64.mul
      (get_local $0)
      (f64.const 1.90109156629516e-211)
     )
    )
    (set_local $1
     (f64.mul
      (get_local $1)
      (f64.const 1.90109156629516e-211)
     )
    )
   )
   (if
    (i32.lt_s
     (get_local $8)
     (i32.const 573)
    )
    (block
     (set_local $7
      (f64.const 1.90109156629516e-211)
     )
     (set_local $0
      (f64.mul
       (get_local $0)
       (f64.const 5260135901548373507240989e186)
      )
     )
     (set_local $1
      (f64.mul
       (get_local $1)
       (f64.const 5260135901548373507240989e186)
      )
     )
    )
   )
  )
  (set_local $4
   (f64.sub
    (get_local $0)
    (tee_local $2
     (f64.add
      (f64.sub
       (get_local $0)
       (tee_local $2
        (f64.mul
         (get_local $0)
         (f64.const 134217729)
        )
       )
      )
      (get_local $2)
     )
    )
   )
  )
  (set_local $11
   (f64.add
    (f64.sub
     (f64.mul
      (get_local $2)
      (get_local $2)
     )
     (tee_local $0
      (f64.mul
       (get_local $0)
       (get_local $0)
      )
     )
    )
    (f64.mul
     (f64.add
      (f64.mul
       (f64.const 2)
       (get_local $2)
      )
      (get_local $4)
     )
     (get_local $4)
    )
   )
  )
  (set_local $4
   (f64.sub
    (get_local $1)
    (tee_local $2
     (f64.add
      (f64.sub
       (get_local $1)
       (tee_local $2
        (f64.mul
         (get_local $1)
         (f64.const 134217729)
        )
       )
      )
      (get_local $2)
     )
    )
   )
  )
  (f64.mul
   (get_local $7)
   (f64.sqrt
    (f64.add
     (f64.add
      (f64.add
       (tee_local $2
        (f64.add
         (f64.sub
          (f64.mul
           (get_local $2)
           (get_local $2)
          )
          (tee_local $1
           (f64.mul
            (get_local $1)
            (get_local $1)
           )
          )
         )
         (f64.mul
          (f64.add
           (f64.mul
            (f64.const 2)
            (get_local $2)
           )
           (get_local $4)
          )
          (get_local $4)
         )
        )
       )
       (get_local $11)
      )
      (get_local $1)
     )
     (get_local $0)
    )
   )
  )
 )
 (func $std/libm/hypot (; 35 ;) (; has Stack IR ;) (type $FFF) (param $0 f64) (param $1 f64) (result f64)
  (call $~lib/math/NativeMath.hypot
   (get_local $0)
   (get_local $1)
  )
 )
 (func $~lib/math/NativeMath.imul (; 36 ;) (; has Stack IR ;) (type $FFF) (param $0 f64) (param $1 f64) (result f64)
  (f64.convert_s/i32
   (i32.mul
    (i32.trunc_s/f64
     (get_local $0)
    )
    (i32.trunc_s/f64
     (get_local $1)
    )
   )
  )
 )
 (func $std/libm/imul (; 37 ;) (; has Stack IR ;) (type $FFF) (param $0 f64) (param $1 f64) (result f64)
  (call $~lib/math/NativeMath.imul
   (get_local $0)
   (get_local $1)
  )
 )
 (func $std/libm/log (; 38 ;) (; has Stack IR ;) (type $FF) (param $0 f64) (result f64)
  (call $~lib/math/NativeMath.log
   (get_local $0)
  )
 )
 (func $~lib/math/NativeMath.log10 (; 39 ;) (; has Stack IR ;) (type $FF) (param $0 f64) (result f64)
  (local $1 i32)
  (local $2 f64)
  (local $3 i32)
  (local $4 i32)
  (local $5 i64)
  (local $6 f64)
  (local $7 f64)
  (local $8 f64)
  (local $9 f64)
  (local $10 f64)
  (local $11 f64)
  (if
   (i32.eqz
    (tee_local $3
     (i32.lt_u
      (tee_local $1
       (i32.wrap/i64
        (i64.shr_u
         (tee_local $5
          (i64.reinterpret/f64
           (get_local $0)
          )
         )
         (i64.const 32)
        )
       )
      )
      (i32.const 1048576)
     )
    )
   )
   (set_local $3
    (i32.shr_u
     (get_local $1)
     (i32.const 31)
    )
   )
  )
  (if
   (get_local $3)
   (block
    (if
     (i64.eq
      (i64.shl
       (get_local $5)
       (i64.const 1)
      )
      (i64.const 0)
     )
     (return
      (f64.div
       (f64.const -1)
       (f64.mul
        (get_local $0)
        (get_local $0)
       )
      )
     )
    )
    (if
     (i32.shr_u
      (get_local $1)
      (i32.const 31)
     )
     (return
      (f64.div
       (f64.sub
        (get_local $0)
        (get_local $0)
       )
       (f64.const 0)
      )
     )
    )
    (set_local $4
     (i32.const -54)
    )
    (set_local $1
     (i32.wrap/i64
      (i64.shr_u
       (tee_local $5
        (i64.reinterpret/f64
         (f64.mul
          (get_local $0)
          (f64.const 18014398509481984)
         )
        )
       )
       (i64.const 32)
      )
     )
    )
   )
   (if
    (i32.ge_u
     (get_local $1)
     (i32.const 2146435072)
    )
    (return
     (get_local $0)
    )
    (block
     (if
      (tee_local $3
       (i32.eq
        (get_local $1)
        (i32.const 1072693248)
       )
      )
      (set_local $3
       (i64.eq
        (i64.shl
         (get_local $5)
         (i64.const 32)
        )
        (i64.const 0)
       )
      )
     )
     (if
      (get_local $3)
      (return
       (f64.const 0)
      )
     )
    )
   )
  )
  (set_local $4
   (i32.add
    (get_local $4)
    (i32.sub
     (i32.shr_u
      (tee_local $1
       (i32.add
        (get_local $1)
        (i32.const 614242)
       )
      )
      (i32.const 20)
     )
     (i32.const 1023)
    )
   )
  )
  (set_local $0
   (f64.mul
    (tee_local $8
     (f64.mul
      (tee_local $7
       (f64.div
        (tee_local $2
         (f64.sub
          (f64.reinterpret/i64
           (i64.or
            (i64.shl
             (i64.extend_u/i32
              (i32.add
               (i32.and
                (get_local $1)
                (i32.const 1048575)
               )
               (i32.const 1072079006)
              )
             )
             (i64.const 32)
            )
            (i64.and
             (get_local $5)
             (i64.const 4294967295)
            )
           )
          )
          (f64.const 1)
         )
        )
        (f64.add
         (f64.const 2)
         (get_local $2)
        )
       )
      )
      (get_local $7)
     )
    )
    (get_local $8)
   )
  )
  (set_local $9
   (f64.mul
    (tee_local $11
     (f64.convert_s/i32
      (get_local $4)
     )
    )
    (f64.const 0.30102999566361177)
   )
  )
  (f64.add
   (f64.add
    (tee_local $2
     (f64.add
      (f64.add
       (f64.mul
        (get_local $11)
        (f64.const 3.694239077158931e-13)
       )
       (f64.mul
        (f64.add
         (tee_local $0
          (f64.add
           (f64.sub
            (f64.sub
             (get_local $2)
             (tee_local $6
              (f64.reinterpret/i64
               (i64.and
                (i64.reinterpret/f64
                 (f64.sub
                  (get_local $2)
                  (tee_local $10
                   (f64.mul
                    (f64.mul
                     (f64.const 0.5)
                     (get_local $2)
                    )
                    (get_local $2)
                   )
                  )
                 )
                )
                (i64.const -4294967296)
               )
              )
             )
            )
            (get_local $10)
           )
           (f64.mul
            (get_local $7)
            (f64.add
             (get_local $10)
             (f64.add
              (f64.mul
               (get_local $8)
               (f64.add
                (f64.const 0.6666666666666735)
                (f64.mul
                 (get_local $0)
                 (f64.add
                  (f64.const 0.2857142874366239)
                  (f64.mul
                   (get_local $0)
                   (f64.add
                    (f64.const 0.1818357216161805)
                    (f64.mul
                     (get_local $0)
                     (f64.const 0.14798198605116586)
                    )
                   )
                  )
                 )
                )
               )
              )
              (f64.mul
               (get_local $0)
               (f64.add
                (f64.const 0.3999999999940942)
                (f64.mul
                 (get_local $0)
                 (f64.add
                  (f64.const 0.22222198432149784)
                  (f64.mul
                   (get_local $0)
                   (f64.const 0.15313837699209373)
                  )
                 )
                )
               )
              )
             )
            )
           )
          )
         )
         (get_local $6)
        )
        (f64.const 2.5082946711645275e-11)
       )
      )
      (f64.mul
       (get_local $0)
       (f64.const 0.4342944818781689)
      )
     )
    )
    (f64.add
     (f64.sub
      (get_local $9)
      (tee_local $0
       (f64.add
        (get_local $9)
        (tee_local $6
         (f64.mul
          (get_local $6)
          (f64.const 0.4342944818781689)
         )
        )
       )
      )
     )
     (get_local $6)
    )
   )
   (get_local $0)
  )
 )
 (func $std/libm/log10 (; 40 ;) (; has Stack IR ;) (type $FF) (param $0 f64) (result f64)
  (call $~lib/math/NativeMath.log10
   (get_local $0)
  )
 )
 (func $std/libm/log1p (; 41 ;) (; has Stack IR ;) (type $FF) (param $0 f64) (result f64)
  (call $~lib/math/NativeMath.log1p
   (get_local $0)
  )
 )
 (func $~lib/math/NativeMath.log2 (; 42 ;) (; has Stack IR ;) (type $FF) (param $0 f64) (result f64)
  (local $1 i32)
  (local $2 f64)
  (local $3 f64)
  (local $4 i32)
  (local $5 i64)
  (local $6 f64)
  (local $7 i32)
  (local $8 f64)
  (local $9 f64)
  (if
   (i32.or
    (i32.lt_u
     (tee_local $1
      (i32.wrap/i64
       (i64.shr_u
        (tee_local $5
         (i64.reinterpret/f64
          (get_local $0)
         )
        )
        (i64.const 32)
       )
      )
     )
     (i32.const 1048576)
    )
    (i32.shr_u
     (get_local $1)
     (i32.const 31)
    )
   )
   (block
    (if
     (i64.eq
      (i64.shl
       (get_local $5)
       (i64.const 1)
      )
      (i64.const 0)
     )
     (return
      (f64.div
       (f64.const -1)
       (f64.mul
        (get_local $0)
        (get_local $0)
       )
      )
     )
    )
    (if
     (i32.shr_u
      (get_local $1)
      (i32.const 31)
     )
     (return
      (f64.div
       (f64.sub
        (get_local $0)
        (get_local $0)
       )
       (f64.const 0)
      )
     )
    )
    (set_local $4
     (i32.const -54)
    )
    (set_local $1
     (i32.wrap/i64
      (i64.shr_u
       (tee_local $5
        (i64.reinterpret/f64
         (f64.mul
          (get_local $0)
          (f64.const 18014398509481984)
         )
        )
       )
       (i64.const 32)
      )
     )
    )
   )
   (if
    (i32.ge_u
     (get_local $1)
     (i32.const 2146435072)
    )
    (return
     (get_local $0)
    )
    (block
     (if
      (tee_local $7
       (i32.eq
        (get_local $1)
        (i32.const 1072693248)
       )
      )
      (set_local $7
       (i64.eq
        (i64.shl
         (get_local $5)
         (i64.const 32)
        )
        (i64.const 0)
       )
      )
     )
     (if
      (get_local $7)
      (return
       (f64.const 0)
      )
     )
    )
   )
  )
  (set_local $4
   (i32.add
    (get_local $4)
    (i32.sub
     (i32.shr_u
      (tee_local $1
       (i32.add
        (get_local $1)
        (i32.const 614242)
       )
      )
      (i32.const 20)
     )
     (i32.const 1023)
    )
   )
  )
  (set_local $0
   (f64.mul
    (tee_local $6
     (f64.mul
      (tee_local $3
       (f64.div
        (tee_local $2
         (f64.sub
          (f64.reinterpret/i64
           (i64.or
            (i64.shl
             (i64.extend_u/i32
              (i32.add
               (i32.and
                (get_local $1)
                (i32.const 1048575)
               )
               (i32.const 1072079006)
              )
             )
             (i64.const 32)
            )
            (i64.and
             (get_local $5)
             (i64.const 4294967295)
            )
           )
          )
          (f64.const 1)
         )
        )
        (f64.add
         (f64.const 2)
         (get_local $2)
        )
       )
      )
      (get_local $3)
     )
    )
    (get_local $6)
   )
  )
  (set_local $3
   (f64.add
    (f64.mul
     (f64.add
      (tee_local $0
       (f64.add
        (f64.sub
         (f64.sub
          (get_local $2)
          (tee_local $9
           (f64.reinterpret/i64
            (i64.and
             (i64.reinterpret/f64
              (f64.sub
               (get_local $2)
               (tee_local $8
                (f64.mul
                 (f64.mul
                  (f64.const 0.5)
                  (get_local $2)
                 )
                 (get_local $2)
                )
               )
              )
             )
             (i64.const -4294967296)
            )
           )
          )
         )
         (get_local $8)
        )
        (f64.mul
         (get_local $3)
         (f64.add
          (get_local $8)
          (f64.add
           (f64.mul
            (get_local $6)
            (f64.add
             (f64.const 0.6666666666666735)
             (f64.mul
              (get_local $0)
              (f64.add
               (f64.const 0.2857142874366239)
               (f64.mul
                (get_local $0)
                (f64.add
                 (f64.const 0.1818357216161805)
                 (f64.mul
                  (get_local $0)
                  (f64.const 0.14798198605116586)
                 )
                )
               )
              )
             )
            )
           )
           (f64.mul
            (get_local $0)
            (f64.add
             (f64.const 0.3999999999940942)
             (f64.mul
              (get_local $0)
              (f64.add
               (f64.const 0.22222198432149784)
               (f64.mul
                (get_local $0)
                (f64.const 0.15313837699209373)
               )
              )
             )
            )
           )
          )
         )
        )
       )
      )
      (get_local $9)
     )
     (f64.const 1.6751713164886512e-10)
    )
    (f64.mul
     (get_local $0)
     (f64.const 1.4426950407214463)
    )
   )
  )
  (set_local $0
   (f64.add
    (tee_local $6
     (f64.convert_s/i32
      (get_local $4)
     )
    )
    (tee_local $2
     (f64.mul
      (get_local $9)
      (f64.const 1.4426950407214463)
     )
    )
   )
  )
  (f64.add
   (tee_local $3
    (f64.add
     (get_local $3)
     (f64.add
      (f64.sub
       (get_local $6)
       (get_local $0)
      )
      (get_local $2)
     )
    )
   )
   (tee_local $2
    (get_local $0)
   )
  )
 )
 (func $std/libm/log2 (; 43 ;) (; has Stack IR ;) (type $FF) (param $0 f64) (result f64)
  (call $~lib/math/NativeMath.log2
   (get_local $0)
  )
 )
 (func $std/libm/max (; 44 ;) (; has Stack IR ;) (type $FFF) (param $0 f64) (param $1 f64) (result f64)
  (f64.max
   (get_local $0)
   (get_local $1)
  )
 )
 (func $std/libm/min (; 45 ;) (; has Stack IR ;) (type $FFF) (param $0 f64) (param $1 f64) (result f64)
  (f64.min
   (get_local $0)
   (get_local $1)
  )
 )
 (func $~lib/math/NativeMath.pow (; 46 ;) (; has Stack IR ;) (type $FFF) (param $0 f64) (param $1 f64) (result f64)
  (local $2 f64)
  (local $3 f64)
  (local $4 i32)
  (local $5 i32)
  (local $6 f64)
  (local $7 i32)
  (local $8 i32)
  (local $9 f64)
  (local $10 i32)
  (local $11 i32)
  (local $12 i32)
  (local $13 f64)
  (local $14 f64)
  (local $15 i32)
  (local $16 f64)
  (local $17 i64)
  (local $18 i32)
  (local $19 i32)
  (local $20 f64)
  (block $folding-inner1
   (block $folding-inner0
    (set_local $18
     (i32.wrap/i64
      (i64.shr_u
       (tee_local $17
        (i64.reinterpret/f64
         (get_local $0)
        )
       )
       (i64.const 32)
      )
     )
    )
    (set_local $7
     (i32.wrap/i64
      (get_local $17)
     )
    )
    (set_local $5
     (i32.and
      (get_local $18)
      (i32.const 2147483647)
     )
    )
    (if
     (i32.eqz
      (i32.or
       (tee_local $11
        (i32.and
         (tee_local $12
          (i32.wrap/i64
           (i64.shr_u
            (tee_local $17
             (i64.reinterpret/f64
              (get_local $1)
             )
            )
            (i64.const 32)
           )
          )
         )
         (i32.const 2147483647)
        )
       )
       (tee_local $19
        (i32.wrap/i64
         (get_local $17)
        )
       )
      )
     )
     (return
      (f64.const 1)
     )
    )
    (if
     (i32.eqz
      (tee_local $4
       (i32.gt_s
        (get_local $5)
        (i32.const 2146435072)
       )
      )
     )
     (if
      (tee_local $4
       (i32.eq
        (get_local $5)
        (i32.const 2146435072)
       )
      )
      (set_local $4
       (i32.ne
        (get_local $7)
        (i32.const 0)
       )
      )
     )
    )
    (if
     (i32.eqz
      (get_local $4)
     )
     (set_local $4
      (i32.gt_s
       (get_local $11)
       (i32.const 2146435072)
      )
     )
    )
    (if
     (i32.eqz
      (get_local $4)
     )
     (if
      (tee_local $4
       (i32.eq
        (get_local $11)
        (i32.const 2146435072)
       )
      )
      (set_local $4
       (i32.ne
        (get_local $19)
        (i32.const 0)
       )
      )
     )
    )
    (if
     (get_local $4)
     (return
      (f64.add
       (get_local $0)
       (get_local $1)
      )
     )
    )
    (if
     (i32.lt_s
      (get_local $18)
      (i32.const 0)
     )
     (if
      (i32.ge_s
       (get_local $11)
       (i32.const 1128267776)
      )
      (set_local $15
       (i32.const 2)
      )
      (if
       (i32.ge_s
        (get_local $11)
        (i32.const 1072693248)
       )
       (if
        (i32.gt_s
         (tee_local $10
          (i32.sub
           (i32.shr_s
            (get_local $11)
            (i32.const 20)
           )
           (i32.const 1023)
          )
         )
         (i32.const 20)
        )
        (if
         (i32.eq
          (i32.shl
           (tee_local $4
            (i32.shr_u
             (get_local $19)
             (tee_local $8
              (i32.sub
               (i32.const 52)
               (get_local $10)
              )
             )
            )
           )
           (get_local $8)
          )
          (get_local $19)
         )
         (set_local $15
          (i32.sub
           (i32.const 2)
           (i32.and
            (get_local $4)
            (i32.const 1)
           )
          )
         )
        )
        (if
         (i32.eqz
          (get_local $19)
         )
         (if
          (i32.eq
           (i32.shl
            (tee_local $4
             (i32.shr_s
              (get_local $11)
              (tee_local $8
               (i32.sub
                (i32.const 20)
                (get_local $10)
               )
              )
             )
            )
            (get_local $8)
           )
           (get_local $11)
          )
          (set_local $15
           (i32.sub
            (i32.const 2)
            (i32.and
             (get_local $4)
             (i32.const 1)
            )
           )
          )
         )
        )
       )
      )
     )
    )
    (if
     (i32.eqz
      (get_local $19)
     )
     (block
      (if
       (i32.eq
        (get_local $11)
        (i32.const 2146435072)
       )
       (if
        (i32.or
         (i32.sub
          (get_local $5)
          (i32.const 1072693248)
         )
         (get_local $7)
        )
        (if
         (i32.ge_s
          (get_local $5)
          (i32.const 1072693248)
         )
         (block
          (if
           (i32.lt_s
            (get_local $12)
            (i32.const 0)
           )
           (set_local $1
            (f64.const 0)
           )
          )
          (return
           (get_local $1)
          )
         )
         (return
          (tee_local $0
           (if (result f64)
            (i32.ge_s
             (get_local $12)
             (i32.const 0)
            )
            (f64.const 0)
            (f64.neg
             (get_local $1)
            )
           )
          )
         )
        )
        (return
         (f64.const nan:0x8000000000000)
        )
       )
      )
      (if
       (i32.eq
        (get_local $11)
        (i32.const 1072693248)
       )
       (block
        (if
         (i32.ge_s
          (get_local $12)
          (i32.const 0)
         )
         (return
          (get_local $0)
         )
        )
        (return
         (f64.div
          (f64.const 1)
          (get_local $0)
         )
        )
       )
      )
      (if
       (i32.eq
        (get_local $12)
        (i32.const 1073741824)
       )
       (return
        (f64.mul
         (get_local $0)
         (get_local $0)
        )
       )
      )
      (if
       (i32.eq
        (get_local $12)
        (i32.const 1071644672)
       )
       (if
        (i32.ge_s
         (get_local $18)
         (i32.const 0)
        )
        (return
         (f64.sqrt
          (get_local $0)
         )
        )
       )
      )
     )
    )
    (set_local $2
     (f64.abs
      (get_local $0)
     )
    )
    (if
     (i32.eqz
      (get_local $7)
     )
     (block
      (if
       (i32.eqz
        (tee_local $4
         (i32.eq
          (get_local $5)
          (i32.const 2146435072)
         )
        )
       )
       (set_local $4
        (i32.eqz
         (get_local $5)
        )
       )
      )
      (if
       (i32.eqz
        (get_local $4)
       )
       (set_local $4
        (i32.eq
         (get_local $5)
         (i32.const 1072693248)
        )
       )
      )
      (if
       (get_local $4)
       (block
        (if
         (i32.lt_s
          (get_local $12)
          (i32.const 0)
         )
         (set_local $2
          (f64.div
           (f64.const 1)
           (get_local $2)
          )
         )
        )
        (if
         (i32.lt_s
          (get_local $18)
          (i32.const 0)
         )
         (if
          (i32.or
           (i32.sub
            (get_local $5)
            (i32.const 1072693248)
           )
           (get_local $15)
          )
          (if
           (i32.eq
            (get_local $15)
            (i32.const 1)
           )
           (set_local $2
            (f64.neg
             (get_local $2)
            )
           )
          )
          (set_local $2
           (f64.div
            (tee_local $0
             (f64.sub
              (get_local $2)
              (get_local $2)
             )
            )
            (get_local $0)
           )
          )
         )
        )
        (return
         (get_local $2)
        )
       )
      )
     )
    )
    (set_local $13
     (f64.const 1)
    )
    (if
     (i32.lt_s
      (get_local $18)
      (i32.const 0)
     )
     (block
      (if
       (i32.eqz
        (get_local $15)
       )
       (return
        (f64.div
         (tee_local $0
          (f64.sub
           (get_local $0)
           (get_local $0)
          )
         )
         (get_local $0)
        )
       )
      )
      (if
       (i32.eq
        (get_local $15)
        (i32.const 1)
       )
       (set_local $13
        (f64.const -1)
       )
      )
     )
    )
    (set_local $2
     (if (result f64)
      (i32.gt_s
       (get_local $11)
       (i32.const 1105199104)
      )
      (block (result f64)
       (if
        (i32.gt_s
         (get_local $11)
         (i32.const 1139802112)
        )
        (block
         (if
          (i32.le_s
           (get_local $5)
           (i32.const 1072693247)
          )
          (return
           (tee_local $0
            (if (result f64)
             (i32.lt_s
              (get_local $12)
              (i32.const 0)
             )
             (f64.const inf)
             (f64.const 0)
            )
           )
          )
         )
         (if
          (i32.ge_s
           (get_local $5)
           (i32.const 1072693248)
          )
          (return
           (tee_local $0
            (if (result f64)
             (i32.gt_s
              (get_local $12)
              (i32.const 0)
             )
             (f64.const inf)
             (f64.const 0)
            )
           )
          )
         )
        )
       )
       (if
        (i32.lt_s
         (get_local $5)
         (i32.const 1072693247)
        )
        (return
         (tee_local $0
          (if (result f64)
           (i32.lt_s
            (get_local $12)
            (i32.const 0)
           )
           (f64.mul
            (f64.mul
             (get_local $13)
             (f64.const 1.e+300)
            )
            (f64.const 1.e+300)
           )
           (f64.mul
            (f64.mul
             (get_local $13)
             (f64.const 1e-300)
            )
            (f64.const 1e-300)
           )
          )
         )
        )
       )
       (if
        (i32.gt_s
         (get_local $5)
         (i32.const 1072693248)
        )
        (return
         (tee_local $0
          (if (result f64)
           (i32.gt_s
            (get_local $12)
            (i32.const 0)
           )
           (f64.mul
            (f64.mul
             (get_local $13)
             (f64.const 1.e+300)
            )
            (f64.const 1.e+300)
           )
           (f64.mul
            (f64.mul
             (get_local $13)
             (f64.const 1e-300)
            )
            (f64.const 1e-300)
           )
          )
         )
        )
       )
       (set_local $0
        (f64.mul
         (f64.mul
          (tee_local $3
           (f64.sub
            (get_local $2)
            (f64.const 1)
           )
          )
          (get_local $3)
         )
         (f64.sub
          (f64.const 0.5)
          (f64.mul
           (get_local $3)
           (f64.sub
            (f64.const 0.3333333333333333)
            (f64.mul
             (get_local $3)
             (f64.const 0.25)
            )
           )
          )
         )
        )
       )
       (set_local $9
        (f64.add
         (tee_local $16
          (f64.mul
           (f64.const 1.4426950216293335)
           (get_local $3)
          )
         )
         (tee_local $6
          (f64.sub
           (f64.mul
            (get_local $3)
            (f64.const 1.9259629911266175e-08)
           )
           (f64.mul
            (get_local $0)
            (f64.const 1.4426950408889634)
           )
          )
         )
        )
       )
       (f64.sub
        (get_local $6)
        (f64.sub
         (tee_local $9
          (f64.reinterpret/i64
           (i64.and
            (i64.reinterpret/f64
             (get_local $9)
            )
            (i64.const -4294967296)
           )
          )
         )
         (get_local $16)
        )
       )
      )
      (block (result f64)
       (set_local $7
        (i32.const 0)
       )
       (if
        (i32.lt_s
         (get_local $5)
         (i32.const 1048576)
        )
        (block
         (set_local $7
          (i32.const -53)
         )
         (set_local $5
          (i32.wrap/i64
           (i64.shr_u
            (i64.reinterpret/f64
             (tee_local $2
              (f64.mul
               (get_local $2)
               (f64.const 9007199254740992)
              )
             )
            )
            (i64.const 32)
           )
          )
         )
        )
       )
       (set_local $7
        (i32.add
         (get_local $7)
         (i32.sub
          (i32.shr_s
           (get_local $5)
           (i32.const 20)
          )
          (i32.const 1023)
         )
        )
       )
       (set_local $5
        (i32.or
         (tee_local $8
          (i32.and
           (get_local $5)
           (i32.const 1048575)
          )
         )
         (i32.const 1072693248)
        )
       )
       (set_local $10
        (if (result i32)
         (i32.le_s
          (get_local $8)
          (i32.const 235662)
         )
         (i32.const 0)
         (if (result i32)
          (i32.lt_s
           (get_local $8)
           (i32.const 767610)
          )
          (i32.const 1)
          (block (result i32)
           (set_local $7
            (i32.add
             (get_local $7)
             (i32.const 1)
            )
           )
           (set_local $5
            (i32.add
             (get_local $5)
             (i32.const -1048576)
            )
           )
           (i32.const 0)
          )
         )
        )
       )
       (set_local $9
        (f64.mul
         (tee_local $16
          (f64.sub
           (tee_local $2
            (f64.reinterpret/i64
             (i64.or
              (i64.and
               (i64.reinterpret/f64
                (get_local $2)
               )
               (i64.const 4294967295)
              )
              (i64.shl
               (i64.extend_s/i32
                (get_local $5)
               )
               (i64.const 32)
              )
             )
            )
           )
           (tee_local $0
            (f64.reinterpret/i64
             (select
              (i64.const 4609434218613702656)
              (i64.const 4607182418800017408)
              (get_local $10)
             )
            )
           )
          )
         )
         (tee_local $6
          (f64.div
           (f64.const 1)
           (f64.add
            (get_local $2)
            (get_local $0)
           )
          )
         )
        )
       )
       (set_local $2
        (f64.sub
         (get_local $2)
         (f64.sub
          (tee_local $3
           (f64.reinterpret/i64
            (i64.shl
             (i64.extend_s/i32
              (i32.add
               (i32.add
                (i32.or
                 (i32.shr_s
                  (get_local $5)
                  (i32.const 1)
                 )
                 (i32.const 536870912)
                )
                (i32.const 524288)
               )
               (i32.shl
                (get_local $10)
                (i32.const 18)
               )
              )
             )
             (i64.const 32)
            )
           )
          )
          (get_local $0)
         )
        )
       )
       (set_local $20
        (f64.mul
         (f64.mul
          (tee_local $14
           (f64.mul
            (get_local $9)
            (get_local $9)
           )
          )
          (get_local $14)
         )
         (f64.add
          (f64.const 0.5999999999999946)
          (f64.mul
           (get_local $14)
           (f64.add
            (f64.const 0.4285714285785502)
            (f64.mul
             (get_local $14)
             (f64.add
              (f64.const 0.33333332981837743)
              (f64.mul
               (get_local $14)
               (f64.add
                (f64.const 0.272728123808534)
                (f64.mul
                 (get_local $14)
                 (f64.add
                  (f64.const 0.23066074577556175)
                  (f64.mul
                   (get_local $14)
                   (f64.const 0.20697501780033842)
                  )
                 )
                )
               )
              )
             )
            )
           )
          )
         )
        )
       )
       (set_local $0
        (f64.mul
         (get_local $6)
         (f64.sub
          (f64.sub
           (get_local $16)
           (f64.mul
            (tee_local $6
             (f64.reinterpret/i64
              (i64.and
               (i64.reinterpret/f64
                (get_local $9)
               )
               (i64.const -4294967296)
              )
             )
            )
            (get_local $3)
           )
          )
          (f64.mul
           (get_local $6)
           (get_local $2)
          )
         )
        )
       )
       (set_local $3
        (f64.add
         (f64.add
          (f64.const 3)
          (tee_local $14
           (f64.mul
            (get_local $6)
            (get_local $6)
           )
          )
         )
         (tee_local $20
          (f64.add
           (get_local $20)
           (f64.mul
            (get_local $0)
            (f64.add
             (get_local $6)
             (get_local $9)
            )
           )
          )
         )
        )
       )
       (set_local $2
        (f64.sub
         (get_local $20)
         (f64.sub
          (f64.sub
           (tee_local $3
            (f64.reinterpret/i64
             (i64.and
              (i64.reinterpret/f64
               (get_local $3)
              )
              (i64.const -4294967296)
             )
            )
           )
           (f64.const 3)
          )
          (get_local $14)
         )
        )
       )
       (set_local $0
        (f64.add
         (tee_local $16
          (f64.mul
           (get_local $6)
           (get_local $3)
          )
         )
         (tee_local $6
          (f64.add
           (f64.mul
            (get_local $0)
            (get_local $3)
           )
           (f64.mul
            (get_local $2)
            (get_local $9)
           )
          )
         )
        )
       )
       (set_local $6
        (f64.sub
         (get_local $6)
         (f64.sub
          (tee_local $0
           (f64.reinterpret/i64
            (i64.and
             (i64.reinterpret/f64
              (get_local $0)
             )
             (i64.const -4294967296)
            )
           )
          )
          (get_local $16)
         )
        )
       )
       (set_local $9
        (f64.add
         (f64.add
          (f64.add
           (tee_local $20
            (f64.mul
             (f64.const 0.9617967009544373)
             (get_local $0)
            )
           )
           (tee_local $2
            (f64.add
             (f64.add
              (f64.mul
               (f64.const -7.028461650952758e-09)
               (get_local $0)
              )
              (f64.mul
               (get_local $6)
               (f64.const 0.9617966939259756)
              )
             )
             (f64.reinterpret/i64
              (select
               (i64.const 4489242115478376454)
               (i64.const 0)
               (get_local $10)
              )
             )
            )
           )
          )
          (tee_local $0
           (f64.reinterpret/i64
            (select
             (i64.const 4603444093224222720)
             (i64.const 0)
             (get_local $10)
            )
           )
          )
         )
         (tee_local $3
          (f64.convert_s/i32
           (get_local $7)
          )
         )
        )
       )
       (f64.sub
        (get_local $2)
        (f64.sub
         (f64.sub
          (f64.sub
           (tee_local $9
            (f64.reinterpret/i64
             (i64.and
              (i64.reinterpret/f64
               (get_local $9)
              )
              (i64.const -4294967296)
             )
            )
           )
           (get_local $3)
          )
          (get_local $0)
         )
         (get_local $20)
        )
       )
      )
     )
    )
    (set_local $4
     (i32.wrap/i64
      (tee_local $17
       (i64.reinterpret/f64
        (tee_local $2
         (f64.add
          (tee_local $6
           (f64.add
            (f64.mul
             (f64.sub
              (get_local $1)
              (tee_local $0
               (f64.reinterpret/i64
                (i64.and
                 (i64.reinterpret/f64
                  (get_local $1)
                 )
                 (i64.const -4294967296)
                )
               )
              )
             )
             (get_local $9)
            )
            (f64.mul
             (get_local $1)
             (get_local $2)
            )
           )
          )
          (tee_local $0
           (f64.mul
            (get_local $0)
            (get_local $9)
           )
          )
         )
        )
       )
      )
     )
    )
    (if
     (i32.ge_s
      (tee_local $8
       (i32.wrap/i64
        (i64.shr_u
         (get_local $17)
         (i64.const 32)
        )
       )
      )
      (i32.const 1083179008)
     )
     (block
      (br_if $folding-inner1
       (i32.or
        (i32.sub
         (get_local $8)
         (i32.const 1083179008)
        )
        (get_local $4)
       )
      )
      (br_if $folding-inner1
       (f64.gt
        (f64.add
         (get_local $6)
         (f64.const 8.008566259537294e-17)
        )
        (f64.sub
         (get_local $2)
         (get_local $0)
        )
       )
      )
     )
     (if
      (i32.ge_s
       (i32.and
        (get_local $8)
        (i32.const 2147483647)
       )
       (i32.const 1083231232)
      )
      (block
       (br_if $folding-inner0
        (i32.or
         (i32.sub
          (get_local $8)
          (i32.const -1064252416)
         )
         (get_local $4)
        )
       )
       (br_if $folding-inner0
        (f64.le
         (get_local $6)
         (f64.sub
          (get_local $2)
          (get_local $0)
         )
        )
       )
      )
     )
    )
    (set_local $10
     (i32.sub
      (i32.shr_s
       (tee_local $4
        (i32.and
         (get_local $8)
         (i32.const 2147483647)
        )
       )
       (i32.const 20)
      )
      (i32.const 1023)
     )
    )
    (set_local $7
     (i32.const 0)
    )
    (if
     (i32.gt_s
      (get_local $4)
      (i32.const 1071644672)
     )
     (block
      (set_local $10
       (i32.sub
        (i32.shr_s
         (i32.and
          (tee_local $7
           (i32.add
            (get_local $8)
            (i32.shr_s
             (i32.const 1048576)
             (i32.add
              (get_local $10)
              (i32.const 1)
             )
            )
           )
          )
          (i32.const 2147483647)
         )
         (i32.const 20)
        )
        (i32.const 1023)
       )
      )
      (set_local $3
       (f64.reinterpret/i64
        (i64.shl
         (i64.extend_s/i32
          (i32.and
           (get_local $7)
           (i32.xor
            (i32.shr_s
             (i32.const 1048575)
             (get_local $10)
            )
            (i32.const -1)
           )
          )
         )
         (i64.const 32)
        )
       )
      )
      (set_local $7
       (i32.shr_s
        (i32.or
         (i32.and
          (get_local $7)
          (i32.const 1048575)
         )
         (i32.const 1048576)
        )
        (i32.sub
         (i32.const 20)
         (get_local $10)
        )
       )
      )
      (if
       (i32.lt_s
        (get_local $8)
        (i32.const 0)
       )
       (set_local $7
        (i32.sub
         (i32.const 0)
         (get_local $7)
        )
       )
      )
      (set_local $0
       (f64.sub
        (get_local $0)
        (get_local $3)
       )
      )
     )
    )
    (set_local $3
     (f64.mul
      (tee_local $2
       (f64.add
        (tee_local $16
         (f64.mul
          (tee_local $3
           (f64.reinterpret/i64
            (i64.and
             (i64.reinterpret/f64
              (f64.add
               (get_local $6)
               (get_local $0)
              )
             )
             (i64.const -4294967296)
            )
           )
          )
          (f64.const 0.6931471824645996)
         )
        )
        (tee_local $6
         (f64.add
          (f64.mul
           (f64.sub
            (get_local $6)
            (f64.sub
             (get_local $3)
             (get_local $0)
            )
           )
           (f64.const 0.6931471805599453)
          )
          (f64.mul
           (get_local $3)
           (f64.const -1.904654299957768e-09)
          )
         )
        )
       )
      )
      (get_local $2)
     )
    )
    (set_local $2
     (if (result f64)
      (i32.le_s
       (i32.shr_s
        (tee_local $8
         (i32.add
          (i32.wrap/i64
           (i64.shr_u
            (i64.reinterpret/f64
             (tee_local $2
              (f64.sub
               (f64.const 1)
               (f64.sub
                (f64.sub
                 (f64.div
                  (f64.mul
                   (get_local $2)
                   (tee_local $9
                    (f64.sub
                     (get_local $2)
                     (f64.mul
                      (get_local $3)
                      (f64.add
                       (f64.const 0.16666666666666602)
                       (f64.mul
                        (get_local $3)
                        (f64.add
                         (f64.const -2.7777777777015593e-03)
                         (f64.mul
                          (get_local $3)
                          (f64.add
                           (f64.const 6.613756321437934e-05)
                           (f64.mul
                            (get_local $3)
                            (f64.add
                             (f64.const -1.6533902205465252e-06)
                             (f64.mul
                              (get_local $3)
                              (f64.const 4.1381367970572385e-08)
                             )
                            )
                           )
                          )
                         )
                        )
                       )
                      )
                     )
                    )
                   )
                  )
                  (f64.sub
                   (get_local $9)
                   (f64.const 2)
                  )
                 )
                 (f64.add
                  (tee_local $0
                   (f64.sub
                    (get_local $6)
                    (f64.sub
                     (get_local $2)
                     (get_local $16)
                    )
                   )
                  )
                  (f64.mul
                   (get_local $2)
                   (get_local $0)
                  )
                 )
                )
                (get_local $2)
               )
              )
             )
            )
            (i64.const 32)
           )
          )
          (i32.shl
           (get_local $7)
           (i32.const 20)
          )
         )
        )
        (i32.const 20)
       )
       (i32.const 0)
      )
      (call $~lib/math/NativeMath.scalbn
       (get_local $2)
       (get_local $7)
      )
      (f64.reinterpret/i64
       (i64.or
        (i64.and
         (i64.reinterpret/f64
          (get_local $2)
         )
         (i64.const 4294967295)
        )
        (i64.shl
         (i64.extend_s/i32
          (get_local $8)
         )
         (i64.const 32)
        )
       )
      )
     )
    )
    (return
     (f64.mul
      (get_local $13)
      (get_local $2)
     )
    )
   )
   (return
    (f64.mul
     (f64.mul
      (get_local $13)
      (f64.const 1e-300)
     )
     (f64.const 1e-300)
    )
   )
  )
  (f64.mul
   (f64.mul
    (get_local $13)
    (f64.const 1.e+300)
   )
   (f64.const 1.e+300)
  )
 )
 (func $std/libm/pow (; 47 ;) (; has Stack IR ;) (type $FFF) (param $0 f64) (param $1 f64) (result f64)
  (call $~lib/math/NativeMath.pow
   (get_local $0)
   (get_local $1)
  )
 )
 (func $std/libm/round (; 48 ;) (; has Stack IR ;) (type $FF) (param $0 f64) (result f64)
  (f64.copysign
   (f64.floor
    (f64.add
     (get_local $0)
     (f64.const 0.5)
    )
   )
   (get_local $0)
  )
 )
 (func $std/libm/sign (; 49 ;) (; has Stack IR ;) (type $FF) (param $0 f64) (result f64)
  (if (result f64)
   (f64.gt
    (f64.abs
     (get_local $0)
    )
    (f64.const 0)
   )
   (f64.copysign
    (f64.const 1)
    (get_local $0)
   )
   (get_local $0)
  )
 )
 (func $~lib/math/NativeMath.sinh (; 50 ;) (; has Stack IR ;) (type $FF) (param $0 f64) (result f64)
  (local $1 f64)
  (local $2 f64)
  (local $3 i32)
  (local $4 i64)
  (set_local $1
   (f64.reinterpret/i64
    (tee_local $4
     (i64.and
      (i64.reinterpret/f64
       (get_local $0)
      )
      (i64.const 9223372036854775807)
     )
    )
   )
  )
  (set_local $2
   (f64.copysign
    (f64.const 0.5)
    (get_local $0)
   )
  )
  (if
   (i32.lt_u
    (tee_local $3
     (i32.wrap/i64
      (i64.shr_u
       (get_local $4)
       (i64.const 32)
      )
     )
    )
    (i32.const 1082535490)
   )
   (block
    (set_local $1
     (call $~lib/math/NativeMath.expm1
      (get_local $1)
     )
    )
    (if
     (i32.lt_u
      (get_local $3)
      (i32.const 1072693248)
     )
     (block
      (if
       (i32.lt_u
        (get_local $3)
        (i32.const 1045430272)
       )
       (return
        (get_local $0)
       )
      )
      (return
       (f64.mul
        (get_local $2)
        (f64.sub
         (f64.mul
          (f64.const 2)
          (get_local $1)
         )
         (f64.div
          (f64.mul
           (get_local $1)
           (get_local $1)
          )
          (f64.add
           (get_local $1)
           (f64.const 1)
          )
         )
        )
       )
      )
     )
    )
    (return
     (f64.mul
      (get_local $2)
      (f64.add
       (get_local $1)
       (f64.div
        (get_local $1)
        (f64.add
         (get_local $1)
         (f64.const 1)
        )
       )
      )
     )
    )
   )
  )
  (set_local $0
   (f64.mul
    (f64.const 2)
    (get_local $2)
   )
<<<<<<< HEAD
   (f64.mul
    (f64.mul
     (call $~lib/math/NativeMath.exp
      (f64.sub
       (get_local $1)
       (f64.const 1416.0996898839683)
      )
     )
     (f64.const 2247116418577894884661631e283)
    )
    (f64.const 2247116418577894884661631e283)
=======
  )
  (set_local $1
   (call $~lib/math/expo2
    (get_local $1)
>>>>>>> 87ec6c59
   )
  )
  (f64.mul
   (get_local $0)
   (get_local $1)
  )
 )
 (func $std/libm/sinh (; 51 ;) (; has Stack IR ;) (type $FF) (param $0 f64) (result f64)
  (call $~lib/math/NativeMath.sinh
   (get_local $0)
  )
 )
 (func $std/libm/sqrt (; 52 ;) (; has Stack IR ;) (type $FF) (param $0 f64) (result f64)
  (f64.sqrt
   (get_local $0)
  )
 )
 (func $~lib/math/NativeMath.tanh (; 53 ;) (; has Stack IR ;) (type $FF) (param $0 f64) (result f64)
  (local $1 f64)
  (local $2 i32)
  (local $3 i64)
  (set_local $1
   (f64.reinterpret/i64
    (tee_local $3
     (i64.and
      (i64.reinterpret/f64
       (get_local $0)
      )
      (i64.const 9223372036854775807)
     )
    )
   )
  )
  (if
   (i32.gt_u
    (tee_local $2
     (i32.wrap/i64
      (i64.shr_u
       (get_local $3)
       (i64.const 32)
      )
     )
    )
    (i32.const 1071748074)
   )
   (set_local $1
    (if (result f64)
     (i32.gt_u
      (get_local $2)
      (i32.const 1077149696)
     )
     (f64.sub
      (f64.const 1)
      (f64.div
       (f64.const 0)
       (get_local $1)
      )
     )
     (f64.sub
      (f64.const 1)
      (f64.div
       (f64.const 2)
       (f64.add
        (call $~lib/math/NativeMath.expm1
         (f64.mul
          (f64.const 2)
          (get_local $1)
         )
        )
        (f64.const 2)
       )
      )
     )
    )
   )
   (if
    (i32.gt_u
     (get_local $2)
     (i32.const 1070618798)
    )
    (set_local $1
     (f64.div
      (tee_local $1
       (call $~lib/math/NativeMath.expm1
        (f64.mul
         (f64.const 2)
         (get_local $1)
        )
       )
      )
      (f64.add
       (get_local $1)
       (f64.const 2)
      )
     )
    )
    (if
     (i32.ge_u
      (get_local $2)
      (i32.const 1048576)
     )
     (set_local $1
      (f64.div
       (f64.neg
        (tee_local $1
         (call $~lib/math/NativeMath.expm1
          (f64.mul
           (f64.const -2)
           (get_local $1)
          )
         )
        )
       )
       (f64.add
        (get_local $1)
        (f64.const 2)
       )
      )
     )
    )
   )
  )
  (f64.copysign
   (get_local $1)
   (get_local $0)
  )
 )
 (func $std/libm/tanh (; 54 ;) (; has Stack IR ;) (type $FF) (param $0 f64) (result f64)
  (call $~lib/math/NativeMath.tanh
   (get_local $0)
  )
 )
 (func $std/libm/trunc (; 55 ;) (; has Stack IR ;) (type $FF) (param $0 f64) (result f64)
  (f64.trunc
   (get_local $0)
  )
 )
 (func $null (; 56 ;) (; has Stack IR ;) (type $v)
  (nop)
 )
)<|MERGE_RESOLUTION|>--- conflicted
+++ resolved
@@ -240,36 +240,16 @@
     (get_local $4)
     (i32.const 31)
    )
-<<<<<<< HEAD
-   (return
-    (f64.mul
-     (f64.const 2)
-     (f64.sub
-      (f64.const 1.5707963267948966)
-      (f64.add
-       (tee_local $0
-        (f64.sqrt
-         (tee_local $1
-          (f64.add
-           (f64.const 0.5)
-           (f64.mul
-            (get_local $0)
-            (f64.const 0.5)
-           )
-          )
-         )
-=======
    (block
     (set_local $0
      (f64.sqrt
       (tee_local $1
-       (f64.mul
-        (f64.add
-         (f64.const 1)
+       (f64.add
+        (f64.const 0.5)
+        (f64.mul
          (get_local $0)
->>>>>>> 87ec6c59
-        )
-        (f64.const 0.5)
+         (f64.const 0.5)
+        )
        )
       )
      )
@@ -4881,12 +4861,10 @@
             )
            )
            (tee_local $0
-            (f64.reinterpret/i64
-             (select
-              (i64.const 4609434218613702656)
-              (i64.const 4607182418800017408)
-              (get_local $10)
-             )
+            (select
+             (f64.const 1.5)
+             (f64.const 1)
+             (get_local $10)
             )
            )
           )
@@ -5114,23 +5092,19 @@
                (f64.const 0.9617966939259756)
               )
              )
-             (f64.reinterpret/i64
-              (select
-               (i64.const 4489242115478376454)
-               (i64.const 0)
-               (get_local $10)
-              )
+             (select
+              (f64.const 1.350039202129749e-08)
+              (f64.const 0)
+              (get_local $10)
              )
             )
            )
           )
           (tee_local $0
-           (f64.reinterpret/i64
-            (select
-             (i64.const 4603444093224222720)
-             (i64.const 0)
-             (get_local $10)
-            )
+           (select
+            (f64.const 0.5849624872207642)
+            (f64.const 0)
+            (get_local $10)
            )
           )
          )
@@ -5688,7 +5662,8 @@
     (f64.const 2)
     (get_local $2)
    )
-<<<<<<< HEAD
+  )
+  (set_local $1
    (f64.mul
     (f64.mul
      (call $~lib/math/NativeMath.exp
@@ -5700,12 +5675,6 @@
      (f64.const 2247116418577894884661631e283)
     )
     (f64.const 2247116418577894884661631e283)
-=======
-  )
-  (set_local $1
-   (call $~lib/math/expo2
-    (get_local $1)
->>>>>>> 87ec6c59
    )
   )
   (f64.mul
