(module
 (type $i32_i32_=>_none (func (param i32 i32)))
 (type $none_=>_none (func))
 (type $i32_i32_=>_i32 (func (param i32 i32) (result i32)))
 (type $i32_i32_i32_=>_none (func (param i32 i32 i32)))
 (type $i32_=>_none (func (param i32)))
 (type $i32_i64_=>_i32 (func (param i32 i64) (result i32)))
 (type $i32_=>_i32 (func (param i32) (result i32)))
 (type $none_=>_i32 (func (result i32)))
 (type $i32_i64_i32_=>_none (func (param i32 i64 i32)))
 (type $i32_i64_i64_=>_none (func (param i32 i64 i64)))
 (type $i32_i64_=>_none (func (param i32 i64)))
 (type $i32_f64_=>_i32 (func (param i32 f64) (result i32)))
 (type $i32_i32_i32_i32_=>_none (func (param i32 i32 i32 i32)))
 (type $i32_f32_i32_=>_none (func (param i32 f32 i32)))
 (type $i32_f32_=>_i32 (func (param i32 f32) (result i32)))
 (type $i32_f32_=>_none (func (param i32 f32)))
 (type $i32_f64_i32_=>_none (func (param i32 f64 i32)))
 (type $i32_f64_f64_=>_none (func (param i32 f64 f64)))
 (type $i32_f64_=>_none (func (param i32 f64)))
 (import "env" "abort" (func $~lib/builtins/abort (param i32 i32 i32 i32)))
 (global $~lib/rt/itcms/total (mut i32) (i32.const 0))
 (global $~lib/rt/itcms/threshold (mut i32) (i32.const 0))
 (global $~lib/rt/itcms/state (mut i32) (i32.const 0))
 (global $~lib/rt/itcms/visitCount (mut i32) (i32.const 0))
 (global $~lib/rt/itcms/pinSpace (mut i32) (i32.const 0))
 (global $~lib/rt/itcms/iter (mut i32) (i32.const 0))
 (global $~lib/rt/itcms/toSpace (mut i32) (i32.const 0))
 (global $~lib/rt/itcms/white (mut i32) (i32.const 0))
 (global $~lib/rt/itcms/fromSpace (mut i32) (i32.const 0))
 (global $~lib/rt/tlsf/ROOT (mut i32) (i32.const 0))
 (global $~lib/memory/__stack_pointer (mut i32) (i32.const 18404))
 (memory $0 1)
 (data (i32.const 1036) "<")
 (data (i32.const 1048) "\01\00\00\00(\00\00\00A\00l\00l\00o\00c\00a\00t\00i\00o\00n\00 \00t\00o\00o\00 \00l\00a\00r\00g\00e")
 (data (i32.const 1100) "<")
 (data (i32.const 1112) "\01\00\00\00 \00\00\00~\00l\00i\00b\00/\00r\00t\00/\00i\00t\00c\00m\00s\00.\00t\00s")
 (data (i32.const 1228) "<")
 (data (i32.const 1240) "\01\00\00\00$\00\00\00I\00n\00d\00e\00x\00 \00o\00u\00t\00 \00o\00f\00 \00r\00a\00n\00g\00e")
 (data (i32.const 1292) ",")
 (data (i32.const 1304) "\01\00\00\00\14\00\00\00~\00l\00i\00b\00/\00r\00t\00.\00t\00s")
 (data (i32.const 1372) "<")
 (data (i32.const 1384) "\01\00\00\00\1e\00\00\00~\00l\00i\00b\00/\00r\00t\00/\00t\00l\00s\00f\00.\00t\00s")
 (data (i32.const 1436) ",")
 (data (i32.const 1448) "\01\00\00\00\1c\00\00\00I\00n\00v\00a\00l\00i\00d\00 \00l\00e\00n\00g\00t\00h")
 (data (i32.const 1484) "<")
 (data (i32.const 1496) "\01\00\00\00&\00\00\00~\00l\00i\00b\00/\00a\00r\00r\00a\00y\00b\00u\00f\00f\00e\00r\00.\00t\00s")
 (data (i32.const 1548) ",")
 (data (i32.const 1560) "\01\00\00\00\14\00\00\00s\00t\00d\00/\00m\00a\00p\00.\00t\00s")
 (data (i32.const 1596) "<")
 (data (i32.const 1608) "\01\00\00\00$\00\00\00K\00e\00y\00 \00d\00o\00e\00s\00 \00n\00o\00t\00 \00e\00x\00i\00s\00t")
 (data (i32.const 1660) ",")
 (data (i32.const 1672) "\01\00\00\00\16\00\00\00~\00l\00i\00b\00/\00m\00a\00p\00.\00t\00s")
 (data (i32.const 1708) ",")
 (data (i32.const 1720) "\01\00\00\00\1a\00\00\00~\00l\00i\00b\00/\00a\00r\00r\00a\00y\00.\00t\00s")
 (data (i32.const 1760) " \00\00\00 \00\00\00\00\00\00\00 ")
 (data (i32.const 1788) "\10\89\10\00\00\00\00\00B\08\00\00\00\00\00\00\02\t\00\00\00\00\00\00P\88\10\00\00\00\00\00\10\t\12\00\00\00\00\00\10\89\00\00\00\00\00\00B\00\00\00\00\00\00\00P\80\00\00\00\00\00\00\10\t\11\00\00\00\00\00\82\08\00\00\00\00\00\00\90\08\11\00\00\00\00\00\10\t\01\00\00\00\00\00\82\00\00\00\00\00\00\00\90\00\01\00\00\00\00\00\10\t\02\00\00\00\00\00\02\01\00\00\00\00\00\00\10\01\02\00\00\00\00\00\10\t\14\00\00\00\00\00\02\n\00\00\00\00\00\00\10\n\14\00\00\00\00\00\10\t\04\00\00\00\00\00\02\02\00\00\00\00\00\00\10\02\04\00\00\00\00\00\10\t2\00\00\00\00\00\02\19\00\00\00\00\00\00\10\192\00\00\00\00\00\10\t4\00\00\00\00\00\02\1a\00\00\00\00\00\00\10\1a4")
 (export "memory" (memory $0))
 (start $~start)
 (func $~lib/rt/itcms/visitRoots
  (local $0 i32)
  (local $1 i32)
  i32.const 1248
  call $byn-split-outlined-A$~lib/rt/itcms/__visit
  i32.const 1456
  call $byn-split-outlined-A$~lib/rt/itcms/__visit
  i32.const 1616
  call $byn-split-outlined-A$~lib/rt/itcms/__visit
  i32.const 1056
  call $byn-split-outlined-A$~lib/rt/itcms/__visit
  global.get $~lib/rt/itcms/pinSpace
  local.tee $1
  i32.load $0 offset=4
  i32.const -4
  i32.and
  local.set $0
  loop $while-continue|0
   local.get $0
   local.get $1
   i32.ne
   if
    local.get $0
    i32.load $0 offset=4
    i32.const 3
    i32.and
    i32.const 3
    i32.ne
    if
     i32.const 0
     i32.const 1120
     i32.const 159
     i32.const 16
     call $~lib/builtins/abort
     unreachable
    end
    local.get $0
    i32.const 20
    i32.add
    call $~lib/rt/__visit_members
    local.get $0
    i32.load $0 offset=4
    i32.const -4
    i32.and
    local.set $0
    br $while-continue|0
   end
  end
 )
 (func $~lib/rt/itcms/Object#makeGray (param $0 i32)
  (local $1 i32)
  (local $2 i32)
  (local $3 i32)
  local.get $0
  global.get $~lib/rt/itcms/iter
  i32.eq
  if
   local.get $0
   i32.load $0 offset=8
   local.tee $1
   i32.eqz
   if
    i32.const 0
    i32.const 1120
    i32.const 147
    i32.const 30
    call $~lib/builtins/abort
    unreachable
   end
   local.get $1
   global.set $~lib/rt/itcms/iter
  end
  block $__inlined_func$~lib/rt/itcms/Object#unlink
   local.get $0
   i32.load $0 offset=4
   i32.const -4
   i32.and
   local.tee $1
   i32.eqz
   if
    local.get $0
    i32.load $0 offset=8
    i32.eqz
    local.get $0
    i32.const 18404
    i32.lt_u
    i32.and
    i32.eqz
    if
     i32.const 0
     i32.const 1120
     i32.const 127
     i32.const 18
     call $~lib/builtins/abort
     unreachable
    end
    br $__inlined_func$~lib/rt/itcms/Object#unlink
   end
   local.get $0
   i32.load $0 offset=8
   local.tee $2
   i32.eqz
   if
    i32.const 0
    i32.const 1120
    i32.const 131
    i32.const 16
    call $~lib/builtins/abort
    unreachable
   end
   local.get $1
   local.get $2
   i32.store $0 offset=8
   local.get $2
   local.get $1
   local.get $2
   i32.load $0 offset=4
   i32.const 3
   i32.and
   i32.or
   i32.store $0 offset=4
  end
  global.get $~lib/rt/itcms/toSpace
  local.set $2
  local.get $0
  i32.load $0 offset=12
  local.tee $1
  i32.const 1
  i32.le_u
  if (result i32)
   i32.const 1
  else
   local.get $1
   i32.const 1760
   i32.load $0
   i32.gt_u
   if
    i32.const 1248
    i32.const 1312
    i32.const 22
    i32.const 28
    call $~lib/builtins/abort
    unreachable
   end
   local.get $1
   i32.const 3
   i32.shl
   i32.const 1764
   i32.add
   i32.load $0
   i32.const 32
   i32.and
  end
  local.set $3
  local.get $2
  i32.load $0 offset=8
  local.set $1
  local.get $0
  global.get $~lib/rt/itcms/white
  i32.eqz
  i32.const 2
  local.get $3
  select
  local.get $2
  i32.or
  i32.store $0 offset=4
  local.get $0
  local.get $1
  i32.store $0 offset=8
  local.get $1
  local.get $0
  local.get $1
  i32.load $0 offset=4
  i32.const 3
  i32.and
  i32.or
  i32.store $0 offset=4
  local.get $2
  local.get $0
  i32.store $0 offset=8
 )
 (func $~lib/rt/tlsf/removeBlock (param $0 i32) (param $1 i32)
  (local $2 i32)
  (local $3 i32)
  (local $4 i32)
  (local $5 i32)
  local.get $1
  i32.load $0
  local.tee $2
  i32.const 1
  i32.and
  i32.eqz
  if
   i32.const 0
   i32.const 1392
   i32.const 268
   i32.const 14
   call $~lib/builtins/abort
   unreachable
  end
  local.get $2
  i32.const -4
  i32.and
  local.tee $2
  i32.const 12
  i32.lt_u
  if
   i32.const 0
   i32.const 1392
   i32.const 270
   i32.const 14
   call $~lib/builtins/abort
   unreachable
  end
  local.get $2
  i32.const 256
  i32.lt_u
  if (result i32)
   local.get $2
   i32.const 4
   i32.shr_u
  else
   i32.const 31
   i32.const 1073741820
   local.get $2
   local.get $2
   i32.const 1073741820
   i32.ge_u
   select
   local.tee $2
   i32.clz
   i32.sub
   local.tee $4
   i32.const 7
   i32.sub
   local.set $3
   local.get $2
   local.get $4
   i32.const 4
   i32.sub
   i32.shr_u
   i32.const 16
   i32.xor
  end
  local.tee $2
  i32.const 16
  i32.lt_u
  local.get $3
  i32.const 23
  i32.lt_u
  i32.and
  i32.eqz
  if
   i32.const 0
   i32.const 1392
   i32.const 284
   i32.const 14
   call $~lib/builtins/abort
   unreachable
  end
  local.get $1
  i32.load $0 offset=8
  local.set $5
  local.get $1
  i32.load $0 offset=4
  local.tee $4
  if
   local.get $4
   local.get $5
   i32.store $0 offset=8
  end
  local.get $5
  if
   local.get $5
   local.get $4
   i32.store $0 offset=4
  end
  local.get $1
  local.get $0
  local.get $3
  i32.const 4
  i32.shl
  local.get $2
  i32.add
  i32.const 2
  i32.shl
  i32.add
  i32.load $0 offset=96
  i32.eq
  if
   local.get $0
   local.get $3
   i32.const 4
   i32.shl
   local.get $2
   i32.add
   i32.const 2
   i32.shl
   i32.add
   local.get $5
   i32.store $0 offset=96
   local.get $5
   i32.eqz
   if
    local.get $0
    local.get $3
    i32.const 2
    i32.shl
    i32.add
    local.tee $1
    i32.load $0 offset=4
    i32.const -2
    local.get $2
    i32.rotl
    i32.and
    local.set $2
    local.get $1
    local.get $2
    i32.store $0 offset=4
    local.get $2
    i32.eqz
    if
     local.get $0
     local.get $0
     i32.load $0
     i32.const -2
     local.get $3
     i32.rotl
     i32.and
     i32.store $0
    end
   end
  end
 )
 (func $~lib/rt/tlsf/insertBlock (param $0 i32) (param $1 i32)
  (local $2 i32)
  (local $3 i32)
  (local $4 i32)
  (local $5 i32)
  (local $6 i32)
  local.get $1
  i32.eqz
  if
   i32.const 0
   i32.const 1392
   i32.const 201
   i32.const 14
   call $~lib/builtins/abort
   unreachable
  end
  local.get $1
  i32.load $0
  local.tee $3
  i32.const 1
  i32.and
  i32.eqz
  if
   i32.const 0
   i32.const 1392
   i32.const 203
   i32.const 14
   call $~lib/builtins/abort
   unreachable
  end
  local.get $1
  i32.const 4
  i32.add
  local.get $1
  i32.load $0
  i32.const -4
  i32.and
  i32.add
  local.tee $4
  i32.load $0
  local.tee $2
  i32.const 1
  i32.and
  if
   local.get $0
   local.get $4
   call $~lib/rt/tlsf/removeBlock
   local.get $1
   local.get $3
   i32.const 4
   i32.add
   local.get $2
   i32.const -4
   i32.and
   i32.add
   local.tee $3
   i32.store $0
   local.get $1
   i32.const 4
   i32.add
   local.get $1
   i32.load $0
   i32.const -4
   i32.and
   i32.add
   local.tee $4
   i32.load $0
   local.set $2
  end
  local.get $3
  i32.const 2
  i32.and
  if
   local.get $1
   i32.const 4
   i32.sub
   i32.load $0
   local.tee $1
   i32.load $0
   local.tee $6
   i32.const 1
   i32.and
   i32.eqz
   if
    i32.const 0
    i32.const 1392
    i32.const 221
    i32.const 16
    call $~lib/builtins/abort
    unreachable
   end
   local.get $0
   local.get $1
   call $~lib/rt/tlsf/removeBlock
   local.get $1
   local.get $6
   i32.const 4
   i32.add
   local.get $3
   i32.const -4
   i32.and
   i32.add
   local.tee $3
   i32.store $0
  end
  local.get $4
  local.get $2
  i32.const 2
  i32.or
  i32.store $0
  local.get $3
  i32.const -4
  i32.and
  local.tee $2
  i32.const 12
  i32.lt_u
  if
   i32.const 0
   i32.const 1392
   i32.const 233
   i32.const 14
   call $~lib/builtins/abort
   unreachable
  end
  local.get $4
  local.get $1
  i32.const 4
  i32.add
  local.get $2
  i32.add
  i32.ne
  if
   i32.const 0
   i32.const 1392
   i32.const 234
   i32.const 14
   call $~lib/builtins/abort
   unreachable
  end
  local.get $4
  i32.const 4
  i32.sub
  local.get $1
  i32.store $0
  local.get $2
  i32.const 256
  i32.lt_u
  if (result i32)
   local.get $2
   i32.const 4
   i32.shr_u
  else
   i32.const 31
   i32.const 1073741820
   local.get $2
   local.get $2
   i32.const 1073741820
   i32.ge_u
   select
   local.tee $2
   i32.clz
   i32.sub
   local.tee $3
   i32.const 7
   i32.sub
   local.set $5
   local.get $2
   local.get $3
   i32.const 4
   i32.sub
   i32.shr_u
   i32.const 16
   i32.xor
  end
  local.tee $2
  i32.const 16
  i32.lt_u
  local.get $5
  i32.const 23
  i32.lt_u
  i32.and
  i32.eqz
  if
   i32.const 0
   i32.const 1392
   i32.const 251
   i32.const 14
   call $~lib/builtins/abort
   unreachable
  end
  local.get $0
  local.get $5
  i32.const 4
  i32.shl
  local.get $2
  i32.add
  i32.const 2
  i32.shl
  i32.add
  i32.load $0 offset=96
  local.set $3
  local.get $1
  i32.const 0
  i32.store $0 offset=4
  local.get $1
  local.get $3
  i32.store $0 offset=8
  local.get $3
  if
   local.get $3
   local.get $1
   i32.store $0 offset=4
  end
  local.get $0
  local.get $5
  i32.const 4
  i32.shl
  local.get $2
  i32.add
  i32.const 2
  i32.shl
  i32.add
  local.get $1
  i32.store $0 offset=96
  local.get $0
  local.get $0
  i32.load $0
  i32.const 1
  local.get $5
  i32.shl
  i32.or
  i32.store $0
  local.get $0
  local.get $5
  i32.const 2
  i32.shl
  i32.add
  local.tee $0
  local.get $0
  i32.load $0 offset=4
  i32.const 1
  local.get $2
  i32.shl
  i32.or
  i32.store $0 offset=4
 )
 (func $~lib/rt/tlsf/addMemory (param $0 i32) (param $1 i32) (param $2 i32)
  (local $3 i32)
  (local $4 i32)
  local.get $1
  local.get $2
  i32.gt_u
  if
   i32.const 0
   i32.const 1392
   i32.const 377
   i32.const 14
   call $~lib/builtins/abort
   unreachable
  end
  local.get $1
  i32.const 19
  i32.add
  i32.const -16
  i32.and
  i32.const 4
  i32.sub
  local.set $1
  local.get $0
  i32.load $0 offset=1568
  local.tee $4
  if
   local.get $4
   i32.const 4
   i32.add
   local.get $1
   i32.gt_u
   if
    i32.const 0
    i32.const 1392
    i32.const 384
    i32.const 16
    call $~lib/builtins/abort
    unreachable
   end
   local.get $1
   i32.const 16
   i32.sub
   local.get $4
   i32.eq
   if
    local.get $4
    i32.load $0
    local.set $3
    local.get $1
    i32.const 16
    i32.sub
    local.set $1
   end
  else
   local.get $0
   i32.const 1572
   i32.add
   local.get $1
   i32.gt_u
   if
    i32.const 0
    i32.const 1392
    i32.const 397
    i32.const 5
    call $~lib/builtins/abort
    unreachable
   end
  end
  local.get $2
  i32.const -16
  i32.and
  local.get $1
  i32.sub
  local.tee $2
  i32.const 20
  i32.lt_u
  if
   return
  end
  local.get $1
  local.get $3
  i32.const 2
  i32.and
  local.get $2
  i32.const 8
  i32.sub
  local.tee $2
  i32.const 1
  i32.or
  i32.or
  i32.store $0
  local.get $1
  i32.const 0
  i32.store $0 offset=4
  local.get $1
  i32.const 0
  i32.store $0 offset=8
  local.get $1
  i32.const 4
  i32.add
  local.get $2
  i32.add
  local.tee $2
  i32.const 2
  i32.store $0
  local.get $0
  local.get $2
  i32.store $0 offset=1568
  local.get $0
  local.get $1
  call $~lib/rt/tlsf/insertBlock
 )
 (func $~lib/rt/tlsf/initialize
  (local $0 i32)
  (local $1 i32)
  memory.size $0
  local.tee $1
  i32.const 0
  i32.le_s
  if (result i32)
   i32.const 1
   local.get $1
   i32.sub
   memory.grow $0
   i32.const 0
   i32.lt_s
  else
   i32.const 0
  end
  if
   unreachable
  end
  i32.const 18416
  i32.const 0
  i32.store $0
  i32.const 19984
  i32.const 0
  i32.store $0
  loop $for-loop|0
   local.get $0
   i32.const 23
   i32.lt_u
   if
    local.get $0
    i32.const 2
    i32.shl
    i32.const 18416
    i32.add
    i32.const 0
    i32.store $0 offset=4
    i32.const 0
    local.set $1
    loop $for-loop|1
     local.get $1
     i32.const 16
     i32.lt_u
     if
      local.get $0
      i32.const 4
      i32.shl
      local.get $1
      i32.add
      i32.const 2
      i32.shl
      i32.const 18416
      i32.add
      i32.const 0
      i32.store $0 offset=96
      local.get $1
      i32.const 1
      i32.add
      local.set $1
      br $for-loop|1
     end
    end
    local.get $0
    i32.const 1
    i32.add
    local.set $0
    br $for-loop|0
   end
  end
  i32.const 18416
  i32.const 19988
  memory.size $0
  i32.const 16
  i32.shl
  call $~lib/rt/tlsf/addMemory
  i32.const 18416
  global.set $~lib/rt/tlsf/ROOT
 )
 (func $~lib/rt/itcms/step (result i32)
  (local $0 i32)
  (local $1 i32)
  (local $2 i32)
  block $break|0
   block $case2|0
    block $case1|0
     block $case0|0
      global.get $~lib/rt/itcms/state
      br_table $case0|0 $case1|0 $case2|0 $break|0
     end
     i32.const 1
     global.set $~lib/rt/itcms/state
     i32.const 0
     global.set $~lib/rt/itcms/visitCount
     call $~lib/rt/itcms/visitRoots
     global.get $~lib/rt/itcms/toSpace
     global.set $~lib/rt/itcms/iter
     global.get $~lib/rt/itcms/visitCount
     return
    end
    global.get $~lib/rt/itcms/white
    i32.eqz
    local.set $1
    global.get $~lib/rt/itcms/iter
    i32.load $0 offset=4
    i32.const -4
    i32.and
    local.set $0
    loop $while-continue|1
     local.get $0
     global.get $~lib/rt/itcms/toSpace
     i32.ne
     if
      local.get $0
      global.set $~lib/rt/itcms/iter
      local.get $1
      local.get $0
      i32.load $0 offset=4
      i32.const 3
      i32.and
      i32.ne
      if
       local.get $0
       local.get $0
       i32.load $0 offset=4
       i32.const -4
       i32.and
       local.get $1
       i32.or
       i32.store $0 offset=4
       i32.const 0
       global.set $~lib/rt/itcms/visitCount
       local.get $0
       i32.const 20
       i32.add
       call $~lib/rt/__visit_members
       global.get $~lib/rt/itcms/visitCount
       return
      end
      local.get $0
      i32.load $0 offset=4
      i32.const -4
      i32.and
      local.set $0
      br $while-continue|1
     end
    end
    i32.const 0
    global.set $~lib/rt/itcms/visitCount
    call $~lib/rt/itcms/visitRoots
    global.get $~lib/rt/itcms/toSpace
    global.get $~lib/rt/itcms/iter
    i32.load $0 offset=4
    i32.const -4
    i32.and
    i32.eq
    if
     global.get $~lib/memory/__stack_pointer
     local.set $0
     loop $while-continue|0
      local.get $0
      i32.const 18404
      i32.lt_u
      if
       local.get $0
       i32.load $0
       local.tee $2
       if
        local.get $2
        call $byn-split-outlined-A$~lib/rt/itcms/__visit
       end
       local.get $0
       i32.const 4
       i32.add
       local.set $0
       br $while-continue|0
      end
     end
     global.get $~lib/rt/itcms/iter
     i32.load $0 offset=4
     i32.const -4
     i32.and
     local.set $0
     loop $while-continue|2
      local.get $0
      global.get $~lib/rt/itcms/toSpace
      i32.ne
      if
       local.get $1
       local.get $0
       i32.load $0 offset=4
       i32.const 3
       i32.and
       i32.ne
       if
        local.get $0
        local.get $0
        i32.load $0 offset=4
        i32.const -4
        i32.and
        local.get $1
        i32.or
        i32.store $0 offset=4
        local.get $0
        i32.const 20
        i32.add
        call $~lib/rt/__visit_members
       end
       local.get $0
       i32.load $0 offset=4
       i32.const -4
       i32.and
       local.set $0
       br $while-continue|2
      end
     end
     global.get $~lib/rt/itcms/fromSpace
     local.set $0
     global.get $~lib/rt/itcms/toSpace
     global.set $~lib/rt/itcms/fromSpace
     local.get $0
     global.set $~lib/rt/itcms/toSpace
     local.get $1
     global.set $~lib/rt/itcms/white
     local.get $0
     i32.load $0 offset=4
     i32.const -4
     i32.and
     global.set $~lib/rt/itcms/iter
     i32.const 2
     global.set $~lib/rt/itcms/state
    end
    global.get $~lib/rt/itcms/visitCount
    return
   end
   global.get $~lib/rt/itcms/iter
   local.tee $0
   global.get $~lib/rt/itcms/toSpace
   i32.ne
   if
    local.get $0
    i32.load $0 offset=4
    local.tee $1
    i32.const -4
    i32.and
    global.set $~lib/rt/itcms/iter
    global.get $~lib/rt/itcms/white
    i32.eqz
    local.get $1
    i32.const 3
    i32.and
    i32.ne
    if
     i32.const 0
     i32.const 1120
     i32.const 228
     i32.const 20
     call $~lib/builtins/abort
     unreachable
    end
    local.get $0
    i32.const 18404
    i32.lt_u
    if
     local.get $0
     i32.const 0
     i32.store $0 offset=4
     local.get $0
     i32.const 0
     i32.store $0 offset=8
    else
     global.get $~lib/rt/itcms/total
     local.get $0
     i32.load $0
     i32.const -4
     i32.and
     i32.const 4
     i32.add
     i32.sub
     global.set $~lib/rt/itcms/total
     local.get $0
     i32.const 4
     i32.add
     local.tee $0
     i32.const 18404
     i32.ge_u
     if
      global.get $~lib/rt/tlsf/ROOT
      i32.eqz
      if
       call $~lib/rt/tlsf/initialize
      end
      global.get $~lib/rt/tlsf/ROOT
      local.set $1
      local.get $0
      i32.const 4
      i32.sub
      local.set $2
      local.get $0
      i32.const 15
      i32.and
      i32.const 1
      local.get $0
      select
      if (result i32)
       i32.const 1
      else
       local.get $2
       i32.load $0
       i32.const 1
       i32.and
      end
      if
       i32.const 0
       i32.const 1392
       i32.const 559
       i32.const 3
       call $~lib/builtins/abort
       unreachable
      end
      local.get $2
      local.get $2
      i32.load $0
      i32.const 1
      i32.or
      i32.store $0
      local.get $1
      local.get $2
      call $~lib/rt/tlsf/insertBlock
     end
    end
    i32.const 10
    return
   end
   global.get $~lib/rt/itcms/toSpace
   local.tee $0
   local.get $0
   i32.store $0 offset=4
   local.get $0
   local.get $0
   i32.store $0 offset=8
   i32.const 0
   global.set $~lib/rt/itcms/state
  end
  i32.const 0
 )
 (func $~lib/rt/tlsf/searchBlock (param $0 i32) (param $1 i32) (result i32)
  (local $2 i32)
  (local $3 i32)
  local.get $1
  i32.const 256
  i32.lt_u
  if (result i32)
   local.get $1
   i32.const 4
   i32.shr_u
  else
   i32.const 31
   local.get $1
   i32.const 1
   i32.const 27
   local.get $1
   i32.clz
   i32.sub
   i32.shl
   i32.add
   i32.const 1
   i32.sub
   local.get $1
   local.get $1
   i32.const 536870910
   i32.lt_u
   select
   local.tee $1
   i32.clz
   i32.sub
   local.tee $3
   i32.const 7
   i32.sub
   local.set $2
   local.get $1
   local.get $3
   i32.const 4
   i32.sub
   i32.shr_u
   i32.const 16
   i32.xor
  end
  local.tee $1
  i32.const 16
  i32.lt_u
  local.get $2
  i32.const 23
  i32.lt_u
  i32.and
  i32.eqz
  if
   i32.const 0
   i32.const 1392
   i32.const 330
   i32.const 14
   call $~lib/builtins/abort
   unreachable
  end
  local.get $0
  local.get $2
  i32.const 2
  i32.shl
  i32.add
  i32.load $0 offset=4
  i32.const -1
  local.get $1
  i32.shl
  i32.and
  local.tee $1
  if (result i32)
   local.get $0
   local.get $1
   i32.ctz
   local.get $2
   i32.const 4
   i32.shl
   i32.add
   i32.const 2
   i32.shl
   i32.add
   i32.load $0 offset=96
  else
   local.get $0
   i32.load $0
   i32.const -1
   local.get $2
   i32.const 1
   i32.add
   i32.shl
   i32.and
   local.tee $1
   if (result i32)
    local.get $0
    local.get $1
    i32.ctz
    local.tee $1
    i32.const 2
    i32.shl
    i32.add
    i32.load $0 offset=4
    local.tee $2
    i32.eqz
    if
     i32.const 0
     i32.const 1392
     i32.const 343
     i32.const 18
     call $~lib/builtins/abort
     unreachable
    end
    local.get $0
    local.get $2
    i32.ctz
    local.get $1
    i32.const 4
    i32.shl
    i32.add
    i32.const 2
    i32.shl
    i32.add
    i32.load $0 offset=96
   else
    i32.const 0
   end
  end
 )
 (func $~lib/rt/itcms/__new (param $0 i32) (param $1 i32) (result i32)
  (local $2 i32)
  (local $3 i32)
  (local $4 i32)
  (local $5 i32)
  (local $6 i32)
  local.get $0
  i32.const 1073741804
  i32.ge_u
  if
   i32.const 1056
   i32.const 1120
   i32.const 260
   i32.const 31
   call $~lib/builtins/abort
   unreachable
  end
  global.get $~lib/rt/itcms/total
  global.get $~lib/rt/itcms/threshold
  i32.ge_u
  if
   block $__inlined_func$~lib/rt/itcms/interrupt
    i32.const 2048
    local.set $2
    loop $do-loop|0
     local.get $2
     call $~lib/rt/itcms/step
     i32.sub
     local.set $2
     global.get $~lib/rt/itcms/state
     i32.eqz
     if
      global.get $~lib/rt/itcms/total
      i64.extend_i32_u
      i64.const 200
      i64.mul
      i64.const 100
      i64.div_u
      i32.wrap_i64
      i32.const 1024
      i32.add
      global.set $~lib/rt/itcms/threshold
      br $__inlined_func$~lib/rt/itcms/interrupt
     end
     local.get $2
     i32.const 0
     i32.gt_s
     br_if $do-loop|0
    end
    global.get $~lib/rt/itcms/total
    local.tee $2
    local.get $2
    global.get $~lib/rt/itcms/threshold
    i32.sub
    i32.const 1024
    i32.lt_u
    i32.const 10
    i32.shl
    i32.add
    global.set $~lib/rt/itcms/threshold
   end
  end
  global.get $~lib/rt/tlsf/ROOT
  i32.eqz
  if
   call $~lib/rt/tlsf/initialize
  end
  global.get $~lib/rt/tlsf/ROOT
  local.set $4
  local.get $0
  i32.const 16
  i32.add
  local.tee $2
  i32.const 1073741820
  i32.gt_u
  if
   i32.const 1056
   i32.const 1392
   i32.const 458
   i32.const 29
   call $~lib/builtins/abort
   unreachable
  end
  local.get $4
  i32.const 12
  local.get $2
  i32.const 19
  i32.add
  i32.const -16
  i32.and
  i32.const 4
  i32.sub
  local.get $2
  i32.const 12
  i32.le_u
  select
  local.tee $5
  call $~lib/rt/tlsf/searchBlock
  local.tee $2
  i32.eqz
  if
   memory.size $0
   local.tee $2
   i32.const 4
   local.get $4
   i32.load $0 offset=1568
   local.get $2
   i32.const 16
   i32.shl
   i32.const 4
   i32.sub
   i32.ne
   i32.shl
   local.get $5
   i32.const 1
   i32.const 27
   local.get $5
   i32.clz
   i32.sub
   i32.shl
   i32.const 1
   i32.sub
   i32.add
   local.get $5
   local.get $5
   i32.const 536870910
   i32.lt_u
   select
   i32.add
   i32.const 65535
   i32.add
   i32.const -65536
   i32.and
   i32.const 16
   i32.shr_u
   local.tee $3
   local.get $2
   local.get $3
   i32.gt_s
   select
   memory.grow $0
   i32.const 0
   i32.lt_s
   if
    local.get $3
    memory.grow $0
    i32.const 0
    i32.lt_s
    if
     unreachable
    end
   end
   local.get $4
   local.get $2
   i32.const 16
   i32.shl
   memory.size $0
   i32.const 16
   i32.shl
   call $~lib/rt/tlsf/addMemory
   local.get $4
   local.get $5
   call $~lib/rt/tlsf/searchBlock
   local.tee $2
   i32.eqz
   if
    i32.const 0
    i32.const 1392
    i32.const 496
    i32.const 16
    call $~lib/builtins/abort
    unreachable
   end
  end
  local.get $5
  local.get $2
  i32.load $0
  i32.const -4
  i32.and
  i32.gt_u
  if
   i32.const 0
   i32.const 1392
   i32.const 498
   i32.const 14
   call $~lib/builtins/abort
   unreachable
  end
  local.get $4
  local.get $2
  call $~lib/rt/tlsf/removeBlock
  local.get $2
  i32.load $0
  local.set $3
  local.get $5
  i32.const 4
  i32.add
  i32.const 15
  i32.and
  if
   i32.const 0
   i32.const 1392
   i32.const 357
   i32.const 14
   call $~lib/builtins/abort
   unreachable
  end
  local.get $3
  i32.const -4
  i32.and
  local.get $5
  i32.sub
  local.tee $6
  i32.const 16
  i32.ge_u
  if
   local.get $2
   local.get $5
   local.get $3
   i32.const 2
   i32.and
   i32.or
   i32.store $0
   local.get $2
   i32.const 4
   i32.add
   local.get $5
   i32.add
   local.tee $3
   local.get $6
   i32.const 4
   i32.sub
   i32.const 1
   i32.or
   i32.store $0
   local.get $4
   local.get $3
   call $~lib/rt/tlsf/insertBlock
  else
   local.get $2
   local.get $3
   i32.const -2
   i32.and
   i32.store $0
   local.get $2
   i32.const 4
   i32.add
   local.get $2
   i32.load $0
   i32.const -4
   i32.and
   i32.add
   local.tee $3
   local.get $3
   i32.load $0
   i32.const -3
   i32.and
   i32.store $0
  end
  local.get $2
  local.get $1
  i32.store $0 offset=12
  local.get $2
  local.get $0
  i32.store $0 offset=16
  global.get $~lib/rt/itcms/fromSpace
  local.tee $1
  i32.load $0 offset=8
  local.set $3
  local.get $2
  local.get $1
  global.get $~lib/rt/itcms/white
  i32.or
  i32.store $0 offset=4
  local.get $2
  local.get $3
  i32.store $0 offset=8
  local.get $3
  local.get $2
  local.get $3
  i32.load $0 offset=4
  i32.const 3
  i32.and
  i32.or
  i32.store $0 offset=4
  local.get $1
  local.get $2
  i32.store $0 offset=8
  global.get $~lib/rt/itcms/total
  local.get $2
  i32.load $0
  i32.const -4
  i32.and
  i32.const 4
  i32.add
  i32.add
  global.set $~lib/rt/itcms/total
  local.get $2
  i32.const 20
  i32.add
  local.tee $1
  i32.const 0
  local.get $0
  memory.fill $0
  local.get $1
 )
 (func $~lib/map/Map<i8,i32>#rehash (param $0 i32) (param $1 i32)
  (local $2 i32)
  (local $3 i32)
  (local $4 i32)
  (local $5 i32)
  (local $6 i32)
  (local $7 i32)
  (local $8 i32)
  global.get $~lib/memory/__stack_pointer
  i32.const 8
  i32.sub
  global.set $~lib/memory/__stack_pointer
  global.get $~lib/memory/__stack_pointer
  i32.const 2020
  i32.lt_s
  if
   i32.const 18432
   i32.const 18480
   i32.const 1
   i32.const 1
   call $~lib/builtins/abort
   unreachable
  end
  global.get $~lib/memory/__stack_pointer
  local.tee $2
  i64.const 0
  i64.store $0
  local.get $2
  local.get $1
  i32.const 1
  i32.add
  local.tee $2
  i32.const 2
  i32.shl
  call $~lib/arraybuffer/ArrayBuffer#constructor
  local.tee $6
  i32.store $0
  global.get $~lib/memory/__stack_pointer
  local.get $2
  i32.const 3
  i32.shl
  i32.const 3
  i32.div_s
  local.tee $5
  i32.const 12
  i32.mul
  call $~lib/arraybuffer/ArrayBuffer#constructor
  local.tee $3
  i32.store $0 offset=4
  local.get $0
  i32.load $0 offset=8
  local.tee $7
  local.get $0
  i32.load $0 offset=16
  i32.const 12
  i32.mul
  i32.add
  local.set $4
  local.get $3
  local.set $2
  loop $while-continue|0
   local.get $4
   local.get $7
   i32.ne
   if
    local.get $7
    i32.load $0 offset=8
    i32.const 1
    i32.and
    i32.eqz
    if
     local.get $2
     local.get $7
     i32.load8_s $0
     local.tee $8
     i32.store8 $0
     local.get $2
     local.get $7
     i32.load $0 offset=4
     i32.store $0 offset=4
     local.get $2
     local.get $6
     local.get $1
     local.get $8
     i32.extend8_s
     i32.const -1028477379
     i32.mul
     i32.const 374761394
     i32.add
     i32.const 17
     i32.rotl
     i32.const 668265263
     i32.mul
     local.tee $8
     local.get $8
     i32.const 15
     i32.shr_u
     i32.xor
     i32.const -2048144777
     i32.mul
     local.tee $8
     local.get $8
     i32.const 13
     i32.shr_u
     i32.xor
     i32.const -1028477379
     i32.mul
     local.tee $8
     local.get $8
     i32.const 16
     i32.shr_u
     i32.xor
     i32.and
     i32.const 2
     i32.shl
     i32.add
     local.tee $8
     i32.load $0
     i32.store $0 offset=8
     local.get $8
     local.get $2
     i32.store $0
     local.get $2
     i32.const 12
     i32.add
     local.set $2
    end
    local.get $7
    i32.const 12
    i32.add
    local.set $7
    br $while-continue|0
   end
  end
  local.get $0
  local.get $6
  i32.store $0
  local.get $6
  if
   local.get $0
   local.get $6
   call $byn-split-outlined-A$~lib/rt/itcms/__link
  end
  local.get $0
  local.get $1
  i32.store $0 offset=4
  local.get $0
  local.get $3
  i32.store $0 offset=8
  local.get $3
  if
   local.get $0
   local.get $3
   call $byn-split-outlined-A$~lib/rt/itcms/__link
  end
  local.get $0
  local.get $5
  i32.store $0 offset=12
  local.get $0
  local.get $0
  i32.load $0 offset=20
  i32.store $0 offset=16
  global.get $~lib/memory/__stack_pointer
  i32.const 8
  i32.add
  global.set $~lib/memory/__stack_pointer
 )
 (func $~lib/map/Map<i8,i32>#set (param $0 i32) (param $1 i32) (param $2 i32)
  (local $3 i32)
  (local $4 i32)
  (local $5 i32)
  global.get $~lib/memory/__stack_pointer
  i32.const 4
  i32.sub
  global.set $~lib/memory/__stack_pointer
  global.get $~lib/memory/__stack_pointer
  i32.const 2020
  i32.lt_s
  if
   i32.const 18432
   i32.const 18480
   i32.const 1
   i32.const 1
   call $~lib/builtins/abort
   unreachable
  end
  global.get $~lib/memory/__stack_pointer
  i32.const 0
  i32.store $0
  local.get $0
  i32.load $0
  local.get $1
  i32.extend8_s
  i32.const -1028477379
  i32.mul
  i32.const 374761394
  i32.add
  i32.const 17
  i32.rotl
  i32.const 668265263
  i32.mul
  local.tee $3
  local.get $3
  i32.const 15
  i32.shr_u
  i32.xor
  i32.const -2048144777
  i32.mul
  local.tee $3
  local.get $3
  i32.const 13
  i32.shr_u
  i32.xor
  i32.const -1028477379
  i32.mul
  local.tee $3
  local.get $3
  i32.const 16
  i32.shr_u
  i32.xor
  local.tee $4
  local.get $0
  i32.load $0 offset=4
  i32.and
  i32.const 2
  i32.shl
  i32.add
  i32.load $0
  local.set $3
  block $__inlined_func$~lib/map/Map<i8,i32>#find
   loop $while-continue|0
    local.get $3
    if
     local.get $3
     i32.load $0 offset=8
     local.tee $5
     i32.const 1
     i32.and
     if (result i32)
      i32.const 0
     else
      local.get $3
      i32.load8_u $0
      local.get $1
      i32.const 255
      i32.and
      i32.eq
     end
     br_if $__inlined_func$~lib/map/Map<i8,i32>#find
     local.get $5
     i32.const -2
     i32.and
     local.set $3
     br $while-continue|0
    end
   end
   i32.const 0
   local.set $3
  end
  local.get $3
  if
   local.get $3
   local.get $2
   i32.store $0 offset=4
  else
   local.get $0
   i32.load $0 offset=16
   local.get $0
   i32.load $0 offset=12
   i32.eq
   if
    local.get $0
    local.get $0
    i32.load $0 offset=20
    local.get $0
    i32.load $0 offset=12
    i32.const 3
    i32.mul
    i32.const 4
    i32.div_s
    i32.lt_s
    if (result i32)
     local.get $0
     i32.load $0 offset=4
    else
     local.get $0
     i32.load $0 offset=4
     i32.const 1
     i32.shl
     i32.const 1
     i32.or
    end
    call $~lib/map/Map<i8,i32>#rehash
   end
   global.get $~lib/memory/__stack_pointer
   local.get $0
   i32.load $0 offset=8
   local.tee $3
   i32.store $0
   local.get $0
   local.get $0
   i32.load $0 offset=16
   local.tee $5
   i32.const 1
   i32.add
   i32.store $0 offset=16
   local.get $3
   local.get $5
   i32.const 12
   i32.mul
   i32.add
   local.tee $3
   local.get $1
   i32.store8 $0
   local.get $3
   local.get $2
   i32.store $0 offset=4
   local.get $0
   local.get $0
   i32.load $0 offset=20
   i32.const 1
   i32.add
   i32.store $0 offset=20
   local.get $3
   local.get $0
   i32.load $0
   local.get $4
   local.get $0
   i32.load $0 offset=4
   i32.and
   i32.const 2
   i32.shl
   i32.add
   local.tee $0
   i32.load $0
   i32.store $0 offset=8
   local.get $0
   local.get $3
   i32.store $0
  end
  global.get $~lib/memory/__stack_pointer
  i32.const 4
  i32.add
  global.set $~lib/memory/__stack_pointer
 )
 (func $~lib/map/Map<i8,i32>#get (param $0 i32) (param $1 i32) (result i32)
  (local $2 i32)
  local.get $0
  i32.load $0
  local.get $0
  i32.load $0 offset=4
  local.get $1
  i32.extend8_s
  i32.const -1028477379
  i32.mul
  i32.const 374761394
  i32.add
  i32.const 17
  i32.rotl
  i32.const 668265263
  i32.mul
  local.tee $0
  i32.const 15
  i32.shr_u
  local.get $0
  i32.xor
  i32.const -2048144777
  i32.mul
  local.tee $0
  i32.const 13
  i32.shr_u
  local.get $0
  i32.xor
  i32.const -1028477379
  i32.mul
  local.tee $0
  i32.const 16
  i32.shr_u
  local.get $0
  i32.xor
  i32.and
  i32.const 2
  i32.shl
  i32.add
  i32.load $0
  local.set $0
  block $__inlined_func$~lib/map/Map<i8,i32>#find
   loop $while-continue|0
    local.get $0
    if
     local.get $0
     i32.load $0 offset=8
     local.tee $2
     i32.const 1
     i32.and
     if (result i32)
      i32.const 0
     else
      local.get $0
      i32.load8_u $0
      local.get $1
      i32.const 255
      i32.and
      i32.eq
     end
     br_if $__inlined_func$~lib/map/Map<i8,i32>#find
     local.get $2
     i32.const -2
     i32.and
     local.set $0
     br $while-continue|0
    end
   end
   i32.const 0
   local.set $0
  end
  local.get $0
  i32.eqz
  if
   i32.const 1616
   i32.const 1680
   i32.const 105
   i32.const 17
   call $~lib/builtins/abort
   unreachable
  end
  local.get $0
  i32.load $0 offset=4
 )
 (func $~lib/array/ensureCapacity (param $0 i32) (param $1 i32) (param $2 i32)
  (local $3 i32)
  (local $4 i32)
  local.get $1
  local.get $0
  i32.load $0 offset=8
  local.get $2
  i32.shr_u
  i32.gt_u
  if
   local.get $1
   i32.const 1073741820
   local.get $2
   i32.shr_u
   i32.gt_u
   if
    i32.const 1456
    i32.const 1728
    i32.const 19
    i32.const 48
    call $~lib/builtins/abort
    unreachable
   end
   block $__inlined_func$~lib/rt/itcms/__renew
    i32.const 8
    local.get $1
    local.get $1
    i32.const 8
    i32.le_u
    select
    local.get $2
    i32.shl
    local.tee $3
    local.get $0
    i32.load $0
    local.tee $2
    i32.const 20
    i32.sub
    local.tee $4
    i32.load $0
    i32.const -4
    i32.and
    i32.const 16
    i32.sub
    i32.le_u
    if
     local.get $4
     local.get $3
     i32.store $0 offset=16
     local.get $2
     local.set $1
     br $__inlined_func$~lib/rt/itcms/__renew
    end
    local.get $3
    local.get $4
    i32.load $0 offset=12
    call $~lib/rt/itcms/__new
    local.tee $1
    local.get $2
    local.get $3
    local.get $4
    i32.load $0 offset=16
    local.tee $4
    local.get $3
    local.get $4
    i32.lt_u
    select
    memory.copy $0 $0
   end
   local.get $1
   local.get $2
   i32.ne
   if
    local.get $0
    local.get $1
    i32.store $0
    local.get $0
    local.get $1
    i32.store $0 offset=4
    local.get $1
    if
     local.get $0
     local.get $1
     call $byn-split-outlined-A$~lib/rt/itcms/__link
    end
   end
   local.get $0
   local.get $3
   i32.store $0 offset=8
  end
 )
 (func $~lib/array/Array<i32>#__get (param $0 i32) (param $1 i32) (result i32)
  local.get $1
  local.get $0
  i32.load $0 offset=12
  i32.ge_u
  if
   i32.const 1248
   i32.const 1728
   i32.const 114
   i32.const 42
   call $~lib/builtins/abort
   unreachable
  end
  local.get $0
  i32.load $0 offset=4
  local.get $1
  i32.const 2
  i32.shl
  i32.add
  i32.load $0
 )
 (func $~lib/map/Map<i32,i32>#rehash (param $0 i32) (param $1 i32)
  (local $2 i32)
  (local $3 i32)
  (local $4 i32)
  (local $5 i32)
  (local $6 i32)
  (local $7 i32)
  (local $8 i32)
  global.get $~lib/memory/__stack_pointer
  i32.const 8
  i32.sub
  global.set $~lib/memory/__stack_pointer
  global.get $~lib/memory/__stack_pointer
  i32.const 2020
  i32.lt_s
  if
   i32.const 18432
   i32.const 18480
   i32.const 1
   i32.const 1
   call $~lib/builtins/abort
   unreachable
  end
  global.get $~lib/memory/__stack_pointer
  local.tee $2
  i64.const 0
  i64.store $0
  local.get $2
  local.get $1
  i32.const 1
  i32.add
  local.tee $2
  i32.const 2
  i32.shl
  call $~lib/arraybuffer/ArrayBuffer#constructor
  local.tee $6
  i32.store $0
  global.get $~lib/memory/__stack_pointer
  local.get $2
  i32.const 3
  i32.shl
  i32.const 3
  i32.div_s
  local.tee $5
  i32.const 12
  i32.mul
  call $~lib/arraybuffer/ArrayBuffer#constructor
  local.tee $3
  i32.store $0 offset=4
  local.get $0
  i32.load $0 offset=8
  local.tee $7
  local.get $0
  i32.load $0 offset=16
  i32.const 12
  i32.mul
  i32.add
  local.set $4
  local.get $3
  local.set $2
  loop $while-continue|0
   local.get $4
   local.get $7
   i32.ne
   if
    local.get $7
    i32.load $0 offset=8
    i32.const 1
    i32.and
    i32.eqz
    if
     local.get $2
     local.get $7
     i32.load $0
     local.tee $8
     i32.store $0
     local.get $2
     local.get $7
     i32.load $0 offset=4
     i32.store $0 offset=4
     local.get $2
     local.get $6
     local.get $1
     local.get $8
     i32.const -1028477379
     i32.mul
     i32.const 374761397
     i32.add
     i32.const 17
     i32.rotl
     i32.const 668265263
     i32.mul
     local.tee $8
     local.get $8
     i32.const 15
     i32.shr_u
     i32.xor
     i32.const -2048144777
     i32.mul
     local.tee $8
     local.get $8
     i32.const 13
     i32.shr_u
     i32.xor
     i32.const -1028477379
     i32.mul
     local.tee $8
     local.get $8
     i32.const 16
     i32.shr_u
     i32.xor
     i32.and
     i32.const 2
     i32.shl
     i32.add
     local.tee $8
     i32.load $0
     i32.store $0 offset=8
     local.get $8
     local.get $2
     i32.store $0
     local.get $2
     i32.const 12
     i32.add
     local.set $2
    end
    local.get $7
    i32.const 12
    i32.add
    local.set $7
    br $while-continue|0
   end
  end
  local.get $0
  local.get $6
  i32.store $0
  local.get $6
  if
   local.get $0
   local.get $6
   call $byn-split-outlined-A$~lib/rt/itcms/__link
  end
  local.get $0
  local.get $1
  i32.store $0 offset=4
  local.get $0
  local.get $3
  i32.store $0 offset=8
  local.get $3
  if
   local.get $0
   local.get $3
   call $byn-split-outlined-A$~lib/rt/itcms/__link
  end
  local.get $0
  local.get $5
  i32.store $0 offset=12
  local.get $0
  local.get $0
  i32.load $0 offset=20
  i32.store $0 offset=16
  global.get $~lib/memory/__stack_pointer
  i32.const 8
  i32.add
  global.set $~lib/memory/__stack_pointer
 )
 (func $~lib/map/Map<i32,i32>#set (param $0 i32) (param $1 i32) (param $2 i32)
  (local $3 i32)
  (local $4 i32)
  (local $5 i32)
  global.get $~lib/memory/__stack_pointer
  i32.const 4
  i32.sub
  global.set $~lib/memory/__stack_pointer
  global.get $~lib/memory/__stack_pointer
  i32.const 2020
  i32.lt_s
  if
   i32.const 18432
   i32.const 18480
   i32.const 1
   i32.const 1
   call $~lib/builtins/abort
   unreachable
  end
  global.get $~lib/memory/__stack_pointer
  i32.const 0
  i32.store $0
  local.get $0
  i32.load $0
  local.get $1
  i32.const -1028477379
  i32.mul
  i32.const 374761397
  i32.add
  i32.const 17
  i32.rotl
  i32.const 668265263
  i32.mul
  local.tee $3
  local.get $3
  i32.const 15
  i32.shr_u
  i32.xor
  i32.const -2048144777
  i32.mul
  local.tee $3
  local.get $3
  i32.const 13
  i32.shr_u
  i32.xor
  i32.const -1028477379
  i32.mul
  local.tee $3
  local.get $3
  i32.const 16
  i32.shr_u
  i32.xor
  local.tee $4
  local.get $0
  i32.load $0 offset=4
  i32.and
  i32.const 2
  i32.shl
  i32.add
  i32.load $0
  local.set $3
  block $__inlined_func$~lib/map/Map<i32,i32>#find
   loop $while-continue|0
    local.get $3
    if
     local.get $3
     i32.load $0 offset=8
     local.tee $5
     i32.const 1
     i32.and
     if (result i32)
      i32.const 0
     else
      local.get $3
      i32.load $0
      local.get $1
      i32.eq
     end
     br_if $__inlined_func$~lib/map/Map<i32,i32>#find
     local.get $5
     i32.const -2
     i32.and
     local.set $3
     br $while-continue|0
    end
   end
   i32.const 0
   local.set $3
  end
  local.get $3
  if
   local.get $3
   local.get $2
   i32.store $0 offset=4
  else
   local.get $0
   i32.load $0 offset=16
   local.get $0
   i32.load $0 offset=12
   i32.eq
   if
    local.get $0
    local.get $0
    i32.load $0 offset=20
    local.get $0
    i32.load $0 offset=12
    i32.const 3
    i32.mul
    i32.const 4
    i32.div_s
    i32.lt_s
    if (result i32)
     local.get $0
     i32.load $0 offset=4
    else
     local.get $0
     i32.load $0 offset=4
     i32.const 1
     i32.shl
     i32.const 1
     i32.or
    end
    call $~lib/map/Map<i32,i32>#rehash
   end
   global.get $~lib/memory/__stack_pointer
   local.get $0
   i32.load $0 offset=8
   local.tee $3
   i32.store $0
   local.get $0
   local.get $0
   i32.load $0 offset=16
   local.tee $5
   i32.const 1
   i32.add
   i32.store $0 offset=16
   local.get $3
   local.get $5
   i32.const 12
   i32.mul
   i32.add
   local.tee $3
   local.get $1
   i32.store $0
   local.get $3
   local.get $2
   i32.store $0 offset=4
   local.get $0
   local.get $0
   i32.load $0 offset=20
   i32.const 1
   i32.add
   i32.store $0 offset=20
   local.get $3
   local.get $0
   i32.load $0
   local.get $4
   local.get $0
   i32.load $0 offset=4
   i32.and
   i32.const 2
   i32.shl
   i32.add
   local.tee $0
   i32.load $0
   i32.store $0 offset=8
   local.get $0
   local.get $3
   i32.store $0
  end
  global.get $~lib/memory/__stack_pointer
  i32.const 4
  i32.add
  global.set $~lib/memory/__stack_pointer
 )
 (func $~lib/map/Map<i8,i32>#delete (param $0 i32) (param $1 i32)
  (local $2 i32)
  (local $3 i32)
  local.get $0
  i32.load $0
  local.get $0
  i32.load $0 offset=4
  local.get $1
  local.tee $2
  i32.extend8_s
  i32.const -1028477379
  i32.mul
  i32.const 374761394
  i32.add
  i32.const 17
  i32.rotl
  i32.const 668265263
  i32.mul
  local.tee $1
  local.get $1
  i32.const 15
  i32.shr_u
  i32.xor
  i32.const -2048144777
  i32.mul
  local.tee $1
  local.get $1
  i32.const 13
  i32.shr_u
  i32.xor
  i32.const -1028477379
  i32.mul
  local.tee $1
  local.get $1
  i32.const 16
  i32.shr_u
  i32.xor
  i32.and
  i32.const 2
  i32.shl
  i32.add
  i32.load $0
  local.set $1
  block $__inlined_func$~lib/map/Map<i8,i32>#find
   loop $while-continue|0
    local.get $1
    if
     local.get $1
     i32.load $0 offset=8
     local.tee $3
     i32.const 1
     i32.and
     if (result i32)
      i32.const 0
     else
      local.get $1
      i32.load8_u $0
      local.get $2
      i32.const 255
      i32.and
      i32.eq
     end
     br_if $__inlined_func$~lib/map/Map<i8,i32>#find
     local.get $3
     i32.const -2
     i32.and
     local.set $1
     br $while-continue|0
    end
   end
   i32.const 0
   local.set $1
  end
  local.get $1
  i32.eqz
  if
   return
  end
  local.get $1
  local.get $1
  i32.load $0 offset=8
  i32.const 1
  i32.or
  i32.store $0 offset=8
  local.get $0
  local.get $0
  i32.load $0 offset=20
  i32.const 1
  i32.sub
  i32.store $0 offset=20
  local.get $0
  i32.load $0 offset=4
  i32.const 1
  i32.shr_u
  local.tee $1
  i32.const 1
  i32.add
  i32.const 4
  local.get $0
  i32.load $0 offset=20
  local.tee $2
  local.get $2
  i32.const 4
  i32.lt_u
  select
  i32.ge_u
  if (result i32)
   local.get $0
   i32.load $0 offset=20
   local.get $0
   i32.load $0 offset=12
   i32.const 3
   i32.mul
   i32.const 4
   i32.div_s
   i32.lt_s
  else
   i32.const 0
  end
  if
   local.get $0
   local.get $1
   call $~lib/map/Map<i8,i32>#rehash
  end
 )
 (func $~lib/map/Map<i8,i32>#clear (param $0 i32)
  (local $1 i32)
  local.get $0
  i32.const 16
  call $~lib/arraybuffer/ArrayBuffer#constructor
  local.tee $1
  i32.store $0
  local.get $1
  if
   local.get $0
   local.get $1
   call $byn-split-outlined-A$~lib/rt/itcms/__link
  end
  local.get $0
  i32.const 3
  i32.store $0 offset=4
  local.get $0
  i32.const 48
  call $~lib/arraybuffer/ArrayBuffer#constructor
  local.tee $1
  i32.store $0 offset=8
  local.get $1
  if
   local.get $0
   local.get $1
   call $byn-split-outlined-A$~lib/rt/itcms/__link
  end
  local.get $0
  i32.const 4
  i32.store $0 offset=12
  local.get $0
  i32.const 0
  i32.store $0 offset=16
  local.get $0
  i32.const 0
  i32.store $0 offset=20
 )
 (func $std/map/testNumeric<i8,i32>
  (local $0 i32)
  (local $1 i32)
  (local $2 i32)
  (local $3 i32)
  (local $4 i32)
  (local $5 i32)
  (local $6 i32)
  (local $7 i32)
  (local $8 i32)
  (local $9 i32)
  (local $10 i32)
  (local $11 i32)
  (local $12 i32)
  (local $13 i32)
  (local $14 i32)
  (local $15 i32)
  (local $16 i32)
  global.get $~lib/memory/__stack_pointer
  i32.const 20
  i32.sub
  global.set $~lib/memory/__stack_pointer
  block $folding-inner1
   global.get $~lib/memory/__stack_pointer
   i32.const 2020
   i32.lt_s
   br_if $folding-inner1
   global.get $~lib/memory/__stack_pointer
   local.tee $2
   i32.const 0
   i32.const 20
   memory.fill $0
   local.get $2
   i32.const 4
   i32.sub
   global.set $~lib/memory/__stack_pointer
   global.get $~lib/memory/__stack_pointer
   i32.const 2020
   i32.lt_s
   br_if $folding-inner1
   global.get $~lib/memory/__stack_pointer
   local.tee $3
   i32.const 0
   i32.store $0
   local.get $3
   i32.const 24
   i32.const 3
   call $~lib/rt/itcms/__new
   local.tee $10
   i32.store $0
   local.get $10
   i32.const 16
   call $~lib/arraybuffer/ArrayBuffer#constructor
   local.tee $3
   i32.store $0
   local.get $3
   if
    local.get $10
    local.get $3
    call $byn-split-outlined-A$~lib/rt/itcms/__link
   end
   local.get $10
   i32.const 3
   i32.store $0 offset=4
   local.get $10
   i32.const 48
   call $~lib/arraybuffer/ArrayBuffer#constructor
   local.tee $3
   i32.store $0 offset=8
   local.get $3
   if
    local.get $10
    local.get $3
    call $byn-split-outlined-A$~lib/rt/itcms/__link
   end
   local.get $10
   i32.const 4
   i32.store $0 offset=12
   local.get $10
   i32.const 0
   i32.store $0 offset=16
   local.get $10
   i32.const 0
   i32.store $0 offset=20
   global.get $~lib/memory/__stack_pointer
   i32.const 4
   i32.add
   global.set $~lib/memory/__stack_pointer
   local.get $2
   local.get $10
   i32.store $0
   loop $for-loop|1
    local.get $0
    i32.extend8_s
    i32.const 100
    i32.lt_s
    if
     local.get $10
     i32.load $0
     local.get $10
     i32.load $0 offset=4
     local.get $0
     i32.extend8_s
     i32.const -1028477379
     i32.mul
     i32.const 374761394
     i32.add
     i32.const 17
     i32.rotl
     i32.const 668265263
     i32.mul
     local.tee $2
     local.get $2
     i32.const 15
     i32.shr_u
     i32.xor
     i32.const -2048144777
     i32.mul
     local.tee $2
     local.get $2
     i32.const 13
     i32.shr_u
     i32.xor
     i32.const -1028477379
     i32.mul
     local.tee $2
     local.get $2
     i32.const 16
     i32.shr_u
     i32.xor
     i32.and
     i32.const 2
     i32.shl
     i32.add
     i32.load $0
     local.set $11
     block $__inlined_func$~lib/map/Map<i8,i32>#find
      loop $while-continue|0
       local.get $11
       if
        local.get $11
        i32.load $0 offset=8
        local.tee $2
        i32.const 1
        i32.and
        if (result i32)
         i32.const 0
        else
         local.get $11
         i32.load8_u $0
         local.get $0
         i32.const 255
         i32.and
         i32.eq
        end
        br_if $__inlined_func$~lib/map/Map<i8,i32>#find
        local.get $2
        i32.const -2
        i32.and
        local.set $11
        br $while-continue|0
       end
      end
      i32.const 0
      local.set $11
     end
     local.get $11
     if
      i32.const 0
      i32.const 1568
      i32.const 6
      i32.const 5
      call $~lib/builtins/abort
      unreachable
     end
     local.get $10
     local.get $0
     local.get $0
     i32.extend8_s
     local.tee $2
     i32.const 10
     i32.add
     call $~lib/map/Map<i8,i32>#set
     local.get $10
     i32.load $0
     local.get $10
     i32.load $0 offset=4
     local.get $2
     i32.const -1028477379
     i32.mul
     i32.const 374761394
     i32.add
     i32.const 17
     i32.rotl
     i32.const 668265263
     i32.mul
     local.tee $2
     local.get $2
     i32.const 15
     i32.shr_u
     i32.xor
     i32.const -2048144777
     i32.mul
     local.tee $2
     local.get $2
     i32.const 13
     i32.shr_u
     i32.xor
     i32.const -1028477379
     i32.mul
     local.tee $2
     local.get $2
     i32.const 16
     i32.shr_u
     i32.xor
     i32.and
     i32.const 2
     i32.shl
     i32.add
     i32.load $0
     local.set $11
     block $__inlined_func$~lib/map/Map<i8,i32>#find1
      loop $while-continue|02
       local.get $11
       if
        local.get $11
        i32.load $0 offset=8
        local.tee $2
        i32.const 1
        i32.and
        if (result i32)
         i32.const 0
        else
         local.get $11
         i32.load8_u $0
         local.get $0
         i32.const 255
         i32.and
         i32.eq
        end
        br_if $__inlined_func$~lib/map/Map<i8,i32>#find1
        local.get $2
        i32.const -2
        i32.and
        local.set $11
        br $while-continue|02
       end
      end
      i32.const 0
      local.set $11
     end
     local.get $11
     i32.eqz
     if
      i32.const 0
      i32.const 1568
      i32.const 8
      i32.const 5
      call $~lib/builtins/abort
      unreachable
     end
     local.get $10
     local.get $0
     call $~lib/map/Map<i8,i32>#get
     local.get $0
     i32.extend8_s
     i32.const 10
     i32.add
     i32.ne
     if
      i32.const 0
      i32.const 1568
      i32.const 9
      i32.const 5
      call $~lib/builtins/abort
      unreachable
     end
     local.get $0
     i32.const 1
     i32.add
     local.set $0
     br $for-loop|1
    end
   end
   local.get $10
   i32.load $0 offset=20
   i32.const 100
   i32.ne
   if
    i32.const 0
    i32.const 1568
    i32.const 11
    i32.const 3
    call $~lib/builtins/abort
    unreachable
   end
   i32.const 0
   local.set $0
   loop $for-loop|3
    local.get $0
    i32.extend8_s
    i32.const 100
    i32.lt_s
    if
     local.get $10
     i32.load $0
     local.get $10
     i32.load $0 offset=4
     local.get $0
     i32.extend8_s
     i32.const -1028477379
     i32.mul
     i32.const 374761394
     i32.add
     i32.const 17
     i32.rotl
     i32.const 668265263
     i32.mul
     local.tee $2
     local.get $2
     i32.const 15
     i32.shr_u
     i32.xor
     i32.const -2048144777
     i32.mul
     local.tee $2
     local.get $2
     i32.const 13
     i32.shr_u
     i32.xor
     i32.const -1028477379
     i32.mul
     local.tee $2
     local.get $2
     i32.const 16
     i32.shr_u
     i32.xor
     i32.and
     i32.const 2
     i32.shl
     i32.add
     i32.load $0
     local.set $11
     block $__inlined_func$~lib/map/Map<i8,i32>#find4
      loop $while-continue|05
       local.get $11
       if
        local.get $11
        i32.load $0 offset=8
        local.tee $2
        i32.const 1
        i32.and
        if (result i32)
         i32.const 0
        else
         local.get $11
         i32.load8_u $0
         local.get $0
         i32.const 255
         i32.and
         i32.eq
        end
        br_if $__inlined_func$~lib/map/Map<i8,i32>#find4
        local.get $2
        i32.const -2
        i32.and
        local.set $11
        br $while-continue|05
       end
      end
      i32.const 0
      local.set $11
     end
     local.get $11
     i32.eqz
     if
      i32.const 0
      i32.const 1568
      i32.const 15
      i32.const 5
      call $~lib/builtins/abort
      unreachable
     end
     local.get $10
     local.get $0
     call $~lib/map/Map<i8,i32>#get
     local.get $0
     i32.extend8_s
     i32.const 10
     i32.add
     i32.ne
     if
      i32.const 0
      i32.const 1568
      i32.const 16
      i32.const 5
      call $~lib/builtins/abort
      unreachable
     end
     local.get $10
     local.get $0
     local.get $0
     i32.extend8_s
     local.tee $2
     i32.const 20
     i32.add
     call $~lib/map/Map<i8,i32>#set
     local.get $10
     i32.load $0
     local.get $10
     i32.load $0 offset=4
     local.get $2
     i32.const -1028477379
     i32.mul
     i32.const 374761394
     i32.add
     i32.const 17
     i32.rotl
     i32.const 668265263
     i32.mul
     local.tee $2
     local.get $2
     i32.const 15
     i32.shr_u
     i32.xor
     i32.const -2048144777
     i32.mul
     local.tee $2
     local.get $2
     i32.const 13
     i32.shr_u
     i32.xor
     i32.const -1028477379
     i32.mul
     local.tee $2
     local.get $2
     i32.const 16
     i32.shr_u
     i32.xor
     i32.and
     i32.const 2
     i32.shl
     i32.add
     i32.load $0
     local.set $11
     block $__inlined_func$~lib/map/Map<i8,i32>#find7
      loop $while-continue|08
       local.get $11
       if
        local.get $11
        i32.load $0 offset=8
        local.tee $2
        i32.const 1
        i32.and
        if (result i32)
         i32.const 0
        else
         local.get $11
         i32.load8_u $0
         local.get $0
         i32.const 255
         i32.and
         i32.eq
        end
        br_if $__inlined_func$~lib/map/Map<i8,i32>#find7
        local.get $2
        i32.const -2
        i32.and
        local.set $11
        br $while-continue|08
       end
      end
      i32.const 0
      local.set $11
     end
     local.get $11
     i32.eqz
     if
      i32.const 0
      i32.const 1568
      i32.const 18
      i32.const 5
      call $~lib/builtins/abort
      unreachable
     end
     local.get $10
     local.get $0
     call $~lib/map/Map<i8,i32>#get
     local.get $0
     i32.extend8_s
     i32.const 20
     i32.add
     i32.ne
     if
      i32.const 0
      i32.const 1568
      i32.const 19
      i32.const 5
      call $~lib/builtins/abort
      unreachable
     end
     local.get $0
     i32.const 1
     i32.add
     local.set $0
     br $for-loop|3
    end
   end
   local.get $10
   i32.load $0 offset=20
   i32.const 100
   i32.ne
   if
    i32.const 0
    i32.const 1568
    i32.const 21
    i32.const 3
    call $~lib/builtins/abort
    unreachable
   end
   global.get $~lib/memory/__stack_pointer
   local.tee $3
   i32.const 4
   i32.sub
   global.set $~lib/memory/__stack_pointer
   global.get $~lib/memory/__stack_pointer
   i32.const 2020
   i32.lt_s
   br_if $folding-inner1
   global.get $~lib/memory/__stack_pointer
   local.tee $0
   i32.const 0
   i32.store $0
   local.get $10
   i32.load $0 offset=8
   local.set $4
   local.get $10
   i32.load $0 offset=16
   local.set $5
   local.get $0
   i32.const 8
   i32.sub
   global.set $~lib/memory/__stack_pointer
   global.get $~lib/memory/__stack_pointer
   i32.const 2020
   i32.lt_s
   br_if $folding-inner1
   global.get $~lib/memory/__stack_pointer
   local.tee $2
   i64.const 0
   i64.store $0
   local.get $2
   i32.const 16
   i32.const 4
   call $~lib/rt/itcms/__new
   local.tee $2
   i32.store $0
   local.get $2
   i32.const 0
   i32.store $0
   local.get $2
   i32.const 0
   i32.store $0 offset=4
   local.get $2
   i32.const 0
   i32.store $0 offset=8
   local.get $2
   i32.const 0
   i32.store $0 offset=12
   local.get $5
   i32.const 1073741820
   i32.gt_u
   if
    i32.const 1456
    i32.const 1728
    i32.const 70
    i32.const 60
    call $~lib/builtins/abort
    unreachable
   end
   global.get $~lib/memory/__stack_pointer
<<<<<<< HEAD
   local.get $5
   i32.const 8
   local.get $5
=======
   i32.const 8
   local.get $4
   local.get $4
>>>>>>> 0ed65eb9
   i32.const 8
   i32.le_u
   select
   local.tee $6
   i32.const 0
   call $~lib/rt/itcms/__new
   local.tee $7
   i32.store $0 offset=4
   local.get $2
   local.get $7
   i32.store $0
   local.get $7
   if
    local.get $2
    local.get $7
    call $byn-split-outlined-A$~lib/rt/itcms/__link
   end
   local.get $2
   local.get $7
   i32.store $0 offset=4
   local.get $2
   local.get $6
   i32.store $0 offset=8
   local.get $2
   local.get $5
   i32.store $0 offset=12
   global.get $~lib/memory/__stack_pointer
   i32.const 8
   i32.add
   global.set $~lib/memory/__stack_pointer
   local.get $0
   local.get $2
   i32.store $0
   i32.const 0
   local.set $0
   loop $for-loop|0
    local.get $1
    local.get $5
    i32.lt_s
    if
     local.get $4
     local.get $1
     i32.const 12
     i32.mul
     i32.add
     local.tee $6
     i32.load $0 offset=8
     i32.const 1
     i32.and
     i32.eqz
     if
      local.get $2
      i32.load $0 offset=4
      local.get $0
      i32.add
      local.get $6
      i32.load8_s $0
      i32.store8 $0
      local.get $0
      i32.const 1
      i32.add
      local.set $0
     end
     local.get $1
     i32.const 1
     i32.add
     local.set $1
     br $for-loop|0
    end
   end
   local.get $2
   local.get $0
   i32.const 0
   call $~lib/array/ensureCapacity
   local.get $2
   local.get $0
   i32.store $0 offset=12
   global.get $~lib/memory/__stack_pointer
   i32.const 4
   i32.add
   global.set $~lib/memory/__stack_pointer
   local.get $3
   local.get $2
   i32.store $0 offset=4
   global.get $~lib/memory/__stack_pointer
   local.get $10
   call $~lib/map/Map<i8,i32>#values
   local.tee $5
   i32.store $0 offset=8
   global.get $~lib/memory/__stack_pointer
   local.set $0
   global.get $~lib/memory/__stack_pointer
   i32.const 4
   i32.sub
   global.set $~lib/memory/__stack_pointer
   global.get $~lib/memory/__stack_pointer
   i32.const 2020
   i32.lt_s
   br_if $folding-inner1
   global.get $~lib/memory/__stack_pointer
   local.tee $1
   i32.const 0
   i32.store $0
   local.get $1
   i32.const 24
   i32.const 6
   call $~lib/rt/itcms/__new
   local.tee $12
   i32.store $0
   local.get $12
   i32.const 16
   call $~lib/arraybuffer/ArrayBuffer#constructor
   local.tee $1
   i32.store $0
   local.get $1
   if
    local.get $12
    local.get $1
    call $byn-split-outlined-A$~lib/rt/itcms/__link
   end
   local.get $12
   i32.const 3
   i32.store $0 offset=4
   local.get $12
   i32.const 32
   call $~lib/arraybuffer/ArrayBuffer#constructor
   local.tee $1
   i32.store $0 offset=8
   local.get $1
   if
    local.get $12
    local.get $1
    call $byn-split-outlined-A$~lib/rt/itcms/__link
   end
   local.get $12
   i32.const 4
   i32.store $0 offset=12
   local.get $12
   i32.const 0
   i32.store $0 offset=16
   local.get $12
   i32.const 0
   i32.store $0 offset=20
   global.get $~lib/memory/__stack_pointer
   i32.const 4
   i32.add
   global.set $~lib/memory/__stack_pointer
   local.get $0
   local.get $12
   i32.store $0 offset=12
   global.get $~lib/memory/__stack_pointer
   call $~lib/map/Map<i32,i32>#constructor
   local.tee $7
   i32.store $0 offset=16
   i32.const 0
   local.set $11
   loop $for-loop|4
    local.get $11
    local.get $2
    i32.load $0 offset=12
    i32.lt_s
    if
     local.get $11
     local.get $2
     i32.load $0 offset=12
     i32.ge_u
     if
      i32.const 1248
      i32.const 1728
      i32.const 114
      i32.const 42
      call $~lib/builtins/abort
      unreachable
     end
     local.get $2
     i32.load $0 offset=4
     local.get $11
     i32.add
     i32.load8_s $0
     local.set $13
     local.get $5
     local.get $11
     call $~lib/array/Array<i32>#__get
     local.set $6
     local.get $10
     i32.load $0
     local.get $10
     i32.load $0 offset=4
     local.get $13
     i32.extend8_s
     i32.const -1028477379
     i32.mul
     i32.const 374761394
     i32.add
     i32.const 17
     i32.rotl
     i32.const 668265263
     i32.mul
     local.tee $0
     local.get $0
     i32.const 15
     i32.shr_u
     i32.xor
     i32.const -2048144777
     i32.mul
     local.tee $0
     local.get $0
     i32.const 13
     i32.shr_u
     i32.xor
     i32.const -1028477379
     i32.mul
     local.tee $0
     local.get $0
     i32.const 16
     i32.shr_u
     i32.xor
     i32.and
     i32.const 2
     i32.shl
     i32.add
     i32.load $0
     local.set $0
     block $__inlined_func$~lib/map/Map<i8,i32>#find10
      loop $while-continue|011
       local.get $0
       if
        local.get $0
        i32.load $0 offset=8
        local.tee $1
        i32.const 1
        i32.and
        if (result i32)
         i32.const 0
        else
         local.get $0
         i32.load8_u $0
         local.get $13
         i32.const 255
         i32.and
         i32.eq
        end
        br_if $__inlined_func$~lib/map/Map<i8,i32>#find10
        local.get $1
        i32.const -2
        i32.and
        local.set $0
        br $while-continue|011
       end
      end
      i32.const 0
      local.set $0
     end
     local.get $0
     i32.eqz
     if
      i32.const 0
      i32.const 1568
      i32.const 31
      i32.const 5
      call $~lib/builtins/abort
      unreachable
     end
     local.get $10
     i32.load $0
     local.get $10
     i32.load $0 offset=4
     local.get $6
     i32.const 20
     i32.sub
     local.tee $1
     i32.extend8_s
     i32.const -1028477379
     i32.mul
     i32.const 374761394
     i32.add
     i32.const 17
     i32.rotl
     i32.const 668265263
     i32.mul
     local.tee $0
     local.get $0
     i32.const 15
     i32.shr_u
     i32.xor
     i32.const -2048144777
     i32.mul
     local.tee $0
     local.get $0
     i32.const 13
     i32.shr_u
     i32.xor
     i32.const -1028477379
     i32.mul
     local.tee $0
     local.get $0
     i32.const 16
     i32.shr_u
     i32.xor
     i32.and
     i32.const 2
     i32.shl
     i32.add
     i32.load $0
     local.set $0
     block $__inlined_func$~lib/map/Map<i8,i32>#find13
      loop $while-continue|014
       local.get $0
       if
        local.get $0
        i32.load $0 offset=8
        local.tee $3
        i32.const 1
        i32.and
        if (result i32)
         i32.const 0
        else
         local.get $0
         i32.load8_u $0
         local.get $1
         i32.const 255
         i32.and
         i32.eq
        end
        br_if $__inlined_func$~lib/map/Map<i8,i32>#find13
        local.get $3
        i32.const -2
        i32.and
        local.set $0
        br $while-continue|014
       end
      end
      i32.const 0
      local.set $0
     end
     local.get $0
     i32.eqz
     if
      i32.const 0
      i32.const 1568
      i32.const 32
      i32.const 5
      call $~lib/builtins/abort
      unreachable
     end
     global.get $~lib/memory/__stack_pointer
     i32.const 4
     i32.sub
     global.set $~lib/memory/__stack_pointer
     global.get $~lib/memory/__stack_pointer
     i32.const 2020
     i32.lt_s
     br_if $folding-inner1
     global.get $~lib/memory/__stack_pointer
     i32.const 0
     i32.store $0
     local.get $12
     i32.load $0
     local.get $13
     i32.extend8_s
     i32.const -1028477379
     i32.mul
     i32.const 374761394
     i32.add
     i32.const 17
     i32.rotl
     i32.const 668265263
     i32.mul
     local.tee $0
     i32.const 15
     i32.shr_u
     local.get $0
     i32.xor
     i32.const -2048144777
     i32.mul
     local.tee $0
     i32.const 13
     i32.shr_u
     local.get $0
     i32.xor
     i32.const -1028477379
     i32.mul
     local.tee $0
     i32.const 16
     i32.shr_u
     local.get $0
     i32.xor
     local.tee $4
     local.get $12
     i32.load $0 offset=4
     i32.and
     i32.const 2
     i32.shl
     i32.add
     i32.load $0
     local.set $0
     block $__inlined_func$~lib/map/Map<i8,i8>#find
      loop $while-continue|015
       local.get $0
       if
        local.get $0
        i32.load $0 offset=4
        local.tee $1
        i32.const 1
        i32.and
        if (result i32)
         i32.const 0
        else
         local.get $0
         i32.load8_u $0
         local.get $13
         i32.const 255
         i32.and
         i32.eq
        end
        br_if $__inlined_func$~lib/map/Map<i8,i8>#find
        local.get $1
        i32.const -2
        i32.and
        local.set $0
        br $while-continue|015
       end
      end
      i32.const 0
      local.set $0
     end
     local.get $0
     if
      local.get $0
      local.get $13
      i32.store8 $0 offset=1
     else
      local.get $12
      i32.load $0 offset=16
      local.get $12
      i32.load $0 offset=12
      i32.eq
      if
       local.get $12
       i32.load $0 offset=20
       local.get $12
       i32.load $0 offset=12
       i32.const 3
       i32.mul
       i32.const 4
       i32.div_s
       i32.lt_s
       if (result i32)
        local.get $12
        i32.load $0 offset=4
       else
        local.get $12
        i32.load $0 offset=4
        i32.const 1
        i32.shl
        i32.const 1
        i32.or
       end
       local.set $14
       global.get $~lib/memory/__stack_pointer
       i32.const 8
       i32.sub
       global.set $~lib/memory/__stack_pointer
       global.get $~lib/memory/__stack_pointer
       i32.const 2020
       i32.lt_s
       br_if $folding-inner1
       global.get $~lib/memory/__stack_pointer
       local.tee $0
       i64.const 0
       i64.store $0
       local.get $0
       local.get $14
       i32.const 1
       i32.add
       local.tee $0
       i32.const 2
       i32.shl
       call $~lib/arraybuffer/ArrayBuffer#constructor
       local.tee $8
       i32.store $0
       global.get $~lib/memory/__stack_pointer
       local.get $0
       i32.const 3
       i32.shl
       i32.const 3
       i32.div_s
       local.tee $3
       i32.const 3
       i32.shl
       call $~lib/arraybuffer/ArrayBuffer#constructor
       local.tee $1
       i32.store $0 offset=4
       local.get $12
       i32.load $0 offset=8
       local.tee $9
       local.get $12
       i32.load $0 offset=16
       i32.const 3
       i32.shl
       i32.add
       local.set $15
       local.get $1
       local.set $0
       loop $while-continue|00
        local.get $9
        local.get $15
        i32.ne
        if
         local.get $9
         i32.load $0 offset=4
         i32.const 1
         i32.and
         i32.eqz
         if
          local.get $0
          local.get $9
          i32.load8_s $0
          local.tee $16
          i32.store8 $0
          local.get $0
          local.get $9
          i32.load8_s $0 offset=1
          i32.store8 $0 offset=1
          local.get $0
          local.get $8
          local.get $14
          local.get $16
          i32.extend8_s
          i32.const -1028477379
          i32.mul
          i32.const 374761394
          i32.add
          i32.const 17
          i32.rotl
          i32.const 668265263
          i32.mul
          local.tee $16
          i32.const 15
          i32.shr_u
          local.get $16
          i32.xor
          i32.const -2048144777
          i32.mul
          local.tee $16
          i32.const 13
          i32.shr_u
          local.get $16
          i32.xor
          i32.const -1028477379
          i32.mul
          local.tee $16
          i32.const 16
          i32.shr_u
          local.get $16
          i32.xor
          i32.and
          i32.const 2
          i32.shl
          i32.add
          local.tee $16
          i32.load $0
          i32.store $0 offset=4
          local.get $16
          local.get $0
          i32.store $0
          local.get $0
          i32.const 8
          i32.add
          local.set $0
         end
         local.get $9
         i32.const 8
         i32.add
         local.set $9
         br $while-continue|00
        end
       end
       local.get $12
       local.get $8
       i32.store $0
       local.get $8
       if
        local.get $12
        local.get $8
        call $byn-split-outlined-A$~lib/rt/itcms/__link
       end
       local.get $12
       local.get $14
       i32.store $0 offset=4
       local.get $12
       local.get $1
       i32.store $0 offset=8
       local.get $1
       if
        local.get $12
        local.get $1
        call $byn-split-outlined-A$~lib/rt/itcms/__link
       end
       local.get $12
       local.get $3
       i32.store $0 offset=12
       local.get $12
       local.get $12
       i32.load $0 offset=20
       i32.store $0 offset=16
       global.get $~lib/memory/__stack_pointer
       i32.const 8
       i32.add
       global.set $~lib/memory/__stack_pointer
      end
      global.get $~lib/memory/__stack_pointer
      local.get $12
      i32.load $0 offset=8
      local.tee $0
      i32.store $0
      local.get $12
      local.get $12
      i32.load $0 offset=16
      local.tee $1
      i32.const 1
      i32.add
      i32.store $0 offset=16
      local.get $0
      local.get $1
      i32.const 3
      i32.shl
      i32.add
      local.tee $0
      local.get $13
      i32.store8 $0
      local.get $0
      local.get $13
      i32.store8 $0 offset=1
      local.get $12
      local.get $12
      i32.load $0 offset=20
      i32.const 1
      i32.add
      i32.store $0 offset=20
      local.get $0
      local.get $12
      i32.load $0
      local.get $4
      local.get $12
      i32.load $0 offset=4
      i32.and
      i32.const 2
      i32.shl
      i32.add
      local.tee $1
      i32.load $0
      i32.store $0 offset=4
      local.get $1
      local.get $0
      i32.store $0
     end
     global.get $~lib/memory/__stack_pointer
     i32.const 4
     i32.add
     global.set $~lib/memory/__stack_pointer
     local.get $7
     local.get $6
     i32.const 20
     i32.sub
     local.tee $0
     local.get $0
     call $~lib/map/Map<i32,i32>#set
     local.get $11
     i32.const 1
     i32.add
     local.set $11
     br $for-loop|4
    end
   end
   local.get $12
   i32.load $0 offset=20
   i32.const 100
   i32.ne
   if
    i32.const 0
    i32.const 1568
    i32.const 36
    i32.const 3
    call $~lib/builtins/abort
    unreachable
   end
   local.get $7
   i32.load $0 offset=20
   i32.const 100
   i32.ne
   if
    i32.const 0
    i32.const 1568
    i32.const 37
    i32.const 3
    call $~lib/builtins/abort
    unreachable
   end
   i32.const 0
   local.set $11
   loop $for-loop|6
    local.get $11
    i32.extend8_s
    i32.const 50
    i32.lt_s
    if
     local.get $10
     i32.load $0
     local.get $10
     i32.load $0 offset=4
     local.get $11
     i32.extend8_s
     i32.const -1028477379
     i32.mul
     i32.const 374761394
     i32.add
     i32.const 17
     i32.rotl
     i32.const 668265263
     i32.mul
     local.tee $0
     local.get $0
     i32.const 15
     i32.shr_u
     i32.xor
     i32.const -2048144777
     i32.mul
     local.tee $0
     local.get $0
     i32.const 13
     i32.shr_u
     i32.xor
     i32.const -1028477379
     i32.mul
     local.tee $0
     local.get $0
     i32.const 16
     i32.shr_u
     i32.xor
     i32.and
     i32.const 2
     i32.shl
     i32.add
     i32.load $0
     local.set $0
     block $__inlined_func$~lib/map/Map<i8,i32>#find17
      loop $while-continue|018
       local.get $0
       if
        local.get $0
        i32.load $0 offset=8
        local.tee $1
        i32.const 1
        i32.and
        if (result i32)
         i32.const 0
        else
         local.get $0
         i32.load8_u $0
         local.get $11
         i32.const 255
         i32.and
         i32.eq
        end
        br_if $__inlined_func$~lib/map/Map<i8,i32>#find17
        local.get $1
        i32.const -2
        i32.and
        local.set $0
        br $while-continue|018
       end
      end
      i32.const 0
      local.set $0
     end
     local.get $0
     i32.eqz
     if
      i32.const 0
      i32.const 1568
      i32.const 41
      i32.const 5
      call $~lib/builtins/abort
      unreachable
     end
     local.get $10
     local.get $11
     call $~lib/map/Map<i8,i32>#get
     local.get $11
     i32.extend8_s
     i32.const 20
     i32.add
     i32.ne
     if
      i32.const 0
      i32.const 1568
      i32.const 42
      i32.const 5
      call $~lib/builtins/abort
      unreachable
     end
     local.get $10
     local.get $11
     call $~lib/map/Map<i8,i32>#delete
     local.get $10
     i32.load $0
     local.get $10
     i32.load $0 offset=4
     local.get $11
     i32.extend8_s
     i32.const -1028477379
     i32.mul
     i32.const 374761394
     i32.add
     i32.const 17
     i32.rotl
     i32.const 668265263
     i32.mul
     local.tee $0
     local.get $0
     i32.const 15
     i32.shr_u
     i32.xor
     i32.const -2048144777
     i32.mul
     local.tee $0
     local.get $0
     i32.const 13
     i32.shr_u
     i32.xor
     i32.const -1028477379
     i32.mul
     local.tee $0
     local.get $0
     i32.const 16
     i32.shr_u
     i32.xor
     i32.and
     i32.const 2
     i32.shl
     i32.add
     i32.load $0
     local.set $0
     block $__inlined_func$~lib/map/Map<i8,i32>#find20
      loop $while-continue|021
       local.get $0
       if
        local.get $0
        i32.load $0 offset=8
        local.tee $1
        i32.const 1
        i32.and
        if (result i32)
         i32.const 0
        else
         local.get $0
         i32.load8_u $0
         local.get $11
         i32.const 255
         i32.and
         i32.eq
        end
        br_if $__inlined_func$~lib/map/Map<i8,i32>#find20
        local.get $1
        i32.const -2
        i32.and
        local.set $0
        br $while-continue|021
       end
      end
      i32.const 0
      local.set $0
     end
     local.get $0
     if
      i32.const 0
      i32.const 1568
      i32.const 44
      i32.const 5
      call $~lib/builtins/abort
      unreachable
     end
     local.get $11
     i32.const 1
     i32.add
     local.set $11
     br $for-loop|6
    end
   end
   local.get $10
   i32.load $0 offset=20
   i32.const 50
   i32.ne
   if
    i32.const 0
    i32.const 1568
    i32.const 46
    i32.const 3
    call $~lib/builtins/abort
    unreachable
   end
   i32.const 0
   local.set $11
   loop $for-loop|8
    local.get $11
    i32.extend8_s
    i32.const 50
    i32.lt_s
    if
     local.get $10
     i32.load $0
     local.get $10
     i32.load $0 offset=4
     local.get $11
     i32.extend8_s
     i32.const -1028477379
     i32.mul
     i32.const 374761394
     i32.add
     i32.const 17
     i32.rotl
     i32.const 668265263
     i32.mul
     local.tee $0
     local.get $0
     i32.const 15
     i32.shr_u
     i32.xor
     i32.const -2048144777
     i32.mul
     local.tee $0
     local.get $0
     i32.const 13
     i32.shr_u
     i32.xor
     i32.const -1028477379
     i32.mul
     local.tee $0
     local.get $0
     i32.const 16
     i32.shr_u
     i32.xor
     i32.and
     i32.const 2
     i32.shl
     i32.add
     i32.load $0
     local.set $0
     block $__inlined_func$~lib/map/Map<i8,i32>#find23
      loop $while-continue|024
       local.get $0
       if
        local.get $0
        i32.load $0 offset=8
        local.tee $1
        i32.const 1
        i32.and
        if (result i32)
         i32.const 0
        else
         local.get $0
         i32.load8_u $0
         local.get $11
         i32.const 255
         i32.and
         i32.eq
        end
        br_if $__inlined_func$~lib/map/Map<i8,i32>#find23
        local.get $1
        i32.const -2
        i32.and
        local.set $0
        br $while-continue|024
       end
      end
      i32.const 0
      local.set $0
     end
     local.get $0
     if
      i32.const 0
      i32.const 1568
      i32.const 50
      i32.const 5
      call $~lib/builtins/abort
      unreachable
     end
     local.get $10
     local.get $11
     local.get $11
     i32.extend8_s
     local.tee $0
     i32.const 10
     i32.add
     call $~lib/map/Map<i8,i32>#set
     local.get $10
     i32.load $0
     local.get $10
     i32.load $0 offset=4
     local.get $0
     i32.const -1028477379
     i32.mul
     i32.const 374761394
     i32.add
     i32.const 17
     i32.rotl
     i32.const 668265263
     i32.mul
     local.tee $0
     local.get $0
     i32.const 15
     i32.shr_u
     i32.xor
     i32.const -2048144777
     i32.mul
     local.tee $0
     local.get $0
     i32.const 13
     i32.shr_u
     i32.xor
     i32.const -1028477379
     i32.mul
     local.tee $0
     local.get $0
     i32.const 16
     i32.shr_u
     i32.xor
     i32.and
     i32.const 2
     i32.shl
     i32.add
     i32.load $0
     local.set $0
     block $__inlined_func$~lib/map/Map<i8,i32>#find26
      loop $while-continue|027
       local.get $0
       if
        local.get $0
        i32.load $0 offset=8
        local.tee $1
        i32.const 1
        i32.and
        if (result i32)
         i32.const 0
        else
         local.get $0
         i32.load8_u $0
         local.get $11
         i32.const 255
         i32.and
         i32.eq
        end
        br_if $__inlined_func$~lib/map/Map<i8,i32>#find26
        local.get $1
        i32.const -2
        i32.and
        local.set $0
        br $while-continue|027
       end
      end
      i32.const 0
      local.set $0
     end
     local.get $0
     i32.eqz
     if
      i32.const 0
      i32.const 1568
      i32.const 52
      i32.const 5
      call $~lib/builtins/abort
      unreachable
     end
     local.get $10
     local.get $11
     call $~lib/map/Map<i8,i32>#delete
     local.get $10
     i32.load $0
     local.get $10
     i32.load $0 offset=4
     local.get $11
     i32.extend8_s
     i32.const -1028477379
     i32.mul
     i32.const 374761394
     i32.add
     i32.const 17
     i32.rotl
     i32.const 668265263
     i32.mul
     local.tee $0
     local.get $0
     i32.const 15
     i32.shr_u
     i32.xor
     i32.const -2048144777
     i32.mul
     local.tee $0
     local.get $0
     i32.const 13
     i32.shr_u
     i32.xor
     i32.const -1028477379
     i32.mul
     local.tee $0
     local.get $0
     i32.const 16
     i32.shr_u
     i32.xor
     i32.and
     i32.const 2
     i32.shl
     i32.add
     i32.load $0
     local.set $0
     block $__inlined_func$~lib/map/Map<i8,i32>#find29
      loop $while-continue|030
       local.get $0
       if
        local.get $0
        i32.load $0 offset=8
        local.tee $1
        i32.const 1
        i32.and
        if (result i32)
         i32.const 0
        else
         local.get $0
         i32.load8_u $0
         local.get $11
         i32.const 255
         i32.and
         i32.eq
        end
        br_if $__inlined_func$~lib/map/Map<i8,i32>#find29
        local.get $1
        i32.const -2
        i32.and
        local.set $0
        br $while-continue|030
       end
      end
      i32.const 0
      local.set $0
     end
     local.get $0
     if
      i32.const 0
      i32.const 1568
      i32.const 54
      i32.const 5
      call $~lib/builtins/abort
      unreachable
     end
     local.get $11
     i32.const 1
     i32.add
     local.set $11
     br $for-loop|8
    end
   end
   local.get $10
   i32.load $0 offset=20
   i32.const 50
   i32.ne
   if
    i32.const 0
    i32.const 1568
    i32.const 56
    i32.const 3
    call $~lib/builtins/abort
    unreachable
   end
   local.get $10
   call $~lib/map/Map<i8,i32>#clear
   local.get $10
   i32.load $0 offset=20
   if
    i32.const 0
    i32.const 1568
    i32.const 60
    i32.const 3
    call $~lib/builtins/abort
    unreachable
   end
   global.get $~lib/memory/__stack_pointer
   i32.const 20
   i32.add
   global.set $~lib/memory/__stack_pointer
   return
  end
  i32.const 18432
  i32.const 18480
  i32.const 1
  i32.const 1
  call $~lib/builtins/abort
  unreachable
 )
 (func $~lib/map/Map<u8,i32>#rehash (param $0 i32) (param $1 i32)
  (local $2 i32)
  (local $3 i32)
  (local $4 i32)
  (local $5 i32)
  (local $6 i32)
  (local $7 i32)
  (local $8 i32)
  global.get $~lib/memory/__stack_pointer
  i32.const 8
  i32.sub
  global.set $~lib/memory/__stack_pointer
  global.get $~lib/memory/__stack_pointer
  i32.const 2020
  i32.lt_s
  if
   i32.const 18432
   i32.const 18480
   i32.const 1
   i32.const 1
   call $~lib/builtins/abort
   unreachable
  end
  global.get $~lib/memory/__stack_pointer
  local.tee $2
  i64.const 0
  i64.store $0
  local.get $2
  local.get $1
  i32.const 1
  i32.add
  local.tee $2
  i32.const 2
  i32.shl
  call $~lib/arraybuffer/ArrayBuffer#constructor
  local.tee $6
  i32.store $0
  global.get $~lib/memory/__stack_pointer
  local.get $2
  i32.const 3
  i32.shl
  i32.const 3
  i32.div_s
  local.tee $5
  i32.const 12
  i32.mul
  call $~lib/arraybuffer/ArrayBuffer#constructor
  local.tee $3
  i32.store $0 offset=4
  local.get $0
  i32.load $0 offset=8
  local.tee $7
  local.get $0
  i32.load $0 offset=16
  i32.const 12
  i32.mul
  i32.add
  local.set $4
  local.get $3
  local.set $2
  loop $while-continue|0
   local.get $4
   local.get $7
   i32.ne
   if
    local.get $7
    i32.load $0 offset=8
    i32.const 1
    i32.and
    i32.eqz
    if
     local.get $2
     local.get $7
     i32.load8_u $0
     local.tee $8
     i32.store8 $0
     local.get $2
     local.get $7
     i32.load $0 offset=4
     i32.store $0 offset=4
     local.get $2
     local.get $6
     local.get $1
     local.get $8
     i32.const -1028477379
     i32.mul
     i32.const 374761394
     i32.add
     i32.const 17
     i32.rotl
     i32.const 668265263
     i32.mul
     local.tee $8
     local.get $8
     i32.const 15
     i32.shr_u
     i32.xor
     i32.const -2048144777
     i32.mul
     local.tee $8
     local.get $8
     i32.const 13
     i32.shr_u
     i32.xor
     i32.const -1028477379
     i32.mul
     local.tee $8
     local.get $8
     i32.const 16
     i32.shr_u
     i32.xor
     i32.and
     i32.const 2
     i32.shl
     i32.add
     local.tee $8
     i32.load $0
     i32.store $0 offset=8
     local.get $8
     local.get $2
     i32.store $0
     local.get $2
     i32.const 12
     i32.add
     local.set $2
    end
    local.get $7
    i32.const 12
    i32.add
    local.set $7
    br $while-continue|0
   end
  end
  local.get $0
  local.get $6
  i32.store $0
  local.get $6
  if
   local.get $0
   local.get $6
   call $byn-split-outlined-A$~lib/rt/itcms/__link
  end
  local.get $0
  local.get $1
  i32.store $0 offset=4
  local.get $0
  local.get $3
  i32.store $0 offset=8
  local.get $3
  if
   local.get $0
   local.get $3
   call $byn-split-outlined-A$~lib/rt/itcms/__link
  end
  local.get $0
  local.get $5
  i32.store $0 offset=12
  local.get $0
  local.get $0
  i32.load $0 offset=20
  i32.store $0 offset=16
  global.get $~lib/memory/__stack_pointer
  i32.const 8
  i32.add
  global.set $~lib/memory/__stack_pointer
 )
 (func $~lib/map/Map<u8,i32>#set (param $0 i32) (param $1 i32) (param $2 i32)
  (local $3 i32)
  (local $4 i32)
  (local $5 i32)
  global.get $~lib/memory/__stack_pointer
  i32.const 4
  i32.sub
  global.set $~lib/memory/__stack_pointer
  global.get $~lib/memory/__stack_pointer
  i32.const 2020
  i32.lt_s
  if
   i32.const 18432
   i32.const 18480
   i32.const 1
   i32.const 1
   call $~lib/builtins/abort
   unreachable
  end
  global.get $~lib/memory/__stack_pointer
  i32.const 0
  i32.store $0
  local.get $0
  i32.load $0
  local.get $1
  i32.const 255
  i32.and
  i32.const -1028477379
  i32.mul
  i32.const 374761394
  i32.add
  i32.const 17
  i32.rotl
  i32.const 668265263
  i32.mul
  local.tee $3
  local.get $3
  i32.const 15
  i32.shr_u
  i32.xor
  i32.const -2048144777
  i32.mul
  local.tee $3
  local.get $3
  i32.const 13
  i32.shr_u
  i32.xor
  i32.const -1028477379
  i32.mul
  local.tee $3
  local.get $3
  i32.const 16
  i32.shr_u
  i32.xor
  local.tee $4
  local.get $0
  i32.load $0 offset=4
  i32.and
  i32.const 2
  i32.shl
  i32.add
  i32.load $0
  local.set $3
  block $__inlined_func$~lib/map/Map<u8,i32>#find
   loop $while-continue|0
    local.get $3
    if
     local.get $3
     i32.load $0 offset=8
     local.tee $5
     i32.const 1
     i32.and
     if (result i32)
      i32.const 0
     else
      local.get $3
      i32.load8_u $0
      local.get $1
      i32.const 255
      i32.and
      i32.eq
     end
     br_if $__inlined_func$~lib/map/Map<u8,i32>#find
     local.get $5
     i32.const -2
     i32.and
     local.set $3
     br $while-continue|0
    end
   end
   i32.const 0
   local.set $3
  end
  local.get $3
  if
   local.get $3
   local.get $2
   i32.store $0 offset=4
  else
   local.get $0
   i32.load $0 offset=16
   local.get $0
   i32.load $0 offset=12
   i32.eq
   if
    local.get $0
    local.get $0
    i32.load $0 offset=20
    local.get $0
    i32.load $0 offset=12
    i32.const 3
    i32.mul
    i32.const 4
    i32.div_s
    i32.lt_s
    if (result i32)
     local.get $0
     i32.load $0 offset=4
    else
     local.get $0
     i32.load $0 offset=4
     i32.const 1
     i32.shl
     i32.const 1
     i32.or
    end
    call $~lib/map/Map<u8,i32>#rehash
   end
   global.get $~lib/memory/__stack_pointer
   local.get $0
   i32.load $0 offset=8
   local.tee $3
   i32.store $0
   local.get $0
   local.get $0
   i32.load $0 offset=16
   local.tee $5
   i32.const 1
   i32.add
   i32.store $0 offset=16
   local.get $3
   local.get $5
   i32.const 12
   i32.mul
   i32.add
   local.tee $3
   local.get $1
   i32.store8 $0
   local.get $3
   local.get $2
   i32.store $0 offset=4
   local.get $0
   local.get $0
   i32.load $0 offset=20
   i32.const 1
   i32.add
   i32.store $0 offset=20
   local.get $3
   local.get $0
   i32.load $0
   local.get $4
   local.get $0
   i32.load $0 offset=4
   i32.and
   i32.const 2
   i32.shl
   i32.add
   local.tee $0
   i32.load $0
   i32.store $0 offset=8
   local.get $0
   local.get $3
   i32.store $0
  end
  global.get $~lib/memory/__stack_pointer
  i32.const 4
  i32.add
  global.set $~lib/memory/__stack_pointer
 )
 (func $~lib/map/Map<u8,i32>#get (param $0 i32) (param $1 i32) (result i32)
  (local $2 i32)
  local.get $0
  i32.load $0
  local.get $0
  i32.load $0 offset=4
  local.get $1
  i32.const 255
  i32.and
  i32.const -1028477379
  i32.mul
  i32.const 374761394
  i32.add
  i32.const 17
  i32.rotl
  i32.const 668265263
  i32.mul
  local.tee $0
  i32.const 15
  i32.shr_u
  local.get $0
  i32.xor
  i32.const -2048144777
  i32.mul
  local.tee $0
  i32.const 13
  i32.shr_u
  local.get $0
  i32.xor
  i32.const -1028477379
  i32.mul
  local.tee $0
  i32.const 16
  i32.shr_u
  local.get $0
  i32.xor
  i32.and
  i32.const 2
  i32.shl
  i32.add
  i32.load $0
  local.set $0
  block $__inlined_func$~lib/map/Map<u8,i32>#find
   loop $while-continue|0
    local.get $0
    if
     local.get $0
     i32.load $0 offset=8
     local.tee $2
     i32.const 1
     i32.and
     if (result i32)
      i32.const 0
     else
      local.get $0
      i32.load8_u $0
      local.get $1
      i32.const 255
      i32.and
      i32.eq
     end
     br_if $__inlined_func$~lib/map/Map<u8,i32>#find
     local.get $2
     i32.const -2
     i32.and
     local.set $0
     br $while-continue|0
    end
   end
   i32.const 0
   local.set $0
  end
  local.get $0
  i32.eqz
  if
   i32.const 1616
   i32.const 1680
   i32.const 105
   i32.const 17
   call $~lib/builtins/abort
   unreachable
  end
  local.get $0
  i32.load $0 offset=4
 )
 (func $~lib/map/Map<u8,i32>#delete (param $0 i32) (param $1 i32)
  (local $2 i32)
  (local $3 i32)
  local.get $0
  i32.load $0
  local.get $0
  i32.load $0 offset=4
  local.get $1
  local.tee $2
  i32.const 255
  i32.and
  i32.const -1028477379
  i32.mul
  i32.const 374761394
  i32.add
  i32.const 17
  i32.rotl
  i32.const 668265263
  i32.mul
  local.tee $1
  local.get $1
  i32.const 15
  i32.shr_u
  i32.xor
  i32.const -2048144777
  i32.mul
  local.tee $1
  local.get $1
  i32.const 13
  i32.shr_u
  i32.xor
  i32.const -1028477379
  i32.mul
  local.tee $1
  local.get $1
  i32.const 16
  i32.shr_u
  i32.xor
  i32.and
  i32.const 2
  i32.shl
  i32.add
  i32.load $0
  local.set $1
  block $__inlined_func$~lib/map/Map<u8,i32>#find
   loop $while-continue|0
    local.get $1
    if
     local.get $1
     i32.load $0 offset=8
     local.tee $3
     i32.const 1
     i32.and
     if (result i32)
      i32.const 0
     else
      local.get $1
      i32.load8_u $0
      local.get $2
      i32.const 255
      i32.and
      i32.eq
     end
     br_if $__inlined_func$~lib/map/Map<u8,i32>#find
     local.get $3
     i32.const -2
     i32.and
     local.set $1
     br $while-continue|0
    end
   end
   i32.const 0
   local.set $1
  end
  local.get $1
  i32.eqz
  if
   return
  end
  local.get $1
  local.get $1
  i32.load $0 offset=8
  i32.const 1
  i32.or
  i32.store $0 offset=8
  local.get $0
  local.get $0
  i32.load $0 offset=20
  i32.const 1
  i32.sub
  i32.store $0 offset=20
  local.get $0
  i32.load $0 offset=4
  i32.const 1
  i32.shr_u
  local.tee $1
  i32.const 1
  i32.add
  i32.const 4
  local.get $0
  i32.load $0 offset=20
  local.tee $2
  local.get $2
  i32.const 4
  i32.lt_u
  select
  i32.ge_u
  if (result i32)
   local.get $0
   i32.load $0 offset=20
   local.get $0
   i32.load $0 offset=12
   i32.const 3
   i32.mul
   i32.const 4
   i32.div_s
   i32.lt_s
  else
   i32.const 0
  end
  if
   local.get $0
   local.get $1
   call $~lib/map/Map<u8,i32>#rehash
  end
 )
 (func $std/map/testNumeric<u8,i32>
  (local $0 i32)
  (local $1 i32)
  (local $2 i32)
  (local $3 i32)
  (local $4 i32)
  (local $5 i32)
  (local $6 i32)
  (local $7 i32)
  (local $8 i32)
  (local $9 i32)
  (local $10 i32)
  (local $11 i32)
  (local $12 i32)
  (local $13 i32)
  (local $14 i32)
  (local $15 i32)
  (local $16 i32)
  global.get $~lib/memory/__stack_pointer
  i32.const 20
  i32.sub
  global.set $~lib/memory/__stack_pointer
  block $folding-inner1
   global.get $~lib/memory/__stack_pointer
   i32.const 2020
   i32.lt_s
   br_if $folding-inner1
   global.get $~lib/memory/__stack_pointer
   local.tee $2
   i32.const 0
   i32.const 20
   memory.fill $0
   local.get $2
   i32.const 4
   i32.sub
   global.set $~lib/memory/__stack_pointer
   global.get $~lib/memory/__stack_pointer
   i32.const 2020
   i32.lt_s
   br_if $folding-inner1
   global.get $~lib/memory/__stack_pointer
   local.tee $3
   i32.const 0
   i32.store $0
   local.get $3
   i32.const 24
   i32.const 8
   call $~lib/rt/itcms/__new
   local.tee $10
   i32.store $0
   local.get $10
   i32.const 16
   call $~lib/arraybuffer/ArrayBuffer#constructor
   local.tee $3
   i32.store $0
   local.get $3
   if
    local.get $10
    local.get $3
    call $byn-split-outlined-A$~lib/rt/itcms/__link
   end
   local.get $10
   i32.const 3
   i32.store $0 offset=4
   local.get $10
   i32.const 48
   call $~lib/arraybuffer/ArrayBuffer#constructor
   local.tee $3
   i32.store $0 offset=8
   local.get $3
   if
    local.get $10
    local.get $3
    call $byn-split-outlined-A$~lib/rt/itcms/__link
   end
   local.get $10
   i32.const 4
   i32.store $0 offset=12
   local.get $10
   i32.const 0
   i32.store $0 offset=16
   local.get $10
   i32.const 0
   i32.store $0 offset=20
   global.get $~lib/memory/__stack_pointer
   i32.const 4
   i32.add
   global.set $~lib/memory/__stack_pointer
   local.get $2
   local.get $10
   i32.store $0
   loop $for-loop|1
    local.get $0
    i32.const 255
    i32.and
    i32.const 100
    i32.lt_u
    if
     local.get $10
     i32.load $0
     local.get $10
     i32.load $0 offset=4
     local.get $0
     i32.const 255
     i32.and
     i32.const -1028477379
     i32.mul
     i32.const 374761394
     i32.add
     i32.const 17
     i32.rotl
     i32.const 668265263
     i32.mul
     local.tee $2
     local.get $2
     i32.const 15
     i32.shr_u
     i32.xor
     i32.const -2048144777
     i32.mul
     local.tee $2
     local.get $2
     i32.const 13
     i32.shr_u
     i32.xor
     i32.const -1028477379
     i32.mul
     local.tee $2
     local.get $2
     i32.const 16
     i32.shr_u
     i32.xor
     i32.and
     i32.const 2
     i32.shl
     i32.add
     i32.load $0
     local.set $11
     block $__inlined_func$~lib/map/Map<u8,i32>#find
      loop $while-continue|0
       local.get $11
       if
        local.get $11
        i32.load $0 offset=8
        local.tee $2
        i32.const 1
        i32.and
        if (result i32)
         i32.const 0
        else
         local.get $11
         i32.load8_u $0
         local.get $0
         i32.const 255
         i32.and
         i32.eq
        end
        br_if $__inlined_func$~lib/map/Map<u8,i32>#find
        local.get $2
        i32.const -2
        i32.and
        local.set $11
        br $while-continue|0
       end
      end
      i32.const 0
      local.set $11
     end
     local.get $11
     if
      i32.const 0
      i32.const 1568
      i32.const 6
      i32.const 5
      call $~lib/builtins/abort
      unreachable
     end
     local.get $10
     local.get $0
     local.get $0
     i32.const 255
     i32.and
     local.tee $2
     i32.const 10
     i32.add
     call $~lib/map/Map<u8,i32>#set
     local.get $10
     i32.load $0
     local.get $10
     i32.load $0 offset=4
     local.get $2
     i32.const -1028477379
     i32.mul
     i32.const 374761394
     i32.add
     i32.const 17
     i32.rotl
     i32.const 668265263
     i32.mul
     local.tee $2
     local.get $2
     i32.const 15
     i32.shr_u
     i32.xor
     i32.const -2048144777
     i32.mul
     local.tee $2
     local.get $2
     i32.const 13
     i32.shr_u
     i32.xor
     i32.const -1028477379
     i32.mul
     local.tee $2
     local.get $2
     i32.const 16
     i32.shr_u
     i32.xor
     i32.and
     i32.const 2
     i32.shl
     i32.add
     i32.load $0
     local.set $11
     block $__inlined_func$~lib/map/Map<u8,i32>#find1
      loop $while-continue|02
       local.get $11
       if
        local.get $11
        i32.load $0 offset=8
        local.tee $2
        i32.const 1
        i32.and
        if (result i32)
         i32.const 0
        else
         local.get $11
         i32.load8_u $0
         local.get $0
         i32.const 255
         i32.and
         i32.eq
        end
        br_if $__inlined_func$~lib/map/Map<u8,i32>#find1
        local.get $2
        i32.const -2
        i32.and
        local.set $11
        br $while-continue|02
       end
      end
      i32.const 0
      local.set $11
     end
     local.get $11
     i32.eqz
     if
      i32.const 0
      i32.const 1568
      i32.const 8
      i32.const 5
      call $~lib/builtins/abort
      unreachable
     end
     local.get $10
     local.get $0
     call $~lib/map/Map<u8,i32>#get
     local.get $0
     i32.const 255
     i32.and
     i32.const 10
     i32.add
     i32.ne
     if
      i32.const 0
      i32.const 1568
      i32.const 9
      i32.const 5
      call $~lib/builtins/abort
      unreachable
     end
     local.get $0
     i32.const 1
     i32.add
     local.set $0
     br $for-loop|1
    end
   end
   local.get $10
   i32.load $0 offset=20
   i32.const 100
   i32.ne
   if
    i32.const 0
    i32.const 1568
    i32.const 11
    i32.const 3
    call $~lib/builtins/abort
    unreachable
   end
   i32.const 0
   local.set $0
   loop $for-loop|3
    local.get $0
    i32.const 255
    i32.and
    i32.const 100
    i32.lt_u
    if
     local.get $10
     i32.load $0
     local.get $10
     i32.load $0 offset=4
     local.get $0
     i32.const 255
     i32.and
     i32.const -1028477379
     i32.mul
     i32.const 374761394
     i32.add
     i32.const 17
     i32.rotl
     i32.const 668265263
     i32.mul
     local.tee $2
     local.get $2
     i32.const 15
     i32.shr_u
     i32.xor
     i32.const -2048144777
     i32.mul
     local.tee $2
     local.get $2
     i32.const 13
     i32.shr_u
     i32.xor
     i32.const -1028477379
     i32.mul
     local.tee $2
     local.get $2
     i32.const 16
     i32.shr_u
     i32.xor
     i32.and
     i32.const 2
     i32.shl
     i32.add
     i32.load $0
     local.set $11
     block $__inlined_func$~lib/map/Map<u8,i32>#find4
      loop $while-continue|05
       local.get $11
       if
        local.get $11
        i32.load $0 offset=8
        local.tee $2
        i32.const 1
        i32.and
        if (result i32)
         i32.const 0
        else
         local.get $11
         i32.load8_u $0
         local.get $0
         i32.const 255
         i32.and
         i32.eq
        end
        br_if $__inlined_func$~lib/map/Map<u8,i32>#find4
        local.get $2
        i32.const -2
        i32.and
        local.set $11
        br $while-continue|05
       end
      end
      i32.const 0
      local.set $11
     end
     local.get $11
     i32.eqz
     if
      i32.const 0
      i32.const 1568
      i32.const 15
      i32.const 5
      call $~lib/builtins/abort
      unreachable
     end
     local.get $10
     local.get $0
     call $~lib/map/Map<u8,i32>#get
     local.get $0
     i32.const 255
     i32.and
     i32.const 10
     i32.add
     i32.ne
     if
      i32.const 0
      i32.const 1568
      i32.const 16
      i32.const 5
      call $~lib/builtins/abort
      unreachable
     end
     local.get $10
     local.get $0
     local.get $0
     i32.const 255
     i32.and
     local.tee $2
     i32.const 20
     i32.add
     call $~lib/map/Map<u8,i32>#set
     local.get $10
     i32.load $0
     local.get $10
     i32.load $0 offset=4
     local.get $2
     i32.const -1028477379
     i32.mul
     i32.const 374761394
     i32.add
     i32.const 17
     i32.rotl
     i32.const 668265263
     i32.mul
     local.tee $2
     local.get $2
     i32.const 15
     i32.shr_u
     i32.xor
     i32.const -2048144777
     i32.mul
     local.tee $2
     local.get $2
     i32.const 13
     i32.shr_u
     i32.xor
     i32.const -1028477379
     i32.mul
     local.tee $2
     local.get $2
     i32.const 16
     i32.shr_u
     i32.xor
     i32.and
     i32.const 2
     i32.shl
     i32.add
     i32.load $0
     local.set $11
     block $__inlined_func$~lib/map/Map<u8,i32>#find7
      loop $while-continue|08
       local.get $11
       if
        local.get $11
        i32.load $0 offset=8
        local.tee $2
        i32.const 1
        i32.and
        if (result i32)
         i32.const 0
        else
         local.get $11
         i32.load8_u $0
         local.get $0
         i32.const 255
         i32.and
         i32.eq
        end
        br_if $__inlined_func$~lib/map/Map<u8,i32>#find7
        local.get $2
        i32.const -2
        i32.and
        local.set $11
        br $while-continue|08
       end
      end
      i32.const 0
      local.set $11
     end
     local.get $11
     i32.eqz
     if
      i32.const 0
      i32.const 1568
      i32.const 18
      i32.const 5
      call $~lib/builtins/abort
      unreachable
     end
     local.get $10
     local.get $0
     call $~lib/map/Map<u8,i32>#get
     local.get $0
     i32.const 255
     i32.and
     i32.const 20
     i32.add
     i32.ne
     if
      i32.const 0
      i32.const 1568
      i32.const 19
      i32.const 5
      call $~lib/builtins/abort
      unreachable
     end
     local.get $0
     i32.const 1
     i32.add
     local.set $0
     br $for-loop|3
    end
   end
   local.get $10
   i32.load $0 offset=20
   i32.const 100
   i32.ne
   if
    i32.const 0
    i32.const 1568
    i32.const 21
    i32.const 3
    call $~lib/builtins/abort
    unreachable
   end
   global.get $~lib/memory/__stack_pointer
   local.tee $3
   i32.const 4
   i32.sub
   global.set $~lib/memory/__stack_pointer
   global.get $~lib/memory/__stack_pointer
   i32.const 2020
   i32.lt_s
   br_if $folding-inner1
   global.get $~lib/memory/__stack_pointer
   local.tee $0
   i32.const 0
   i32.store $0
   local.get $10
   i32.load $0 offset=8
   local.set $4
   local.get $10
   i32.load $0 offset=16
   local.set $5
   local.get $0
   i32.const 8
   i32.sub
   global.set $~lib/memory/__stack_pointer
   global.get $~lib/memory/__stack_pointer
   i32.const 2020
   i32.lt_s
   br_if $folding-inner1
   global.get $~lib/memory/__stack_pointer
   local.tee $2
   i64.const 0
   i64.store $0
   local.get $2
   i32.const 16
   i32.const 9
   call $~lib/rt/itcms/__new
   local.tee $2
   i32.store $0
   local.get $2
   i32.const 0
   i32.store $0
   local.get $2
   i32.const 0
   i32.store $0 offset=4
   local.get $2
   i32.const 0
   i32.store $0 offset=8
   local.get $2
   i32.const 0
   i32.store $0 offset=12
   local.get $5
   i32.const 1073741820
   i32.gt_u
   if
    i32.const 1456
    i32.const 1728
    i32.const 70
    i32.const 60
    call $~lib/builtins/abort
    unreachable
   end
   global.get $~lib/memory/__stack_pointer
<<<<<<< HEAD
   local.get $5
   i32.const 8
   local.get $5
=======
   i32.const 8
   local.get $4
   local.get $4
>>>>>>> 0ed65eb9
   i32.const 8
   i32.le_u
   select
   local.tee $6
   i32.const 0
   call $~lib/rt/itcms/__new
   local.tee $7
   i32.store $0 offset=4
   local.get $2
   local.get $7
   i32.store $0
   local.get $7
   if
    local.get $2
    local.get $7
    call $byn-split-outlined-A$~lib/rt/itcms/__link
   end
   local.get $2
   local.get $7
   i32.store $0 offset=4
   local.get $2
   local.get $6
   i32.store $0 offset=8
   local.get $2
   local.get $5
   i32.store $0 offset=12
   global.get $~lib/memory/__stack_pointer
   i32.const 8
   i32.add
   global.set $~lib/memory/__stack_pointer
   local.get $0
   local.get $2
   i32.store $0
   i32.const 0
   local.set $0
   loop $for-loop|0
    local.get $1
    local.get $5
    i32.lt_s
    if
     local.get $4
     local.get $1
     i32.const 12
     i32.mul
     i32.add
     local.tee $6
     i32.load $0 offset=8
     i32.const 1
     i32.and
     i32.eqz
     if
      local.get $2
      i32.load $0 offset=4
      local.get $0
      i32.add
      local.get $6
      i32.load8_u $0
      i32.store8 $0
      local.get $0
      i32.const 1
      i32.add
      local.set $0
     end
     local.get $1
     i32.const 1
     i32.add
     local.set $1
     br $for-loop|0
    end
   end
   local.get $2
   local.get $0
   i32.const 0
   call $~lib/array/ensureCapacity
   local.get $2
   local.get $0
   i32.store $0 offset=12
   global.get $~lib/memory/__stack_pointer
   i32.const 4
   i32.add
   global.set $~lib/memory/__stack_pointer
   local.get $3
   local.get $2
   i32.store $0 offset=4
   global.get $~lib/memory/__stack_pointer
   local.get $10
   call $~lib/map/Map<i8,i32>#values
   local.tee $5
   i32.store $0 offset=8
   global.get $~lib/memory/__stack_pointer
   local.set $0
   global.get $~lib/memory/__stack_pointer
   i32.const 4
   i32.sub
   global.set $~lib/memory/__stack_pointer
   global.get $~lib/memory/__stack_pointer
   i32.const 2020
   i32.lt_s
   br_if $folding-inner1
   global.get $~lib/memory/__stack_pointer
   local.tee $1
   i32.const 0
   i32.store $0
   local.get $1
   i32.const 24
   i32.const 10
   call $~lib/rt/itcms/__new
   local.tee $12
   i32.store $0
   local.get $12
   i32.const 16
   call $~lib/arraybuffer/ArrayBuffer#constructor
   local.tee $1
   i32.store $0
   local.get $1
   if
    local.get $12
    local.get $1
    call $byn-split-outlined-A$~lib/rt/itcms/__link
   end
   local.get $12
   i32.const 3
   i32.store $0 offset=4
   local.get $12
   i32.const 32
   call $~lib/arraybuffer/ArrayBuffer#constructor
   local.tee $1
   i32.store $0 offset=8
   local.get $1
   if
    local.get $12
    local.get $1
    call $byn-split-outlined-A$~lib/rt/itcms/__link
   end
   local.get $12
   i32.const 4
   i32.store $0 offset=12
   local.get $12
   i32.const 0
   i32.store $0 offset=16
   local.get $12
   i32.const 0
   i32.store $0 offset=20
   global.get $~lib/memory/__stack_pointer
   i32.const 4
   i32.add
   global.set $~lib/memory/__stack_pointer
   local.get $0
   local.get $12
   i32.store $0 offset=12
   global.get $~lib/memory/__stack_pointer
   call $~lib/map/Map<i32,i32>#constructor
   local.tee $7
   i32.store $0 offset=16
   i32.const 0
   local.set $11
   loop $for-loop|4
    local.get $11
    local.get $2
    i32.load $0 offset=12
    i32.lt_s
    if
     local.get $11
     local.get $2
     i32.load $0 offset=12
     i32.ge_u
     if
      i32.const 1248
      i32.const 1728
      i32.const 114
      i32.const 42
      call $~lib/builtins/abort
      unreachable
     end
     local.get $2
     i32.load $0 offset=4
     local.get $11
     i32.add
     i32.load8_u $0
     local.set $13
     local.get $5
     local.get $11
     call $~lib/array/Array<i32>#__get
     local.set $6
     local.get $10
     i32.load $0
     local.get $10
     i32.load $0 offset=4
     local.get $13
     i32.const -1028477379
     i32.mul
     i32.const 374761394
     i32.add
     i32.const 17
     i32.rotl
     i32.const 668265263
     i32.mul
     local.tee $0
     local.get $0
     i32.const 15
     i32.shr_u
     i32.xor
     i32.const -2048144777
     i32.mul
     local.tee $0
     local.get $0
     i32.const 13
     i32.shr_u
     i32.xor
     i32.const -1028477379
     i32.mul
     local.tee $0
     local.get $0
     i32.const 16
     i32.shr_u
     i32.xor
     i32.and
     i32.const 2
     i32.shl
     i32.add
     i32.load $0
     local.set $0
     block $__inlined_func$~lib/map/Map<u8,i32>#find10
      loop $while-continue|011
       local.get $0
       if
        local.get $0
        i32.load $0 offset=8
        local.tee $1
        i32.const 1
        i32.and
        if (result i32)
         i32.const 0
        else
         local.get $0
         i32.load8_u $0
         local.get $13
         i32.eq
        end
        br_if $__inlined_func$~lib/map/Map<u8,i32>#find10
        local.get $1
        i32.const -2
        i32.and
        local.set $0
        br $while-continue|011
       end
      end
      i32.const 0
      local.set $0
     end
     local.get $0
     i32.eqz
     if
      i32.const 0
      i32.const 1568
      i32.const 31
      i32.const 5
      call $~lib/builtins/abort
      unreachable
     end
     local.get $10
     i32.load $0
     local.get $10
     i32.load $0 offset=4
     local.get $6
     i32.const 20
     i32.sub
     local.tee $1
     i32.const 255
     i32.and
     i32.const -1028477379
     i32.mul
     i32.const 374761394
     i32.add
     i32.const 17
     i32.rotl
     i32.const 668265263
     i32.mul
     local.tee $0
     local.get $0
     i32.const 15
     i32.shr_u
     i32.xor
     i32.const -2048144777
     i32.mul
     local.tee $0
     local.get $0
     i32.const 13
     i32.shr_u
     i32.xor
     i32.const -1028477379
     i32.mul
     local.tee $0
     local.get $0
     i32.const 16
     i32.shr_u
     i32.xor
     i32.and
     i32.const 2
     i32.shl
     i32.add
     i32.load $0
     local.set $0
     block $__inlined_func$~lib/map/Map<u8,i32>#find13
      loop $while-continue|014
       local.get $0
       if
        local.get $0
        i32.load $0 offset=8
        local.tee $3
        i32.const 1
        i32.and
        if (result i32)
         i32.const 0
        else
         local.get $0
         i32.load8_u $0
         local.get $1
         i32.const 255
         i32.and
         i32.eq
        end
        br_if $__inlined_func$~lib/map/Map<u8,i32>#find13
        local.get $3
        i32.const -2
        i32.and
        local.set $0
        br $while-continue|014
       end
      end
      i32.const 0
      local.set $0
     end
     local.get $0
     i32.eqz
     if
      i32.const 0
      i32.const 1568
      i32.const 32
      i32.const 5
      call $~lib/builtins/abort
      unreachable
     end
     global.get $~lib/memory/__stack_pointer
     i32.const 4
     i32.sub
     global.set $~lib/memory/__stack_pointer
     global.get $~lib/memory/__stack_pointer
     i32.const 2020
     i32.lt_s
     br_if $folding-inner1
     global.get $~lib/memory/__stack_pointer
     i32.const 0
     i32.store $0
     local.get $12
     i32.load $0
     local.get $13
     i32.const -1028477379
     i32.mul
     i32.const 374761394
     i32.add
     i32.const 17
     i32.rotl
     i32.const 668265263
     i32.mul
     local.tee $0
     i32.const 15
     i32.shr_u
     local.get $0
     i32.xor
     i32.const -2048144777
     i32.mul
     local.tee $0
     i32.const 13
     i32.shr_u
     local.get $0
     i32.xor
     i32.const -1028477379
     i32.mul
     local.tee $0
     i32.const 16
     i32.shr_u
     local.get $0
     i32.xor
     local.tee $4
     local.get $12
     i32.load $0 offset=4
     i32.and
     i32.const 2
     i32.shl
     i32.add
     i32.load $0
     local.set $0
     block $__inlined_func$~lib/map/Map<u8,u8>#find
      loop $while-continue|015
       local.get $0
       if
        local.get $0
        i32.load $0 offset=4
        local.tee $1
        i32.const 1
        i32.and
        if (result i32)
         i32.const 0
        else
         local.get $0
         i32.load8_u $0
         local.get $13
         i32.eq
        end
        br_if $__inlined_func$~lib/map/Map<u8,u8>#find
        local.get $1
        i32.const -2
        i32.and
        local.set $0
        br $while-continue|015
       end
      end
      i32.const 0
      local.set $0
     end
     local.get $0
     if
      local.get $0
      local.get $13
      i32.store8 $0 offset=1
     else
      local.get $12
      i32.load $0 offset=16
      local.get $12
      i32.load $0 offset=12
      i32.eq
      if
       local.get $12
       i32.load $0 offset=20
       local.get $12
       i32.load $0 offset=12
       i32.const 3
       i32.mul
       i32.const 4
       i32.div_s
       i32.lt_s
       if (result i32)
        local.get $12
        i32.load $0 offset=4
       else
        local.get $12
        i32.load $0 offset=4
        i32.const 1
        i32.shl
        i32.const 1
        i32.or
       end
       local.set $14
       global.get $~lib/memory/__stack_pointer
       i32.const 8
       i32.sub
       global.set $~lib/memory/__stack_pointer
       global.get $~lib/memory/__stack_pointer
       i32.const 2020
       i32.lt_s
       br_if $folding-inner1
       global.get $~lib/memory/__stack_pointer
       local.tee $0
       i64.const 0
       i64.store $0
       local.get $0
       local.get $14
       i32.const 1
       i32.add
       local.tee $0
       i32.const 2
       i32.shl
       call $~lib/arraybuffer/ArrayBuffer#constructor
       local.tee $8
       i32.store $0
       global.get $~lib/memory/__stack_pointer
       local.get $0
       i32.const 3
       i32.shl
       i32.const 3
       i32.div_s
       local.tee $3
       i32.const 3
       i32.shl
       call $~lib/arraybuffer/ArrayBuffer#constructor
       local.tee $1
       i32.store $0 offset=4
       local.get $12
       i32.load $0 offset=8
       local.tee $9
       local.get $12
       i32.load $0 offset=16
       i32.const 3
       i32.shl
       i32.add
       local.set $15
       local.get $1
       local.set $0
       loop $while-continue|00
        local.get $9
        local.get $15
        i32.ne
        if
         local.get $9
         i32.load $0 offset=4
         i32.const 1
         i32.and
         i32.eqz
         if
          local.get $0
          local.get $9
          i32.load8_u $0
          local.tee $16
          i32.store8 $0
          local.get $0
          local.get $9
          i32.load8_u $0 offset=1
          i32.store8 $0 offset=1
          local.get $0
          local.get $8
          local.get $14
          local.get $16
          i32.const -1028477379
          i32.mul
          i32.const 374761394
          i32.add
          i32.const 17
          i32.rotl
          i32.const 668265263
          i32.mul
          local.tee $16
          i32.const 15
          i32.shr_u
          local.get $16
          i32.xor
          i32.const -2048144777
          i32.mul
          local.tee $16
          i32.const 13
          i32.shr_u
          local.get $16
          i32.xor
          i32.const -1028477379
          i32.mul
          local.tee $16
          i32.const 16
          i32.shr_u
          local.get $16
          i32.xor
          i32.and
          i32.const 2
          i32.shl
          i32.add
          local.tee $16
          i32.load $0
          i32.store $0 offset=4
          local.get $16
          local.get $0
          i32.store $0
          local.get $0
          i32.const 8
          i32.add
          local.set $0
         end
         local.get $9
         i32.const 8
         i32.add
         local.set $9
         br $while-continue|00
        end
       end
       local.get $12
       local.get $8
       i32.store $0
       local.get $8
       if
        local.get $12
        local.get $8
        call $byn-split-outlined-A$~lib/rt/itcms/__link
       end
       local.get $12
       local.get $14
       i32.store $0 offset=4
       local.get $12
       local.get $1
       i32.store $0 offset=8
       local.get $1
       if
        local.get $12
        local.get $1
        call $byn-split-outlined-A$~lib/rt/itcms/__link
       end
       local.get $12
       local.get $3
       i32.store $0 offset=12
       local.get $12
       local.get $12
       i32.load $0 offset=20
       i32.store $0 offset=16
       global.get $~lib/memory/__stack_pointer
       i32.const 8
       i32.add
       global.set $~lib/memory/__stack_pointer
      end
      global.get $~lib/memory/__stack_pointer
      local.get $12
      i32.load $0 offset=8
      local.tee $0
      i32.store $0
      local.get $12
      local.get $12
      i32.load $0 offset=16
      local.tee $1
      i32.const 1
      i32.add
      i32.store $0 offset=16
      local.get $0
      local.get $1
      i32.const 3
      i32.shl
      i32.add
      local.tee $0
      local.get $13
      i32.store8 $0
      local.get $0
      local.get $13
      i32.store8 $0 offset=1
      local.get $12
      local.get $12
      i32.load $0 offset=20
      i32.const 1
      i32.add
      i32.store $0 offset=20
      local.get $0
      local.get $12
      i32.load $0
      local.get $4
      local.get $12
      i32.load $0 offset=4
      i32.and
      i32.const 2
      i32.shl
      i32.add
      local.tee $1
      i32.load $0
      i32.store $0 offset=4
      local.get $1
      local.get $0
      i32.store $0
     end
     global.get $~lib/memory/__stack_pointer
     i32.const 4
     i32.add
     global.set $~lib/memory/__stack_pointer
     local.get $7
     local.get $6
     i32.const 20
     i32.sub
     local.tee $0
     local.get $0
     call $~lib/map/Map<i32,i32>#set
     local.get $11
     i32.const 1
     i32.add
     local.set $11
     br $for-loop|4
    end
   end
   local.get $12
   i32.load $0 offset=20
   i32.const 100
   i32.ne
   if
    i32.const 0
    i32.const 1568
    i32.const 36
    i32.const 3
    call $~lib/builtins/abort
    unreachable
   end
   local.get $7
   i32.load $0 offset=20
   i32.const 100
   i32.ne
   if
    i32.const 0
    i32.const 1568
    i32.const 37
    i32.const 3
    call $~lib/builtins/abort
    unreachable
   end
   i32.const 0
   local.set $11
   loop $for-loop|6
    local.get $11
    i32.const 255
    i32.and
    i32.const 50
    i32.lt_u
    if
     local.get $10
     i32.load $0
     local.get $10
     i32.load $0 offset=4
     local.get $11
     i32.const 255
     i32.and
     i32.const -1028477379
     i32.mul
     i32.const 374761394
     i32.add
     i32.const 17
     i32.rotl
     i32.const 668265263
     i32.mul
     local.tee $0
     local.get $0
     i32.const 15
     i32.shr_u
     i32.xor
     i32.const -2048144777
     i32.mul
     local.tee $0
     local.get $0
     i32.const 13
     i32.shr_u
     i32.xor
     i32.const -1028477379
     i32.mul
     local.tee $0
     local.get $0
     i32.const 16
     i32.shr_u
     i32.xor
     i32.and
     i32.const 2
     i32.shl
     i32.add
     i32.load $0
     local.set $0
     block $__inlined_func$~lib/map/Map<u8,i32>#find17
      loop $while-continue|018
       local.get $0
       if
        local.get $0
        i32.load $0 offset=8
        local.tee $1
        i32.const 1
        i32.and
        if (result i32)
         i32.const 0
        else
         local.get $0
         i32.load8_u $0
         local.get $11
         i32.const 255
         i32.and
         i32.eq
        end
        br_if $__inlined_func$~lib/map/Map<u8,i32>#find17
        local.get $1
        i32.const -2
        i32.and
        local.set $0
        br $while-continue|018
       end
      end
      i32.const 0
      local.set $0
     end
     local.get $0
     i32.eqz
     if
      i32.const 0
      i32.const 1568
      i32.const 41
      i32.const 5
      call $~lib/builtins/abort
      unreachable
     end
     local.get $10
     local.get $11
     call $~lib/map/Map<u8,i32>#get
     local.get $11
     i32.const 255
     i32.and
     i32.const 20
     i32.add
     i32.ne
     if
      i32.const 0
      i32.const 1568
      i32.const 42
      i32.const 5
      call $~lib/builtins/abort
      unreachable
     end
     local.get $10
     local.get $11
     call $~lib/map/Map<u8,i32>#delete
     local.get $10
     i32.load $0
     local.get $10
     i32.load $0 offset=4
     local.get $11
     i32.const 255
     i32.and
     i32.const -1028477379
     i32.mul
     i32.const 374761394
     i32.add
     i32.const 17
     i32.rotl
     i32.const 668265263
     i32.mul
     local.tee $0
     local.get $0
     i32.const 15
     i32.shr_u
     i32.xor
     i32.const -2048144777
     i32.mul
     local.tee $0
     local.get $0
     i32.const 13
     i32.shr_u
     i32.xor
     i32.const -1028477379
     i32.mul
     local.tee $0
     local.get $0
     i32.const 16
     i32.shr_u
     i32.xor
     i32.and
     i32.const 2
     i32.shl
     i32.add
     i32.load $0
     local.set $0
     block $__inlined_func$~lib/map/Map<u8,i32>#find20
      loop $while-continue|021
       local.get $0
       if
        local.get $0
        i32.load $0 offset=8
        local.tee $1
        i32.const 1
        i32.and
        if (result i32)
         i32.const 0
        else
         local.get $0
         i32.load8_u $0
         local.get $11
         i32.const 255
         i32.and
         i32.eq
        end
        br_if $__inlined_func$~lib/map/Map<u8,i32>#find20
        local.get $1
        i32.const -2
        i32.and
        local.set $0
        br $while-continue|021
       end
      end
      i32.const 0
      local.set $0
     end
     local.get $0
     if
      i32.const 0
      i32.const 1568
      i32.const 44
      i32.const 5
      call $~lib/builtins/abort
      unreachable
     end
     local.get $11
     i32.const 1
     i32.add
     local.set $11
     br $for-loop|6
    end
   end
   local.get $10
   i32.load $0 offset=20
   i32.const 50
   i32.ne
   if
    i32.const 0
    i32.const 1568
    i32.const 46
    i32.const 3
    call $~lib/builtins/abort
    unreachable
   end
   i32.const 0
   local.set $11
   loop $for-loop|8
    local.get $11
    i32.const 255
    i32.and
    i32.const 50
    i32.lt_u
    if
     local.get $10
     i32.load $0
     local.get $10
     i32.load $0 offset=4
     local.get $11
     i32.const 255
     i32.and
     i32.const -1028477379
     i32.mul
     i32.const 374761394
     i32.add
     i32.const 17
     i32.rotl
     i32.const 668265263
     i32.mul
     local.tee $0
     local.get $0
     i32.const 15
     i32.shr_u
     i32.xor
     i32.const -2048144777
     i32.mul
     local.tee $0
     local.get $0
     i32.const 13
     i32.shr_u
     i32.xor
     i32.const -1028477379
     i32.mul
     local.tee $0
     local.get $0
     i32.const 16
     i32.shr_u
     i32.xor
     i32.and
     i32.const 2
     i32.shl
     i32.add
     i32.load $0
     local.set $0
     block $__inlined_func$~lib/map/Map<u8,i32>#find23
      loop $while-continue|024
       local.get $0
       if
        local.get $0
        i32.load $0 offset=8
        local.tee $1
        i32.const 1
        i32.and
        if (result i32)
         i32.const 0
        else
         local.get $0
         i32.load8_u $0
         local.get $11
         i32.const 255
         i32.and
         i32.eq
        end
        br_if $__inlined_func$~lib/map/Map<u8,i32>#find23
        local.get $1
        i32.const -2
        i32.and
        local.set $0
        br $while-continue|024
       end
      end
      i32.const 0
      local.set $0
     end
     local.get $0
     if
      i32.const 0
      i32.const 1568
      i32.const 50
      i32.const 5
      call $~lib/builtins/abort
      unreachable
     end
     local.get $10
     local.get $11
     local.get $11
     i32.const 255
     i32.and
     local.tee $0
     i32.const 10
     i32.add
     call $~lib/map/Map<u8,i32>#set
     local.get $10
     i32.load $0
     local.get $10
     i32.load $0 offset=4
     local.get $0
     i32.const -1028477379
     i32.mul
     i32.const 374761394
     i32.add
     i32.const 17
     i32.rotl
     i32.const 668265263
     i32.mul
     local.tee $0
     local.get $0
     i32.const 15
     i32.shr_u
     i32.xor
     i32.const -2048144777
     i32.mul
     local.tee $0
     local.get $0
     i32.const 13
     i32.shr_u
     i32.xor
     i32.const -1028477379
     i32.mul
     local.tee $0
     local.get $0
     i32.const 16
     i32.shr_u
     i32.xor
     i32.and
     i32.const 2
     i32.shl
     i32.add
     i32.load $0
     local.set $0
     block $__inlined_func$~lib/map/Map<u8,i32>#find26
      loop $while-continue|027
       local.get $0
       if
        local.get $0
        i32.load $0 offset=8
        local.tee $1
        i32.const 1
        i32.and
        if (result i32)
         i32.const 0
        else
         local.get $0
         i32.load8_u $0
         local.get $11
         i32.const 255
         i32.and
         i32.eq
        end
        br_if $__inlined_func$~lib/map/Map<u8,i32>#find26
        local.get $1
        i32.const -2
        i32.and
        local.set $0
        br $while-continue|027
       end
      end
      i32.const 0
      local.set $0
     end
     local.get $0
     i32.eqz
     if
      i32.const 0
      i32.const 1568
      i32.const 52
      i32.const 5
      call $~lib/builtins/abort
      unreachable
     end
     local.get $10
     local.get $11
     call $~lib/map/Map<u8,i32>#delete
     local.get $10
     i32.load $0
     local.get $10
     i32.load $0 offset=4
     local.get $11
     i32.const 255
     i32.and
     i32.const -1028477379
     i32.mul
     i32.const 374761394
     i32.add
     i32.const 17
     i32.rotl
     i32.const 668265263
     i32.mul
     local.tee $0
     local.get $0
     i32.const 15
     i32.shr_u
     i32.xor
     i32.const -2048144777
     i32.mul
     local.tee $0
     local.get $0
     i32.const 13
     i32.shr_u
     i32.xor
     i32.const -1028477379
     i32.mul
     local.tee $0
     local.get $0
     i32.const 16
     i32.shr_u
     i32.xor
     i32.and
     i32.const 2
     i32.shl
     i32.add
     i32.load $0
     local.set $0
     block $__inlined_func$~lib/map/Map<u8,i32>#find29
      loop $while-continue|030
       local.get $0
       if
        local.get $0
        i32.load $0 offset=8
        local.tee $1
        i32.const 1
        i32.and
        if (result i32)
         i32.const 0
        else
         local.get $0
         i32.load8_u $0
         local.get $11
         i32.const 255
         i32.and
         i32.eq
        end
        br_if $__inlined_func$~lib/map/Map<u8,i32>#find29
        local.get $1
        i32.const -2
        i32.and
        local.set $0
        br $while-continue|030
       end
      end
      i32.const 0
      local.set $0
     end
     local.get $0
     if
      i32.const 0
      i32.const 1568
      i32.const 54
      i32.const 5
      call $~lib/builtins/abort
      unreachable
     end
     local.get $11
     i32.const 1
     i32.add
     local.set $11
     br $for-loop|8
    end
   end
   local.get $10
   i32.load $0 offset=20
   i32.const 50
   i32.ne
   if
    i32.const 0
    i32.const 1568
    i32.const 56
    i32.const 3
    call $~lib/builtins/abort
    unreachable
   end
   local.get $10
   call $~lib/map/Map<i8,i32>#clear
   local.get $10
   i32.load $0 offset=20
   if
    i32.const 0
    i32.const 1568
    i32.const 60
    i32.const 3
    call $~lib/builtins/abort
    unreachable
   end
   global.get $~lib/memory/__stack_pointer
   i32.const 20
   i32.add
   global.set $~lib/memory/__stack_pointer
   return
  end
  i32.const 18432
  i32.const 18480
  i32.const 1
  i32.const 1
  call $~lib/builtins/abort
  unreachable
 )
 (func $~lib/map/Map<i16,i32>#rehash (param $0 i32) (param $1 i32)
  (local $2 i32)
  (local $3 i32)
  (local $4 i32)
  (local $5 i32)
  (local $6 i32)
  (local $7 i32)
  (local $8 i32)
  global.get $~lib/memory/__stack_pointer
  i32.const 8
  i32.sub
  global.set $~lib/memory/__stack_pointer
  global.get $~lib/memory/__stack_pointer
  i32.const 2020
  i32.lt_s
  if
   i32.const 18432
   i32.const 18480
   i32.const 1
   i32.const 1
   call $~lib/builtins/abort
   unreachable
  end
  global.get $~lib/memory/__stack_pointer
  local.tee $2
  i64.const 0
  i64.store $0
  local.get $2
  local.get $1
  i32.const 1
  i32.add
  local.tee $2
  i32.const 2
  i32.shl
  call $~lib/arraybuffer/ArrayBuffer#constructor
  local.tee $6
  i32.store $0
  global.get $~lib/memory/__stack_pointer
  local.get $2
  i32.const 3
  i32.shl
  i32.const 3
  i32.div_s
  local.tee $5
  i32.const 12
  i32.mul
  call $~lib/arraybuffer/ArrayBuffer#constructor
  local.tee $3
  i32.store $0 offset=4
  local.get $0
  i32.load $0 offset=8
  local.tee $7
  local.get $0
  i32.load $0 offset=16
  i32.const 12
  i32.mul
  i32.add
  local.set $4
  local.get $3
  local.set $2
  loop $while-continue|0
   local.get $4
   local.get $7
   i32.ne
   if
    local.get $7
    i32.load $0 offset=8
    i32.const 1
    i32.and
    i32.eqz
    if
     local.get $2
     local.get $7
     i32.load16_s $0
     local.tee $8
     i32.store16 $0
     local.get $2
     local.get $7
     i32.load $0 offset=4
     i32.store $0 offset=4
     local.get $2
     local.get $6
     local.get $1
     local.get $8
     i32.extend16_s
     i32.const -1028477379
     i32.mul
     i32.const 374761395
     i32.add
     i32.const 17
     i32.rotl
     i32.const 668265263
     i32.mul
     local.tee $8
     local.get $8
     i32.const 15
     i32.shr_u
     i32.xor
     i32.const -2048144777
     i32.mul
     local.tee $8
     local.get $8
     i32.const 13
     i32.shr_u
     i32.xor
     i32.const -1028477379
     i32.mul
     local.tee $8
     local.get $8
     i32.const 16
     i32.shr_u
     i32.xor
     i32.and
     i32.const 2
     i32.shl
     i32.add
     local.tee $8
     i32.load $0
     i32.store $0 offset=8
     local.get $8
     local.get $2
     i32.store $0
     local.get $2
     i32.const 12
     i32.add
     local.set $2
    end
    local.get $7
    i32.const 12
    i32.add
    local.set $7
    br $while-continue|0
   end
  end
  local.get $0
  local.get $6
  i32.store $0
  local.get $6
  if
   local.get $0
   local.get $6
   call $byn-split-outlined-A$~lib/rt/itcms/__link
  end
  local.get $0
  local.get $1
  i32.store $0 offset=4
  local.get $0
  local.get $3
  i32.store $0 offset=8
  local.get $3
  if
   local.get $0
   local.get $3
   call $byn-split-outlined-A$~lib/rt/itcms/__link
  end
  local.get $0
  local.get $5
  i32.store $0 offset=12
  local.get $0
  local.get $0
  i32.load $0 offset=20
  i32.store $0 offset=16
  global.get $~lib/memory/__stack_pointer
  i32.const 8
  i32.add
  global.set $~lib/memory/__stack_pointer
 )
 (func $~lib/map/Map<i16,i32>#set (param $0 i32) (param $1 i32) (param $2 i32)
  (local $3 i32)
  (local $4 i32)
  (local $5 i32)
  global.get $~lib/memory/__stack_pointer
  i32.const 4
  i32.sub
  global.set $~lib/memory/__stack_pointer
  global.get $~lib/memory/__stack_pointer
  i32.const 2020
  i32.lt_s
  if
   i32.const 18432
   i32.const 18480
   i32.const 1
   i32.const 1
   call $~lib/builtins/abort
   unreachable
  end
  global.get $~lib/memory/__stack_pointer
  i32.const 0
  i32.store $0
  local.get $0
  i32.load $0
  local.get $1
  i32.extend16_s
  i32.const -1028477379
  i32.mul
  i32.const 374761395
  i32.add
  i32.const 17
  i32.rotl
  i32.const 668265263
  i32.mul
  local.tee $3
  local.get $3
  i32.const 15
  i32.shr_u
  i32.xor
  i32.const -2048144777
  i32.mul
  local.tee $3
  local.get $3
  i32.const 13
  i32.shr_u
  i32.xor
  i32.const -1028477379
  i32.mul
  local.tee $3
  local.get $3
  i32.const 16
  i32.shr_u
  i32.xor
  local.tee $4
  local.get $0
  i32.load $0 offset=4
  i32.and
  i32.const 2
  i32.shl
  i32.add
  i32.load $0
  local.set $3
  block $__inlined_func$~lib/map/Map<i16,i32>#find
   loop $while-continue|0
    local.get $3
    if
     local.get $3
     i32.load $0 offset=8
     local.tee $5
     i32.const 1
     i32.and
     if (result i32)
      i32.const 0
     else
      local.get $3
      i32.load16_u $0
      local.get $1
      i32.const 65535
      i32.and
      i32.eq
     end
     br_if $__inlined_func$~lib/map/Map<i16,i32>#find
     local.get $5
     i32.const -2
     i32.and
     local.set $3
     br $while-continue|0
    end
   end
   i32.const 0
   local.set $3
  end
  local.get $3
  if
   local.get $3
   local.get $2
   i32.store $0 offset=4
  else
   local.get $0
   i32.load $0 offset=16
   local.get $0
   i32.load $0 offset=12
   i32.eq
   if
    local.get $0
    local.get $0
    i32.load $0 offset=20
    local.get $0
    i32.load $0 offset=12
    i32.const 3
    i32.mul
    i32.const 4
    i32.div_s
    i32.lt_s
    if (result i32)
     local.get $0
     i32.load $0 offset=4
    else
     local.get $0
     i32.load $0 offset=4
     i32.const 1
     i32.shl
     i32.const 1
     i32.or
    end
    call $~lib/map/Map<i16,i32>#rehash
   end
   global.get $~lib/memory/__stack_pointer
   local.get $0
   i32.load $0 offset=8
   local.tee $3
   i32.store $0
   local.get $0
   local.get $0
   i32.load $0 offset=16
   local.tee $5
   i32.const 1
   i32.add
   i32.store $0 offset=16
   local.get $3
   local.get $5
   i32.const 12
   i32.mul
   i32.add
   local.tee $3
   local.get $1
   i32.store16 $0
   local.get $3
   local.get $2
   i32.store $0 offset=4
   local.get $0
   local.get $0
   i32.load $0 offset=20
   i32.const 1
   i32.add
   i32.store $0 offset=20
   local.get $3
   local.get $0
   i32.load $0
   local.get $4
   local.get $0
   i32.load $0 offset=4
   i32.and
   i32.const 2
   i32.shl
   i32.add
   local.tee $0
   i32.load $0
   i32.store $0 offset=8
   local.get $0
   local.get $3
   i32.store $0
  end
  global.get $~lib/memory/__stack_pointer
  i32.const 4
  i32.add
  global.set $~lib/memory/__stack_pointer
 )
 (func $~lib/map/Map<i16,i32>#get (param $0 i32) (param $1 i32) (result i32)
  (local $2 i32)
  local.get $0
  i32.load $0
  local.get $0
  i32.load $0 offset=4
  local.get $1
  i32.extend16_s
  i32.const -1028477379
  i32.mul
  i32.const 374761395
  i32.add
  i32.const 17
  i32.rotl
  i32.const 668265263
  i32.mul
  local.tee $0
  i32.const 15
  i32.shr_u
  local.get $0
  i32.xor
  i32.const -2048144777
  i32.mul
  local.tee $0
  i32.const 13
  i32.shr_u
  local.get $0
  i32.xor
  i32.const -1028477379
  i32.mul
  local.tee $0
  i32.const 16
  i32.shr_u
  local.get $0
  i32.xor
  i32.and
  i32.const 2
  i32.shl
  i32.add
  i32.load $0
  local.set $0
  block $__inlined_func$~lib/map/Map<i16,i32>#find
   loop $while-continue|0
    local.get $0
    if
     local.get $0
     i32.load $0 offset=8
     local.tee $2
     i32.const 1
     i32.and
     if (result i32)
      i32.const 0
     else
      local.get $0
      i32.load16_u $0
      local.get $1
      i32.const 65535
      i32.and
      i32.eq
     end
     br_if $__inlined_func$~lib/map/Map<i16,i32>#find
     local.get $2
     i32.const -2
     i32.and
     local.set $0
     br $while-continue|0
    end
   end
   i32.const 0
   local.set $0
  end
  local.get $0
  i32.eqz
  if
   i32.const 1616
   i32.const 1680
   i32.const 105
   i32.const 17
   call $~lib/builtins/abort
   unreachable
  end
  local.get $0
  i32.load $0 offset=4
 )
 (func $~lib/map/Map<i16,i32>#delete (param $0 i32) (param $1 i32)
  (local $2 i32)
  (local $3 i32)
  local.get $0
  i32.load $0
  local.get $0
  i32.load $0 offset=4
  local.get $1
  local.tee $2
  i32.extend16_s
  i32.const -1028477379
  i32.mul
  i32.const 374761395
  i32.add
  i32.const 17
  i32.rotl
  i32.const 668265263
  i32.mul
  local.tee $1
  local.get $1
  i32.const 15
  i32.shr_u
  i32.xor
  i32.const -2048144777
  i32.mul
  local.tee $1
  local.get $1
  i32.const 13
  i32.shr_u
  i32.xor
  i32.const -1028477379
  i32.mul
  local.tee $1
  local.get $1
  i32.const 16
  i32.shr_u
  i32.xor
  i32.and
  i32.const 2
  i32.shl
  i32.add
  i32.load $0
  local.set $1
  block $__inlined_func$~lib/map/Map<i16,i32>#find
   loop $while-continue|0
    local.get $1
    if
     local.get $1
     i32.load $0 offset=8
     local.tee $3
     i32.const 1
     i32.and
     if (result i32)
      i32.const 0
     else
      local.get $1
      i32.load16_u $0
      local.get $2
      i32.const 65535
      i32.and
      i32.eq
     end
     br_if $__inlined_func$~lib/map/Map<i16,i32>#find
     local.get $3
     i32.const -2
     i32.and
     local.set $1
     br $while-continue|0
    end
   end
   i32.const 0
   local.set $1
  end
  local.get $1
  i32.eqz
  if
   return
  end
  local.get $1
  local.get $1
  i32.load $0 offset=8
  i32.const 1
  i32.or
  i32.store $0 offset=8
  local.get $0
  local.get $0
  i32.load $0 offset=20
  i32.const 1
  i32.sub
  i32.store $0 offset=20
  local.get $0
  i32.load $0 offset=4
  i32.const 1
  i32.shr_u
  local.tee $1
  i32.const 1
  i32.add
  i32.const 4
  local.get $0
  i32.load $0 offset=20
  local.tee $2
  local.get $2
  i32.const 4
  i32.lt_u
  select
  i32.ge_u
  if (result i32)
   local.get $0
   i32.load $0 offset=20
   local.get $0
   i32.load $0 offset=12
   i32.const 3
   i32.mul
   i32.const 4
   i32.div_s
   i32.lt_s
  else
   i32.const 0
  end
  if
   local.get $0
   local.get $1
   call $~lib/map/Map<i16,i32>#rehash
  end
 )
 (func $std/map/testNumeric<i16,i32>
  (local $0 i32)
  (local $1 i32)
  (local $2 i32)
  (local $3 i32)
  (local $4 i32)
  (local $5 i32)
  (local $6 i32)
  (local $7 i32)
  (local $8 i32)
  (local $9 i32)
  (local $10 i32)
  (local $11 i32)
  (local $12 i32)
  (local $13 i32)
  (local $14 i32)
  (local $15 i32)
  (local $16 i32)
  global.get $~lib/memory/__stack_pointer
  i32.const 20
  i32.sub
  global.set $~lib/memory/__stack_pointer
  block $folding-inner1
   global.get $~lib/memory/__stack_pointer
   i32.const 2020
   i32.lt_s
   br_if $folding-inner1
   global.get $~lib/memory/__stack_pointer
   local.tee $2
   i32.const 0
   i32.const 20
   memory.fill $0
   local.get $2
   i32.const 4
   i32.sub
   global.set $~lib/memory/__stack_pointer
   global.get $~lib/memory/__stack_pointer
   i32.const 2020
   i32.lt_s
   br_if $folding-inner1
   global.get $~lib/memory/__stack_pointer
   local.tee $3
   i32.const 0
   i32.store $0
   local.get $3
   i32.const 24
   i32.const 11
   call $~lib/rt/itcms/__new
   local.tee $10
   i32.store $0
   local.get $10
   i32.const 16
   call $~lib/arraybuffer/ArrayBuffer#constructor
   local.tee $3
   i32.store $0
   local.get $3
   if
    local.get $10
    local.get $3
    call $byn-split-outlined-A$~lib/rt/itcms/__link
   end
   local.get $10
   i32.const 3
   i32.store $0 offset=4
   local.get $10
   i32.const 48
   call $~lib/arraybuffer/ArrayBuffer#constructor
   local.tee $3
   i32.store $0 offset=8
   local.get $3
   if
    local.get $10
    local.get $3
    call $byn-split-outlined-A$~lib/rt/itcms/__link
   end
   local.get $10
   i32.const 4
   i32.store $0 offset=12
   local.get $10
   i32.const 0
   i32.store $0 offset=16
   local.get $10
   i32.const 0
   i32.store $0 offset=20
   global.get $~lib/memory/__stack_pointer
   i32.const 4
   i32.add
   global.set $~lib/memory/__stack_pointer
   local.get $2
   local.get $10
   i32.store $0
   loop $for-loop|1
    local.get $0
    i32.extend16_s
    i32.const 100
    i32.lt_s
    if
     local.get $10
     i32.load $0
     local.get $10
     i32.load $0 offset=4
     local.get $0
     i32.extend16_s
     i32.const -1028477379
     i32.mul
     i32.const 374761395
     i32.add
     i32.const 17
     i32.rotl
     i32.const 668265263
     i32.mul
     local.tee $2
     local.get $2
     i32.const 15
     i32.shr_u
     i32.xor
     i32.const -2048144777
     i32.mul
     local.tee $2
     local.get $2
     i32.const 13
     i32.shr_u
     i32.xor
     i32.const -1028477379
     i32.mul
     local.tee $2
     local.get $2
     i32.const 16
     i32.shr_u
     i32.xor
     i32.and
     i32.const 2
     i32.shl
     i32.add
     i32.load $0
     local.set $11
     block $__inlined_func$~lib/map/Map<i16,i32>#find
      loop $while-continue|0
       local.get $11
       if
        local.get $11
        i32.load $0 offset=8
        local.tee $2
        i32.const 1
        i32.and
        if (result i32)
         i32.const 0
        else
         local.get $11
         i32.load16_u $0
         local.get $0
         i32.const 65535
         i32.and
         i32.eq
        end
        br_if $__inlined_func$~lib/map/Map<i16,i32>#find
        local.get $2
        i32.const -2
        i32.and
        local.set $11
        br $while-continue|0
       end
      end
      i32.const 0
      local.set $11
     end
     local.get $11
     if
      i32.const 0
      i32.const 1568
      i32.const 6
      i32.const 5
      call $~lib/builtins/abort
      unreachable
     end
     local.get $10
     local.get $0
     local.get $0
     i32.extend16_s
     local.tee $2
     i32.const 10
     i32.add
     call $~lib/map/Map<i16,i32>#set
     local.get $10
     i32.load $0
     local.get $10
     i32.load $0 offset=4
     local.get $2
     i32.const -1028477379
     i32.mul
     i32.const 374761395
     i32.add
     i32.const 17
     i32.rotl
     i32.const 668265263
     i32.mul
     local.tee $2
     local.get $2
     i32.const 15
     i32.shr_u
     i32.xor
     i32.const -2048144777
     i32.mul
     local.tee $2
     local.get $2
     i32.const 13
     i32.shr_u
     i32.xor
     i32.const -1028477379
     i32.mul
     local.tee $2
     local.get $2
     i32.const 16
     i32.shr_u
     i32.xor
     i32.and
     i32.const 2
     i32.shl
     i32.add
     i32.load $0
     local.set $11
     block $__inlined_func$~lib/map/Map<i16,i32>#find1
      loop $while-continue|02
       local.get $11
       if
        local.get $11
        i32.load $0 offset=8
        local.tee $2
        i32.const 1
        i32.and
        if (result i32)
         i32.const 0
        else
         local.get $11
         i32.load16_u $0
         local.get $0
         i32.const 65535
         i32.and
         i32.eq
        end
        br_if $__inlined_func$~lib/map/Map<i16,i32>#find1
        local.get $2
        i32.const -2
        i32.and
        local.set $11
        br $while-continue|02
       end
      end
      i32.const 0
      local.set $11
     end
     local.get $11
     i32.eqz
     if
      i32.const 0
      i32.const 1568
      i32.const 8
      i32.const 5
      call $~lib/builtins/abort
      unreachable
     end
     local.get $10
     local.get $0
     call $~lib/map/Map<i16,i32>#get
     local.get $0
     i32.extend16_s
     i32.const 10
     i32.add
     i32.ne
     if
      i32.const 0
      i32.const 1568
      i32.const 9
      i32.const 5
      call $~lib/builtins/abort
      unreachable
     end
     local.get $0
     i32.const 1
     i32.add
     local.set $0
     br $for-loop|1
    end
   end
   local.get $10
   i32.load $0 offset=20
   i32.const 100
   i32.ne
   if
    i32.const 0
    i32.const 1568
    i32.const 11
    i32.const 3
    call $~lib/builtins/abort
    unreachable
   end
   i32.const 0
   local.set $0
   loop $for-loop|3
    local.get $0
    i32.extend16_s
    i32.const 100
    i32.lt_s
    if
     local.get $10
     i32.load $0
     local.get $10
     i32.load $0 offset=4
     local.get $0
     i32.extend16_s
     i32.const -1028477379
     i32.mul
     i32.const 374761395
     i32.add
     i32.const 17
     i32.rotl
     i32.const 668265263
     i32.mul
     local.tee $2
     local.get $2
     i32.const 15
     i32.shr_u
     i32.xor
     i32.const -2048144777
     i32.mul
     local.tee $2
     local.get $2
     i32.const 13
     i32.shr_u
     i32.xor
     i32.const -1028477379
     i32.mul
     local.tee $2
     local.get $2
     i32.const 16
     i32.shr_u
     i32.xor
     i32.and
     i32.const 2
     i32.shl
     i32.add
     i32.load $0
     local.set $11
     block $__inlined_func$~lib/map/Map<i16,i32>#find4
      loop $while-continue|05
       local.get $11
       if
        local.get $11
        i32.load $0 offset=8
        local.tee $2
        i32.const 1
        i32.and
        if (result i32)
         i32.const 0
        else
         local.get $11
         i32.load16_u $0
         local.get $0
         i32.const 65535
         i32.and
         i32.eq
        end
        br_if $__inlined_func$~lib/map/Map<i16,i32>#find4
        local.get $2
        i32.const -2
        i32.and
        local.set $11
        br $while-continue|05
       end
      end
      i32.const 0
      local.set $11
     end
     local.get $11
     i32.eqz
     if
      i32.const 0
      i32.const 1568
      i32.const 15
      i32.const 5
      call $~lib/builtins/abort
      unreachable
     end
     local.get $10
     local.get $0
     call $~lib/map/Map<i16,i32>#get
     local.get $0
     i32.extend16_s
     i32.const 10
     i32.add
     i32.ne
     if
      i32.const 0
      i32.const 1568
      i32.const 16
      i32.const 5
      call $~lib/builtins/abort
      unreachable
     end
     local.get $10
     local.get $0
     local.get $0
     i32.extend16_s
     local.tee $2
     i32.const 20
     i32.add
     call $~lib/map/Map<i16,i32>#set
     local.get $10
     i32.load $0
     local.get $10
     i32.load $0 offset=4
     local.get $2
     i32.const -1028477379
     i32.mul
     i32.const 374761395
     i32.add
     i32.const 17
     i32.rotl
     i32.const 668265263
     i32.mul
     local.tee $2
     local.get $2
     i32.const 15
     i32.shr_u
     i32.xor
     i32.const -2048144777
     i32.mul
     local.tee $2
     local.get $2
     i32.const 13
     i32.shr_u
     i32.xor
     i32.const -1028477379
     i32.mul
     local.tee $2
     local.get $2
     i32.const 16
     i32.shr_u
     i32.xor
     i32.and
     i32.const 2
     i32.shl
     i32.add
     i32.load $0
     local.set $11
     block $__inlined_func$~lib/map/Map<i16,i32>#find7
      loop $while-continue|08
       local.get $11
       if
        local.get $11
        i32.load $0 offset=8
        local.tee $2
        i32.const 1
        i32.and
        if (result i32)
         i32.const 0
        else
         local.get $11
         i32.load16_u $0
         local.get $0
         i32.const 65535
         i32.and
         i32.eq
        end
        br_if $__inlined_func$~lib/map/Map<i16,i32>#find7
        local.get $2
        i32.const -2
        i32.and
        local.set $11
        br $while-continue|08
       end
      end
      i32.const 0
      local.set $11
     end
     local.get $11
     i32.eqz
     if
      i32.const 0
      i32.const 1568
      i32.const 18
      i32.const 5
      call $~lib/builtins/abort
      unreachable
     end
     local.get $10
     local.get $0
     call $~lib/map/Map<i16,i32>#get
     local.get $0
     i32.extend16_s
     i32.const 20
     i32.add
     i32.ne
     if
      i32.const 0
      i32.const 1568
      i32.const 19
      i32.const 5
      call $~lib/builtins/abort
      unreachable
     end
     local.get $0
     i32.const 1
     i32.add
     local.set $0
     br $for-loop|3
    end
   end
   local.get $10
   i32.load $0 offset=20
   i32.const 100
   i32.ne
   if
    i32.const 0
    i32.const 1568
    i32.const 21
    i32.const 3
    call $~lib/builtins/abort
    unreachable
   end
   global.get $~lib/memory/__stack_pointer
   local.tee $3
   i32.const 4
   i32.sub
   global.set $~lib/memory/__stack_pointer
   global.get $~lib/memory/__stack_pointer
   i32.const 2020
   i32.lt_s
   br_if $folding-inner1
   global.get $~lib/memory/__stack_pointer
   local.tee $0
   i32.const 0
   i32.store $0
   local.get $10
   i32.load $0 offset=8
   local.set $4
   local.get $10
   i32.load $0 offset=16
   local.set $5
   local.get $0
   i32.const 8
   i32.sub
   global.set $~lib/memory/__stack_pointer
   global.get $~lib/memory/__stack_pointer
   i32.const 2020
   i32.lt_s
   br_if $folding-inner1
   global.get $~lib/memory/__stack_pointer
   local.tee $2
   i64.const 0
   i64.store $0
   local.get $2
   i32.const 16
   i32.const 12
   call $~lib/rt/itcms/__new
   local.tee $2
   i32.store $0
   local.get $2
   i32.const 0
   i32.store $0
   local.get $2
   i32.const 0
   i32.store $0 offset=4
   local.get $2
   i32.const 0
   i32.store $0 offset=8
   local.get $2
   i32.const 0
   i32.store $0 offset=12
   local.get $5
   i32.const 536870910
   i32.gt_u
   if
    i32.const 1456
    i32.const 1728
    i32.const 70
    i32.const 60
    call $~lib/builtins/abort
    unreachable
   end
   global.get $~lib/memory/__stack_pointer
<<<<<<< HEAD
   local.get $5
   i32.const 8
   local.get $5
=======
   i32.const 8
   local.get $4
   local.get $4
>>>>>>> 0ed65eb9
   i32.const 8
   i32.le_u
   select
   i32.const 1
   i32.shl
   local.tee $6
   i32.const 0
   call $~lib/rt/itcms/__new
   local.tee $7
   i32.store $0 offset=4
   local.get $2
   local.get $7
   i32.store $0
   local.get $7
   if
    local.get $2
    local.get $7
    call $byn-split-outlined-A$~lib/rt/itcms/__link
   end
   local.get $2
   local.get $7
   i32.store $0 offset=4
   local.get $2
   local.get $6
   i32.store $0 offset=8
   local.get $2
   local.get $5
   i32.store $0 offset=12
   global.get $~lib/memory/__stack_pointer
   i32.const 8
   i32.add
   global.set $~lib/memory/__stack_pointer
   local.get $0
   local.get $2
   i32.store $0
   i32.const 0
   local.set $0
   loop $for-loop|0
    local.get $1
    local.get $5
    i32.lt_s
    if
     local.get $4
     local.get $1
     i32.const 12
     i32.mul
     i32.add
     local.tee $6
     i32.load $0 offset=8
     i32.const 1
     i32.and
     i32.eqz
     if
      local.get $2
      i32.load $0 offset=4
      local.get $0
      i32.const 1
      i32.shl
      i32.add
      local.get $6
      i32.load16_s $0
      i32.store16 $0
      local.get $0
      i32.const 1
      i32.add
      local.set $0
     end
     local.get $1
     i32.const 1
     i32.add
     local.set $1
     br $for-loop|0
    end
   end
   local.get $2
   local.get $0
   i32.const 1
   call $~lib/array/ensureCapacity
   local.get $2
   local.get $0
   i32.store $0 offset=12
   global.get $~lib/memory/__stack_pointer
   i32.const 4
   i32.add
   global.set $~lib/memory/__stack_pointer
   local.get $3
   local.get $2
   i32.store $0 offset=4
   global.get $~lib/memory/__stack_pointer
   local.get $10
   call $~lib/map/Map<i8,i32>#values
   local.tee $5
   i32.store $0 offset=8
   global.get $~lib/memory/__stack_pointer
   local.set $0
   global.get $~lib/memory/__stack_pointer
   i32.const 4
   i32.sub
   global.set $~lib/memory/__stack_pointer
   global.get $~lib/memory/__stack_pointer
   i32.const 2020
   i32.lt_s
   br_if $folding-inner1
   global.get $~lib/memory/__stack_pointer
   local.tee $1
   i32.const 0
   i32.store $0
   local.get $1
   i32.const 24
   i32.const 13
   call $~lib/rt/itcms/__new
   local.tee $12
   i32.store $0
   local.get $12
   i32.const 16
   call $~lib/arraybuffer/ArrayBuffer#constructor
   local.tee $1
   i32.store $0
   local.get $1
   if
    local.get $12
    local.get $1
    call $byn-split-outlined-A$~lib/rt/itcms/__link
   end
   local.get $12
   i32.const 3
   i32.store $0 offset=4
   local.get $12
   i32.const 32
   call $~lib/arraybuffer/ArrayBuffer#constructor
   local.tee $1
   i32.store $0 offset=8
   local.get $1
   if
    local.get $12
    local.get $1
    call $byn-split-outlined-A$~lib/rt/itcms/__link
   end
   local.get $12
   i32.const 4
   i32.store $0 offset=12
   local.get $12
   i32.const 0
   i32.store $0 offset=16
   local.get $12
   i32.const 0
   i32.store $0 offset=20
   global.get $~lib/memory/__stack_pointer
   i32.const 4
   i32.add
   global.set $~lib/memory/__stack_pointer
   local.get $0
   local.get $12
   i32.store $0 offset=12
   global.get $~lib/memory/__stack_pointer
   call $~lib/map/Map<i32,i32>#constructor
   local.tee $7
   i32.store $0 offset=16
   i32.const 0
   local.set $11
   loop $for-loop|4
    local.get $11
    local.get $2
    i32.load $0 offset=12
    i32.lt_s
    if
     local.get $11
     local.get $2
     i32.load $0 offset=12
     i32.ge_u
     if
      i32.const 1248
      i32.const 1728
      i32.const 114
      i32.const 42
      call $~lib/builtins/abort
      unreachable
     end
     local.get $2
     i32.load $0 offset=4
     local.get $11
     i32.const 1
     i32.shl
     i32.add
     i32.load16_s $0
     local.set $13
     local.get $5
     local.get $11
     call $~lib/array/Array<i32>#__get
     local.set $6
     local.get $10
     i32.load $0
     local.get $10
     i32.load $0 offset=4
     local.get $13
     i32.extend16_s
     i32.const -1028477379
     i32.mul
     i32.const 374761395
     i32.add
     i32.const 17
     i32.rotl
     i32.const 668265263
     i32.mul
     local.tee $0
     local.get $0
     i32.const 15
     i32.shr_u
     i32.xor
     i32.const -2048144777
     i32.mul
     local.tee $0
     local.get $0
     i32.const 13
     i32.shr_u
     i32.xor
     i32.const -1028477379
     i32.mul
     local.tee $0
     local.get $0
     i32.const 16
     i32.shr_u
     i32.xor
     i32.and
     i32.const 2
     i32.shl
     i32.add
     i32.load $0
     local.set $0
     block $__inlined_func$~lib/map/Map<i16,i32>#find10
      loop $while-continue|011
       local.get $0
       if
        local.get $0
        i32.load $0 offset=8
        local.tee $1
        i32.const 1
        i32.and
        if (result i32)
         i32.const 0
        else
         local.get $0
         i32.load16_u $0
         local.get $13
         i32.const 65535
         i32.and
         i32.eq
        end
        br_if $__inlined_func$~lib/map/Map<i16,i32>#find10
        local.get $1
        i32.const -2
        i32.and
        local.set $0
        br $while-continue|011
       end
      end
      i32.const 0
      local.set $0
     end
     local.get $0
     i32.eqz
     if
      i32.const 0
      i32.const 1568
      i32.const 31
      i32.const 5
      call $~lib/builtins/abort
      unreachable
     end
     local.get $10
     i32.load $0
     local.get $10
     i32.load $0 offset=4
     local.get $6
     i32.const 20
     i32.sub
     local.tee $1
     i32.extend16_s
     i32.const -1028477379
     i32.mul
     i32.const 374761395
     i32.add
     i32.const 17
     i32.rotl
     i32.const 668265263
     i32.mul
     local.tee $0
     local.get $0
     i32.const 15
     i32.shr_u
     i32.xor
     i32.const -2048144777
     i32.mul
     local.tee $0
     local.get $0
     i32.const 13
     i32.shr_u
     i32.xor
     i32.const -1028477379
     i32.mul
     local.tee $0
     local.get $0
     i32.const 16
     i32.shr_u
     i32.xor
     i32.and
     i32.const 2
     i32.shl
     i32.add
     i32.load $0
     local.set $0
     block $__inlined_func$~lib/map/Map<i16,i32>#find13
      loop $while-continue|014
       local.get $0
       if
        local.get $0
        i32.load $0 offset=8
        local.tee $3
        i32.const 1
        i32.and
        if (result i32)
         i32.const 0
        else
         local.get $0
         i32.load16_u $0
         local.get $1
         i32.const 65535
         i32.and
         i32.eq
        end
        br_if $__inlined_func$~lib/map/Map<i16,i32>#find13
        local.get $3
        i32.const -2
        i32.and
        local.set $0
        br $while-continue|014
       end
      end
      i32.const 0
      local.set $0
     end
     local.get $0
     i32.eqz
     if
      i32.const 0
      i32.const 1568
      i32.const 32
      i32.const 5
      call $~lib/builtins/abort
      unreachable
     end
     global.get $~lib/memory/__stack_pointer
     i32.const 4
     i32.sub
     global.set $~lib/memory/__stack_pointer
     global.get $~lib/memory/__stack_pointer
     i32.const 2020
     i32.lt_s
     br_if $folding-inner1
     global.get $~lib/memory/__stack_pointer
     i32.const 0
     i32.store $0
     local.get $12
     i32.load $0
     local.get $13
     i32.extend16_s
     i32.const -1028477379
     i32.mul
     i32.const 374761395
     i32.add
     i32.const 17
     i32.rotl
     i32.const 668265263
     i32.mul
     local.tee $0
     i32.const 15
     i32.shr_u
     local.get $0
     i32.xor
     i32.const -2048144777
     i32.mul
     local.tee $0
     i32.const 13
     i32.shr_u
     local.get $0
     i32.xor
     i32.const -1028477379
     i32.mul
     local.tee $0
     i32.const 16
     i32.shr_u
     local.get $0
     i32.xor
     local.tee $4
     local.get $12
     i32.load $0 offset=4
     i32.and
     i32.const 2
     i32.shl
     i32.add
     i32.load $0
     local.set $0
     block $__inlined_func$~lib/map/Map<i16,i16>#find
      loop $while-continue|015
       local.get $0
       if
        local.get $0
        i32.load $0 offset=4
        local.tee $1
        i32.const 1
        i32.and
        if (result i32)
         i32.const 0
        else
         local.get $0
         i32.load16_u $0
         local.get $13
         i32.const 65535
         i32.and
         i32.eq
        end
        br_if $__inlined_func$~lib/map/Map<i16,i16>#find
        local.get $1
        i32.const -2
        i32.and
        local.set $0
        br $while-continue|015
       end
      end
      i32.const 0
      local.set $0
     end
     local.get $0
     if
      local.get $0
      local.get $13
      i32.store16 $0 offset=2
     else
      local.get $12
      i32.load $0 offset=16
      local.get $12
      i32.load $0 offset=12
      i32.eq
      if
       local.get $12
       i32.load $0 offset=20
       local.get $12
       i32.load $0 offset=12
       i32.const 3
       i32.mul
       i32.const 4
       i32.div_s
       i32.lt_s
       if (result i32)
        local.get $12
        i32.load $0 offset=4
       else
        local.get $12
        i32.load $0 offset=4
        i32.const 1
        i32.shl
        i32.const 1
        i32.or
       end
       local.set $14
       global.get $~lib/memory/__stack_pointer
       i32.const 8
       i32.sub
       global.set $~lib/memory/__stack_pointer
       global.get $~lib/memory/__stack_pointer
       i32.const 2020
       i32.lt_s
       br_if $folding-inner1
       global.get $~lib/memory/__stack_pointer
       local.tee $0
       i64.const 0
       i64.store $0
       local.get $0
       local.get $14
       i32.const 1
       i32.add
       local.tee $0
       i32.const 2
       i32.shl
       call $~lib/arraybuffer/ArrayBuffer#constructor
       local.tee $8
       i32.store $0
       global.get $~lib/memory/__stack_pointer
       local.get $0
       i32.const 3
       i32.shl
       i32.const 3
       i32.div_s
       local.tee $3
       i32.const 3
       i32.shl
       call $~lib/arraybuffer/ArrayBuffer#constructor
       local.tee $1
       i32.store $0 offset=4
       local.get $12
       i32.load $0 offset=8
       local.tee $9
       local.get $12
       i32.load $0 offset=16
       i32.const 3
       i32.shl
       i32.add
       local.set $15
       local.get $1
       local.set $0
       loop $while-continue|00
        local.get $9
        local.get $15
        i32.ne
        if
         local.get $9
         i32.load $0 offset=4
         i32.const 1
         i32.and
         i32.eqz
         if
          local.get $0
          local.get $9
          i32.load16_s $0
          local.tee $16
          i32.store16 $0
          local.get $0
          local.get $9
          i32.load16_s $0 offset=2
          i32.store16 $0 offset=2
          local.get $0
          local.get $8
          local.get $14
          local.get $16
          i32.extend16_s
          i32.const -1028477379
          i32.mul
          i32.const 374761395
          i32.add
          i32.const 17
          i32.rotl
          i32.const 668265263
          i32.mul
          local.tee $16
          i32.const 15
          i32.shr_u
          local.get $16
          i32.xor
          i32.const -2048144777
          i32.mul
          local.tee $16
          i32.const 13
          i32.shr_u
          local.get $16
          i32.xor
          i32.const -1028477379
          i32.mul
          local.tee $16
          i32.const 16
          i32.shr_u
          local.get $16
          i32.xor
          i32.and
          i32.const 2
          i32.shl
          i32.add
          local.tee $16
          i32.load $0
          i32.store $0 offset=4
          local.get $16
          local.get $0
          i32.store $0
          local.get $0
          i32.const 8
          i32.add
          local.set $0
         end
         local.get $9
         i32.const 8
         i32.add
         local.set $9
         br $while-continue|00
        end
       end
       local.get $12
       local.get $8
       i32.store $0
       local.get $8
       if
        local.get $12
        local.get $8
        call $byn-split-outlined-A$~lib/rt/itcms/__link
       end
       local.get $12
       local.get $14
       i32.store $0 offset=4
       local.get $12
       local.get $1
       i32.store $0 offset=8
       local.get $1
       if
        local.get $12
        local.get $1
        call $byn-split-outlined-A$~lib/rt/itcms/__link
       end
       local.get $12
       local.get $3
       i32.store $0 offset=12
       local.get $12
       local.get $12
       i32.load $0 offset=20
       i32.store $0 offset=16
       global.get $~lib/memory/__stack_pointer
       i32.const 8
       i32.add
       global.set $~lib/memory/__stack_pointer
      end
      global.get $~lib/memory/__stack_pointer
      local.get $12
      i32.load $0 offset=8
      local.tee $0
      i32.store $0
      local.get $12
      local.get $12
      i32.load $0 offset=16
      local.tee $1
      i32.const 1
      i32.add
      i32.store $0 offset=16
      local.get $0
      local.get $1
      i32.const 3
      i32.shl
      i32.add
      local.tee $0
      local.get $13
      i32.store16 $0
      local.get $0
      local.get $13
      i32.store16 $0 offset=2
      local.get $12
      local.get $12
      i32.load $0 offset=20
      i32.const 1
      i32.add
      i32.store $0 offset=20
      local.get $0
      local.get $12
      i32.load $0
      local.get $4
      local.get $12
      i32.load $0 offset=4
      i32.and
      i32.const 2
      i32.shl
      i32.add
      local.tee $1
      i32.load $0
      i32.store $0 offset=4
      local.get $1
      local.get $0
      i32.store $0
     end
     global.get $~lib/memory/__stack_pointer
     i32.const 4
     i32.add
     global.set $~lib/memory/__stack_pointer
     local.get $7
     local.get $6
     i32.const 20
     i32.sub
     local.tee $0
     local.get $0
     call $~lib/map/Map<i32,i32>#set
     local.get $11
     i32.const 1
     i32.add
     local.set $11
     br $for-loop|4
    end
   end
   local.get $12
   i32.load $0 offset=20
   i32.const 100
   i32.ne
   if
    i32.const 0
    i32.const 1568
    i32.const 36
    i32.const 3
    call $~lib/builtins/abort
    unreachable
   end
   local.get $7
   i32.load $0 offset=20
   i32.const 100
   i32.ne
   if
    i32.const 0
    i32.const 1568
    i32.const 37
    i32.const 3
    call $~lib/builtins/abort
    unreachable
   end
   i32.const 0
   local.set $11
   loop $for-loop|6
    local.get $11
    i32.extend16_s
    i32.const 50
    i32.lt_s
    if
     local.get $10
     i32.load $0
     local.get $10
     i32.load $0 offset=4
     local.get $11
     i32.extend16_s
     i32.const -1028477379
     i32.mul
     i32.const 374761395
     i32.add
     i32.const 17
     i32.rotl
     i32.const 668265263
     i32.mul
     local.tee $0
     local.get $0
     i32.const 15
     i32.shr_u
     i32.xor
     i32.const -2048144777
     i32.mul
     local.tee $0
     local.get $0
     i32.const 13
     i32.shr_u
     i32.xor
     i32.const -1028477379
     i32.mul
     local.tee $0
     local.get $0
     i32.const 16
     i32.shr_u
     i32.xor
     i32.and
     i32.const 2
     i32.shl
     i32.add
     i32.load $0
     local.set $0
     block $__inlined_func$~lib/map/Map<i16,i32>#find17
      loop $while-continue|018
       local.get $0
       if
        local.get $0
        i32.load $0 offset=8
        local.tee $1
        i32.const 1
        i32.and
        if (result i32)
         i32.const 0
        else
         local.get $0
         i32.load16_u $0
         local.get $11
         i32.const 65535
         i32.and
         i32.eq
        end
        br_if $__inlined_func$~lib/map/Map<i16,i32>#find17
        local.get $1
        i32.const -2
        i32.and
        local.set $0
        br $while-continue|018
       end
      end
      i32.const 0
      local.set $0
     end
     local.get $0
     i32.eqz
     if
      i32.const 0
      i32.const 1568
      i32.const 41
      i32.const 5
      call $~lib/builtins/abort
      unreachable
     end
     local.get $10
     local.get $11
     call $~lib/map/Map<i16,i32>#get
     local.get $11
     i32.extend16_s
     i32.const 20
     i32.add
     i32.ne
     if
      i32.const 0
      i32.const 1568
      i32.const 42
      i32.const 5
      call $~lib/builtins/abort
      unreachable
     end
     local.get $10
     local.get $11
     call $~lib/map/Map<i16,i32>#delete
     local.get $10
     i32.load $0
     local.get $10
     i32.load $0 offset=4
     local.get $11
     i32.extend16_s
     i32.const -1028477379
     i32.mul
     i32.const 374761395
     i32.add
     i32.const 17
     i32.rotl
     i32.const 668265263
     i32.mul
     local.tee $0
     local.get $0
     i32.const 15
     i32.shr_u
     i32.xor
     i32.const -2048144777
     i32.mul
     local.tee $0
     local.get $0
     i32.const 13
     i32.shr_u
     i32.xor
     i32.const -1028477379
     i32.mul
     local.tee $0
     local.get $0
     i32.const 16
     i32.shr_u
     i32.xor
     i32.and
     i32.const 2
     i32.shl
     i32.add
     i32.load $0
     local.set $0
     block $__inlined_func$~lib/map/Map<i16,i32>#find20
      loop $while-continue|021
       local.get $0
       if
        local.get $0
        i32.load $0 offset=8
        local.tee $1
        i32.const 1
        i32.and
        if (result i32)
         i32.const 0
        else
         local.get $0
         i32.load16_u $0
         local.get $11
         i32.const 65535
         i32.and
         i32.eq
        end
        br_if $__inlined_func$~lib/map/Map<i16,i32>#find20
        local.get $1
        i32.const -2
        i32.and
        local.set $0
        br $while-continue|021
       end
      end
      i32.const 0
      local.set $0
     end
     local.get $0
     if
      i32.const 0
      i32.const 1568
      i32.const 44
      i32.const 5
      call $~lib/builtins/abort
      unreachable
     end
     local.get $11
     i32.const 1
     i32.add
     local.set $11
     br $for-loop|6
    end
   end
   local.get $10
   i32.load $0 offset=20
   i32.const 50
   i32.ne
   if
    i32.const 0
    i32.const 1568
    i32.const 46
    i32.const 3
    call $~lib/builtins/abort
    unreachable
   end
   i32.const 0
   local.set $11
   loop $for-loop|8
    local.get $11
    i32.extend16_s
    i32.const 50
    i32.lt_s
    if
     local.get $10
     i32.load $0
     local.get $10
     i32.load $0 offset=4
     local.get $11
     i32.extend16_s
     i32.const -1028477379
     i32.mul
     i32.const 374761395
     i32.add
     i32.const 17
     i32.rotl
     i32.const 668265263
     i32.mul
     local.tee $0
     local.get $0
     i32.const 15
     i32.shr_u
     i32.xor
     i32.const -2048144777
     i32.mul
     local.tee $0
     local.get $0
     i32.const 13
     i32.shr_u
     i32.xor
     i32.const -1028477379
     i32.mul
     local.tee $0
     local.get $0
     i32.const 16
     i32.shr_u
     i32.xor
     i32.and
     i32.const 2
     i32.shl
     i32.add
     i32.load $0
     local.set $0
     block $__inlined_func$~lib/map/Map<i16,i32>#find23
      loop $while-continue|024
       local.get $0
       if
        local.get $0
        i32.load $0 offset=8
        local.tee $1
        i32.const 1
        i32.and
        if (result i32)
         i32.const 0
        else
         local.get $0
         i32.load16_u $0
         local.get $11
         i32.const 65535
         i32.and
         i32.eq
        end
        br_if $__inlined_func$~lib/map/Map<i16,i32>#find23
        local.get $1
        i32.const -2
        i32.and
        local.set $0
        br $while-continue|024
       end
      end
      i32.const 0
      local.set $0
     end
     local.get $0
     if
      i32.const 0
      i32.const 1568
      i32.const 50
      i32.const 5
      call $~lib/builtins/abort
      unreachable
     end
     local.get $10
     local.get $11
     local.get $11
     i32.extend16_s
     local.tee $0
     i32.const 10
     i32.add
     call $~lib/map/Map<i16,i32>#set
     local.get $10
     i32.load $0
     local.get $10
     i32.load $0 offset=4
     local.get $0
     i32.const -1028477379
     i32.mul
     i32.const 374761395
     i32.add
     i32.const 17
     i32.rotl
     i32.const 668265263
     i32.mul
     local.tee $0
     local.get $0
     i32.const 15
     i32.shr_u
     i32.xor
     i32.const -2048144777
     i32.mul
     local.tee $0
     local.get $0
     i32.const 13
     i32.shr_u
     i32.xor
     i32.const -1028477379
     i32.mul
     local.tee $0
     local.get $0
     i32.const 16
     i32.shr_u
     i32.xor
     i32.and
     i32.const 2
     i32.shl
     i32.add
     i32.load $0
     local.set $0
     block $__inlined_func$~lib/map/Map<i16,i32>#find26
      loop $while-continue|027
       local.get $0
       if
        local.get $0
        i32.load $0 offset=8
        local.tee $1
        i32.const 1
        i32.and
        if (result i32)
         i32.const 0
        else
         local.get $0
         i32.load16_u $0
         local.get $11
         i32.const 65535
         i32.and
         i32.eq
        end
        br_if $__inlined_func$~lib/map/Map<i16,i32>#find26
        local.get $1
        i32.const -2
        i32.and
        local.set $0
        br $while-continue|027
       end
      end
      i32.const 0
      local.set $0
     end
     local.get $0
     i32.eqz
     if
      i32.const 0
      i32.const 1568
      i32.const 52
      i32.const 5
      call $~lib/builtins/abort
      unreachable
     end
     local.get $10
     local.get $11
     call $~lib/map/Map<i16,i32>#delete
     local.get $10
     i32.load $0
     local.get $10
     i32.load $0 offset=4
     local.get $11
     i32.extend16_s
     i32.const -1028477379
     i32.mul
     i32.const 374761395
     i32.add
     i32.const 17
     i32.rotl
     i32.const 668265263
     i32.mul
     local.tee $0
     local.get $0
     i32.const 15
     i32.shr_u
     i32.xor
     i32.const -2048144777
     i32.mul
     local.tee $0
     local.get $0
     i32.const 13
     i32.shr_u
     i32.xor
     i32.const -1028477379
     i32.mul
     local.tee $0
     local.get $0
     i32.const 16
     i32.shr_u
     i32.xor
     i32.and
     i32.const 2
     i32.shl
     i32.add
     i32.load $0
     local.set $0
     block $__inlined_func$~lib/map/Map<i16,i32>#find29
      loop $while-continue|030
       local.get $0
       if
        local.get $0
        i32.load $0 offset=8
        local.tee $1
        i32.const 1
        i32.and
        if (result i32)
         i32.const 0
        else
         local.get $0
         i32.load16_u $0
         local.get $11
         i32.const 65535
         i32.and
         i32.eq
        end
        br_if $__inlined_func$~lib/map/Map<i16,i32>#find29
        local.get $1
        i32.const -2
        i32.and
        local.set $0
        br $while-continue|030
       end
      end
      i32.const 0
      local.set $0
     end
     local.get $0
     if
      i32.const 0
      i32.const 1568
      i32.const 54
      i32.const 5
      call $~lib/builtins/abort
      unreachable
     end
     local.get $11
     i32.const 1
     i32.add
     local.set $11
     br $for-loop|8
    end
   end
   local.get $10
   i32.load $0 offset=20
   i32.const 50
   i32.ne
   if
    i32.const 0
    i32.const 1568
    i32.const 56
    i32.const 3
    call $~lib/builtins/abort
    unreachable
   end
   local.get $10
   call $~lib/map/Map<i8,i32>#clear
   local.get $10
   i32.load $0 offset=20
   if
    i32.const 0
    i32.const 1568
    i32.const 60
    i32.const 3
    call $~lib/builtins/abort
    unreachable
   end
   global.get $~lib/memory/__stack_pointer
   i32.const 20
   i32.add
   global.set $~lib/memory/__stack_pointer
   return
  end
  i32.const 18432
  i32.const 18480
  i32.const 1
  i32.const 1
  call $~lib/builtins/abort
  unreachable
 )
 (func $~lib/map/Map<u16,i32>#rehash (param $0 i32) (param $1 i32)
  (local $2 i32)
  (local $3 i32)
  (local $4 i32)
  (local $5 i32)
  (local $6 i32)
  (local $7 i32)
  (local $8 i32)
  global.get $~lib/memory/__stack_pointer
  i32.const 8
  i32.sub
  global.set $~lib/memory/__stack_pointer
  global.get $~lib/memory/__stack_pointer
  i32.const 2020
  i32.lt_s
  if
   i32.const 18432
   i32.const 18480
   i32.const 1
   i32.const 1
   call $~lib/builtins/abort
   unreachable
  end
  global.get $~lib/memory/__stack_pointer
  local.tee $2
  i64.const 0
  i64.store $0
  local.get $2
  local.get $1
  i32.const 1
  i32.add
  local.tee $2
  i32.const 2
  i32.shl
  call $~lib/arraybuffer/ArrayBuffer#constructor
  local.tee $6
  i32.store $0
  global.get $~lib/memory/__stack_pointer
  local.get $2
  i32.const 3
  i32.shl
  i32.const 3
  i32.div_s
  local.tee $5
  i32.const 12
  i32.mul
  call $~lib/arraybuffer/ArrayBuffer#constructor
  local.tee $3
  i32.store $0 offset=4
  local.get $0
  i32.load $0 offset=8
  local.tee $7
  local.get $0
  i32.load $0 offset=16
  i32.const 12
  i32.mul
  i32.add
  local.set $4
  local.get $3
  local.set $2
  loop $while-continue|0
   local.get $4
   local.get $7
   i32.ne
   if
    local.get $7
    i32.load $0 offset=8
    i32.const 1
    i32.and
    i32.eqz
    if
     local.get $2
     local.get $7
     i32.load16_u $0
     local.tee $8
     i32.store16 $0
     local.get $2
     local.get $7
     i32.load $0 offset=4
     i32.store $0 offset=4
     local.get $2
     local.get $6
     local.get $1
     local.get $8
     i32.const -1028477379
     i32.mul
     i32.const 374761395
     i32.add
     i32.const 17
     i32.rotl
     i32.const 668265263
     i32.mul
     local.tee $8
     local.get $8
     i32.const 15
     i32.shr_u
     i32.xor
     i32.const -2048144777
     i32.mul
     local.tee $8
     local.get $8
     i32.const 13
     i32.shr_u
     i32.xor
     i32.const -1028477379
     i32.mul
     local.tee $8
     local.get $8
     i32.const 16
     i32.shr_u
     i32.xor
     i32.and
     i32.const 2
     i32.shl
     i32.add
     local.tee $8
     i32.load $0
     i32.store $0 offset=8
     local.get $8
     local.get $2
     i32.store $0
     local.get $2
     i32.const 12
     i32.add
     local.set $2
    end
    local.get $7
    i32.const 12
    i32.add
    local.set $7
    br $while-continue|0
   end
  end
  local.get $0
  local.get $6
  i32.store $0
  local.get $6
  if
   local.get $0
   local.get $6
   call $byn-split-outlined-A$~lib/rt/itcms/__link
  end
  local.get $0
  local.get $1
  i32.store $0 offset=4
  local.get $0
  local.get $3
  i32.store $0 offset=8
  local.get $3
  if
   local.get $0
   local.get $3
   call $byn-split-outlined-A$~lib/rt/itcms/__link
  end
  local.get $0
  local.get $5
  i32.store $0 offset=12
  local.get $0
  local.get $0
  i32.load $0 offset=20
  i32.store $0 offset=16
  global.get $~lib/memory/__stack_pointer
  i32.const 8
  i32.add
  global.set $~lib/memory/__stack_pointer
 )
 (func $~lib/map/Map<u16,i32>#set (param $0 i32) (param $1 i32) (param $2 i32)
  (local $3 i32)
  (local $4 i32)
  (local $5 i32)
  global.get $~lib/memory/__stack_pointer
  i32.const 4
  i32.sub
  global.set $~lib/memory/__stack_pointer
  global.get $~lib/memory/__stack_pointer
  i32.const 2020
  i32.lt_s
  if
   i32.const 18432
   i32.const 18480
   i32.const 1
   i32.const 1
   call $~lib/builtins/abort
   unreachable
  end
  global.get $~lib/memory/__stack_pointer
  i32.const 0
  i32.store $0
  local.get $0
  i32.load $0
  local.get $1
  i32.const 65535
  i32.and
  i32.const -1028477379
  i32.mul
  i32.const 374761395
  i32.add
  i32.const 17
  i32.rotl
  i32.const 668265263
  i32.mul
  local.tee $3
  local.get $3
  i32.const 15
  i32.shr_u
  i32.xor
  i32.const -2048144777
  i32.mul
  local.tee $3
  local.get $3
  i32.const 13
  i32.shr_u
  i32.xor
  i32.const -1028477379
  i32.mul
  local.tee $3
  local.get $3
  i32.const 16
  i32.shr_u
  i32.xor
  local.tee $4
  local.get $0
  i32.load $0 offset=4
  i32.and
  i32.const 2
  i32.shl
  i32.add
  i32.load $0
  local.set $3
  block $__inlined_func$~lib/map/Map<u16,i32>#find
   loop $while-continue|0
    local.get $3
    if
     local.get $3
     i32.load $0 offset=8
     local.tee $5
     i32.const 1
     i32.and
     if (result i32)
      i32.const 0
     else
      local.get $3
      i32.load16_u $0
      local.get $1
      i32.const 65535
      i32.and
      i32.eq
     end
     br_if $__inlined_func$~lib/map/Map<u16,i32>#find
     local.get $5
     i32.const -2
     i32.and
     local.set $3
     br $while-continue|0
    end
   end
   i32.const 0
   local.set $3
  end
  local.get $3
  if
   local.get $3
   local.get $2
   i32.store $0 offset=4
  else
   local.get $0
   i32.load $0 offset=16
   local.get $0
   i32.load $0 offset=12
   i32.eq
   if
    local.get $0
    local.get $0
    i32.load $0 offset=20
    local.get $0
    i32.load $0 offset=12
    i32.const 3
    i32.mul
    i32.const 4
    i32.div_s
    i32.lt_s
    if (result i32)
     local.get $0
     i32.load $0 offset=4
    else
     local.get $0
     i32.load $0 offset=4
     i32.const 1
     i32.shl
     i32.const 1
     i32.or
    end
    call $~lib/map/Map<u16,i32>#rehash
   end
   global.get $~lib/memory/__stack_pointer
   local.get $0
   i32.load $0 offset=8
   local.tee $3
   i32.store $0
   local.get $0
   local.get $0
   i32.load $0 offset=16
   local.tee $5
   i32.const 1
   i32.add
   i32.store $0 offset=16
   local.get $3
   local.get $5
   i32.const 12
   i32.mul
   i32.add
   local.tee $3
   local.get $1
   i32.store16 $0
   local.get $3
   local.get $2
   i32.store $0 offset=4
   local.get $0
   local.get $0
   i32.load $0 offset=20
   i32.const 1
   i32.add
   i32.store $0 offset=20
   local.get $3
   local.get $0
   i32.load $0
   local.get $4
   local.get $0
   i32.load $0 offset=4
   i32.and
   i32.const 2
   i32.shl
   i32.add
   local.tee $0
   i32.load $0
   i32.store $0 offset=8
   local.get $0
   local.get $3
   i32.store $0
  end
  global.get $~lib/memory/__stack_pointer
  i32.const 4
  i32.add
  global.set $~lib/memory/__stack_pointer
 )
 (func $~lib/map/Map<u16,i32>#get (param $0 i32) (param $1 i32) (result i32)
  (local $2 i32)
  local.get $0
  i32.load $0
  local.get $0
  i32.load $0 offset=4
  local.get $1
  i32.const 65535
  i32.and
  i32.const -1028477379
  i32.mul
  i32.const 374761395
  i32.add
  i32.const 17
  i32.rotl
  i32.const 668265263
  i32.mul
  local.tee $0
  i32.const 15
  i32.shr_u
  local.get $0
  i32.xor
  i32.const -2048144777
  i32.mul
  local.tee $0
  i32.const 13
  i32.shr_u
  local.get $0
  i32.xor
  i32.const -1028477379
  i32.mul
  local.tee $0
  i32.const 16
  i32.shr_u
  local.get $0
  i32.xor
  i32.and
  i32.const 2
  i32.shl
  i32.add
  i32.load $0
  local.set $0
  block $__inlined_func$~lib/map/Map<u16,i32>#find
   loop $while-continue|0
    local.get $0
    if
     local.get $0
     i32.load $0 offset=8
     local.tee $2
     i32.const 1
     i32.and
     if (result i32)
      i32.const 0
     else
      local.get $0
      i32.load16_u $0
      local.get $1
      i32.const 65535
      i32.and
      i32.eq
     end
     br_if $__inlined_func$~lib/map/Map<u16,i32>#find
     local.get $2
     i32.const -2
     i32.and
     local.set $0
     br $while-continue|0
    end
   end
   i32.const 0
   local.set $0
  end
  local.get $0
  i32.eqz
  if
   i32.const 1616
   i32.const 1680
   i32.const 105
   i32.const 17
   call $~lib/builtins/abort
   unreachable
  end
  local.get $0
  i32.load $0 offset=4
 )
 (func $~lib/map/Map<u16,i32>#delete (param $0 i32) (param $1 i32)
  (local $2 i32)
  (local $3 i32)
  local.get $0
  i32.load $0
  local.get $0
  i32.load $0 offset=4
  local.get $1
  local.tee $2
  i32.const 65535
  i32.and
  i32.const -1028477379
  i32.mul
  i32.const 374761395
  i32.add
  i32.const 17
  i32.rotl
  i32.const 668265263
  i32.mul
  local.tee $1
  local.get $1
  i32.const 15
  i32.shr_u
  i32.xor
  i32.const -2048144777
  i32.mul
  local.tee $1
  local.get $1
  i32.const 13
  i32.shr_u
  i32.xor
  i32.const -1028477379
  i32.mul
  local.tee $1
  local.get $1
  i32.const 16
  i32.shr_u
  i32.xor
  i32.and
  i32.const 2
  i32.shl
  i32.add
  i32.load $0
  local.set $1
  block $__inlined_func$~lib/map/Map<u16,i32>#find
   loop $while-continue|0
    local.get $1
    if
     local.get $1
     i32.load $0 offset=8
     local.tee $3
     i32.const 1
     i32.and
     if (result i32)
      i32.const 0
     else
      local.get $1
      i32.load16_u $0
      local.get $2
      i32.const 65535
      i32.and
      i32.eq
     end
     br_if $__inlined_func$~lib/map/Map<u16,i32>#find
     local.get $3
     i32.const -2
     i32.and
     local.set $1
     br $while-continue|0
    end
   end
   i32.const 0
   local.set $1
  end
  local.get $1
  i32.eqz
  if
   return
  end
  local.get $1
  local.get $1
  i32.load $0 offset=8
  i32.const 1
  i32.or
  i32.store $0 offset=8
  local.get $0
  local.get $0
  i32.load $0 offset=20
  i32.const 1
  i32.sub
  i32.store $0 offset=20
  local.get $0
  i32.load $0 offset=4
  i32.const 1
  i32.shr_u
  local.tee $1
  i32.const 1
  i32.add
  i32.const 4
  local.get $0
  i32.load $0 offset=20
  local.tee $2
  local.get $2
  i32.const 4
  i32.lt_u
  select
  i32.ge_u
  if (result i32)
   local.get $0
   i32.load $0 offset=20
   local.get $0
   i32.load $0 offset=12
   i32.const 3
   i32.mul
   i32.const 4
   i32.div_s
   i32.lt_s
  else
   i32.const 0
  end
  if
   local.get $0
   local.get $1
   call $~lib/map/Map<u16,i32>#rehash
  end
 )
 (func $std/map/testNumeric<u16,i32>
  (local $0 i32)
  (local $1 i32)
  (local $2 i32)
  (local $3 i32)
  (local $4 i32)
  (local $5 i32)
  (local $6 i32)
  (local $7 i32)
  (local $8 i32)
  (local $9 i32)
  (local $10 i32)
  (local $11 i32)
  (local $12 i32)
  (local $13 i32)
  (local $14 i32)
  (local $15 i32)
  (local $16 i32)
  global.get $~lib/memory/__stack_pointer
  i32.const 20
  i32.sub
  global.set $~lib/memory/__stack_pointer
  block $folding-inner1
   global.get $~lib/memory/__stack_pointer
   i32.const 2020
   i32.lt_s
   br_if $folding-inner1
   global.get $~lib/memory/__stack_pointer
   local.tee $2
   i32.const 0
   i32.const 20
   memory.fill $0
   local.get $2
   i32.const 4
   i32.sub
   global.set $~lib/memory/__stack_pointer
   global.get $~lib/memory/__stack_pointer
   i32.const 2020
   i32.lt_s
   br_if $folding-inner1
   global.get $~lib/memory/__stack_pointer
   local.tee $3
   i32.const 0
   i32.store $0
   local.get $3
   i32.const 24
   i32.const 14
   call $~lib/rt/itcms/__new
   local.tee $10
   i32.store $0
   local.get $10
   i32.const 16
   call $~lib/arraybuffer/ArrayBuffer#constructor
   local.tee $3
   i32.store $0
   local.get $3
   if
    local.get $10
    local.get $3
    call $byn-split-outlined-A$~lib/rt/itcms/__link
   end
   local.get $10
   i32.const 3
   i32.store $0 offset=4
   local.get $10
   i32.const 48
   call $~lib/arraybuffer/ArrayBuffer#constructor
   local.tee $3
   i32.store $0 offset=8
   local.get $3
   if
    local.get $10
    local.get $3
    call $byn-split-outlined-A$~lib/rt/itcms/__link
   end
   local.get $10
   i32.const 4
   i32.store $0 offset=12
   local.get $10
   i32.const 0
   i32.store $0 offset=16
   local.get $10
   i32.const 0
   i32.store $0 offset=20
   global.get $~lib/memory/__stack_pointer
   i32.const 4
   i32.add
   global.set $~lib/memory/__stack_pointer
   local.get $2
   local.get $10
   i32.store $0
   loop $for-loop|1
    local.get $0
    i32.const 65535
    i32.and
    i32.const 100
    i32.lt_u
    if
     local.get $10
     i32.load $0
     local.get $10
     i32.load $0 offset=4
     local.get $0
     i32.const 65535
     i32.and
     i32.const -1028477379
     i32.mul
     i32.const 374761395
     i32.add
     i32.const 17
     i32.rotl
     i32.const 668265263
     i32.mul
     local.tee $2
     local.get $2
     i32.const 15
     i32.shr_u
     i32.xor
     i32.const -2048144777
     i32.mul
     local.tee $2
     local.get $2
     i32.const 13
     i32.shr_u
     i32.xor
     i32.const -1028477379
     i32.mul
     local.tee $2
     local.get $2
     i32.const 16
     i32.shr_u
     i32.xor
     i32.and
     i32.const 2
     i32.shl
     i32.add
     i32.load $0
     local.set $11
     block $__inlined_func$~lib/map/Map<u16,i32>#find
      loop $while-continue|0
       local.get $11
       if
        local.get $11
        i32.load $0 offset=8
        local.tee $2
        i32.const 1
        i32.and
        if (result i32)
         i32.const 0
        else
         local.get $11
         i32.load16_u $0
         local.get $0
         i32.const 65535
         i32.and
         i32.eq
        end
        br_if $__inlined_func$~lib/map/Map<u16,i32>#find
        local.get $2
        i32.const -2
        i32.and
        local.set $11
        br $while-continue|0
       end
      end
      i32.const 0
      local.set $11
     end
     local.get $11
     if
      i32.const 0
      i32.const 1568
      i32.const 6
      i32.const 5
      call $~lib/builtins/abort
      unreachable
     end
     local.get $10
     local.get $0
     local.get $0
     i32.const 65535
     i32.and
     local.tee $2
     i32.const 10
     i32.add
     call $~lib/map/Map<u16,i32>#set
     local.get $10
     i32.load $0
     local.get $10
     i32.load $0 offset=4
     local.get $2
     i32.const -1028477379
     i32.mul
     i32.const 374761395
     i32.add
     i32.const 17
     i32.rotl
     i32.const 668265263
     i32.mul
     local.tee $2
     local.get $2
     i32.const 15
     i32.shr_u
     i32.xor
     i32.const -2048144777
     i32.mul
     local.tee $2
     local.get $2
     i32.const 13
     i32.shr_u
     i32.xor
     i32.const -1028477379
     i32.mul
     local.tee $2
     local.get $2
     i32.const 16
     i32.shr_u
     i32.xor
     i32.and
     i32.const 2
     i32.shl
     i32.add
     i32.load $0
     local.set $11
     block $__inlined_func$~lib/map/Map<u16,i32>#find1
      loop $while-continue|02
       local.get $11
       if
        local.get $11
        i32.load $0 offset=8
        local.tee $2
        i32.const 1
        i32.and
        if (result i32)
         i32.const 0
        else
         local.get $11
         i32.load16_u $0
         local.get $0
         i32.const 65535
         i32.and
         i32.eq
        end
        br_if $__inlined_func$~lib/map/Map<u16,i32>#find1
        local.get $2
        i32.const -2
        i32.and
        local.set $11
        br $while-continue|02
       end
      end
      i32.const 0
      local.set $11
     end
     local.get $11
     i32.eqz
     if
      i32.const 0
      i32.const 1568
      i32.const 8
      i32.const 5
      call $~lib/builtins/abort
      unreachable
     end
     local.get $10
     local.get $0
     call $~lib/map/Map<u16,i32>#get
     local.get $0
     i32.const 65535
     i32.and
     i32.const 10
     i32.add
     i32.ne
     if
      i32.const 0
      i32.const 1568
      i32.const 9
      i32.const 5
      call $~lib/builtins/abort
      unreachable
     end
     local.get $0
     i32.const 1
     i32.add
     local.set $0
     br $for-loop|1
    end
   end
   local.get $10
   i32.load $0 offset=20
   i32.const 100
   i32.ne
   if
    i32.const 0
    i32.const 1568
    i32.const 11
    i32.const 3
    call $~lib/builtins/abort
    unreachable
   end
   i32.const 0
   local.set $0
   loop $for-loop|3
    local.get $0
    i32.const 65535
    i32.and
    i32.const 100
    i32.lt_u
    if
     local.get $10
     i32.load $0
     local.get $10
     i32.load $0 offset=4
     local.get $0
     i32.const 65535
     i32.and
     i32.const -1028477379
     i32.mul
     i32.const 374761395
     i32.add
     i32.const 17
     i32.rotl
     i32.const 668265263
     i32.mul
     local.tee $2
     local.get $2
     i32.const 15
     i32.shr_u
     i32.xor
     i32.const -2048144777
     i32.mul
     local.tee $2
     local.get $2
     i32.const 13
     i32.shr_u
     i32.xor
     i32.const -1028477379
     i32.mul
     local.tee $2
     local.get $2
     i32.const 16
     i32.shr_u
     i32.xor
     i32.and
     i32.const 2
     i32.shl
     i32.add
     i32.load $0
     local.set $11
     block $__inlined_func$~lib/map/Map<u16,i32>#find4
      loop $while-continue|05
       local.get $11
       if
        local.get $11
        i32.load $0 offset=8
        local.tee $2
        i32.const 1
        i32.and
        if (result i32)
         i32.const 0
        else
         local.get $11
         i32.load16_u $0
         local.get $0
         i32.const 65535
         i32.and
         i32.eq
        end
        br_if $__inlined_func$~lib/map/Map<u16,i32>#find4
        local.get $2
        i32.const -2
        i32.and
        local.set $11
        br $while-continue|05
       end
      end
      i32.const 0
      local.set $11
     end
     local.get $11
     i32.eqz
     if
      i32.const 0
      i32.const 1568
      i32.const 15
      i32.const 5
      call $~lib/builtins/abort
      unreachable
     end
     local.get $10
     local.get $0
     call $~lib/map/Map<u16,i32>#get
     local.get $0
     i32.const 65535
     i32.and
     i32.const 10
     i32.add
     i32.ne
     if
      i32.const 0
      i32.const 1568
      i32.const 16
      i32.const 5
      call $~lib/builtins/abort
      unreachable
     end
     local.get $10
     local.get $0
     local.get $0
     i32.const 65535
     i32.and
     local.tee $2
     i32.const 20
     i32.add
     call $~lib/map/Map<u16,i32>#set
     local.get $10
     i32.load $0
     local.get $10
     i32.load $0 offset=4
     local.get $2
     i32.const -1028477379
     i32.mul
     i32.const 374761395
     i32.add
     i32.const 17
     i32.rotl
     i32.const 668265263
     i32.mul
     local.tee $2
     local.get $2
     i32.const 15
     i32.shr_u
     i32.xor
     i32.const -2048144777
     i32.mul
     local.tee $2
     local.get $2
     i32.const 13
     i32.shr_u
     i32.xor
     i32.const -1028477379
     i32.mul
     local.tee $2
     local.get $2
     i32.const 16
     i32.shr_u
     i32.xor
     i32.and
     i32.const 2
     i32.shl
     i32.add
     i32.load $0
     local.set $11
     block $__inlined_func$~lib/map/Map<u16,i32>#find7
      loop $while-continue|08
       local.get $11
       if
        local.get $11
        i32.load $0 offset=8
        local.tee $2
        i32.const 1
        i32.and
        if (result i32)
         i32.const 0
        else
         local.get $11
         i32.load16_u $0
         local.get $0
         i32.const 65535
         i32.and
         i32.eq
        end
        br_if $__inlined_func$~lib/map/Map<u16,i32>#find7
        local.get $2
        i32.const -2
        i32.and
        local.set $11
        br $while-continue|08
       end
      end
      i32.const 0
      local.set $11
     end
     local.get $11
     i32.eqz
     if
      i32.const 0
      i32.const 1568
      i32.const 18
      i32.const 5
      call $~lib/builtins/abort
      unreachable
     end
     local.get $10
     local.get $0
     call $~lib/map/Map<u16,i32>#get
     local.get $0
     i32.const 65535
     i32.and
     i32.const 20
     i32.add
     i32.ne
     if
      i32.const 0
      i32.const 1568
      i32.const 19
      i32.const 5
      call $~lib/builtins/abort
      unreachable
     end
     local.get $0
     i32.const 1
     i32.add
     local.set $0
     br $for-loop|3
    end
   end
   local.get $10
   i32.load $0 offset=20
   i32.const 100
   i32.ne
   if
    i32.const 0
    i32.const 1568
    i32.const 21
    i32.const 3
    call $~lib/builtins/abort
    unreachable
   end
   global.get $~lib/memory/__stack_pointer
   local.tee $3
   i32.const 4
   i32.sub
   global.set $~lib/memory/__stack_pointer
   global.get $~lib/memory/__stack_pointer
   i32.const 2020
   i32.lt_s
   br_if $folding-inner1
   global.get $~lib/memory/__stack_pointer
   local.tee $0
   i32.const 0
   i32.store $0
   local.get $10
   i32.load $0 offset=8
   local.set $4
   local.get $10
   i32.load $0 offset=16
   local.set $5
   local.get $0
   i32.const 8
   i32.sub
   global.set $~lib/memory/__stack_pointer
   global.get $~lib/memory/__stack_pointer
   i32.const 2020
   i32.lt_s
   br_if $folding-inner1
   global.get $~lib/memory/__stack_pointer
   local.tee $2
   i64.const 0
   i64.store $0
   local.get $2
   i32.const 16
   i32.const 15
   call $~lib/rt/itcms/__new
   local.tee $2
   i32.store $0
   local.get $2
   i32.const 0
   i32.store $0
   local.get $2
   i32.const 0
   i32.store $0 offset=4
   local.get $2
   i32.const 0
   i32.store $0 offset=8
   local.get $2
   i32.const 0
   i32.store $0 offset=12
   local.get $5
   i32.const 536870910
   i32.gt_u
   if
    i32.const 1456
    i32.const 1728
    i32.const 70
    i32.const 60
    call $~lib/builtins/abort
    unreachable
   end
   global.get $~lib/memory/__stack_pointer
<<<<<<< HEAD
   local.get $5
   i32.const 8
   local.get $5
=======
   i32.const 8
   local.get $4
   local.get $4
>>>>>>> 0ed65eb9
   i32.const 8
   i32.le_u
   select
   i32.const 1
   i32.shl
   local.tee $6
   i32.const 0
   call $~lib/rt/itcms/__new
   local.tee $7
   i32.store $0 offset=4
   local.get $2
   local.get $7
   i32.store $0
   local.get $7
   if
    local.get $2
    local.get $7
    call $byn-split-outlined-A$~lib/rt/itcms/__link
   end
   local.get $2
   local.get $7
   i32.store $0 offset=4
   local.get $2
   local.get $6
   i32.store $0 offset=8
   local.get $2
   local.get $5
   i32.store $0 offset=12
   global.get $~lib/memory/__stack_pointer
   i32.const 8
   i32.add
   global.set $~lib/memory/__stack_pointer
   local.get $0
   local.get $2
   i32.store $0
   i32.const 0
   local.set $0
   loop $for-loop|0
    local.get $1
    local.get $5
    i32.lt_s
    if
     local.get $4
     local.get $1
     i32.const 12
     i32.mul
     i32.add
     local.tee $6
     i32.load $0 offset=8
     i32.const 1
     i32.and
     i32.eqz
     if
      local.get $2
      i32.load $0 offset=4
      local.get $0
      i32.const 1
      i32.shl
      i32.add
      local.get $6
      i32.load16_u $0
      i32.store16 $0
      local.get $0
      i32.const 1
      i32.add
      local.set $0
     end
     local.get $1
     i32.const 1
     i32.add
     local.set $1
     br $for-loop|0
    end
   end
   local.get $2
   local.get $0
   i32.const 1
   call $~lib/array/ensureCapacity
   local.get $2
   local.get $0
   i32.store $0 offset=12
   global.get $~lib/memory/__stack_pointer
   i32.const 4
   i32.add
   global.set $~lib/memory/__stack_pointer
   local.get $3
   local.get $2
   i32.store $0 offset=4
   global.get $~lib/memory/__stack_pointer
   local.get $10
   call $~lib/map/Map<i8,i32>#values
   local.tee $5
   i32.store $0 offset=8
   global.get $~lib/memory/__stack_pointer
   local.set $0
   global.get $~lib/memory/__stack_pointer
   i32.const 4
   i32.sub
   global.set $~lib/memory/__stack_pointer
   global.get $~lib/memory/__stack_pointer
   i32.const 2020
   i32.lt_s
   br_if $folding-inner1
   global.get $~lib/memory/__stack_pointer
   local.tee $1
   i32.const 0
   i32.store $0
   local.get $1
   i32.const 24
   i32.const 16
   call $~lib/rt/itcms/__new
   local.tee $12
   i32.store $0
   local.get $12
   i32.const 16
   call $~lib/arraybuffer/ArrayBuffer#constructor
   local.tee $1
   i32.store $0
   local.get $1
   if
    local.get $12
    local.get $1
    call $byn-split-outlined-A$~lib/rt/itcms/__link
   end
   local.get $12
   i32.const 3
   i32.store $0 offset=4
   local.get $12
   i32.const 32
   call $~lib/arraybuffer/ArrayBuffer#constructor
   local.tee $1
   i32.store $0 offset=8
   local.get $1
   if
    local.get $12
    local.get $1
    call $byn-split-outlined-A$~lib/rt/itcms/__link
   end
   local.get $12
   i32.const 4
   i32.store $0 offset=12
   local.get $12
   i32.const 0
   i32.store $0 offset=16
   local.get $12
   i32.const 0
   i32.store $0 offset=20
   global.get $~lib/memory/__stack_pointer
   i32.const 4
   i32.add
   global.set $~lib/memory/__stack_pointer
   local.get $0
   local.get $12
   i32.store $0 offset=12
   global.get $~lib/memory/__stack_pointer
   call $~lib/map/Map<i32,i32>#constructor
   local.tee $7
   i32.store $0 offset=16
   i32.const 0
   local.set $11
   loop $for-loop|4
    local.get $11
    local.get $2
    i32.load $0 offset=12
    i32.lt_s
    if
     local.get $11
     local.get $2
     i32.load $0 offset=12
     i32.ge_u
     if
      i32.const 1248
      i32.const 1728
      i32.const 114
      i32.const 42
      call $~lib/builtins/abort
      unreachable
     end
     local.get $2
     i32.load $0 offset=4
     local.get $11
     i32.const 1
     i32.shl
     i32.add
     i32.load16_u $0
     local.set $13
     local.get $5
     local.get $11
     call $~lib/array/Array<i32>#__get
     local.set $6
     local.get $10
     i32.load $0
     local.get $10
     i32.load $0 offset=4
     local.get $13
     i32.const -1028477379
     i32.mul
     i32.const 374761395
     i32.add
     i32.const 17
     i32.rotl
     i32.const 668265263
     i32.mul
     local.tee $0
     local.get $0
     i32.const 15
     i32.shr_u
     i32.xor
     i32.const -2048144777
     i32.mul
     local.tee $0
     local.get $0
     i32.const 13
     i32.shr_u
     i32.xor
     i32.const -1028477379
     i32.mul
     local.tee $0
     local.get $0
     i32.const 16
     i32.shr_u
     i32.xor
     i32.and
     i32.const 2
     i32.shl
     i32.add
     i32.load $0
     local.set $0
     block $__inlined_func$~lib/map/Map<u16,i32>#find10
      loop $while-continue|011
       local.get $0
       if
        local.get $0
        i32.load $0 offset=8
        local.tee $1
        i32.const 1
        i32.and
        if (result i32)
         i32.const 0
        else
         local.get $0
         i32.load16_u $0
         local.get $13
         i32.eq
        end
        br_if $__inlined_func$~lib/map/Map<u16,i32>#find10
        local.get $1
        i32.const -2
        i32.and
        local.set $0
        br $while-continue|011
       end
      end
      i32.const 0
      local.set $0
     end
     local.get $0
     i32.eqz
     if
      i32.const 0
      i32.const 1568
      i32.const 31
      i32.const 5
      call $~lib/builtins/abort
      unreachable
     end
     local.get $10
     i32.load $0
     local.get $10
     i32.load $0 offset=4
     local.get $6
     i32.const 20
     i32.sub
     local.tee $1
     i32.const 65535
     i32.and
     i32.const -1028477379
     i32.mul
     i32.const 374761395
     i32.add
     i32.const 17
     i32.rotl
     i32.const 668265263
     i32.mul
     local.tee $0
     local.get $0
     i32.const 15
     i32.shr_u
     i32.xor
     i32.const -2048144777
     i32.mul
     local.tee $0
     local.get $0
     i32.const 13
     i32.shr_u
     i32.xor
     i32.const -1028477379
     i32.mul
     local.tee $0
     local.get $0
     i32.const 16
     i32.shr_u
     i32.xor
     i32.and
     i32.const 2
     i32.shl
     i32.add
     i32.load $0
     local.set $0
     block $__inlined_func$~lib/map/Map<u16,i32>#find13
      loop $while-continue|014
       local.get $0
       if
        local.get $0
        i32.load $0 offset=8
        local.tee $3
        i32.const 1
        i32.and
        if (result i32)
         i32.const 0
        else
         local.get $0
         i32.load16_u $0
         local.get $1
         i32.const 65535
         i32.and
         i32.eq
        end
        br_if $__inlined_func$~lib/map/Map<u16,i32>#find13
        local.get $3
        i32.const -2
        i32.and
        local.set $0
        br $while-continue|014
       end
      end
      i32.const 0
      local.set $0
     end
     local.get $0
     i32.eqz
     if
      i32.const 0
      i32.const 1568
      i32.const 32
      i32.const 5
      call $~lib/builtins/abort
      unreachable
     end
     global.get $~lib/memory/__stack_pointer
     i32.const 4
     i32.sub
     global.set $~lib/memory/__stack_pointer
     global.get $~lib/memory/__stack_pointer
     i32.const 2020
     i32.lt_s
     br_if $folding-inner1
     global.get $~lib/memory/__stack_pointer
     i32.const 0
     i32.store $0
     local.get $12
     i32.load $0
     local.get $13
     i32.const -1028477379
     i32.mul
     i32.const 374761395
     i32.add
     i32.const 17
     i32.rotl
     i32.const 668265263
     i32.mul
     local.tee $0
     i32.const 15
     i32.shr_u
     local.get $0
     i32.xor
     i32.const -2048144777
     i32.mul
     local.tee $0
     i32.const 13
     i32.shr_u
     local.get $0
     i32.xor
     i32.const -1028477379
     i32.mul
     local.tee $0
     i32.const 16
     i32.shr_u
     local.get $0
     i32.xor
     local.tee $4
     local.get $12
     i32.load $0 offset=4
     i32.and
     i32.const 2
     i32.shl
     i32.add
     i32.load $0
     local.set $0
     block $__inlined_func$~lib/map/Map<u16,u16>#find
      loop $while-continue|015
       local.get $0
       if
        local.get $0
        i32.load $0 offset=4
        local.tee $1
        i32.const 1
        i32.and
        if (result i32)
         i32.const 0
        else
         local.get $0
         i32.load16_u $0
         local.get $13
         i32.eq
        end
        br_if $__inlined_func$~lib/map/Map<u16,u16>#find
        local.get $1
        i32.const -2
        i32.and
        local.set $0
        br $while-continue|015
       end
      end
      i32.const 0
      local.set $0
     end
     local.get $0
     if
      local.get $0
      local.get $13
      i32.store16 $0 offset=2
     else
      local.get $12
      i32.load $0 offset=16
      local.get $12
      i32.load $0 offset=12
      i32.eq
      if
       local.get $12
       i32.load $0 offset=20
       local.get $12
       i32.load $0 offset=12
       i32.const 3
       i32.mul
       i32.const 4
       i32.div_s
       i32.lt_s
       if (result i32)
        local.get $12
        i32.load $0 offset=4
       else
        local.get $12
        i32.load $0 offset=4
        i32.const 1
        i32.shl
        i32.const 1
        i32.or
       end
       local.set $14
       global.get $~lib/memory/__stack_pointer
       i32.const 8
       i32.sub
       global.set $~lib/memory/__stack_pointer
       global.get $~lib/memory/__stack_pointer
       i32.const 2020
       i32.lt_s
       br_if $folding-inner1
       global.get $~lib/memory/__stack_pointer
       local.tee $0
       i64.const 0
       i64.store $0
       local.get $0
       local.get $14
       i32.const 1
       i32.add
       local.tee $0
       i32.const 2
       i32.shl
       call $~lib/arraybuffer/ArrayBuffer#constructor
       local.tee $8
       i32.store $0
       global.get $~lib/memory/__stack_pointer
       local.get $0
       i32.const 3
       i32.shl
       i32.const 3
       i32.div_s
       local.tee $3
       i32.const 3
       i32.shl
       call $~lib/arraybuffer/ArrayBuffer#constructor
       local.tee $1
       i32.store $0 offset=4
       local.get $12
       i32.load $0 offset=8
       local.tee $9
       local.get $12
       i32.load $0 offset=16
       i32.const 3
       i32.shl
       i32.add
       local.set $15
       local.get $1
       local.set $0
       loop $while-continue|00
        local.get $9
        local.get $15
        i32.ne
        if
         local.get $9
         i32.load $0 offset=4
         i32.const 1
         i32.and
         i32.eqz
         if
          local.get $0
          local.get $9
          i32.load16_u $0
          local.tee $16
          i32.store16 $0
          local.get $0
          local.get $9
          i32.load16_u $0 offset=2
          i32.store16 $0 offset=2
          local.get $0
          local.get $8
          local.get $14
          local.get $16
          i32.const -1028477379
          i32.mul
          i32.const 374761395
          i32.add
          i32.const 17
          i32.rotl
          i32.const 668265263
          i32.mul
          local.tee $16
          i32.const 15
          i32.shr_u
          local.get $16
          i32.xor
          i32.const -2048144777
          i32.mul
          local.tee $16
          i32.const 13
          i32.shr_u
          local.get $16
          i32.xor
          i32.const -1028477379
          i32.mul
          local.tee $16
          i32.const 16
          i32.shr_u
          local.get $16
          i32.xor
          i32.and
          i32.const 2
          i32.shl
          i32.add
          local.tee $16
          i32.load $0
          i32.store $0 offset=4
          local.get $16
          local.get $0
          i32.store $0
          local.get $0
          i32.const 8
          i32.add
          local.set $0
         end
         local.get $9
         i32.const 8
         i32.add
         local.set $9
         br $while-continue|00
        end
       end
       local.get $12
       local.get $8
       i32.store $0
       local.get $8
       if
        local.get $12
        local.get $8
        call $byn-split-outlined-A$~lib/rt/itcms/__link
       end
       local.get $12
       local.get $14
       i32.store $0 offset=4
       local.get $12
       local.get $1
       i32.store $0 offset=8
       local.get $1
       if
        local.get $12
        local.get $1
        call $byn-split-outlined-A$~lib/rt/itcms/__link
       end
       local.get $12
       local.get $3
       i32.store $0 offset=12
       local.get $12
       local.get $12
       i32.load $0 offset=20
       i32.store $0 offset=16
       global.get $~lib/memory/__stack_pointer
       i32.const 8
       i32.add
       global.set $~lib/memory/__stack_pointer
      end
      global.get $~lib/memory/__stack_pointer
      local.get $12
      i32.load $0 offset=8
      local.tee $0
      i32.store $0
      local.get $12
      local.get $12
      i32.load $0 offset=16
      local.tee $1
      i32.const 1
      i32.add
      i32.store $0 offset=16
      local.get $0
      local.get $1
      i32.const 3
      i32.shl
      i32.add
      local.tee $0
      local.get $13
      i32.store16 $0
      local.get $0
      local.get $13
      i32.store16 $0 offset=2
      local.get $12
      local.get $12
      i32.load $0 offset=20
      i32.const 1
      i32.add
      i32.store $0 offset=20
      local.get $0
      local.get $12
      i32.load $0
      local.get $4
      local.get $12
      i32.load $0 offset=4
      i32.and
      i32.const 2
      i32.shl
      i32.add
      local.tee $1
      i32.load $0
      i32.store $0 offset=4
      local.get $1
      local.get $0
      i32.store $0
     end
     global.get $~lib/memory/__stack_pointer
     i32.const 4
     i32.add
     global.set $~lib/memory/__stack_pointer
     local.get $7
     local.get $6
     i32.const 20
     i32.sub
     local.tee $0
     local.get $0
     call $~lib/map/Map<i32,i32>#set
     local.get $11
     i32.const 1
     i32.add
     local.set $11
     br $for-loop|4
    end
   end
   local.get $12
   i32.load $0 offset=20
   i32.const 100
   i32.ne
   if
    i32.const 0
    i32.const 1568
    i32.const 36
    i32.const 3
    call $~lib/builtins/abort
    unreachable
   end
   local.get $7
   i32.load $0 offset=20
   i32.const 100
   i32.ne
   if
    i32.const 0
    i32.const 1568
    i32.const 37
    i32.const 3
    call $~lib/builtins/abort
    unreachable
   end
   i32.const 0
   local.set $11
   loop $for-loop|6
    local.get $11
    i32.const 65535
    i32.and
    i32.const 50
    i32.lt_u
    if
     local.get $10
     i32.load $0
     local.get $10
     i32.load $0 offset=4
     local.get $11
     i32.const 65535
     i32.and
     i32.const -1028477379
     i32.mul
     i32.const 374761395
     i32.add
     i32.const 17
     i32.rotl
     i32.const 668265263
     i32.mul
     local.tee $0
     local.get $0
     i32.const 15
     i32.shr_u
     i32.xor
     i32.const -2048144777
     i32.mul
     local.tee $0
     local.get $0
     i32.const 13
     i32.shr_u
     i32.xor
     i32.const -1028477379
     i32.mul
     local.tee $0
     local.get $0
     i32.const 16
     i32.shr_u
     i32.xor
     i32.and
     i32.const 2
     i32.shl
     i32.add
     i32.load $0
     local.set $0
     block $__inlined_func$~lib/map/Map<u16,i32>#find17
      loop $while-continue|018
       local.get $0
       if
        local.get $0
        i32.load $0 offset=8
        local.tee $1
        i32.const 1
        i32.and
        if (result i32)
         i32.const 0
        else
         local.get $0
         i32.load16_u $0
         local.get $11
         i32.const 65535
         i32.and
         i32.eq
        end
        br_if $__inlined_func$~lib/map/Map<u16,i32>#find17
        local.get $1
        i32.const -2
        i32.and
        local.set $0
        br $while-continue|018
       end
      end
      i32.const 0
      local.set $0
     end
     local.get $0
     i32.eqz
     if
      i32.const 0
      i32.const 1568
      i32.const 41
      i32.const 5
      call $~lib/builtins/abort
      unreachable
     end
     local.get $10
     local.get $11
     call $~lib/map/Map<u16,i32>#get
     local.get $11
     i32.const 65535
     i32.and
     i32.const 20
     i32.add
     i32.ne
     if
      i32.const 0
      i32.const 1568
      i32.const 42
      i32.const 5
      call $~lib/builtins/abort
      unreachable
     end
     local.get $10
     local.get $11
     call $~lib/map/Map<u16,i32>#delete
     local.get $10
     i32.load $0
     local.get $10
     i32.load $0 offset=4
     local.get $11
     i32.const 65535
     i32.and
     i32.const -1028477379
     i32.mul
     i32.const 374761395
     i32.add
     i32.const 17
     i32.rotl
     i32.const 668265263
     i32.mul
     local.tee $0
     local.get $0
     i32.const 15
     i32.shr_u
     i32.xor
     i32.const -2048144777
     i32.mul
     local.tee $0
     local.get $0
     i32.const 13
     i32.shr_u
     i32.xor
     i32.const -1028477379
     i32.mul
     local.tee $0
     local.get $0
     i32.const 16
     i32.shr_u
     i32.xor
     i32.and
     i32.const 2
     i32.shl
     i32.add
     i32.load $0
     local.set $0
     block $__inlined_func$~lib/map/Map<u16,i32>#find20
      loop $while-continue|021
       local.get $0
       if
        local.get $0
        i32.load $0 offset=8
        local.tee $1
        i32.const 1
        i32.and
        if (result i32)
         i32.const 0
        else
         local.get $0
         i32.load16_u $0
         local.get $11
         i32.const 65535
         i32.and
         i32.eq
        end
        br_if $__inlined_func$~lib/map/Map<u16,i32>#find20
        local.get $1
        i32.const -2
        i32.and
        local.set $0
        br $while-continue|021
       end
      end
      i32.const 0
      local.set $0
     end
     local.get $0
     if
      i32.const 0
      i32.const 1568
      i32.const 44
      i32.const 5
      call $~lib/builtins/abort
      unreachable
     end
     local.get $11
     i32.const 1
     i32.add
     local.set $11
     br $for-loop|6
    end
   end
   local.get $10
   i32.load $0 offset=20
   i32.const 50
   i32.ne
   if
    i32.const 0
    i32.const 1568
    i32.const 46
    i32.const 3
    call $~lib/builtins/abort
    unreachable
   end
   i32.const 0
   local.set $11
   loop $for-loop|8
    local.get $11
    i32.const 65535
    i32.and
    i32.const 50
    i32.lt_u
    if
     local.get $10
     i32.load $0
     local.get $10
     i32.load $0 offset=4
     local.get $11
     i32.const 65535
     i32.and
     i32.const -1028477379
     i32.mul
     i32.const 374761395
     i32.add
     i32.const 17
     i32.rotl
     i32.const 668265263
     i32.mul
     local.tee $0
     local.get $0
     i32.const 15
     i32.shr_u
     i32.xor
     i32.const -2048144777
     i32.mul
     local.tee $0
     local.get $0
     i32.const 13
     i32.shr_u
     i32.xor
     i32.const -1028477379
     i32.mul
     local.tee $0
     local.get $0
     i32.const 16
     i32.shr_u
     i32.xor
     i32.and
     i32.const 2
     i32.shl
     i32.add
     i32.load $0
     local.set $0
     block $__inlined_func$~lib/map/Map<u16,i32>#find23
      loop $while-continue|024
       local.get $0
       if
        local.get $0
        i32.load $0 offset=8
        local.tee $1
        i32.const 1
        i32.and
        if (result i32)
         i32.const 0
        else
         local.get $0
         i32.load16_u $0
         local.get $11
         i32.const 65535
         i32.and
         i32.eq
        end
        br_if $__inlined_func$~lib/map/Map<u16,i32>#find23
        local.get $1
        i32.const -2
        i32.and
        local.set $0
        br $while-continue|024
       end
      end
      i32.const 0
      local.set $0
     end
     local.get $0
     if
      i32.const 0
      i32.const 1568
      i32.const 50
      i32.const 5
      call $~lib/builtins/abort
      unreachable
     end
     local.get $10
     local.get $11
     local.get $11
     i32.const 65535
     i32.and
     local.tee $0
     i32.const 10
     i32.add
     call $~lib/map/Map<u16,i32>#set
     local.get $10
     i32.load $0
     local.get $10
     i32.load $0 offset=4
     local.get $0
     i32.const -1028477379
     i32.mul
     i32.const 374761395
     i32.add
     i32.const 17
     i32.rotl
     i32.const 668265263
     i32.mul
     local.tee $0
     local.get $0
     i32.const 15
     i32.shr_u
     i32.xor
     i32.const -2048144777
     i32.mul
     local.tee $0
     local.get $0
     i32.const 13
     i32.shr_u
     i32.xor
     i32.const -1028477379
     i32.mul
     local.tee $0
     local.get $0
     i32.const 16
     i32.shr_u
     i32.xor
     i32.and
     i32.const 2
     i32.shl
     i32.add
     i32.load $0
     local.set $0
     block $__inlined_func$~lib/map/Map<u16,i32>#find26
      loop $while-continue|027
       local.get $0
       if
        local.get $0
        i32.load $0 offset=8
        local.tee $1
        i32.const 1
        i32.and
        if (result i32)
         i32.const 0
        else
         local.get $0
         i32.load16_u $0
         local.get $11
         i32.const 65535
         i32.and
         i32.eq
        end
        br_if $__inlined_func$~lib/map/Map<u16,i32>#find26
        local.get $1
        i32.const -2
        i32.and
        local.set $0
        br $while-continue|027
       end
      end
      i32.const 0
      local.set $0
     end
     local.get $0
     i32.eqz
     if
      i32.const 0
      i32.const 1568
      i32.const 52
      i32.const 5
      call $~lib/builtins/abort
      unreachable
     end
     local.get $10
     local.get $11
     call $~lib/map/Map<u16,i32>#delete
     local.get $10
     i32.load $0
     local.get $10
     i32.load $0 offset=4
     local.get $11
     i32.const 65535
     i32.and
     i32.const -1028477379
     i32.mul
     i32.const 374761395
     i32.add
     i32.const 17
     i32.rotl
     i32.const 668265263
     i32.mul
     local.tee $0
     local.get $0
     i32.const 15
     i32.shr_u
     i32.xor
     i32.const -2048144777
     i32.mul
     local.tee $0
     local.get $0
     i32.const 13
     i32.shr_u
     i32.xor
     i32.const -1028477379
     i32.mul
     local.tee $0
     local.get $0
     i32.const 16
     i32.shr_u
     i32.xor
     i32.and
     i32.const 2
     i32.shl
     i32.add
     i32.load $0
     local.set $0
     block $__inlined_func$~lib/map/Map<u16,i32>#find29
      loop $while-continue|030
       local.get $0
       if
        local.get $0
        i32.load $0 offset=8
        local.tee $1
        i32.const 1
        i32.and
        if (result i32)
         i32.const 0
        else
         local.get $0
         i32.load16_u $0
         local.get $11
         i32.const 65535
         i32.and
         i32.eq
        end
        br_if $__inlined_func$~lib/map/Map<u16,i32>#find29
        local.get $1
        i32.const -2
        i32.and
        local.set $0
        br $while-continue|030
       end
      end
      i32.const 0
      local.set $0
     end
     local.get $0
     if
      i32.const 0
      i32.const 1568
      i32.const 54
      i32.const 5
      call $~lib/builtins/abort
      unreachable
     end
     local.get $11
     i32.const 1
     i32.add
     local.set $11
     br $for-loop|8
    end
   end
   local.get $10
   i32.load $0 offset=20
   i32.const 50
   i32.ne
   if
    i32.const 0
    i32.const 1568
    i32.const 56
    i32.const 3
    call $~lib/builtins/abort
    unreachable
   end
   local.get $10
   call $~lib/map/Map<i8,i32>#clear
   local.get $10
   i32.load $0 offset=20
   if
    i32.const 0
    i32.const 1568
    i32.const 60
    i32.const 3
    call $~lib/builtins/abort
    unreachable
   end
   global.get $~lib/memory/__stack_pointer
   i32.const 20
   i32.add
   global.set $~lib/memory/__stack_pointer
   return
  end
  i32.const 18432
  i32.const 18480
  i32.const 1
  i32.const 1
  call $~lib/builtins/abort
  unreachable
 )
 (func $~lib/map/Map<i32,i32>#get (param $0 i32) (param $1 i32) (result i32)
  (local $2 i32)
  local.get $0
  i32.load $0
  local.get $0
  i32.load $0 offset=4
  local.get $1
  i32.const -1028477379
  i32.mul
  i32.const 374761397
  i32.add
  i32.const 17
  i32.rotl
  i32.const 668265263
  i32.mul
  local.tee $0
  i32.const 15
  i32.shr_u
  local.get $0
  i32.xor
  i32.const -2048144777
  i32.mul
  local.tee $0
  i32.const 13
  i32.shr_u
  local.get $0
  i32.xor
  i32.const -1028477379
  i32.mul
  local.tee $0
  i32.const 16
  i32.shr_u
  local.get $0
  i32.xor
  i32.and
  i32.const 2
  i32.shl
  i32.add
  i32.load $0
  local.set $0
  block $__inlined_func$~lib/map/Map<i32,i32>#find
   loop $while-continue|0
    local.get $0
    if
     local.get $0
     i32.load $0 offset=8
     local.tee $2
     i32.const 1
     i32.and
     if (result i32)
      i32.const 0
     else
      local.get $0
      i32.load $0
      local.get $1
      i32.eq
     end
     br_if $__inlined_func$~lib/map/Map<i32,i32>#find
     local.get $2
     i32.const -2
     i32.and
     local.set $0
     br $while-continue|0
    end
   end
   i32.const 0
   local.set $0
  end
  local.get $0
  i32.eqz
  if
   i32.const 1616
   i32.const 1680
   i32.const 105
   i32.const 17
   call $~lib/builtins/abort
   unreachable
  end
  local.get $0
  i32.load $0 offset=4
 )
 (func $~lib/map/Map<i32,i32>#delete (param $0 i32) (param $1 i32)
  (local $2 i32)
  (local $3 i32)
  local.get $0
  i32.load $0
  local.get $0
  i32.load $0 offset=4
  local.get $1
  local.tee $2
  i32.const -1028477379
  i32.mul
  i32.const 374761397
  i32.add
  i32.const 17
  i32.rotl
  i32.const 668265263
  i32.mul
  local.tee $1
  local.get $1
  i32.const 15
  i32.shr_u
  i32.xor
  i32.const -2048144777
  i32.mul
  local.tee $1
  local.get $1
  i32.const 13
  i32.shr_u
  i32.xor
  i32.const -1028477379
  i32.mul
  local.tee $1
  local.get $1
  i32.const 16
  i32.shr_u
  i32.xor
  i32.and
  i32.const 2
  i32.shl
  i32.add
  i32.load $0
  local.set $1
  block $__inlined_func$~lib/map/Map<i32,i32>#find
   loop $while-continue|0
    local.get $1
    if
     local.get $1
     i32.load $0 offset=8
     local.tee $3
     i32.const 1
     i32.and
     if (result i32)
      i32.const 0
     else
      local.get $1
      i32.load $0
      local.get $2
      i32.eq
     end
     br_if $__inlined_func$~lib/map/Map<i32,i32>#find
     local.get $3
     i32.const -2
     i32.and
     local.set $1
     br $while-continue|0
    end
   end
   i32.const 0
   local.set $1
  end
  local.get $1
  i32.eqz
  if
   return
  end
  local.get $1
  local.get $1
  i32.load $0 offset=8
  i32.const 1
  i32.or
  i32.store $0 offset=8
  local.get $0
  local.get $0
  i32.load $0 offset=20
  i32.const 1
  i32.sub
  i32.store $0 offset=20
  local.get $0
  i32.load $0 offset=4
  i32.const 1
  i32.shr_u
  local.tee $1
  i32.const 1
  i32.add
  i32.const 4
  local.get $0
  i32.load $0 offset=20
  local.tee $2
  local.get $2
  i32.const 4
  i32.lt_u
  select
  i32.ge_u
  if (result i32)
   local.get $0
   i32.load $0 offset=20
   local.get $0
   i32.load $0 offset=12
   i32.const 3
   i32.mul
   i32.const 4
   i32.div_s
   i32.lt_s
  else
   i32.const 0
  end
  if
   local.get $0
   local.get $1
   call $~lib/map/Map<i32,i32>#rehash
  end
 )
 (func $std/map/testNumeric<i32,i32>
  (local $0 i32)
  (local $1 i32)
  (local $2 i32)
  (local $3 i32)
  (local $4 i32)
  (local $5 i32)
  (local $6 i32)
  (local $7 i32)
  (local $8 i32)
  (local $9 i32)
  (local $10 i32)
  global.get $~lib/memory/__stack_pointer
  i32.const 20
  i32.sub
  global.set $~lib/memory/__stack_pointer
  block $folding-inner0
   global.get $~lib/memory/__stack_pointer
   i32.const 2020
   i32.lt_s
   br_if $folding-inner0
   global.get $~lib/memory/__stack_pointer
   local.tee $1
   i32.const 0
   i32.const 20
   memory.fill $0
   local.get $1
   call $~lib/map/Map<i32,i32>#constructor
   local.tee $2
   i32.store $0
   loop $for-loop|0
    local.get $0
    i32.const 100
    i32.lt_s
    if
     local.get $2
     i32.load $0
     local.get $2
     i32.load $0 offset=4
     local.get $0
     i32.const -1028477379
     i32.mul
     i32.const 374761397
     i32.add
     i32.const 17
     i32.rotl
     i32.const 668265263
     i32.mul
     local.tee $1
     local.get $1
     i32.const 15
     i32.shr_u
     i32.xor
     i32.const -2048144777
     i32.mul
     local.tee $1
     local.get $1
     i32.const 13
     i32.shr_u
     i32.xor
     i32.const -1028477379
     i32.mul
     local.tee $1
     local.get $1
     i32.const 16
     i32.shr_u
     i32.xor
     i32.and
     i32.const 2
     i32.shl
     i32.add
     i32.load $0
     local.set $1
     block $__inlined_func$~lib/map/Map<i32,i32>#find
      loop $while-continue|0
       local.get $1
       if
        local.get $1
        i32.load $0 offset=8
        local.tee $4
        i32.const 1
        i32.and
        if (result i32)
         i32.const 0
        else
         local.get $1
         i32.load $0
         local.get $0
         i32.eq
        end
        br_if $__inlined_func$~lib/map/Map<i32,i32>#find
        local.get $4
        i32.const -2
        i32.and
        local.set $1
        br $while-continue|0
       end
      end
      i32.const 0
      local.set $1
     end
     local.get $1
     if
      i32.const 0
      i32.const 1568
      i32.const 6
      i32.const 5
      call $~lib/builtins/abort
      unreachable
     end
     local.get $2
     local.get $0
     local.get $0
     i32.const 10
     i32.add
     call $~lib/map/Map<i32,i32>#set
     local.get $2
     i32.load $0
     local.get $2
     i32.load $0 offset=4
     local.get $0
     i32.const -1028477379
     i32.mul
     i32.const 374761397
     i32.add
     i32.const 17
     i32.rotl
     i32.const 668265263
     i32.mul
     local.tee $1
     local.get $1
     i32.const 15
     i32.shr_u
     i32.xor
     i32.const -2048144777
     i32.mul
     local.tee $1
     local.get $1
     i32.const 13
     i32.shr_u
     i32.xor
     i32.const -1028477379
     i32.mul
     local.tee $1
     local.get $1
     i32.const 16
     i32.shr_u
     i32.xor
     i32.and
     i32.const 2
     i32.shl
     i32.add
     i32.load $0
     local.set $1
     block $__inlined_func$~lib/map/Map<i32,i32>#find1
      loop $while-continue|02
       local.get $1
       if
        local.get $1
        i32.load $0 offset=8
        local.tee $4
        i32.const 1
        i32.and
        if (result i32)
         i32.const 0
        else
         local.get $1
         i32.load $0
         local.get $0
         i32.eq
        end
        br_if $__inlined_func$~lib/map/Map<i32,i32>#find1
        local.get $4
        i32.const -2
        i32.and
        local.set $1
        br $while-continue|02
       end
      end
      i32.const 0
      local.set $1
     end
     local.get $1
     i32.eqz
     if
      i32.const 0
      i32.const 1568
      i32.const 8
      i32.const 5
      call $~lib/builtins/abort
      unreachable
     end
     local.get $2
     local.get $0
     call $~lib/map/Map<i32,i32>#get
     local.get $0
     i32.const 10
     i32.add
     i32.ne
     if
      i32.const 0
      i32.const 1568
      i32.const 9
      i32.const 5
      call $~lib/builtins/abort
      unreachable
     end
     local.get $0
     i32.const 1
     i32.add
     local.set $0
     br $for-loop|0
    end
   end
   local.get $2
   i32.load $0 offset=20
   i32.const 100
   i32.ne
   if
    i32.const 0
    i32.const 1568
    i32.const 11
    i32.const 3
    call $~lib/builtins/abort
    unreachable
   end
   i32.const 0
   local.set $0
   loop $for-loop|1
    local.get $0
    i32.const 100
    i32.lt_s
    if
     local.get $2
     i32.load $0
     local.get $2
     i32.load $0 offset=4
     local.get $0
     i32.const -1028477379
     i32.mul
     i32.const 374761397
     i32.add
     i32.const 17
     i32.rotl
     i32.const 668265263
     i32.mul
     local.tee $1
     local.get $1
     i32.const 15
     i32.shr_u
     i32.xor
     i32.const -2048144777
     i32.mul
     local.tee $1
     local.get $1
     i32.const 13
     i32.shr_u
     i32.xor
     i32.const -1028477379
     i32.mul
     local.tee $1
     local.get $1
     i32.const 16
     i32.shr_u
     i32.xor
     i32.and
     i32.const 2
     i32.shl
     i32.add
     i32.load $0
     local.set $1
     block $__inlined_func$~lib/map/Map<i32,i32>#find4
      loop $while-continue|05
       local.get $1
       if
        local.get $1
        i32.load $0 offset=8
        local.tee $4
        i32.const 1
        i32.and
        if (result i32)
         i32.const 0
        else
         local.get $1
         i32.load $0
         local.get $0
         i32.eq
        end
        br_if $__inlined_func$~lib/map/Map<i32,i32>#find4
        local.get $4
        i32.const -2
        i32.and
        local.set $1
        br $while-continue|05
       end
      end
      i32.const 0
      local.set $1
     end
     local.get $1
     i32.eqz
     if
      i32.const 0
      i32.const 1568
      i32.const 15
      i32.const 5
      call $~lib/builtins/abort
      unreachable
     end
     local.get $2
     local.get $0
     call $~lib/map/Map<i32,i32>#get
     local.get $0
     i32.const 10
     i32.add
     i32.ne
     if
      i32.const 0
      i32.const 1568
      i32.const 16
      i32.const 5
      call $~lib/builtins/abort
      unreachable
     end
     local.get $2
     local.get $0
     local.get $0
     i32.const 20
     i32.add
     call $~lib/map/Map<i32,i32>#set
     local.get $2
     i32.load $0
     local.get $2
     i32.load $0 offset=4
     local.get $0
     i32.const -1028477379
     i32.mul
     i32.const 374761397
     i32.add
     i32.const 17
     i32.rotl
     i32.const 668265263
     i32.mul
     local.tee $1
     local.get $1
     i32.const 15
     i32.shr_u
     i32.xor
     i32.const -2048144777
     i32.mul
     local.tee $1
     local.get $1
     i32.const 13
     i32.shr_u
     i32.xor
     i32.const -1028477379
     i32.mul
     local.tee $1
     local.get $1
     i32.const 16
     i32.shr_u
     i32.xor
     i32.and
     i32.const 2
     i32.shl
     i32.add
     i32.load $0
     local.set $1
     block $__inlined_func$~lib/map/Map<i32,i32>#find7
      loop $while-continue|08
       local.get $1
       if
        local.get $1
        i32.load $0 offset=8
        local.tee $4
        i32.const 1
        i32.and
        if (result i32)
         i32.const 0
        else
         local.get $1
         i32.load $0
         local.get $0
         i32.eq
        end
        br_if $__inlined_func$~lib/map/Map<i32,i32>#find7
        local.get $4
        i32.const -2
        i32.and
        local.set $1
        br $while-continue|08
       end
      end
      i32.const 0
      local.set $1
     end
     local.get $1
     i32.eqz
     if
      i32.const 0
      i32.const 1568
      i32.const 18
      i32.const 5
      call $~lib/builtins/abort
      unreachable
     end
     local.get $2
     local.get $0
     call $~lib/map/Map<i32,i32>#get
     local.get $0
     i32.const 20
     i32.add
     i32.ne
     if
      i32.const 0
      i32.const 1568
      i32.const 19
      i32.const 5
      call $~lib/builtins/abort
      unreachable
     end
     local.get $0
     i32.const 1
     i32.add
     local.set $0
     br $for-loop|1
    end
   end
   local.get $2
   i32.load $0 offset=20
   i32.const 100
   i32.ne
   if
    i32.const 0
    i32.const 1568
    i32.const 21
    i32.const 3
    call $~lib/builtins/abort
    unreachable
   end
   global.get $~lib/memory/__stack_pointer
   local.tee $1
   i32.const 4
   i32.sub
   global.set $~lib/memory/__stack_pointer
   global.get $~lib/memory/__stack_pointer
   i32.const 2020
   i32.lt_s
   br_if $folding-inner0
   global.get $~lib/memory/__stack_pointer
   local.tee $0
   i32.const 0
   i32.store $0
   local.get $2
   i32.load $0 offset=8
   local.set $4
   local.get $0
   local.get $2
   i32.load $0 offset=16
   local.tee $5
   call $~lib/array/Array<i32>#constructor
   local.tee $6
   i32.store $0
   i32.const 0
   local.set $0
   loop $for-loop|02
    local.get $3
    local.get $5
    i32.lt_s
    if
     local.get $4
     local.get $3
     i32.const 12
     i32.mul
     i32.add
     local.tee $7
     i32.load $0 offset=8
     i32.const 1
     i32.and
     i32.eqz
     if
      local.get $6
      i32.load $0 offset=4
      local.get $0
      i32.const 2
      i32.shl
      i32.add
      local.get $7
      i32.load $0
      i32.store $0
      local.get $0
      i32.const 1
      i32.add
      local.set $0
     end
     local.get $3
     i32.const 1
     i32.add
     local.set $3
     br $for-loop|02
    end
   end
   local.get $6
   local.get $0
   i32.const 2
   call $~lib/array/ensureCapacity
   local.get $6
   local.get $0
   i32.store $0 offset=12
   global.get $~lib/memory/__stack_pointer
   i32.const 4
   i32.add
   global.set $~lib/memory/__stack_pointer
   local.get $1
   local.get $6
   i32.store $0 offset=4
   global.get $~lib/memory/__stack_pointer
   local.get $2
   call $~lib/map/Map<i8,i32>#values
   local.tee $7
   i32.store $0 offset=8
   global.get $~lib/memory/__stack_pointer
   call $~lib/map/Map<i32,i32>#constructor
   local.tee $8
   i32.store $0 offset=12
   global.get $~lib/memory/__stack_pointer
   call $~lib/map/Map<i32,i32>#constructor
   local.tee $9
   i32.store $0 offset=16
   i32.const 0
   local.set $0
   loop $for-loop|2
    local.get $0
    local.get $6
    i32.load $0 offset=12
    i32.lt_s
    if
     local.get $6
     local.get $0
     call $~lib/array/Array<i32>#__get
     local.set $1
     local.get $7
     local.get $0
     call $~lib/array/Array<i32>#__get
     local.set $4
     local.get $2
     i32.load $0
     local.get $2
     i32.load $0 offset=4
     local.get $1
     i32.const -1028477379
     i32.mul
     i32.const 374761397
     i32.add
     i32.const 17
     i32.rotl
     i32.const 668265263
     i32.mul
     local.tee $3
     local.get $3
     i32.const 15
     i32.shr_u
     i32.xor
     i32.const -2048144777
     i32.mul
     local.tee $3
     local.get $3
     i32.const 13
     i32.shr_u
     i32.xor
     i32.const -1028477379
     i32.mul
     local.tee $3
     local.get $3
     i32.const 16
     i32.shr_u
     i32.xor
     i32.and
     i32.const 2
     i32.shl
     i32.add
     i32.load $0
     local.set $3
     block $__inlined_func$~lib/map/Map<i32,i32>#find10
      loop $while-continue|011
       local.get $3
       if
        local.get $3
        i32.load $0 offset=8
        local.tee $5
        i32.const 1
        i32.and
        if (result i32)
         i32.const 0
        else
         local.get $3
         i32.load $0
         local.get $1
         i32.eq
        end
        br_if $__inlined_func$~lib/map/Map<i32,i32>#find10
        local.get $5
        i32.const -2
        i32.and
        local.set $3
        br $while-continue|011
       end
      end
      i32.const 0
      local.set $3
     end
     local.get $3
     i32.eqz
     if
      i32.const 0
      i32.const 1568
      i32.const 31
      i32.const 5
      call $~lib/builtins/abort
      unreachable
     end
     local.get $2
     i32.load $0
     local.get $2
     i32.load $0 offset=4
     local.get $4
     i32.const 20
     i32.sub
     local.tee $5
     i32.const -1028477379
     i32.mul
     i32.const 374761397
     i32.add
     i32.const 17
     i32.rotl
     i32.const 668265263
     i32.mul
     local.tee $3
     local.get $3
     i32.const 15
     i32.shr_u
     i32.xor
     i32.const -2048144777
     i32.mul
     local.tee $3
     local.get $3
     i32.const 13
     i32.shr_u
     i32.xor
     i32.const -1028477379
     i32.mul
     local.tee $3
     local.get $3
     i32.const 16
     i32.shr_u
     i32.xor
     i32.and
     i32.const 2
     i32.shl
     i32.add
     i32.load $0
     local.set $3
     block $__inlined_func$~lib/map/Map<i32,i32>#find13
      loop $while-continue|014
       local.get $3
       if
        local.get $3
        i32.load $0 offset=8
        local.tee $10
        i32.const 1
        i32.and
        if (result i32)
         i32.const 0
        else
         local.get $3
         i32.load $0
         local.get $5
         i32.eq
        end
        br_if $__inlined_func$~lib/map/Map<i32,i32>#find13
        local.get $10
        i32.const -2
        i32.and
        local.set $3
        br $while-continue|014
       end
      end
      i32.const 0
      local.set $3
     end
     local.get $3
     i32.eqz
     if
      i32.const 0
      i32.const 1568
      i32.const 32
      i32.const 5
      call $~lib/builtins/abort
      unreachable
     end
     local.get $8
     local.get $1
     local.get $1
     call $~lib/map/Map<i32,i32>#set
     local.get $9
     local.get $4
     i32.const 20
     i32.sub
     local.tee $1
     local.get $1
     call $~lib/map/Map<i32,i32>#set
     local.get $0
     i32.const 1
     i32.add
     local.set $0
     br $for-loop|2
    end
   end
   local.get $8
   i32.load $0 offset=20
   i32.const 100
   i32.ne
   if
    i32.const 0
    i32.const 1568
    i32.const 36
    i32.const 3
    call $~lib/builtins/abort
    unreachable
   end
   local.get $9
   i32.load $0 offset=20
   i32.const 100
   i32.ne
   if
    i32.const 0
    i32.const 1568
    i32.const 37
    i32.const 3
    call $~lib/builtins/abort
    unreachable
   end
   i32.const 0
   local.set $0
   loop $for-loop|3
    local.get $0
    i32.const 50
    i32.lt_s
    if
     local.get $2
     i32.load $0
     local.get $2
     i32.load $0 offset=4
     local.get $0
     i32.const -1028477379
     i32.mul
     i32.const 374761397
     i32.add
     i32.const 17
     i32.rotl
     i32.const 668265263
     i32.mul
     local.tee $1
     local.get $1
     i32.const 15
     i32.shr_u
     i32.xor
     i32.const -2048144777
     i32.mul
     local.tee $1
     local.get $1
     i32.const 13
     i32.shr_u
     i32.xor
     i32.const -1028477379
     i32.mul
     local.tee $1
     local.get $1
     i32.const 16
     i32.shr_u
     i32.xor
     i32.and
     i32.const 2
     i32.shl
     i32.add
     i32.load $0
     local.set $1
     block $__inlined_func$~lib/map/Map<i32,i32>#find16
      loop $while-continue|017
       local.get $1
       if
        local.get $1
        i32.load $0 offset=8
        local.tee $3
        i32.const 1
        i32.and
        if (result i32)
         i32.const 0
        else
         local.get $1
         i32.load $0
         local.get $0
         i32.eq
        end
        br_if $__inlined_func$~lib/map/Map<i32,i32>#find16
        local.get $3
        i32.const -2
        i32.and
        local.set $1
        br $while-continue|017
       end
      end
      i32.const 0
      local.set $1
     end
     local.get $1
     i32.eqz
     if
      i32.const 0
      i32.const 1568
      i32.const 41
      i32.const 5
      call $~lib/builtins/abort
      unreachable
     end
     local.get $2
     local.get $0
     call $~lib/map/Map<i32,i32>#get
     local.get $0
     i32.const 20
     i32.add
     i32.ne
     if
      i32.const 0
      i32.const 1568
      i32.const 42
      i32.const 5
      call $~lib/builtins/abort
      unreachable
     end
     local.get $2
     local.get $0
     call $~lib/map/Map<i32,i32>#delete
     local.get $2
     i32.load $0
     local.get $2
     i32.load $0 offset=4
     local.get $0
     i32.const -1028477379
     i32.mul
     i32.const 374761397
     i32.add
     i32.const 17
     i32.rotl
     i32.const 668265263
     i32.mul
     local.tee $1
     local.get $1
     i32.const 15
     i32.shr_u
     i32.xor
     i32.const -2048144777
     i32.mul
     local.tee $1
     local.get $1
     i32.const 13
     i32.shr_u
     i32.xor
     i32.const -1028477379
     i32.mul
     local.tee $1
     local.get $1
     i32.const 16
     i32.shr_u
     i32.xor
     i32.and
     i32.const 2
     i32.shl
     i32.add
     i32.load $0
     local.set $1
     block $__inlined_func$~lib/map/Map<i32,i32>#find19
      loop $while-continue|020
       local.get $1
       if
        local.get $1
        i32.load $0 offset=8
        local.tee $3
        i32.const 1
        i32.and
        if (result i32)
         i32.const 0
        else
         local.get $1
         i32.load $0
         local.get $0
         i32.eq
        end
        br_if $__inlined_func$~lib/map/Map<i32,i32>#find19
        local.get $3
        i32.const -2
        i32.and
        local.set $1
        br $while-continue|020
       end
      end
      i32.const 0
      local.set $1
     end
     local.get $1
     if
      i32.const 0
      i32.const 1568
      i32.const 44
      i32.const 5
      call $~lib/builtins/abort
      unreachable
     end
     local.get $0
     i32.const 1
     i32.add
     local.set $0
     br $for-loop|3
    end
   end
   local.get $2
   i32.load $0 offset=20
   i32.const 50
   i32.ne
   if
    i32.const 0
    i32.const 1568
    i32.const 46
    i32.const 3
    call $~lib/builtins/abort
    unreachable
   end
   i32.const 0
   local.set $0
   loop $for-loop|4
    local.get $0
    i32.const 50
    i32.lt_s
    if
     local.get $2
     i32.load $0
     local.get $2
     i32.load $0 offset=4
     local.get $0
     i32.const -1028477379
     i32.mul
     i32.const 374761397
     i32.add
     i32.const 17
     i32.rotl
     i32.const 668265263
     i32.mul
     local.tee $1
     local.get $1
     i32.const 15
     i32.shr_u
     i32.xor
     i32.const -2048144777
     i32.mul
     local.tee $1
     local.get $1
     i32.const 13
     i32.shr_u
     i32.xor
     i32.const -1028477379
     i32.mul
     local.tee $1
     local.get $1
     i32.const 16
     i32.shr_u
     i32.xor
     i32.and
     i32.const 2
     i32.shl
     i32.add
     i32.load $0
     local.set $1
     block $__inlined_func$~lib/map/Map<i32,i32>#find22
      loop $while-continue|023
       local.get $1
       if
        local.get $1
        i32.load $0 offset=8
        local.tee $3
        i32.const 1
        i32.and
        if (result i32)
         i32.const 0
        else
         local.get $1
         i32.load $0
         local.get $0
         i32.eq
        end
        br_if $__inlined_func$~lib/map/Map<i32,i32>#find22
        local.get $3
        i32.const -2
        i32.and
        local.set $1
        br $while-continue|023
       end
      end
      i32.const 0
      local.set $1
     end
     local.get $1
     if
      i32.const 0
      i32.const 1568
      i32.const 50
      i32.const 5
      call $~lib/builtins/abort
      unreachable
     end
     local.get $2
     local.get $0
     local.get $0
     i32.const 10
     i32.add
     call $~lib/map/Map<i32,i32>#set
     local.get $2
     i32.load $0
     local.get $2
     i32.load $0 offset=4
     local.get $0
     i32.const -1028477379
     i32.mul
     i32.const 374761397
     i32.add
     i32.const 17
     i32.rotl
     i32.const 668265263
     i32.mul
     local.tee $1
     local.get $1
     i32.const 15
     i32.shr_u
     i32.xor
     i32.const -2048144777
     i32.mul
     local.tee $1
     local.get $1
     i32.const 13
     i32.shr_u
     i32.xor
     i32.const -1028477379
     i32.mul
     local.tee $1
     local.get $1
     i32.const 16
     i32.shr_u
     i32.xor
     i32.and
     i32.const 2
     i32.shl
     i32.add
     i32.load $0
     local.set $1
     block $__inlined_func$~lib/map/Map<i32,i32>#find25
      loop $while-continue|026
       local.get $1
       if
        local.get $1
        i32.load $0 offset=8
        local.tee $3
        i32.const 1
        i32.and
        if (result i32)
         i32.const 0
        else
         local.get $1
         i32.load $0
         local.get $0
         i32.eq
        end
        br_if $__inlined_func$~lib/map/Map<i32,i32>#find25
        local.get $3
        i32.const -2
        i32.and
        local.set $1
        br $while-continue|026
       end
      end
      i32.const 0
      local.set $1
     end
     local.get $1
     i32.eqz
     if
      i32.const 0
      i32.const 1568
      i32.const 52
      i32.const 5
      call $~lib/builtins/abort
      unreachable
     end
     local.get $2
     local.get $0
     call $~lib/map/Map<i32,i32>#delete
     local.get $2
     i32.load $0
     local.get $2
     i32.load $0 offset=4
     local.get $0
     i32.const -1028477379
     i32.mul
     i32.const 374761397
     i32.add
     i32.const 17
     i32.rotl
     i32.const 668265263
     i32.mul
     local.tee $1
     local.get $1
     i32.const 15
     i32.shr_u
     i32.xor
     i32.const -2048144777
     i32.mul
     local.tee $1
     local.get $1
     i32.const 13
     i32.shr_u
     i32.xor
     i32.const -1028477379
     i32.mul
     local.tee $1
     local.get $1
     i32.const 16
     i32.shr_u
     i32.xor
     i32.and
     i32.const 2
     i32.shl
     i32.add
     i32.load $0
     local.set $1
     block $__inlined_func$~lib/map/Map<i32,i32>#find28
      loop $while-continue|029
       local.get $1
       if
        local.get $1
        i32.load $0 offset=8
        local.tee $3
        i32.const 1
        i32.and
        if (result i32)
         i32.const 0
        else
         local.get $1
         i32.load $0
         local.get $0
         i32.eq
        end
        br_if $__inlined_func$~lib/map/Map<i32,i32>#find28
        local.get $3
        i32.const -2
        i32.and
        local.set $1
        br $while-continue|029
       end
      end
      i32.const 0
      local.set $1
     end
     local.get $1
     if
      i32.const 0
      i32.const 1568
      i32.const 54
      i32.const 5
      call $~lib/builtins/abort
      unreachable
     end
     local.get $0
     i32.const 1
     i32.add
     local.set $0
     br $for-loop|4
    end
   end
   local.get $2
   i32.load $0 offset=20
   i32.const 50
   i32.ne
   if
    i32.const 0
    i32.const 1568
    i32.const 56
    i32.const 3
    call $~lib/builtins/abort
    unreachable
   end
   local.get $2
   call $~lib/map/Map<i8,i32>#clear
   local.get $2
   i32.load $0 offset=20
   if
    i32.const 0
    i32.const 1568
    i32.const 60
    i32.const 3
    call $~lib/builtins/abort
    unreachable
   end
   global.get $~lib/memory/__stack_pointer
   i32.const 20
   i32.add
   global.set $~lib/memory/__stack_pointer
   return
  end
  i32.const 18432
  i32.const 18480
  i32.const 1
  i32.const 1
  call $~lib/builtins/abort
  unreachable
 )
 (func $~lib/map/Map<u32,i32>#rehash (param $0 i32) (param $1 i32)
  (local $2 i32)
  (local $3 i32)
  (local $4 i32)
  (local $5 i32)
  (local $6 i32)
  (local $7 i32)
  (local $8 i32)
  global.get $~lib/memory/__stack_pointer
  i32.const 8
  i32.sub
  global.set $~lib/memory/__stack_pointer
  global.get $~lib/memory/__stack_pointer
  i32.const 2020
  i32.lt_s
  if
   i32.const 18432
   i32.const 18480
   i32.const 1
   i32.const 1
   call $~lib/builtins/abort
   unreachable
  end
  global.get $~lib/memory/__stack_pointer
  local.tee $2
  i64.const 0
  i64.store $0
  local.get $2
  local.get $1
  i32.const 1
  i32.add
  local.tee $2
  i32.const 2
  i32.shl
  call $~lib/arraybuffer/ArrayBuffer#constructor
  local.tee $6
  i32.store $0
  global.get $~lib/memory/__stack_pointer
  local.get $2
  i32.const 3
  i32.shl
  i32.const 3
  i32.div_s
  local.tee $5
  i32.const 12
  i32.mul
  call $~lib/arraybuffer/ArrayBuffer#constructor
  local.tee $3
  i32.store $0 offset=4
  local.get $0
  i32.load $0 offset=8
  local.tee $7
  local.get $0
  i32.load $0 offset=16
  i32.const 12
  i32.mul
  i32.add
  local.set $4
  local.get $3
  local.set $2
  loop $while-continue|0
   local.get $4
   local.get $7
   i32.ne
   if
    local.get $7
    i32.load $0 offset=8
    i32.const 1
    i32.and
    i32.eqz
    if
     local.get $2
     local.get $7
     i32.load $0
     local.tee $8
     i32.store $0
     local.get $2
     local.get $7
     i32.load $0 offset=4
     i32.store $0 offset=4
     local.get $2
     local.get $6
     local.get $1
     local.get $8
     i32.const -1028477379
     i32.mul
     i32.const 374761397
     i32.add
     i32.const 17
     i32.rotl
     i32.const 668265263
     i32.mul
     local.tee $8
     local.get $8
     i32.const 15
     i32.shr_u
     i32.xor
     i32.const -2048144777
     i32.mul
     local.tee $8
     local.get $8
     i32.const 13
     i32.shr_u
     i32.xor
     i32.const -1028477379
     i32.mul
     local.tee $8
     local.get $8
     i32.const 16
     i32.shr_u
     i32.xor
     i32.and
     i32.const 2
     i32.shl
     i32.add
     local.tee $8
     i32.load $0
     i32.store $0 offset=8
     local.get $8
     local.get $2
     i32.store $0
     local.get $2
     i32.const 12
     i32.add
     local.set $2
    end
    local.get $7
    i32.const 12
    i32.add
    local.set $7
    br $while-continue|0
   end
  end
  local.get $0
  local.get $6
  i32.store $0
  local.get $6
  if
   local.get $0
   local.get $6
   call $byn-split-outlined-A$~lib/rt/itcms/__link
  end
  local.get $0
  local.get $1
  i32.store $0 offset=4
  local.get $0
  local.get $3
  i32.store $0 offset=8
  local.get $3
  if
   local.get $0
   local.get $3
   call $byn-split-outlined-A$~lib/rt/itcms/__link
  end
  local.get $0
  local.get $5
  i32.store $0 offset=12
  local.get $0
  local.get $0
  i32.load $0 offset=20
  i32.store $0 offset=16
  global.get $~lib/memory/__stack_pointer
  i32.const 8
  i32.add
  global.set $~lib/memory/__stack_pointer
 )
 (func $~lib/map/Map<u32,i32>#set (param $0 i32) (param $1 i32) (param $2 i32)
  (local $3 i32)
  (local $4 i32)
  (local $5 i32)
  global.get $~lib/memory/__stack_pointer
  i32.const 4
  i32.sub
  global.set $~lib/memory/__stack_pointer
  global.get $~lib/memory/__stack_pointer
  i32.const 2020
  i32.lt_s
  if
   i32.const 18432
   i32.const 18480
   i32.const 1
   i32.const 1
   call $~lib/builtins/abort
   unreachable
  end
  global.get $~lib/memory/__stack_pointer
  i32.const 0
  i32.store $0
  local.get $0
  i32.load $0
  local.get $1
  i32.const -1028477379
  i32.mul
  i32.const 374761397
  i32.add
  i32.const 17
  i32.rotl
  i32.const 668265263
  i32.mul
  local.tee $3
  local.get $3
  i32.const 15
  i32.shr_u
  i32.xor
  i32.const -2048144777
  i32.mul
  local.tee $3
  local.get $3
  i32.const 13
  i32.shr_u
  i32.xor
  i32.const -1028477379
  i32.mul
  local.tee $3
  local.get $3
  i32.const 16
  i32.shr_u
  i32.xor
  local.tee $4
  local.get $0
  i32.load $0 offset=4
  i32.and
  i32.const 2
  i32.shl
  i32.add
  i32.load $0
  local.set $3
  block $__inlined_func$~lib/map/Map<u32,i32>#find
   loop $while-continue|0
    local.get $3
    if
     local.get $3
     i32.load $0 offset=8
     local.tee $5
     i32.const 1
     i32.and
     if (result i32)
      i32.const 0
     else
      local.get $3
      i32.load $0
      local.get $1
      i32.eq
     end
     br_if $__inlined_func$~lib/map/Map<u32,i32>#find
     local.get $5
     i32.const -2
     i32.and
     local.set $3
     br $while-continue|0
    end
   end
   i32.const 0
   local.set $3
  end
  local.get $3
  if
   local.get $3
   local.get $2
   i32.store $0 offset=4
  else
   local.get $0
   i32.load $0 offset=16
   local.get $0
   i32.load $0 offset=12
   i32.eq
   if
    local.get $0
    local.get $0
    i32.load $0 offset=20
    local.get $0
    i32.load $0 offset=12
    i32.const 3
    i32.mul
    i32.const 4
    i32.div_s
    i32.lt_s
    if (result i32)
     local.get $0
     i32.load $0 offset=4
    else
     local.get $0
     i32.load $0 offset=4
     i32.const 1
     i32.shl
     i32.const 1
     i32.or
    end
    call $~lib/map/Map<u32,i32>#rehash
   end
   global.get $~lib/memory/__stack_pointer
   local.get $0
   i32.load $0 offset=8
   local.tee $3
   i32.store $0
   local.get $0
   local.get $0
   i32.load $0 offset=16
   local.tee $5
   i32.const 1
   i32.add
   i32.store $0 offset=16
   local.get $3
   local.get $5
   i32.const 12
   i32.mul
   i32.add
   local.tee $3
   local.get $1
   i32.store $0
   local.get $3
   local.get $2
   i32.store $0 offset=4
   local.get $0
   local.get $0
   i32.load $0 offset=20
   i32.const 1
   i32.add
   i32.store $0 offset=20
   local.get $3
   local.get $0
   i32.load $0
   local.get $4
   local.get $0
   i32.load $0 offset=4
   i32.and
   i32.const 2
   i32.shl
   i32.add
   local.tee $0
   i32.load $0
   i32.store $0 offset=8
   local.get $0
   local.get $3
   i32.store $0
  end
  global.get $~lib/memory/__stack_pointer
  i32.const 4
  i32.add
  global.set $~lib/memory/__stack_pointer
 )
 (func $~lib/map/Map<u32,i32>#get (param $0 i32) (param $1 i32) (result i32)
  (local $2 i32)
  local.get $0
  i32.load $0
  local.get $0
  i32.load $0 offset=4
  local.get $1
  i32.const -1028477379
  i32.mul
  i32.const 374761397
  i32.add
  i32.const 17
  i32.rotl
  i32.const 668265263
  i32.mul
  local.tee $0
  i32.const 15
  i32.shr_u
  local.get $0
  i32.xor
  i32.const -2048144777
  i32.mul
  local.tee $0
  i32.const 13
  i32.shr_u
  local.get $0
  i32.xor
  i32.const -1028477379
  i32.mul
  local.tee $0
  i32.const 16
  i32.shr_u
  local.get $0
  i32.xor
  i32.and
  i32.const 2
  i32.shl
  i32.add
  i32.load $0
  local.set $0
  block $__inlined_func$~lib/map/Map<u32,i32>#find
   loop $while-continue|0
    local.get $0
    if
     local.get $0
     i32.load $0 offset=8
     local.tee $2
     i32.const 1
     i32.and
     if (result i32)
      i32.const 0
     else
      local.get $0
      i32.load $0
      local.get $1
      i32.eq
     end
     br_if $__inlined_func$~lib/map/Map<u32,i32>#find
     local.get $2
     i32.const -2
     i32.and
     local.set $0
     br $while-continue|0
    end
   end
   i32.const 0
   local.set $0
  end
  local.get $0
  i32.eqz
  if
   i32.const 1616
   i32.const 1680
   i32.const 105
   i32.const 17
   call $~lib/builtins/abort
   unreachable
  end
  local.get $0
  i32.load $0 offset=4
 )
 (func $~lib/map/Map<u32,i32>#delete (param $0 i32) (param $1 i32)
  (local $2 i32)
  (local $3 i32)
  local.get $0
  i32.load $0
  local.get $0
  i32.load $0 offset=4
  local.get $1
  local.tee $2
  i32.const -1028477379
  i32.mul
  i32.const 374761397
  i32.add
  i32.const 17
  i32.rotl
  i32.const 668265263
  i32.mul
  local.tee $1
  local.get $1
  i32.const 15
  i32.shr_u
  i32.xor
  i32.const -2048144777
  i32.mul
  local.tee $1
  local.get $1
  i32.const 13
  i32.shr_u
  i32.xor
  i32.const -1028477379
  i32.mul
  local.tee $1
  local.get $1
  i32.const 16
  i32.shr_u
  i32.xor
  i32.and
  i32.const 2
  i32.shl
  i32.add
  i32.load $0
  local.set $1
  block $__inlined_func$~lib/map/Map<u32,i32>#find
   loop $while-continue|0
    local.get $1
    if
     local.get $1
     i32.load $0 offset=8
     local.tee $3
     i32.const 1
     i32.and
     if (result i32)
      i32.const 0
     else
      local.get $1
      i32.load $0
      local.get $2
      i32.eq
     end
     br_if $__inlined_func$~lib/map/Map<u32,i32>#find
     local.get $3
     i32.const -2
     i32.and
     local.set $1
     br $while-continue|0
    end
   end
   i32.const 0
   local.set $1
  end
  local.get $1
  i32.eqz
  if
   return
  end
  local.get $1
  local.get $1
  i32.load $0 offset=8
  i32.const 1
  i32.or
  i32.store $0 offset=8
  local.get $0
  local.get $0
  i32.load $0 offset=20
  i32.const 1
  i32.sub
  i32.store $0 offset=20
  local.get $0
  i32.load $0 offset=4
  i32.const 1
  i32.shr_u
  local.tee $1
  i32.const 1
  i32.add
  i32.const 4
  local.get $0
  i32.load $0 offset=20
  local.tee $2
  local.get $2
  i32.const 4
  i32.lt_u
  select
  i32.ge_u
  if (result i32)
   local.get $0
   i32.load $0 offset=20
   local.get $0
   i32.load $0 offset=12
   i32.const 3
   i32.mul
   i32.const 4
   i32.div_s
   i32.lt_s
  else
   i32.const 0
  end
  if
   local.get $0
   local.get $1
   call $~lib/map/Map<u32,i32>#rehash
  end
 )
 (func $std/map/testNumeric<u32,i32>
  (local $0 i32)
  (local $1 i32)
  (local $2 i32)
  (local $3 i32)
  (local $4 i32)
  (local $5 i32)
  (local $6 i32)
  (local $7 i32)
  (local $8 i32)
  (local $9 i32)
  (local $10 i32)
  (local $11 i32)
  (local $12 i32)
  (local $13 i32)
  (local $14 i32)
  (local $15 i32)
  (local $16 i32)
  global.get $~lib/memory/__stack_pointer
  i32.const 20
  i32.sub
  global.set $~lib/memory/__stack_pointer
  block $folding-inner1
   global.get $~lib/memory/__stack_pointer
   i32.const 2020
   i32.lt_s
   br_if $folding-inner1
   global.get $~lib/memory/__stack_pointer
   local.tee $2
   i32.const 0
   i32.const 20
   memory.fill $0
   local.get $2
   i32.const 4
   i32.sub
   global.set $~lib/memory/__stack_pointer
   global.get $~lib/memory/__stack_pointer
   i32.const 2020
   i32.lt_s
   br_if $folding-inner1
   global.get $~lib/memory/__stack_pointer
   local.tee $3
   i32.const 0
   i32.store $0
   local.get $3
   i32.const 24
   i32.const 17
   call $~lib/rt/itcms/__new
   local.tee $10
   i32.store $0
   local.get $10
   i32.const 16
   call $~lib/arraybuffer/ArrayBuffer#constructor
   local.tee $3
   i32.store $0
   local.get $3
   if
    local.get $10
    local.get $3
    call $byn-split-outlined-A$~lib/rt/itcms/__link
   end
   local.get $10
   i32.const 3
   i32.store $0 offset=4
   local.get $10
   i32.const 48
   call $~lib/arraybuffer/ArrayBuffer#constructor
   local.tee $3
   i32.store $0 offset=8
   local.get $3
   if
    local.get $10
    local.get $3
    call $byn-split-outlined-A$~lib/rt/itcms/__link
   end
   local.get $10
   i32.const 4
   i32.store $0 offset=12
   local.get $10
   i32.const 0
   i32.store $0 offset=16
   local.get $10
   i32.const 0
   i32.store $0 offset=20
   global.get $~lib/memory/__stack_pointer
   i32.const 4
   i32.add
   global.set $~lib/memory/__stack_pointer
   local.get $2
   local.get $10
   i32.store $0
   loop $for-loop|0
    local.get $0
    i32.const 100
    i32.lt_u
    if
     local.get $10
     i32.load $0
     local.get $10
     i32.load $0 offset=4
     local.get $0
     i32.const -1028477379
     i32.mul
     i32.const 374761397
     i32.add
     i32.const 17
     i32.rotl
     i32.const 668265263
     i32.mul
     local.tee $2
     local.get $2
     i32.const 15
     i32.shr_u
     i32.xor
     i32.const -2048144777
     i32.mul
     local.tee $2
     local.get $2
     i32.const 13
     i32.shr_u
     i32.xor
     i32.const -1028477379
     i32.mul
     local.tee $2
     local.get $2
     i32.const 16
     i32.shr_u
     i32.xor
     i32.and
     i32.const 2
     i32.shl
     i32.add
     i32.load $0
     local.set $11
     block $__inlined_func$~lib/map/Map<u32,i32>#find
      loop $while-continue|0
       local.get $11
       if
        local.get $11
        i32.load $0 offset=8
        local.tee $2
        i32.const 1
        i32.and
        if (result i32)
         i32.const 0
        else
         local.get $11
         i32.load $0
         local.get $0
         i32.eq
        end
        br_if $__inlined_func$~lib/map/Map<u32,i32>#find
        local.get $2
        i32.const -2
        i32.and
        local.set $11
        br $while-continue|0
       end
      end
      i32.const 0
      local.set $11
     end
     local.get $11
     if
      i32.const 0
      i32.const 1568
      i32.const 6
      i32.const 5
      call $~lib/builtins/abort
      unreachable
     end
     local.get $10
     local.get $0
     local.get $0
     i32.const 10
     i32.add
     call $~lib/map/Map<u32,i32>#set
     local.get $10
     i32.load $0
     local.get $10
     i32.load $0 offset=4
     local.get $0
     i32.const -1028477379
     i32.mul
     i32.const 374761397
     i32.add
     i32.const 17
     i32.rotl
     i32.const 668265263
     i32.mul
     local.tee $2
     local.get $2
     i32.const 15
     i32.shr_u
     i32.xor
     i32.const -2048144777
     i32.mul
     local.tee $2
     local.get $2
     i32.const 13
     i32.shr_u
     i32.xor
     i32.const -1028477379
     i32.mul
     local.tee $2
     local.get $2
     i32.const 16
     i32.shr_u
     i32.xor
     i32.and
     i32.const 2
     i32.shl
     i32.add
     i32.load $0
     local.set $11
     block $__inlined_func$~lib/map/Map<u32,i32>#find1
      loop $while-continue|02
       local.get $11
       if
        local.get $11
        i32.load $0 offset=8
        local.tee $2
        i32.const 1
        i32.and
        if (result i32)
         i32.const 0
        else
         local.get $11
         i32.load $0
         local.get $0
         i32.eq
        end
        br_if $__inlined_func$~lib/map/Map<u32,i32>#find1
        local.get $2
        i32.const -2
        i32.and
        local.set $11
        br $while-continue|02
       end
      end
      i32.const 0
      local.set $11
     end
     local.get $11
     i32.eqz
     if
      i32.const 0
      i32.const 1568
      i32.const 8
      i32.const 5
      call $~lib/builtins/abort
      unreachable
     end
     local.get $10
     local.get $0
     call $~lib/map/Map<u32,i32>#get
     local.get $0
     i32.const 10
     i32.add
     i32.ne
     if
      i32.const 0
      i32.const 1568
      i32.const 9
      i32.const 5
      call $~lib/builtins/abort
      unreachable
     end
     local.get $0
     i32.const 1
     i32.add
     local.set $0
     br $for-loop|0
    end
   end
   local.get $10
   i32.load $0 offset=20
   i32.const 100
   i32.ne
   if
    i32.const 0
    i32.const 1568
    i32.const 11
    i32.const 3
    call $~lib/builtins/abort
    unreachable
   end
   i32.const 0
   local.set $0
   loop $for-loop|1
    local.get $0
    i32.const 100
    i32.lt_u
    if
     local.get $10
     i32.load $0
     local.get $10
     i32.load $0 offset=4
     local.get $0
     i32.const -1028477379
     i32.mul
     i32.const 374761397
     i32.add
     i32.const 17
     i32.rotl
     i32.const 668265263
     i32.mul
     local.tee $2
     local.get $2
     i32.const 15
     i32.shr_u
     i32.xor
     i32.const -2048144777
     i32.mul
     local.tee $2
     local.get $2
     i32.const 13
     i32.shr_u
     i32.xor
     i32.const -1028477379
     i32.mul
     local.tee $2
     local.get $2
     i32.const 16
     i32.shr_u
     i32.xor
     i32.and
     i32.const 2
     i32.shl
     i32.add
     i32.load $0
     local.set $11
     block $__inlined_func$~lib/map/Map<u32,i32>#find4
      loop $while-continue|05
       local.get $11
       if
        local.get $11
        i32.load $0 offset=8
        local.tee $2
        i32.const 1
        i32.and
        if (result i32)
         i32.const 0
        else
         local.get $11
         i32.load $0
         local.get $0
         i32.eq
        end
        br_if $__inlined_func$~lib/map/Map<u32,i32>#find4
        local.get $2
        i32.const -2
        i32.and
        local.set $11
        br $while-continue|05
       end
      end
      i32.const 0
      local.set $11
     end
     local.get $11
     i32.eqz
     if
      i32.const 0
      i32.const 1568
      i32.const 15
      i32.const 5
      call $~lib/builtins/abort
      unreachable
     end
     local.get $10
     local.get $0
     call $~lib/map/Map<u32,i32>#get
     local.get $0
     i32.const 10
     i32.add
     i32.ne
     if
      i32.const 0
      i32.const 1568
      i32.const 16
      i32.const 5
      call $~lib/builtins/abort
      unreachable
     end
     local.get $10
     local.get $0
     local.get $0
     i32.const 20
     i32.add
     call $~lib/map/Map<u32,i32>#set
     local.get $10
     i32.load $0
     local.get $10
     i32.load $0 offset=4
     local.get $0
     i32.const -1028477379
     i32.mul
     i32.const 374761397
     i32.add
     i32.const 17
     i32.rotl
     i32.const 668265263
     i32.mul
     local.tee $2
     local.get $2
     i32.const 15
     i32.shr_u
     i32.xor
     i32.const -2048144777
     i32.mul
     local.tee $2
     local.get $2
     i32.const 13
     i32.shr_u
     i32.xor
     i32.const -1028477379
     i32.mul
     local.tee $2
     local.get $2
     i32.const 16
     i32.shr_u
     i32.xor
     i32.and
     i32.const 2
     i32.shl
     i32.add
     i32.load $0
     local.set $11
     block $__inlined_func$~lib/map/Map<u32,i32>#find7
      loop $while-continue|08
       local.get $11
       if
        local.get $11
        i32.load $0 offset=8
        local.tee $2
        i32.const 1
        i32.and
        if (result i32)
         i32.const 0
        else
         local.get $11
         i32.load $0
         local.get $0
         i32.eq
        end
        br_if $__inlined_func$~lib/map/Map<u32,i32>#find7
        local.get $2
        i32.const -2
        i32.and
        local.set $11
        br $while-continue|08
       end
      end
      i32.const 0
      local.set $11
     end
     local.get $11
     i32.eqz
     if
      i32.const 0
      i32.const 1568
      i32.const 18
      i32.const 5
      call $~lib/builtins/abort
      unreachable
     end
     local.get $10
     local.get $0
     call $~lib/map/Map<u32,i32>#get
     local.get $0
     i32.const 20
     i32.add
     i32.ne
     if
      i32.const 0
      i32.const 1568
      i32.const 19
      i32.const 5
      call $~lib/builtins/abort
      unreachable
     end
     local.get $0
     i32.const 1
     i32.add
     local.set $0
     br $for-loop|1
    end
   end
   local.get $10
   i32.load $0 offset=20
   i32.const 100
   i32.ne
   if
    i32.const 0
    i32.const 1568
    i32.const 21
    i32.const 3
    call $~lib/builtins/abort
    unreachable
   end
   global.get $~lib/memory/__stack_pointer
   local.tee $3
   i32.const 4
   i32.sub
   global.set $~lib/memory/__stack_pointer
   global.get $~lib/memory/__stack_pointer
   i32.const 2020
   i32.lt_s
   br_if $folding-inner1
   global.get $~lib/memory/__stack_pointer
   local.tee $0
   i32.const 0
   i32.store $0
   local.get $10
   i32.load $0 offset=8
   local.set $4
   local.get $10
   i32.load $0 offset=16
   local.set $5
   local.get $0
   i32.const 8
   i32.sub
   global.set $~lib/memory/__stack_pointer
   global.get $~lib/memory/__stack_pointer
   i32.const 2020
   i32.lt_s
   br_if $folding-inner1
   global.get $~lib/memory/__stack_pointer
   local.tee $2
   i64.const 0
   i64.store $0
   local.get $2
   i32.const 16
   i32.const 18
   call $~lib/rt/itcms/__new
   local.tee $2
   i32.store $0
   local.get $2
   i32.const 0
   i32.store $0
   local.get $2
   i32.const 0
   i32.store $0 offset=4
   local.get $2
   i32.const 0
   i32.store $0 offset=8
   local.get $2
   i32.const 0
   i32.store $0 offset=12
   local.get $5
   i32.const 268435455
   i32.gt_u
   if
    i32.const 1456
    i32.const 1728
    i32.const 70
    i32.const 60
    call $~lib/builtins/abort
    unreachable
   end
   global.get $~lib/memory/__stack_pointer
<<<<<<< HEAD
   local.get $5
   i32.const 8
   local.get $5
=======
   i32.const 8
   local.get $4
   local.get $4
>>>>>>> 0ed65eb9
   i32.const 8
   i32.le_u
   select
   i32.const 2
   i32.shl
   local.tee $6
   i32.const 0
   call $~lib/rt/itcms/__new
   local.tee $7
   i32.store $0 offset=4
   local.get $2
   local.get $7
   i32.store $0
   local.get $7
   if
    local.get $2
    local.get $7
    call $byn-split-outlined-A$~lib/rt/itcms/__link
   end
   local.get $2
   local.get $7
   i32.store $0 offset=4
   local.get $2
   local.get $6
   i32.store $0 offset=8
   local.get $2
   local.get $5
   i32.store $0 offset=12
   global.get $~lib/memory/__stack_pointer
   i32.const 8
   i32.add
   global.set $~lib/memory/__stack_pointer
   local.get $0
   local.get $2
   i32.store $0
   i32.const 0
   local.set $0
   loop $for-loop|02
    local.get $1
    local.get $5
    i32.lt_s
    if
     local.get $4
     local.get $1
     i32.const 12
     i32.mul
     i32.add
     local.tee $6
     i32.load $0 offset=8
     i32.const 1
     i32.and
     i32.eqz
     if
      local.get $2
      i32.load $0 offset=4
      local.get $0
      i32.const 2
      i32.shl
      i32.add
      local.get $6
      i32.load $0
      i32.store $0
      local.get $0
      i32.const 1
      i32.add
      local.set $0
     end
     local.get $1
     i32.const 1
     i32.add
     local.set $1
     br $for-loop|02
    end
   end
   local.get $2
   local.get $0
   i32.const 2
   call $~lib/array/ensureCapacity
   local.get $2
   local.get $0
   i32.store $0 offset=12
   global.get $~lib/memory/__stack_pointer
   i32.const 4
   i32.add
   global.set $~lib/memory/__stack_pointer
   local.get $3
   local.get $2
   i32.store $0 offset=4
   global.get $~lib/memory/__stack_pointer
   local.get $10
   call $~lib/map/Map<i8,i32>#values
   local.tee $5
   i32.store $0 offset=8
   global.get $~lib/memory/__stack_pointer
   local.set $0
   global.get $~lib/memory/__stack_pointer
   i32.const 4
   i32.sub
   global.set $~lib/memory/__stack_pointer
   global.get $~lib/memory/__stack_pointer
   i32.const 2020
   i32.lt_s
   br_if $folding-inner1
   global.get $~lib/memory/__stack_pointer
   local.tee $1
   i32.const 0
   i32.store $0
   local.get $1
   i32.const 24
   i32.const 19
   call $~lib/rt/itcms/__new
   local.tee $12
   i32.store $0
   local.get $12
   i32.const 16
   call $~lib/arraybuffer/ArrayBuffer#constructor
   local.tee $1
   i32.store $0
   local.get $1
   if
    local.get $12
    local.get $1
    call $byn-split-outlined-A$~lib/rt/itcms/__link
   end
   local.get $12
   i32.const 3
   i32.store $0 offset=4
   local.get $12
   i32.const 48
   call $~lib/arraybuffer/ArrayBuffer#constructor
   local.tee $1
   i32.store $0 offset=8
   local.get $1
   if
    local.get $12
    local.get $1
    call $byn-split-outlined-A$~lib/rt/itcms/__link
   end
   local.get $12
   i32.const 4
   i32.store $0 offset=12
   local.get $12
   i32.const 0
   i32.store $0 offset=16
   local.get $12
   i32.const 0
   i32.store $0 offset=20
   global.get $~lib/memory/__stack_pointer
   i32.const 4
   i32.add
   global.set $~lib/memory/__stack_pointer
   local.get $0
   local.get $12
   i32.store $0 offset=12
   global.get $~lib/memory/__stack_pointer
   call $~lib/map/Map<i32,i32>#constructor
   local.tee $7
   i32.store $0 offset=16
   i32.const 0
   local.set $11
   loop $for-loop|2
    local.get $11
    local.get $2
    i32.load $0 offset=12
    i32.lt_s
    if
     local.get $11
     local.get $2
     i32.load $0 offset=12
     i32.ge_u
     if
      i32.const 1248
      i32.const 1728
      i32.const 114
      i32.const 42
      call $~lib/builtins/abort
      unreachable
     end
     local.get $2
     i32.load $0 offset=4
     local.get $11
     i32.const 2
     i32.shl
     i32.add
     i32.load $0
     local.set $13
     local.get $5
     local.get $11
     call $~lib/array/Array<i32>#__get
     local.set $6
     local.get $10
     i32.load $0
     local.get $10
     i32.load $0 offset=4
     local.get $13
     i32.const -1028477379
     i32.mul
     i32.const 374761397
     i32.add
     i32.const 17
     i32.rotl
     i32.const 668265263
     i32.mul
     local.tee $0
     local.get $0
     i32.const 15
     i32.shr_u
     i32.xor
     i32.const -2048144777
     i32.mul
     local.tee $0
     local.get $0
     i32.const 13
     i32.shr_u
     i32.xor
     i32.const -1028477379
     i32.mul
     local.tee $0
     local.get $0
     i32.const 16
     i32.shr_u
     i32.xor
     i32.and
     i32.const 2
     i32.shl
     i32.add
     i32.load $0
     local.set $0
     block $__inlined_func$~lib/map/Map<u32,i32>#find10
      loop $while-continue|011
       local.get $0
       if
        local.get $0
        i32.load $0 offset=8
        local.tee $1
        i32.const 1
        i32.and
        if (result i32)
         i32.const 0
        else
         local.get $0
         i32.load $0
         local.get $13
         i32.eq
        end
        br_if $__inlined_func$~lib/map/Map<u32,i32>#find10
        local.get $1
        i32.const -2
        i32.and
        local.set $0
        br $while-continue|011
       end
      end
      i32.const 0
      local.set $0
     end
     local.get $0
     i32.eqz
     if
      i32.const 0
      i32.const 1568
      i32.const 31
      i32.const 5
      call $~lib/builtins/abort
      unreachable
     end
     local.get $10
     i32.load $0
     local.get $10
     i32.load $0 offset=4
     local.get $6
     i32.const 20
     i32.sub
     local.tee $1
     i32.const -1028477379
     i32.mul
     i32.const 374761397
     i32.add
     i32.const 17
     i32.rotl
     i32.const 668265263
     i32.mul
     local.tee $0
     local.get $0
     i32.const 15
     i32.shr_u
     i32.xor
     i32.const -2048144777
     i32.mul
     local.tee $0
     local.get $0
     i32.const 13
     i32.shr_u
     i32.xor
     i32.const -1028477379
     i32.mul
     local.tee $0
     local.get $0
     i32.const 16
     i32.shr_u
     i32.xor
     i32.and
     i32.const 2
     i32.shl
     i32.add
     i32.load $0
     local.set $0
     block $__inlined_func$~lib/map/Map<u32,i32>#find13
      loop $while-continue|014
       local.get $0
       if
        local.get $0
        i32.load $0 offset=8
        local.tee $3
        i32.const 1
        i32.and
        if (result i32)
         i32.const 0
        else
         local.get $0
         i32.load $0
         local.get $1
         i32.eq
        end
        br_if $__inlined_func$~lib/map/Map<u32,i32>#find13
        local.get $3
        i32.const -2
        i32.and
        local.set $0
        br $while-continue|014
       end
      end
      i32.const 0
      local.set $0
     end
     local.get $0
     i32.eqz
     if
      i32.const 0
      i32.const 1568
      i32.const 32
      i32.const 5
      call $~lib/builtins/abort
      unreachable
     end
     global.get $~lib/memory/__stack_pointer
     i32.const 4
     i32.sub
     global.set $~lib/memory/__stack_pointer
     global.get $~lib/memory/__stack_pointer
     i32.const 2020
     i32.lt_s
     br_if $folding-inner1
     global.get $~lib/memory/__stack_pointer
     i32.const 0
     i32.store $0
     local.get $12
     i32.load $0
     local.get $13
     i32.const -1028477379
     i32.mul
     i32.const 374761397
     i32.add
     i32.const 17
     i32.rotl
     i32.const 668265263
     i32.mul
     local.tee $0
     i32.const 15
     i32.shr_u
     local.get $0
     i32.xor
     i32.const -2048144777
     i32.mul
     local.tee $0
     i32.const 13
     i32.shr_u
     local.get $0
     i32.xor
     i32.const -1028477379
     i32.mul
     local.tee $0
     i32.const 16
     i32.shr_u
     local.get $0
     i32.xor
     local.tee $4
     local.get $12
     i32.load $0 offset=4
     i32.and
     i32.const 2
     i32.shl
     i32.add
     i32.load $0
     local.set $0
     block $__inlined_func$~lib/map/Map<u32,i32>#find15
      loop $while-continue|016
       local.get $0
       if
        local.get $0
        i32.load $0 offset=8
        local.tee $1
        i32.const 1
        i32.and
        if (result i32)
         i32.const 0
        else
         local.get $0
         i32.load $0
         local.get $13
         i32.eq
        end
        br_if $__inlined_func$~lib/map/Map<u32,i32>#find15
        local.get $1
        i32.const -2
        i32.and
        local.set $0
        br $while-continue|016
       end
      end
      i32.const 0
      local.set $0
     end
     local.get $0
     if
      local.get $0
      local.get $13
      i32.store $0 offset=4
     else
      local.get $12
      i32.load $0 offset=16
      local.get $12
      i32.load $0 offset=12
      i32.eq
      if
       local.get $12
       i32.load $0 offset=20
       local.get $12
       i32.load $0 offset=12
       i32.const 3
       i32.mul
       i32.const 4
       i32.div_s
       i32.lt_s
       if (result i32)
        local.get $12
        i32.load $0 offset=4
       else
        local.get $12
        i32.load $0 offset=4
        i32.const 1
        i32.shl
        i32.const 1
        i32.or
       end
       local.set $14
       global.get $~lib/memory/__stack_pointer
       i32.const 8
       i32.sub
       global.set $~lib/memory/__stack_pointer
       global.get $~lib/memory/__stack_pointer
       i32.const 2020
       i32.lt_s
       br_if $folding-inner1
       global.get $~lib/memory/__stack_pointer
       local.tee $0
       i64.const 0
       i64.store $0
       local.get $0
       local.get $14
       i32.const 1
       i32.add
       local.tee $0
       i32.const 2
       i32.shl
       call $~lib/arraybuffer/ArrayBuffer#constructor
       local.tee $8
       i32.store $0
       global.get $~lib/memory/__stack_pointer
       local.get $0
       i32.const 3
       i32.shl
       i32.const 3
       i32.div_s
       local.tee $3
       i32.const 12
       i32.mul
       call $~lib/arraybuffer/ArrayBuffer#constructor
       local.tee $1
       i32.store $0 offset=4
       local.get $12
       i32.load $0 offset=8
       local.tee $9
       local.get $12
       i32.load $0 offset=16
       i32.const 12
       i32.mul
       i32.add
       local.set $15
       local.get $1
       local.set $0
       loop $while-continue|00
        local.get $9
        local.get $15
        i32.ne
        if
         local.get $9
         i32.load $0 offset=8
         i32.const 1
         i32.and
         i32.eqz
         if
          local.get $0
          local.get $9
          i32.load $0
          local.tee $16
          i32.store $0
          local.get $0
          local.get $9
          i32.load $0 offset=4
          i32.store $0 offset=4
          local.get $0
          local.get $8
          local.get $14
          local.get $16
          i32.const -1028477379
          i32.mul
          i32.const 374761397
          i32.add
          i32.const 17
          i32.rotl
          i32.const 668265263
          i32.mul
          local.tee $16
          i32.const 15
          i32.shr_u
          local.get $16
          i32.xor
          i32.const -2048144777
          i32.mul
          local.tee $16
          i32.const 13
          i32.shr_u
          local.get $16
          i32.xor
          i32.const -1028477379
          i32.mul
          local.tee $16
          i32.const 16
          i32.shr_u
          local.get $16
          i32.xor
          i32.and
          i32.const 2
          i32.shl
          i32.add
          local.tee $16
          i32.load $0
          i32.store $0 offset=8
          local.get $16
          local.get $0
          i32.store $0
          local.get $0
          i32.const 12
          i32.add
          local.set $0
         end
         local.get $9
         i32.const 12
         i32.add
         local.set $9
         br $while-continue|00
        end
       end
       local.get $12
       local.get $8
       i32.store $0
       local.get $8
       if
        local.get $12
        local.get $8
        call $byn-split-outlined-A$~lib/rt/itcms/__link
       end
       local.get $12
       local.get $14
       i32.store $0 offset=4
       local.get $12
       local.get $1
       i32.store $0 offset=8
       local.get $1
       if
        local.get $12
        local.get $1
        call $byn-split-outlined-A$~lib/rt/itcms/__link
       end
       local.get $12
       local.get $3
       i32.store $0 offset=12
       local.get $12
       local.get $12
       i32.load $0 offset=20
       i32.store $0 offset=16
       global.get $~lib/memory/__stack_pointer
       i32.const 8
       i32.add
       global.set $~lib/memory/__stack_pointer
      end
      global.get $~lib/memory/__stack_pointer
      local.get $12
      i32.load $0 offset=8
      local.tee $0
      i32.store $0
      local.get $12
      local.get $12
      i32.load $0 offset=16
      local.tee $1
      i32.const 1
      i32.add
      i32.store $0 offset=16
      local.get $0
      local.get $1
      i32.const 12
      i32.mul
      i32.add
      local.tee $0
      local.get $13
      i32.store $0
      local.get $0
      local.get $13
      i32.store $0 offset=4
      local.get $12
      local.get $12
      i32.load $0 offset=20
      i32.const 1
      i32.add
      i32.store $0 offset=20
      local.get $0
      local.get $12
      i32.load $0
      local.get $4
      local.get $12
      i32.load $0 offset=4
      i32.and
      i32.const 2
      i32.shl
      i32.add
      local.tee $1
      i32.load $0
      i32.store $0 offset=8
      local.get $1
      local.get $0
      i32.store $0
     end
     global.get $~lib/memory/__stack_pointer
     i32.const 4
     i32.add
     global.set $~lib/memory/__stack_pointer
     local.get $7
     local.get $6
     i32.const 20
     i32.sub
     local.tee $0
     local.get $0
     call $~lib/map/Map<i32,i32>#set
     local.get $11
     i32.const 1
     i32.add
     local.set $11
     br $for-loop|2
    end
   end
   local.get $12
   i32.load $0 offset=20
   i32.const 100
   i32.ne
   if
    i32.const 0
    i32.const 1568
    i32.const 36
    i32.const 3
    call $~lib/builtins/abort
    unreachable
   end
   local.get $7
   i32.load $0 offset=20
   i32.const 100
   i32.ne
   if
    i32.const 0
    i32.const 1568
    i32.const 37
    i32.const 3
    call $~lib/builtins/abort
    unreachable
   end
   i32.const 0
   local.set $11
   loop $for-loop|3
    local.get $11
    i32.const 50
    i32.lt_u
    if
     local.get $10
     i32.load $0
     local.get $10
     i32.load $0 offset=4
     local.get $11
     i32.const -1028477379
     i32.mul
     i32.const 374761397
     i32.add
     i32.const 17
     i32.rotl
     i32.const 668265263
     i32.mul
     local.tee $0
     local.get $0
     i32.const 15
     i32.shr_u
     i32.xor
     i32.const -2048144777
     i32.mul
     local.tee $0
     local.get $0
     i32.const 13
     i32.shr_u
     i32.xor
     i32.const -1028477379
     i32.mul
     local.tee $0
     local.get $0
     i32.const 16
     i32.shr_u
     i32.xor
     i32.and
     i32.const 2
     i32.shl
     i32.add
     i32.load $0
     local.set $0
     block $__inlined_func$~lib/map/Map<u32,i32>#find18
      loop $while-continue|019
       local.get $0
       if
        local.get $0
        i32.load $0 offset=8
        local.tee $1
        i32.const 1
        i32.and
        if (result i32)
         i32.const 0
        else
         local.get $0
         i32.load $0
         local.get $11
         i32.eq
        end
        br_if $__inlined_func$~lib/map/Map<u32,i32>#find18
        local.get $1
        i32.const -2
        i32.and
        local.set $0
        br $while-continue|019
       end
      end
      i32.const 0
      local.set $0
     end
     local.get $0
     i32.eqz
     if
      i32.const 0
      i32.const 1568
      i32.const 41
      i32.const 5
      call $~lib/builtins/abort
      unreachable
     end
     local.get $10
     local.get $11
     call $~lib/map/Map<u32,i32>#get
     local.get $11
     i32.const 20
     i32.add
     i32.ne
     if
      i32.const 0
      i32.const 1568
      i32.const 42
      i32.const 5
      call $~lib/builtins/abort
      unreachable
     end
     local.get $10
     local.get $11
     call $~lib/map/Map<u32,i32>#delete
     local.get $10
     i32.load $0
     local.get $10
     i32.load $0 offset=4
     local.get $11
     i32.const -1028477379
     i32.mul
     i32.const 374761397
     i32.add
     i32.const 17
     i32.rotl
     i32.const 668265263
     i32.mul
     local.tee $0
     local.get $0
     i32.const 15
     i32.shr_u
     i32.xor
     i32.const -2048144777
     i32.mul
     local.tee $0
     local.get $0
     i32.const 13
     i32.shr_u
     i32.xor
     i32.const -1028477379
     i32.mul
     local.tee $0
     local.get $0
     i32.const 16
     i32.shr_u
     i32.xor
     i32.and
     i32.const 2
     i32.shl
     i32.add
     i32.load $0
     local.set $0
     block $__inlined_func$~lib/map/Map<u32,i32>#find21
      loop $while-continue|022
       local.get $0
       if
        local.get $0
        i32.load $0 offset=8
        local.tee $1
        i32.const 1
        i32.and
        if (result i32)
         i32.const 0
        else
         local.get $0
         i32.load $0
         local.get $11
         i32.eq
        end
        br_if $__inlined_func$~lib/map/Map<u32,i32>#find21
        local.get $1
        i32.const -2
        i32.and
        local.set $0
        br $while-continue|022
       end
      end
      i32.const 0
      local.set $0
     end
     local.get $0
     if
      i32.const 0
      i32.const 1568
      i32.const 44
      i32.const 5
      call $~lib/builtins/abort
      unreachable
     end
     local.get $11
     i32.const 1
     i32.add
     local.set $11
     br $for-loop|3
    end
   end
   local.get $10
   i32.load $0 offset=20
   i32.const 50
   i32.ne
   if
    i32.const 0
    i32.const 1568
    i32.const 46
    i32.const 3
    call $~lib/builtins/abort
    unreachable
   end
   i32.const 0
   local.set $11
   loop $for-loop|4
    local.get $11
    i32.const 50
    i32.lt_u
    if
     local.get $10
     i32.load $0
     local.get $10
     i32.load $0 offset=4
     local.get $11
     i32.const -1028477379
     i32.mul
     i32.const 374761397
     i32.add
     i32.const 17
     i32.rotl
     i32.const 668265263
     i32.mul
     local.tee $0
     local.get $0
     i32.const 15
     i32.shr_u
     i32.xor
     i32.const -2048144777
     i32.mul
     local.tee $0
     local.get $0
     i32.const 13
     i32.shr_u
     i32.xor
     i32.const -1028477379
     i32.mul
     local.tee $0
     local.get $0
     i32.const 16
     i32.shr_u
     i32.xor
     i32.and
     i32.const 2
     i32.shl
     i32.add
     i32.load $0
     local.set $0
     block $__inlined_func$~lib/map/Map<u32,i32>#find24
      loop $while-continue|025
       local.get $0
       if
        local.get $0
        i32.load $0 offset=8
        local.tee $1
        i32.const 1
        i32.and
        if (result i32)
         i32.const 0
        else
         local.get $0
         i32.load $0
         local.get $11
         i32.eq
        end
        br_if $__inlined_func$~lib/map/Map<u32,i32>#find24
        local.get $1
        i32.const -2
        i32.and
        local.set $0
        br $while-continue|025
       end
      end
      i32.const 0
      local.set $0
     end
     local.get $0
     if
      i32.const 0
      i32.const 1568
      i32.const 50
      i32.const 5
      call $~lib/builtins/abort
      unreachable
     end
     local.get $10
     local.get $11
     local.get $11
     i32.const 10
     i32.add
     call $~lib/map/Map<u32,i32>#set
     local.get $10
     i32.load $0
     local.get $10
     i32.load $0 offset=4
     local.get $11
     i32.const -1028477379
     i32.mul
     i32.const 374761397
     i32.add
     i32.const 17
     i32.rotl
     i32.const 668265263
     i32.mul
     local.tee $0
     local.get $0
     i32.const 15
     i32.shr_u
     i32.xor
     i32.const -2048144777
     i32.mul
     local.tee $0
     local.get $0
     i32.const 13
     i32.shr_u
     i32.xor
     i32.const -1028477379
     i32.mul
     local.tee $0
     local.get $0
     i32.const 16
     i32.shr_u
     i32.xor
     i32.and
     i32.const 2
     i32.shl
     i32.add
     i32.load $0
     local.set $0
     block $__inlined_func$~lib/map/Map<u32,i32>#find27
      loop $while-continue|028
       local.get $0
       if
        local.get $0
        i32.load $0 offset=8
        local.tee $1
        i32.const 1
        i32.and
        if (result i32)
         i32.const 0
        else
         local.get $0
         i32.load $0
         local.get $11
         i32.eq
        end
        br_if $__inlined_func$~lib/map/Map<u32,i32>#find27
        local.get $1
        i32.const -2
        i32.and
        local.set $0
        br $while-continue|028
       end
      end
      i32.const 0
      local.set $0
     end
     local.get $0
     i32.eqz
     if
      i32.const 0
      i32.const 1568
      i32.const 52
      i32.const 5
      call $~lib/builtins/abort
      unreachable
     end
     local.get $10
     local.get $11
     call $~lib/map/Map<u32,i32>#delete
     local.get $10
     i32.load $0
     local.get $10
     i32.load $0 offset=4
     local.get $11
     i32.const -1028477379
     i32.mul
     i32.const 374761397
     i32.add
     i32.const 17
     i32.rotl
     i32.const 668265263
     i32.mul
     local.tee $0
     local.get $0
     i32.const 15
     i32.shr_u
     i32.xor
     i32.const -2048144777
     i32.mul
     local.tee $0
     local.get $0
     i32.const 13
     i32.shr_u
     i32.xor
     i32.const -1028477379
     i32.mul
     local.tee $0
     local.get $0
     i32.const 16
     i32.shr_u
     i32.xor
     i32.and
     i32.const 2
     i32.shl
     i32.add
     i32.load $0
     local.set $0
     block $__inlined_func$~lib/map/Map<u32,i32>#find30
      loop $while-continue|031
       local.get $0
       if
        local.get $0
        i32.load $0 offset=8
        local.tee $1
        i32.const 1
        i32.and
        if (result i32)
         i32.const 0
        else
         local.get $0
         i32.load $0
         local.get $11
         i32.eq
        end
        br_if $__inlined_func$~lib/map/Map<u32,i32>#find30
        local.get $1
        i32.const -2
        i32.and
        local.set $0
        br $while-continue|031
       end
      end
      i32.const 0
      local.set $0
     end
     local.get $0
     if
      i32.const 0
      i32.const 1568
      i32.const 54
      i32.const 5
      call $~lib/builtins/abort
      unreachable
     end
     local.get $11
     i32.const 1
     i32.add
     local.set $11
     br $for-loop|4
    end
   end
   local.get $10
   i32.load $0 offset=20
   i32.const 50
   i32.ne
   if
    i32.const 0
    i32.const 1568
    i32.const 56
    i32.const 3
    call $~lib/builtins/abort
    unreachable
   end
   local.get $10
   call $~lib/map/Map<i8,i32>#clear
   local.get $10
   i32.load $0 offset=20
   if
    i32.const 0
    i32.const 1568
    i32.const 60
    i32.const 3
    call $~lib/builtins/abort
    unreachable
   end
   global.get $~lib/memory/__stack_pointer
   i32.const 20
   i32.add
   global.set $~lib/memory/__stack_pointer
   return
  end
  i32.const 18432
  i32.const 18480
  i32.const 1
  i32.const 1
  call $~lib/builtins/abort
  unreachable
 )
 (func $~lib/map/Map<i64,i32>#has (param $0 i32) (param $1 i64) (result i32)
  (local $2 i32)
  local.get $0
  i32.load $0
  local.get $0
  i32.load $0 offset=4
  local.get $1
  i32.wrap_i64
  i32.const -1028477379
  i32.mul
  i32.const 374761401
  i32.add
  i32.const 17
  i32.rotl
  i32.const 668265263
  i32.mul
  local.get $1
  i64.const 32
  i64.shr_u
  i32.wrap_i64
  i32.const -1028477379
  i32.mul
  i32.add
  i32.const 17
  i32.rotl
  i32.const 668265263
  i32.mul
  local.tee $0
  i32.const 15
  i32.shr_u
  local.get $0
  i32.xor
  i32.const -2048144777
  i32.mul
  local.tee $0
  i32.const 13
  i32.shr_u
  local.get $0
  i32.xor
  i32.const -1028477379
  i32.mul
  local.tee $0
  i32.const 16
  i32.shr_u
  local.get $0
  i32.xor
  i32.and
  i32.const 2
  i32.shl
  i32.add
  i32.load $0
  local.set $0
  block $__inlined_func$~lib/map/Map<i64,i32>#find
   loop $while-continue|0
    local.get $0
    if
     local.get $0
     i32.load $0 offset=12
     local.tee $2
     i32.const 1
     i32.and
     if (result i32)
      i32.const 0
     else
      local.get $0
      i64.load $0
      local.get $1
      i64.eq
     end
     br_if $__inlined_func$~lib/map/Map<i64,i32>#find
     local.get $2
     i32.const -2
     i32.and
     local.set $0
     br $while-continue|0
    end
   end
   i32.const 0
   local.set $0
  end
  local.get $0
  i32.const 0
  i32.ne
 )
 (func $~lib/map/Map<i64,i32>#rehash (param $0 i32) (param $1 i32)
  (local $2 i32)
  (local $3 i32)
  (local $4 i32)
  (local $5 i32)
  (local $6 i64)
  (local $7 i32)
  (local $8 i32)
  (local $9 i32)
  global.get $~lib/memory/__stack_pointer
  i32.const 8
  i32.sub
  global.set $~lib/memory/__stack_pointer
  global.get $~lib/memory/__stack_pointer
  i32.const 2020
  i32.lt_s
  if
   i32.const 18432
   i32.const 18480
   i32.const 1
   i32.const 1
   call $~lib/builtins/abort
   unreachable
  end
  global.get $~lib/memory/__stack_pointer
  local.tee $2
  i64.const 0
  i64.store $0
  local.get $2
  local.get $1
  i32.const 1
  i32.add
  local.tee $2
  i32.const 2
  i32.shl
  call $~lib/arraybuffer/ArrayBuffer#constructor
  local.tee $7
  i32.store $0
  global.get $~lib/memory/__stack_pointer
  local.get $2
  i32.const 3
  i32.shl
  i32.const 3
  i32.div_s
  local.tee $5
  i32.const 4
  i32.shl
  call $~lib/arraybuffer/ArrayBuffer#constructor
  local.tee $3
  i32.store $0 offset=4
  local.get $0
  i32.load $0 offset=8
  local.tee $8
  local.get $0
  i32.load $0 offset=16
  i32.const 4
  i32.shl
  i32.add
  local.set $4
  local.get $3
  local.set $2
  loop $while-continue|0
   local.get $4
   local.get $8
   i32.ne
   if
    local.get $8
    i32.load $0 offset=12
    i32.const 1
    i32.and
    i32.eqz
    if
     local.get $2
     local.get $8
     i64.load $0
     local.tee $6
     i64.store $0
     local.get $2
     local.get $8
     i32.load $0 offset=8
     i32.store $0 offset=8
     local.get $2
     local.get $7
     local.get $1
     local.get $6
     i32.wrap_i64
     i32.const -1028477379
     i32.mul
     i32.const 374761401
     i32.add
     i32.const 17
     i32.rotl
     i32.const 668265263
     i32.mul
     local.get $6
     i64.const 32
     i64.shr_u
     i32.wrap_i64
     i32.const -1028477379
     i32.mul
     i32.add
     i32.const 17
     i32.rotl
     i32.const 668265263
     i32.mul
     local.tee $9
     i32.const 15
     i32.shr_u
     local.get $9
     i32.xor
     i32.const -2048144777
     i32.mul
     local.tee $9
     i32.const 13
     i32.shr_u
     local.get $9
     i32.xor
     i32.const -1028477379
     i32.mul
     local.tee $9
     i32.const 16
     i32.shr_u
     local.get $9
     i32.xor
     i32.and
     i32.const 2
     i32.shl
     i32.add
     local.tee $9
     i32.load $0
     i32.store $0 offset=12
     local.get $9
     local.get $2
     i32.store $0
     local.get $2
     i32.const 16
     i32.add
     local.set $2
    end
    local.get $8
    i32.const 16
    i32.add
    local.set $8
    br $while-continue|0
   end
  end
  local.get $0
  local.get $7
  i32.store $0
  local.get $7
  if
   local.get $0
   local.get $7
   call $byn-split-outlined-A$~lib/rt/itcms/__link
  end
  local.get $0
  local.get $1
  i32.store $0 offset=4
  local.get $0
  local.get $3
  i32.store $0 offset=8
  local.get $3
  if
   local.get $0
   local.get $3
   call $byn-split-outlined-A$~lib/rt/itcms/__link
  end
  local.get $0
  local.get $5
  i32.store $0 offset=12
  local.get $0
  local.get $0
  i32.load $0 offset=20
  i32.store $0 offset=16
  global.get $~lib/memory/__stack_pointer
  i32.const 8
  i32.add
  global.set $~lib/memory/__stack_pointer
 )
 (func $~lib/map/Map<i64,i32>#set (param $0 i32) (param $1 i64) (param $2 i32)
  (local $3 i32)
  (local $4 i32)
  (local $5 i32)
  global.get $~lib/memory/__stack_pointer
  i32.const 4
  i32.sub
  global.set $~lib/memory/__stack_pointer
  global.get $~lib/memory/__stack_pointer
  i32.const 2020
  i32.lt_s
  if
   i32.const 18432
   i32.const 18480
   i32.const 1
   i32.const 1
   call $~lib/builtins/abort
   unreachable
  end
  global.get $~lib/memory/__stack_pointer
  i32.const 0
  i32.store $0
  local.get $0
  i32.load $0
  local.get $1
  i32.wrap_i64
  i32.const -1028477379
  i32.mul
  i32.const 374761401
  i32.add
  i32.const 17
  i32.rotl
  i32.const 668265263
  i32.mul
  local.get $1
  i64.const 32
  i64.shr_u
  i32.wrap_i64
  i32.const -1028477379
  i32.mul
  i32.add
  i32.const 17
  i32.rotl
  i32.const 668265263
  i32.mul
  local.tee $3
  i32.const 15
  i32.shr_u
  local.get $3
  i32.xor
  i32.const -2048144777
  i32.mul
  local.tee $3
  i32.const 13
  i32.shr_u
  local.get $3
  i32.xor
  i32.const -1028477379
  i32.mul
  local.tee $3
  i32.const 16
  i32.shr_u
  local.get $3
  i32.xor
  local.tee $4
  local.get $0
  i32.load $0 offset=4
  i32.and
  i32.const 2
  i32.shl
  i32.add
  i32.load $0
  local.set $3
  block $__inlined_func$~lib/map/Map<i64,i32>#find
   loop $while-continue|0
    local.get $3
    if
     local.get $3
     i32.load $0 offset=12
     local.tee $5
     i32.const 1
     i32.and
     if (result i32)
      i32.const 0
     else
      local.get $3
      i64.load $0
      local.get $1
      i64.eq
     end
     br_if $__inlined_func$~lib/map/Map<i64,i32>#find
     local.get $5
     i32.const -2
     i32.and
     local.set $3
     br $while-continue|0
    end
   end
   i32.const 0
   local.set $3
  end
  local.get $3
  if
   local.get $3
   local.get $2
   i32.store $0 offset=8
  else
   local.get $0
   i32.load $0 offset=16
   local.get $0
   i32.load $0 offset=12
   i32.eq
   if
    local.get $0
    local.get $0
    i32.load $0 offset=20
    local.get $0
    i32.load $0 offset=12
    i32.const 3
    i32.mul
    i32.const 4
    i32.div_s
    i32.lt_s
    if (result i32)
     local.get $0
     i32.load $0 offset=4
    else
     local.get $0
     i32.load $0 offset=4
     i32.const 1
     i32.shl
     i32.const 1
     i32.or
    end
    call $~lib/map/Map<i64,i32>#rehash
   end
   global.get $~lib/memory/__stack_pointer
   local.get $0
   i32.load $0 offset=8
   local.tee $3
   i32.store $0
   local.get $0
   local.get $0
   i32.load $0 offset=16
   local.tee $5
   i32.const 1
   i32.add
   i32.store $0 offset=16
   local.get $3
   local.get $5
   i32.const 4
   i32.shl
   i32.add
   local.tee $3
   local.get $1
   i64.store $0
   local.get $3
   local.get $2
   i32.store $0 offset=8
   local.get $0
   local.get $0
   i32.load $0 offset=20
   i32.const 1
   i32.add
   i32.store $0 offset=20
   local.get $3
   local.get $0
   i32.load $0
   local.get $4
   local.get $0
   i32.load $0 offset=4
   i32.and
   i32.const 2
   i32.shl
   i32.add
   local.tee $0
   i32.load $0
   i32.store $0 offset=12
   local.get $0
   local.get $3
   i32.store $0
  end
  global.get $~lib/memory/__stack_pointer
  i32.const 4
  i32.add
  global.set $~lib/memory/__stack_pointer
 )
 (func $~lib/map/Map<i64,i32>#get (param $0 i32) (param $1 i64) (result i32)
  (local $2 i32)
  local.get $0
  i32.load $0
  local.get $0
  i32.load $0 offset=4
  local.get $1
  i32.wrap_i64
  i32.const -1028477379
  i32.mul
  i32.const 374761401
  i32.add
  i32.const 17
  i32.rotl
  i32.const 668265263
  i32.mul
  local.get $1
  i64.const 32
  i64.shr_u
  i32.wrap_i64
  i32.const -1028477379
  i32.mul
  i32.add
  i32.const 17
  i32.rotl
  i32.const 668265263
  i32.mul
  local.tee $0
  i32.const 15
  i32.shr_u
  local.get $0
  i32.xor
  i32.const -2048144777
  i32.mul
  local.tee $0
  i32.const 13
  i32.shr_u
  local.get $0
  i32.xor
  i32.const -1028477379
  i32.mul
  local.tee $0
  i32.const 16
  i32.shr_u
  local.get $0
  i32.xor
  i32.and
  i32.const 2
  i32.shl
  i32.add
  i32.load $0
  local.set $0
  block $__inlined_func$~lib/map/Map<i64,i32>#find
   loop $while-continue|0
    local.get $0
    if
     local.get $0
     i32.load $0 offset=12
     local.tee $2
     i32.const 1
     i32.and
     if (result i32)
      i32.const 0
     else
      local.get $0
      i64.load $0
      local.get $1
      i64.eq
     end
     br_if $__inlined_func$~lib/map/Map<i64,i32>#find
     local.get $2
     i32.const -2
     i32.and
     local.set $0
     br $while-continue|0
    end
   end
   i32.const 0
   local.set $0
  end
  local.get $0
  i32.eqz
  if
   i32.const 1616
   i32.const 1680
   i32.const 105
   i32.const 17
   call $~lib/builtins/abort
   unreachable
  end
  local.get $0
  i32.load $0 offset=8
 )
 (func $~lib/map/Map<i64,i64>#set (param $0 i32) (param $1 i64) (param $2 i64)
  (local $3 i32)
  (local $4 i32)
  (local $5 i32)
  (local $6 i32)
  (local $7 i32)
  (local $8 i32)
  (local $9 i64)
  (local $10 i32)
  (local $11 i32)
  (local $12 i32)
  global.get $~lib/memory/__stack_pointer
  i32.const 4
  i32.sub
  global.set $~lib/memory/__stack_pointer
  block $folding-inner0
   global.get $~lib/memory/__stack_pointer
   i32.const 2020
   i32.lt_s
   br_if $folding-inner0
   global.get $~lib/memory/__stack_pointer
   i32.const 0
   i32.store $0
   local.get $0
   i32.load $0
   local.get $1
   i32.wrap_i64
   i32.const -1028477379
   i32.mul
   i32.const 374761401
   i32.add
   i32.const 17
   i32.rotl
   i32.const 668265263
   i32.mul
   local.get $1
   i64.const 32
   i64.shr_u
   i32.wrap_i64
   i32.const -1028477379
   i32.mul
   i32.add
   i32.const 17
   i32.rotl
   i32.const 668265263
   i32.mul
   local.tee $3
   local.get $3
   i32.const 15
   i32.shr_u
   i32.xor
   i32.const -2048144777
   i32.mul
   local.tee $3
   local.get $3
   i32.const 13
   i32.shr_u
   i32.xor
   i32.const -1028477379
   i32.mul
   local.tee $3
   local.get $3
   i32.const 16
   i32.shr_u
   i32.xor
   local.tee $8
   local.get $0
   i32.load $0 offset=4
   i32.and
   i32.const 2
   i32.shl
   i32.add
   i32.load $0
   local.set $3
   block $__inlined_func$~lib/map/Map<i64,i64>#find
    loop $while-continue|0
     local.get $3
     if
      local.get $3
      i32.load $0 offset=16
      local.tee $4
      i32.const 1
      i32.and
      if (result i32)
       i32.const 0
      else
       local.get $3
       i64.load $0
       local.get $1
       i64.eq
      end
      br_if $__inlined_func$~lib/map/Map<i64,i64>#find
      local.get $4
      i32.const -2
      i32.and
      local.set $3
      br $while-continue|0
     end
    end
    i32.const 0
    local.set $3
   end
   local.get $3
   if
    local.get $3
    local.get $2
    i64.store $0 offset=8
   else
    local.get $0
    i32.load $0 offset=16
    local.get $0
    i32.load $0 offset=12
    i32.eq
    if
     local.get $0
     i32.load $0 offset=20
     local.get $0
     i32.load $0 offset=12
     i32.const 3
     i32.mul
     i32.const 4
     i32.div_s
     i32.lt_s
     if (result i32)
      local.get $0
      i32.load $0 offset=4
     else
      local.get $0
      i32.load $0 offset=4
      i32.const 1
      i32.shl
      i32.const 1
      i32.or
     end
     local.set $5
     global.get $~lib/memory/__stack_pointer
     i32.const 8
     i32.sub
     global.set $~lib/memory/__stack_pointer
     global.get $~lib/memory/__stack_pointer
     i32.const 2020
     i32.lt_s
     br_if $folding-inner0
     global.get $~lib/memory/__stack_pointer
     local.tee $3
     i64.const 0
     i64.store $0
     local.get $3
     local.get $5
     i32.const 1
     i32.add
     local.tee $3
     i32.const 2
     i32.shl
     call $~lib/arraybuffer/ArrayBuffer#constructor
     local.tee $10
     i32.store $0
     global.get $~lib/memory/__stack_pointer
     local.get $3
     i32.const 3
     i32.shl
     i32.const 3
     i32.div_s
     local.tee $7
     i32.const 24
     i32.mul
     call $~lib/arraybuffer/ArrayBuffer#constructor
     local.tee $4
     i32.store $0 offset=4
     local.get $0
     i32.load $0 offset=8
     local.tee $11
     local.get $0
     i32.load $0 offset=16
     i32.const 24
     i32.mul
     i32.add
     local.set $6
     local.get $4
     local.set $3
     loop $while-continue|00
      local.get $6
      local.get $11
      i32.ne
      if
       local.get $11
       i32.load $0 offset=16
       i32.const 1
       i32.and
       i32.eqz
       if
        local.get $3
        local.get $11
        i64.load $0
        local.tee $9
        i64.store $0
        local.get $3
        local.get $11
        i64.load $0 offset=8
        i64.store $0 offset=8
        local.get $3
        local.get $10
        local.get $5
        local.get $9
        i32.wrap_i64
        i32.const -1028477379
        i32.mul
        i32.const 374761401
        i32.add
        i32.const 17
        i32.rotl
        i32.const 668265263
        i32.mul
        local.get $9
        i64.const 32
        i64.shr_u
        i32.wrap_i64
        i32.const -1028477379
        i32.mul
        i32.add
        i32.const 17
        i32.rotl
        i32.const 668265263
        i32.mul
        local.tee $12
        local.get $12
        i32.const 15
        i32.shr_u
        i32.xor
        i32.const -2048144777
        i32.mul
        local.tee $12
        local.get $12
        i32.const 13
        i32.shr_u
        i32.xor
        i32.const -1028477379
        i32.mul
        local.tee $12
        local.get $12
        i32.const 16
        i32.shr_u
        i32.xor
        i32.and
        i32.const 2
        i32.shl
        i32.add
        local.tee $12
        i32.load $0
        i32.store $0 offset=16
        local.get $12
        local.get $3
        i32.store $0
        local.get $3
        i32.const 24
        i32.add
        local.set $3
       end
       local.get $11
       i32.const 24
       i32.add
       local.set $11
       br $while-continue|00
      end
     end
     local.get $0
     local.get $10
     i32.store $0
     local.get $10
     if
      local.get $0
      local.get $10
      call $byn-split-outlined-A$~lib/rt/itcms/__link
     end
<<<<<<< HEAD
     local.get $0
=======
     local.get $2
     i64.const 1
     i64.add
     local.set $2
     br $for-loop|1
    end
   end
   local.get $9
   i32.load $0 offset=20
   i32.const 100
   i32.ne
   if
    i32.const 0
    i32.const 1568
    i32.const 21
    i32.const 3
    call $~lib/builtins/abort
    unreachable
   end
   global.get $~lib/memory/__stack_pointer
   local.tee $3
   i32.const 4
   i32.sub
   global.set $~lib/memory/__stack_pointer
   global.get $~lib/memory/__stack_pointer
   i32.const 2020
   i32.lt_s
   br_if $folding-inner1
   global.get $~lib/memory/__stack_pointer
   local.tee $4
   i32.const 0
   i32.store $0
   local.get $9
   i32.load $0 offset=8
   local.set $5
   local.get $9
   i32.load $0 offset=16
   local.set $6
   local.get $4
   i32.const 8
   i32.sub
   global.set $~lib/memory/__stack_pointer
   global.get $~lib/memory/__stack_pointer
   i32.const 2020
   i32.lt_s
   br_if $folding-inner1
   global.get $~lib/memory/__stack_pointer
   local.tee $8
   i64.const 0
   i64.store $0
   local.get $8
   i32.const 16
   i32.const 21
   call $~lib/rt/itcms/__new
   local.tee $10
   i32.store $0
   local.get $10
   i32.const 0
   i32.store $0
   local.get $10
   i32.const 0
   i32.store $0 offset=4
   local.get $10
   i32.const 0
   i32.store $0 offset=8
   local.get $10
   i32.const 0
   i32.store $0 offset=12
   local.get $6
   i32.const 134217727
   i32.gt_u
   if
    i32.const 1456
    i32.const 1728
    i32.const 70
    i32.const 60
    call $~lib/builtins/abort
    unreachable
   end
   global.get $~lib/memory/__stack_pointer
   i32.const 8
   local.get $6
   local.get $6
   i32.const 8
   i32.le_u
   select
   i32.const 3
   i32.shl
   local.tee $8
   i32.const 0
   call $~lib/rt/itcms/__new
   local.tee $11
   i32.store $0 offset=4
   local.get $10
   local.get $11
   i32.store $0
   local.get $11
   if
    local.get $10
    local.get $11
    call $byn-split-outlined-A$~lib/rt/itcms/__link
   end
   local.get $10
   local.get $11
   i32.store $0 offset=4
   local.get $10
   local.get $8
   i32.store $0 offset=8
   local.get $10
   local.get $6
   i32.store $0 offset=12
   global.get $~lib/memory/__stack_pointer
   i32.const 8
   i32.add
   global.set $~lib/memory/__stack_pointer
   local.get $4
   local.get $10
   i32.store $0
   loop $for-loop|02
    local.get $1
    local.get $6
    i32.lt_s
    if
>>>>>>> 0ed65eb9
     local.get $5
     i32.store $0 offset=4
     local.get $0
     local.get $4
     i32.store $0 offset=8
     local.get $4
     if
      local.get $0
      local.get $4
      call $byn-split-outlined-A$~lib/rt/itcms/__link
     end
     local.get $0
     local.get $7
     i32.store $0 offset=12
     local.get $0
     local.get $0
     i32.load $0 offset=20
     i32.store $0 offset=16
     global.get $~lib/memory/__stack_pointer
     i32.const 8
     i32.add
     global.set $~lib/memory/__stack_pointer
    end
    global.get $~lib/memory/__stack_pointer
    local.get $0
    i32.load $0 offset=8
    local.tee $3
    i32.store $0
    local.get $0
    local.get $0
    i32.load $0 offset=16
    local.tee $4
    i32.const 1
    i32.add
    i32.store $0 offset=16
    local.get $3
    local.get $4
    i32.const 24
    i32.mul
    i32.add
    local.tee $3
    local.get $1
    i64.store $0
    local.get $3
    local.get $2
    i64.store $0 offset=8
    local.get $0
    local.get $0
    i32.load $0 offset=20
    i32.const 1
    i32.add
    i32.store $0 offset=20
    local.get $3
    local.get $0
    i32.load $0
    local.get $8
    local.get $0
    i32.load $0 offset=4
    i32.and
    i32.const 2
    i32.shl
    i32.add
    local.tee $0
    i32.load $0
    i32.store $0 offset=16
    local.get $0
    local.get $3
    i32.store $0
   end
   global.get $~lib/memory/__stack_pointer
   i32.const 4
   i32.add
   global.set $~lib/memory/__stack_pointer
   return
  end
  i32.const 18432
  i32.const 18480
  i32.const 1
  i32.const 1
  call $~lib/builtins/abort
  unreachable
 )
 (func $~lib/map/Map<i64,i32>#delete (param $0 i32) (param $1 i64)
  (local $2 i32)
  (local $3 i32)
  local.get $0
  i32.load $0
  local.get $0
  i32.load $0 offset=4
  local.get $1
  i32.wrap_i64
  i32.const -1028477379
  i32.mul
  i32.const 374761401
  i32.add
  i32.const 17
  i32.rotl
  i32.const 668265263
  i32.mul
  local.get $1
  i64.const 32
  i64.shr_u
  i32.wrap_i64
  i32.const -1028477379
  i32.mul
  i32.add
  i32.const 17
  i32.rotl
  i32.const 668265263
  i32.mul
  local.tee $2
  i32.const 15
  i32.shr_u
  local.get $2
  i32.xor
  i32.const -2048144777
  i32.mul
  local.tee $2
  i32.const 13
  i32.shr_u
  local.get $2
  i32.xor
  i32.const -1028477379
  i32.mul
  local.tee $2
  i32.const 16
  i32.shr_u
  local.get $2
  i32.xor
  i32.and
  i32.const 2
  i32.shl
  i32.add
  i32.load $0
  local.set $2
  block $__inlined_func$~lib/map/Map<i64,i32>#find
   loop $while-continue|0
    local.get $2
    if
     local.get $2
     i32.load $0 offset=12
     local.tee $3
     i32.const 1
     i32.and
     if (result i32)
      i32.const 0
     else
      local.get $2
      i64.load $0
      local.get $1
      i64.eq
     end
     br_if $__inlined_func$~lib/map/Map<i64,i32>#find
     local.get $3
     i32.const -2
     i32.and
     local.set $2
     br $while-continue|0
    end
   end
   i32.const 0
   local.set $2
  end
  local.get $2
  i32.eqz
  if
   return
  end
  local.get $2
  local.get $2
  i32.load $0 offset=12
  i32.const 1
  i32.or
  i32.store $0 offset=12
  local.get $0
  local.get $0
  i32.load $0 offset=20
  i32.const 1
  i32.sub
  i32.store $0 offset=20
  local.get $0
  i32.load $0 offset=4
  i32.const 1
  i32.shr_u
  local.tee $2
  i32.const 1
  i32.add
  i32.const 4
  local.get $0
  i32.load $0 offset=20
  local.tee $3
  local.get $3
  i32.const 4
  i32.lt_u
  select
  i32.ge_u
  if (result i32)
   local.get $0
   i32.load $0 offset=20
   local.get $0
   i32.load $0 offset=12
   i32.const 3
   i32.mul
   i32.const 4
   i32.div_s
   i32.lt_s
  else
   i32.const 0
  end
  if
   local.get $0
   local.get $2
   call $~lib/map/Map<i64,i32>#rehash
  end
 )
 (func $~lib/map/Map<i64,i32>#clear (param $0 i32)
  (local $1 i32)
  local.get $0
  i32.const 16
  call $~lib/arraybuffer/ArrayBuffer#constructor
  local.tee $1
  i32.store $0
  local.get $1
  if
   local.get $0
   local.get $1
   call $byn-split-outlined-A$~lib/rt/itcms/__link
  end
  local.get $0
  i32.const 3
  i32.store $0 offset=4
  local.get $0
  i32.const 64
  call $~lib/arraybuffer/ArrayBuffer#constructor
  local.tee $1
  i32.store $0 offset=8
  local.get $1
  if
   local.get $0
   local.get $1
   call $byn-split-outlined-A$~lib/rt/itcms/__link
  end
  local.get $0
  i32.const 4
  i32.store $0 offset=12
  local.get $0
  i32.const 0
  i32.store $0 offset=16
  local.get $0
  i32.const 0
  i32.store $0 offset=20
 )
 (func $std/map/testNumeric<i64,i32>
  (local $0 i32)
  (local $1 i32)
  (local $2 i64)
  (local $3 i32)
  (local $4 i32)
  (local $5 i32)
  (local $6 i32)
  (local $7 i32)
  (local $8 i32)
  (local $9 i32)
  (local $10 i32)
  global.get $~lib/memory/__stack_pointer
  i32.const 20
  i32.sub
  global.set $~lib/memory/__stack_pointer
  block $folding-inner0
   global.get $~lib/memory/__stack_pointer
   i32.const 2020
   i32.lt_s
   br_if $folding-inner0
   global.get $~lib/memory/__stack_pointer
   local.tee $3
   i32.const 0
   i32.const 20
   memory.fill $0
   local.get $3
   i32.const 4
   i32.sub
   global.set $~lib/memory/__stack_pointer
   global.get $~lib/memory/__stack_pointer
   i32.const 2020
   i32.lt_s
   br_if $folding-inner0
   global.get $~lib/memory/__stack_pointer
   local.tee $4
   i32.const 0
   i32.store $0
   local.get $4
   i32.const 24
   i32.const 20
   call $~lib/rt/itcms/__new
   local.tee $6
   i32.store $0
   local.get $6
   i32.const 16
   call $~lib/arraybuffer/ArrayBuffer#constructor
   local.tee $4
   i32.store $0
   local.get $4
   if
    local.get $6
    local.get $4
    call $byn-split-outlined-A$~lib/rt/itcms/__link
   end
   local.get $6
   i32.const 3
   i32.store $0 offset=4
   local.get $6
   i32.const 64
   call $~lib/arraybuffer/ArrayBuffer#constructor
   local.tee $4
   i32.store $0 offset=8
   local.get $4
   if
    local.get $6
    local.get $4
    call $byn-split-outlined-A$~lib/rt/itcms/__link
   end
   local.get $6
   i32.const 4
   i32.store $0 offset=12
   local.get $6
   i32.const 0
   i32.store $0 offset=16
   local.get $6
   i32.const 0
   i32.store $0 offset=20
   global.get $~lib/memory/__stack_pointer
   i32.const 4
   i32.add
   global.set $~lib/memory/__stack_pointer
   local.get $3
   local.get $6
   i32.store $0
   loop $for-loop|0
    local.get $2
    i64.const 100
    i64.lt_s
    if
     local.get $6
     local.get $2
     call $~lib/map/Map<i64,i32>#has
     if
      i32.const 0
      i32.const 1568
      i32.const 6
      i32.const 5
      call $~lib/builtins/abort
      unreachable
     end
     local.get $6
     local.get $2
     local.get $2
     i32.wrap_i64
     i32.const 10
     i32.add
     call $~lib/map/Map<i64,i32>#set
     local.get $6
     local.get $2
     call $~lib/map/Map<i64,i32>#has
     i32.eqz
     if
      i32.const 0
      i32.const 1568
      i32.const 8
      i32.const 5
      call $~lib/builtins/abort
      unreachable
     end
     local.get $6
     local.get $2
     call $~lib/map/Map<i64,i32>#get
     local.get $2
     i32.wrap_i64
     i32.const 10
     i32.add
     i32.ne
     if
      i32.const 0
      i32.const 1568
      i32.const 9
      i32.const 5
      call $~lib/builtins/abort
      unreachable
     end
     local.get $2
     i64.const 1
     i64.add
     local.set $2
     br $for-loop|0
    end
   end
   local.get $6
   i32.load $0 offset=20
   i32.const 100
   i32.ne
   if
    i32.const 0
    i32.const 1568
    i32.const 11
    i32.const 3
    call $~lib/builtins/abort
    unreachable
   end
   i64.const 0
   local.set $2
   loop $for-loop|1
    local.get $2
    i64.const 100
    i64.lt_s
    if
     local.get $6
     local.get $2
     call $~lib/map/Map<i64,i32>#has
     i32.eqz
     if
      i32.const 0
      i32.const 1568
      i32.const 15
      i32.const 5
      call $~lib/builtins/abort
      unreachable
     end
     local.get $6
     local.get $2
     call $~lib/map/Map<i64,i32>#get
     local.get $2
     i32.wrap_i64
     i32.const 10
     i32.add
     i32.ne
     if
      i32.const 0
      i32.const 1568
      i32.const 16
      i32.const 5
      call $~lib/builtins/abort
      unreachable
     end
     local.get $6
     local.get $2
     local.get $2
     i32.wrap_i64
     i32.const 20
     i32.add
     call $~lib/map/Map<i64,i32>#set
     local.get $6
     local.get $2
     call $~lib/map/Map<i64,i32>#has
     i32.eqz
     if
      i32.const 0
      i32.const 1568
      i32.const 18
      i32.const 5
      call $~lib/builtins/abort
      unreachable
     end
     local.get $6
     local.get $2
     call $~lib/map/Map<i64,i32>#get
     local.get $2
     i32.wrap_i64
     i32.const 20
     i32.add
     i32.ne
     if
      i32.const 0
      i32.const 1568
      i32.const 19
      i32.const 5
      call $~lib/builtins/abort
      unreachable
     end
     local.get $2
     i64.const 1
     i64.add
     local.set $2
     br $for-loop|1
    end
   end
   local.get $6
   i32.load $0 offset=20
   i32.const 100
   i32.ne
   if
    i32.const 0
    i32.const 1568
    i32.const 21
    i32.const 3
    call $~lib/builtins/abort
    unreachable
   end
   global.get $~lib/memory/__stack_pointer
   local.tee $7
   i32.const 4
   i32.sub
   global.set $~lib/memory/__stack_pointer
   global.get $~lib/memory/__stack_pointer
   i32.const 2020
   i32.lt_s
   br_if $folding-inner0
   global.get $~lib/memory/__stack_pointer
   local.tee $8
   i32.const 0
   i32.store $0
   local.get $6
   i32.load $0 offset=8
   local.set $9
   local.get $6
   i32.load $0 offset=16
   local.set $3
   local.get $8
   i32.const 8
   i32.sub
   global.set $~lib/memory/__stack_pointer
   global.get $~lib/memory/__stack_pointer
   i32.const 2020
   i32.lt_s
   br_if $folding-inner0
   global.get $~lib/memory/__stack_pointer
   local.tee $4
   i64.const 0
   i64.store $0
   local.get $4
   i32.const 16
   i32.const 21
   call $~lib/rt/itcms/__new
   local.tee $10
   i32.store $0
   local.get $10
   i32.const 0
   i32.store $0
   local.get $10
   i32.const 0
   i32.store $0 offset=4
   local.get $10
   i32.const 0
   i32.store $0 offset=8
   local.get $10
   i32.const 0
   i32.store $0 offset=12
   local.get $3
   i32.const 134217727
   i32.gt_u
   if
    i32.const 1456
    i32.const 1728
    i32.const 70
    i32.const 60
    call $~lib/builtins/abort
    unreachable
   end
   global.get $~lib/memory/__stack_pointer
   local.get $3
   i32.const 8
   local.get $3
   i32.const 8
   i32.gt_u
   select
   i32.const 3
   i32.shl
   local.tee $4
   i32.const 0
   call $~lib/rt/itcms/__new
   local.tee $5
   i32.store $0 offset=4
   local.get $10
   local.get $5
   i32.store $0
   local.get $5
   if
    local.get $10
    local.get $5
    call $byn-split-outlined-A$~lib/rt/itcms/__link
   end
   local.get $10
   local.get $5
   i32.store $0 offset=4
   local.get $10
   local.get $4
   i32.store $0 offset=8
   local.get $10
   local.get $3
   i32.store $0 offset=12
   global.get $~lib/memory/__stack_pointer
   i32.const 8
   i32.add
   global.set $~lib/memory/__stack_pointer
   local.get $8
   local.get $10
   i32.store $0
   loop $for-loop|02
    local.get $1
    local.get $3
    i32.lt_s
    if
     local.get $9
     local.get $1
     i32.const 4
     i32.shl
     i32.add
     local.tee $4
     i32.load $0 offset=12
     i32.const 1
     i32.and
     i32.eqz
     if
      local.get $10
      i32.load $0 offset=4
      local.get $0
      i32.const 3
      i32.shl
      i32.add
      local.get $4
      i64.load $0
      i64.store $0
      local.get $0
      i32.const 1
      i32.add
      local.set $0
     end
     local.get $1
     i32.const 1
     i32.add
     local.set $1
     br $for-loop|02
    end
   end
   local.get $10
   local.get $0
   i32.const 3
   call $~lib/array/ensureCapacity
   local.get $10
   local.get $0
   i32.store $0 offset=12
   global.get $~lib/memory/__stack_pointer
   i32.const 4
   i32.add
   global.set $~lib/memory/__stack_pointer
   local.get $7
   local.get $10
   i32.store $0 offset=4
   global.get $~lib/memory/__stack_pointer
   local.get $6
   call $~lib/map/Map<i64,i32>#values
   local.tee $1
   i32.store $0 offset=8
   global.get $~lib/memory/__stack_pointer
   local.set $0
   global.get $~lib/memory/__stack_pointer
   i32.const 4
   i32.sub
   global.set $~lib/memory/__stack_pointer
   global.get $~lib/memory/__stack_pointer
   i32.const 2020
   i32.lt_s
   br_if $folding-inner0
   global.get $~lib/memory/__stack_pointer
   local.tee $3
   i32.const 0
   i32.store $0
   local.get $3
   i32.const 24
   i32.const 22
   call $~lib/rt/itcms/__new
   local.tee $3
   i32.store $0
   local.get $3
   i32.const 16
   call $~lib/arraybuffer/ArrayBuffer#constructor
   local.tee $4
   i32.store $0
   local.get $4
   if
    local.get $3
    local.get $4
    call $byn-split-outlined-A$~lib/rt/itcms/__link
   end
   local.get $3
   i32.const 3
   i32.store $0 offset=4
   local.get $3
   i32.const 96
   call $~lib/arraybuffer/ArrayBuffer#constructor
   local.tee $4
   i32.store $0 offset=8
   local.get $4
   if
    local.get $3
    local.get $4
    call $byn-split-outlined-A$~lib/rt/itcms/__link
   end
   local.get $3
   i32.const 4
   i32.store $0 offset=12
   local.get $3
   i32.const 0
   i32.store $0 offset=16
   local.get $3
   i32.const 0
   i32.store $0 offset=20
   global.get $~lib/memory/__stack_pointer
   i32.const 4
   i32.add
   global.set $~lib/memory/__stack_pointer
   local.get $0
   local.get $3
   i32.store $0 offset=12
   global.get $~lib/memory/__stack_pointer
   call $~lib/map/Map<i32,i32>#constructor
   local.tee $4
   i32.store $0 offset=16
   i32.const 0
   local.set $0
   loop $for-loop|2
    local.get $0
    local.get $10
    i32.load $0 offset=12
    i32.lt_s
    if
     local.get $0
     local.get $10
     i32.load $0 offset=12
     i32.ge_u
     if
      i32.const 1248
      i32.const 1728
      i32.const 114
      i32.const 42
      call $~lib/builtins/abort
      unreachable
     end
     local.get $10
     i32.load $0 offset=4
     local.get $0
     i32.const 3
     i32.shl
     i32.add
     i64.load $0
     local.set $2
     local.get $1
     local.get $0
     call $~lib/array/Array<i32>#__get
     local.set $5
     local.get $6
     local.get $2
     call $~lib/map/Map<i64,i32>#has
     i32.eqz
     if
      i32.const 0
      i32.const 1568
      i32.const 31
      i32.const 5
      call $~lib/builtins/abort
      unreachable
     end
     local.get $6
     local.get $5
     i32.const 20
     i32.sub
     i64.extend_i32_s
     call $~lib/map/Map<i64,i32>#has
     i32.eqz
     if
      i32.const 0
      i32.const 1568
      i32.const 32
      i32.const 5
      call $~lib/builtins/abort
      unreachable
     end
     local.get $3
     local.get $2
     local.get $2
     call $~lib/map/Map<i64,i64>#set
     local.get $4
     local.get $5
     i32.const 20
     i32.sub
     local.tee $5
     local.get $5
     call $~lib/map/Map<i32,i32>#set
     local.get $0
     i32.const 1
     i32.add
     local.set $0
     br $for-loop|2
    end
   end
   local.get $3
   i32.load $0 offset=20
   i32.const 100
   i32.ne
   if
    i32.const 0
    i32.const 1568
    i32.const 36
    i32.const 3
    call $~lib/builtins/abort
    unreachable
   end
   local.get $4
   i32.load $0 offset=20
   i32.const 100
   i32.ne
   if
    i32.const 0
    i32.const 1568
    i32.const 37
    i32.const 3
    call $~lib/builtins/abort
    unreachable
   end
   i64.const 0
   local.set $2
   loop $for-loop|3
    local.get $2
    i64.const 50
    i64.lt_s
    if
     local.get $6
     local.get $2
     call $~lib/map/Map<i64,i32>#has
     i32.eqz
     if
      i32.const 0
      i32.const 1568
      i32.const 41
      i32.const 5
      call $~lib/builtins/abort
      unreachable
     end
     local.get $6
     local.get $2
     call $~lib/map/Map<i64,i32>#get
     local.get $2
     i32.wrap_i64
     i32.const 20
     i32.add
     i32.ne
     if
      i32.const 0
      i32.const 1568
      i32.const 42
      i32.const 5
      call $~lib/builtins/abort
      unreachable
     end
     local.get $6
     local.get $2
     call $~lib/map/Map<i64,i32>#delete
     local.get $6
     local.get $2
     call $~lib/map/Map<i64,i32>#has
     if
      i32.const 0
      i32.const 1568
      i32.const 44
      i32.const 5
      call $~lib/builtins/abort
      unreachable
     end
     local.get $2
     i64.const 1
     i64.add
     local.set $2
     br $for-loop|3
    end
   end
   local.get $6
   i32.load $0 offset=20
   i32.const 50
   i32.ne
   if
    i32.const 0
    i32.const 1568
    i32.const 46
    i32.const 3
    call $~lib/builtins/abort
    unreachable
   end
   i64.const 0
   local.set $2
   loop $for-loop|4
    local.get $2
    i64.const 50
    i64.lt_s
    if
     local.get $6
     local.get $2
     call $~lib/map/Map<i64,i32>#has
     if
      i32.const 0
      i32.const 1568
      i32.const 50
      i32.const 5
      call $~lib/builtins/abort
      unreachable
     end
     local.get $6
     local.get $2
     local.get $2
     i32.wrap_i64
     i32.const 10
     i32.add
     call $~lib/map/Map<i64,i32>#set
     local.get $6
     local.get $2
     call $~lib/map/Map<i64,i32>#has
     i32.eqz
     if
      i32.const 0
      i32.const 1568
      i32.const 52
      i32.const 5
      call $~lib/builtins/abort
      unreachable
     end
     local.get $6
     local.get $2
     call $~lib/map/Map<i64,i32>#delete
     local.get $6
     local.get $2
     call $~lib/map/Map<i64,i32>#has
     if
      i32.const 0
      i32.const 1568
      i32.const 54
      i32.const 5
      call $~lib/builtins/abort
      unreachable
     end
     local.get $2
     i64.const 1
     i64.add
     local.set $2
     br $for-loop|4
    end
   end
   local.get $6
   i32.load $0 offset=20
   i32.const 50
   i32.ne
   if
    i32.const 0
    i32.const 1568
    i32.const 56
    i32.const 3
    call $~lib/builtins/abort
    unreachable
   end
   local.get $6
   call $~lib/map/Map<i64,i32>#clear
   local.get $6
   i32.load $0 offset=20
   if
    i32.const 0
    i32.const 1568
    i32.const 60
    i32.const 3
    call $~lib/builtins/abort
    unreachable
   end
   global.get $~lib/memory/__stack_pointer
   i32.const 20
   i32.add
   global.set $~lib/memory/__stack_pointer
   return
  end
  i32.const 18432
  i32.const 18480
  i32.const 1
  i32.const 1
  call $~lib/builtins/abort
  unreachable
 )
 (func $~lib/map/Map<u64,i32>#has (param $0 i32) (param $1 i64) (result i32)
  (local $2 i32)
  local.get $0
  i32.load $0
  local.get $0
  i32.load $0 offset=4
  local.get $1
  i32.wrap_i64
  i32.const -1028477379
  i32.mul
  i32.const 374761401
  i32.add
  i32.const 17
  i32.rotl
  i32.const 668265263
  i32.mul
  local.get $1
  i64.const 32
  i64.shr_u
  i32.wrap_i64
  i32.const -1028477379
  i32.mul
  i32.add
  i32.const 17
  i32.rotl
  i32.const 668265263
  i32.mul
  local.tee $0
  i32.const 15
  i32.shr_u
  local.get $0
  i32.xor
  i32.const -2048144777
  i32.mul
  local.tee $0
  i32.const 13
  i32.shr_u
  local.get $0
  i32.xor
  i32.const -1028477379
  i32.mul
  local.tee $0
  i32.const 16
  i32.shr_u
  local.get $0
  i32.xor
  i32.and
  i32.const 2
  i32.shl
  i32.add
  i32.load $0
  local.set $0
  block $__inlined_func$~lib/map/Map<u64,i32>#find
   loop $while-continue|0
    local.get $0
    if
     local.get $0
     i32.load $0 offset=12
     local.tee $2
     i32.const 1
     i32.and
     if (result i32)
      i32.const 0
     else
      local.get $0
      i64.load $0
      local.get $1
      i64.eq
     end
     br_if $__inlined_func$~lib/map/Map<u64,i32>#find
     local.get $2
     i32.const -2
     i32.and
     local.set $0
     br $while-continue|0
    end
   end
   i32.const 0
   local.set $0
  end
  local.get $0
  i32.const 0
  i32.ne
 )
 (func $~lib/map/Map<u64,i32>#rehash (param $0 i32) (param $1 i32)
  (local $2 i32)
  (local $3 i32)
  (local $4 i32)
  (local $5 i32)
  (local $6 i64)
  (local $7 i32)
  (local $8 i32)
  (local $9 i32)
  global.get $~lib/memory/__stack_pointer
  i32.const 8
  i32.sub
  global.set $~lib/memory/__stack_pointer
  global.get $~lib/memory/__stack_pointer
  i32.const 2020
  i32.lt_s
  if
   i32.const 18432
   i32.const 18480
   i32.const 1
   i32.const 1
   call $~lib/builtins/abort
   unreachable
  end
  global.get $~lib/memory/__stack_pointer
  local.tee $2
  i64.const 0
  i64.store $0
  local.get $2
  local.get $1
  i32.const 1
  i32.add
  local.tee $2
  i32.const 2
  i32.shl
  call $~lib/arraybuffer/ArrayBuffer#constructor
  local.tee $7
  i32.store $0
  global.get $~lib/memory/__stack_pointer
  local.get $2
  i32.const 3
  i32.shl
  i32.const 3
  i32.div_s
  local.tee $5
  i32.const 4
  i32.shl
  call $~lib/arraybuffer/ArrayBuffer#constructor
  local.tee $3
  i32.store $0 offset=4
  local.get $0
  i32.load $0 offset=8
  local.tee $8
  local.get $0
  i32.load $0 offset=16
  i32.const 4
  i32.shl
  i32.add
  local.set $4
  local.get $3
  local.set $2
  loop $while-continue|0
   local.get $4
   local.get $8
   i32.ne
   if
    local.get $8
    i32.load $0 offset=12
    i32.const 1
    i32.and
    i32.eqz
    if
     local.get $2
     local.get $8
     i64.load $0
     local.tee $6
     i64.store $0
     local.get $2
     local.get $8
     i32.load $0 offset=8
     i32.store $0 offset=8
     local.get $2
     local.get $7
     local.get $1
     local.get $6
     i32.wrap_i64
     i32.const -1028477379
     i32.mul
     i32.const 374761401
     i32.add
     i32.const 17
     i32.rotl
     i32.const 668265263
     i32.mul
     local.get $6
     i64.const 32
     i64.shr_u
     i32.wrap_i64
     i32.const -1028477379
     i32.mul
     i32.add
     i32.const 17
     i32.rotl
     i32.const 668265263
     i32.mul
     local.tee $9
     i32.const 15
     i32.shr_u
     local.get $9
     i32.xor
     i32.const -2048144777
     i32.mul
     local.tee $9
     i32.const 13
     i32.shr_u
     local.get $9
     i32.xor
     i32.const -1028477379
     i32.mul
     local.tee $9
     i32.const 16
     i32.shr_u
     local.get $9
     i32.xor
     i32.and
     i32.const 2
     i32.shl
     i32.add
     local.tee $9
     i32.load $0
     i32.store $0 offset=12
     local.get $9
     local.get $2
     i32.store $0
     local.get $2
     i32.const 16
     i32.add
     local.set $2
    end
    local.get $8
    i32.const 16
    i32.add
    local.set $8
    br $while-continue|0
   end
  end
  local.get $0
  local.get $7
  i32.store $0
  local.get $7
  if
   local.get $0
   local.get $7
   call $byn-split-outlined-A$~lib/rt/itcms/__link
  end
  local.get $0
  local.get $1
  i32.store $0 offset=4
  local.get $0
  local.get $3
  i32.store $0 offset=8
  local.get $3
  if
   local.get $0
   local.get $3
   call $byn-split-outlined-A$~lib/rt/itcms/__link
  end
  local.get $0
  local.get $5
  i32.store $0 offset=12
  local.get $0
  local.get $0
  i32.load $0 offset=20
  i32.store $0 offset=16
  global.get $~lib/memory/__stack_pointer
  i32.const 8
  i32.add
  global.set $~lib/memory/__stack_pointer
 )
 (func $~lib/map/Map<u64,i32>#set (param $0 i32) (param $1 i64) (param $2 i32)
  (local $3 i32)
  (local $4 i32)
  (local $5 i32)
  global.get $~lib/memory/__stack_pointer
  i32.const 4
  i32.sub
  global.set $~lib/memory/__stack_pointer
  global.get $~lib/memory/__stack_pointer
  i32.const 2020
  i32.lt_s
  if
   i32.const 18432
   i32.const 18480
   i32.const 1
   i32.const 1
   call $~lib/builtins/abort
   unreachable
  end
  global.get $~lib/memory/__stack_pointer
  i32.const 0
  i32.store $0
  local.get $0
  i32.load $0
  local.get $1
  i32.wrap_i64
  i32.const -1028477379
  i32.mul
  i32.const 374761401
  i32.add
  i32.const 17
  i32.rotl
  i32.const 668265263
  i32.mul
  local.get $1
  i64.const 32
  i64.shr_u
  i32.wrap_i64
  i32.const -1028477379
  i32.mul
  i32.add
  i32.const 17
  i32.rotl
  i32.const 668265263
  i32.mul
  local.tee $3
  i32.const 15
  i32.shr_u
  local.get $3
  i32.xor
  i32.const -2048144777
  i32.mul
  local.tee $3
  i32.const 13
  i32.shr_u
  local.get $3
  i32.xor
  i32.const -1028477379
  i32.mul
  local.tee $3
  i32.const 16
  i32.shr_u
  local.get $3
  i32.xor
  local.tee $4
  local.get $0
  i32.load $0 offset=4
  i32.and
  i32.const 2
  i32.shl
  i32.add
  i32.load $0
  local.set $3
  block $__inlined_func$~lib/map/Map<u64,i32>#find
   loop $while-continue|0
    local.get $3
    if
     local.get $3
     i32.load $0 offset=12
     local.tee $5
     i32.const 1
     i32.and
     if (result i32)
      i32.const 0
     else
      local.get $3
      i64.load $0
      local.get $1
      i64.eq
     end
     br_if $__inlined_func$~lib/map/Map<u64,i32>#find
     local.get $5
     i32.const -2
     i32.and
     local.set $3
     br $while-continue|0
    end
   end
   i32.const 0
   local.set $3
  end
  local.get $3
  if
   local.get $3
   local.get $2
   i32.store $0 offset=8
  else
   local.get $0
   i32.load $0 offset=16
   local.get $0
   i32.load $0 offset=12
   i32.eq
   if
    local.get $0
    local.get $0
    i32.load $0 offset=20
    local.get $0
    i32.load $0 offset=12
    i32.const 3
    i32.mul
    i32.const 4
    i32.div_s
    i32.lt_s
    if (result i32)
     local.get $0
     i32.load $0 offset=4
    else
     local.get $0
     i32.load $0 offset=4
     i32.const 1
     i32.shl
     i32.const 1
     i32.or
    end
    call $~lib/map/Map<u64,i32>#rehash
   end
   global.get $~lib/memory/__stack_pointer
   local.get $0
   i32.load $0 offset=8
   local.tee $3
   i32.store $0
   local.get $0
   local.get $0
   i32.load $0 offset=16
   local.tee $5
   i32.const 1
   i32.add
   i32.store $0 offset=16
   local.get $3
   local.get $5
   i32.const 4
   i32.shl
   i32.add
   local.tee $3
   local.get $1
   i64.store $0
   local.get $3
   local.get $2
   i32.store $0 offset=8
   local.get $0
   local.get $0
   i32.load $0 offset=20
   i32.const 1
   i32.add
   i32.store $0 offset=20
   local.get $3
   local.get $0
   i32.load $0
   local.get $4
   local.get $0
   i32.load $0 offset=4
   i32.and
   i32.const 2
   i32.shl
   i32.add
   local.tee $0
   i32.load $0
   i32.store $0 offset=12
   local.get $0
   local.get $3
   i32.store $0
  end
  global.get $~lib/memory/__stack_pointer
  i32.const 4
  i32.add
  global.set $~lib/memory/__stack_pointer
 )
 (func $~lib/map/Map<u64,i32>#get (param $0 i32) (param $1 i64) (result i32)
  (local $2 i32)
  local.get $0
  i32.load $0
  local.get $0
  i32.load $0 offset=4
  local.get $1
  i32.wrap_i64
  i32.const -1028477379
  i32.mul
  i32.const 374761401
  i32.add
  i32.const 17
  i32.rotl
  i32.const 668265263
  i32.mul
  local.get $1
  i64.const 32
  i64.shr_u
  i32.wrap_i64
  i32.const -1028477379
  i32.mul
  i32.add
  i32.const 17
  i32.rotl
  i32.const 668265263
  i32.mul
  local.tee $0
  i32.const 15
  i32.shr_u
  local.get $0
  i32.xor
  i32.const -2048144777
  i32.mul
  local.tee $0
  i32.const 13
  i32.shr_u
  local.get $0
  i32.xor
  i32.const -1028477379
  i32.mul
  local.tee $0
  i32.const 16
  i32.shr_u
  local.get $0
  i32.xor
  i32.and
  i32.const 2
  i32.shl
  i32.add
  i32.load $0
  local.set $0
  block $__inlined_func$~lib/map/Map<u64,i32>#find
   loop $while-continue|0
    local.get $0
    if
     local.get $0
     i32.load $0 offset=12
     local.tee $2
     i32.const 1
     i32.and
     if (result i32)
      i32.const 0
     else
      local.get $0
      i64.load $0
      local.get $1
      i64.eq
     end
     br_if $__inlined_func$~lib/map/Map<u64,i32>#find
     local.get $2
     i32.const -2
     i32.and
     local.set $0
     br $while-continue|0
    end
   end
   i32.const 0
   local.set $0
  end
  local.get $0
  i32.eqz
  if
   i32.const 1616
   i32.const 1680
   i32.const 105
   i32.const 17
   call $~lib/builtins/abort
   unreachable
  end
  local.get $0
  i32.load $0 offset=8
 )
 (func $~lib/map/Map<u64,u64>#set (param $0 i32) (param $1 i64) (param $2 i64)
  (local $3 i32)
  (local $4 i32)
  (local $5 i32)
  (local $6 i32)
  (local $7 i32)
  (local $8 i32)
  (local $9 i64)
  (local $10 i32)
  (local $11 i32)
  (local $12 i32)
  global.get $~lib/memory/__stack_pointer
  i32.const 4
  i32.sub
  global.set $~lib/memory/__stack_pointer
  block $folding-inner0
   global.get $~lib/memory/__stack_pointer
   i32.const 2020
   i32.lt_s
   br_if $folding-inner0
   global.get $~lib/memory/__stack_pointer
   i32.const 0
   i32.store $0
   local.get $0
   i32.load $0
   local.get $1
   i32.wrap_i64
   i32.const -1028477379
   i32.mul
   i32.const 374761401
   i32.add
   i32.const 17
   i32.rotl
   i32.const 668265263
   i32.mul
   local.get $1
   i64.const 32
   i64.shr_u
   i32.wrap_i64
   i32.const -1028477379
   i32.mul
   i32.add
   i32.const 17
   i32.rotl
   i32.const 668265263
   i32.mul
   local.tee $3
   local.get $3
   i32.const 15
   i32.shr_u
   i32.xor
   i32.const -2048144777
   i32.mul
   local.tee $3
   local.get $3
   i32.const 13
   i32.shr_u
   i32.xor
   i32.const -1028477379
   i32.mul
   local.tee $3
   local.get $3
   i32.const 16
   i32.shr_u
   i32.xor
   local.tee $8
   local.get $0
   i32.load $0 offset=4
   i32.and
   i32.const 2
   i32.shl
   i32.add
   i32.load $0
   local.set $3
   block $__inlined_func$~lib/map/Map<u64,u64>#find
    loop $while-continue|0
     local.get $3
     if
      local.get $3
      i32.load $0 offset=16
      local.tee $4
      i32.const 1
      i32.and
      if (result i32)
       i32.const 0
      else
       local.get $3
       i64.load $0
       local.get $1
       i64.eq
      end
      br_if $__inlined_func$~lib/map/Map<u64,u64>#find
      local.get $4
      i32.const -2
      i32.and
      local.set $3
      br $while-continue|0
     end
    end
    i32.const 0
    local.set $3
   end
   local.get $3
   if
    local.get $3
    local.get $2
    i64.store $0 offset=8
   else
    local.get $0
    i32.load $0 offset=16
    local.get $0
    i32.load $0 offset=12
    i32.eq
    if
     local.get $0
     i32.load $0 offset=20
     local.get $0
     i32.load $0 offset=12
     i32.const 3
     i32.mul
     i32.const 4
     i32.div_s
     i32.lt_s
     if (result i32)
      local.get $0
      i32.load $0 offset=4
     else
      local.get $0
      i32.load $0 offset=4
      i32.const 1
      i32.shl
      i32.const 1
      i32.or
     end
     local.set $5
     global.get $~lib/memory/__stack_pointer
     i32.const 8
     i32.sub
     global.set $~lib/memory/__stack_pointer
     global.get $~lib/memory/__stack_pointer
     i32.const 2020
     i32.lt_s
     br_if $folding-inner0
     global.get $~lib/memory/__stack_pointer
     local.tee $3
     i64.const 0
     i64.store $0
     local.get $3
     local.get $5
     i32.const 1
     i32.add
     local.tee $3
     i32.const 2
     i32.shl
     call $~lib/arraybuffer/ArrayBuffer#constructor
     local.tee $10
     i32.store $0
     global.get $~lib/memory/__stack_pointer
     local.get $3
     i32.const 3
     i32.shl
     i32.const 3
     i32.div_s
     local.tee $7
     i32.const 24
     i32.mul
     call $~lib/arraybuffer/ArrayBuffer#constructor
     local.tee $4
     i32.store $0 offset=4
     local.get $0
     i32.load $0 offset=8
     local.tee $11
     local.get $0
     i32.load $0 offset=16
     i32.const 24
     i32.mul
     i32.add
     local.set $6
     local.get $4
     local.set $3
     loop $while-continue|00
      local.get $6
      local.get $11
      i32.ne
      if
       local.get $11
       i32.load $0 offset=16
       i32.const 1
       i32.and
       i32.eqz
       if
        local.get $3
        local.get $11
        i64.load $0
        local.tee $9
        i64.store $0
        local.get $3
        local.get $11
        i64.load $0 offset=8
        i64.store $0 offset=8
        local.get $3
        local.get $10
        local.get $5
        local.get $9
        i32.wrap_i64
        i32.const -1028477379
        i32.mul
        i32.const 374761401
        i32.add
        i32.const 17
        i32.rotl
        i32.const 668265263
        i32.mul
        local.get $9
        i64.const 32
        i64.shr_u
        i32.wrap_i64
        i32.const -1028477379
        i32.mul
        i32.add
        i32.const 17
        i32.rotl
        i32.const 668265263
        i32.mul
        local.tee $12
        local.get $12
        i32.const 15
        i32.shr_u
        i32.xor
        i32.const -2048144777
        i32.mul
        local.tee $12
        local.get $12
        i32.const 13
        i32.shr_u
        i32.xor
        i32.const -1028477379
        i32.mul
        local.tee $12
        local.get $12
        i32.const 16
        i32.shr_u
        i32.xor
        i32.and
        i32.const 2
        i32.shl
        i32.add
        local.tee $12
        i32.load $0
        i32.store $0 offset=16
        local.get $12
        local.get $3
        i32.store $0
        local.get $3
        i32.const 24
        i32.add
        local.set $3
       end
       local.get $11
       i32.const 24
       i32.add
       local.set $11
       br $while-continue|00
      end
     end
     local.get $0
     local.get $10
     i32.store $0
     local.get $10
     if
      local.get $0
      local.get $10
      call $byn-split-outlined-A$~lib/rt/itcms/__link
     end
<<<<<<< HEAD
     local.get $0
=======
     local.get $2
     i64.const 1
     i64.add
     local.set $2
     br $for-loop|1
    end
   end
   local.get $9
   i32.load $0 offset=20
   i32.const 100
   i32.ne
   if
    i32.const 0
    i32.const 1568
    i32.const 21
    i32.const 3
    call $~lib/builtins/abort
    unreachable
   end
   global.get $~lib/memory/__stack_pointer
   local.tee $3
   i32.const 4
   i32.sub
   global.set $~lib/memory/__stack_pointer
   global.get $~lib/memory/__stack_pointer
   i32.const 2020
   i32.lt_s
   br_if $folding-inner1
   global.get $~lib/memory/__stack_pointer
   local.tee $4
   i32.const 0
   i32.store $0
   local.get $9
   i32.load $0 offset=8
   local.set $5
   local.get $9
   i32.load $0 offset=16
   local.set $6
   local.get $4
   i32.const 8
   i32.sub
   global.set $~lib/memory/__stack_pointer
   global.get $~lib/memory/__stack_pointer
   i32.const 2020
   i32.lt_s
   br_if $folding-inner1
   global.get $~lib/memory/__stack_pointer
   local.tee $8
   i64.const 0
   i64.store $0
   local.get $8
   i32.const 16
   i32.const 24
   call $~lib/rt/itcms/__new
   local.tee $10
   i32.store $0
   local.get $10
   i32.const 0
   i32.store $0
   local.get $10
   i32.const 0
   i32.store $0 offset=4
   local.get $10
   i32.const 0
   i32.store $0 offset=8
   local.get $10
   i32.const 0
   i32.store $0 offset=12
   local.get $6
   i32.const 134217727
   i32.gt_u
   if
    i32.const 1456
    i32.const 1728
    i32.const 70
    i32.const 60
    call $~lib/builtins/abort
    unreachable
   end
   global.get $~lib/memory/__stack_pointer
   i32.const 8
   local.get $6
   local.get $6
   i32.const 8
   i32.le_u
   select
   i32.const 3
   i32.shl
   local.tee $8
   i32.const 0
   call $~lib/rt/itcms/__new
   local.tee $11
   i32.store $0 offset=4
   local.get $10
   local.get $11
   i32.store $0
   local.get $11
   if
    local.get $10
    local.get $11
    call $byn-split-outlined-A$~lib/rt/itcms/__link
   end
   local.get $10
   local.get $11
   i32.store $0 offset=4
   local.get $10
   local.get $8
   i32.store $0 offset=8
   local.get $10
   local.get $6
   i32.store $0 offset=12
   global.get $~lib/memory/__stack_pointer
   i32.const 8
   i32.add
   global.set $~lib/memory/__stack_pointer
   local.get $4
   local.get $10
   i32.store $0
   loop $for-loop|02
    local.get $1
    local.get $6
    i32.lt_s
    if
>>>>>>> 0ed65eb9
     local.get $5
     i32.store $0 offset=4
     local.get $0
     local.get $4
     i32.store $0 offset=8
     local.get $4
     if
      local.get $0
      local.get $4
      call $byn-split-outlined-A$~lib/rt/itcms/__link
     end
     local.get $0
     local.get $7
     i32.store $0 offset=12
     local.get $0
     local.get $0
     i32.load $0 offset=20
     i32.store $0 offset=16
     global.get $~lib/memory/__stack_pointer
     i32.const 8
     i32.add
     global.set $~lib/memory/__stack_pointer
    end
    global.get $~lib/memory/__stack_pointer
    local.get $0
    i32.load $0 offset=8
    local.tee $3
    i32.store $0
    local.get $0
    local.get $0
    i32.load $0 offset=16
    local.tee $4
    i32.const 1
    i32.add
    i32.store $0 offset=16
    local.get $3
    local.get $4
    i32.const 24
    i32.mul
    i32.add
    local.tee $3
    local.get $1
    i64.store $0
    local.get $3
    local.get $2
    i64.store $0 offset=8
    local.get $0
    local.get $0
    i32.load $0 offset=20
    i32.const 1
    i32.add
    i32.store $0 offset=20
    local.get $3
    local.get $0
    i32.load $0
    local.get $8
    local.get $0
    i32.load $0 offset=4
    i32.and
    i32.const 2
    i32.shl
    i32.add
    local.tee $0
    i32.load $0
    i32.store $0 offset=16
    local.get $0
    local.get $3
    i32.store $0
   end
   global.get $~lib/memory/__stack_pointer
   i32.const 4
   i32.add
   global.set $~lib/memory/__stack_pointer
   return
  end
  i32.const 18432
  i32.const 18480
  i32.const 1
  i32.const 1
  call $~lib/builtins/abort
  unreachable
 )
 (func $~lib/map/Map<u64,i32>#delete (param $0 i32) (param $1 i64)
  (local $2 i32)
  (local $3 i32)
  local.get $0
  i32.load $0
  local.get $0
  i32.load $0 offset=4
  local.get $1
  i32.wrap_i64
  i32.const -1028477379
  i32.mul
  i32.const 374761401
  i32.add
  i32.const 17
  i32.rotl
  i32.const 668265263
  i32.mul
  local.get $1
  i64.const 32
  i64.shr_u
  i32.wrap_i64
  i32.const -1028477379
  i32.mul
  i32.add
  i32.const 17
  i32.rotl
  i32.const 668265263
  i32.mul
  local.tee $2
  i32.const 15
  i32.shr_u
  local.get $2
  i32.xor
  i32.const -2048144777
  i32.mul
  local.tee $2
  i32.const 13
  i32.shr_u
  local.get $2
  i32.xor
  i32.const -1028477379
  i32.mul
  local.tee $2
  i32.const 16
  i32.shr_u
  local.get $2
  i32.xor
  i32.and
  i32.const 2
  i32.shl
  i32.add
  i32.load $0
  local.set $2
  block $__inlined_func$~lib/map/Map<u64,i32>#find
   loop $while-continue|0
    local.get $2
    if
     local.get $2
     i32.load $0 offset=12
     local.tee $3
     i32.const 1
     i32.and
     if (result i32)
      i32.const 0
     else
      local.get $2
      i64.load $0
      local.get $1
      i64.eq
     end
     br_if $__inlined_func$~lib/map/Map<u64,i32>#find
     local.get $3
     i32.const -2
     i32.and
     local.set $2
     br $while-continue|0
    end
   end
   i32.const 0
   local.set $2
  end
  local.get $2
  i32.eqz
  if
   return
  end
  local.get $2
  local.get $2
  i32.load $0 offset=12
  i32.const 1
  i32.or
  i32.store $0 offset=12
  local.get $0
  local.get $0
  i32.load $0 offset=20
  i32.const 1
  i32.sub
  i32.store $0 offset=20
  local.get $0
  i32.load $0 offset=4
  i32.const 1
  i32.shr_u
  local.tee $2
  i32.const 1
  i32.add
  i32.const 4
  local.get $0
  i32.load $0 offset=20
  local.tee $3
  local.get $3
  i32.const 4
  i32.lt_u
  select
  i32.ge_u
  if (result i32)
   local.get $0
   i32.load $0 offset=20
   local.get $0
   i32.load $0 offset=12
   i32.const 3
   i32.mul
   i32.const 4
   i32.div_s
   i32.lt_s
  else
   i32.const 0
  end
  if
   local.get $0
   local.get $2
   call $~lib/map/Map<u64,i32>#rehash
  end
 )
 (func $std/map/testNumeric<u64,i32>
  (local $0 i32)
  (local $1 i32)
  (local $2 i64)
  (local $3 i32)
  (local $4 i32)
  (local $5 i32)
  (local $6 i32)
  (local $7 i32)
  (local $8 i32)
  (local $9 i32)
  (local $10 i32)
  global.get $~lib/memory/__stack_pointer
  i32.const 20
  i32.sub
  global.set $~lib/memory/__stack_pointer
  block $folding-inner0
   global.get $~lib/memory/__stack_pointer
   i32.const 2020
   i32.lt_s
   br_if $folding-inner0
   global.get $~lib/memory/__stack_pointer
   local.tee $3
   i32.const 0
   i32.const 20
   memory.fill $0
   local.get $3
   i32.const 4
   i32.sub
   global.set $~lib/memory/__stack_pointer
   global.get $~lib/memory/__stack_pointer
   i32.const 2020
   i32.lt_s
   br_if $folding-inner0
   global.get $~lib/memory/__stack_pointer
   local.tee $4
   i32.const 0
   i32.store $0
   local.get $4
   i32.const 24
   i32.const 23
   call $~lib/rt/itcms/__new
   local.tee $6
   i32.store $0
   local.get $6
   i32.const 16
   call $~lib/arraybuffer/ArrayBuffer#constructor
   local.tee $4
   i32.store $0
   local.get $4
   if
    local.get $6
    local.get $4
    call $byn-split-outlined-A$~lib/rt/itcms/__link
   end
   local.get $6
   i32.const 3
   i32.store $0 offset=4
   local.get $6
   i32.const 64
   call $~lib/arraybuffer/ArrayBuffer#constructor
   local.tee $4
   i32.store $0 offset=8
   local.get $4
   if
    local.get $6
    local.get $4
    call $byn-split-outlined-A$~lib/rt/itcms/__link
   end
   local.get $6
   i32.const 4
   i32.store $0 offset=12
   local.get $6
   i32.const 0
   i32.store $0 offset=16
   local.get $6
   i32.const 0
   i32.store $0 offset=20
   global.get $~lib/memory/__stack_pointer
   i32.const 4
   i32.add
   global.set $~lib/memory/__stack_pointer
   local.get $3
   local.get $6
   i32.store $0
   loop $for-loop|0
    local.get $2
    i64.const 100
    i64.lt_u
    if
     local.get $6
     local.get $2
     call $~lib/map/Map<u64,i32>#has
     if
      i32.const 0
      i32.const 1568
      i32.const 6
      i32.const 5
      call $~lib/builtins/abort
      unreachable
     end
     local.get $6
     local.get $2
     local.get $2
     i32.wrap_i64
     i32.const 10
     i32.add
     call $~lib/map/Map<u64,i32>#set
     local.get $6
     local.get $2
     call $~lib/map/Map<u64,i32>#has
     i32.eqz
     if
      i32.const 0
      i32.const 1568
      i32.const 8
      i32.const 5
      call $~lib/builtins/abort
      unreachable
     end
     local.get $6
     local.get $2
     call $~lib/map/Map<u64,i32>#get
     local.get $2
     i32.wrap_i64
     i32.const 10
     i32.add
     i32.ne
     if
      i32.const 0
      i32.const 1568
      i32.const 9
      i32.const 5
      call $~lib/builtins/abort
      unreachable
     end
     local.get $2
     i64.const 1
     i64.add
     local.set $2
     br $for-loop|0
    end
   end
   local.get $6
   i32.load $0 offset=20
   i32.const 100
   i32.ne
   if
    i32.const 0
    i32.const 1568
    i32.const 11
    i32.const 3
    call $~lib/builtins/abort
    unreachable
   end
   i64.const 0
   local.set $2
   loop $for-loop|1
    local.get $2
    i64.const 100
    i64.lt_u
    if
     local.get $6
     local.get $2
     call $~lib/map/Map<u64,i32>#has
     i32.eqz
     if
      i32.const 0
      i32.const 1568
      i32.const 15
      i32.const 5
      call $~lib/builtins/abort
      unreachable
     end
     local.get $6
     local.get $2
     call $~lib/map/Map<u64,i32>#get
     local.get $2
     i32.wrap_i64
     i32.const 10
     i32.add
     i32.ne
     if
      i32.const 0
      i32.const 1568
      i32.const 16
      i32.const 5
      call $~lib/builtins/abort
      unreachable
     end
     local.get $6
     local.get $2
     local.get $2
     i32.wrap_i64
     i32.const 20
     i32.add
     call $~lib/map/Map<u64,i32>#set
     local.get $6
     local.get $2
     call $~lib/map/Map<u64,i32>#has
     i32.eqz
     if
      i32.const 0
      i32.const 1568
      i32.const 18
      i32.const 5
      call $~lib/builtins/abort
      unreachable
     end
     local.get $6
     local.get $2
     call $~lib/map/Map<u64,i32>#get
     local.get $2
     i32.wrap_i64
     i32.const 20
     i32.add
     i32.ne
     if
      i32.const 0
      i32.const 1568
      i32.const 19
      i32.const 5
      call $~lib/builtins/abort
      unreachable
     end
     local.get $2
     i64.const 1
     i64.add
     local.set $2
     br $for-loop|1
    end
   end
   local.get $6
   i32.load $0 offset=20
   i32.const 100
   i32.ne
   if
    i32.const 0
    i32.const 1568
    i32.const 21
    i32.const 3
    call $~lib/builtins/abort
    unreachable
   end
   global.get $~lib/memory/__stack_pointer
   local.tee $7
   i32.const 4
   i32.sub
   global.set $~lib/memory/__stack_pointer
   global.get $~lib/memory/__stack_pointer
   i32.const 2020
   i32.lt_s
   br_if $folding-inner0
   global.get $~lib/memory/__stack_pointer
   local.tee $8
   i32.const 0
   i32.store $0
   local.get $6
   i32.load $0 offset=8
   local.set $9
   local.get $6
   i32.load $0 offset=16
   local.set $3
   local.get $8
   i32.const 8
   i32.sub
   global.set $~lib/memory/__stack_pointer
   global.get $~lib/memory/__stack_pointer
   i32.const 2020
   i32.lt_s
   br_if $folding-inner0
   global.get $~lib/memory/__stack_pointer
   local.tee $4
   i64.const 0
   i64.store $0
   local.get $4
   i32.const 16
   i32.const 24
   call $~lib/rt/itcms/__new
   local.tee $10
   i32.store $0
   local.get $10
   i32.const 0
   i32.store $0
   local.get $10
   i32.const 0
   i32.store $0 offset=4
   local.get $10
   i32.const 0
   i32.store $0 offset=8
   local.get $10
   i32.const 0
   i32.store $0 offset=12
   local.get $3
   i32.const 134217727
   i32.gt_u
   if
    i32.const 1456
    i32.const 1728
    i32.const 70
    i32.const 60
    call $~lib/builtins/abort
    unreachable
   end
   global.get $~lib/memory/__stack_pointer
   local.get $3
   i32.const 8
   local.get $3
   i32.const 8
   i32.gt_u
   select
   i32.const 3
   i32.shl
   local.tee $4
   i32.const 0
   call $~lib/rt/itcms/__new
   local.tee $5
   i32.store $0 offset=4
   local.get $10
   local.get $5
   i32.store $0
   local.get $5
   if
    local.get $10
    local.get $5
    call $byn-split-outlined-A$~lib/rt/itcms/__link
   end
   local.get $10
   local.get $5
   i32.store $0 offset=4
   local.get $10
   local.get $4
   i32.store $0 offset=8
   local.get $10
   local.get $3
   i32.store $0 offset=12
   global.get $~lib/memory/__stack_pointer
   i32.const 8
   i32.add
   global.set $~lib/memory/__stack_pointer
   local.get $8
   local.get $10
   i32.store $0
   loop $for-loop|02
    local.get $1
    local.get $3
    i32.lt_s
    if
     local.get $9
     local.get $1
     i32.const 4
     i32.shl
     i32.add
     local.tee $4
     i32.load $0 offset=12
     i32.const 1
     i32.and
     i32.eqz
     if
      local.get $10
      i32.load $0 offset=4
      local.get $0
      i32.const 3
      i32.shl
      i32.add
      local.get $4
      i64.load $0
      i64.store $0
      local.get $0
      i32.const 1
      i32.add
      local.set $0
     end
     local.get $1
     i32.const 1
     i32.add
     local.set $1
     br $for-loop|02
    end
   end
   local.get $10
   local.get $0
   i32.const 3
   call $~lib/array/ensureCapacity
   local.get $10
   local.get $0
   i32.store $0 offset=12
   global.get $~lib/memory/__stack_pointer
   i32.const 4
   i32.add
   global.set $~lib/memory/__stack_pointer
   local.get $7
   local.get $10
   i32.store $0 offset=4
   global.get $~lib/memory/__stack_pointer
   local.get $6
   call $~lib/map/Map<i64,i32>#values
   local.tee $1
   i32.store $0 offset=8
   global.get $~lib/memory/__stack_pointer
   local.set $0
   global.get $~lib/memory/__stack_pointer
   i32.const 4
   i32.sub
   global.set $~lib/memory/__stack_pointer
   global.get $~lib/memory/__stack_pointer
   i32.const 2020
   i32.lt_s
   br_if $folding-inner0
   global.get $~lib/memory/__stack_pointer
   local.tee $3
   i32.const 0
   i32.store $0
   local.get $3
   i32.const 24
   i32.const 25
   call $~lib/rt/itcms/__new
   local.tee $3
   i32.store $0
   local.get $3
   i32.const 16
   call $~lib/arraybuffer/ArrayBuffer#constructor
   local.tee $4
   i32.store $0
   local.get $4
   if
    local.get $3
    local.get $4
    call $byn-split-outlined-A$~lib/rt/itcms/__link
   end
   local.get $3
   i32.const 3
   i32.store $0 offset=4
   local.get $3
   i32.const 96
   call $~lib/arraybuffer/ArrayBuffer#constructor
   local.tee $4
   i32.store $0 offset=8
   local.get $4
   if
    local.get $3
    local.get $4
    call $byn-split-outlined-A$~lib/rt/itcms/__link
   end
   local.get $3
   i32.const 4
   i32.store $0 offset=12
   local.get $3
   i32.const 0
   i32.store $0 offset=16
   local.get $3
   i32.const 0
   i32.store $0 offset=20
   global.get $~lib/memory/__stack_pointer
   i32.const 4
   i32.add
   global.set $~lib/memory/__stack_pointer
   local.get $0
   local.get $3
   i32.store $0 offset=12
   global.get $~lib/memory/__stack_pointer
   call $~lib/map/Map<i32,i32>#constructor
   local.tee $4
   i32.store $0 offset=16
   i32.const 0
   local.set $0
   loop $for-loop|2
    local.get $0
    local.get $10
    i32.load $0 offset=12
    i32.lt_s
    if
     local.get $0
     local.get $10
     i32.load $0 offset=12
     i32.ge_u
     if
      i32.const 1248
      i32.const 1728
      i32.const 114
      i32.const 42
      call $~lib/builtins/abort
      unreachable
     end
     local.get $10
     i32.load $0 offset=4
     local.get $0
     i32.const 3
     i32.shl
     i32.add
     i64.load $0
     local.set $2
     local.get $1
     local.get $0
     call $~lib/array/Array<i32>#__get
     local.set $5
     local.get $6
     local.get $2
     call $~lib/map/Map<u64,i32>#has
     i32.eqz
     if
      i32.const 0
      i32.const 1568
      i32.const 31
      i32.const 5
      call $~lib/builtins/abort
      unreachable
     end
     local.get $6
     local.get $5
     i32.const 20
     i32.sub
     i64.extend_i32_s
     call $~lib/map/Map<u64,i32>#has
     i32.eqz
     if
      i32.const 0
      i32.const 1568
      i32.const 32
      i32.const 5
      call $~lib/builtins/abort
      unreachable
     end
     local.get $3
     local.get $2
     local.get $2
     call $~lib/map/Map<u64,u64>#set
     local.get $4
     local.get $5
     i32.const 20
     i32.sub
     local.tee $5
     local.get $5
     call $~lib/map/Map<i32,i32>#set
     local.get $0
     i32.const 1
     i32.add
     local.set $0
     br $for-loop|2
    end
   end
   local.get $3
   i32.load $0 offset=20
   i32.const 100
   i32.ne
   if
    i32.const 0
    i32.const 1568
    i32.const 36
    i32.const 3
    call $~lib/builtins/abort
    unreachable
   end
   local.get $4
   i32.load $0 offset=20
   i32.const 100
   i32.ne
   if
    i32.const 0
    i32.const 1568
    i32.const 37
    i32.const 3
    call $~lib/builtins/abort
    unreachable
   end
   i64.const 0
   local.set $2
   loop $for-loop|3
    local.get $2
    i64.const 50
    i64.lt_u
    if
     local.get $6
     local.get $2
     call $~lib/map/Map<u64,i32>#has
     i32.eqz
     if
      i32.const 0
      i32.const 1568
      i32.const 41
      i32.const 5
      call $~lib/builtins/abort
      unreachable
     end
     local.get $6
     local.get $2
     call $~lib/map/Map<u64,i32>#get
     local.get $2
     i32.wrap_i64
     i32.const 20
     i32.add
     i32.ne
     if
      i32.const 0
      i32.const 1568
      i32.const 42
      i32.const 5
      call $~lib/builtins/abort
      unreachable
     end
     local.get $6
     local.get $2
     call $~lib/map/Map<u64,i32>#delete
     local.get $6
     local.get $2
     call $~lib/map/Map<u64,i32>#has
     if
      i32.const 0
      i32.const 1568
      i32.const 44
      i32.const 5
      call $~lib/builtins/abort
      unreachable
     end
     local.get $2
     i64.const 1
     i64.add
     local.set $2
     br $for-loop|3
    end
   end
   local.get $6
   i32.load $0 offset=20
   i32.const 50
   i32.ne
   if
    i32.const 0
    i32.const 1568
    i32.const 46
    i32.const 3
    call $~lib/builtins/abort
    unreachable
   end
   i64.const 0
   local.set $2
   loop $for-loop|4
    local.get $2
    i64.const 50
    i64.lt_u
    if
     local.get $6
     local.get $2
     call $~lib/map/Map<u64,i32>#has
     if
      i32.const 0
      i32.const 1568
      i32.const 50
      i32.const 5
      call $~lib/builtins/abort
      unreachable
     end
     local.get $6
     local.get $2
     local.get $2
     i32.wrap_i64
     i32.const 10
     i32.add
     call $~lib/map/Map<u64,i32>#set
     local.get $6
     local.get $2
     call $~lib/map/Map<u64,i32>#has
     i32.eqz
     if
      i32.const 0
      i32.const 1568
      i32.const 52
      i32.const 5
      call $~lib/builtins/abort
      unreachable
     end
     local.get $6
     local.get $2
     call $~lib/map/Map<u64,i32>#delete
     local.get $6
     local.get $2
     call $~lib/map/Map<u64,i32>#has
     if
      i32.const 0
      i32.const 1568
      i32.const 54
      i32.const 5
      call $~lib/builtins/abort
      unreachable
     end
     local.get $2
     i64.const 1
     i64.add
     local.set $2
     br $for-loop|4
    end
   end
   local.get $6
   i32.load $0 offset=20
   i32.const 50
   i32.ne
   if
    i32.const 0
    i32.const 1568
    i32.const 56
    i32.const 3
    call $~lib/builtins/abort
    unreachable
   end
   local.get $6
   call $~lib/map/Map<i64,i32>#clear
   local.get $6
   i32.load $0 offset=20
   if
    i32.const 0
    i32.const 1568
    i32.const 60
    i32.const 3
    call $~lib/builtins/abort
    unreachable
   end
   global.get $~lib/memory/__stack_pointer
   i32.const 20
   i32.add
   global.set $~lib/memory/__stack_pointer
   return
  end
  i32.const 18432
  i32.const 18480
  i32.const 1
  i32.const 1
  call $~lib/builtins/abort
  unreachable
 )
 (func $~lib/map/Map<f32,i32>#rehash (param $0 i32) (param $1 i32)
  (local $2 i32)
  (local $3 i32)
  (local $4 f32)
  (local $5 i32)
  (local $6 i32)
  (local $7 i32)
  (local $8 i32)
  (local $9 i32)
  global.get $~lib/memory/__stack_pointer
  i32.const 8
  i32.sub
  global.set $~lib/memory/__stack_pointer
  global.get $~lib/memory/__stack_pointer
  i32.const 2020
  i32.lt_s
  if
   i32.const 18432
   i32.const 18480
   i32.const 1
   i32.const 1
   call $~lib/builtins/abort
   unreachable
  end
  global.get $~lib/memory/__stack_pointer
  local.tee $2
  i64.const 0
  i64.store $0
  local.get $2
  local.get $1
  i32.const 1
  i32.add
  local.tee $2
  i32.const 2
  i32.shl
  call $~lib/arraybuffer/ArrayBuffer#constructor
  local.tee $7
  i32.store $0
  global.get $~lib/memory/__stack_pointer
  local.get $2
  i32.const 3
  i32.shl
  i32.const 3
  i32.div_s
  local.tee $6
  i32.const 12
  i32.mul
  call $~lib/arraybuffer/ArrayBuffer#constructor
  local.tee $3
  i32.store $0 offset=4
  local.get $0
  i32.load $0 offset=8
  local.tee $8
  local.get $0
  i32.load $0 offset=16
  i32.const 12
  i32.mul
  i32.add
  local.set $5
  local.get $3
  local.set $2
  loop $while-continue|0
   local.get $5
   local.get $8
   i32.ne
   if
    local.get $8
    i32.load $0 offset=8
    i32.const 1
    i32.and
    i32.eqz
    if
     local.get $2
     local.get $8
     f32.load $0
     local.tee $4
     f32.store $0
     local.get $2
     local.get $8
     i32.load $0 offset=4
     i32.store $0 offset=4
     local.get $2
     local.get $7
     local.get $1
     local.get $4
     i32.reinterpret_f32
     i32.const -1028477379
     i32.mul
     i32.const 374761397
     i32.add
     i32.const 17
     i32.rotl
     i32.const 668265263
     i32.mul
     local.tee $9
     local.get $9
     i32.const 15
     i32.shr_u
     i32.xor
     i32.const -2048144777
     i32.mul
     local.tee $9
     local.get $9
     i32.const 13
     i32.shr_u
     i32.xor
     i32.const -1028477379
     i32.mul
     local.tee $9
     local.get $9
     i32.const 16
     i32.shr_u
     i32.xor
     i32.and
     i32.const 2
     i32.shl
     i32.add
     local.tee $9
     i32.load $0
     i32.store $0 offset=8
     local.get $9
     local.get $2
     i32.store $0
     local.get $2
     i32.const 12
     i32.add
     local.set $2
    end
    local.get $8
    i32.const 12
    i32.add
    local.set $8
    br $while-continue|0
   end
  end
  local.get $0
  local.get $7
  i32.store $0
  local.get $7
  if
   local.get $0
   local.get $7
   call $byn-split-outlined-A$~lib/rt/itcms/__link
  end
  local.get $0
  local.get $1
  i32.store $0 offset=4
  local.get $0
  local.get $3
  i32.store $0 offset=8
  local.get $3
  if
   local.get $0
   local.get $3
   call $byn-split-outlined-A$~lib/rt/itcms/__link
  end
  local.get $0
  local.get $6
  i32.store $0 offset=12
  local.get $0
  local.get $0
  i32.load $0 offset=20
  i32.store $0 offset=16
  global.get $~lib/memory/__stack_pointer
  i32.const 8
  i32.add
  global.set $~lib/memory/__stack_pointer
 )
 (func $~lib/map/Map<f32,i32>#set (param $0 i32) (param $1 f32) (param $2 i32)
  (local $3 i32)
  (local $4 i32)
  (local $5 i32)
  global.get $~lib/memory/__stack_pointer
  i32.const 4
  i32.sub
  global.set $~lib/memory/__stack_pointer
  global.get $~lib/memory/__stack_pointer
  i32.const 2020
  i32.lt_s
  if
   i32.const 18432
   i32.const 18480
   i32.const 1
   i32.const 1
   call $~lib/builtins/abort
   unreachable
  end
  global.get $~lib/memory/__stack_pointer
  i32.const 0
  i32.store $0
  local.get $0
  i32.load $0
  local.get $1
  i32.reinterpret_f32
  i32.const -1028477379
  i32.mul
  i32.const 374761397
  i32.add
  i32.const 17
  i32.rotl
  i32.const 668265263
  i32.mul
  local.tee $3
  local.get $3
  i32.const 15
  i32.shr_u
  i32.xor
  i32.const -2048144777
  i32.mul
  local.tee $3
  local.get $3
  i32.const 13
  i32.shr_u
  i32.xor
  i32.const -1028477379
  i32.mul
  local.tee $3
  local.get $3
  i32.const 16
  i32.shr_u
  i32.xor
  local.tee $4
  local.get $0
  i32.load $0 offset=4
  i32.and
  i32.const 2
  i32.shl
  i32.add
  i32.load $0
  local.set $3
  block $__inlined_func$~lib/map/Map<f32,i32>#find
   loop $while-continue|0
    local.get $3
    if
     local.get $3
     i32.load $0 offset=8
     local.tee $5
     i32.const 1
     i32.and
     if (result i32)
      i32.const 0
     else
      local.get $3
      f32.load $0
      local.get $1
      f32.eq
     end
     br_if $__inlined_func$~lib/map/Map<f32,i32>#find
     local.get $5
     i32.const -2
     i32.and
     local.set $3
     br $while-continue|0
    end
   end
   i32.const 0
   local.set $3
  end
  local.get $3
  if
   local.get $3
   local.get $2
   i32.store $0 offset=4
  else
   local.get $0
   i32.load $0 offset=16
   local.get $0
   i32.load $0 offset=12
   i32.eq
   if
    local.get $0
    local.get $0
    i32.load $0 offset=20
    local.get $0
    i32.load $0 offset=12
    i32.const 3
    i32.mul
    i32.const 4
    i32.div_s
    i32.lt_s
    if (result i32)
     local.get $0
     i32.load $0 offset=4
    else
     local.get $0
     i32.load $0 offset=4
     i32.const 1
     i32.shl
     i32.const 1
     i32.or
    end
    call $~lib/map/Map<f32,i32>#rehash
   end
   global.get $~lib/memory/__stack_pointer
   local.get $0
   i32.load $0 offset=8
   local.tee $3
   i32.store $0
   local.get $0
   local.get $0
   i32.load $0 offset=16
   local.tee $5
   i32.const 1
   i32.add
   i32.store $0 offset=16
   local.get $3
   local.get $5
   i32.const 12
   i32.mul
   i32.add
   local.tee $3
   local.get $1
   f32.store $0
   local.get $3
   local.get $2
   i32.store $0 offset=4
<<<<<<< HEAD
   local.get $0
   local.get $0
   i32.load $0 offset=20
   i32.const 1
   i32.add
   i32.store $0 offset=20
   local.get $3
   local.get $0
   i32.load $0
   local.get $4
   local.get $0
   i32.load $0 offset=4
   i32.and
=======
   local.get $10
   i32.const 0
   i32.store $0 offset=8
   local.get $10
   i32.const 0
   i32.store $0 offset=12
   local.get $6
   i32.const 268435455
   i32.gt_u
   if
    i32.const 1456
    i32.const 1728
    i32.const 70
    i32.const 60
    call $~lib/builtins/abort
    unreachable
   end
   global.get $~lib/memory/__stack_pointer
   i32.const 8
   local.get $6
   local.get $6
   i32.const 8
   i32.le_u
   select
>>>>>>> 0ed65eb9
   i32.const 2
   i32.shl
   i32.add
   local.tee $0
   i32.load $0
   i32.store $0 offset=8
   local.get $0
   local.get $3
   i32.store $0
  end
  global.get $~lib/memory/__stack_pointer
  i32.const 4
  i32.add
  global.set $~lib/memory/__stack_pointer
 )
 (func $~lib/map/Map<f32,i32>#get (param $0 i32) (param $1 f32) (result i32)
  (local $2 i32)
  local.get $0
  i32.load $0
  local.get $0
  i32.load $0 offset=4
  local.get $1
  i32.reinterpret_f32
  i32.const -1028477379
  i32.mul
  i32.const 374761397
  i32.add
  i32.const 17
  i32.rotl
  i32.const 668265263
  i32.mul
  local.tee $0
  i32.const 15
  i32.shr_u
  local.get $0
  i32.xor
  i32.const -2048144777
  i32.mul
  local.tee $0
  i32.const 13
  i32.shr_u
  local.get $0
  i32.xor
  i32.const -1028477379
  i32.mul
  local.tee $0
  i32.const 16
  i32.shr_u
  local.get $0
  i32.xor
  i32.and
  i32.const 2
  i32.shl
  i32.add
  i32.load $0
  local.set $0
  block $__inlined_func$~lib/map/Map<f32,i32>#find
   loop $while-continue|0
    local.get $0
    if
     local.get $0
     i32.load $0 offset=8
     local.tee $2
     i32.const 1
     i32.and
     if (result i32)
      i32.const 0
     else
      local.get $0
      f32.load $0
      local.get $1
      f32.eq
     end
     br_if $__inlined_func$~lib/map/Map<f32,i32>#find
     local.get $2
     i32.const -2
     i32.and
     local.set $0
     br $while-continue|0
    end
   end
   i32.const 0
   local.set $0
  end
  local.get $0
  i32.eqz
  if
   i32.const 1616
   i32.const 1680
   i32.const 105
   i32.const 17
   call $~lib/builtins/abort
   unreachable
  end
  local.get $0
  i32.load $0 offset=4
 )
 (func $~lib/map/Map<f32,i32>#delete (param $0 i32) (param $1 f32)
  (local $2 i32)
  (local $3 i32)
  local.get $0
  i32.load $0
  local.get $0
  i32.load $0 offset=4
  local.get $1
  i32.reinterpret_f32
  i32.const -1028477379
  i32.mul
  i32.const 374761397
  i32.add
  i32.const 17
  i32.rotl
  i32.const 668265263
  i32.mul
  local.tee $2
  local.get $2
  i32.const 15
  i32.shr_u
  i32.xor
  i32.const -2048144777
  i32.mul
  local.tee $2
  local.get $2
  i32.const 13
  i32.shr_u
  i32.xor
  i32.const -1028477379
  i32.mul
  local.tee $2
  local.get $2
  i32.const 16
  i32.shr_u
  i32.xor
  i32.and
  i32.const 2
  i32.shl
  i32.add
  i32.load $0
  local.set $2
  block $__inlined_func$~lib/map/Map<f32,i32>#find
   loop $while-continue|0
    local.get $2
    if
     local.get $2
     i32.load $0 offset=8
     local.tee $3
     i32.const 1
     i32.and
     if (result i32)
      i32.const 0
     else
      local.get $2
      f32.load $0
      local.get $1
      f32.eq
     end
     br_if $__inlined_func$~lib/map/Map<f32,i32>#find
     local.get $3
     i32.const -2
     i32.and
     local.set $2
     br $while-continue|0
    end
   end
   i32.const 0
   local.set $2
  end
  local.get $2
  i32.eqz
  if
   return
  end
  local.get $2
  local.get $2
  i32.load $0 offset=8
  i32.const 1
  i32.or
  i32.store $0 offset=8
  local.get $0
  local.get $0
  i32.load $0 offset=20
  i32.const 1
  i32.sub
  i32.store $0 offset=20
  local.get $0
  i32.load $0 offset=4
  i32.const 1
  i32.shr_u
  local.tee $2
  i32.const 1
  i32.add
  i32.const 4
  local.get $0
  i32.load $0 offset=20
  local.tee $3
  local.get $3
  i32.const 4
  i32.lt_u
  select
  i32.ge_u
  if (result i32)
   local.get $0
   i32.load $0 offset=20
   local.get $0
   i32.load $0 offset=12
   i32.const 3
   i32.mul
   i32.const 4
   i32.div_s
   i32.lt_s
  else
   i32.const 0
  end
  if
   local.get $0
   local.get $2
   call $~lib/map/Map<f32,i32>#rehash
  end
 )
 (func $std/map/testNumeric<f32,i32>
  (local $0 i32)
  (local $1 i32)
  (local $2 i32)
  (local $3 f32)
  (local $4 i32)
  (local $5 i32)
  (local $6 i32)
  (local $7 i32)
  (local $8 i32)
  (local $9 i32)
  (local $10 i32)
  (local $11 i32)
  (local $12 i32)
  (local $13 f32)
  (local $14 i32)
  (local $15 i32)
  (local $16 i32)
  (local $17 i32)
  global.get $~lib/memory/__stack_pointer
  i32.const 20
  i32.sub
  global.set $~lib/memory/__stack_pointer
  block $folding-inner1
   global.get $~lib/memory/__stack_pointer
   i32.const 2020
   i32.lt_s
   br_if $folding-inner1
   global.get $~lib/memory/__stack_pointer
   local.tee $0
   i32.const 0
   i32.const 20
   memory.fill $0
   local.get $0
   i32.const 4
   i32.sub
   global.set $~lib/memory/__stack_pointer
   global.get $~lib/memory/__stack_pointer
   i32.const 2020
   i32.lt_s
   br_if $folding-inner1
   global.get $~lib/memory/__stack_pointer
   local.tee $4
   i32.const 0
   i32.store $0
   local.get $4
   i32.const 24
   i32.const 26
   call $~lib/rt/itcms/__new
   local.tee $10
   i32.store $0
   local.get $10
   i32.const 16
   call $~lib/arraybuffer/ArrayBuffer#constructor
   local.tee $4
   i32.store $0
   local.get $4
   if
    local.get $10
    local.get $4
    call $byn-split-outlined-A$~lib/rt/itcms/__link
   end
   local.get $10
   i32.const 3
   i32.store $0 offset=4
   local.get $10
   i32.const 48
   call $~lib/arraybuffer/ArrayBuffer#constructor
   local.tee $4
   i32.store $0 offset=8
   local.get $4
   if
    local.get $10
    local.get $4
    call $byn-split-outlined-A$~lib/rt/itcms/__link
   end
   local.get $10
   i32.const 4
   i32.store $0 offset=12
   local.get $10
   i32.const 0
   i32.store $0 offset=16
   local.get $10
   i32.const 0
   i32.store $0 offset=20
   global.get $~lib/memory/__stack_pointer
   i32.const 4
   i32.add
   global.set $~lib/memory/__stack_pointer
   local.get $0
   local.get $10
   i32.store $0
   loop $for-loop|0
    local.get $3
    f32.const 100
    f32.lt
    if
     local.get $10
     i32.load $0
     local.get $10
     i32.load $0 offset=4
     local.get $3
     i32.reinterpret_f32
     i32.const -1028477379
     i32.mul
     i32.const 374761397
     i32.add
     i32.const 17
     i32.rotl
     i32.const 668265263
     i32.mul
     local.tee $0
     local.get $0
     i32.const 15
     i32.shr_u
     i32.xor
     i32.const -2048144777
     i32.mul
     local.tee $0
     local.get $0
     i32.const 13
     i32.shr_u
     i32.xor
     i32.const -1028477379
     i32.mul
     local.tee $0
     local.get $0
     i32.const 16
     i32.shr_u
     i32.xor
     i32.and
     i32.const 2
     i32.shl
     i32.add
     i32.load $0
     local.set $0
     block $__inlined_func$~lib/map/Map<f32,i32>#find
      loop $while-continue|0
       local.get $0
       if
        local.get $0
        i32.load $0 offset=8
        local.tee $4
        i32.const 1
        i32.and
        if (result i32)
         i32.const 0
        else
         local.get $0
         f32.load $0
         local.get $3
         f32.eq
        end
        br_if $__inlined_func$~lib/map/Map<f32,i32>#find
        local.get $4
        i32.const -2
        i32.and
        local.set $0
        br $while-continue|0
       end
      end
      i32.const 0
      local.set $0
     end
     local.get $0
     if
      i32.const 0
      i32.const 1568
      i32.const 6
      i32.const 5
      call $~lib/builtins/abort
      unreachable
     end
     local.get $10
     local.get $3
     local.get $3
     i32.trunc_sat_f32_s
     i32.const 10
     i32.add
     call $~lib/map/Map<f32,i32>#set
     local.get $10
     i32.load $0
     local.get $10
     i32.load $0 offset=4
     local.get $3
     i32.reinterpret_f32
     i32.const -1028477379
     i32.mul
     i32.const 374761397
     i32.add
     i32.const 17
     i32.rotl
     i32.const 668265263
     i32.mul
     local.tee $0
     local.get $0
     i32.const 15
     i32.shr_u
     i32.xor
     i32.const -2048144777
     i32.mul
     local.tee $0
     local.get $0
     i32.const 13
     i32.shr_u
     i32.xor
     i32.const -1028477379
     i32.mul
     local.tee $0
     local.get $0
     i32.const 16
     i32.shr_u
     i32.xor
     i32.and
     i32.const 2
     i32.shl
     i32.add
     i32.load $0
     local.set $0
     block $__inlined_func$~lib/map/Map<f32,i32>#find1
      loop $while-continue|02
       local.get $0
       if
        local.get $0
        i32.load $0 offset=8
        local.tee $4
        i32.const 1
        i32.and
        if (result i32)
         i32.const 0
        else
         local.get $0
         f32.load $0
         local.get $3
         f32.eq
        end
        br_if $__inlined_func$~lib/map/Map<f32,i32>#find1
        local.get $4
        i32.const -2
        i32.and
        local.set $0
        br $while-continue|02
       end
      end
      i32.const 0
      local.set $0
     end
     local.get $0
     i32.eqz
     if
      i32.const 0
      i32.const 1568
      i32.const 8
      i32.const 5
      call $~lib/builtins/abort
      unreachable
     end
     local.get $10
     local.get $3
     call $~lib/map/Map<f32,i32>#get
     local.get $3
     i32.trunc_sat_f32_s
     i32.const 10
     i32.add
     i32.ne
     if
      i32.const 0
      i32.const 1568
      i32.const 9
      i32.const 5
      call $~lib/builtins/abort
      unreachable
     end
     local.get $3
     f32.const 1
     f32.add
     local.set $3
     br $for-loop|0
    end
   end
   local.get $10
   i32.load $0 offset=20
   i32.const 100
   i32.ne
   if
    i32.const 0
    i32.const 1568
    i32.const 11
    i32.const 3
    call $~lib/builtins/abort
    unreachable
   end
   f32.const 0
   local.set $3
   loop $for-loop|1
    local.get $3
    f32.const 100
    f32.lt
    if
     local.get $10
     i32.load $0
     local.get $10
     i32.load $0 offset=4
     local.get $3
     i32.reinterpret_f32
     i32.const -1028477379
     i32.mul
     i32.const 374761397
     i32.add
     i32.const 17
     i32.rotl
     i32.const 668265263
     i32.mul
     local.tee $0
     local.get $0
     i32.const 15
     i32.shr_u
     i32.xor
     i32.const -2048144777
     i32.mul
     local.tee $0
     local.get $0
     i32.const 13
     i32.shr_u
     i32.xor
     i32.const -1028477379
     i32.mul
     local.tee $0
     local.get $0
     i32.const 16
     i32.shr_u
     i32.xor
     i32.and
     i32.const 2
     i32.shl
     i32.add
     i32.load $0
     local.set $0
     block $__inlined_func$~lib/map/Map<f32,i32>#find4
      loop $while-continue|05
       local.get $0
       if
        local.get $0
        i32.load $0 offset=8
        local.tee $4
        i32.const 1
        i32.and
        if (result i32)
         i32.const 0
        else
         local.get $0
         f32.load $0
         local.get $3
         f32.eq
        end
        br_if $__inlined_func$~lib/map/Map<f32,i32>#find4
        local.get $4
        i32.const -2
        i32.and
        local.set $0
        br $while-continue|05
       end
      end
      i32.const 0
      local.set $0
     end
     local.get $0
     i32.eqz
     if
      i32.const 0
      i32.const 1568
      i32.const 15
      i32.const 5
      call $~lib/builtins/abort
      unreachable
     end
     local.get $10
     local.get $3
     call $~lib/map/Map<f32,i32>#get
     local.get $3
     i32.trunc_sat_f32_s
     i32.const 10
     i32.add
     i32.ne
     if
      i32.const 0
      i32.const 1568
      i32.const 16
      i32.const 5
      call $~lib/builtins/abort
      unreachable
     end
     local.get $10
     local.get $3
     local.get $3
     i32.trunc_sat_f32_s
     i32.const 20
     i32.add
     call $~lib/map/Map<f32,i32>#set
     local.get $10
     i32.load $0
     local.get $10
     i32.load $0 offset=4
     local.get $3
     i32.reinterpret_f32
     i32.const -1028477379
     i32.mul
     i32.const 374761397
     i32.add
     i32.const 17
     i32.rotl
     i32.const 668265263
     i32.mul
     local.tee $0
     local.get $0
     i32.const 15
     i32.shr_u
     i32.xor
     i32.const -2048144777
     i32.mul
     local.tee $0
     local.get $0
     i32.const 13
     i32.shr_u
     i32.xor
     i32.const -1028477379
     i32.mul
     local.tee $0
     local.get $0
     i32.const 16
     i32.shr_u
     i32.xor
     i32.and
     i32.const 2
     i32.shl
     i32.add
     i32.load $0
     local.set $0
     block $__inlined_func$~lib/map/Map<f32,i32>#find7
      loop $while-continue|08
       local.get $0
       if
        local.get $0
        i32.load $0 offset=8
        local.tee $4
        i32.const 1
        i32.and
        if (result i32)
         i32.const 0
        else
         local.get $0
         f32.load $0
         local.get $3
         f32.eq
        end
        br_if $__inlined_func$~lib/map/Map<f32,i32>#find7
        local.get $4
        i32.const -2
        i32.and
        local.set $0
        br $while-continue|08
       end
      end
      i32.const 0
      local.set $0
     end
     local.get $0
     i32.eqz
     if
      i32.const 0
      i32.const 1568
      i32.const 18
      i32.const 5
      call $~lib/builtins/abort
      unreachable
     end
     local.get $10
     local.get $3
     call $~lib/map/Map<f32,i32>#get
     local.get $3
     i32.trunc_sat_f32_s
     i32.const 20
     i32.add
     i32.ne
     if
      i32.const 0
      i32.const 1568
      i32.const 19
      i32.const 5
      call $~lib/builtins/abort
      unreachable
     end
     local.get $3
     f32.const 1
     f32.add
     local.set $3
     br $for-loop|1
    end
   end
   local.get $10
   i32.load $0 offset=20
   i32.const 100
   i32.ne
   if
    i32.const 0
    i32.const 1568
    i32.const 21
    i32.const 3
    call $~lib/builtins/abort
    unreachable
   end
   global.get $~lib/memory/__stack_pointer
   local.tee $0
   i32.const 4
   i32.sub
   global.set $~lib/memory/__stack_pointer
   global.get $~lib/memory/__stack_pointer
   i32.const 2020
   i32.lt_s
   br_if $folding-inner1
   global.get $~lib/memory/__stack_pointer
   local.tee $4
   i32.const 0
   i32.store $0
   local.get $10
   i32.load $0 offset=8
   local.set $5
   local.get $10
   i32.load $0 offset=16
   local.set $6
   local.get $4
   i32.const 8
   i32.sub
   global.set $~lib/memory/__stack_pointer
   global.get $~lib/memory/__stack_pointer
   i32.const 2020
   i32.lt_s
   br_if $folding-inner1
   global.get $~lib/memory/__stack_pointer
   local.tee $7
   i64.const 0
   i64.store $0
   local.get $7
   i32.const 16
   i32.const 27
   call $~lib/rt/itcms/__new
   local.tee $11
   i32.store $0
   local.get $11
   i32.const 0
   i32.store $0
   local.get $11
   i32.const 0
   i32.store $0 offset=4
   local.get $11
   i32.const 0
   i32.store $0 offset=8
   local.get $11
   i32.const 0
   i32.store $0 offset=12
   local.get $6
   i32.const 268435455
   i32.gt_u
   if
    i32.const 1456
    i32.const 1728
    i32.const 70
    i32.const 60
    call $~lib/builtins/abort
    unreachable
   end
   global.get $~lib/memory/__stack_pointer
<<<<<<< HEAD
   local.get $6
   i32.const 8
   local.get $6
=======
   i32.const 8
   local.get $7
   local.get $7
>>>>>>> 0ed65eb9
   i32.const 8
   i32.le_u
   select
   i32.const 2
   i32.shl
   local.tee $7
   i32.const 0
   call $~lib/rt/itcms/__new
   local.tee $8
   i32.store $0 offset=4
   local.get $11
   local.get $8
   i32.store $0
   local.get $8
   if
    local.get $11
    local.get $8
    call $byn-split-outlined-A$~lib/rt/itcms/__link
   end
   local.get $11
   local.get $8
   i32.store $0 offset=4
   local.get $11
   local.get $7
   i32.store $0 offset=8
   local.get $11
   local.get $6
   i32.store $0 offset=12
   global.get $~lib/memory/__stack_pointer
   i32.const 8
   i32.add
   global.set $~lib/memory/__stack_pointer
   local.get $4
   local.get $11
   i32.store $0
   loop $for-loop|02
    local.get $2
    local.get $6
    i32.lt_s
    if
     local.get $5
     local.get $2
     i32.const 12
     i32.mul
     i32.add
     local.tee $4
     i32.load $0 offset=8
     i32.const 1
     i32.and
     i32.eqz
     if
      local.get $11
      i32.load $0 offset=4
      local.get $1
      i32.const 2
      i32.shl
      i32.add
      local.get $4
      f32.load $0
      f32.store $0
      local.get $1
      i32.const 1
      i32.add
      local.set $1
     end
     local.get $2
     i32.const 1
     i32.add
     local.set $2
     br $for-loop|02
    end
   end
   local.get $11
   local.get $1
   i32.const 2
   call $~lib/array/ensureCapacity
   local.get $11
   local.get $1
   i32.store $0 offset=12
   global.get $~lib/memory/__stack_pointer
   i32.const 4
   i32.add
   global.set $~lib/memory/__stack_pointer
   local.get $0
   local.get $11
   i32.store $0 offset=4
   global.get $~lib/memory/__stack_pointer
   local.get $10
   call $~lib/map/Map<i8,i32>#values
   local.tee $5
   i32.store $0 offset=8
   global.get $~lib/memory/__stack_pointer
   local.set $0
   global.get $~lib/memory/__stack_pointer
   i32.const 4
   i32.sub
   global.set $~lib/memory/__stack_pointer
   global.get $~lib/memory/__stack_pointer
   i32.const 2020
   i32.lt_s
   br_if $folding-inner1
   global.get $~lib/memory/__stack_pointer
   local.tee $1
   i32.const 0
   i32.store $0
   local.get $1
   i32.const 24
   i32.const 28
   call $~lib/rt/itcms/__new
   local.tee $12
   i32.store $0
   local.get $12
   i32.const 16
   call $~lib/arraybuffer/ArrayBuffer#constructor
   local.tee $1
   i32.store $0
   local.get $1
   if
    local.get $12
    local.get $1
    call $byn-split-outlined-A$~lib/rt/itcms/__link
   end
   local.get $12
   i32.const 3
   i32.store $0 offset=4
   local.get $12
   i32.const 48
   call $~lib/arraybuffer/ArrayBuffer#constructor
   local.tee $1
   i32.store $0 offset=8
   local.get $1
   if
    local.get $12
    local.get $1
    call $byn-split-outlined-A$~lib/rt/itcms/__link
   end
   local.get $12
   i32.const 4
   i32.store $0 offset=12
   local.get $12
   i32.const 0
   i32.store $0 offset=16
   local.get $12
   i32.const 0
   i32.store $0 offset=20
   global.get $~lib/memory/__stack_pointer
   i32.const 4
   i32.add
   global.set $~lib/memory/__stack_pointer
   local.get $0
   local.get $12
   i32.store $0 offset=12
   global.get $~lib/memory/__stack_pointer
   call $~lib/map/Map<i32,i32>#constructor
   local.tee $7
   i32.store $0 offset=16
   i32.const 0
   local.set $1
   loop $for-loop|2
    local.get $1
    local.get $11
    i32.load $0 offset=12
    i32.lt_s
    if
     local.get $1
     local.get $11
     i32.load $0 offset=12
     i32.ge_u
     if
      i32.const 1248
      i32.const 1728
      i32.const 114
      i32.const 42
      call $~lib/builtins/abort
      unreachable
     end
     local.get $11
     i32.load $0 offset=4
     local.get $1
     i32.const 2
     i32.shl
     i32.add
     f32.load $0
     local.set $3
     local.get $5
     local.get $1
     call $~lib/array/Array<i32>#__get
     local.set $6
     local.get $10
     i32.load $0
     local.get $10
     i32.load $0 offset=4
     local.get $3
     i32.reinterpret_f32
     i32.const -1028477379
     i32.mul
     i32.const 374761397
     i32.add
     i32.const 17
     i32.rotl
     i32.const 668265263
     i32.mul
     local.tee $0
     local.get $0
     i32.const 15
     i32.shr_u
     i32.xor
     i32.const -2048144777
     i32.mul
     local.tee $0
     local.get $0
     i32.const 13
     i32.shr_u
     i32.xor
     i32.const -1028477379
     i32.mul
     local.tee $0
     local.get $0
     i32.const 16
     i32.shr_u
     i32.xor
     i32.and
     i32.const 2
     i32.shl
     i32.add
     i32.load $0
     local.set $0
     block $__inlined_func$~lib/map/Map<f32,i32>#find10
      loop $while-continue|011
       local.get $0
       if
        local.get $0
        i32.load $0 offset=8
        local.tee $2
        i32.const 1
        i32.and
        if (result i32)
         i32.const 0
        else
         local.get $0
         f32.load $0
         local.get $3
         f32.eq
        end
        br_if $__inlined_func$~lib/map/Map<f32,i32>#find10
        local.get $2
        i32.const -2
        i32.and
        local.set $0
        br $while-continue|011
       end
      end
      i32.const 0
      local.set $0
     end
     local.get $0
     i32.eqz
     if
      i32.const 0
      i32.const 1568
      i32.const 31
      i32.const 5
      call $~lib/builtins/abort
      unreachable
     end
     local.get $10
     i32.load $0
     local.get $10
     i32.load $0 offset=4
     local.get $6
     i32.const 20
     i32.sub
     f32.convert_i32_s
     local.tee $13
     i32.reinterpret_f32
     i32.const -1028477379
     i32.mul
     i32.const 374761397
     i32.add
     i32.const 17
     i32.rotl
     i32.const 668265263
     i32.mul
     local.tee $0
     local.get $0
     i32.const 15
     i32.shr_u
     i32.xor
     i32.const -2048144777
     i32.mul
     local.tee $0
     local.get $0
     i32.const 13
     i32.shr_u
     i32.xor
     i32.const -1028477379
     i32.mul
     local.tee $0
     local.get $0
     i32.const 16
     i32.shr_u
     i32.xor
     i32.and
     i32.const 2
     i32.shl
     i32.add
     i32.load $0
     local.set $0
     block $__inlined_func$~lib/map/Map<f32,i32>#find13
      loop $while-continue|014
       local.get $0
       if
        local.get $0
        i32.load $0 offset=8
        local.tee $2
        i32.const 1
        i32.and
        if (result i32)
         i32.const 0
        else
         local.get $0
         f32.load $0
         local.get $13
         f32.eq
        end
        br_if $__inlined_func$~lib/map/Map<f32,i32>#find13
        local.get $2
        i32.const -2
        i32.and
        local.set $0
        br $while-continue|014
       end
      end
      i32.const 0
      local.set $0
     end
     local.get $0
     i32.eqz
     if
      i32.const 0
      i32.const 1568
      i32.const 32
      i32.const 5
      call $~lib/builtins/abort
      unreachable
     end
     global.get $~lib/memory/__stack_pointer
     i32.const 4
     i32.sub
     global.set $~lib/memory/__stack_pointer
     global.get $~lib/memory/__stack_pointer
     i32.const 2020
     i32.lt_s
     br_if $folding-inner1
     global.get $~lib/memory/__stack_pointer
     i32.const 0
     i32.store $0
     local.get $12
     i32.load $0
     local.get $3
     i32.reinterpret_f32
     i32.const -1028477379
     i32.mul
     i32.const 374761397
     i32.add
     i32.const 17
     i32.rotl
     i32.const 668265263
     i32.mul
     local.tee $0
     i32.const 15
     i32.shr_u
     local.get $0
     i32.xor
     i32.const -2048144777
     i32.mul
     local.tee $0
     i32.const 13
     i32.shr_u
     local.get $0
     i32.xor
     i32.const -1028477379
     i32.mul
     local.tee $0
     i32.const 16
     i32.shr_u
     local.get $0
     i32.xor
     local.tee $4
     local.get $12
     i32.load $0 offset=4
     i32.and
     i32.const 2
     i32.shl
     i32.add
     i32.load $0
     local.set $0
     block $__inlined_func$~lib/map/Map<f32,i32>#find15
      loop $while-continue|016
       local.get $0
       if
        local.get $0
        i32.load $0 offset=8
        local.tee $2
        i32.const 1
        i32.and
        if (result i32)
         i32.const 0
        else
         local.get $0
         f32.load $0
         local.get $3
         f32.eq
        end
        br_if $__inlined_func$~lib/map/Map<f32,i32>#find15
        local.get $2
        i32.const -2
        i32.and
        local.set $0
        br $while-continue|016
       end
      end
      i32.const 0
      local.set $0
     end
     local.get $0
     if
      local.get $0
      local.get $3
      f32.store $0 offset=4
     else
      local.get $12
      i32.load $0 offset=16
      local.get $12
      i32.load $0 offset=12
      i32.eq
      if
       local.get $12
       i32.load $0 offset=20
       local.get $12
       i32.load $0 offset=12
       i32.const 3
       i32.mul
       i32.const 4
       i32.div_s
       i32.lt_s
       if (result i32)
        local.get $12
        i32.load $0 offset=4
       else
        local.get $12
        i32.load $0 offset=4
        i32.const 1
        i32.shl
        i32.const 1
        i32.or
       end
       local.set $14
       global.get $~lib/memory/__stack_pointer
       i32.const 8
       i32.sub
       global.set $~lib/memory/__stack_pointer
       global.get $~lib/memory/__stack_pointer
       i32.const 2020
       i32.lt_s
       br_if $folding-inner1
       global.get $~lib/memory/__stack_pointer
       local.tee $0
       i64.const 0
       i64.store $0
       local.get $0
       local.get $14
       i32.const 1
       i32.add
       local.tee $0
       i32.const 2
       i32.shl
       call $~lib/arraybuffer/ArrayBuffer#constructor
       local.tee $8
       i32.store $0
       global.get $~lib/memory/__stack_pointer
       local.get $0
       i32.const 3
       i32.shl
       i32.const 3
       i32.div_s
       local.tee $15
       i32.const 12
       i32.mul
       call $~lib/arraybuffer/ArrayBuffer#constructor
       local.tee $2
       i32.store $0 offset=4
       local.get $12
       i32.load $0 offset=8
       local.tee $9
       local.get $12
       i32.load $0 offset=16
       i32.const 12
       i32.mul
       i32.add
       local.set $16
       local.get $2
       local.set $0
       loop $while-continue|00
        local.get $9
        local.get $16
        i32.ne
        if
         local.get $9
         i32.load $0 offset=8
         i32.const 1
         i32.and
         i32.eqz
         if
          local.get $0
          local.get $9
          f32.load $0
          local.tee $13
          f32.store $0
          local.get $0
          local.get $9
          f32.load $0 offset=4
          f32.store $0 offset=4
          local.get $0
          local.get $8
          local.get $14
          local.get $13
          i32.reinterpret_f32
          i32.const -1028477379
          i32.mul
          i32.const 374761397
          i32.add
          i32.const 17
          i32.rotl
          i32.const 668265263
          i32.mul
          local.tee $17
          i32.const 15
          i32.shr_u
          local.get $17
          i32.xor
          i32.const -2048144777
          i32.mul
          local.tee $17
          i32.const 13
          i32.shr_u
          local.get $17
          i32.xor
          i32.const -1028477379
          i32.mul
          local.tee $17
          i32.const 16
          i32.shr_u
          local.get $17
          i32.xor
          i32.and
          i32.const 2
          i32.shl
          i32.add
          local.tee $17
          i32.load $0
          i32.store $0 offset=8
          local.get $17
          local.get $0
          i32.store $0
          local.get $0
          i32.const 12
          i32.add
          local.set $0
         end
         local.get $9
         i32.const 12
         i32.add
         local.set $9
         br $while-continue|00
        end
       end
       local.get $12
       local.get $8
       i32.store $0
       local.get $8
       if
        local.get $12
        local.get $8
        call $byn-split-outlined-A$~lib/rt/itcms/__link
       end
       local.get $12
       local.get $14
       i32.store $0 offset=4
       local.get $12
       local.get $2
       i32.store $0 offset=8
       local.get $2
       if
        local.get $12
        local.get $2
        call $byn-split-outlined-A$~lib/rt/itcms/__link
       end
       local.get $12
       local.get $15
       i32.store $0 offset=12
       local.get $12
       local.get $12
       i32.load $0 offset=20
       i32.store $0 offset=16
       global.get $~lib/memory/__stack_pointer
       i32.const 8
       i32.add
       global.set $~lib/memory/__stack_pointer
      end
      global.get $~lib/memory/__stack_pointer
      local.get $12
      i32.load $0 offset=8
      local.tee $0
      i32.store $0
      local.get $12
      local.get $12
      i32.load $0 offset=16
      local.tee $2
      i32.const 1
      i32.add
      i32.store $0 offset=16
      local.get $0
      local.get $2
      i32.const 12
      i32.mul
      i32.add
      local.tee $0
      local.get $3
      f32.store $0
      local.get $0
      local.get $3
      f32.store $0 offset=4
      local.get $12
      local.get $12
      i32.load $0 offset=20
      i32.const 1
      i32.add
      i32.store $0 offset=20
      local.get $0
      local.get $12
      i32.load $0
      local.get $4
      local.get $12
      i32.load $0 offset=4
      i32.and
      i32.const 2
      i32.shl
      i32.add
      local.tee $2
      i32.load $0
      i32.store $0 offset=8
      local.get $2
      local.get $0
      i32.store $0
     end
     global.get $~lib/memory/__stack_pointer
     i32.const 4
     i32.add
     global.set $~lib/memory/__stack_pointer
     local.get $7
     local.get $6
     i32.const 20
     i32.sub
     local.tee $0
     local.get $0
     call $~lib/map/Map<i32,i32>#set
     local.get $1
     i32.const 1
     i32.add
     local.set $1
     br $for-loop|2
    end
   end
   local.get $12
   i32.load $0 offset=20
   i32.const 100
   i32.ne
   if
    i32.const 0
    i32.const 1568
    i32.const 36
    i32.const 3
    call $~lib/builtins/abort
    unreachable
   end
   local.get $7
   i32.load $0 offset=20
   i32.const 100
   i32.ne
   if
    i32.const 0
    i32.const 1568
    i32.const 37
    i32.const 3
    call $~lib/builtins/abort
    unreachable
   end
   f32.const 0
   local.set $3
   loop $for-loop|3
    local.get $3
    f32.const 50
    f32.lt
    if
     local.get $10
     i32.load $0
     local.get $10
     i32.load $0 offset=4
     local.get $3
     i32.reinterpret_f32
     i32.const -1028477379
     i32.mul
     i32.const 374761397
     i32.add
     i32.const 17
     i32.rotl
     i32.const 668265263
     i32.mul
     local.tee $0
     local.get $0
     i32.const 15
     i32.shr_u
     i32.xor
     i32.const -2048144777
     i32.mul
     local.tee $0
     local.get $0
     i32.const 13
     i32.shr_u
     i32.xor
     i32.const -1028477379
     i32.mul
     local.tee $0
     local.get $0
     i32.const 16
     i32.shr_u
     i32.xor
     i32.and
     i32.const 2
     i32.shl
     i32.add
     i32.load $0
     local.set $0
     block $__inlined_func$~lib/map/Map<f32,i32>#find18
      loop $while-continue|019
       local.get $0
       if
        local.get $0
        i32.load $0 offset=8
        local.tee $1
        i32.const 1
        i32.and
        if (result i32)
         i32.const 0
        else
         local.get $0
         f32.load $0
         local.get $3
         f32.eq
        end
        br_if $__inlined_func$~lib/map/Map<f32,i32>#find18
        local.get $1
        i32.const -2
        i32.and
        local.set $0
        br $while-continue|019
       end
      end
      i32.const 0
      local.set $0
     end
     local.get $0
     i32.eqz
     if
      i32.const 0
      i32.const 1568
      i32.const 41
      i32.const 5
      call $~lib/builtins/abort
      unreachable
     end
     local.get $10
     local.get $3
     call $~lib/map/Map<f32,i32>#get
     local.get $3
     i32.trunc_sat_f32_s
     i32.const 20
     i32.add
     i32.ne
     if
      i32.const 0
      i32.const 1568
      i32.const 42
      i32.const 5
      call $~lib/builtins/abort
      unreachable
     end
     local.get $10
     local.get $3
     call $~lib/map/Map<f32,i32>#delete
     local.get $10
     i32.load $0
     local.get $10
     i32.load $0 offset=4
     local.get $3
     i32.reinterpret_f32
     i32.const -1028477379
     i32.mul
     i32.const 374761397
     i32.add
     i32.const 17
     i32.rotl
     i32.const 668265263
     i32.mul
     local.tee $0
     local.get $0
     i32.const 15
     i32.shr_u
     i32.xor
     i32.const -2048144777
     i32.mul
     local.tee $0
     local.get $0
     i32.const 13
     i32.shr_u
     i32.xor
     i32.const -1028477379
     i32.mul
     local.tee $0
     local.get $0
     i32.const 16
     i32.shr_u
     i32.xor
     i32.and
     i32.const 2
     i32.shl
     i32.add
     i32.load $0
     local.set $0
     block $__inlined_func$~lib/map/Map<f32,i32>#find21
      loop $while-continue|022
       local.get $0
       if
        local.get $0
        i32.load $0 offset=8
        local.tee $1
        i32.const 1
        i32.and
        if (result i32)
         i32.const 0
        else
         local.get $0
         f32.load $0
         local.get $3
         f32.eq
        end
        br_if $__inlined_func$~lib/map/Map<f32,i32>#find21
        local.get $1
        i32.const -2
        i32.and
        local.set $0
        br $while-continue|022
       end
      end
      i32.const 0
      local.set $0
     end
     local.get $0
     if
      i32.const 0
      i32.const 1568
      i32.const 44
      i32.const 5
      call $~lib/builtins/abort
      unreachable
     end
     local.get $3
     f32.const 1
     f32.add
     local.set $3
     br $for-loop|3
    end
   end
   local.get $10
   i32.load $0 offset=20
   i32.const 50
   i32.ne
   if
    i32.const 0
    i32.const 1568
    i32.const 46
    i32.const 3
    call $~lib/builtins/abort
    unreachable
   end
   f32.const 0
   local.set $3
   loop $for-loop|4
    local.get $3
    f32.const 50
    f32.lt
    if
     local.get $10
     i32.load $0
     local.get $10
     i32.load $0 offset=4
     local.get $3
     i32.reinterpret_f32
     i32.const -1028477379
     i32.mul
     i32.const 374761397
     i32.add
     i32.const 17
     i32.rotl
     i32.const 668265263
     i32.mul
     local.tee $0
     local.get $0
     i32.const 15
     i32.shr_u
     i32.xor
     i32.const -2048144777
     i32.mul
     local.tee $0
     local.get $0
     i32.const 13
     i32.shr_u
     i32.xor
     i32.const -1028477379
     i32.mul
     local.tee $0
     local.get $0
     i32.const 16
     i32.shr_u
     i32.xor
     i32.and
     i32.const 2
     i32.shl
     i32.add
     i32.load $0
     local.set $0
     block $__inlined_func$~lib/map/Map<f32,i32>#find24
      loop $while-continue|025
       local.get $0
       if
        local.get $0
        i32.load $0 offset=8
        local.tee $1
        i32.const 1
        i32.and
        if (result i32)
         i32.const 0
        else
         local.get $0
         f32.load $0
         local.get $3
         f32.eq
        end
        br_if $__inlined_func$~lib/map/Map<f32,i32>#find24
        local.get $1
        i32.const -2
        i32.and
        local.set $0
        br $while-continue|025
       end
      end
      i32.const 0
      local.set $0
     end
     local.get $0
     if
      i32.const 0
      i32.const 1568
      i32.const 50
      i32.const 5
      call $~lib/builtins/abort
      unreachable
     end
     local.get $10
     local.get $3
     local.get $3
     i32.trunc_sat_f32_s
     i32.const 10
     i32.add
     call $~lib/map/Map<f32,i32>#set
     local.get $10
     i32.load $0
     local.get $10
     i32.load $0 offset=4
     local.get $3
     i32.reinterpret_f32
     i32.const -1028477379
     i32.mul
     i32.const 374761397
     i32.add
     i32.const 17
     i32.rotl
     i32.const 668265263
     i32.mul
     local.tee $0
     local.get $0
     i32.const 15
     i32.shr_u
     i32.xor
     i32.const -2048144777
     i32.mul
     local.tee $0
     local.get $0
     i32.const 13
     i32.shr_u
     i32.xor
     i32.const -1028477379
     i32.mul
     local.tee $0
     local.get $0
     i32.const 16
     i32.shr_u
     i32.xor
     i32.and
     i32.const 2
     i32.shl
     i32.add
     i32.load $0
     local.set $0
     block $__inlined_func$~lib/map/Map<f32,i32>#find27
      loop $while-continue|028
       local.get $0
       if
        local.get $0
        i32.load $0 offset=8
        local.tee $1
        i32.const 1
        i32.and
        if (result i32)
         i32.const 0
        else
         local.get $0
         f32.load $0
         local.get $3
         f32.eq
        end
        br_if $__inlined_func$~lib/map/Map<f32,i32>#find27
        local.get $1
        i32.const -2
        i32.and
        local.set $0
        br $while-continue|028
       end
      end
      i32.const 0
      local.set $0
     end
     local.get $0
     i32.eqz
     if
      i32.const 0
      i32.const 1568
      i32.const 52
      i32.const 5
      call $~lib/builtins/abort
      unreachable
     end
     local.get $10
     local.get $3
     call $~lib/map/Map<f32,i32>#delete
     local.get $10
     i32.load $0
     local.get $10
     i32.load $0 offset=4
     local.get $3
     i32.reinterpret_f32
     i32.const -1028477379
     i32.mul
     i32.const 374761397
     i32.add
     i32.const 17
     i32.rotl
     i32.const 668265263
     i32.mul
     local.tee $0
     local.get $0
     i32.const 15
     i32.shr_u
     i32.xor
     i32.const -2048144777
     i32.mul
     local.tee $0
     local.get $0
     i32.const 13
     i32.shr_u
     i32.xor
     i32.const -1028477379
     i32.mul
     local.tee $0
     local.get $0
     i32.const 16
     i32.shr_u
     i32.xor
     i32.and
     i32.const 2
     i32.shl
     i32.add
     i32.load $0
     local.set $0
     block $__inlined_func$~lib/map/Map<f32,i32>#find30
      loop $while-continue|031
       local.get $0
       if
        local.get $0
        i32.load $0 offset=8
        local.tee $1
        i32.const 1
        i32.and
        if (result i32)
         i32.const 0
        else
         local.get $0
         f32.load $0
         local.get $3
         f32.eq
        end
        br_if $__inlined_func$~lib/map/Map<f32,i32>#find30
        local.get $1
        i32.const -2
        i32.and
        local.set $0
        br $while-continue|031
       end
      end
      i32.const 0
      local.set $0
     end
     local.get $0
     if
      i32.const 0
      i32.const 1568
      i32.const 54
      i32.const 5
      call $~lib/builtins/abort
      unreachable
     end
     local.get $3
     f32.const 1
     f32.add
     local.set $3
     br $for-loop|4
    end
   end
   local.get $10
   i32.load $0 offset=20
   i32.const 50
   i32.ne
   if
    i32.const 0
    i32.const 1568
    i32.const 56
    i32.const 3
    call $~lib/builtins/abort
    unreachable
   end
   local.get $10
   call $~lib/map/Map<i8,i32>#clear
   local.get $10
   i32.load $0 offset=20
   if
    i32.const 0
    i32.const 1568
    i32.const 60
    i32.const 3
    call $~lib/builtins/abort
    unreachable
   end
   global.get $~lib/memory/__stack_pointer
   i32.const 20
   i32.add
   global.set $~lib/memory/__stack_pointer
   return
  end
  i32.const 18432
  i32.const 18480
  i32.const 1
  i32.const 1
  call $~lib/builtins/abort
  unreachable
 )
 (func $~lib/map/Map<f64,i32>#has (param $0 i32) (param $1 f64) (result i32)
  (local $2 i64)
  (local $3 i32)
  local.get $0
  i32.load $0
  local.get $0
  i32.load $0 offset=4
  local.get $1
  i64.reinterpret_f64
  local.tee $2
  i32.wrap_i64
  i32.const -1028477379
  i32.mul
  i32.const 374761401
  i32.add
  i32.const 17
  i32.rotl
  i32.const 668265263
  i32.mul
  local.get $2
  i64.const 32
  i64.shr_u
  i32.wrap_i64
  i32.const -1028477379
  i32.mul
  i32.add
  i32.const 17
  i32.rotl
  i32.const 668265263
  i32.mul
  local.tee $0
  i32.const 15
  i32.shr_u
  local.get $0
  i32.xor
  i32.const -2048144777
  i32.mul
  local.tee $0
  i32.const 13
  i32.shr_u
  local.get $0
  i32.xor
  i32.const -1028477379
  i32.mul
  local.tee $0
  i32.const 16
  i32.shr_u
  local.get $0
  i32.xor
  i32.and
  i32.const 2
  i32.shl
  i32.add
  i32.load $0
  local.set $0
  block $__inlined_func$~lib/map/Map<f64,i32>#find
   loop $while-continue|0
    local.get $0
    if
     local.get $0
     i32.load $0 offset=12
     local.tee $3
     i32.const 1
     i32.and
     if (result i32)
      i32.const 0
     else
      local.get $0
      f64.load $0
      local.get $1
      f64.eq
     end
     br_if $__inlined_func$~lib/map/Map<f64,i32>#find
     local.get $3
     i32.const -2
     i32.and
     local.set $0
     br $while-continue|0
    end
   end
   i32.const 0
   local.set $0
  end
  local.get $0
  i32.const 0
  i32.ne
 )
 (func $~lib/map/Map<f64,i32>#rehash (param $0 i32) (param $1 i32)
  (local $2 i32)
  (local $3 i32)
  (local $4 i64)
  (local $5 f64)
  (local $6 i32)
  (local $7 i32)
  (local $8 i32)
  (local $9 i32)
  (local $10 i32)
  global.get $~lib/memory/__stack_pointer
  i32.const 8
  i32.sub
  global.set $~lib/memory/__stack_pointer
  global.get $~lib/memory/__stack_pointer
  i32.const 2020
  i32.lt_s
  if
   i32.const 18432
   i32.const 18480
   i32.const 1
   i32.const 1
   call $~lib/builtins/abort
   unreachable
  end
  global.get $~lib/memory/__stack_pointer
  local.tee $2
  i64.const 0
  i64.store $0
  local.get $2
  local.get $1
  i32.const 1
  i32.add
  local.tee $2
  i32.const 2
  i32.shl
  call $~lib/arraybuffer/ArrayBuffer#constructor
  local.tee $8
  i32.store $0
  global.get $~lib/memory/__stack_pointer
  local.get $2
  i32.const 3
  i32.shl
  i32.const 3
  i32.div_s
  local.tee $7
  i32.const 4
  i32.shl
  call $~lib/arraybuffer/ArrayBuffer#constructor
  local.tee $3
  i32.store $0 offset=4
  local.get $0
  i32.load $0 offset=8
  local.tee $9
  local.get $0
  i32.load $0 offset=16
  i32.const 4
  i32.shl
  i32.add
  local.set $6
  local.get $3
  local.set $2
  loop $while-continue|0
   local.get $6
   local.get $9
   i32.ne
   if
    local.get $9
    i32.load $0 offset=12
    i32.const 1
    i32.and
    i32.eqz
    if
     local.get $2
     local.get $9
     f64.load $0
     local.tee $5
     f64.store $0
     local.get $2
     local.get $9
     i32.load $0 offset=8
     i32.store $0 offset=8
     local.get $2
     local.get $8
     local.get $1
     local.get $5
     i64.reinterpret_f64
     local.tee $4
     i32.wrap_i64
     i32.const -1028477379
     i32.mul
     i32.const 374761401
     i32.add
     i32.const 17
     i32.rotl
     i32.const 668265263
     i32.mul
     local.get $4
     i64.const 32
     i64.shr_u
     i32.wrap_i64
     i32.const -1028477379
     i32.mul
     i32.add
     i32.const 17
     i32.rotl
     i32.const 668265263
     i32.mul
     local.tee $10
     i32.const 15
     i32.shr_u
     local.get $10
     i32.xor
     i32.const -2048144777
     i32.mul
     local.tee $10
     i32.const 13
     i32.shr_u
     local.get $10
     i32.xor
     i32.const -1028477379
     i32.mul
     local.tee $10
     i32.const 16
     i32.shr_u
     local.get $10
     i32.xor
     i32.and
     i32.const 2
     i32.shl
     i32.add
     local.tee $10
     i32.load $0
     i32.store $0 offset=12
     local.get $10
     local.get $2
     i32.store $0
     local.get $2
     i32.const 16
     i32.add
     local.set $2
    end
    local.get $9
    i32.const 16
    i32.add
    local.set $9
    br $while-continue|0
   end
  end
  local.get $0
  local.get $8
  i32.store $0
  local.get $8
  if
   local.get $0
   local.get $8
   call $byn-split-outlined-A$~lib/rt/itcms/__link
  end
  local.get $0
  local.get $1
  i32.store $0 offset=4
  local.get $0
  local.get $3
  i32.store $0 offset=8
  local.get $3
  if
   local.get $0
   local.get $3
   call $byn-split-outlined-A$~lib/rt/itcms/__link
  end
  local.get $0
  local.get $7
  i32.store $0 offset=12
  local.get $0
  local.get $0
  i32.load $0 offset=20
  i32.store $0 offset=16
  global.get $~lib/memory/__stack_pointer
  i32.const 8
  i32.add
  global.set $~lib/memory/__stack_pointer
 )
 (func $~lib/map/Map<f64,i32>#set (param $0 i32) (param $1 f64) (param $2 i32)
  (local $3 i32)
  (local $4 i64)
  (local $5 i32)
  (local $6 i32)
  global.get $~lib/memory/__stack_pointer
  i32.const 4
  i32.sub
  global.set $~lib/memory/__stack_pointer
  global.get $~lib/memory/__stack_pointer
  i32.const 2020
  i32.lt_s
  if
   i32.const 18432
   i32.const 18480
   i32.const 1
   i32.const 1
   call $~lib/builtins/abort
   unreachable
  end
  global.get $~lib/memory/__stack_pointer
  i32.const 0
  i32.store $0
  local.get $0
  i32.load $0
  local.get $1
  i64.reinterpret_f64
  local.tee $4
  i32.wrap_i64
  i32.const -1028477379
  i32.mul
  i32.const 374761401
  i32.add
  i32.const 17
  i32.rotl
  i32.const 668265263
  i32.mul
  local.get $4
  i64.const 32
  i64.shr_u
  i32.wrap_i64
  i32.const -1028477379
  i32.mul
  i32.add
  i32.const 17
  i32.rotl
  i32.const 668265263
  i32.mul
  local.tee $3
  i32.const 15
  i32.shr_u
  local.get $3
  i32.xor
  i32.const -2048144777
  i32.mul
  local.tee $3
  i32.const 13
  i32.shr_u
  local.get $3
  i32.xor
  i32.const -1028477379
  i32.mul
  local.tee $3
  i32.const 16
  i32.shr_u
  local.get $3
  i32.xor
  local.tee $5
  local.get $0
  i32.load $0 offset=4
  i32.and
  i32.const 2
  i32.shl
  i32.add
  i32.load $0
  local.set $3
  block $__inlined_func$~lib/map/Map<f64,i32>#find
   loop $while-continue|0
    local.get $3
    if
     local.get $3
     i32.load $0 offset=12
     local.tee $6
     i32.const 1
     i32.and
     if (result i32)
      i32.const 0
     else
      local.get $3
      f64.load $0
      local.get $1
      f64.eq
     end
     br_if $__inlined_func$~lib/map/Map<f64,i32>#find
     local.get $6
     i32.const -2
     i32.and
     local.set $3
     br $while-continue|0
    end
   end
   i32.const 0
   local.set $3
  end
  local.get $3
  if
   local.get $3
   local.get $2
   i32.store $0 offset=8
  else
   local.get $0
   i32.load $0 offset=16
   local.get $0
   i32.load $0 offset=12
   i32.eq
   if
    local.get $0
    local.get $0
    i32.load $0 offset=20
    local.get $0
    i32.load $0 offset=12
    i32.const 3
    i32.mul
    i32.const 4
    i32.div_s
    i32.lt_s
    if (result i32)
     local.get $0
     i32.load $0 offset=4
    else
     local.get $0
     i32.load $0 offset=4
     i32.const 1
     i32.shl
     i32.const 1
     i32.or
    end
    call $~lib/map/Map<f64,i32>#rehash
   end
   global.get $~lib/memory/__stack_pointer
   local.get $0
   i32.load $0 offset=8
   local.tee $3
   i32.store $0
   local.get $0
   local.get $0
   i32.load $0 offset=16
   local.tee $6
   i32.const 1
   i32.add
   i32.store $0 offset=16
   local.get $3
   local.get $6
   i32.const 4
   i32.shl
   i32.add
   local.tee $3
   local.get $1
   f64.store $0
   local.get $3
   local.get $2
   i32.store $0 offset=8
   local.get $0
   local.get $0
   i32.load $0 offset=20
   i32.const 1
   i32.add
   i32.store $0 offset=20
   local.get $3
   local.get $0
   i32.load $0
   local.get $5
   local.get $0
   i32.load $0 offset=4
   i32.and
   i32.const 2
   i32.shl
   i32.add
   local.tee $0
   i32.load $0
   i32.store $0 offset=12
   local.get $0
   local.get $3
   i32.store $0
  end
  global.get $~lib/memory/__stack_pointer
  i32.const 4
  i32.add
  global.set $~lib/memory/__stack_pointer
 )
 (func $~lib/map/Map<f64,i32>#get (param $0 i32) (param $1 f64) (result i32)
  (local $2 i64)
  (local $3 i32)
  local.get $0
  i32.load $0
  local.get $0
  i32.load $0 offset=4
  local.get $1
  i64.reinterpret_f64
  local.tee $2
  i32.wrap_i64
  i32.const -1028477379
  i32.mul
  i32.const 374761401
  i32.add
  i32.const 17
  i32.rotl
  i32.const 668265263
  i32.mul
  local.get $2
  i64.const 32
  i64.shr_u
  i32.wrap_i64
  i32.const -1028477379
  i32.mul
  i32.add
  i32.const 17
  i32.rotl
  i32.const 668265263
  i32.mul
  local.tee $0
  i32.const 15
  i32.shr_u
  local.get $0
<<<<<<< HEAD
  i32.xor
  i32.const -2048144777
  i32.mul
  local.tee $0
  i32.const 13
  i32.shr_u
  local.get $0
  i32.xor
  i32.const -1028477379
  i32.mul
  local.tee $0
  i32.const 16
  i32.shr_u
  local.get $0
  i32.xor
  i32.and
=======
  i32.const 268435455
  i32.gt_u
  if
   i32.const 1456
   i32.const 1728
   i32.const 70
   i32.const 60
   call $~lib/builtins/abort
   unreachable
  end
  global.get $~lib/memory/__stack_pointer
  i32.const 8
  local.get $0
  local.get $0
  i32.const 8
  i32.le_u
  select
>>>>>>> 0ed65eb9
  i32.const 2
  i32.shl
  i32.add
  i32.load $0
  local.set $0
  block $__inlined_func$~lib/map/Map<f64,i32>#find
   loop $while-continue|0
    local.get $0
    if
     local.get $0
     i32.load $0 offset=12
     local.tee $3
     i32.const 1
     i32.and
     if (result i32)
      i32.const 0
     else
      local.get $0
      f64.load $0
      local.get $1
      f64.eq
     end
     br_if $__inlined_func$~lib/map/Map<f64,i32>#find
     local.get $3
     i32.const -2
     i32.and
     local.set $0
     br $while-continue|0
    end
   end
   i32.const 0
   local.set $0
  end
  local.get $0
  i32.eqz
  if
   i32.const 1616
   i32.const 1680
   i32.const 105
   i32.const 17
   call $~lib/builtins/abort
   unreachable
  end
  local.get $0
  i32.load $0 offset=8
 )
 (func $~lib/map/Map<f64,f64>#set (param $0 i32) (param $1 f64) (param $2 f64)
  (local $3 i32)
  (local $4 i32)
  (local $5 i64)
  (local $6 i32)
  (local $7 f64)
  (local $8 i32)
  (local $9 i32)
  (local $10 i32)
  (local $11 i32)
  (local $12 i32)
  (local $13 i32)
  global.get $~lib/memory/__stack_pointer
  i32.const 4
  i32.sub
  global.set $~lib/memory/__stack_pointer
  block $folding-inner0
   global.get $~lib/memory/__stack_pointer
   i32.const 2020
   i32.lt_s
   br_if $folding-inner0
   global.get $~lib/memory/__stack_pointer
   i32.const 0
   i32.store $0
   local.get $0
   i32.load $0
   local.get $1
   i64.reinterpret_f64
   local.tee $5
   i32.wrap_i64
   i32.const -1028477379
   i32.mul
   i32.const 374761401
   i32.add
   i32.const 17
   i32.rotl
   i32.const 668265263
   i32.mul
   local.get $5
   i64.const 32
   i64.shr_u
   i32.wrap_i64
   i32.const -1028477379
   i32.mul
   i32.add
   i32.const 17
   i32.rotl
   i32.const 668265263
   i32.mul
   local.tee $3
   local.get $3
   i32.const 15
   i32.shr_u
   i32.xor
   i32.const -2048144777
   i32.mul
   local.tee $3
   local.get $3
   i32.const 13
   i32.shr_u
   i32.xor
   i32.const -1028477379
   i32.mul
   local.tee $3
   local.get $3
   i32.const 16
   i32.shr_u
   i32.xor
   local.tee $10
   local.get $0
   i32.load $0 offset=4
   i32.and
   i32.const 2
   i32.shl
   i32.add
   i32.load $0
   local.set $3
   block $__inlined_func$~lib/map/Map<f64,f64>#find
    loop $while-continue|0
     local.get $3
     if
      local.get $3
      i32.load $0 offset=16
      local.tee $4
      i32.const 1
      i32.and
      if (result i32)
       i32.const 0
      else
       local.get $3
       f64.load $0
       local.get $1
       f64.eq
      end
      br_if $__inlined_func$~lib/map/Map<f64,f64>#find
      local.get $4
      i32.const -2
      i32.and
      local.set $3
      br $while-continue|0
     end
    end
    i32.const 0
    local.set $3
   end
   local.get $3
   if
    local.get $3
    local.get $2
    f64.store $0 offset=8
   else
    local.get $0
    i32.load $0 offset=16
    local.get $0
    i32.load $0 offset=12
    i32.eq
    if
     local.get $0
     i32.load $0 offset=20
     local.get $0
     i32.load $0 offset=12
     i32.const 3
     i32.mul
     i32.const 4
     i32.div_s
     i32.lt_s
     if (result i32)
      local.get $0
      i32.load $0 offset=4
     else
      local.get $0
      i32.load $0 offset=4
      i32.const 1
      i32.shl
      i32.const 1
      i32.or
     end
     local.set $6
     global.get $~lib/memory/__stack_pointer
     i32.const 8
     i32.sub
     global.set $~lib/memory/__stack_pointer
     global.get $~lib/memory/__stack_pointer
     i32.const 2020
     i32.lt_s
     br_if $folding-inner0
     global.get $~lib/memory/__stack_pointer
     local.tee $3
     i64.const 0
     i64.store $0
     local.get $3
     local.get $6
     i32.const 1
     i32.add
     local.tee $3
     i32.const 2
     i32.shl
     call $~lib/arraybuffer/ArrayBuffer#constructor
     local.tee $11
     i32.store $0
     global.get $~lib/memory/__stack_pointer
     local.get $3
     i32.const 3
     i32.shl
     i32.const 3
     i32.div_s
     local.tee $9
     i32.const 24
     i32.mul
     call $~lib/arraybuffer/ArrayBuffer#constructor
     local.tee $4
     i32.store $0 offset=4
     local.get $0
     i32.load $0 offset=8
     local.tee $12
     local.get $0
     i32.load $0 offset=16
     i32.const 24
     i32.mul
     i32.add
     local.set $8
     local.get $4
     local.set $3
     loop $while-continue|00
      local.get $8
      local.get $12
      i32.ne
      if
       local.get $12
       i32.load $0 offset=16
       i32.const 1
       i32.and
       i32.eqz
       if
        local.get $3
        local.get $12
        f64.load $0
        local.tee $7
        f64.store $0
        local.get $3
        local.get $12
        f64.load $0 offset=8
        f64.store $0 offset=8
        local.get $3
        local.get $11
        local.get $6
        local.get $7
        i64.reinterpret_f64
        local.tee $5
        i32.wrap_i64
        i32.const -1028477379
        i32.mul
        i32.const 374761401
        i32.add
        i32.const 17
        i32.rotl
        i32.const 668265263
        i32.mul
        local.get $5
        i64.const 32
        i64.shr_u
        i32.wrap_i64
        i32.const -1028477379
        i32.mul
        i32.add
        i32.const 17
        i32.rotl
        i32.const 668265263
        i32.mul
        local.tee $13
        local.get $13
        i32.const 15
        i32.shr_u
        i32.xor
        i32.const -2048144777
        i32.mul
        local.tee $13
        local.get $13
        i32.const 13
        i32.shr_u
        i32.xor
        i32.const -1028477379
        i32.mul
        local.tee $13
        local.get $13
        i32.const 16
        i32.shr_u
        i32.xor
        i32.and
        i32.const 2
        i32.shl
        i32.add
        local.tee $13
        i32.load $0
        i32.store $0 offset=16
        local.get $13
        local.get $3
        i32.store $0
        local.get $3
        i32.const 24
        i32.add
        local.set $3
       end
       local.get $12
       i32.const 24
       i32.add
       local.set $12
       br $while-continue|00
      end
     end
     local.get $0
     local.get $11
     i32.store $0
     local.get $11
     if
      local.get $0
      local.get $11
      call $byn-split-outlined-A$~lib/rt/itcms/__link
     end
     local.get $0
     local.get $6
     i32.store $0 offset=4
     local.get $0
     local.get $4
     i32.store $0 offset=8
     local.get $4
     if
      local.get $0
      local.get $4
      call $byn-split-outlined-A$~lib/rt/itcms/__link
     end
     local.get $0
     local.get $9
     i32.store $0 offset=12
     local.get $0
     local.get $0
     i32.load $0 offset=20
     i32.store $0 offset=16
     global.get $~lib/memory/__stack_pointer
     i32.const 8
     i32.add
     global.set $~lib/memory/__stack_pointer
    end
    global.get $~lib/memory/__stack_pointer
    local.get $0
    i32.load $0 offset=8
    local.tee $3
    i32.store $0
    local.get $0
    local.get $0
    i32.load $0 offset=16
    local.tee $4
    i32.const 1
    i32.add
    i32.store $0 offset=16
    local.get $3
    local.get $4
    i32.const 24
    i32.mul
    i32.add
    local.tee $3
    local.get $1
    f64.store $0
    local.get $3
    local.get $2
    f64.store $0 offset=8
    local.get $0
    local.get $0
    i32.load $0 offset=20
    i32.const 1
    i32.add
    i32.store $0 offset=20
    local.get $3
    local.get $0
    i32.load $0
    local.get $10
    local.get $0
    i32.load $0 offset=4
    i32.and
    i32.const 2
    i32.shl
    i32.add
    local.tee $0
    i32.load $0
    i32.store $0 offset=16
    local.get $0
    local.get $3
    i32.store $0
   end
   global.get $~lib/memory/__stack_pointer
   i32.const 4
   i32.add
   global.set $~lib/memory/__stack_pointer
   return
  end
  i32.const 18432
  i32.const 18480
  i32.const 1
  i32.const 1
  call $~lib/builtins/abort
  unreachable
 )
 (func $~lib/map/Map<f64,i32>#delete (param $0 i32) (param $1 f64)
  (local $2 i32)
  (local $3 i64)
  (local $4 i32)
  local.get $0
  i32.load $0
  local.get $0
  i32.load $0 offset=4
  local.get $1
  i64.reinterpret_f64
  local.tee $3
  i32.wrap_i64
  i32.const -1028477379
  i32.mul
  i32.const 374761401
  i32.add
  i32.const 17
  i32.rotl
  i32.const 668265263
  i32.mul
  local.get $3
  i64.const 32
  i64.shr_u
  i32.wrap_i64
  i32.const -1028477379
  i32.mul
  i32.add
  i32.const 17
  i32.rotl
  i32.const 668265263
  i32.mul
  local.tee $2
  i32.const 15
  i32.shr_u
  local.get $2
  i32.xor
  i32.const -2048144777
  i32.mul
  local.tee $2
  i32.const 13
  i32.shr_u
  local.get $2
  i32.xor
  i32.const -1028477379
  i32.mul
  local.tee $2
  i32.const 16
  i32.shr_u
  local.get $2
  i32.xor
  i32.and
  i32.const 2
  i32.shl
  i32.add
  i32.load $0
  local.set $2
  block $__inlined_func$~lib/map/Map<f64,i32>#find
   loop $while-continue|0
    local.get $2
    if
     local.get $2
     i32.load $0 offset=12
     local.tee $4
     i32.const 1
     i32.and
     if (result i32)
      i32.const 0
     else
      local.get $2
      f64.load $0
      local.get $1
      f64.eq
     end
     br_if $__inlined_func$~lib/map/Map<f64,i32>#find
     local.get $4
     i32.const -2
     i32.and
     local.set $2
     br $while-continue|0
    end
   end
   i32.const 0
   local.set $2
  end
  local.get $2
  i32.eqz
  if
   return
  end
  local.get $2
  local.get $2
  i32.load $0 offset=12
  i32.const 1
  i32.or
  i32.store $0 offset=12
  local.get $0
  local.get $0
  i32.load $0 offset=20
  i32.const 1
  i32.sub
  i32.store $0 offset=20
  local.get $0
  i32.load $0 offset=4
  i32.const 1
  i32.shr_u
  local.tee $2
  i32.const 1
  i32.add
  i32.const 4
  local.get $0
  i32.load $0 offset=20
  local.tee $4
  local.get $4
  i32.const 4
  i32.lt_u
  select
  i32.ge_u
  if (result i32)
   local.get $0
   i32.load $0 offset=20
   local.get $0
   i32.load $0 offset=12
   i32.const 3
   i32.mul
   i32.const 4
   i32.div_s
   i32.lt_s
  else
   i32.const 0
  end
  if
   local.get $0
   local.get $2
   call $~lib/map/Map<f64,i32>#rehash
  end
 )
 (func $std/map/testNumeric<f64,i32>
  (local $0 i32)
  (local $1 i32)
  (local $2 f64)
  (local $3 i32)
  (local $4 i32)
  (local $5 i32)
  (local $6 i32)
  (local $7 i32)
  (local $8 i32)
  (local $9 i32)
  (local $10 i32)
  global.get $~lib/memory/__stack_pointer
  i32.const 20
  i32.sub
  global.set $~lib/memory/__stack_pointer
  block $folding-inner0
   global.get $~lib/memory/__stack_pointer
   i32.const 2020
   i32.lt_s
   br_if $folding-inner0
   global.get $~lib/memory/__stack_pointer
   local.tee $3
   i32.const 0
   i32.const 20
   memory.fill $0
   local.get $3
   i32.const 4
   i32.sub
   global.set $~lib/memory/__stack_pointer
   global.get $~lib/memory/__stack_pointer
   i32.const 2020
   i32.lt_s
   br_if $folding-inner0
   global.get $~lib/memory/__stack_pointer
   local.tee $4
   i32.const 0
   i32.store $0
   local.get $4
   i32.const 24
   i32.const 29
   call $~lib/rt/itcms/__new
   local.tee $6
   i32.store $0
   local.get $6
   i32.const 16
   call $~lib/arraybuffer/ArrayBuffer#constructor
   local.tee $4
   i32.store $0
   local.get $4
   if
    local.get $6
    local.get $4
    call $byn-split-outlined-A$~lib/rt/itcms/__link
   end
   local.get $6
   i32.const 3
   i32.store $0 offset=4
   local.get $6
   i32.const 64
   call $~lib/arraybuffer/ArrayBuffer#constructor
   local.tee $4
   i32.store $0 offset=8
   local.get $4
   if
    local.get $6
    local.get $4
    call $byn-split-outlined-A$~lib/rt/itcms/__link
   end
   local.get $6
   i32.const 4
   i32.store $0 offset=12
   local.get $6
   i32.const 0
   i32.store $0 offset=16
   local.get $6
   i32.const 0
   i32.store $0 offset=20
   global.get $~lib/memory/__stack_pointer
   i32.const 4
   i32.add
   global.set $~lib/memory/__stack_pointer
   local.get $3
   local.get $6
   i32.store $0
   loop $for-loop|0
    local.get $2
    f64.const 100
    f64.lt
    if
     local.get $6
     local.get $2
     call $~lib/map/Map<f64,i32>#has
     if
      i32.const 0
      i32.const 1568
      i32.const 6
      i32.const 5
      call $~lib/builtins/abort
      unreachable
     end
     local.get $6
     local.get $2
     local.get $2
     i32.trunc_sat_f64_s
     i32.const 10
     i32.add
     call $~lib/map/Map<f64,i32>#set
     local.get $6
     local.get $2
     call $~lib/map/Map<f64,i32>#has
     i32.eqz
     if
      i32.const 0
      i32.const 1568
      i32.const 8
      i32.const 5
      call $~lib/builtins/abort
      unreachable
     end
     local.get $6
     local.get $2
     call $~lib/map/Map<f64,i32>#get
     local.get $2
     i32.trunc_sat_f64_s
     i32.const 10
     i32.add
     i32.ne
     if
      i32.const 0
      i32.const 1568
      i32.const 9
      i32.const 5
      call $~lib/builtins/abort
      unreachable
     end
     local.get $2
     f64.const 1
     f64.add
     local.set $2
     br $for-loop|0
    end
   end
   local.get $6
   i32.load $0 offset=20
   i32.const 100
   i32.ne
   if
    i32.const 0
    i32.const 1568
    i32.const 11
    i32.const 3
    call $~lib/builtins/abort
    unreachable
   end
   f64.const 0
   local.set $2
   loop $for-loop|1
    local.get $2
    f64.const 100
    f64.lt
    if
     local.get $6
     local.get $2
     call $~lib/map/Map<f64,i32>#has
     i32.eqz
     if
      i32.const 0
      i32.const 1568
      i32.const 15
      i32.const 5
      call $~lib/builtins/abort
      unreachable
     end
     local.get $6
     local.get $2
     call $~lib/map/Map<f64,i32>#get
     local.get $2
     i32.trunc_sat_f64_s
     i32.const 10
     i32.add
     i32.ne
     if
      i32.const 0
      i32.const 1568
      i32.const 16
      i32.const 5
      call $~lib/builtins/abort
      unreachable
     end
     local.get $6
     local.get $2
     local.get $2
     i32.trunc_sat_f64_s
     i32.const 20
     i32.add
     call $~lib/map/Map<f64,i32>#set
     local.get $6
     local.get $2
     call $~lib/map/Map<f64,i32>#has
     i32.eqz
     if
      i32.const 0
      i32.const 1568
      i32.const 18
      i32.const 5
      call $~lib/builtins/abort
      unreachable
     end
     local.get $6
     local.get $2
     call $~lib/map/Map<f64,i32>#get
     local.get $2
     i32.trunc_sat_f64_s
     i32.const 20
     i32.add
     i32.ne
     if
      i32.const 0
      i32.const 1568
      i32.const 19
      i32.const 5
      call $~lib/builtins/abort
      unreachable
     end
     local.get $2
     f64.const 1
     f64.add
     local.set $2
     br $for-loop|1
    end
   end
   local.get $6
   i32.load $0 offset=20
   i32.const 100
   i32.ne
   if
    i32.const 0
    i32.const 1568
    i32.const 21
    i32.const 3
    call $~lib/builtins/abort
    unreachable
   end
   global.get $~lib/memory/__stack_pointer
   local.tee $7
   i32.const 4
   i32.sub
   global.set $~lib/memory/__stack_pointer
   global.get $~lib/memory/__stack_pointer
   i32.const 2020
   i32.lt_s
   br_if $folding-inner0
   global.get $~lib/memory/__stack_pointer
   local.tee $8
   i32.const 0
   i32.store $0
   local.get $6
   i32.load $0 offset=8
   local.set $9
   local.get $6
   i32.load $0 offset=16
   local.set $3
   local.get $8
   i32.const 8
   i32.sub
   global.set $~lib/memory/__stack_pointer
   global.get $~lib/memory/__stack_pointer
   i32.const 2020
   i32.lt_s
   br_if $folding-inner0
   global.get $~lib/memory/__stack_pointer
   local.tee $4
   i64.const 0
   i64.store $0
   local.get $4
   i32.const 16
   i32.const 30
   call $~lib/rt/itcms/__new
   local.tee $10
   i32.store $0
   local.get $10
   i32.const 0
   i32.store $0
   local.get $10
   i32.const 0
   i32.store $0 offset=4
   local.get $10
   i32.const 0
   i32.store $0 offset=8
   local.get $10
   i32.const 0
   i32.store $0 offset=12
   local.get $3
   i32.const 134217727
   i32.gt_u
   if
    i32.const 1456
    i32.const 1728
    i32.const 70
    i32.const 60
    call $~lib/builtins/abort
    unreachable
   end
   global.get $~lib/memory/__stack_pointer
   local.get $3
   i32.const 8
   local.get $3
   i32.const 8
   i32.gt_u
   select
   i32.const 3
   i32.shl
   local.tee $4
   i32.const 0
   call $~lib/rt/itcms/__new
   local.tee $5
   i32.store $0 offset=4
   local.get $10
   local.get $5
   i32.store $0
   local.get $5
   if
    local.get $10
    local.get $5
    call $byn-split-outlined-A$~lib/rt/itcms/__link
   end
   local.get $10
   local.get $5
   i32.store $0 offset=4
   local.get $10
   local.get $4
   i32.store $0 offset=8
   local.get $10
   local.get $3
   i32.store $0 offset=12
   global.get $~lib/memory/__stack_pointer
   i32.const 8
   i32.add
   global.set $~lib/memory/__stack_pointer
   local.get $8
   local.get $10
   i32.store $0
   loop $for-loop|02
    local.get $1
    local.get $3
    i32.lt_s
    if
     local.get $9
     local.get $1
     i32.const 4
     i32.shl
     i32.add
     local.tee $4
     i32.load $0 offset=12
     i32.const 1
     i32.and
     i32.eqz
     if
      local.get $10
      i32.load $0 offset=4
      local.get $0
      i32.const 3
      i32.shl
      i32.add
      local.get $4
      f64.load $0
      f64.store $0
      local.get $0
      i32.const 1
      i32.add
      local.set $0
     end
     local.get $1
     i32.const 1
     i32.add
     local.set $1
     br $for-loop|02
    end
   end
   local.get $10
   local.get $0
   i32.const 3
   call $~lib/array/ensureCapacity
   local.get $10
   local.get $0
   i32.store $0 offset=12
   global.get $~lib/memory/__stack_pointer
   i32.const 4
   i32.add
   global.set $~lib/memory/__stack_pointer
   local.get $7
   local.get $10
   i32.store $0 offset=4
   global.get $~lib/memory/__stack_pointer
   local.get $6
   call $~lib/map/Map<i64,i32>#values
   local.tee $1
   i32.store $0 offset=8
   global.get $~lib/memory/__stack_pointer
   local.set $0
   global.get $~lib/memory/__stack_pointer
   i32.const 4
   i32.sub
   global.set $~lib/memory/__stack_pointer
   global.get $~lib/memory/__stack_pointer
   i32.const 2020
   i32.lt_s
   br_if $folding-inner0
   global.get $~lib/memory/__stack_pointer
   local.tee $3
   i32.const 0
   i32.store $0
   local.get $3
   i32.const 24
   i32.const 31
   call $~lib/rt/itcms/__new
   local.tee $3
   i32.store $0
   local.get $3
   i32.const 16
   call $~lib/arraybuffer/ArrayBuffer#constructor
   local.tee $4
   i32.store $0
   local.get $4
   if
    local.get $3
    local.get $4
    call $byn-split-outlined-A$~lib/rt/itcms/__link
   end
   local.get $3
   i32.const 3
   i32.store $0 offset=4
   local.get $3
   i32.const 96
   call $~lib/arraybuffer/ArrayBuffer#constructor
   local.tee $4
   i32.store $0 offset=8
   local.get $4
   if
    local.get $3
    local.get $4
    call $byn-split-outlined-A$~lib/rt/itcms/__link
   end
   local.get $3
   i32.const 4
   i32.store $0 offset=12
   local.get $3
   i32.const 0
   i32.store $0 offset=16
   local.get $3
   i32.const 0
   i32.store $0 offset=20
   global.get $~lib/memory/__stack_pointer
   i32.const 4
   i32.add
   global.set $~lib/memory/__stack_pointer
   local.get $0
   local.get $3
   i32.store $0 offset=12
   global.get $~lib/memory/__stack_pointer
   call $~lib/map/Map<i32,i32>#constructor
   local.tee $4
   i32.store $0 offset=16
   i32.const 0
   local.set $0
   loop $for-loop|2
    local.get $0
    local.get $10
    i32.load $0 offset=12
    i32.lt_s
    if
     local.get $0
     local.get $10
     i32.load $0 offset=12
     i32.ge_u
     if
      i32.const 1248
      i32.const 1728
      i32.const 114
      i32.const 42
      call $~lib/builtins/abort
      unreachable
     end
     local.get $10
     i32.load $0 offset=4
     local.get $0
     i32.const 3
     i32.shl
     i32.add
     f64.load $0
     local.set $2
     local.get $1
     local.get $0
     call $~lib/array/Array<i32>#__get
     local.set $5
     local.get $6
     local.get $2
     call $~lib/map/Map<f64,i32>#has
     i32.eqz
     if
      i32.const 0
      i32.const 1568
      i32.const 31
      i32.const 5
      call $~lib/builtins/abort
      unreachable
     end
     local.get $6
     local.get $5
     i32.const 20
     i32.sub
     f64.convert_i32_s
     call $~lib/map/Map<f64,i32>#has
     i32.eqz
     if
      i32.const 0
      i32.const 1568
      i32.const 32
      i32.const 5
      call $~lib/builtins/abort
      unreachable
     end
     local.get $3
     local.get $2
     local.get $2
     call $~lib/map/Map<f64,f64>#set
     local.get $4
     local.get $5
     i32.const 20
     i32.sub
     local.tee $5
     local.get $5
     call $~lib/map/Map<i32,i32>#set
     local.get $0
     i32.const 1
     i32.add
     local.set $0
     br $for-loop|2
    end
   end
   local.get $3
   i32.load $0 offset=20
   i32.const 100
   i32.ne
   if
    i32.const 0
    i32.const 1568
    i32.const 36
    i32.const 3
    call $~lib/builtins/abort
    unreachable
   end
   local.get $4
   i32.load $0 offset=20
   i32.const 100
   i32.ne
   if
    i32.const 0
    i32.const 1568
    i32.const 37
    i32.const 3
    call $~lib/builtins/abort
    unreachable
   end
   f64.const 0
   local.set $2
   loop $for-loop|3
    local.get $2
    f64.const 50
    f64.lt
    if
     local.get $6
     local.get $2
     call $~lib/map/Map<f64,i32>#has
     i32.eqz
     if
      i32.const 0
      i32.const 1568
      i32.const 41
      i32.const 5
      call $~lib/builtins/abort
      unreachable
     end
     local.get $6
     local.get $2
     call $~lib/map/Map<f64,i32>#get
     local.get $2
     i32.trunc_sat_f64_s
     i32.const 20
     i32.add
     i32.ne
     if
      i32.const 0
      i32.const 1568
      i32.const 42
      i32.const 5
      call $~lib/builtins/abort
      unreachable
     end
     local.get $6
     local.get $2
     call $~lib/map/Map<f64,i32>#delete
     local.get $6
     local.get $2
     call $~lib/map/Map<f64,i32>#has
     if
      i32.const 0
      i32.const 1568
      i32.const 44
      i32.const 5
      call $~lib/builtins/abort
      unreachable
     end
     local.get $2
     f64.const 1
     f64.add
     local.set $2
     br $for-loop|3
    end
   end
   local.get $6
   i32.load $0 offset=20
   i32.const 50
   i32.ne
   if
    i32.const 0
    i32.const 1568
    i32.const 46
    i32.const 3
    call $~lib/builtins/abort
    unreachable
   end
   f64.const 0
   local.set $2
   loop $for-loop|4
    local.get $2
    f64.const 50
    f64.lt
    if
     local.get $6
     local.get $2
     call $~lib/map/Map<f64,i32>#has
     if
      i32.const 0
      i32.const 1568
      i32.const 50
      i32.const 5
      call $~lib/builtins/abort
      unreachable
     end
     local.get $6
     local.get $2
     local.get $2
     i32.trunc_sat_f64_s
     i32.const 10
     i32.add
     call $~lib/map/Map<f64,i32>#set
     local.get $6
     local.get $2
     call $~lib/map/Map<f64,i32>#has
     i32.eqz
     if
      i32.const 0
      i32.const 1568
      i32.const 52
      i32.const 5
      call $~lib/builtins/abort
      unreachable
     end
     local.get $6
     local.get $2
     call $~lib/map/Map<f64,i32>#delete
     local.get $6
     local.get $2
     call $~lib/map/Map<f64,i32>#has
     if
      i32.const 0
      i32.const 1568
      i32.const 54
      i32.const 5
      call $~lib/builtins/abort
      unreachable
     end
     local.get $2
     f64.const 1
     f64.add
     local.set $2
     br $for-loop|4
    end
   end
   local.get $6
   i32.load $0 offset=20
   i32.const 50
   i32.ne
   if
    i32.const 0
    i32.const 1568
    i32.const 56
    i32.const 3
    call $~lib/builtins/abort
    unreachable
   end
   local.get $6
   call $~lib/map/Map<i64,i32>#clear
   local.get $6
   i32.load $0 offset=20
   if
    i32.const 0
    i32.const 1568
    i32.const 60
    i32.const 3
    call $~lib/builtins/abort
    unreachable
   end
   global.get $~lib/memory/__stack_pointer
   i32.const 20
   i32.add
   global.set $~lib/memory/__stack_pointer
   return
  end
  i32.const 18432
  i32.const 18480
  i32.const 1
  i32.const 1
  call $~lib/builtins/abort
  unreachable
 )
 (func $~lib/rt/__visit_members (param $0 i32)
  (local $1 i32)
  block $folding-inner1
   block $folding-inner0
    block $invalid
     block $~lib/arraybuffer/ArrayBufferView
      block $~lib/string/String
       block $~lib/arraybuffer/ArrayBuffer
        local.get $0
        i32.const 8
        i32.sub
        i32.load $0
        br_table $~lib/arraybuffer/ArrayBuffer $~lib/string/String $~lib/arraybuffer/ArrayBufferView $folding-inner0 $folding-inner1 $folding-inner1 $folding-inner0 $folding-inner0 $folding-inner0 $folding-inner1 $folding-inner0 $folding-inner0 $folding-inner1 $folding-inner0 $folding-inner0 $folding-inner1 $folding-inner0 $folding-inner0 $folding-inner1 $folding-inner0 $folding-inner0 $folding-inner1 $folding-inner0 $folding-inner0 $folding-inner1 $folding-inner0 $folding-inner0 $folding-inner1 $folding-inner0 $folding-inner0 $folding-inner1 $folding-inner0 $invalid
       end
       return
      end
      return
     end
     local.get $0
     i32.load $0
     local.tee $0
     if
      local.get $0
      call $byn-split-outlined-A$~lib/rt/itcms/__visit
     end
     return
    end
    unreachable
   end
   local.get $0
   i32.load $0
   local.tee $1
   if
    local.get $1
    call $byn-split-outlined-A$~lib/rt/itcms/__visit
   end
   local.get $0
   i32.load $0 offset=8
   local.tee $0
   if
    local.get $0
    call $byn-split-outlined-A$~lib/rt/itcms/__visit
   end
   return
  end
  local.get $0
  i32.load $0
  local.tee $0
  if
   local.get $0
   call $byn-split-outlined-A$~lib/rt/itcms/__visit
  end
 )
 (func $~start
  memory.size $0
  i32.const 16
  i32.shl
  i32.const 18404
  i32.sub
  i32.const 1
  i32.shr_u
  global.set $~lib/rt/itcms/threshold
  i32.const 1172
  i32.const 1168
  i32.store $0
  i32.const 1176
  i32.const 1168
  i32.store $0
  i32.const 1168
  global.set $~lib/rt/itcms/pinSpace
  i32.const 1204
  i32.const 1200
  i32.store $0
  i32.const 1208
  i32.const 1200
  i32.store $0
  i32.const 1200
  global.set $~lib/rt/itcms/toSpace
  i32.const 1348
  i32.const 1344
  i32.store $0
  i32.const 1352
  i32.const 1344
  i32.store $0
  i32.const 1344
  global.set $~lib/rt/itcms/fromSpace
  call $std/map/testNumeric<i8,i32>
  call $std/map/testNumeric<u8,i32>
  call $std/map/testNumeric<i16,i32>
  call $std/map/testNumeric<u16,i32>
  call $std/map/testNumeric<i32,i32>
  call $std/map/testNumeric<u32,i32>
  call $std/map/testNumeric<i64,i32>
  call $std/map/testNumeric<u64,i32>
  call $std/map/testNumeric<f32,i32>
  call $std/map/testNumeric<f64,i32>
  global.get $~lib/rt/itcms/state
  i32.const 0
  i32.gt_s
  if
   loop $while-continue|0
    global.get $~lib/rt/itcms/state
    if
     call $~lib/rt/itcms/step
     drop
     br $while-continue|0
    end
   end
  end
  call $~lib/rt/itcms/step
  drop
  loop $while-continue|1
   global.get $~lib/rt/itcms/state
   if
    call $~lib/rt/itcms/step
    drop
    br $while-continue|1
   end
  end
  global.get $~lib/rt/itcms/total
  i64.extend_i32_u
  i64.const 200
  i64.mul
  i64.const 100
  i64.div_u
  i32.wrap_i64
  i32.const 1024
  i32.add
  global.set $~lib/rt/itcms/threshold
 )
 (func $~lib/arraybuffer/ArrayBuffer#constructor (param $0 i32) (result i32)
  global.get $~lib/memory/__stack_pointer
  i32.const 4
  i32.sub
  global.set $~lib/memory/__stack_pointer
  global.get $~lib/memory/__stack_pointer
  i32.const 2020
  i32.lt_s
  if
   i32.const 18432
   i32.const 18480
   i32.const 1
   i32.const 1
   call $~lib/builtins/abort
   unreachable
  end
  global.get $~lib/memory/__stack_pointer
  i32.const 0
  i32.store $0
  local.get $0
  i32.const 1073741820
  i32.gt_u
  if
   i32.const 1456
   i32.const 1504
   i32.const 52
   i32.const 43
   call $~lib/builtins/abort
   unreachable
  end
  global.get $~lib/memory/__stack_pointer
  local.get $0
  i32.const 0
  call $~lib/rt/itcms/__new
  local.tee $0
  i32.store $0
  global.get $~lib/memory/__stack_pointer
  i32.const 4
  i32.add
  global.set $~lib/memory/__stack_pointer
  local.get $0
 )
 (func $~lib/array/Array<i32>#constructor (param $0 i32) (result i32)
  (local $1 i32)
  (local $2 i32)
  (local $3 i32)
  global.get $~lib/memory/__stack_pointer
  i32.const 8
  i32.sub
  global.set $~lib/memory/__stack_pointer
  global.get $~lib/memory/__stack_pointer
  i32.const 2020
  i32.lt_s
  if
   i32.const 18432
   i32.const 18480
   i32.const 1
   i32.const 1
   call $~lib/builtins/abort
   unreachable
  end
  global.get $~lib/memory/__stack_pointer
  local.tee $1
  i64.const 0
  i64.store $0
  local.get $1
  i32.const 16
  i32.const 5
  call $~lib/rt/itcms/__new
  local.tee $2
  i32.store $0
  local.get $2
  i32.const 0
  i32.store $0
  local.get $2
  i32.const 0
  i32.store $0 offset=4
  local.get $2
  i32.const 0
  i32.store $0 offset=8
  local.get $2
  i32.const 0
  i32.store $0 offset=12
  local.get $0
  i32.const 268435455
  i32.gt_u
  if
   i32.const 1456
   i32.const 1728
   i32.const 70
   i32.const 60
   call $~lib/builtins/abort
   unreachable
  end
  global.get $~lib/memory/__stack_pointer
  local.get $0
  i32.const 8
  local.get $0
  i32.const 8
  i32.gt_u
  select
  i32.const 2
  i32.shl
  local.tee $1
  i32.const 0
  call $~lib/rt/itcms/__new
  local.tee $3
  i32.store $0 offset=4
  local.get $2
  local.get $3
  i32.store $0
  local.get $3
  if
   local.get $2
   local.get $3
   call $byn-split-outlined-A$~lib/rt/itcms/__link
  end
  local.get $2
  local.get $3
  i32.store $0 offset=4
  local.get $2
  local.get $1
  i32.store $0 offset=8
  local.get $2
  local.get $0
  i32.store $0 offset=12
  global.get $~lib/memory/__stack_pointer
  i32.const 8
  i32.add
  global.set $~lib/memory/__stack_pointer
  local.get $2
 )
 (func $~lib/map/Map<i8,i32>#values (param $0 i32) (result i32)
  (local $1 i32)
  (local $2 i32)
  (local $3 i32)
  (local $4 i32)
  (local $5 i32)
  global.get $~lib/memory/__stack_pointer
  i32.const 4
  i32.sub
  global.set $~lib/memory/__stack_pointer
  global.get $~lib/memory/__stack_pointer
  i32.const 2020
  i32.lt_s
  if
   i32.const 18432
   i32.const 18480
   i32.const 1
   i32.const 1
   call $~lib/builtins/abort
   unreachable
  end
  global.get $~lib/memory/__stack_pointer
  local.tee $3
  i32.const 0
  i32.store $0
  local.get $0
  i32.load $0 offset=8
  local.set $2
  local.get $3
  local.get $0
  i32.load $0 offset=16
  local.tee $5
  call $~lib/array/Array<i32>#constructor
  local.tee $4
  i32.store $0
  i32.const 0
  local.set $0
  loop $for-loop|0
   local.get $1
   local.get $5
   i32.lt_s
   if
    local.get $2
    local.get $1
    i32.const 12
    i32.mul
    i32.add
    local.tee $3
    i32.load $0 offset=8
    i32.const 1
    i32.and
    i32.eqz
    if
     local.get $4
     i32.load $0 offset=4
     local.get $0
     i32.const 2
     i32.shl
     i32.add
     local.get $3
     i32.load $0 offset=4
     i32.store $0
     local.get $0
     i32.const 1
     i32.add
     local.set $0
    end
    local.get $1
    i32.const 1
    i32.add
    local.set $1
    br $for-loop|0
   end
  end
  local.get $4
  local.get $0
  i32.const 2
  call $~lib/array/ensureCapacity
  local.get $4
  local.get $0
  i32.store $0 offset=12
  global.get $~lib/memory/__stack_pointer
  i32.const 4
  i32.add
  global.set $~lib/memory/__stack_pointer
  local.get $4
 )
 (func $~lib/map/Map<i32,i32>#constructor (result i32)
  (local $0 i32)
  (local $1 i32)
  global.get $~lib/memory/__stack_pointer
  i32.const 4
  i32.sub
  global.set $~lib/memory/__stack_pointer
  global.get $~lib/memory/__stack_pointer
  i32.const 2020
  i32.lt_s
  if
   i32.const 18432
   i32.const 18480
   i32.const 1
   i32.const 1
   call $~lib/builtins/abort
   unreachable
  end
  global.get $~lib/memory/__stack_pointer
  local.tee $0
  i32.const 0
  i32.store $0
  local.get $0
  i32.const 24
  i32.const 7
  call $~lib/rt/itcms/__new
  local.tee $0
  i32.store $0
  local.get $0
  i32.const 16
  call $~lib/arraybuffer/ArrayBuffer#constructor
  local.tee $1
  i32.store $0
  local.get $1
  if
   local.get $0
   local.get $1
   call $byn-split-outlined-A$~lib/rt/itcms/__link
  end
  local.get $0
  i32.const 3
  i32.store $0 offset=4
  local.get $0
  i32.const 48
  call $~lib/arraybuffer/ArrayBuffer#constructor
  local.tee $1
  i32.store $0 offset=8
  local.get $1
  if
   local.get $0
   local.get $1
   call $byn-split-outlined-A$~lib/rt/itcms/__link
  end
  local.get $0
  i32.const 4
  i32.store $0 offset=12
  local.get $0
  i32.const 0
  i32.store $0 offset=16
  local.get $0
  i32.const 0
  i32.store $0 offset=20
  global.get $~lib/memory/__stack_pointer
  i32.const 4
  i32.add
  global.set $~lib/memory/__stack_pointer
  local.get $0
 )
 (func $~lib/map/Map<i64,i32>#values (param $0 i32) (result i32)
  (local $1 i32)
  (local $2 i32)
  (local $3 i32)
  (local $4 i32)
  (local $5 i32)
  global.get $~lib/memory/__stack_pointer
  i32.const 4
  i32.sub
  global.set $~lib/memory/__stack_pointer
  global.get $~lib/memory/__stack_pointer
  i32.const 2020
  i32.lt_s
  if
   i32.const 18432
   i32.const 18480
   i32.const 1
   i32.const 1
   call $~lib/builtins/abort
   unreachable
  end
  global.get $~lib/memory/__stack_pointer
  local.tee $3
  i32.const 0
  i32.store $0
  local.get $0
  i32.load $0 offset=8
  local.set $2
  local.get $3
  local.get $0
  i32.load $0 offset=16
  local.tee $5
  call $~lib/array/Array<i32>#constructor
  local.tee $4
  i32.store $0
  i32.const 0
  local.set $0
  loop $for-loop|0
   local.get $1
   local.get $5
   i32.lt_s
   if
    local.get $2
    local.get $1
    i32.const 4
    i32.shl
    i32.add
    local.tee $3
    i32.load $0 offset=12
    i32.const 1
    i32.and
    i32.eqz
    if
     local.get $4
     i32.load $0 offset=4
     local.get $0
     i32.const 2
     i32.shl
     i32.add
     local.get $3
     i32.load $0 offset=8
     i32.store $0
     local.get $0
     i32.const 1
     i32.add
     local.set $0
    end
    local.get $1
    i32.const 1
    i32.add
    local.set $1
    br $for-loop|0
   end
  end
  local.get $4
  local.get $0
  i32.const 2
  call $~lib/array/ensureCapacity
  local.get $4
  local.get $0
  i32.store $0 offset=12
  global.get $~lib/memory/__stack_pointer
  i32.const 4
  i32.add
  global.set $~lib/memory/__stack_pointer
  local.get $4
 )
 (func $byn-split-outlined-A$~lib/rt/itcms/__visit (param $0 i32)
  global.get $~lib/rt/itcms/white
  local.get $0
  i32.const 20
  i32.sub
  local.tee $0
  i32.load $0 offset=4
  i32.const 3
  i32.and
  i32.eq
  if
   local.get $0
   call $~lib/rt/itcms/Object#makeGray
   global.get $~lib/rt/itcms/visitCount
   i32.const 1
   i32.add
   global.set $~lib/rt/itcms/visitCount
  end
 )
 (func $byn-split-outlined-A$~lib/rt/itcms/__link (param $0 i32) (param $1 i32)
  local.get $0
  i32.eqz
  if
   i32.const 0
   i32.const 1120
   i32.const 294
   i32.const 14
   call $~lib/builtins/abort
   unreachable
  end
  global.get $~lib/rt/itcms/white
  local.get $1
  i32.const 20
  i32.sub
  local.tee $1
  i32.load $0 offset=4
  i32.const 3
  i32.and
  i32.eq
  if
   local.get $0
   i32.const 20
   i32.sub
   i32.load $0 offset=4
   i32.const 3
   i32.and
   local.tee $0
   global.get $~lib/rt/itcms/white
   i32.eqz
   i32.eq
   if
    local.get $1
    call $~lib/rt/itcms/Object#makeGray
   else
    global.get $~lib/rt/itcms/state
    i32.const 1
    i32.eq
    local.get $0
    i32.const 3
    i32.eq
    i32.and
    if
     local.get $1
     call $~lib/rt/itcms/Object#makeGray
    end
   end
  end
 )
)<|MERGE_RESOLUTION|>--- conflicted
+++ resolved
@@ -3152,15 +3152,9 @@
     unreachable
    end
    global.get $~lib/memory/__stack_pointer
-<<<<<<< HEAD
-   local.get $5
    i32.const 8
    local.get $5
-=======
-   i32.const 8
-   local.get $4
-   local.get $4
->>>>>>> 0ed65eb9
+   local.get $5
    i32.const 8
    i32.le_u
    select
@@ -5506,15 +5500,9 @@
     unreachable
    end
    global.get $~lib/memory/__stack_pointer
-<<<<<<< HEAD
-   local.get $5
    i32.const 8
    local.get $5
-=======
-   i32.const 8
-   local.get $4
-   local.get $4
->>>>>>> 0ed65eb9
+   local.get $5
    i32.const 8
    i32.le_u
    select
@@ -7851,15 +7839,9 @@
     unreachable
    end
    global.get $~lib/memory/__stack_pointer
-<<<<<<< HEAD
-   local.get $5
    i32.const 8
    local.get $5
-=======
-   i32.const 8
-   local.get $4
-   local.get $4
->>>>>>> 0ed65eb9
+   local.get $5
    i32.const 8
    i32.le_u
    select
@@ -10211,15 +10193,9 @@
     unreachable
    end
    global.get $~lib/memory/__stack_pointer
-<<<<<<< HEAD
-   local.get $5
    i32.const 8
    local.get $5
-=======
-   i32.const 8
-   local.get $4
-   local.get $4
->>>>>>> 0ed65eb9
+   local.get $5
    i32.const 8
    i32.le_u
    select
@@ -13959,15 +13935,9 @@
     unreachable
    end
    global.get $~lib/memory/__stack_pointer
-<<<<<<< HEAD
-   local.get $5
    i32.const 8
    local.get $5
-=======
-   i32.const 8
-   local.get $4
-   local.get $4
->>>>>>> 0ed65eb9
+   local.get $5
    i32.const 8
    i32.le_u
    select
@@ -15961,133 +15931,7 @@
       local.get $10
       call $byn-split-outlined-A$~lib/rt/itcms/__link
      end
-<<<<<<< HEAD
-     local.get $0
-=======
-     local.get $2
-     i64.const 1
-     i64.add
-     local.set $2
-     br $for-loop|1
-    end
-   end
-   local.get $9
-   i32.load $0 offset=20
-   i32.const 100
-   i32.ne
-   if
-    i32.const 0
-    i32.const 1568
-    i32.const 21
-    i32.const 3
-    call $~lib/builtins/abort
-    unreachable
-   end
-   global.get $~lib/memory/__stack_pointer
-   local.tee $3
-   i32.const 4
-   i32.sub
-   global.set $~lib/memory/__stack_pointer
-   global.get $~lib/memory/__stack_pointer
-   i32.const 2020
-   i32.lt_s
-   br_if $folding-inner1
-   global.get $~lib/memory/__stack_pointer
-   local.tee $4
-   i32.const 0
-   i32.store $0
-   local.get $9
-   i32.load $0 offset=8
-   local.set $5
-   local.get $9
-   i32.load $0 offset=16
-   local.set $6
-   local.get $4
-   i32.const 8
-   i32.sub
-   global.set $~lib/memory/__stack_pointer
-   global.get $~lib/memory/__stack_pointer
-   i32.const 2020
-   i32.lt_s
-   br_if $folding-inner1
-   global.get $~lib/memory/__stack_pointer
-   local.tee $8
-   i64.const 0
-   i64.store $0
-   local.get $8
-   i32.const 16
-   i32.const 21
-   call $~lib/rt/itcms/__new
-   local.tee $10
-   i32.store $0
-   local.get $10
-   i32.const 0
-   i32.store $0
-   local.get $10
-   i32.const 0
-   i32.store $0 offset=4
-   local.get $10
-   i32.const 0
-   i32.store $0 offset=8
-   local.get $10
-   i32.const 0
-   i32.store $0 offset=12
-   local.get $6
-   i32.const 134217727
-   i32.gt_u
-   if
-    i32.const 1456
-    i32.const 1728
-    i32.const 70
-    i32.const 60
-    call $~lib/builtins/abort
-    unreachable
-   end
-   global.get $~lib/memory/__stack_pointer
-   i32.const 8
-   local.get $6
-   local.get $6
-   i32.const 8
-   i32.le_u
-   select
-   i32.const 3
-   i32.shl
-   local.tee $8
-   i32.const 0
-   call $~lib/rt/itcms/__new
-   local.tee $11
-   i32.store $0 offset=4
-   local.get $10
-   local.get $11
-   i32.store $0
-   local.get $11
-   if
-    local.get $10
-    local.get $11
-    call $byn-split-outlined-A$~lib/rt/itcms/__link
-   end
-   local.get $10
-   local.get $11
-   i32.store $0 offset=4
-   local.get $10
-   local.get $8
-   i32.store $0 offset=8
-   local.get $10
-   local.get $6
-   i32.store $0 offset=12
-   global.get $~lib/memory/__stack_pointer
-   i32.const 8
-   i32.add
-   global.set $~lib/memory/__stack_pointer
-   local.get $4
-   local.get $10
-   i32.store $0
-   loop $for-loop|02
-    local.get $1
-    local.get $6
-    i32.lt_s
-    if
->>>>>>> 0ed65eb9
+     local.get $0
      local.get $5
      i32.store $0 offset=4
      local.get $0
@@ -16645,11 +16489,11 @@
     unreachable
    end
    global.get $~lib/memory/__stack_pointer
+   i32.const 8
+   local.get $3
    local.get $3
    i32.const 8
-   local.get $3
-   i32.const 8
-   i32.gt_u
+   i32.le_u
    select
    i32.const 3
    i32.shl
@@ -17885,133 +17729,7 @@
       local.get $10
       call $byn-split-outlined-A$~lib/rt/itcms/__link
      end
-<<<<<<< HEAD
-     local.get $0
-=======
-     local.get $2
-     i64.const 1
-     i64.add
-     local.set $2
-     br $for-loop|1
-    end
-   end
-   local.get $9
-   i32.load $0 offset=20
-   i32.const 100
-   i32.ne
-   if
-    i32.const 0
-    i32.const 1568
-    i32.const 21
-    i32.const 3
-    call $~lib/builtins/abort
-    unreachable
-   end
-   global.get $~lib/memory/__stack_pointer
-   local.tee $3
-   i32.const 4
-   i32.sub
-   global.set $~lib/memory/__stack_pointer
-   global.get $~lib/memory/__stack_pointer
-   i32.const 2020
-   i32.lt_s
-   br_if $folding-inner1
-   global.get $~lib/memory/__stack_pointer
-   local.tee $4
-   i32.const 0
-   i32.store $0
-   local.get $9
-   i32.load $0 offset=8
-   local.set $5
-   local.get $9
-   i32.load $0 offset=16
-   local.set $6
-   local.get $4
-   i32.const 8
-   i32.sub
-   global.set $~lib/memory/__stack_pointer
-   global.get $~lib/memory/__stack_pointer
-   i32.const 2020
-   i32.lt_s
-   br_if $folding-inner1
-   global.get $~lib/memory/__stack_pointer
-   local.tee $8
-   i64.const 0
-   i64.store $0
-   local.get $8
-   i32.const 16
-   i32.const 24
-   call $~lib/rt/itcms/__new
-   local.tee $10
-   i32.store $0
-   local.get $10
-   i32.const 0
-   i32.store $0
-   local.get $10
-   i32.const 0
-   i32.store $0 offset=4
-   local.get $10
-   i32.const 0
-   i32.store $0 offset=8
-   local.get $10
-   i32.const 0
-   i32.store $0 offset=12
-   local.get $6
-   i32.const 134217727
-   i32.gt_u
-   if
-    i32.const 1456
-    i32.const 1728
-    i32.const 70
-    i32.const 60
-    call $~lib/builtins/abort
-    unreachable
-   end
-   global.get $~lib/memory/__stack_pointer
-   i32.const 8
-   local.get $6
-   local.get $6
-   i32.const 8
-   i32.le_u
-   select
-   i32.const 3
-   i32.shl
-   local.tee $8
-   i32.const 0
-   call $~lib/rt/itcms/__new
-   local.tee $11
-   i32.store $0 offset=4
-   local.get $10
-   local.get $11
-   i32.store $0
-   local.get $11
-   if
-    local.get $10
-    local.get $11
-    call $byn-split-outlined-A$~lib/rt/itcms/__link
-   end
-   local.get $10
-   local.get $11
-   i32.store $0 offset=4
-   local.get $10
-   local.get $8
-   i32.store $0 offset=8
-   local.get $10
-   local.get $6
-   i32.store $0 offset=12
-   global.get $~lib/memory/__stack_pointer
-   i32.const 8
-   i32.add
-   global.set $~lib/memory/__stack_pointer
-   local.get $4
-   local.get $10
-   i32.store $0
-   loop $for-loop|02
-    local.get $1
-    local.get $6
-    i32.lt_s
-    if
->>>>>>> 0ed65eb9
+     local.get $0
      local.get $5
      i32.store $0 offset=4
      local.get $0
@@ -18532,11 +18250,11 @@
     unreachable
    end
    global.get $~lib/memory/__stack_pointer
+   i32.const 8
+   local.get $3
    local.get $3
    i32.const 8
-   local.get $3
-   i32.const 8
-   i32.gt_u
+   i32.le_u
    select
    i32.const 3
    i32.shl
@@ -19271,7 +18989,6 @@
    local.get $3
    local.get $2
    i32.store $0 offset=4
-<<<<<<< HEAD
    local.get $0
    local.get $0
    i32.load $0 offset=20
@@ -19285,32 +19002,6 @@
    local.get $0
    i32.load $0 offset=4
    i32.and
-=======
-   local.get $10
-   i32.const 0
-   i32.store $0 offset=8
-   local.get $10
-   i32.const 0
-   i32.store $0 offset=12
-   local.get $6
-   i32.const 268435455
-   i32.gt_u
-   if
-    i32.const 1456
-    i32.const 1728
-    i32.const 70
-    i32.const 60
-    call $~lib/builtins/abort
-    unreachable
-   end
-   global.get $~lib/memory/__stack_pointer
-   i32.const 8
-   local.get $6
-   local.get $6
-   i32.const 8
-   i32.le_u
-   select
->>>>>>> 0ed65eb9
    i32.const 2
    i32.shl
    i32.add
@@ -20102,15 +19793,9 @@
     unreachable
    end
    global.get $~lib/memory/__stack_pointer
-<<<<<<< HEAD
-   local.get $6
    i32.const 8
    local.get $6
-=======
-   i32.const 8
-   local.get $7
-   local.get $7
->>>>>>> 0ed65eb9
+   local.get $6
    i32.const 8
    i32.le_u
    select
@@ -21790,7 +21475,6 @@
   i32.const 15
   i32.shr_u
   local.get $0
-<<<<<<< HEAD
   i32.xor
   i32.const -2048144777
   i32.mul
@@ -21807,25 +21491,6 @@
   local.get $0
   i32.xor
   i32.and
-=======
-  i32.const 268435455
-  i32.gt_u
-  if
-   i32.const 1456
-   i32.const 1728
-   i32.const 70
-   i32.const 60
-   call $~lib/builtins/abort
-   unreachable
-  end
-  global.get $~lib/memory/__stack_pointer
-  i32.const 8
-  local.get $0
-  local.get $0
-  i32.const 8
-  i32.le_u
-  select
->>>>>>> 0ed65eb9
   i32.const 2
   i32.shl
   i32.add
@@ -22675,11 +22340,11 @@
     unreachable
    end
    global.get $~lib/memory/__stack_pointer
+   i32.const 8
+   local.get $3
    local.get $3
    i32.const 8
-   local.get $3
-   i32.const 8
-   i32.gt_u
+   i32.le_u
    select
    i32.const 3
    i32.shl
@@ -23323,11 +22988,11 @@
    unreachable
   end
   global.get $~lib/memory/__stack_pointer
-  local.get $0
   i32.const 8
   local.get $0
+  local.get $0
   i32.const 8
-  i32.gt_u
+  i32.le_u
   select
   i32.const 2
   i32.shl
