--- conflicted
+++ resolved
@@ -896,11 +896,7 @@
   if
    i32.const 224
    i32.const 288
-<<<<<<< HEAD
    i32.const 104
-=======
-   i32.const 110
->>>>>>> 5c9cd70e
    i32.const 17
    call $~lib/builtins/abort
    unreachable
@@ -1743,11 +1739,7 @@
   if
    i32.const 224
    i32.const 288
-<<<<<<< HEAD
    i32.const 104
-=======
-   i32.const 110
->>>>>>> 5c9cd70e
    i32.const 17
    call $~lib/builtins/abort
    unreachable
