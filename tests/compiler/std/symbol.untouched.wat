(module
 (type $i32_=>_i32 (func (param i32) (result i32)))
 (type $i32_i32_=>_i32 (func (param i32 i32) (result i32)))
 (type $i32_=>_none (func (param i32)))
 (type $i32_i32_i32_=>_i32 (func (param i32 i32 i32) (result i32)))
 (type $i32_i32_i32_=>_none (func (param i32 i32 i32)))
 (type $none_=>_none (func))
 (type $i32_i32_=>_none (func (param i32 i32)))
 (type $i32_i32_i32_i32_=>_none (func (param i32 i32 i32 i32)))
 (type $i32_i32_i32_i32_i32_=>_i32 (func (param i32 i32 i32 i32 i32) (result i32)))
 (import "env" "abort" (func $~lib/builtins/abort (param i32 i32 i32 i32)))
 (memory $0 1)
 (data (i32.const 16) "\06\00\00\00\01\00\00\00\01\00\00\00\06\00\00\001\002\003\00")
 (data (i32.const 48) "\1a\00\00\00\01\00\00\00\01\00\00\00\1a\00\00\00s\00t\00d\00/\00s\00y\00m\00b\00o\00l\00.\00t\00s\00")
 (data (i32.const 96) "\1c\00\00\00\01\00\00\00\01\00\00\00\1c\00\00\00I\00n\00v\00a\00l\00i\00d\00 \00l\00e\00n\00g\00t\00h\00")
 (data (i32.const 144) "&\00\00\00\01\00\00\00\01\00\00\00&\00\00\00~\00l\00i\00b\00/\00a\00r\00r\00a\00y\00b\00u\00f\00f\00e\00r\00.\00t\00s\00")
 (data (i32.const 208) "$\00\00\00\01\00\00\00\01\00\00\00$\00\00\00K\00e\00y\00 \00d\00o\00e\00s\00 \00n\00o\00t\00 \00e\00x\00i\00s\00t\00")
 (data (i32.const 272) "\16\00\00\00\01\00\00\00\01\00\00\00\16\00\00\00~\00l\00i\00b\00/\00m\00a\00p\00.\00t\00s\00")
 (data (i32.const 320) "\00\00\00\00\01\00\00\00\01\00\00\00\00\00\00\00")
 (data (i32.const 336) "\16\00\00\00\01\00\00\00\01\00\00\00\16\00\00\00h\00a\00s\00I\00n\00s\00t\00a\00n\00c\00e\00")
 (data (i32.const 384) "$\00\00\00\01\00\00\00\01\00\00\00$\00\00\00i\00s\00C\00o\00n\00c\00a\00t\00S\00p\00r\00e\00a\00d\00a\00b\00l\00e\00")
 (data (i32.const 448) "\10\00\00\00\01\00\00\00\01\00\00\00\10\00\00\00i\00s\00R\00e\00g\00E\00x\00p\00")
 (data (i32.const 480) "\n\00\00\00\01\00\00\00\01\00\00\00\n\00\00\00m\00a\00t\00c\00h\00")
 (data (i32.const 512) "\0e\00\00\00\01\00\00\00\01\00\00\00\0e\00\00\00r\00e\00p\00l\00a\00c\00e\00")
 (data (i32.const 544) "\0c\00\00\00\01\00\00\00\01\00\00\00\0c\00\00\00s\00e\00a\00r\00c\00h\00")
 (data (i32.const 576) "\0e\00\00\00\01\00\00\00\01\00\00\00\0e\00\00\00s\00p\00e\00c\00i\00e\00s\00")
 (data (i32.const 608) "\n\00\00\00\01\00\00\00\01\00\00\00\n\00\00\00s\00p\00l\00i\00t\00")
 (data (i32.const 640) "\16\00\00\00\01\00\00\00\01\00\00\00\16\00\00\00t\00o\00P\00r\00i\00m\00i\00t\00i\00v\00e\00")
 (data (i32.const 688) "\16\00\00\00\01\00\00\00\01\00\00\00\16\00\00\00t\00o\00S\00t\00r\00i\00n\00g\00T\00a\00g\00")
 (data (i32.const 736) "\16\00\00\00\01\00\00\00\01\00\00\00\16\00\00\00u\00n\00s\00c\00o\00p\00a\00b\00l\00e\00s\00")
 (data (i32.const 784) "\0e\00\00\00\01\00\00\00\01\00\00\00\0e\00\00\00S\00y\00m\00b\00o\00l\00(\00")
 (data (i32.const 816) "\08\00\00\00\01\00\00\00\01\00\00\00\08\00\00\00n\00u\00l\00l\00")
 (data (i32.const 848) "\02\00\00\00\01\00\00\00\01\00\00\00\02\00\00\00)\00")
 (data (i32.const 880) "\10\00\00\00\01\00\00\00\01\00\00\00\10\00\00\00S\00y\00m\00b\00o\00l\00(\00)\00")
 (data (i32.const 912) "\16\00\00\00\01\00\00\00\01\00\00\00\16\00\00\00S\00y\00m\00b\00o\00l\00(\001\002\003\00)\00")
 (data (i32.const 960) "&\00\00\00\01\00\00\00\01\00\00\00&\00\00\00S\00y\00m\00b\00o\00l\00(\00h\00a\00s\00I\00n\00s\00t\00a\00n\00c\00e\00)\00")
 (data (i32.const 1024) "4\00\00\00\01\00\00\00\01\00\00\004\00\00\00S\00y\00m\00b\00o\00l\00(\00i\00s\00C\00o\00n\00c\00a\00t\00S\00p\00r\00e\00a\00d\00a\00b\00l\00e\00)\00")
 (table $0 1 funcref)
 (global $~lib/symbol/nextId (mut i32) (i32.const 12))
 (global $std/symbol/sym1 (mut i32) (i32.const 0))
 (global $std/symbol/sym2 (mut i32) (i32.const 0))
 (global $~lib/symbol/stringToId (mut i32) (i32.const 0))
 (global $~lib/rt/stub/startOffset (mut i32) (i32.const 0))
 (global $~lib/rt/stub/offset (mut i32) (i32.const 0))
 (global $~lib/ASC_SHRINK_LEVEL i32 (i32.const 0))
 (global $~lib/symbol/idToString (mut i32) (i32.const 0))
 (global $std/symbol/sym3 (mut i32) (i32.const 0))
 (global $std/symbol/sym4 (mut i32) (i32.const 0))
 (global $std/symbol/key1 (mut i32) (i32.const 0))
 (global $std/symbol/key2 (mut i32) (i32.const 0))
 (global $std/symbol/key3 (mut i32) (i32.const 0))
 (global $std/symbol/key4 (mut i32) (i32.const 0))
 (global $~lib/symbol/_Symbol.hasInstance i32 (i32.const 1))
 (global $std/symbol/hasInstance (mut i32) (i32.const 0))
 (global $~lib/symbol/_Symbol.isConcatSpreadable i32 (i32.const 2))
 (global $std/symbol/isConcatSpreadable (mut i32) (i32.const 0))
 (global $~lib/heap/__heap_base i32 (i32.const 1092))
 (export "memory" (memory $0))
 (start $~start)
 (func $~lib/rt/stub/__retain (; 1 ;) (param $0 i32) (result i32)
  local.get $0
 )
 (func $~lib/rt/stub/__release (; 2 ;) (param $0 i32)
  nop
 )
 (func $~lib/symbol/Symbol (; 3 ;) (param $0 i32) (result i32)
  (local $1 i32)
  (local $2 i32)
  local.get $0
  call $~lib/rt/stub/__retain
  local.set $0
  global.get $~lib/symbol/nextId
  local.tee $1
  i32.const 1
  i32.add
  global.set $~lib/symbol/nextId
  local.get $1
  local.set $2
  local.get $2
  i32.eqz
  if
   unreachable
  end
  local.get $2
  local.set $1
  local.get $0
  call $~lib/rt/stub/__release
  local.get $1
 )
 (func $~lib/rt/stub/maybeGrowMemory (; 4 ;) (param $0 i32)
  (local $1 i32)
  (local $2 i32)
  (local $3 i32)
  (local $4 i32)
  (local $5 i32)
  memory.size
  local.set $1
  local.get $1
  i32.const 16
  i32.shl
  local.set $2
  local.get $0
  local.get $2
  i32.gt_u
  if
   local.get $0
   local.get $2
   i32.sub
   i32.const 65535
   i32.add
   i32.const 65535
   i32.const -1
   i32.xor
   i32.and
   i32.const 16
   i32.shr_u
   local.set $3
   local.get $1
   local.tee $4
   local.get $3
   local.tee $5
   local.get $4
   local.get $5
   i32.gt_s
   select
   local.set $4
   local.get $4
   memory.grow
   i32.const 0
   i32.lt_s
   if
    local.get $3
    memory.grow
    i32.const 0
    i32.lt_s
    if
     unreachable
    end
   end
  end
  local.get $0
  global.set $~lib/rt/stub/offset
 )
 (func $~lib/rt/stub/__alloc (; 5 ;) (param $0 i32) (param $1 i32) (result i32)
  (local $2 i32)
  (local $3 i32)
  (local $4 i32)
  (local $5 i32)
  (local $6 i32)
  local.get $0
  i32.const 1073741808
  i32.gt_u
  if
   unreachable
  end
  global.get $~lib/rt/stub/offset
  i32.const 16
  i32.add
  local.set $2
  local.get $0
  i32.const 15
  i32.add
  i32.const 15
  i32.const -1
  i32.xor
  i32.and
  local.tee $3
  i32.const 16
  local.tee $4
  local.get $3
  local.get $4
  i32.gt_u
  select
  local.set $5
  local.get $2
  local.get $5
  i32.add
  call $~lib/rt/stub/maybeGrowMemory
  local.get $2
  i32.const 16
  i32.sub
  local.set $6
  local.get $6
  local.get $5
  i32.store
  local.get $6
  i32.const 1
  i32.store offset=4
  local.get $6
  local.get $1
  i32.store offset=8
  local.get $6
  local.get $0
  i32.store offset=12
  local.get $2
 )
 (func $~lib/memory/memory.fill (; 6 ;) (param $0 i32) (param $1 i32) (param $2 i32)
  (local $3 i32)
  (local $4 i32)
  (local $5 i32)
  (local $6 i32)
  (local $7 i32)
  (local $8 i32)
  (local $9 i64)
  (local $10 i32)
  block $~lib/util/memory/memset|inlined.0
   local.get $0
   local.set $5
   local.get $1
   local.set $4
   local.get $2
   local.set $3
   local.get $3
   i32.eqz
   if
    br $~lib/util/memory/memset|inlined.0
   end
   local.get $5
   local.get $3
   i32.add
   i32.const 4
   i32.sub
   local.set $6
   local.get $5
   local.get $4
   i32.store8
   local.get $6
   local.get $4
   i32.store8 offset=3
   local.get $3
   i32.const 2
   i32.le_u
   if
    br $~lib/util/memory/memset|inlined.0
   end
   local.get $5
   local.get $4
   i32.store8 offset=1
   local.get $5
   local.get $4
   i32.store8 offset=2
   local.get $6
   local.get $4
   i32.store8 offset=2
   local.get $6
   local.get $4
   i32.store8 offset=1
   local.get $3
   i32.const 6
   i32.le_u
   if
    br $~lib/util/memory/memset|inlined.0
   end
   local.get $5
   local.get $4
   i32.store8 offset=3
   local.get $6
   local.get $4
   i32.store8
   local.get $3
   i32.const 8
   i32.le_u
   if
    br $~lib/util/memory/memset|inlined.0
   end
   i32.const 0
   local.get $5
   i32.sub
   i32.const 3
   i32.and
   local.set $7
   local.get $5
   local.get $7
   i32.add
   local.set $5
   local.get $3
   local.get $7
   i32.sub
   local.set $3
   local.get $3
   i32.const -4
   i32.and
   local.set $3
   i32.const -1
   i32.const 255
   i32.div_u
   local.get $4
   i32.const 255
   i32.and
   i32.mul
   local.set $8
   local.get $5
   local.get $3
   i32.add
   i32.const 28
   i32.sub
   local.set $6
   local.get $5
   local.get $8
   i32.store
   local.get $6
   local.get $8
   i32.store offset=24
   local.get $3
   i32.const 8
   i32.le_u
   if
    br $~lib/util/memory/memset|inlined.0
   end
   local.get $5
   local.get $8
   i32.store offset=4
   local.get $5
   local.get $8
   i32.store offset=8
   local.get $6
   local.get $8
   i32.store offset=16
   local.get $6
   local.get $8
   i32.store offset=20
   local.get $3
   i32.const 24
   i32.le_u
   if
    br $~lib/util/memory/memset|inlined.0
   end
   local.get $5
   local.get $8
   i32.store offset=12
   local.get $5
   local.get $8
   i32.store offset=16
   local.get $5
   local.get $8
   i32.store offset=20
   local.get $5
   local.get $8
   i32.store offset=24
   local.get $6
   local.get $8
   i32.store
   local.get $6
   local.get $8
   i32.store offset=4
   local.get $6
   local.get $8
   i32.store offset=8
   local.get $6
   local.get $8
   i32.store offset=12
   i32.const 24
   local.get $5
   i32.const 4
   i32.and
   i32.add
   local.set $7
   local.get $5
   local.get $7
   i32.add
   local.set $5
   local.get $3
   local.get $7
   i32.sub
   local.set $3
   local.get $8
   i64.extend_i32_u
   local.get $8
   i64.extend_i32_u
   i64.const 32
   i64.shl
   i64.or
   local.set $9
   loop $while-continue|0
    local.get $3
    i32.const 32
    i32.ge_u
    local.set $10
    local.get $10
    if
     local.get $5
     local.get $9
     i64.store
     local.get $5
     local.get $9
     i64.store offset=8
     local.get $5
     local.get $9
     i64.store offset=16
     local.get $5
     local.get $9
     i64.store offset=24
     local.get $3
     i32.const 32
     i32.sub
     local.set $3
     local.get $5
     i32.const 32
     i32.add
     local.set $5
     br $while-continue|0
    end
   end
  end
 )
 (func $~lib/arraybuffer/ArrayBuffer#constructor (; 7 ;) (param $0 i32) (param $1 i32) (result i32)
  (local $2 i32)
  local.get $1
  i32.const 1073741808
  i32.gt_u
  if
   i32.const 112
   i32.const 160
<<<<<<< HEAD
   i32.const 56
   i32.const 42
=======
   i32.const 54
   i32.const 43
>>>>>>> 13340ed5
   call $~lib/builtins/abort
   unreachable
  end
  local.get $1
  i32.const 0
  call $~lib/rt/stub/__alloc
  local.set $2
  local.get $2
  i32.const 0
  local.get $1
  call $~lib/memory/memory.fill
  local.get $2
  call $~lib/rt/stub/__retain
 )
 (func $~lib/map/Map<~lib/string/String,usize>#clear (; 8 ;) (param $0 i32)
  (local $1 i32)
  (local $2 i32)
  local.get $0
  local.tee $1
  i32.const 0
  i32.const 16
  call $~lib/arraybuffer/ArrayBuffer#constructor
  local.set $2
  local.get $1
  i32.load
  call $~lib/rt/stub/__release
  local.get $2
  i32.store
  local.get $0
  i32.const 4
  i32.const 1
  i32.sub
  i32.store offset=4
  local.get $0
  local.tee $2
  i32.const 0
  i32.const 48
  call $~lib/arraybuffer/ArrayBuffer#constructor
  local.set $1
  local.get $2
  i32.load offset=8
  call $~lib/rt/stub/__release
  local.get $1
  i32.store offset=8
  local.get $0
  i32.const 4
  i32.store offset=12
  local.get $0
  i32.const 0
  i32.store offset=16
  local.get $0
  i32.const 0
  i32.store offset=20
 )
 (func $~lib/map/Map<~lib/string/String,usize>#constructor (; 9 ;) (param $0 i32) (result i32)
  local.get $0
  i32.eqz
  if
   i32.const 24
   i32.const 3
   call $~lib/rt/stub/__alloc
   call $~lib/rt/stub/__retain
   local.set $0
  end
  local.get $0
  i32.const 0
  i32.store
  local.get $0
  i32.const 0
  i32.store offset=4
  local.get $0
  i32.const 0
  i32.store offset=8
  local.get $0
  i32.const 0
  i32.store offset=12
  local.get $0
  i32.const 0
  i32.store offset=16
  local.get $0
  i32.const 0
  i32.store offset=20
  local.get $0
  call $~lib/map/Map<~lib/string/String,usize>#clear
  local.get $0
 )
 (func $~lib/map/Map<usize,~lib/string/String>#clear (; 10 ;) (param $0 i32)
  (local $1 i32)
  (local $2 i32)
  local.get $0
  local.tee $1
  i32.const 0
  i32.const 16
  call $~lib/arraybuffer/ArrayBuffer#constructor
  local.set $2
  local.get $1
  i32.load
  call $~lib/rt/stub/__release
  local.get $2
  i32.store
  local.get $0
  i32.const 4
  i32.const 1
  i32.sub
  i32.store offset=4
  local.get $0
  local.tee $2
  i32.const 0
  i32.const 48
  call $~lib/arraybuffer/ArrayBuffer#constructor
  local.set $1
  local.get $2
  i32.load offset=8
  call $~lib/rt/stub/__release
  local.get $1
  i32.store offset=8
  local.get $0
  i32.const 4
  i32.store offset=12
  local.get $0
  i32.const 0
  i32.store offset=16
  local.get $0
  i32.const 0
  i32.store offset=20
 )
 (func $~lib/map/Map<usize,~lib/string/String>#constructor (; 11 ;) (param $0 i32) (result i32)
  local.get $0
  i32.eqz
  if
   i32.const 24
   i32.const 4
   call $~lib/rt/stub/__alloc
   call $~lib/rt/stub/__retain
   local.set $0
  end
  local.get $0
  i32.const 0
  i32.store
  local.get $0
  i32.const 0
  i32.store offset=4
  local.get $0
  i32.const 0
  i32.store offset=8
  local.get $0
  i32.const 0
  i32.store offset=12
  local.get $0
  i32.const 0
  i32.store offset=16
  local.get $0
  i32.const 0
  i32.store offset=20
  local.get $0
  call $~lib/map/Map<usize,~lib/string/String>#clear
  local.get $0
 )
 (func $~lib/string/String#get:length (; 12 ;) (param $0 i32) (result i32)
  local.get $0
  i32.const 16
  i32.sub
  i32.load offset=12
  i32.const 1
  i32.shr_u
 )
 (func $~lib/util/hash/hashStr (; 13 ;) (param $0 i32) (result i32)
  (local $1 i32)
  (local $2 i32)
  (local $3 i32)
  (local $4 i32)
  local.get $0
  call $~lib/rt/stub/__retain
  local.set $0
  i32.const -2128831035
  local.set $1
  local.get $0
  if
   i32.const 0
   local.set $2
   local.get $0
   call $~lib/string/String#get:length
   i32.const 1
   i32.shl
   local.set $3
   loop $for-loop|0
    local.get $2
    local.get $3
    i32.lt_u
    local.set $4
    local.get $4
    if
     local.get $1
     local.get $0
     local.get $2
     i32.add
     i32.load8_u
     i32.xor
     i32.const 16777619
     i32.mul
     local.set $1
     local.get $2
     i32.const 1
     i32.add
     local.set $2
     br $for-loop|0
    end
   end
  end
  local.get $1
  local.set $3
  local.get $0
  call $~lib/rt/stub/__release
  local.get $3
 )
 (func $~lib/util/string/compareImpl (; 14 ;) (param $0 i32) (param $1 i32) (param $2 i32) (param $3 i32) (param $4 i32) (result i32)
  (local $5 i32)
  (local $6 i32)
  (local $7 i32)
  (local $8 i32)
  (local $9 i32)
  (local $10 i32)
  local.get $0
  call $~lib/rt/stub/__retain
  local.set $0
  local.get $2
  call $~lib/rt/stub/__retain
  local.set $2
  local.get $0
  local.get $1
  i32.const 1
  i32.shl
  i32.add
  local.set $5
  local.get $2
  local.get $3
  i32.const 1
  i32.shl
  i32.add
  local.set $6
  local.get $4
  i32.const 4
  i32.ge_u
  if (result i32)
   local.get $5
   i32.const 7
   i32.and
   local.get $6
   i32.const 7
   i32.and
   i32.or
   i32.eqz
  else
   i32.const 0
  end
  if
   block $do-break|0
    loop $do-continue|0
     local.get $5
     i64.load
     local.get $6
     i64.load
     i64.ne
     if
      br $do-break|0
     end
     local.get $5
     i32.const 8
     i32.add
     local.set $5
     local.get $6
     i32.const 8
     i32.add
     local.set $6
     local.get $4
     i32.const 4
     i32.sub
     local.set $4
     local.get $4
     i32.const 4
     i32.ge_u
     local.set $7
     local.get $7
     br_if $do-continue|0
    end
   end
  end
  loop $while-continue|1
   local.get $4
   local.tee $7
   i32.const 1
   i32.sub
   local.set $4
   local.get $7
   local.set $7
   local.get $7
   if
    local.get $5
    i32.load16_u
    local.set $8
    local.get $6
    i32.load16_u
    local.set $9
    local.get $8
    local.get $9
    i32.ne
    if
     local.get $8
     local.get $9
     i32.sub
     local.set $10
     local.get $0
     call $~lib/rt/stub/__release
     local.get $2
     call $~lib/rt/stub/__release
     local.get $10
     return
    end
    local.get $5
    i32.const 2
    i32.add
    local.set $5
    local.get $6
    i32.const 2
    i32.add
    local.set $6
    br $while-continue|1
   end
  end
  i32.const 0
  local.set $7
  local.get $0
  call $~lib/rt/stub/__release
  local.get $2
  call $~lib/rt/stub/__release
  local.get $7
 )
 (func $~lib/string/String.__eq (; 15 ;) (param $0 i32) (param $1 i32) (result i32)
  (local $2 i32)
  (local $3 i32)
  local.get $0
  call $~lib/rt/stub/__retain
  local.set $0
  local.get $1
  call $~lib/rt/stub/__retain
  local.set $1
  local.get $0
  call $~lib/string/String#get:length
  local.set $2
  local.get $2
  local.get $1
  call $~lib/string/String#get:length
  i32.ne
  if
   i32.const 0
   local.set $3
   local.get $0
   call $~lib/rt/stub/__release
   local.get $1
   call $~lib/rt/stub/__release
   local.get $3
   return
  end
  local.get $0
  i32.const 0
  local.get $1
  i32.const 0
  local.get $2
  call $~lib/util/string/compareImpl
  i32.eqz
  local.set $3
  local.get $0
  call $~lib/rt/stub/__release
  local.get $1
  call $~lib/rt/stub/__release
  local.get $3
 )
 (func $~lib/map/Map<~lib/string/String,usize>#find (; 16 ;) (param $0 i32) (param $1 i32) (param $2 i32) (result i32)
  (local $3 i32)
  (local $4 i32)
  (local $5 i32)
  (local $6 i32)
  (local $7 i32)
  local.get $1
  call $~lib/rt/stub/__retain
  local.set $1
  local.get $0
  i32.load
  local.get $2
  local.get $0
  i32.load offset=4
  i32.and
  i32.const 4
  i32.mul
  i32.add
  i32.load
  local.set $3
  loop $while-continue|0
   local.get $3
   local.set $4
   local.get $4
   if
    local.get $3
    i32.load offset=8
    i32.const 1
    i32.and
    i32.eqz
    if (result i32)
     local.get $3
     i32.load
     call $~lib/rt/stub/__retain
     local.set $6
     local.get $1
     call $~lib/rt/stub/__retain
     local.set $5
     local.get $6
     i32.eqz
     local.get $5
     i32.eqz
     i32.or
     if (result i32)
      local.get $6
      local.get $5
      i32.eq
     else
      local.get $6
      local.get $5
      call $~lib/string/String.__eq
     end
     local.set $7
     local.get $5
     call $~lib/rt/stub/__release
     local.get $6
     call $~lib/rt/stub/__release
     local.get $7
    else
     i32.const 0
    end
    if
     local.get $3
     local.set $6
     local.get $1
     call $~lib/rt/stub/__release
     local.get $6
     return
    end
    local.get $3
    i32.load offset=8
    i32.const 1
    i32.const -1
    i32.xor
    i32.and
    local.set $3
    br $while-continue|0
   end
  end
  i32.const 0
  local.set $4
  local.get $1
  call $~lib/rt/stub/__release
  local.get $4
 )
 (func $~lib/map/Map<~lib/string/String,usize>#has (; 17 ;) (param $0 i32) (param $1 i32) (result i32)
  (local $2 i32)
  (local $3 i32)
  local.get $1
  call $~lib/rt/stub/__retain
  local.set $1
  local.get $0
  local.get $1
  block $~lib/util/hash/HASH<~lib/string/String>|inlined.0 (result i32)
   local.get $1
   call $~lib/rt/stub/__retain
   local.set $2
   local.get $2
   call $~lib/util/hash/hashStr
   local.set $3
   local.get $2
   call $~lib/rt/stub/__release
   local.get $3
   br $~lib/util/hash/HASH<~lib/string/String>|inlined.0
  end
  call $~lib/map/Map<~lib/string/String,usize>#find
  i32.const 0
  i32.ne
  local.set $2
  local.get $1
  call $~lib/rt/stub/__release
  local.get $2
 )
 (func $~lib/map/Map<~lib/string/String,usize>#get (; 18 ;) (param $0 i32) (param $1 i32) (result i32)
  (local $2 i32)
  (local $3 i32)
  (local $4 i32)
  local.get $1
  call $~lib/rt/stub/__retain
  local.set $1
  local.get $0
  local.get $1
  block $~lib/util/hash/HASH<~lib/string/String>|inlined.1 (result i32)
   local.get $1
   call $~lib/rt/stub/__retain
   local.set $2
   local.get $2
   call $~lib/util/hash/hashStr
   local.set $3
   local.get $2
   call $~lib/rt/stub/__release
   local.get $3
   br $~lib/util/hash/HASH<~lib/string/String>|inlined.1
  end
  call $~lib/map/Map<~lib/string/String,usize>#find
  local.set $4
  local.get $4
  i32.eqz
  if
   local.get $1
   call $~lib/rt/stub/__release
   i32.const 224
   i32.const 288
   i32.const 111
   i32.const 17
   call $~lib/builtins/abort
   unreachable
  end
  local.get $4
  i32.load offset=4
  local.set $2
  local.get $1
  call $~lib/rt/stub/__release
  local.get $2
 )
 (func $~lib/map/Map<~lib/string/String,usize>#rehash (; 19 ;) (param $0 i32) (param $1 i32)
  (local $2 i32)
  (local $3 i32)
  (local $4 i32)
  (local $5 i32)
  (local $6 i32)
  (local $7 i32)
  (local $8 i32)
  (local $9 i32)
  (local $10 i32)
  (local $11 i32)
  (local $12 i32)
  (local $13 i32)
  local.get $1
  i32.const 1
  i32.add
  local.set $2
  i32.const 0
  local.get $2
  i32.const 4
  i32.mul
  call $~lib/arraybuffer/ArrayBuffer#constructor
  local.set $3
  local.get $2
  i32.const 8
  i32.mul
  i32.const 3
  i32.div_s
  local.set $4
  i32.const 0
  local.get $4
  i32.const 12
  i32.mul
  call $~lib/arraybuffer/ArrayBuffer#constructor
  local.set $5
  local.get $0
  i32.load offset=8
  local.set $6
  local.get $6
  local.get $0
  i32.load offset=16
  i32.const 12
  i32.mul
  i32.add
  local.set $7
  local.get $5
  local.set $8
  loop $while-continue|0
   local.get $6
   local.get $7
   i32.ne
   local.set $9
   local.get $9
   if
    local.get $6
    local.set $10
    local.get $10
    i32.load offset=8
    i32.const 1
    i32.and
    i32.eqz
    if
     local.get $8
     local.set $11
     local.get $11
     local.get $10
     i32.load
     i32.store
     local.get $11
     local.get $10
     i32.load offset=4
     i32.store offset=4
     block $~lib/util/hash/HASH<~lib/string/String>|inlined.3 (result i32)
      local.get $10
      i32.load
      call $~lib/rt/stub/__retain
      local.set $12
      local.get $12
      call $~lib/util/hash/hashStr
      local.set $13
      local.get $12
      call $~lib/rt/stub/__release
      local.get $13
      br $~lib/util/hash/HASH<~lib/string/String>|inlined.3
     end
     local.get $1
     i32.and
     local.set $12
     local.get $3
     local.get $12
     i32.const 4
     i32.mul
     i32.add
     local.set $13
     local.get $11
     local.get $13
     i32.load
     i32.store offset=8
     local.get $13
     local.get $8
     i32.store
     local.get $8
     i32.const 12
     i32.add
     local.set $8
    end
    local.get $6
    i32.const 12
    i32.add
    local.set $6
    br $while-continue|0
   end
  end
  local.get $0
  local.tee $11
  local.get $3
  local.tee $12
  local.get $11
  i32.load
  local.tee $9
  i32.ne
  if
   local.get $12
   call $~lib/rt/stub/__retain
   local.set $12
   local.get $9
   call $~lib/rt/stub/__release
  end
  local.get $12
  i32.store
  local.get $0
  local.get $1
  i32.store offset=4
  local.get $0
  local.tee $13
  local.get $5
  local.tee $9
  local.get $13
  i32.load offset=8
  local.tee $11
  i32.ne
  if
   local.get $9
   call $~lib/rt/stub/__retain
   local.set $9
   local.get $11
   call $~lib/rt/stub/__release
  end
  local.get $9
  i32.store offset=8
  local.get $0
  local.get $4
  i32.store offset=12
  local.get $0
  local.get $0
  i32.load offset=20
  i32.store offset=16
  local.get $3
  call $~lib/rt/stub/__release
  local.get $5
  call $~lib/rt/stub/__release
 )
 (func $~lib/map/Map<~lib/string/String,usize>#set (; 20 ;) (param $0 i32) (param $1 i32) (param $2 i32) (result i32)
  (local $3 i32)
  (local $4 i32)
  (local $5 i32)
  (local $6 i32)
  local.get $1
  call $~lib/rt/stub/__retain
  local.set $1
  block $~lib/util/hash/HASH<~lib/string/String>|inlined.2 (result i32)
   local.get $1
   call $~lib/rt/stub/__retain
   local.set $3
   local.get $3
   call $~lib/util/hash/hashStr
   local.set $4
   local.get $3
   call $~lib/rt/stub/__release
   local.get $4
   br $~lib/util/hash/HASH<~lib/string/String>|inlined.2
  end
  local.set $5
  local.get $0
  local.get $1
  local.get $5
  call $~lib/map/Map<~lib/string/String,usize>#find
  local.set $6
  local.get $6
  if
   local.get $6
   local.get $2
   i32.store offset=4
  else
   local.get $0
   i32.load offset=16
   local.get $0
   i32.load offset=12
   i32.eq
   if
    local.get $0
    local.get $0
    i32.load offset=20
    local.get $0
    i32.load offset=12
    i32.const 3
    i32.mul
    i32.const 4
    i32.div_s
    i32.lt_s
    if (result i32)
     local.get $0
     i32.load offset=4
    else
     local.get $0
     i32.load offset=4
     i32.const 1
     i32.shl
     i32.const 1
     i32.or
    end
    call $~lib/map/Map<~lib/string/String,usize>#rehash
   end
   local.get $0
   i32.load offset=8
   call $~lib/rt/stub/__retain
   local.set $3
   local.get $3
   local.get $0
   local.get $0
   i32.load offset=16
   local.tee $4
   i32.const 1
   i32.add
   i32.store offset=16
   local.get $4
   i32.const 12
   i32.mul
   i32.add
   local.set $6
   local.get $6
   local.get $1
   call $~lib/rt/stub/__retain
   i32.store
   local.get $6
   local.get $2
   i32.store offset=4
   local.get $0
   local.get $0
   i32.load offset=20
   i32.const 1
   i32.add
   i32.store offset=20
   local.get $0
   i32.load
   local.get $5
   local.get $0
   i32.load offset=4
   i32.and
   i32.const 4
   i32.mul
   i32.add
   local.set $4
   local.get $6
   local.get $4
   i32.load
   i32.store offset=8
   local.get $4
   local.get $6
   i32.store
   local.get $3
   call $~lib/rt/stub/__release
  end
  local.get $0
  call $~lib/rt/stub/__retain
  local.set $4
  local.get $1
  call $~lib/rt/stub/__release
  local.get $4
 )
 (func $~lib/util/hash/hash32 (; 21 ;) (param $0 i32) (result i32)
  (local $1 i32)
  i32.const -2128831035
  local.set $1
  local.get $1
  local.get $0
  i32.const 255
  i32.and
  i32.xor
  i32.const 16777619
  i32.mul
  local.set $1
  local.get $1
  local.get $0
  i32.const 8
  i32.shr_u
  i32.const 255
  i32.and
  i32.xor
  i32.const 16777619
  i32.mul
  local.set $1
  local.get $1
  local.get $0
  i32.const 16
  i32.shr_u
  i32.const 255
  i32.and
  i32.xor
  i32.const 16777619
  i32.mul
  local.set $1
  local.get $1
  local.get $0
  i32.const 24
  i32.shr_u
  i32.xor
  i32.const 16777619
  i32.mul
  local.set $1
  local.get $1
 )
 (func $~lib/map/Map<usize,~lib/string/String>#find (; 22 ;) (param $0 i32) (param $1 i32) (param $2 i32) (result i32)
  (local $3 i32)
  (local $4 i32)
  local.get $0
  i32.load
  local.get $2
  local.get $0
  i32.load offset=4
  i32.and
  i32.const 4
  i32.mul
  i32.add
  i32.load
  local.set $3
  loop $while-continue|0
   local.get $3
   local.set $4
   local.get $4
   if
    local.get $3
    i32.load offset=8
    i32.const 1
    i32.and
    i32.eqz
    if (result i32)
     local.get $3
     i32.load
     local.get $1
     i32.eq
    else
     i32.const 0
    end
    if
     local.get $3
     return
    end
    local.get $3
    i32.load offset=8
    i32.const 1
    i32.const -1
    i32.xor
    i32.and
    local.set $3
    br $while-continue|0
   end
  end
  i32.const 0
 )
 (func $~lib/map/Map<usize,~lib/string/String>#rehash (; 23 ;) (param $0 i32) (param $1 i32)
  (local $2 i32)
  (local $3 i32)
  (local $4 i32)
  (local $5 i32)
  (local $6 i32)
  (local $7 i32)
  (local $8 i32)
  (local $9 i32)
  (local $10 i32)
  (local $11 i32)
  (local $12 i32)
  (local $13 i32)
  local.get $1
  i32.const 1
  i32.add
  local.set $2
  i32.const 0
  local.get $2
  i32.const 4
  i32.mul
  call $~lib/arraybuffer/ArrayBuffer#constructor
  local.set $3
  local.get $2
  i32.const 8
  i32.mul
  i32.const 3
  i32.div_s
  local.set $4
  i32.const 0
  local.get $4
  i32.const 12
  i32.mul
  call $~lib/arraybuffer/ArrayBuffer#constructor
  local.set $5
  local.get $0
  i32.load offset=8
  local.set $6
  local.get $6
  local.get $0
  i32.load offset=16
  i32.const 12
  i32.mul
  i32.add
  local.set $7
  local.get $5
  local.set $8
  loop $while-continue|0
   local.get $6
   local.get $7
   i32.ne
   local.set $9
   local.get $9
   if
    local.get $6
    local.set $10
    local.get $10
    i32.load offset=8
    i32.const 1
    i32.and
    i32.eqz
    if
     local.get $8
     local.set $11
     local.get $11
     local.get $10
     i32.load
     i32.store
     local.get $11
     local.get $10
     i32.load offset=4
     i32.store offset=4
     block $~lib/util/hash/HASH<usize>|inlined.1 (result i32)
      local.get $10
      i32.load
      local.set $12
      local.get $12
      call $~lib/util/hash/hash32
      br $~lib/util/hash/HASH<usize>|inlined.1
     end
     local.get $1
     i32.and
     local.set $12
     local.get $3
     local.get $12
     i32.const 4
     i32.mul
     i32.add
     local.set $13
     local.get $11
     local.get $13
     i32.load
     i32.store offset=8
     local.get $13
     local.get $8
     i32.store
     local.get $8
     i32.const 12
     i32.add
     local.set $8
    end
    local.get $6
    i32.const 12
    i32.add
    local.set $6
    br $while-continue|0
   end
  end
  local.get $0
  local.tee $11
  local.get $3
  local.tee $12
  local.get $11
  i32.load
  local.tee $9
  i32.ne
  if
   local.get $12
   call $~lib/rt/stub/__retain
   local.set $12
   local.get $9
   call $~lib/rt/stub/__release
  end
  local.get $12
  i32.store
  local.get $0
  local.get $1
  i32.store offset=4
  local.get $0
  local.tee $13
  local.get $5
  local.tee $9
  local.get $13
  i32.load offset=8
  local.tee $11
  i32.ne
  if
   local.get $9
   call $~lib/rt/stub/__retain
   local.set $9
   local.get $11
   call $~lib/rt/stub/__release
  end
  local.get $9
  i32.store offset=8
  local.get $0
  local.get $4
  i32.store offset=12
  local.get $0
  local.get $0
  i32.load offset=20
  i32.store offset=16
  local.get $3
  call $~lib/rt/stub/__release
  local.get $5
  call $~lib/rt/stub/__release
 )
 (func $~lib/map/Map<usize,~lib/string/String>#set (; 24 ;) (param $0 i32) (param $1 i32) (param $2 i32) (result i32)
  (local $3 i32)
  (local $4 i32)
  (local $5 i32)
  (local $6 i32)
  local.get $2
  call $~lib/rt/stub/__retain
  local.set $2
  block $~lib/util/hash/HASH<usize>|inlined.0 (result i32)
   local.get $1
   local.set $3
   local.get $3
   call $~lib/util/hash/hash32
   br $~lib/util/hash/HASH<usize>|inlined.0
  end
  local.set $4
  local.get $0
  local.get $1
  local.get $4
  call $~lib/map/Map<usize,~lib/string/String>#find
  local.set $5
  local.get $5
  if
   local.get $5
   i32.load offset=4
   local.set $3
   local.get $2
   local.get $3
   i32.ne
   if
    local.get $5
    local.get $2
    call $~lib/rt/stub/__retain
    i32.store offset=4
    local.get $3
    call $~lib/rt/stub/__release
   end
  else
   local.get $0
   i32.load offset=16
   local.get $0
   i32.load offset=12
   i32.eq
   if
    local.get $0
    local.get $0
    i32.load offset=20
    local.get $0
    i32.load offset=12
    i32.const 3
    i32.mul
    i32.const 4
    i32.div_s
    i32.lt_s
    if (result i32)
     local.get $0
     i32.load offset=4
    else
     local.get $0
     i32.load offset=4
     i32.const 1
     i32.shl
     i32.const 1
     i32.or
    end
    call $~lib/map/Map<usize,~lib/string/String>#rehash
   end
   local.get $0
   i32.load offset=8
   call $~lib/rt/stub/__retain
   local.set $3
   local.get $3
   local.get $0
   local.get $0
   i32.load offset=16
   local.tee $6
   i32.const 1
   i32.add
   i32.store offset=16
   local.get $6
   i32.const 12
   i32.mul
   i32.add
   local.set $5
   local.get $5
   local.get $1
   i32.store
   local.get $5
   local.get $2
   call $~lib/rt/stub/__retain
   i32.store offset=4
   local.get $0
   local.get $0
   i32.load offset=20
   i32.const 1
   i32.add
   i32.store offset=20
   local.get $0
   i32.load
   local.get $4
   local.get $0
   i32.load offset=4
   i32.and
   i32.const 4
   i32.mul
   i32.add
   local.set $6
   local.get $5
   local.get $6
   i32.load
   i32.store offset=8
   local.get $6
   local.get $5
   i32.store
   local.get $3
   call $~lib/rt/stub/__release
  end
  local.get $0
  call $~lib/rt/stub/__retain
  local.set $6
  local.get $2
  call $~lib/rt/stub/__release
  local.get $6
 )
 (func $~lib/symbol/_Symbol.for (; 25 ;) (param $0 i32) (result i32)
  (local $1 i32)
  (local $2 i32)
  local.get $0
  call $~lib/rt/stub/__retain
  local.set $0
  global.get $~lib/symbol/stringToId
  i32.eqz
  if
   i32.const 0
   call $~lib/map/Map<~lib/string/String,usize>#constructor
   local.set $1
   global.get $~lib/symbol/stringToId
   call $~lib/rt/stub/__release
   local.get $1
   global.set $~lib/symbol/stringToId
   i32.const 0
   call $~lib/map/Map<usize,~lib/string/String>#constructor
   local.set $1
   global.get $~lib/symbol/idToString
   call $~lib/rt/stub/__release
   local.get $1
   global.set $~lib/symbol/idToString
  else
   global.get $~lib/symbol/stringToId
   local.get $0
   call $~lib/map/Map<~lib/string/String,usize>#has
   if
    global.get $~lib/symbol/stringToId
    local.get $0
    call $~lib/map/Map<~lib/string/String,usize>#get
    local.set $1
    local.get $0
    call $~lib/rt/stub/__release
    local.get $1
    return
   end
  end
  global.get $~lib/symbol/nextId
  local.tee $1
  i32.const 1
  i32.add
  global.set $~lib/symbol/nextId
  local.get $1
  local.set $2
  local.get $2
  i32.eqz
  if
   unreachable
  end
  global.get $~lib/symbol/stringToId
  local.get $0
  local.get $2
  call $~lib/map/Map<~lib/string/String,usize>#set
  call $~lib/rt/stub/__release
  global.get $~lib/symbol/idToString
  local.get $2
  local.get $0
  call $~lib/map/Map<usize,~lib/string/String>#set
  call $~lib/rt/stub/__release
  local.get $2
  local.set $1
  local.get $0
  call $~lib/rt/stub/__release
  local.get $1
 )
 (func $~lib/map/Map<usize,~lib/string/String>#has (; 26 ;) (param $0 i32) (param $1 i32) (result i32)
  (local $2 i32)
  local.get $0
  local.get $1
  block $~lib/util/hash/HASH<usize>|inlined.2 (result i32)
   local.get $1
   local.set $2
   local.get $2
   call $~lib/util/hash/hash32
   br $~lib/util/hash/HASH<usize>|inlined.2
  end
  call $~lib/map/Map<usize,~lib/string/String>#find
  i32.const 0
  i32.ne
 )
 (func $~lib/map/Map<usize,~lib/string/String>#get (; 27 ;) (param $0 i32) (param $1 i32) (result i32)
  (local $2 i32)
  (local $3 i32)
  local.get $0
  local.get $1
  block $~lib/util/hash/HASH<usize>|inlined.3 (result i32)
   local.get $1
   local.set $2
   local.get $2
   call $~lib/util/hash/hash32
   br $~lib/util/hash/HASH<usize>|inlined.3
  end
  call $~lib/map/Map<usize,~lib/string/String>#find
  local.set $3
  local.get $3
  i32.eqz
  if
   i32.const 224
   i32.const 288
   i32.const 111
   i32.const 17
   call $~lib/builtins/abort
   unreachable
  end
  local.get $3
  i32.load offset=4
  call $~lib/rt/stub/__retain
 )
 (func $~lib/symbol/_Symbol.keyFor (; 28 ;) (param $0 i32) (result i32)
  global.get $~lib/symbol/idToString
  i32.const 0
  i32.ne
  if (result i32)
   global.get $~lib/symbol/idToString
   local.get $0
   call $~lib/map/Map<usize,~lib/string/String>#has
  else
   i32.const 0
  end
  if (result i32)
   global.get $~lib/symbol/idToString
   local.get $0
   call $~lib/map/Map<usize,~lib/string/String>#get
  else
   i32.const 0
   call $~lib/rt/stub/__retain
  end
 )
 (func $~lib/util/memory/memcpy (; 29 ;) (param $0 i32) (param $1 i32) (param $2 i32)
  (local $3 i32)
  (local $4 i32)
  (local $5 i32)
  (local $6 i32)
  loop $while-continue|0
   local.get $2
   if (result i32)
    local.get $1
    i32.const 3
    i32.and
   else
    i32.const 0
   end
   local.set $5
   local.get $5
   if
    local.get $0
    local.tee $6
    i32.const 1
    i32.add
    local.set $0
    local.get $6
    local.get $1
    local.tee $6
    i32.const 1
    i32.add
    local.set $1
    local.get $6
    i32.load8_u
    i32.store8
    local.get $2
    i32.const 1
    i32.sub
    local.set $2
    br $while-continue|0
   end
  end
  local.get $0
  i32.const 3
  i32.and
  i32.const 0
  i32.eq
  if
   loop $while-continue|1
    local.get $2
    i32.const 16
    i32.ge_u
    local.set $5
    local.get $5
    if
     local.get $0
     local.get $1
     i32.load
     i32.store
     local.get $0
     i32.const 4
     i32.add
     local.get $1
     i32.const 4
     i32.add
     i32.load
     i32.store
     local.get $0
     i32.const 8
     i32.add
     local.get $1
     i32.const 8
     i32.add
     i32.load
     i32.store
     local.get $0
     i32.const 12
     i32.add
     local.get $1
     i32.const 12
     i32.add
     i32.load
     i32.store
     local.get $1
     i32.const 16
     i32.add
     local.set $1
     local.get $0
     i32.const 16
     i32.add
     local.set $0
     local.get $2
     i32.const 16
     i32.sub
     local.set $2
     br $while-continue|1
    end
   end
   local.get $2
   i32.const 8
   i32.and
   if
    local.get $0
    local.get $1
    i32.load
    i32.store
    local.get $0
    i32.const 4
    i32.add
    local.get $1
    i32.const 4
    i32.add
    i32.load
    i32.store
    local.get $0
    i32.const 8
    i32.add
    local.set $0
    local.get $1
    i32.const 8
    i32.add
    local.set $1
   end
   local.get $2
   i32.const 4
   i32.and
   if
    local.get $0
    local.get $1
    i32.load
    i32.store
    local.get $0
    i32.const 4
    i32.add
    local.set $0
    local.get $1
    i32.const 4
    i32.add
    local.set $1
   end
   local.get $2
   i32.const 2
   i32.and
   if
    local.get $0
    local.get $1
    i32.load16_u
    i32.store16
    local.get $0
    i32.const 2
    i32.add
    local.set $0
    local.get $1
    i32.const 2
    i32.add
    local.set $1
   end
   local.get $2
   i32.const 1
   i32.and
   if
    local.get $0
    local.tee $5
    i32.const 1
    i32.add
    local.set $0
    local.get $5
    local.get $1
    local.tee $5
    i32.const 1
    i32.add
    local.set $1
    local.get $5
    i32.load8_u
    i32.store8
   end
   return
  end
  local.get $2
  i32.const 32
  i32.ge_u
  if
   block $break|2
    block $case2|2
     block $case1|2
      block $case0|2
       local.get $0
       i32.const 3
       i32.and
       local.set $5
       local.get $5
       i32.const 1
       i32.eq
       br_if $case0|2
       local.get $5
       i32.const 2
       i32.eq
       br_if $case1|2
       local.get $5
       i32.const 3
       i32.eq
       br_if $case2|2
       br $break|2
      end
      local.get $1
      i32.load
      local.set $3
      local.get $0
      local.tee $5
      i32.const 1
      i32.add
      local.set $0
      local.get $5
      local.get $1
      local.tee $5
      i32.const 1
      i32.add
      local.set $1
      local.get $5
      i32.load8_u
      i32.store8
      local.get $0
      local.tee $5
      i32.const 1
      i32.add
      local.set $0
      local.get $5
      local.get $1
      local.tee $5
      i32.const 1
      i32.add
      local.set $1
      local.get $5
      i32.load8_u
      i32.store8
      local.get $0
      local.tee $5
      i32.const 1
      i32.add
      local.set $0
      local.get $5
      local.get $1
      local.tee $5
      i32.const 1
      i32.add
      local.set $1
      local.get $5
      i32.load8_u
      i32.store8
      local.get $2
      i32.const 3
      i32.sub
      local.set $2
      loop $while-continue|3
       local.get $2
       i32.const 17
       i32.ge_u
       local.set $5
       local.get $5
       if
        local.get $1
        i32.const 1
        i32.add
        i32.load
        local.set $4
        local.get $0
        local.get $3
        i32.const 24
        i32.shr_u
        local.get $4
        i32.const 8
        i32.shl
        i32.or
        i32.store
        local.get $1
        i32.const 5
        i32.add
        i32.load
        local.set $3
        local.get $0
        i32.const 4
        i32.add
        local.get $4
        i32.const 24
        i32.shr_u
        local.get $3
        i32.const 8
        i32.shl
        i32.or
        i32.store
        local.get $1
        i32.const 9
        i32.add
        i32.load
        local.set $4
        local.get $0
        i32.const 8
        i32.add
        local.get $3
        i32.const 24
        i32.shr_u
        local.get $4
        i32.const 8
        i32.shl
        i32.or
        i32.store
        local.get $1
        i32.const 13
        i32.add
        i32.load
        local.set $3
        local.get $0
        i32.const 12
        i32.add
        local.get $4
        i32.const 24
        i32.shr_u
        local.get $3
        i32.const 8
        i32.shl
        i32.or
        i32.store
        local.get $1
        i32.const 16
        i32.add
        local.set $1
        local.get $0
        i32.const 16
        i32.add
        local.set $0
        local.get $2
        i32.const 16
        i32.sub
        local.set $2
        br $while-continue|3
       end
      end
      br $break|2
     end
     local.get $1
     i32.load
     local.set $3
     local.get $0
     local.tee $5
     i32.const 1
     i32.add
     local.set $0
     local.get $5
     local.get $1
     local.tee $5
     i32.const 1
     i32.add
     local.set $1
     local.get $5
     i32.load8_u
     i32.store8
     local.get $0
     local.tee $5
     i32.const 1
     i32.add
     local.set $0
     local.get $5
     local.get $1
     local.tee $5
     i32.const 1
     i32.add
     local.set $1
     local.get $5
     i32.load8_u
     i32.store8
     local.get $2
     i32.const 2
     i32.sub
     local.set $2
     loop $while-continue|4
      local.get $2
      i32.const 18
      i32.ge_u
      local.set $5
      local.get $5
      if
       local.get $1
       i32.const 2
       i32.add
       i32.load
       local.set $4
       local.get $0
       local.get $3
       i32.const 16
       i32.shr_u
       local.get $4
       i32.const 16
       i32.shl
       i32.or
       i32.store
       local.get $1
       i32.const 6
       i32.add
       i32.load
       local.set $3
       local.get $0
       i32.const 4
       i32.add
       local.get $4
       i32.const 16
       i32.shr_u
       local.get $3
       i32.const 16
       i32.shl
       i32.or
       i32.store
       local.get $1
       i32.const 10
       i32.add
       i32.load
       local.set $4
       local.get $0
       i32.const 8
       i32.add
       local.get $3
       i32.const 16
       i32.shr_u
       local.get $4
       i32.const 16
       i32.shl
       i32.or
       i32.store
       local.get $1
       i32.const 14
       i32.add
       i32.load
       local.set $3
       local.get $0
       i32.const 12
       i32.add
       local.get $4
       i32.const 16
       i32.shr_u
       local.get $3
       i32.const 16
       i32.shl
       i32.or
       i32.store
       local.get $1
       i32.const 16
       i32.add
       local.set $1
       local.get $0
       i32.const 16
       i32.add
       local.set $0
       local.get $2
       i32.const 16
       i32.sub
       local.set $2
       br $while-continue|4
      end
     end
     br $break|2
    end
    local.get $1
    i32.load
    local.set $3
    local.get $0
    local.tee $5
    i32.const 1
    i32.add
    local.set $0
    local.get $5
    local.get $1
    local.tee $5
    i32.const 1
    i32.add
    local.set $1
    local.get $5
    i32.load8_u
    i32.store8
    local.get $2
    i32.const 1
    i32.sub
    local.set $2
    loop $while-continue|5
     local.get $2
     i32.const 19
     i32.ge_u
     local.set $5
     local.get $5
     if
      local.get $1
      i32.const 3
      i32.add
      i32.load
      local.set $4
      local.get $0
      local.get $3
      i32.const 8
      i32.shr_u
      local.get $4
      i32.const 24
      i32.shl
      i32.or
      i32.store
      local.get $1
      i32.const 7
      i32.add
      i32.load
      local.set $3
      local.get $0
      i32.const 4
      i32.add
      local.get $4
      i32.const 8
      i32.shr_u
      local.get $3
      i32.const 24
      i32.shl
      i32.or
      i32.store
      local.get $1
      i32.const 11
      i32.add
      i32.load
      local.set $4
      local.get $0
      i32.const 8
      i32.add
      local.get $3
      i32.const 8
      i32.shr_u
      local.get $4
      i32.const 24
      i32.shl
      i32.or
      i32.store
      local.get $1
      i32.const 15
      i32.add
      i32.load
      local.set $3
      local.get $0
      i32.const 12
      i32.add
      local.get $4
      i32.const 8
      i32.shr_u
      local.get $3
      i32.const 24
      i32.shl
      i32.or
      i32.store
      local.get $1
      i32.const 16
      i32.add
      local.set $1
      local.get $0
      i32.const 16
      i32.add
      local.set $0
      local.get $2
      i32.const 16
      i32.sub
      local.set $2
      br $while-continue|5
     end
    end
    br $break|2
   end
  end
  local.get $2
  i32.const 16
  i32.and
  if
   local.get $0
   local.tee $5
   i32.const 1
   i32.add
   local.set $0
   local.get $5
   local.get $1
   local.tee $5
   i32.const 1
   i32.add
   local.set $1
   local.get $5
   i32.load8_u
   i32.store8
   local.get $0
   local.tee $5
   i32.const 1
   i32.add
   local.set $0
   local.get $5
   local.get $1
   local.tee $5
   i32.const 1
   i32.add
   local.set $1
   local.get $5
   i32.load8_u
   i32.store8
   local.get $0
   local.tee $5
   i32.const 1
   i32.add
   local.set $0
   local.get $5
   local.get $1
   local.tee $5
   i32.const 1
   i32.add
   local.set $1
   local.get $5
   i32.load8_u
   i32.store8
   local.get $0
   local.tee $5
   i32.const 1
   i32.add
   local.set $0
   local.get $5
   local.get $1
   local.tee $5
   i32.const 1
   i32.add
   local.set $1
   local.get $5
   i32.load8_u
   i32.store8
   local.get $0
   local.tee $5
   i32.const 1
   i32.add
   local.set $0
   local.get $5
   local.get $1
   local.tee $5
   i32.const 1
   i32.add
   local.set $1
   local.get $5
   i32.load8_u
   i32.store8
   local.get $0
   local.tee $5
   i32.const 1
   i32.add
   local.set $0
   local.get $5
   local.get $1
   local.tee $5
   i32.const 1
   i32.add
   local.set $1
   local.get $5
   i32.load8_u
   i32.store8
   local.get $0
   local.tee $5
   i32.const 1
   i32.add
   local.set $0
   local.get $5
   local.get $1
   local.tee $5
   i32.const 1
   i32.add
   local.set $1
   local.get $5
   i32.load8_u
   i32.store8
   local.get $0
   local.tee $5
   i32.const 1
   i32.add
   local.set $0
   local.get $5
   local.get $1
   local.tee $5
   i32.const 1
   i32.add
   local.set $1
   local.get $5
   i32.load8_u
   i32.store8
   local.get $0
   local.tee $5
   i32.const 1
   i32.add
   local.set $0
   local.get $5
   local.get $1
   local.tee $5
   i32.const 1
   i32.add
   local.set $1
   local.get $5
   i32.load8_u
   i32.store8
   local.get $0
   local.tee $5
   i32.const 1
   i32.add
   local.set $0
   local.get $5
   local.get $1
   local.tee $5
   i32.const 1
   i32.add
   local.set $1
   local.get $5
   i32.load8_u
   i32.store8
   local.get $0
   local.tee $5
   i32.const 1
   i32.add
   local.set $0
   local.get $5
   local.get $1
   local.tee $5
   i32.const 1
   i32.add
   local.set $1
   local.get $5
   i32.load8_u
   i32.store8
   local.get $0
   local.tee $5
   i32.const 1
   i32.add
   local.set $0
   local.get $5
   local.get $1
   local.tee $5
   i32.const 1
   i32.add
   local.set $1
   local.get $5
   i32.load8_u
   i32.store8
   local.get $0
   local.tee $5
   i32.const 1
   i32.add
   local.set $0
   local.get $5
   local.get $1
   local.tee $5
   i32.const 1
   i32.add
   local.set $1
   local.get $5
   i32.load8_u
   i32.store8
   local.get $0
   local.tee $5
   i32.const 1
   i32.add
   local.set $0
   local.get $5
   local.get $1
   local.tee $5
   i32.const 1
   i32.add
   local.set $1
   local.get $5
   i32.load8_u
   i32.store8
   local.get $0
   local.tee $5
   i32.const 1
   i32.add
   local.set $0
   local.get $5
   local.get $1
   local.tee $5
   i32.const 1
   i32.add
   local.set $1
   local.get $5
   i32.load8_u
   i32.store8
   local.get $0
   local.tee $5
   i32.const 1
   i32.add
   local.set $0
   local.get $5
   local.get $1
   local.tee $5
   i32.const 1
   i32.add
   local.set $1
   local.get $5
   i32.load8_u
   i32.store8
  end
  local.get $2
  i32.const 8
  i32.and
  if
   local.get $0
   local.tee $5
   i32.const 1
   i32.add
   local.set $0
   local.get $5
   local.get $1
   local.tee $5
   i32.const 1
   i32.add
   local.set $1
   local.get $5
   i32.load8_u
   i32.store8
   local.get $0
   local.tee $5
   i32.const 1
   i32.add
   local.set $0
   local.get $5
   local.get $1
   local.tee $5
   i32.const 1
   i32.add
   local.set $1
   local.get $5
   i32.load8_u
   i32.store8
   local.get $0
   local.tee $5
   i32.const 1
   i32.add
   local.set $0
   local.get $5
   local.get $1
   local.tee $5
   i32.const 1
   i32.add
   local.set $1
   local.get $5
   i32.load8_u
   i32.store8
   local.get $0
   local.tee $5
   i32.const 1
   i32.add
   local.set $0
   local.get $5
   local.get $1
   local.tee $5
   i32.const 1
   i32.add
   local.set $1
   local.get $5
   i32.load8_u
   i32.store8
   local.get $0
   local.tee $5
   i32.const 1
   i32.add
   local.set $0
   local.get $5
   local.get $1
   local.tee $5
   i32.const 1
   i32.add
   local.set $1
   local.get $5
   i32.load8_u
   i32.store8
   local.get $0
   local.tee $5
   i32.const 1
   i32.add
   local.set $0
   local.get $5
   local.get $1
   local.tee $5
   i32.const 1
   i32.add
   local.set $1
   local.get $5
   i32.load8_u
   i32.store8
   local.get $0
   local.tee $5
   i32.const 1
   i32.add
   local.set $0
   local.get $5
   local.get $1
   local.tee $5
   i32.const 1
   i32.add
   local.set $1
   local.get $5
   i32.load8_u
   i32.store8
   local.get $0
   local.tee $5
   i32.const 1
   i32.add
   local.set $0
   local.get $5
   local.get $1
   local.tee $5
   i32.const 1
   i32.add
   local.set $1
   local.get $5
   i32.load8_u
   i32.store8
  end
  local.get $2
  i32.const 4
  i32.and
  if
   local.get $0
   local.tee $5
   i32.const 1
   i32.add
   local.set $0
   local.get $5
   local.get $1
   local.tee $5
   i32.const 1
   i32.add
   local.set $1
   local.get $5
   i32.load8_u
   i32.store8
   local.get $0
   local.tee $5
   i32.const 1
   i32.add
   local.set $0
   local.get $5
   local.get $1
   local.tee $5
   i32.const 1
   i32.add
   local.set $1
   local.get $5
   i32.load8_u
   i32.store8
   local.get $0
   local.tee $5
   i32.const 1
   i32.add
   local.set $0
   local.get $5
   local.get $1
   local.tee $5
   i32.const 1
   i32.add
   local.set $1
   local.get $5
   i32.load8_u
   i32.store8
   local.get $0
   local.tee $5
   i32.const 1
   i32.add
   local.set $0
   local.get $5
   local.get $1
   local.tee $5
   i32.const 1
   i32.add
   local.set $1
   local.get $5
   i32.load8_u
   i32.store8
  end
  local.get $2
  i32.const 2
  i32.and
  if
   local.get $0
   local.tee $5
   i32.const 1
   i32.add
   local.set $0
   local.get $5
   local.get $1
   local.tee $5
   i32.const 1
   i32.add
   local.set $1
   local.get $5
   i32.load8_u
   i32.store8
   local.get $0
   local.tee $5
   i32.const 1
   i32.add
   local.set $0
   local.get $5
   local.get $1
   local.tee $5
   i32.const 1
   i32.add
   local.set $1
   local.get $5
   i32.load8_u
   i32.store8
  end
  local.get $2
  i32.const 1
  i32.and
  if
   local.get $0
   local.tee $5
   i32.const 1
   i32.add
   local.set $0
   local.get $5
   local.get $1
   local.tee $5
   i32.const 1
   i32.add
   local.set $1
   local.get $5
   i32.load8_u
   i32.store8
  end
 )
 (func $~lib/memory/memory.copy (; 30 ;) (param $0 i32) (param $1 i32) (param $2 i32)
  (local $3 i32)
  (local $4 i32)
  (local $5 i32)
  (local $6 i32)
  (local $7 i32)
  block $~lib/util/memory/memmove|inlined.0
   local.get $0
   local.set $5
   local.get $1
   local.set $4
   local.get $2
   local.set $3
   local.get $5
   local.get $4
   i32.eq
   if
    br $~lib/util/memory/memmove|inlined.0
   end
   local.get $4
   local.get $3
   i32.add
   local.get $5
   i32.le_u
   if (result i32)
    i32.const 1
   else
    local.get $5
    local.get $3
    i32.add
    local.get $4
    i32.le_u
   end
   if
    local.get $5
    local.get $4
    local.get $3
    call $~lib/util/memory/memcpy
    br $~lib/util/memory/memmove|inlined.0
   end
   local.get $5
   local.get $4
   i32.lt_u
   if
    local.get $4
    i32.const 7
    i32.and
    local.get $5
    i32.const 7
    i32.and
    i32.eq
    if
     loop $while-continue|0
      local.get $5
      i32.const 7
      i32.and
      local.set $6
      local.get $6
      if
       local.get $3
       i32.eqz
       if
        br $~lib/util/memory/memmove|inlined.0
       end
       local.get $3
       i32.const 1
       i32.sub
       local.set $3
       local.get $5
       local.tee $7
       i32.const 1
       i32.add
       local.set $5
       local.get $7
       local.get $4
       local.tee $7
       i32.const 1
       i32.add
       local.set $4
       local.get $7
       i32.load8_u
       i32.store8
       br $while-continue|0
      end
     end
     loop $while-continue|1
      local.get $3
      i32.const 8
      i32.ge_u
      local.set $6
      local.get $6
      if
       local.get $5
       local.get $4
       i64.load
       i64.store
       local.get $3
       i32.const 8
       i32.sub
       local.set $3
       local.get $5
       i32.const 8
       i32.add
       local.set $5
       local.get $4
       i32.const 8
       i32.add
       local.set $4
       br $while-continue|1
      end
     end
    end
    loop $while-continue|2
     local.get $3
     local.set $6
     local.get $6
     if
      local.get $5
      local.tee $7
      i32.const 1
      i32.add
      local.set $5
      local.get $7
      local.get $4
      local.tee $7
      i32.const 1
      i32.add
      local.set $4
      local.get $7
      i32.load8_u
      i32.store8
      local.get $3
      i32.const 1
      i32.sub
      local.set $3
      br $while-continue|2
     end
    end
   else
    local.get $4
    i32.const 7
    i32.and
    local.get $5
    i32.const 7
    i32.and
    i32.eq
    if
     loop $while-continue|3
      local.get $5
      local.get $3
      i32.add
      i32.const 7
      i32.and
      local.set $6
      local.get $6
      if
       local.get $3
       i32.eqz
       if
        br $~lib/util/memory/memmove|inlined.0
       end
       local.get $5
       local.get $3
       i32.const 1
       i32.sub
       local.tee $3
       i32.add
       local.get $4
       local.get $3
       i32.add
       i32.load8_u
       i32.store8
       br $while-continue|3
      end
     end
     loop $while-continue|4
      local.get $3
      i32.const 8
      i32.ge_u
      local.set $6
      local.get $6
      if
       local.get $3
       i32.const 8
       i32.sub
       local.set $3
       local.get $5
       local.get $3
       i32.add
       local.get $4
       local.get $3
       i32.add
       i64.load
       i64.store
       br $while-continue|4
      end
     end
    end
    loop $while-continue|5
     local.get $3
     local.set $6
     local.get $6
     if
      local.get $5
      local.get $3
      i32.const 1
      i32.sub
      local.tee $3
      i32.add
      local.get $4
      local.get $3
      i32.add
      i32.load8_u
      i32.store8
      br $while-continue|5
     end
    end
   end
  end
 )
 (func $~lib/string/String#concat (; 31 ;) (param $0 i32) (param $1 i32) (result i32)
  (local $2 i32)
  (local $3 i32)
  (local $4 i32)
  (local $5 i32)
  (local $6 i32)
  local.get $1
  call $~lib/rt/stub/__retain
  local.set $1
  local.get $0
  call $~lib/string/String#get:length
  i32.const 1
  i32.shl
  local.set $2
  local.get $1
  call $~lib/string/String#get:length
  i32.const 1
  i32.shl
  local.set $3
  local.get $2
  local.get $3
  i32.add
  local.set $4
  local.get $4
  i32.const 0
  i32.eq
  if
   i32.const 336
   call $~lib/rt/stub/__retain
   local.set $5
   local.get $1
   call $~lib/rt/stub/__release
   local.get $5
   return
  end
  local.get $4
  i32.const 1
  call $~lib/rt/stub/__alloc
  call $~lib/rt/stub/__retain
  local.set $6
  local.get $6
  local.get $0
  local.get $2
  call $~lib/memory/memory.copy
  local.get $6
  local.get $2
  i32.add
  local.get $1
  local.get $3
  call $~lib/memory/memory.copy
  local.get $6
  local.set $5
  local.get $1
  call $~lib/rt/stub/__release
  local.get $5
 )
 (func $~lib/string/String.__concat (; 32 ;) (param $0 i32) (param $1 i32) (result i32)
  (local $2 i32)
  local.get $0
  call $~lib/rt/stub/__retain
  local.set $0
  local.get $1
  call $~lib/rt/stub/__retain
  local.set $1
  local.get $0
  i32.const 832
  local.get $0
  i32.const 0
  i32.ne
  select
  local.get $1
  call $~lib/string/String#concat
  local.set $2
  local.get $0
  call $~lib/rt/stub/__release
  local.get $1
  call $~lib/rt/stub/__release
  local.get $2
 )
 (func $~lib/symbol/_Symbol#toString (; 33 ;) (param $0 i32) (result i32)
  (local $1 i32)
  (local $2 i32)
  (local $3 i32)
  (local $4 i32)
  (local $5 i32)
  local.get $0
  local.set $1
  i32.const 336
  local.set $2
  block $break|0
   block $case11|0
    block $case10|0
     block $case9|0
      block $case8|0
       block $case7|0
        block $case6|0
         block $case5|0
          block $case4|0
           block $case3|0
            block $case2|0
             block $case1|0
              block $case0|0
               local.get $1
               local.set $3
               local.get $3
               i32.const 1
               i32.eq
               br_if $case0|0
               local.get $3
               i32.const 2
               i32.eq
               br_if $case1|0
               local.get $3
               i32.const 3
               i32.eq
               br_if $case2|0
               local.get $3
               i32.const 4
               i32.eq
               br_if $case3|0
               local.get $3
               i32.const 5
               i32.eq
               br_if $case4|0
               local.get $3
               i32.const 6
               i32.eq
               br_if $case5|0
               local.get $3
               i32.const 7
               i32.eq
               br_if $case6|0
               local.get $3
               i32.const 8
               i32.eq
               br_if $case7|0
               local.get $3
               i32.const 9
               i32.eq
               br_if $case8|0
               local.get $3
               i32.const 10
               i32.eq
               br_if $case9|0
               local.get $3
               i32.const 11
               i32.eq
               br_if $case10|0
               br $case11|0
              end
              i32.const 352
              local.set $3
              local.get $2
              call $~lib/rt/stub/__release
              local.get $3
              local.set $2
              br $break|0
             end
             i32.const 400
             local.set $3
             local.get $2
             call $~lib/rt/stub/__release
             local.get $3
             local.set $2
             br $break|0
            end
            i32.const 464
            local.set $3
            local.get $2
            call $~lib/rt/stub/__release
            local.get $3
            local.set $2
            br $break|0
           end
           i32.const 496
           local.set $3
           local.get $2
           call $~lib/rt/stub/__release
           local.get $3
           local.set $2
           br $break|0
          end
          i32.const 528
          local.set $3
          local.get $2
          call $~lib/rt/stub/__release
          local.get $3
          local.set $2
          br $break|0
         end
         i32.const 560
         local.set $3
         local.get $2
         call $~lib/rt/stub/__release
         local.get $3
         local.set $2
         br $break|0
        end
        i32.const 592
        local.set $3
        local.get $2
        call $~lib/rt/stub/__release
        local.get $3
        local.set $2
        br $break|0
       end
       i32.const 624
       local.set $3
       local.get $2
       call $~lib/rt/stub/__release
       local.get $3
       local.set $2
       br $break|0
      end
      i32.const 656
      local.set $3
      local.get $2
      call $~lib/rt/stub/__release
      local.get $3
      local.set $2
      br $break|0
     end
     i32.const 704
     local.set $3
     local.get $2
     call $~lib/rt/stub/__release
     local.get $3
     local.set $2
     br $break|0
    end
    i32.const 752
    local.set $3
    local.get $2
    call $~lib/rt/stub/__release
    local.get $3
    local.set $2
    br $break|0
   end
   global.get $~lib/symbol/idToString
   i32.const 0
   i32.ne
   if (result i32)
    global.get $~lib/symbol/idToString
    local.get $1
    call $~lib/map/Map<usize,~lib/string/String>#has
   else
    i32.const 0
   end
   if
    global.get $~lib/symbol/idToString
    local.get $1
    call $~lib/map/Map<usize,~lib/string/String>#get
    local.set $3
    local.get $2
    call $~lib/rt/stub/__release
    local.get $3
    local.set $2
   end
   br $break|0
  end
  i32.const 800
  local.get $2
  call $~lib/string/String.__concat
  local.tee $3
  i32.const 864
  call $~lib/string/String.__concat
  local.tee $4
  local.set $5
  local.get $3
  call $~lib/rt/stub/__release
  local.get $2
  call $~lib/rt/stub/__release
  local.get $5
 )
 (func $start:std/symbol (; 34 ;)
  (local $0 i32)
  (local $1 i32)
  (local $2 i32)
  (local $3 i32)
  (local $4 i32)
  (local $5 i32)
  (local $6 i32)
  i32.const 32
  call $~lib/symbol/Symbol
  global.set $std/symbol/sym1
  i32.const 32
  call $~lib/symbol/Symbol
  global.set $std/symbol/sym2
  global.get $std/symbol/sym1
  global.get $std/symbol/sym2
  i32.ne
  i32.eqz
  if
   i32.const 0
   i32.const 64
   i32.const 4
   i32.const 1
   call $~lib/builtins/abort
   unreachable
  end
  global.get $~lib/heap/__heap_base
  i32.const 15
  i32.add
  i32.const 15
  i32.const -1
  i32.xor
  i32.and
  global.set $~lib/rt/stub/startOffset
  global.get $~lib/rt/stub/startOffset
  global.set $~lib/rt/stub/offset
  i32.const 32
  call $~lib/symbol/_Symbol.for
  global.set $std/symbol/sym3
  i32.const 32
  call $~lib/symbol/_Symbol.for
  global.set $std/symbol/sym4
  global.get $std/symbol/sym3
  global.get $std/symbol/sym4
  i32.eq
  i32.eqz
  if
   i32.const 0
   i32.const 64
   i32.const 9
   i32.const 1
   call $~lib/builtins/abort
   unreachable
  end
  global.get $std/symbol/sym1
  call $~lib/symbol/_Symbol.keyFor
  global.set $std/symbol/key1
  global.get $std/symbol/sym2
  call $~lib/symbol/_Symbol.keyFor
  global.set $std/symbol/key2
  global.get $std/symbol/key1
  i32.const 0
  i32.eq
  i32.eqz
  if
   i32.const 0
   i32.const 64
   i32.const 14
   i32.const 1
   call $~lib/builtins/abort
   unreachable
  end
  global.get $std/symbol/key2
  i32.const 0
  i32.eq
  i32.eqz
  if
   i32.const 0
   i32.const 64
   i32.const 15
   i32.const 1
   call $~lib/builtins/abort
   unreachable
  end
  global.get $std/symbol/sym3
  call $~lib/symbol/_Symbol.keyFor
  local.tee $0
  if (result i32)
   local.get $0
  else
   i32.const 0
   i32.const 64
   i32.const 17
   i32.const 12
   call $~lib/builtins/abort
   unreachable
  end
  call $~lib/rt/stub/__retain
  global.set $std/symbol/key3
  global.get $std/symbol/sym4
  call $~lib/symbol/_Symbol.keyFor
  local.tee $0
  if (result i32)
   local.get $0
  else
   i32.const 0
   i32.const 64
   i32.const 18
   i32.const 12
   call $~lib/builtins/abort
   unreachable
  end
  call $~lib/rt/stub/__retain
  global.set $std/symbol/key4
  global.get $std/symbol/key3
  call $~lib/rt/stub/__retain
  local.set $1
  i32.const 32
  call $~lib/rt/stub/__retain
  local.set $0
  local.get $1
  i32.eqz
  local.get $0
  i32.eqz
  i32.or
  if (result i32)
   local.get $1
   local.get $0
   i32.eq
  else
   local.get $1
   local.get $0
   call $~lib/string/String.__eq
  end
  local.set $2
  local.get $0
  call $~lib/rt/stub/__release
  local.get $1
  call $~lib/rt/stub/__release
  local.get $2
  i32.const 0
  i32.ne
  i32.eqz
  if
   i32.const 0
   i32.const 64
   i32.const 20
   i32.const 1
   call $~lib/builtins/abort
   unreachable
  end
  global.get $std/symbol/key3
  call $~lib/rt/stub/__retain
  local.set $0
  global.get $std/symbol/key4
  call $~lib/rt/stub/__retain
  local.set $2
  local.get $0
  i32.eqz
  local.get $2
  i32.eqz
  i32.or
  if (result i32)
   local.get $0
   local.get $2
   i32.eq
  else
   local.get $0
   local.get $2
   call $~lib/string/String.__eq
  end
  local.set $1
  local.get $2
  call $~lib/rt/stub/__release
  local.get $0
  call $~lib/rt/stub/__release
  local.get $1
  i32.const 0
  i32.ne
  i32.eqz
  if
   i32.const 0
   i32.const 64
   i32.const 21
   i32.const 1
   call $~lib/builtins/abort
   unreachable
  end
  i32.const 0
  call $~lib/symbol/Symbol
  call $~lib/symbol/_Symbol#toString
  local.tee $0
  call $~lib/rt/stub/__retain
  local.set $2
  i32.const 896
  call $~lib/rt/stub/__retain
  local.set $1
  local.get $2
  i32.eqz
  local.get $1
  i32.eqz
  i32.or
  if (result i32)
   local.get $2
   local.get $1
   i32.eq
  else
   local.get $2
   local.get $1
   call $~lib/string/String.__eq
  end
  local.set $3
  local.get $1
  call $~lib/rt/stub/__release
  local.get $2
  call $~lib/rt/stub/__release
  local.get $3
  i32.const 0
  i32.ne
  i32.eqz
  if
   i32.const 0
   i32.const 64
   i32.const 23
   i32.const 1
   call $~lib/builtins/abort
   unreachable
  end
  global.get $std/symbol/sym3
  call $~lib/symbol/_Symbol#toString
  local.tee $2
  call $~lib/rt/stub/__retain
  local.set $1
  i32.const 928
  call $~lib/rt/stub/__retain
  local.set $3
  local.get $1
  i32.eqz
  local.get $3
  i32.eqz
  i32.or
  if (result i32)
   local.get $1
   local.get $3
   i32.eq
  else
   local.get $1
   local.get $3
   call $~lib/string/String.__eq
  end
  local.set $4
  local.get $3
  call $~lib/rt/stub/__release
  local.get $1
  call $~lib/rt/stub/__release
  local.get $4
  i32.const 0
  i32.ne
  i32.eqz
  if
   i32.const 0
   i32.const 64
   i32.const 24
   i32.const 1
   call $~lib/builtins/abort
   unreachable
  end
  global.get $~lib/symbol/_Symbol.hasInstance
  global.set $std/symbol/hasInstance
  global.get $~lib/symbol/_Symbol.isConcatSpreadable
  global.set $std/symbol/isConcatSpreadable
  global.get $std/symbol/hasInstance
  call $~lib/symbol/_Symbol#toString
  local.tee $1
  call $~lib/rt/stub/__retain
  local.set $3
  i32.const 976
  call $~lib/rt/stub/__retain
  local.set $4
  local.get $3
  i32.eqz
  local.get $4
  i32.eqz
  i32.or
  if (result i32)
   local.get $3
   local.get $4
   i32.eq
  else
   local.get $3
   local.get $4
   call $~lib/string/String.__eq
  end
  local.set $5
  local.get $4
  call $~lib/rt/stub/__release
  local.get $3
  call $~lib/rt/stub/__release
  local.get $5
  i32.const 0
  i32.ne
  i32.eqz
  if
   i32.const 0
   i32.const 64
   i32.const 28
   i32.const 1
   call $~lib/builtins/abort
   unreachable
  end
  global.get $std/symbol/isConcatSpreadable
  call $~lib/symbol/_Symbol#toString
  local.tee $3
  call $~lib/rt/stub/__retain
  local.set $4
  i32.const 1040
  call $~lib/rt/stub/__retain
  local.set $5
  local.get $4
  i32.eqz
  local.get $5
  i32.eqz
  i32.or
  if (result i32)
   local.get $4
   local.get $5
   i32.eq
  else
   local.get $4
   local.get $5
   call $~lib/string/String.__eq
  end
  local.set $6
  local.get $5
  call $~lib/rt/stub/__release
  local.get $4
  call $~lib/rt/stub/__release
  local.get $6
  i32.const 0
  i32.ne
  i32.eqz
  if
   i32.const 0
   i32.const 64
   i32.const 29
   i32.const 1
   call $~lib/builtins/abort
   unreachable
  end
  global.get $~lib/symbol/_Symbol.hasInstance
  drop
  global.get $~lib/symbol/_Symbol.isConcatSpreadable
  drop
  local.get $0
  call $~lib/rt/stub/__release
  local.get $1
  call $~lib/rt/stub/__release
  local.get $2
  call $~lib/rt/stub/__release
  local.get $3
  call $~lib/rt/stub/__release
 )
 (func $~start (; 35 ;)
  call $start:std/symbol
 )
)<|MERGE_RESOLUTION|>--- conflicted
+++ resolved
@@ -411,13 +411,8 @@
   if
    i32.const 112
    i32.const 160
-<<<<<<< HEAD
    i32.const 56
-   i32.const 42
-=======
-   i32.const 54
    i32.const 43
->>>>>>> 13340ed5
    call $~lib/builtins/abort
    unreachable
   end
