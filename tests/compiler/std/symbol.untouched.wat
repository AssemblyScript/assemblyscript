(module
 (type $i32_=>_i32 (func (param i32) (result i32)))
 (type $i32_i32_=>_i32 (func (param i32 i32) (result i32)))
 (type $i32_i32_i32_=>_none (func (param i32 i32 i32)))
 (type $i32_=>_none (func (param i32)))
 (type $none_=>_none (func))
 (type $i32_i32_=>_none (func (param i32 i32)))
 (type $i32_i32_i32_=>_i32 (func (param i32 i32 i32) (result i32)))
 (type $i32_i32_i32_i32_=>_none (func (param i32 i32 i32 i32)))
 (type $i32_i32_i32_i32_i32_=>_i32 (func (param i32 i32 i32 i32 i32) (result i32)))
 (import "env" "abort" (func $~lib/builtins/abort (param i32 i32 i32 i32)))
 (memory $0 1)
 (data (i32.const 16) "\06\00\00\00\01\00\00\00\01\00\00\00\06\00\00\001\002\003\00")
 (data (i32.const 48) "\1a\00\00\00\01\00\00\00\01\00\00\00\1a\00\00\00s\00t\00d\00/\00s\00y\00m\00b\00o\00l\00.\00t\00s\00")
 (data (i32.const 96) "\1c\00\00\00\01\00\00\00\01\00\00\00\1c\00\00\00I\00n\00v\00a\00l\00i\00d\00 \00l\00e\00n\00g\00t\00h\00")
 (data (i32.const 144) "&\00\00\00\01\00\00\00\01\00\00\00&\00\00\00~\00l\00i\00b\00/\00a\00r\00r\00a\00y\00b\00u\00f\00f\00e\00r\00.\00t\00s\00")
 (data (i32.const 208) "$\00\00\00\01\00\00\00\01\00\00\00$\00\00\00K\00e\00y\00 \00d\00o\00e\00s\00 \00n\00o\00t\00 \00e\00x\00i\00s\00t\00")
 (data (i32.const 272) "\16\00\00\00\01\00\00\00\01\00\00\00\16\00\00\00~\00l\00i\00b\00/\00m\00a\00p\00.\00t\00s\00")
 (data (i32.const 320) "\00\00\00\00\01\00\00\00\01\00\00\00\00\00\00\00")
 (data (i32.const 336) "\16\00\00\00\01\00\00\00\01\00\00\00\16\00\00\00h\00a\00s\00I\00n\00s\00t\00a\00n\00c\00e\00")
 (data (i32.const 384) "$\00\00\00\01\00\00\00\01\00\00\00$\00\00\00i\00s\00C\00o\00n\00c\00a\00t\00S\00p\00r\00e\00a\00d\00a\00b\00l\00e\00")
 (data (i32.const 448) "\10\00\00\00\01\00\00\00\01\00\00\00\10\00\00\00i\00s\00R\00e\00g\00E\00x\00p\00")
 (data (i32.const 480) "\n\00\00\00\01\00\00\00\01\00\00\00\n\00\00\00m\00a\00t\00c\00h\00")
 (data (i32.const 512) "\0e\00\00\00\01\00\00\00\01\00\00\00\0e\00\00\00r\00e\00p\00l\00a\00c\00e\00")
 (data (i32.const 544) "\0c\00\00\00\01\00\00\00\01\00\00\00\0c\00\00\00s\00e\00a\00r\00c\00h\00")
 (data (i32.const 576) "\0e\00\00\00\01\00\00\00\01\00\00\00\0e\00\00\00s\00p\00e\00c\00i\00e\00s\00")
 (data (i32.const 608) "\n\00\00\00\01\00\00\00\01\00\00\00\n\00\00\00s\00p\00l\00i\00t\00")
 (data (i32.const 640) "\16\00\00\00\01\00\00\00\01\00\00\00\16\00\00\00t\00o\00P\00r\00i\00m\00i\00t\00i\00v\00e\00")
 (data (i32.const 688) "\16\00\00\00\01\00\00\00\01\00\00\00\16\00\00\00t\00o\00S\00t\00r\00i\00n\00g\00T\00a\00g\00")
 (data (i32.const 736) "\16\00\00\00\01\00\00\00\01\00\00\00\16\00\00\00u\00n\00s\00c\00o\00p\00a\00b\00l\00e\00s\00")
 (data (i32.const 784) "\0e\00\00\00\01\00\00\00\01\00\00\00\0e\00\00\00S\00y\00m\00b\00o\00l\00(\00")
 (data (i32.const 816) "\08\00\00\00\01\00\00\00\01\00\00\00\08\00\00\00n\00u\00l\00l\00")
 (data (i32.const 848) "\02\00\00\00\01\00\00\00\01\00\00\00\02\00\00\00)\00")
 (data (i32.const 880) "\10\00\00\00\01\00\00\00\01\00\00\00\10\00\00\00S\00y\00m\00b\00o\00l\00(\00)\00")
 (data (i32.const 912) "\16\00\00\00\01\00\00\00\01\00\00\00\16\00\00\00S\00y\00m\00b\00o\00l\00(\001\002\003\00)\00")
 (data (i32.const 960) "&\00\00\00\01\00\00\00\01\00\00\00&\00\00\00S\00y\00m\00b\00o\00l\00(\00h\00a\00s\00I\00n\00s\00t\00a\00n\00c\00e\00)\00")
 (data (i32.const 1024) "4\00\00\00\01\00\00\00\01\00\00\004\00\00\00S\00y\00m\00b\00o\00l\00(\00i\00s\00C\00o\00n\00c\00a\00t\00S\00p\00r\00e\00a\00d\00a\00b\00l\00e\00)\00")
 (table $0 1 funcref)
 (global $~lib/symbol/nextId (mut i32) (i32.const 12))
 (global $std/symbol/sym1 (mut i32) (i32.const 0))
 (global $std/symbol/sym2 (mut i32) (i32.const 0))
 (global $~lib/symbol/stringToId (mut i32) (i32.const 0))
 (global $~lib/rt/stub/startOffset (mut i32) (i32.const 0))
 (global $~lib/rt/stub/offset (mut i32) (i32.const 0))
 (global $~lib/ASC_SHRINK_LEVEL i32 (i32.const 0))
 (global $~lib/symbol/idToString (mut i32) (i32.const 0))
 (global $std/symbol/sym3 (mut i32) (i32.const 0))
 (global $std/symbol/sym4 (mut i32) (i32.const 0))
 (global $std/symbol/key1 (mut i32) (i32.const 0))
 (global $std/symbol/key2 (mut i32) (i32.const 0))
 (global $std/symbol/key3 (mut i32) (i32.const 0))
 (global $std/symbol/key4 (mut i32) (i32.const 0))
 (global $~lib/symbol/_Symbol.hasInstance i32 (i32.const 1))
 (global $std/symbol/hasInstance (mut i32) (i32.const 0))
 (global $~lib/symbol/_Symbol.isConcatSpreadable i32 (i32.const 2))
 (global $std/symbol/isConcatSpreadable (mut i32) (i32.const 0))
 (global $~lib/heap/__heap_base i32 (i32.const 1092))
 (export "memory" (memory $0))
 (start $start)
 (func $~lib/rt/stub/__retain (; 1 ;) (param $0 i32) (result i32)
  local.get $0
 )
 (func $~lib/rt/stub/__release (; 2 ;) (param $0 i32)
  nop
 )
 (func $~lib/symbol/Symbol (; 3 ;) (param $0 i32) (result i32)
  (local $1 i32)
  (local $2 i32)
  local.get $0
  call $~lib/rt/stub/__retain
  local.set $0
  global.get $~lib/symbol/nextId
  local.tee $1
  i32.const 1
  i32.add
  global.set $~lib/symbol/nextId
  local.get $1
  local.set $2
  local.get $2
  i32.eqz
  if
   unreachable
  end
  local.get $2
  local.set $1
  local.get $0
  call $~lib/rt/stub/__release
  local.get $1
 )
 (func $~lib/rt/stub/maybeGrowMemory (; 4 ;) (param $0 i32)
  (local $1 i32)
  (local $2 i32)
  (local $3 i32)
  (local $4 i32)
  (local $5 i32)
  memory.size
  local.set $1
  local.get $1
  i32.const 16
  i32.shl
  local.set $2
  local.get $0
  local.get $2
  i32.gt_u
  if
   local.get $0
   local.get $2
   i32.sub
   i32.const 65535
   i32.add
   i32.const 65535
   i32.const -1
   i32.xor
   i32.and
   i32.const 16
   i32.shr_u
   local.set $3
   local.get $1
   local.tee $4
   local.get $3
   local.tee $5
   local.get $4
   local.get $5
   i32.gt_s
   select
   local.set $4
   local.get $4
   memory.grow
   i32.const 0
   i32.lt_s
   if
    local.get $3
    memory.grow
    i32.const 0
    i32.lt_s
    if
     unreachable
    end
   end
  end
  local.get $0
  global.set $~lib/rt/stub/offset
 )
 (func $~lib/rt/stub/__alloc (; 5 ;) (param $0 i32) (param $1 i32) (result i32)
  (local $2 i32)
  (local $3 i32)
  (local $4 i32)
  (local $5 i32)
  (local $6 i32)
  local.get $0
  i32.const 1073741808
  i32.gt_u
  if
   unreachable
  end
  global.get $~lib/rt/stub/offset
  i32.const 16
  i32.add
  local.set $2
  local.get $0
  i32.const 15
  i32.add
  i32.const 15
  i32.const -1
  i32.xor
  i32.and
  local.tee $3
  i32.const 16
  local.tee $4
  local.get $3
  local.get $4
  i32.gt_u
  select
  local.set $5
  local.get $2
  local.get $5
  i32.add
  call $~lib/rt/stub/maybeGrowMemory
  local.get $2
  i32.const 16
  i32.sub
  local.set $6
  local.get $6
  local.get $5
  i32.store
  local.get $6
  i32.const 1
  i32.store offset=4
  local.get $6
  local.get $1
  i32.store offset=8
  local.get $6
  local.get $0
  i32.store offset=12
  local.get $2
 )
 (func $~lib/memory/memory.fill (; 6 ;) (param $0 i32) (param $1 i32) (param $2 i32)
  (local $3 i32)
  (local $4 i32)
  (local $5 i32)
  (local $6 i32)
  (local $7 i32)
  (local $8 i64)
  block $~lib/util/memory/memset|inlined.0
   local.get $0
   local.set $5
   local.get $1
   local.set $4
   local.get $2
   local.set $3
   local.get $3
   i32.eqz
   if
    br $~lib/util/memory/memset|inlined.0
   end
   local.get $5
   local.get $4
   i32.store8
   local.get $5
   local.get $3
   i32.add
   i32.const 1
   i32.sub
   local.get $4
   i32.store8
   local.get $3
   i32.const 2
   i32.le_u
   if
    br $~lib/util/memory/memset|inlined.0
   end
   local.get $5
   i32.const 1
   i32.add
   local.get $4
   i32.store8
   local.get $5
   i32.const 2
   i32.add
   local.get $4
   i32.store8
   local.get $5
   local.get $3
   i32.add
   i32.const 2
   i32.sub
   local.get $4
   i32.store8
   local.get $5
   local.get $3
   i32.add
   i32.const 3
   i32.sub
   local.get $4
   i32.store8
   local.get $3
   i32.const 6
   i32.le_u
   if
    br $~lib/util/memory/memset|inlined.0
   end
   local.get $5
   i32.const 3
   i32.add
   local.get $4
   i32.store8
   local.get $5
   local.get $3
   i32.add
   i32.const 4
   i32.sub
   local.get $4
   i32.store8
   local.get $3
   i32.const 8
   i32.le_u
   if
    br $~lib/util/memory/memset|inlined.0
   end
   i32.const 0
   local.get $5
   i32.sub
   i32.const 3
   i32.and
   local.set $6
   local.get $5
   local.get $6
   i32.add
   local.set $5
   local.get $3
   local.get $6
   i32.sub
   local.set $3
   local.get $3
   i32.const -4
   i32.and
   local.set $3
   i32.const -1
   i32.const 255
   i32.div_u
   local.get $4
   i32.const 255
   i32.and
   i32.mul
   local.set $7
   local.get $5
   local.get $7
   i32.store
   local.get $5
   local.get $3
   i32.add
   i32.const 4
   i32.sub
   local.get $7
   i32.store
   local.get $3
   i32.const 8
   i32.le_u
   if
    br $~lib/util/memory/memset|inlined.0
   end
   local.get $5
   i32.const 4
   i32.add
   local.get $7
   i32.store
   local.get $5
   i32.const 8
   i32.add
   local.get $7
   i32.store
   local.get $5
   local.get $3
   i32.add
   i32.const 12
   i32.sub
   local.get $7
   i32.store
   local.get $5
   local.get $3
   i32.add
   i32.const 8
   i32.sub
   local.get $7
   i32.store
   local.get $3
   i32.const 24
   i32.le_u
   if
    br $~lib/util/memory/memset|inlined.0
   end
   local.get $5
   i32.const 12
   i32.add
   local.get $7
   i32.store
   local.get $5
   i32.const 16
   i32.add
   local.get $7
   i32.store
   local.get $5
   i32.const 20
   i32.add
   local.get $7
   i32.store
   local.get $5
   i32.const 24
   i32.add
   local.get $7
   i32.store
   local.get $5
   local.get $3
   i32.add
   i32.const 28
   i32.sub
   local.get $7
   i32.store
   local.get $5
   local.get $3
   i32.add
   i32.const 24
   i32.sub
   local.get $7
   i32.store
   local.get $5
   local.get $3
   i32.add
   i32.const 20
   i32.sub
   local.get $7
   i32.store
   local.get $5
   local.get $3
   i32.add
   i32.const 16
   i32.sub
   local.get $7
   i32.store
   i32.const 24
   local.get $5
   i32.const 4
   i32.and
   i32.add
   local.set $6
   local.get $5
   local.get $6
   i32.add
   local.set $5
   local.get $3
   local.get $6
   i32.sub
   local.set $3
   local.get $7
   i64.extend_i32_u
   local.get $7
   i64.extend_i32_u
   i64.const 32
   i64.shl
   i64.or
   local.set $8
   block $break|0
    loop $continue|0
     local.get $3
     i32.const 32
     i32.ge_u
     i32.eqz
     br_if $break|0
     local.get $5
     local.get $8
     i64.store
     local.get $5
     i32.const 8
     i32.add
     local.get $8
     i64.store
     local.get $5
     i32.const 16
     i32.add
     local.get $8
     i64.store
     local.get $5
     i32.const 24
     i32.add
     local.get $8
     i64.store
     local.get $3
     i32.const 32
     i32.sub
     local.set $3
     local.get $5
     i32.const 32
     i32.add
     local.set $5
     br $continue|0
    end
    unreachable
   end
  end
 )
 (func $~lib/arraybuffer/ArrayBuffer#constructor (; 7 ;) (param $0 i32) (param $1 i32) (result i32)
  (local $2 i32)
  local.get $1
  i32.const 1073741808
  i32.gt_u
  if
   i32.const 112
   i32.const 160
   i32.const 54
   i32.const 42
   call $~lib/builtins/abort
   unreachable
  end
  local.get $1
  i32.const 0
  call $~lib/rt/stub/__alloc
  local.set $2
  local.get $2
  i32.const 0
  local.get $1
  call $~lib/memory/memory.fill
  local.get $2
  call $~lib/rt/stub/__retain
 )
 (func $~lib/map/Map<~lib/string/String,usize>#clear (; 8 ;) (param $0 i32)
  (local $1 i32)
  (local $2 i32)
  local.get $0
  local.tee $1
  i32.const 0
  i32.const 16
  call $~lib/arraybuffer/ArrayBuffer#constructor
  local.set $2
  local.get $1
  i32.load
  call $~lib/rt/stub/__release
  local.get $2
  i32.store
  local.get $0
  i32.const 4
  i32.const 1
  i32.sub
  i32.store offset=4
  local.get $0
  local.tee $1
  i32.const 0
  i32.const 48
  call $~lib/arraybuffer/ArrayBuffer#constructor
  local.set $2
  local.get $1
  i32.load offset=8
  call $~lib/rt/stub/__release
  local.get $2
  i32.store offset=8
  local.get $0
  i32.const 4
  i32.store offset=12
  local.get $0
  i32.const 0
  i32.store offset=16
  local.get $0
  i32.const 0
  i32.store offset=20
 )
 (func $~lib/map/Map<~lib/string/String,usize>#constructor (; 9 ;) (param $0 i32) (result i32)
  local.get $0
  i32.eqz
  if
   i32.const 24
   i32.const 3
   call $~lib/rt/stub/__alloc
   call $~lib/rt/stub/__retain
   local.set $0
  end
  local.get $0
  i32.const 0
  i32.store
  local.get $0
  i32.const 0
  i32.store offset=4
  local.get $0
  i32.const 0
  i32.store offset=8
  local.get $0
  i32.const 0
  i32.store offset=12
  local.get $0
  i32.const 0
  i32.store offset=16
  local.get $0
  i32.const 0
  i32.store offset=20
  local.get $0
  call $~lib/map/Map<~lib/string/String,usize>#clear
  local.get $0
 )
 (func $~lib/map/Map<usize,~lib/string/String>#clear (; 10 ;) (param $0 i32)
  (local $1 i32)
  (local $2 i32)
  local.get $0
  local.tee $1
  i32.const 0
  i32.const 16
  call $~lib/arraybuffer/ArrayBuffer#constructor
  local.set $2
  local.get $1
  i32.load
  call $~lib/rt/stub/__release
  local.get $2
  i32.store
  local.get $0
  i32.const 4
  i32.const 1
  i32.sub
  i32.store offset=4
  local.get $0
  local.tee $1
  i32.const 0
  i32.const 48
  call $~lib/arraybuffer/ArrayBuffer#constructor
  local.set $2
  local.get $1
  i32.load offset=8
  call $~lib/rt/stub/__release
  local.get $2
  i32.store offset=8
  local.get $0
  i32.const 4
  i32.store offset=12
  local.get $0
  i32.const 0
  i32.store offset=16
  local.get $0
  i32.const 0
  i32.store offset=20
 )
 (func $~lib/map/Map<usize,~lib/string/String>#constructor (; 11 ;) (param $0 i32) (result i32)
  local.get $0
  i32.eqz
  if
   i32.const 24
   i32.const 6
   call $~lib/rt/stub/__alloc
   call $~lib/rt/stub/__retain
   local.set $0
  end
  local.get $0
  i32.const 0
  i32.store
  local.get $0
  i32.const 0
  i32.store offset=4
  local.get $0
  i32.const 0
  i32.store offset=8
  local.get $0
  i32.const 0
  i32.store offset=12
  local.get $0
  i32.const 0
  i32.store offset=16
  local.get $0
  i32.const 0
  i32.store offset=20
  local.get $0
  call $~lib/map/Map<usize,~lib/string/String>#clear
  local.get $0
 )
 (func $~lib/string/String#get:length (; 12 ;) (param $0 i32) (result i32)
  local.get $0
  i32.const 16
  i32.sub
  i32.load offset=12
  i32.const 1
  i32.shr_u
 )
 (func $~lib/util/hash/hashStr (; 13 ;) (param $0 i32) (result i32)
  (local $1 i32)
  (local $2 i32)
  (local $3 i32)
  local.get $0
  call $~lib/rt/stub/__retain
  local.set $0
  i32.const -2128831035
  local.set $1
  local.get $0
  i32.const 0
  i32.ne
  if
   block $break|0
    i32.const 0
    local.set $2
    local.get $0
    call $~lib/string/String#get:length
    i32.const 1
    i32.shl
    local.set $3
    loop $loop|0
     local.get $2
     local.get $3
     i32.lt_u
     i32.eqz
     br_if $break|0
     local.get $1
     local.get $0
     local.get $2
     i32.add
     i32.load8_u
     i32.xor
     i32.const 16777619
     i32.mul
     local.set $1
     local.get $2
     i32.const 1
     i32.add
     local.set $2
     br $loop|0
    end
    unreachable
   end
  end
  local.get $1
  local.set $3
  local.get $0
  call $~lib/rt/stub/__release
  local.get $3
 )
 (func $~lib/util/string/compareImpl (; 14 ;) (param $0 i32) (param $1 i32) (param $2 i32) (param $3 i32) (param $4 i32) (result i32)
  (local $5 i32)
  (local $6 i32)
  (local $7 i32)
  (local $8 i32)
  (local $9 i32)
  local.get $0
  call $~lib/rt/stub/__retain
  local.set $0
  local.get $2
  call $~lib/rt/stub/__retain
  local.set $2
  local.get $0
  local.get $1
  i32.const 1
  i32.shl
  i32.add
  local.set $5
  local.get $2
  local.get $3
  i32.const 1
  i32.shl
  i32.add
  local.set $6
  local.get $4
  i32.const 4
  i32.ge_u
  if (result i32)
   local.get $5
   i32.const 7
   i32.and
   local.get $6
   i32.const 7
   i32.and
   i32.or
   i32.eqz
  else
   i32.const 0
  end
  if
   block $break|0
    loop $continue|0
     local.get $5
     i64.load
     local.get $6
     i64.load
     i64.ne
     if
      br $break|0
     end
     local.get $5
     i32.const 8
     i32.add
     local.set $5
     local.get $6
     i32.const 8
     i32.add
     local.set $6
     local.get $4
     i32.const 4
     i32.sub
     local.set $4
     local.get $4
     i32.const 4
     i32.ge_u
     br_if $continue|0
    end
   end
  end
  block $break|1
   loop $continue|1
    local.get $4
    local.tee $7
    i32.const 1
    i32.sub
    local.set $4
    local.get $7
    i32.eqz
    br_if $break|1
    local.get $5
    i32.load16_u
    local.set $7
    local.get $6
    i32.load16_u
    local.set $8
    local.get $7
    local.get $8
    i32.ne
    if
     local.get $7
     local.get $8
     i32.sub
     local.set $9
     local.get $0
     call $~lib/rt/stub/__release
     local.get $2
     call $~lib/rt/stub/__release
     local.get $9
     return
    end
    local.get $5
    i32.const 2
    i32.add
    local.set $5
    local.get $6
    i32.const 2
    i32.add
    local.set $6
    br $continue|1
   end
   unreachable
  end
  i32.const 0
  local.set $8
  local.get $0
  call $~lib/rt/stub/__release
  local.get $2
  call $~lib/rt/stub/__release
  local.get $8
 )
 (func $~lib/string/String.__eq (; 15 ;) (param $0 i32) (param $1 i32) (result i32)
  (local $2 i32)
  (local $3 i32)
  local.get $0
  call $~lib/rt/stub/__retain
  local.set $0
  local.get $1
  call $~lib/rt/stub/__retain
  local.set $1
  local.get $0
  local.get $1
  i32.eq
  if
   i32.const 1
   local.set $2
   local.get $0
   call $~lib/rt/stub/__release
   local.get $1
   call $~lib/rt/stub/__release
   local.get $2
   return
  end
  local.get $0
  i32.const 0
  i32.eq
  if (result i32)
   i32.const 1
  else
   local.get $1
   i32.const 0
   i32.eq
  end
  if
   i32.const 0
   local.set $2
   local.get $0
   call $~lib/rt/stub/__release
   local.get $1
   call $~lib/rt/stub/__release
   local.get $2
   return
  end
  local.get $0
  call $~lib/string/String#get:length
  local.set $3
  local.get $3
  local.get $1
  call $~lib/string/String#get:length
  i32.ne
  if
   i32.const 0
   local.set $2
   local.get $0
   call $~lib/rt/stub/__release
   local.get $1
   call $~lib/rt/stub/__release
   local.get $2
   return
  end
  local.get $0
  i32.const 0
  local.get $1
  i32.const 0
  local.get $3
  call $~lib/util/string/compareImpl
  i32.eqz
  local.set $2
  local.get $0
  call $~lib/rt/stub/__release
  local.get $1
  call $~lib/rt/stub/__release
  local.get $2
 )
 (func $~lib/map/Map<~lib/string/String,usize>#find (; 16 ;) (param $0 i32) (param $1 i32) (param $2 i32) (result i32)
  (local $3 i32)
  (local $4 i32)
  local.get $1
  call $~lib/rt/stub/__retain
  local.set $1
  local.get $0
  i32.load
  local.get $2
  local.get $0
  i32.load offset=4
  i32.and
  i32.const 4
  i32.mul
  i32.add
  i32.load
  local.set $3
  block $break|0
   loop $continue|0
    local.get $3
    i32.eqz
    br_if $break|0
    local.get $3
    i32.load offset=8
    i32.const 1
    i32.and
    i32.eqz
    if (result i32)
     local.get $3
     i32.load
     local.get $1
     call $~lib/string/String.__eq
    else
     i32.const 0
    end
    if
     local.get $3
     local.set $4
     local.get $1
     call $~lib/rt/stub/__release
     local.get $4
     return
    end
    local.get $3
    i32.load offset=8
    i32.const 1
    i32.const -1
    i32.xor
    i32.and
    local.set $3
    br $continue|0
   end
   unreachable
  end
  i32.const 0
  local.set $4
  local.get $1
  call $~lib/rt/stub/__release
  local.get $4
 )
 (func $~lib/map/Map<~lib/string/String,usize>#has (; 17 ;) (param $0 i32) (param $1 i32) (result i32)
  (local $2 i32)
  (local $3 i32)
  local.get $1
  call $~lib/rt/stub/__retain
  local.set $1
  local.get $0
  local.get $1
  block $~lib/util/hash/HASH<~lib/string/String>|inlined.0 (result i32)
   local.get $1
   call $~lib/rt/stub/__retain
   local.set $2
   local.get $2
   call $~lib/util/hash/hashStr
   local.set $3
   local.get $2
   call $~lib/rt/stub/__release
   local.get $3
   br $~lib/util/hash/HASH<~lib/string/String>|inlined.0
  end
  call $~lib/map/Map<~lib/string/String,usize>#find
  i32.const 0
  i32.ne
  local.set $2
  local.get $1
  call $~lib/rt/stub/__release
  local.get $2
 )
 (func $~lib/map/Map<~lib/string/String,usize>#get (; 18 ;) (param $0 i32) (param $1 i32) (result i32)
  (local $2 i32)
  (local $3 i32)
  (local $4 i32)
  local.get $1
  call $~lib/rt/stub/__retain
  local.set $1
  local.get $0
  local.get $1
  block $~lib/util/hash/HASH<~lib/string/String>|inlined.1 (result i32)
   local.get $1
   call $~lib/rt/stub/__retain
   local.set $2
   local.get $2
   call $~lib/util/hash/hashStr
   local.set $3
   local.get $2
   call $~lib/rt/stub/__release
   local.get $3
   br $~lib/util/hash/HASH<~lib/string/String>|inlined.1
  end
  call $~lib/map/Map<~lib/string/String,usize>#find
  local.set $4
  local.get $4
  i32.eqz
  if
   local.get $1
   call $~lib/rt/stub/__release
<<<<<<< HEAD
   i32.const 200
   i32.const 256
   i32.const 189
=======
   i32.const 224
   i32.const 288
   i32.const 111
>>>>>>> dec4790e
   i32.const 16
   call $~lib/builtins/abort
   unreachable
  end
  local.get $4
  i32.load offset=4
  local.set $2
  local.get $1
  call $~lib/rt/stub/__release
  local.get $2
 )
 (func $~lib/map/Map<~lib/string/String,usize>#rehash (; 19 ;) (param $0 i32) (param $1 i32)
  (local $2 i32)
  (local $3 i32)
  (local $4 i32)
  (local $5 i32)
  (local $6 i32)
  (local $7 i32)
  (local $8 i32)
  (local $9 i32)
  (local $10 i32)
  (local $11 i32)
  (local $12 i32)
  local.get $1
  i32.const 1
  i32.add
  local.set $2
  i32.const 0
  local.get $2
  i32.const 4
  i32.mul
  call $~lib/arraybuffer/ArrayBuffer#constructor
  local.set $3
  local.get $2
  i32.const 8
  i32.mul
  i32.const 3
  i32.div_s
  local.set $4
  i32.const 0
  local.get $4
  i32.const 12
  i32.mul
  call $~lib/arraybuffer/ArrayBuffer#constructor
  local.set $5
  local.get $0
  i32.load offset=8
  local.set $6
  local.get $6
  local.get $0
  i32.load offset=16
  i32.const 12
  i32.mul
  i32.add
  local.set $7
  local.get $5
  local.set $8
  block $break|0
   loop $continue|0
    local.get $6
    local.get $7
    i32.ne
    i32.eqz
    br_if $break|0
    local.get $6
    local.set $9
    local.get $9
    i32.load offset=8
    i32.const 1
    i32.and
    i32.eqz
    if
     local.get $8
     local.set $10
     local.get $10
     local.get $9
     i32.load
     i32.store
     local.get $10
     local.get $9
     i32.load offset=4
     i32.store offset=4
     block $~lib/util/hash/HASH<~lib/string/String>|inlined.3 (result i32)
      local.get $9
      i32.load
      call $~lib/rt/stub/__retain
      local.set $11
      local.get $11
      call $~lib/util/hash/hashStr
      local.set $12
      local.get $11
      call $~lib/rt/stub/__release
      local.get $12
      br $~lib/util/hash/HASH<~lib/string/String>|inlined.3
     end
     local.get $1
     i32.and
     local.set $11
     local.get $3
     local.get $11
     i32.const 4
     i32.mul
     i32.add
     local.set $12
     local.get $10
     local.get $12
     i32.load
     i32.store offset=8
     local.get $12
     local.get $8
     i32.store
     local.get $8
     i32.const 12
     i32.add
     local.set $8
    end
    local.get $6
    i32.const 12
    i32.add
    local.set $6
    br $continue|0
   end
   unreachable
  end
  local.get $0
  local.tee $9
  local.get $3
  local.tee $10
  local.get $9
  i32.load
  local.tee $12
  i32.ne
  if
   local.get $10
   call $~lib/rt/stub/__retain
   local.set $10
   local.get $12
   call $~lib/rt/stub/__release
  end
  local.get $10
  i32.store
  local.get $0
  local.get $1
  i32.store offset=4
  local.get $0
  local.tee $9
  local.get $5
  local.tee $11
  local.get $9
  i32.load offset=8
  local.tee $10
  i32.ne
  if
   local.get $11
   call $~lib/rt/stub/__retain
   local.set $11
   local.get $10
   call $~lib/rt/stub/__release
  end
  local.get $11
  i32.store offset=8
  local.get $0
  local.get $4
  i32.store offset=12
  local.get $0
  local.get $0
  i32.load offset=20
  i32.store offset=16
  local.get $3
  call $~lib/rt/stub/__release
  local.get $5
  call $~lib/rt/stub/__release
 )
 (func $~lib/map/Map<~lib/string/String,usize>#set (; 20 ;) (param $0 i32) (param $1 i32) (param $2 i32)
  (local $3 i32)
  (local $4 i32)
  (local $5 i32)
  (local $6 i32)
  local.get $1
  call $~lib/rt/stub/__retain
  local.set $1
  block $~lib/util/hash/HASH<~lib/string/String>|inlined.2 (result i32)
   local.get $1
   call $~lib/rt/stub/__retain
   local.set $3
   local.get $3
   call $~lib/util/hash/hashStr
   local.set $4
   local.get $3
   call $~lib/rt/stub/__release
   local.get $4
   br $~lib/util/hash/HASH<~lib/string/String>|inlined.2
  end
  local.set $5
  local.get $0
  local.get $1
  local.get $5
  call $~lib/map/Map<~lib/string/String,usize>#find
  local.set $6
  local.get $6
  if
   local.get $6
   local.get $2
   i32.store offset=4
  else
   local.get $0
   i32.load offset=16
   local.get $0
   i32.load offset=12
   i32.eq
   if
    local.get $0
    local.get $0
    i32.load offset=20
    local.get $0
    i32.load offset=12
    i32.const 3
    i32.mul
    i32.const 4
    i32.div_s
    i32.lt_s
    if (result i32)
     local.get $0
     i32.load offset=4
    else
     local.get $0
     i32.load offset=4
     i32.const 1
     i32.shl
     i32.const 1
     i32.or
    end
    call $~lib/map/Map<~lib/string/String,usize>#rehash
   end
   local.get $0
   i32.load offset=8
   call $~lib/rt/stub/__retain
   local.set $3
   local.get $3
   local.get $0
   local.get $0
   i32.load offset=16
   local.tee $4
   i32.const 1
   i32.add
   i32.store offset=16
   local.get $4
   i32.const 12
   i32.mul
   i32.add
   local.set $6
   local.get $6
   local.get $1
   call $~lib/rt/stub/__retain
   i32.store
   local.get $6
   local.get $2
   i32.store offset=4
   local.get $0
   local.get $0
   i32.load offset=20
   i32.const 1
   i32.add
   i32.store offset=20
   local.get $0
   i32.load
   local.get $5
   local.get $0
   i32.load offset=4
   i32.and
   i32.const 4
   i32.mul
   i32.add
   local.set $4
   local.get $6
   local.get $4
   i32.load
   i32.store offset=8
   local.get $4
   local.get $6
   i32.store
   local.get $3
   call $~lib/rt/stub/__release
  end
  local.get $1
  call $~lib/rt/stub/__release
 )
 (func $~lib/util/hash/hash32 (; 21 ;) (param $0 i32) (result i32)
  (local $1 i32)
  i32.const -2128831035
  local.set $1
  local.get $1
  local.get $0
  i32.const 255
  i32.and
  i32.xor
  i32.const 16777619
  i32.mul
  local.set $1
  local.get $1
  local.get $0
  i32.const 8
  i32.shr_u
  i32.const 255
  i32.and
  i32.xor
  i32.const 16777619
  i32.mul
  local.set $1
  local.get $1
  local.get $0
  i32.const 16
  i32.shr_u
  i32.const 255
  i32.and
  i32.xor
  i32.const 16777619
  i32.mul
  local.set $1
  local.get $1
  local.get $0
  i32.const 24
  i32.shr_u
  i32.xor
  i32.const 16777619
  i32.mul
  local.set $1
  local.get $1
 )
 (func $~lib/map/Map<usize,~lib/string/String>#find (; 22 ;) (param $0 i32) (param $1 i32) (param $2 i32) (result i32)
  (local $3 i32)
  local.get $0
  i32.load
  local.get $2
  local.get $0
  i32.load offset=4
  i32.and
  i32.const 4
  i32.mul
  i32.add
  i32.load
  local.set $3
  block $break|0
   loop $continue|0
    local.get $3
    i32.eqz
    br_if $break|0
    local.get $3
    i32.load offset=8
    i32.const 1
    i32.and
    i32.eqz
    if (result i32)
     local.get $3
     i32.load
     local.get $1
     i32.eq
    else
     i32.const 0
    end
    if
     local.get $3
     return
    end
    local.get $3
    i32.load offset=8
    i32.const 1
    i32.const -1
    i32.xor
    i32.and
    local.set $3
    br $continue|0
   end
   unreachable
  end
  i32.const 0
 )
 (func $~lib/map/Map<usize,~lib/string/String>#rehash (; 23 ;) (param $0 i32) (param $1 i32)
  (local $2 i32)
  (local $3 i32)
  (local $4 i32)
  (local $5 i32)
  (local $6 i32)
  (local $7 i32)
  (local $8 i32)
  (local $9 i32)
  (local $10 i32)
  (local $11 i32)
  (local $12 i32)
  local.get $1
  i32.const 1
  i32.add
  local.set $2
  i32.const 0
  local.get $2
  i32.const 4
  i32.mul
  call $~lib/arraybuffer/ArrayBuffer#constructor
  local.set $3
  local.get $2
  i32.const 8
  i32.mul
  i32.const 3
  i32.div_s
  local.set $4
  i32.const 0
  local.get $4
  i32.const 12
  i32.mul
  call $~lib/arraybuffer/ArrayBuffer#constructor
  local.set $5
  local.get $0
  i32.load offset=8
  local.set $6
  local.get $6
  local.get $0
  i32.load offset=16
  i32.const 12
  i32.mul
  i32.add
  local.set $7
  local.get $5
  local.set $8
  block $break|0
   loop $continue|0
    local.get $6
    local.get $7
    i32.ne
    i32.eqz
    br_if $break|0
    local.get $6
    local.set $9
    local.get $9
    i32.load offset=8
    i32.const 1
    i32.and
    i32.eqz
    if
     local.get $8
     local.set $10
     local.get $10
     local.get $9
     i32.load
     i32.store
     local.get $10
     local.get $9
     i32.load offset=4
     i32.store offset=4
     block $~lib/util/hash/HASH<usize>|inlined.1 (result i32)
      local.get $9
      i32.load
      local.set $11
      local.get $11
      call $~lib/util/hash/hash32
      br $~lib/util/hash/HASH<usize>|inlined.1
     end
     local.get $1
     i32.and
     local.set $11
     local.get $3
     local.get $11
     i32.const 4
     i32.mul
     i32.add
     local.set $12
     local.get $10
     local.get $12
     i32.load
     i32.store offset=8
     local.get $12
     local.get $8
     i32.store
     local.get $8
     i32.const 12
     i32.add
     local.set $8
    end
    local.get $6
    i32.const 12
    i32.add
    local.set $6
    br $continue|0
   end
   unreachable
  end
  local.get $0
  local.tee $9
  local.get $3
  local.tee $10
  local.get $9
  i32.load
  local.tee $12
  i32.ne
  if
   local.get $10
   call $~lib/rt/stub/__retain
   local.set $10
   local.get $12
   call $~lib/rt/stub/__release
  end
  local.get $10
  i32.store
  local.get $0
  local.get $1
  i32.store offset=4
  local.get $0
  local.tee $9
  local.get $5
  local.tee $11
  local.get $9
  i32.load offset=8
  local.tee $10
  i32.ne
  if
   local.get $11
   call $~lib/rt/stub/__retain
   local.set $11
   local.get $10
   call $~lib/rt/stub/__release
  end
  local.get $11
  i32.store offset=8
  local.get $0
  local.get $4
  i32.store offset=12
  local.get $0
  local.get $0
  i32.load offset=20
  i32.store offset=16
  local.get $3
  call $~lib/rt/stub/__release
  local.get $5
  call $~lib/rt/stub/__release
 )
 (func $~lib/map/Map<usize,~lib/string/String>#set (; 24 ;) (param $0 i32) (param $1 i32) (param $2 i32)
  (local $3 i32)
  (local $4 i32)
  (local $5 i32)
  (local $6 i32)
  local.get $2
  call $~lib/rt/stub/__retain
  local.set $2
  block $~lib/util/hash/HASH<usize>|inlined.0 (result i32)
   local.get $1
   local.set $3
   local.get $3
   call $~lib/util/hash/hash32
   br $~lib/util/hash/HASH<usize>|inlined.0
  end
  local.set $4
  local.get $0
  local.get $1
  local.get $4
  call $~lib/map/Map<usize,~lib/string/String>#find
  local.set $5
  local.get $5
  if
   local.get $5
   i32.load offset=4
   local.set $3
   local.get $2
   local.get $3
   i32.ne
   if
    local.get $5
    local.get $2
    call $~lib/rt/stub/__retain
    i32.store offset=4
    local.get $3
    call $~lib/rt/stub/__release
   end
  else
   local.get $0
   i32.load offset=16
   local.get $0
   i32.load offset=12
   i32.eq
   if
    local.get $0
    local.get $0
    i32.load offset=20
    local.get $0
    i32.load offset=12
    i32.const 3
    i32.mul
    i32.const 4
    i32.div_s
    i32.lt_s
    if (result i32)
     local.get $0
     i32.load offset=4
    else
     local.get $0
     i32.load offset=4
     i32.const 1
     i32.shl
     i32.const 1
     i32.or
    end
    call $~lib/map/Map<usize,~lib/string/String>#rehash
   end
   local.get $0
   i32.load offset=8
   call $~lib/rt/stub/__retain
   local.set $3
   local.get $3
   local.get $0
   local.get $0
   i32.load offset=16
   local.tee $6
   i32.const 1
   i32.add
   i32.store offset=16
   local.get $6
   i32.const 12
   i32.mul
   i32.add
   local.set $5
   local.get $5
   local.get $1
   i32.store
   local.get $5
   local.get $2
   call $~lib/rt/stub/__retain
   i32.store offset=4
   local.get $0
   local.get $0
   i32.load offset=20
   i32.const 1
   i32.add
   i32.store offset=20
   local.get $0
   i32.load
   local.get $4
   local.get $0
   i32.load offset=4
   i32.and
   i32.const 4
   i32.mul
   i32.add
   local.set $6
   local.get $5
   local.get $6
   i32.load
   i32.store offset=8
   local.get $6
   local.get $5
   i32.store
   local.get $3
   call $~lib/rt/stub/__release
  end
  local.get $2
  call $~lib/rt/stub/__release
 )
 (func $~lib/symbol/_Symbol.for (; 25 ;) (param $0 i32) (result i32)
  (local $1 i32)
  (local $2 i32)
  local.get $0
  call $~lib/rt/stub/__retain
  local.set $0
  global.get $~lib/symbol/stringToId
  i32.eqz
  if
   i32.const 0
   call $~lib/map/Map<~lib/string/String,usize>#constructor
   local.set $1
   global.get $~lib/symbol/stringToId
   call $~lib/rt/stub/__release
   local.get $1
   global.set $~lib/symbol/stringToId
   i32.const 0
   call $~lib/map/Map<usize,~lib/string/String>#constructor
   local.set $1
   global.get $~lib/symbol/idToString
   call $~lib/rt/stub/__release
   local.get $1
   global.set $~lib/symbol/idToString
  else
   global.get $~lib/symbol/stringToId
   local.get $0
   call $~lib/map/Map<~lib/string/String,usize>#has
   if
    global.get $~lib/symbol/stringToId
    local.get $0
    call $~lib/map/Map<~lib/string/String,usize>#get
    local.set $1
    local.get $0
    call $~lib/rt/stub/__release
    local.get $1
    return
   end
  end
  global.get $~lib/symbol/nextId
  local.tee $1
  i32.const 1
  i32.add
  global.set $~lib/symbol/nextId
  local.get $1
  local.set $2
  local.get $2
  i32.eqz
  if
   unreachable
  end
  global.get $~lib/symbol/stringToId
  local.get $0
  local.get $2
  call $~lib/map/Map<~lib/string/String,usize>#set
  global.get $~lib/symbol/idToString
  local.get $2
  local.get $0
  call $~lib/map/Map<usize,~lib/string/String>#set
  local.get $2
  local.set $1
  local.get $0
  call $~lib/rt/stub/__release
  local.get $1
 )
 (func $~lib/map/Map<usize,~lib/string/String>#has (; 26 ;) (param $0 i32) (param $1 i32) (result i32)
  (local $2 i32)
  local.get $0
  local.get $1
  block $~lib/util/hash/HASH<usize>|inlined.2 (result i32)
   local.get $1
   local.set $2
   local.get $2
   call $~lib/util/hash/hash32
   br $~lib/util/hash/HASH<usize>|inlined.2
  end
  call $~lib/map/Map<usize,~lib/string/String>#find
  i32.const 0
  i32.ne
 )
 (func $~lib/map/Map<usize,~lib/string/String>#get (; 27 ;) (param $0 i32) (param $1 i32) (result i32)
  (local $2 i32)
  (local $3 i32)
  local.get $0
  local.get $1
  block $~lib/util/hash/HASH<usize>|inlined.3 (result i32)
   local.get $1
   local.set $2
   local.get $2
   call $~lib/util/hash/hash32
   br $~lib/util/hash/HASH<usize>|inlined.3
  end
  call $~lib/map/Map<usize,~lib/string/String>#find
  local.set $3
  local.get $3
  i32.eqz
  if
<<<<<<< HEAD
   i32.const 200
   i32.const 256
   i32.const 189
=======
   i32.const 224
   i32.const 288
   i32.const 111
>>>>>>> dec4790e
   i32.const 16
   call $~lib/builtins/abort
   unreachable
  end
  local.get $3
  i32.load offset=4
  call $~lib/rt/stub/__retain
 )
 (func $~lib/symbol/_Symbol.keyFor (; 28 ;) (param $0 i32) (result i32)
  global.get $~lib/symbol/idToString
  i32.const 0
  i32.ne
  if (result i32)
   global.get $~lib/symbol/idToString
   local.get $0
   call $~lib/map/Map<usize,~lib/string/String>#has
  else
   i32.const 0
  end
  if (result i32)
   global.get $~lib/symbol/idToString
   local.get $0
   call $~lib/map/Map<usize,~lib/string/String>#get
  else
   i32.const 0
   call $~lib/rt/stub/__retain
  end
 )
 (func $~lib/util/memory/memcpy (; 29 ;) (param $0 i32) (param $1 i32) (param $2 i32)
  (local $3 i32)
  (local $4 i32)
  (local $5 i32)
  block $break|0
   loop $continue|0
    local.get $2
    if (result i32)
     local.get $1
     i32.const 3
     i32.and
    else
     i32.const 0
    end
    i32.eqz
    br_if $break|0
    local.get $0
    local.tee $5
    i32.const 1
    i32.add
    local.set $0
    local.get $5
    local.get $1
    local.tee $5
    i32.const 1
    i32.add
    local.set $1
    local.get $5
    i32.load8_u
    i32.store8
    local.get $2
    i32.const 1
    i32.sub
    local.set $2
    br $continue|0
   end
   unreachable
  end
  local.get $0
  i32.const 3
  i32.and
  i32.const 0
  i32.eq
  if
   block $break|1
    loop $continue|1
     local.get $2
     i32.const 16
     i32.ge_u
     i32.eqz
     br_if $break|1
     local.get $0
     local.get $1
     i32.load
     i32.store
     local.get $0
     i32.const 4
     i32.add
     local.get $1
     i32.const 4
     i32.add
     i32.load
     i32.store
     local.get $0
     i32.const 8
     i32.add
     local.get $1
     i32.const 8
     i32.add
     i32.load
     i32.store
     local.get $0
     i32.const 12
     i32.add
     local.get $1
     i32.const 12
     i32.add
     i32.load
     i32.store
     local.get $1
     i32.const 16
     i32.add
     local.set $1
     local.get $0
     i32.const 16
     i32.add
     local.set $0
     local.get $2
     i32.const 16
     i32.sub
     local.set $2
     br $continue|1
    end
    unreachable
   end
   local.get $2
   i32.const 8
   i32.and
   if
    local.get $0
    local.get $1
    i32.load
    i32.store
    local.get $0
    i32.const 4
    i32.add
    local.get $1
    i32.const 4
    i32.add
    i32.load
    i32.store
    local.get $0
    i32.const 8
    i32.add
    local.set $0
    local.get $1
    i32.const 8
    i32.add
    local.set $1
   end
   local.get $2
   i32.const 4
   i32.and
   if
    local.get $0
    local.get $1
    i32.load
    i32.store
    local.get $0
    i32.const 4
    i32.add
    local.set $0
    local.get $1
    i32.const 4
    i32.add
    local.set $1
   end
   local.get $2
   i32.const 2
   i32.and
   if
    local.get $0
    local.get $1
    i32.load16_u
    i32.store16
    local.get $0
    i32.const 2
    i32.add
    local.set $0
    local.get $1
    i32.const 2
    i32.add
    local.set $1
   end
   local.get $2
   i32.const 1
   i32.and
   if
    local.get $0
    local.tee $5
    i32.const 1
    i32.add
    local.set $0
    local.get $5
    local.get $1
    local.tee $5
    i32.const 1
    i32.add
    local.set $1
    local.get $5
    i32.load8_u
    i32.store8
   end
   return
  end
  local.get $2
  i32.const 32
  i32.ge_u
  if
   block $break|2
    block $case2|2
     block $case1|2
      block $case0|2
       local.get $0
       i32.const 3
       i32.and
       local.set $5
       local.get $5
       i32.const 1
       i32.eq
       br_if $case0|2
       local.get $5
       i32.const 2
       i32.eq
       br_if $case1|2
       local.get $5
       i32.const 3
       i32.eq
       br_if $case2|2
       br $break|2
      end
      local.get $1
      i32.load
      local.set $3
      local.get $0
      local.tee $5
      i32.const 1
      i32.add
      local.set $0
      local.get $5
      local.get $1
      local.tee $5
      i32.const 1
      i32.add
      local.set $1
      local.get $5
      i32.load8_u
      i32.store8
      local.get $0
      local.tee $5
      i32.const 1
      i32.add
      local.set $0
      local.get $5
      local.get $1
      local.tee $5
      i32.const 1
      i32.add
      local.set $1
      local.get $5
      i32.load8_u
      i32.store8
      local.get $0
      local.tee $5
      i32.const 1
      i32.add
      local.set $0
      local.get $5
      local.get $1
      local.tee $5
      i32.const 1
      i32.add
      local.set $1
      local.get $5
      i32.load8_u
      i32.store8
      local.get $2
      i32.const 3
      i32.sub
      local.set $2
      block $break|3
       loop $continue|3
        local.get $2
        i32.const 17
        i32.ge_u
        i32.eqz
        br_if $break|3
        local.get $1
        i32.const 1
        i32.add
        i32.load
        local.set $4
        local.get $0
        local.get $3
        i32.const 24
        i32.shr_u
        local.get $4
        i32.const 8
        i32.shl
        i32.or
        i32.store
        local.get $1
        i32.const 5
        i32.add
        i32.load
        local.set $3
        local.get $0
        i32.const 4
        i32.add
        local.get $4
        i32.const 24
        i32.shr_u
        local.get $3
        i32.const 8
        i32.shl
        i32.or
        i32.store
        local.get $1
        i32.const 9
        i32.add
        i32.load
        local.set $4
        local.get $0
        i32.const 8
        i32.add
        local.get $3
        i32.const 24
        i32.shr_u
        local.get $4
        i32.const 8
        i32.shl
        i32.or
        i32.store
        local.get $1
        i32.const 13
        i32.add
        i32.load
        local.set $3
        local.get $0
        i32.const 12
        i32.add
        local.get $4
        i32.const 24
        i32.shr_u
        local.get $3
        i32.const 8
        i32.shl
        i32.or
        i32.store
        local.get $1
        i32.const 16
        i32.add
        local.set $1
        local.get $0
        i32.const 16
        i32.add
        local.set $0
        local.get $2
        i32.const 16
        i32.sub
        local.set $2
        br $continue|3
       end
       unreachable
      end
      br $break|2
     end
     local.get $1
     i32.load
     local.set $3
     local.get $0
     local.tee $5
     i32.const 1
     i32.add
     local.set $0
     local.get $5
     local.get $1
     local.tee $5
     i32.const 1
     i32.add
     local.set $1
     local.get $5
     i32.load8_u
     i32.store8
     local.get $0
     local.tee $5
     i32.const 1
     i32.add
     local.set $0
     local.get $5
     local.get $1
     local.tee $5
     i32.const 1
     i32.add
     local.set $1
     local.get $5
     i32.load8_u
     i32.store8
     local.get $2
     i32.const 2
     i32.sub
     local.set $2
     block $break|4
      loop $continue|4
       local.get $2
       i32.const 18
       i32.ge_u
       i32.eqz
       br_if $break|4
       local.get $1
       i32.const 2
       i32.add
       i32.load
       local.set $4
       local.get $0
       local.get $3
       i32.const 16
       i32.shr_u
       local.get $4
       i32.const 16
       i32.shl
       i32.or
       i32.store
       local.get $1
       i32.const 6
       i32.add
       i32.load
       local.set $3
       local.get $0
       i32.const 4
       i32.add
       local.get $4
       i32.const 16
       i32.shr_u
       local.get $3
       i32.const 16
       i32.shl
       i32.or
       i32.store
       local.get $1
       i32.const 10
       i32.add
       i32.load
       local.set $4
       local.get $0
       i32.const 8
       i32.add
       local.get $3
       i32.const 16
       i32.shr_u
       local.get $4
       i32.const 16
       i32.shl
       i32.or
       i32.store
       local.get $1
       i32.const 14
       i32.add
       i32.load
       local.set $3
       local.get $0
       i32.const 12
       i32.add
       local.get $4
       i32.const 16
       i32.shr_u
       local.get $3
       i32.const 16
       i32.shl
       i32.or
       i32.store
       local.get $1
       i32.const 16
       i32.add
       local.set $1
       local.get $0
       i32.const 16
       i32.add
       local.set $0
       local.get $2
       i32.const 16
       i32.sub
       local.set $2
       br $continue|4
      end
      unreachable
     end
     br $break|2
    end
    local.get $1
    i32.load
    local.set $3
    local.get $0
    local.tee $5
    i32.const 1
    i32.add
    local.set $0
    local.get $5
    local.get $1
    local.tee $5
    i32.const 1
    i32.add
    local.set $1
    local.get $5
    i32.load8_u
    i32.store8
    local.get $2
    i32.const 1
    i32.sub
    local.set $2
    block $break|5
     loop $continue|5
      local.get $2
      i32.const 19
      i32.ge_u
      i32.eqz
      br_if $break|5
      local.get $1
      i32.const 3
      i32.add
      i32.load
      local.set $4
      local.get $0
      local.get $3
      i32.const 8
      i32.shr_u
      local.get $4
      i32.const 24
      i32.shl
      i32.or
      i32.store
      local.get $1
      i32.const 7
      i32.add
      i32.load
      local.set $3
      local.get $0
      i32.const 4
      i32.add
      local.get $4
      i32.const 8
      i32.shr_u
      local.get $3
      i32.const 24
      i32.shl
      i32.or
      i32.store
      local.get $1
      i32.const 11
      i32.add
      i32.load
      local.set $4
      local.get $0
      i32.const 8
      i32.add
      local.get $3
      i32.const 8
      i32.shr_u
      local.get $4
      i32.const 24
      i32.shl
      i32.or
      i32.store
      local.get $1
      i32.const 15
      i32.add
      i32.load
      local.set $3
      local.get $0
      i32.const 12
      i32.add
      local.get $4
      i32.const 8
      i32.shr_u
      local.get $3
      i32.const 24
      i32.shl
      i32.or
      i32.store
      local.get $1
      i32.const 16
      i32.add
      local.set $1
      local.get $0
      i32.const 16
      i32.add
      local.set $0
      local.get $2
      i32.const 16
      i32.sub
      local.set $2
      br $continue|5
     end
     unreachable
    end
    br $break|2
   end
  end
  local.get $2
  i32.const 16
  i32.and
  if
   local.get $0
   local.tee $5
   i32.const 1
   i32.add
   local.set $0
   local.get $5
   local.get $1
   local.tee $5
   i32.const 1
   i32.add
   local.set $1
   local.get $5
   i32.load8_u
   i32.store8
   local.get $0
   local.tee $5
   i32.const 1
   i32.add
   local.set $0
   local.get $5
   local.get $1
   local.tee $5
   i32.const 1
   i32.add
   local.set $1
   local.get $5
   i32.load8_u
   i32.store8
   local.get $0
   local.tee $5
   i32.const 1
   i32.add
   local.set $0
   local.get $5
   local.get $1
   local.tee $5
   i32.const 1
   i32.add
   local.set $1
   local.get $5
   i32.load8_u
   i32.store8
   local.get $0
   local.tee $5
   i32.const 1
   i32.add
   local.set $0
   local.get $5
   local.get $1
   local.tee $5
   i32.const 1
   i32.add
   local.set $1
   local.get $5
   i32.load8_u
   i32.store8
   local.get $0
   local.tee $5
   i32.const 1
   i32.add
   local.set $0
   local.get $5
   local.get $1
   local.tee $5
   i32.const 1
   i32.add
   local.set $1
   local.get $5
   i32.load8_u
   i32.store8
   local.get $0
   local.tee $5
   i32.const 1
   i32.add
   local.set $0
   local.get $5
   local.get $1
   local.tee $5
   i32.const 1
   i32.add
   local.set $1
   local.get $5
   i32.load8_u
   i32.store8
   local.get $0
   local.tee $5
   i32.const 1
   i32.add
   local.set $0
   local.get $5
   local.get $1
   local.tee $5
   i32.const 1
   i32.add
   local.set $1
   local.get $5
   i32.load8_u
   i32.store8
   local.get $0
   local.tee $5
   i32.const 1
   i32.add
   local.set $0
   local.get $5
   local.get $1
   local.tee $5
   i32.const 1
   i32.add
   local.set $1
   local.get $5
   i32.load8_u
   i32.store8
   local.get $0
   local.tee $5
   i32.const 1
   i32.add
   local.set $0
   local.get $5
   local.get $1
   local.tee $5
   i32.const 1
   i32.add
   local.set $1
   local.get $5
   i32.load8_u
   i32.store8
   local.get $0
   local.tee $5
   i32.const 1
   i32.add
   local.set $0
   local.get $5
   local.get $1
   local.tee $5
   i32.const 1
   i32.add
   local.set $1
   local.get $5
   i32.load8_u
   i32.store8
   local.get $0
   local.tee $5
   i32.const 1
   i32.add
   local.set $0
   local.get $5
   local.get $1
   local.tee $5
   i32.const 1
   i32.add
   local.set $1
   local.get $5
   i32.load8_u
   i32.store8
   local.get $0
   local.tee $5
   i32.const 1
   i32.add
   local.set $0
   local.get $5
   local.get $1
   local.tee $5
   i32.const 1
   i32.add
   local.set $1
   local.get $5
   i32.load8_u
   i32.store8
   local.get $0
   local.tee $5
   i32.const 1
   i32.add
   local.set $0
   local.get $5
   local.get $1
   local.tee $5
   i32.const 1
   i32.add
   local.set $1
   local.get $5
   i32.load8_u
   i32.store8
   local.get $0
   local.tee $5
   i32.const 1
   i32.add
   local.set $0
   local.get $5
   local.get $1
   local.tee $5
   i32.const 1
   i32.add
   local.set $1
   local.get $5
   i32.load8_u
   i32.store8
   local.get $0
   local.tee $5
   i32.const 1
   i32.add
   local.set $0
   local.get $5
   local.get $1
   local.tee $5
   i32.const 1
   i32.add
   local.set $1
   local.get $5
   i32.load8_u
   i32.store8
   local.get $0
   local.tee $5
   i32.const 1
   i32.add
   local.set $0
   local.get $5
   local.get $1
   local.tee $5
   i32.const 1
   i32.add
   local.set $1
   local.get $5
   i32.load8_u
   i32.store8
  end
  local.get $2
  i32.const 8
  i32.and
  if
   local.get $0
   local.tee $5
   i32.const 1
   i32.add
   local.set $0
   local.get $5
   local.get $1
   local.tee $5
   i32.const 1
   i32.add
   local.set $1
   local.get $5
   i32.load8_u
   i32.store8
   local.get $0
   local.tee $5
   i32.const 1
   i32.add
   local.set $0
   local.get $5
   local.get $1
   local.tee $5
   i32.const 1
   i32.add
   local.set $1
   local.get $5
   i32.load8_u
   i32.store8
   local.get $0
   local.tee $5
   i32.const 1
   i32.add
   local.set $0
   local.get $5
   local.get $1
   local.tee $5
   i32.const 1
   i32.add
   local.set $1
   local.get $5
   i32.load8_u
   i32.store8
   local.get $0
   local.tee $5
   i32.const 1
   i32.add
   local.set $0
   local.get $5
   local.get $1
   local.tee $5
   i32.const 1
   i32.add
   local.set $1
   local.get $5
   i32.load8_u
   i32.store8
   local.get $0
   local.tee $5
   i32.const 1
   i32.add
   local.set $0
   local.get $5
   local.get $1
   local.tee $5
   i32.const 1
   i32.add
   local.set $1
   local.get $5
   i32.load8_u
   i32.store8
   local.get $0
   local.tee $5
   i32.const 1
   i32.add
   local.set $0
   local.get $5
   local.get $1
   local.tee $5
   i32.const 1
   i32.add
   local.set $1
   local.get $5
   i32.load8_u
   i32.store8
   local.get $0
   local.tee $5
   i32.const 1
   i32.add
   local.set $0
   local.get $5
   local.get $1
   local.tee $5
   i32.const 1
   i32.add
   local.set $1
   local.get $5
   i32.load8_u
   i32.store8
   local.get $0
   local.tee $5
   i32.const 1
   i32.add
   local.set $0
   local.get $5
   local.get $1
   local.tee $5
   i32.const 1
   i32.add
   local.set $1
   local.get $5
   i32.load8_u
   i32.store8
  end
  local.get $2
  i32.const 4
  i32.and
  if
   local.get $0
   local.tee $5
   i32.const 1
   i32.add
   local.set $0
   local.get $5
   local.get $1
   local.tee $5
   i32.const 1
   i32.add
   local.set $1
   local.get $5
   i32.load8_u
   i32.store8
   local.get $0
   local.tee $5
   i32.const 1
   i32.add
   local.set $0
   local.get $5
   local.get $1
   local.tee $5
   i32.const 1
   i32.add
   local.set $1
   local.get $5
   i32.load8_u
   i32.store8
   local.get $0
   local.tee $5
   i32.const 1
   i32.add
   local.set $0
   local.get $5
   local.get $1
   local.tee $5
   i32.const 1
   i32.add
   local.set $1
   local.get $5
   i32.load8_u
   i32.store8
   local.get $0
   local.tee $5
   i32.const 1
   i32.add
   local.set $0
   local.get $5
   local.get $1
   local.tee $5
   i32.const 1
   i32.add
   local.set $1
   local.get $5
   i32.load8_u
   i32.store8
  end
  local.get $2
  i32.const 2
  i32.and
  if
   local.get $0
   local.tee $5
   i32.const 1
   i32.add
   local.set $0
   local.get $5
   local.get $1
   local.tee $5
   i32.const 1
   i32.add
   local.set $1
   local.get $5
   i32.load8_u
   i32.store8
   local.get $0
   local.tee $5
   i32.const 1
   i32.add
   local.set $0
   local.get $5
   local.get $1
   local.tee $5
   i32.const 1
   i32.add
   local.set $1
   local.get $5
   i32.load8_u
   i32.store8
  end
  local.get $2
  i32.const 1
  i32.and
  if
   local.get $0
   local.tee $5
   i32.const 1
   i32.add
   local.set $0
   local.get $5
   local.get $1
   local.tee $5
   i32.const 1
   i32.add
   local.set $1
   local.get $5
   i32.load8_u
   i32.store8
  end
 )
 (func $~lib/memory/memory.copy (; 30 ;) (param $0 i32) (param $1 i32) (param $2 i32)
  (local $3 i32)
  (local $4 i32)
  (local $5 i32)
  (local $6 i32)
  block $~lib/util/memory/memmove|inlined.0
   local.get $0
   local.set $5
   local.get $1
   local.set $4
   local.get $2
   local.set $3
   local.get $5
   local.get $4
   i32.eq
   if
    br $~lib/util/memory/memmove|inlined.0
   end
   local.get $4
   local.get $3
   i32.add
   local.get $5
   i32.le_u
   if (result i32)
    i32.const 1
   else
    local.get $5
    local.get $3
    i32.add
    local.get $4
    i32.le_u
   end
   if
    local.get $5
    local.get $4
    local.get $3
    call $~lib/util/memory/memcpy
    br $~lib/util/memory/memmove|inlined.0
   end
   local.get $5
   local.get $4
   i32.lt_u
   if
    local.get $4
    i32.const 7
    i32.and
    local.get $5
    i32.const 7
    i32.and
    i32.eq
    if
     block $break|0
      loop $continue|0
       local.get $5
       i32.const 7
       i32.and
       i32.eqz
       br_if $break|0
       local.get $3
       i32.eqz
       if
        br $~lib/util/memory/memmove|inlined.0
       end
       local.get $3
       i32.const 1
       i32.sub
       local.set $3
       local.get $5
       local.tee $6
       i32.const 1
       i32.add
       local.set $5
       local.get $6
       local.get $4
       local.tee $6
       i32.const 1
       i32.add
       local.set $4
       local.get $6
       i32.load8_u
       i32.store8
       br $continue|0
      end
      unreachable
     end
     block $break|1
      loop $continue|1
       local.get $3
       i32.const 8
       i32.ge_u
       i32.eqz
       br_if $break|1
       local.get $5
       local.get $4
       i64.load
       i64.store
       local.get $3
       i32.const 8
       i32.sub
       local.set $3
       local.get $5
       i32.const 8
       i32.add
       local.set $5
       local.get $4
       i32.const 8
       i32.add
       local.set $4
       br $continue|1
      end
      unreachable
     end
    end
    block $break|2
     loop $continue|2
      local.get $3
      i32.eqz
      br_if $break|2
      local.get $5
      local.tee $6
      i32.const 1
      i32.add
      local.set $5
      local.get $6
      local.get $4
      local.tee $6
      i32.const 1
      i32.add
      local.set $4
      local.get $6
      i32.load8_u
      i32.store8
      local.get $3
      i32.const 1
      i32.sub
      local.set $3
      br $continue|2
     end
     unreachable
    end
   else
    local.get $4
    i32.const 7
    i32.and
    local.get $5
    i32.const 7
    i32.and
    i32.eq
    if
     block $break|3
      loop $continue|3
       local.get $5
       local.get $3
       i32.add
       i32.const 7
       i32.and
       i32.eqz
       br_if $break|3
       local.get $3
       i32.eqz
       if
        br $~lib/util/memory/memmove|inlined.0
       end
       local.get $5
       local.get $3
       i32.const 1
       i32.sub
       local.tee $3
       i32.add
       local.get $4
       local.get $3
       i32.add
       i32.load8_u
       i32.store8
       br $continue|3
      end
      unreachable
     end
     block $break|4
      loop $continue|4
       local.get $3
       i32.const 8
       i32.ge_u
       i32.eqz
       br_if $break|4
       local.get $3
       i32.const 8
       i32.sub
       local.set $3
       local.get $5
       local.get $3
       i32.add
       local.get $4
       local.get $3
       i32.add
       i64.load
       i64.store
       br $continue|4
      end
      unreachable
     end
    end
    block $break|5
     loop $continue|5
      local.get $3
      i32.eqz
      br_if $break|5
      local.get $5
      local.get $3
      i32.const 1
      i32.sub
      local.tee $3
      i32.add
      local.get $4
      local.get $3
      i32.add
      i32.load8_u
      i32.store8
      br $continue|5
     end
     unreachable
    end
   end
  end
 )
 (func $~lib/string/String#concat (; 31 ;) (param $0 i32) (param $1 i32) (result i32)
  (local $2 i32)
  (local $3 i32)
  (local $4 i32)
  (local $5 i32)
  (local $6 i32)
  (local $7 i32)
  local.get $1
  call $~lib/rt/stub/__retain
  local.set $1
  local.get $1
  i32.const 0
  i32.eq
  if
   i32.const 832
   local.tee $2
   local.get $1
   local.tee $3
   i32.ne
   if
    local.get $2
    call $~lib/rt/stub/__retain
    local.set $2
    local.get $3
    call $~lib/rt/stub/__release
   end
   local.get $2
   local.set $1
  end
  local.get $0
  call $~lib/string/String#get:length
  i32.const 1
  i32.shl
  local.set $4
  local.get $1
  call $~lib/string/String#get:length
  i32.const 1
  i32.shl
  local.set $5
  local.get $4
  local.get $5
  i32.add
  local.set $6
  local.get $6
  i32.const 0
  i32.eq
  if
   i32.const 336
   call $~lib/rt/stub/__retain
   local.set $2
   local.get $1
   call $~lib/rt/stub/__release
   local.get $2
   return
  end
  local.get $6
  i32.const 1
  call $~lib/rt/stub/__alloc
  call $~lib/rt/stub/__retain
  local.set $7
  local.get $7
  local.get $0
  local.get $4
  call $~lib/memory/memory.copy
  local.get $7
  local.get $4
  i32.add
  local.get $1
  local.get $5
  call $~lib/memory/memory.copy
  local.get $7
  local.set $2
  local.get $1
  call $~lib/rt/stub/__release
  local.get $2
 )
 (func $~lib/string/String.__concat (; 32 ;) (param $0 i32) (param $1 i32) (result i32)
  (local $2 i32)
  local.get $0
  call $~lib/rt/stub/__retain
  local.set $0
  local.get $1
  call $~lib/rt/stub/__retain
  local.set $1
  local.get $0
  i32.const 832
  local.get $0
  i32.const 0
  i32.ne
  select
  local.get $1
  call $~lib/string/String#concat
  local.set $2
  local.get $0
  call $~lib/rt/stub/__release
  local.get $1
  call $~lib/rt/stub/__release
  local.get $2
 )
 (func $~lib/symbol/_Symbol#toString (; 33 ;) (param $0 i32) (result i32)
  (local $1 i32)
  (local $2 i32)
  (local $3 i32)
  (local $4 i32)
  (local $5 i32)
  local.get $0
  local.set $1
  i32.const 336
  local.set $2
  block $break|0
   block $case11|0
    block $case10|0
     block $case9|0
      block $case8|0
       block $case7|0
        block $case6|0
         block $case5|0
          block $case4|0
           block $case3|0
            block $case2|0
             block $case1|0
              block $case0|0
               local.get $1
               local.set $3
               local.get $3
               i32.const 1
               i32.eq
               br_if $case0|0
               local.get $3
               i32.const 2
               i32.eq
               br_if $case1|0
               local.get $3
               i32.const 3
               i32.eq
               br_if $case2|0
               local.get $3
               i32.const 4
               i32.eq
               br_if $case3|0
               local.get $3
               i32.const 5
               i32.eq
               br_if $case4|0
               local.get $3
               i32.const 6
               i32.eq
               br_if $case5|0
               local.get $3
               i32.const 7
               i32.eq
               br_if $case6|0
               local.get $3
               i32.const 8
               i32.eq
               br_if $case7|0
               local.get $3
               i32.const 9
               i32.eq
               br_if $case8|0
               local.get $3
               i32.const 10
               i32.eq
               br_if $case9|0
               local.get $3
               i32.const 11
               i32.eq
               br_if $case10|0
               br $case11|0
              end
              i32.const 352
              local.set $3
              local.get $2
              call $~lib/rt/stub/__release
              local.get $3
              local.set $2
              br $break|0
             end
             i32.const 400
             local.set $3
             local.get $2
             call $~lib/rt/stub/__release
             local.get $3
             local.set $2
             br $break|0
            end
            i32.const 464
            local.set $3
            local.get $2
            call $~lib/rt/stub/__release
            local.get $3
            local.set $2
            br $break|0
           end
           i32.const 496
           local.set $3
           local.get $2
           call $~lib/rt/stub/__release
           local.get $3
           local.set $2
           br $break|0
          end
          i32.const 528
          local.set $3
          local.get $2
          call $~lib/rt/stub/__release
          local.get $3
          local.set $2
          br $break|0
         end
         i32.const 560
         local.set $3
         local.get $2
         call $~lib/rt/stub/__release
         local.get $3
         local.set $2
         br $break|0
        end
        i32.const 592
        local.set $3
        local.get $2
        call $~lib/rt/stub/__release
        local.get $3
        local.set $2
        br $break|0
       end
       i32.const 624
       local.set $3
       local.get $2
       call $~lib/rt/stub/__release
       local.get $3
       local.set $2
       br $break|0
      end
      i32.const 656
      local.set $3
      local.get $2
      call $~lib/rt/stub/__release
      local.get $3
      local.set $2
      br $break|0
     end
     i32.const 704
     local.set $3
     local.get $2
     call $~lib/rt/stub/__release
     local.get $3
     local.set $2
     br $break|0
    end
    i32.const 752
    local.set $3
    local.get $2
    call $~lib/rt/stub/__release
    local.get $3
    local.set $2
    br $break|0
   end
   global.get $~lib/symbol/idToString
   i32.const 0
   i32.ne
   if (result i32)
    global.get $~lib/symbol/idToString
    local.get $1
    call $~lib/map/Map<usize,~lib/string/String>#has
   else
    i32.const 0
   end
   if
    global.get $~lib/symbol/idToString
    local.get $1
    call $~lib/map/Map<usize,~lib/string/String>#get
    local.set $3
    local.get $2
    call $~lib/rt/stub/__release
    local.get $3
    local.set $2
   end
   br $break|0
  end
  i32.const 800
  local.get $2
  call $~lib/string/String.__concat
  local.tee $3
  i32.const 864
  call $~lib/string/String.__concat
  local.tee $4
  local.set $5
  local.get $3
  call $~lib/rt/stub/__release
  local.get $2
  call $~lib/rt/stub/__release
  local.get $5
 )
 (func $start:std/symbol (; 34 ;)
  (local $0 i32)
  (local $1 i32)
  (local $2 i32)
  (local $3 i32)
  i32.const 32
  call $~lib/symbol/Symbol
  global.set $std/symbol/sym1
  i32.const 32
  call $~lib/symbol/Symbol
  global.set $std/symbol/sym2
  global.get $std/symbol/sym1
  global.get $std/symbol/sym2
  i32.ne
  i32.eqz
  if
   i32.const 0
   i32.const 64
   i32.const 4
   i32.const 0
   call $~lib/builtins/abort
   unreachable
  end
  global.get $~lib/heap/__heap_base
  i32.const 15
  i32.add
  i32.const 15
  i32.const -1
  i32.xor
  i32.and
  global.set $~lib/rt/stub/startOffset
  global.get $~lib/rt/stub/startOffset
  global.set $~lib/rt/stub/offset
  i32.const 32
  call $~lib/symbol/_Symbol.for
  global.set $std/symbol/sym3
  i32.const 32
  call $~lib/symbol/_Symbol.for
  global.set $std/symbol/sym4
  global.get $std/symbol/sym3
  global.get $std/symbol/sym4
  i32.eq
  i32.eqz
  if
   i32.const 0
   i32.const 64
   i32.const 9
   i32.const 0
   call $~lib/builtins/abort
   unreachable
  end
  global.get $std/symbol/sym1
  call $~lib/symbol/_Symbol.keyFor
  global.set $std/symbol/key1
  global.get $std/symbol/sym2
  call $~lib/symbol/_Symbol.keyFor
  global.set $std/symbol/key2
  global.get $std/symbol/key1
  i32.const 0
  i32.eq
  i32.eqz
  if
   i32.const 0
   i32.const 64
   i32.const 14
   i32.const 0
   call $~lib/builtins/abort
   unreachable
  end
  global.get $std/symbol/key2
  i32.const 0
  i32.eq
  i32.eqz
  if
   i32.const 0
   i32.const 64
   i32.const 15
   i32.const 0
   call $~lib/builtins/abort
   unreachable
  end
  global.get $std/symbol/sym3
  call $~lib/symbol/_Symbol.keyFor
  local.tee $0
  if (result i32)
   local.get $0
  else
   unreachable
  end
  call $~lib/rt/stub/__retain
  global.set $std/symbol/key3
  global.get $std/symbol/sym4
  call $~lib/symbol/_Symbol.keyFor
  local.tee $0
  if (result i32)
   local.get $0
  else
   unreachable
  end
  call $~lib/rt/stub/__retain
  global.set $std/symbol/key4
  global.get $std/symbol/key3
  i32.const 32
  call $~lib/string/String.__eq
  i32.eqz
  if
   i32.const 0
   i32.const 64
   i32.const 20
   i32.const 0
   call $~lib/builtins/abort
   unreachable
  end
  global.get $std/symbol/key3
  global.get $std/symbol/key4
  call $~lib/string/String.__eq
  i32.eqz
  if
   i32.const 0
   i32.const 64
   i32.const 21
   i32.const 0
   call $~lib/builtins/abort
   unreachable
  end
  i32.const 0
  call $~lib/symbol/Symbol
  call $~lib/symbol/_Symbol#toString
  local.tee $0
  i32.const 896
  call $~lib/string/String.__eq
  i32.eqz
  if
   i32.const 0
   i32.const 64
   i32.const 23
   i32.const 0
   call $~lib/builtins/abort
   unreachable
  end
  global.get $std/symbol/sym3
  call $~lib/symbol/_Symbol#toString
  local.tee $1
  i32.const 928
  call $~lib/string/String.__eq
  i32.eqz
  if
   i32.const 0
   i32.const 64
   i32.const 24
   i32.const 0
   call $~lib/builtins/abort
   unreachable
  end
  global.get $~lib/symbol/_Symbol.hasInstance
  global.set $std/symbol/hasInstance
  global.get $~lib/symbol/_Symbol.isConcatSpreadable
  global.set $std/symbol/isConcatSpreadable
  global.get $std/symbol/hasInstance
  call $~lib/symbol/_Symbol#toString
  local.tee $2
  i32.const 976
  call $~lib/string/String.__eq
  i32.eqz
  if
   i32.const 0
   i32.const 64
   i32.const 28
   i32.const 0
   call $~lib/builtins/abort
   unreachable
  end
  global.get $std/symbol/isConcatSpreadable
  call $~lib/symbol/_Symbol#toString
  local.tee $3
  i32.const 1040
  call $~lib/string/String.__eq
  i32.eqz
  if
   i32.const 0
   i32.const 64
   i32.const 29
   i32.const 0
   call $~lib/builtins/abort
   unreachable
  end
  global.get $~lib/symbol/_Symbol.hasInstance
  drop
  global.get $~lib/symbol/_Symbol.isConcatSpreadable
  drop
  local.get $0
  call $~lib/rt/stub/__release
  local.get $1
  call $~lib/rt/stub/__release
  local.get $2
  call $~lib/rt/stub/__release
  local.get $3
  call $~lib/rt/stub/__release
 )
 (func $start (; 35 ;)
  call $start:std/symbol
 )
)<|MERGE_RESOLUTION|>--- conflicted
+++ resolved
@@ -994,15 +994,9 @@
   if
    local.get $1
    call $~lib/rt/stub/__release
-<<<<<<< HEAD
-   i32.const 200
-   i32.const 256
-   i32.const 189
-=======
    i32.const 224
    i32.const 288
-   i32.const 111
->>>>>>> dec4790e
+   i32.const 189
    i32.const 16
    call $~lib/builtins/abort
    unreachable
@@ -1753,15 +1747,9 @@
   local.get $3
   i32.eqz
   if
-<<<<<<< HEAD
-   i32.const 200
-   i32.const 256
-   i32.const 189
-=======
    i32.const 224
    i32.const 288
-   i32.const 111
->>>>>>> dec4790e
+   i32.const 189
    i32.const 16
    call $~lib/builtins/abort
    unreachable
