(module
 (type $i32_=>_none (func (param i32)))
 (type $i32_i32_=>_none (func (param i32 i32)))
 (type $i32_i32_i32_=>_none (func (param i32 i32 i32)))
 (type $i32_i32_=>_i32 (func (param i32 i32) (result i32)))
 (type $none_=>_none (func))
 (type $i32_=>_i32 (func (param i32) (result i32)))
 (type $i32_i32_i32_=>_i32 (func (param i32 i32 i32) (result i32)))
 (type $i32_i32_i32_i32_=>_none (func (param i32 i32 i32 i32)))
 (type $none_=>_i32 (func (result i32)))
 (import "env" "abort" (func $~lib/builtins/abort (param i32 i32 i32 i32)))
 (import "rtrace" "onalloc" (func $~lib/rt/rtrace/onalloc (param i32)))
 (import "rtrace" "onincrement" (func $~lib/rt/rtrace/onincrement (param i32)))
 (import "rtrace" "ondecrement" (func $~lib/rt/rtrace/ondecrement (param i32)))
 (import "rtrace" "onfree" (func $~lib/rt/rtrace/onfree (param i32)))
 (memory $0 1)
 (data (i32.const 1024) "\1c\00\00\00\01\00\00\00\01\00\00\00\1c\00\00\00I\00n\00v\00a\00l\00i\00d\00 \00l\00e\00n\00g\00t\00h")
 (data (i32.const 1072) "&\00\00\00\01\00\00\00\01\00\00\00&\00\00\00~\00l\00i\00b\00/\00a\00r\00r\00a\00y\00b\00u\00f\00f\00e\00r\00.\00t\00s")
 (data (i32.const 1136) "\1e\00\00\00\01\00\00\00\01\00\00\00\1e\00\00\00~\00l\00i\00b\00/\00r\00t\00/\00t\00l\00s\00f\00.\00t\00s")
 (data (i32.const 1184) "(\00\00\00\01\00\00\00\01\00\00\00(\00\00\00a\00l\00l\00o\00c\00a\00t\00i\00o\00n\00 \00t\00o\00o\00 \00l\00a\00r\00g\00e")
 (data (i32.const 1248) "\1e\00\00\00\01\00\00\00\01\00\00\00\1e\00\00\00~\00l\00i\00b\00/\00r\00t\00/\00p\00u\00r\00e\00.\00t\00s")
 (data (i32.const 1296) "$\00\00\00\01\00\00\00\01\00\00\00$\00\00\00s\00t\00d\00/\00a\00r\00r\00a\00y\00b\00u\00f\00f\00e\00r\00.\00t\00s")
 (data (i32.const 1360) "\08\00\00\00\01\00\00\00\00\00\00\00\08\00\00\00\01\00\00\00\02")
 (data (i32.const 1392) " \00\00\00\01\00\00\00\01\00\00\00 \00\00\00~\00l\00i\00b\00/\00d\00a\00t\00a\00v\00i\00e\00w\00.\00t\00s")
 (global $~lib/rt/tlsf/ROOT (mut i32) (i32.const 0))
 (global $~lib/rt/tlsf/collectLock (mut i32) (i32.const 0))
 (global $~argumentsLength (mut i32) (i32.const 0))
 (export "__setArgumentsLength" (func $~setArgumentsLength))
 (export "memory" (memory $0))
 (start $~start)
 (func $~lib/rt/tlsf/removeBlock (; 5 ;) (param $0 i32) (param $1 i32)
  (local $2 i32)
  (local $3 i32)
  (local $4 i32)
  (local $5 i32)
  local.get $1
  i32.load
  local.tee $2
  i32.const 1
  i32.and
  i32.eqz
  if
   i32.const 0
   i32.const 1152
   i32.const 277
   i32.const 13
   call $~lib/builtins/abort
   unreachable
  end
  local.get $2
  i32.const -4
  i32.and
  local.tee $2
  i32.const 16
  i32.ge_u
  if (result i32)
   local.get $2
   i32.const 1073741808
   i32.lt_u
  else
   i32.const 0
  end
  i32.eqz
  if
   i32.const 0
   i32.const 1152
   i32.const 279
   i32.const 13
   call $~lib/builtins/abort
   unreachable
  end
  local.get $2
  i32.const 256
  i32.lt_u
  if
   local.get $2
   i32.const 4
   i32.shr_u
   local.set $2
  else
   local.get $2
   i32.const 31
   local.get $2
   i32.clz
   i32.sub
   local.tee $4
   i32.const 4
   i32.sub
   i32.shr_u
   i32.const 16
   i32.xor
   local.set $2
   local.get $4
   i32.const 7
   i32.sub
   local.set $4
  end
  local.get $2
  i32.const 16
  i32.lt_u
  i32.const 0
  local.get $4
  i32.const 23
  i32.lt_u
  select
  i32.eqz
  if
   i32.const 0
   i32.const 1152
   i32.const 292
   i32.const 13
   call $~lib/builtins/abort
   unreachable
  end
  local.get $1
  i32.load offset=20
  local.set $3
  local.get $1
  i32.load offset=16
  local.tee $5
  if
   local.get $5
   local.get $3
   i32.store offset=20
  end
  local.get $3
  if
   local.get $3
   local.get $5
   i32.store offset=16
  end
  local.get $1
  local.get $0
  local.get $2
  local.get $4
  i32.const 4
  i32.shl
  i32.add
  i32.const 2
  i32.shl
  i32.add
  i32.load offset=96
  i32.eq
  if
   local.get $0
   local.get $2
   local.get $4
   i32.const 4
   i32.shl
   i32.add
   i32.const 2
   i32.shl
   i32.add
   local.get $3
   i32.store offset=96
   local.get $3
   i32.eqz
   if
    local.get $0
    local.get $4
    i32.const 2
    i32.shl
    i32.add
    local.tee $3
    i32.load offset=4
    i32.const 1
    local.get $2
    i32.shl
    i32.const -1
    i32.xor
    i32.and
    local.set $1
    local.get $3
    local.get $1
    i32.store offset=4
    local.get $1
    i32.eqz
    if
     local.get $0
     local.get $0
     i32.load
     i32.const 1
     local.get $4
     i32.shl
     i32.const -1
     i32.xor
     i32.and
     i32.store
    end
   end
  end
 )
 (func $~lib/rt/tlsf/insertBlock (; 6 ;) (param $0 i32) (param $1 i32)
  (local $2 i32)
  (local $3 i32)
  (local $4 i32)
  (local $5 i32)
  (local $6 i32)
  (local $7 i32)
  (local $8 i32)
  local.get $1
  i32.eqz
  if
   i32.const 0
   i32.const 1152
   i32.const 205
   i32.const 13
   call $~lib/builtins/abort
   unreachable
  end
  local.get $1
  i32.load
  local.tee $3
  i32.const 1
  i32.and
  i32.eqz
  if
   i32.const 0
   i32.const 1152
   i32.const 207
   i32.const 13
   call $~lib/builtins/abort
   unreachable
  end
  local.get $1
  i32.const 16
  i32.add
  local.get $1
  i32.load
  i32.const -4
  i32.and
  i32.add
  local.tee $4
  i32.load
  local.tee $5
  i32.const 1
  i32.and
  if
   local.get $3
   i32.const -4
   i32.and
   i32.const 16
   i32.add
   local.get $5
   i32.const -4
   i32.and
   i32.add
   local.tee $2
   i32.const 1073741808
   i32.lt_u
   if
    local.get $0
    local.get $4
    call $~lib/rt/tlsf/removeBlock
    local.get $1
    local.get $2
    local.get $3
    i32.const 3
    i32.and
    i32.or
    local.tee $3
    i32.store
    local.get $1
    i32.const 16
    i32.add
    local.get $1
    i32.load
    i32.const -4
    i32.and
    i32.add
    local.tee $4
    i32.load
    local.set $5
   end
  end
  local.get $3
  i32.const 2
  i32.and
  if
   local.get $1
   i32.const 4
   i32.sub
   i32.load
   local.tee $2
   i32.load
   local.tee $7
   i32.const 1
   i32.and
   i32.eqz
   if
    i32.const 0
    i32.const 1152
    i32.const 228
    i32.const 15
    call $~lib/builtins/abort
    unreachable
   end
   local.get $7
   i32.const -4
   i32.and
   i32.const 16
   i32.add
   local.get $3
   i32.const -4
   i32.and
   i32.add
   local.tee $8
   i32.const 1073741808
   i32.lt_u
   if
    local.get $0
    local.get $2
    call $~lib/rt/tlsf/removeBlock
    local.get $2
    local.get $8
    local.get $7
    i32.const 3
    i32.and
    i32.or
    local.tee $3
    i32.store
    local.get $2
    local.set $1
   end
  end
  local.get $4
  local.get $5
  i32.const 2
  i32.or
  i32.store
  local.get $3
  i32.const -4
  i32.and
  local.tee $2
  i32.const 16
  i32.ge_u
  if (result i32)
   local.get $2
   i32.const 1073741808
   i32.lt_u
  else
   i32.const 0
  end
  i32.eqz
  if
   i32.const 0
   i32.const 1152
   i32.const 243
   i32.const 13
   call $~lib/builtins/abort
   unreachable
  end
  local.get $2
  local.get $1
  i32.const 16
  i32.add
  i32.add
  local.get $4
  i32.ne
  if
   i32.const 0
   i32.const 1152
   i32.const 244
   i32.const 13
   call $~lib/builtins/abort
   unreachable
  end
  local.get $4
  i32.const 4
  i32.sub
  local.get $1
  i32.store
  local.get $2
  i32.const 256
  i32.lt_u
  if
   local.get $2
   i32.const 4
   i32.shr_u
   local.set $2
  else
   local.get $2
   i32.const 31
   local.get $2
   i32.clz
   i32.sub
   local.tee $3
   i32.const 4
   i32.sub
   i32.shr_u
   i32.const 16
   i32.xor
   local.set $2
   local.get $3
   i32.const 7
   i32.sub
   local.set $6
  end
  local.get $2
  i32.const 16
  i32.lt_u
  i32.const 0
  local.get $6
  i32.const 23
  i32.lt_u
  select
  i32.eqz
  if
   i32.const 0
   i32.const 1152
   i32.const 260
   i32.const 13
   call $~lib/builtins/abort
   unreachable
  end
  local.get $0
  local.get $2
  local.get $6
  i32.const 4
  i32.shl
  i32.add
  i32.const 2
  i32.shl
  i32.add
  i32.load offset=96
  local.set $3
  local.get $1
  i32.const 0
  i32.store offset=16
  local.get $1
  local.get $3
  i32.store offset=20
  local.get $3
  if
   local.get $3
   local.get $1
   i32.store offset=16
  end
  local.get $0
  local.get $2
  local.get $6
  i32.const 4
  i32.shl
  i32.add
  i32.const 2
  i32.shl
  i32.add
  local.get $1
  i32.store offset=96
  local.get $0
  local.get $0
  i32.load
  i32.const 1
  local.get $6
  i32.shl
  i32.or
  i32.store
  local.get $0
  local.get $6
  i32.const 2
  i32.shl
  i32.add
  local.tee $0
  local.get $0
  i32.load offset=4
  i32.const 1
  local.get $2
  i32.shl
  i32.or
  i32.store offset=4
 )
 (func $~lib/rt/tlsf/addMemory (; 7 ;) (param $0 i32) (param $1 i32) (param $2 i32)
  (local $3 i32)
  (local $4 i32)
  local.get $2
  i32.const 15
  i32.and
  i32.eqz
  i32.const 0
  local.get $1
  i32.const 15
  i32.and
  i32.eqz
  i32.const 0
  local.get $1
  local.get $2
  i32.le_u
  select
  select
  i32.eqz
  if
   i32.const 0
   i32.const 1152
   i32.const 386
   i32.const 4
   call $~lib/builtins/abort
   unreachable
  end
  local.get $0
  i32.load offset=1568
  local.tee $3
  if
   local.get $1
   local.get $3
   i32.const 16
   i32.add
   i32.lt_u
   if
    i32.const 0
    i32.const 1152
    i32.const 396
    i32.const 15
    call $~lib/builtins/abort
    unreachable
   end
   local.get $3
   local.get $1
   i32.const 16
   i32.sub
   i32.eq
   if
    local.get $3
    i32.load
    local.set $4
    local.get $1
    i32.const 16
    i32.sub
    local.set $1
   end
  else
   local.get $1
   local.get $0
   i32.const 1572
   i32.add
   i32.lt_u
   if
    i32.const 0
    i32.const 1152
    i32.const 408
    i32.const 4
    call $~lib/builtins/abort
    unreachable
   end
  end
  local.get $2
  local.get $1
  i32.sub
  local.tee $2
  i32.const 48
  i32.lt_u
  if
   return
  end
  local.get $1
  local.get $4
  i32.const 2
  i32.and
  local.get $2
  i32.const 32
  i32.sub
  i32.const 1
  i32.or
  i32.or
  i32.store
  local.get $1
  i32.const 0
  i32.store offset=16
  local.get $1
  i32.const 0
  i32.store offset=20
  local.get $1
  local.get $2
  i32.add
  i32.const 16
  i32.sub
  local.tee $2
  i32.const 2
  i32.store
  local.get $0
  local.get $2
  i32.store offset=1568
  local.get $0
  local.get $1
  call $~lib/rt/tlsf/insertBlock
 )
 (func $~lib/rt/tlsf/maybeInitialize (; 8 ;) (result i32)
  (local $0 i32)
  (local $1 i32)
  (local $2 i32)
  global.get $~lib/rt/tlsf/ROOT
  local.tee $0
  i32.eqz
  if
   i32.const 1
   memory.size
   local.tee $0
   i32.gt_s
   if (result i32)
    i32.const 1
    local.get $0
    i32.sub
    memory.grow
    i32.const 0
    i32.lt_s
   else
    i32.const 0
   end
   if
    unreachable
   end
   i32.const 1440
   local.tee $0
   i32.const 0
   i32.store
   i32.const 3008
   i32.const 0
   i32.store
   loop $for-loop|0
    local.get $1
    i32.const 23
    i32.lt_u
    if
     local.get $1
     i32.const 2
     i32.shl
     i32.const 1440
     i32.add
     i32.const 0
     i32.store offset=4
     i32.const 0
     local.set $2
     loop $for-loop|1
      local.get $2
      i32.const 16
      i32.lt_u
      if
       local.get $2
       local.get $1
       i32.const 4
       i32.shl
       i32.add
       i32.const 2
       i32.shl
       i32.const 1440
       i32.add
       i32.const 0
       i32.store offset=96
       local.get $2
       i32.const 1
       i32.add
       local.set $2
       br $for-loop|1
      end
     end
     local.get $1
     i32.const 1
     i32.add
     local.set $1
     br $for-loop|0
    end
   end
   i32.const 1440
   i32.const 3024
   memory.size
   i32.const 16
   i32.shl
   call $~lib/rt/tlsf/addMemory
   i32.const 1440
   global.set $~lib/rt/tlsf/ROOT
  end
  local.get $0
 )
 (func $~lib/rt/tlsf/searchBlock (; 9 ;) (param $0 i32) (param $1 i32) (result i32)
  (local $2 i32)
  local.get $1
  i32.const 256
  i32.lt_u
  if
   local.get $1
   i32.const 4
   i32.shr_u
   local.set $1
  else
   local.get $1
   i32.const 536870904
   i32.lt_u
   if
    local.get $1
    i32.const 1
    i32.const 27
    local.get $1
    i32.clz
    i32.sub
    i32.shl
    i32.add
    i32.const 1
    i32.sub
    local.set $1
   end
   local.get $1
   i32.const 31
   local.get $1
   i32.clz
   i32.sub
   local.tee $2
   i32.const 4
   i32.sub
   i32.shr_u
   i32.const 16
   i32.xor
   local.set $1
   local.get $2
   i32.const 7
   i32.sub
   local.set $2
  end
  local.get $1
  i32.const 16
  i32.lt_u
  i32.const 0
  local.get $2
  i32.const 23
  i32.lt_u
  select
  i32.eqz
  if
   i32.const 0
   i32.const 1152
   i32.const 338
   i32.const 13
   call $~lib/builtins/abort
   unreachable
  end
  local.get $0
  local.get $2
  i32.const 2
  i32.shl
  i32.add
  i32.load offset=4
  i32.const -1
  local.get $1
  i32.shl
  i32.and
  local.tee $1
  if (result i32)
   local.get $0
   local.get $1
   i32.ctz
   local.get $2
   i32.const 4
   i32.shl
   i32.add
   i32.const 2
   i32.shl
   i32.add
   i32.load offset=96
  else
   local.get $0
   i32.load
   i32.const -1
   local.get $2
   i32.const 1
   i32.add
   i32.shl
   i32.and
   local.tee $1
   if (result i32)
    local.get $0
    local.get $1
    i32.ctz
    local.tee $1
    i32.const 2
    i32.shl
    i32.add
    i32.load offset=4
    local.tee $2
    i32.eqz
    if
     i32.const 0
     i32.const 1152
     i32.const 351
     i32.const 17
     call $~lib/builtins/abort
     unreachable
    end
    local.get $0
    local.get $2
    i32.ctz
    local.get $1
    i32.const 4
    i32.shl
    i32.add
    i32.const 2
    i32.shl
    i32.add
    i32.load offset=96
   else
    i32.const 0
   end
  end
 )
 (func $~lib/rt/tlsf/prepareBlock (; 10 ;) (param $0 i32) (param $1 i32) (param $2 i32)
  (local $3 i32)
  (local $4 i32)
  local.get $1
  i32.load
  local.set $3
  local.get $2
  i32.const 15
  i32.and
  if
   i32.const 0
   i32.const 1152
   i32.const 365
   i32.const 13
   call $~lib/builtins/abort
   unreachable
  end
  local.get $3
  i32.const -4
  i32.and
  local.get $2
  i32.sub
  local.tee $4
  i32.const 32
  i32.ge_u
  if
   local.get $1
   local.get $2
   local.get $3
   i32.const 2
   i32.and
   i32.or
   i32.store
   local.get $2
   local.get $1
   i32.const 16
   i32.add
   i32.add
   local.tee $1
   local.get $4
   i32.const 16
   i32.sub
   i32.const 1
   i32.or
   i32.store
   local.get $0
   local.get $1
   call $~lib/rt/tlsf/insertBlock
  else
   local.get $1
   local.get $3
   i32.const -2
   i32.and
   i32.store
   local.get $1
   i32.const 16
   i32.add
   local.tee $0
   local.get $1
   i32.load
   i32.const -4
   i32.and
   i32.add
   local.get $0
   local.get $1
   i32.load
   i32.const -4
   i32.and
   i32.add
   i32.load
   i32.const -3
   i32.and
   i32.store
  end
 )
 (func $~lib/rt/tlsf/allocateBlock (; 11 ;) (param $0 i32) (param $1 i32) (param $2 i32) (result i32)
  (local $3 i32)
  (local $4 i32)
  (local $5 i32)
  global.get $~lib/rt/tlsf/collectLock
  if
   i32.const 0
   i32.const 1152
   i32.const 490
   i32.const 13
   call $~lib/builtins/abort
   unreachable
  end
  local.get $1
  i32.const 1073741808
  i32.ge_u
  if
   i32.const 1200
   i32.const 1152
   i32.const 457
   i32.const 29
   call $~lib/builtins/abort
   unreachable
  end
  local.get $0
  local.get $1
  i32.const 15
  i32.add
  i32.const -16
  i32.and
  local.tee $3
  i32.const 16
  local.get $3
  i32.const 16
  i32.gt_u
  select
  local.tee $4
  call $~lib/rt/tlsf/searchBlock
  local.tee $3
  i32.eqz
  if
   i32.const 1
   global.set $~lib/rt/tlsf/collectLock
   i32.const 0
   global.set $~lib/rt/tlsf/collectLock
   local.get $0
   local.get $4
   call $~lib/rt/tlsf/searchBlock
   local.tee $3
   i32.eqz
   if
    i32.const 16
    memory.size
    local.tee $3
    i32.const 16
    i32.shl
    i32.const 16
    i32.sub
    local.get $0
    i32.load offset=1568
    i32.ne
    i32.shl
    local.get $4
    i32.const 1
    i32.const 27
    local.get $4
    i32.clz
    i32.sub
    i32.shl
    i32.const 1
    i32.sub
    i32.add
    local.get $4
    local.get $4
    i32.const 536870904
    i32.lt_u
    select
    i32.add
    i32.const 65535
    i32.add
    i32.const -65536
    i32.and
    i32.const 16
    i32.shr_u
    local.set $5
    local.get $3
    local.get $5
    local.get $3
    local.get $5
    i32.gt_s
    select
    memory.grow
    i32.const 0
    i32.lt_s
    if
     local.get $5
     memory.grow
     i32.const 0
     i32.lt_s
     if
      unreachable
     end
    end
    local.get $0
    local.get $3
    i32.const 16
    i32.shl
    memory.size
    i32.const 16
    i32.shl
    call $~lib/rt/tlsf/addMemory
    local.get $0
    local.get $4
    call $~lib/rt/tlsf/searchBlock
    local.tee $3
    i32.eqz
    if
     i32.const 0
     i32.const 1152
     i32.const 502
     i32.const 19
     call $~lib/builtins/abort
     unreachable
    end
   end
  end
  local.get $3
  i32.load
  i32.const -4
  i32.and
  local.get $4
  i32.lt_u
  if
   i32.const 0
   i32.const 1152
   i32.const 510
   i32.const 13
   call $~lib/builtins/abort
   unreachable
  end
  local.get $3
  i32.const 0
  i32.store offset=4
  local.get $3
  local.get $2
  i32.store offset=8
  local.get $3
  local.get $1
  i32.store offset=12
  local.get $0
  local.get $3
  call $~lib/rt/tlsf/removeBlock
  local.get $0
  local.get $3
  local.get $4
  call $~lib/rt/tlsf/prepareBlock
  local.get $3
  call $~lib/rt/rtrace/onalloc
  local.get $3
 )
 (func $~lib/rt/tlsf/__alloc (; 12 ;) (param $0 i32) (param $1 i32) (result i32)
  call $~lib/rt/tlsf/maybeInitialize
  local.get $0
  local.get $1
  call $~lib/rt/tlsf/allocateBlock
  i32.const 16
  i32.add
 )
 (func $~lib/memory/memory.fill (; 13 ;) (param $0 i32) (param $1 i32)
  (local $2 i32)
  block $~lib/util/memory/memset|inlined.0
   local.get $1
   i32.eqz
   br_if $~lib/util/memory/memset|inlined.0
   local.get $0
   i32.const 0
   i32.store8
   local.get $0
   local.get $1
   i32.add
   i32.const 4
   i32.sub
   local.tee $2
   i32.const 0
   i32.store8 offset=3
   local.get $1
   i32.const 2
   i32.le_u
   br_if $~lib/util/memory/memset|inlined.0
   local.get $0
   i32.const 0
   i32.store8 offset=1
   local.get $0
   i32.const 0
   i32.store8 offset=2
   local.get $2
   i32.const 0
   i32.store8 offset=2
   local.get $2
   i32.const 0
   i32.store8 offset=1
   local.get $1
   i32.const 6
   i32.le_u
   br_if $~lib/util/memory/memset|inlined.0
   local.get $0
   i32.const 0
   i32.store8 offset=3
   local.get $2
   i32.const 0
   i32.store8
   local.get $1
   i32.const 8
   i32.le_u
   br_if $~lib/util/memory/memset|inlined.0
   local.get $0
   i32.const 0
   local.get $0
   i32.sub
   i32.const 3
   i32.and
   local.tee $2
   i32.add
   local.tee $0
   i32.const 0
   i32.store
   local.get $0
   local.get $1
   local.get $2
   i32.sub
   i32.const -4
   i32.and
   local.tee $2
   i32.add
   i32.const 28
   i32.sub
   local.tee $1
   i32.const 0
   i32.store offset=24
   local.get $2
   i32.const 8
   i32.le_u
   br_if $~lib/util/memory/memset|inlined.0
   local.get $0
   i32.const 0
   i32.store offset=4
   local.get $0
   i32.const 0
   i32.store offset=8
   local.get $1
   i32.const 0
   i32.store offset=16
   local.get $1
   i32.const 0
   i32.store offset=20
   local.get $2
   i32.const 24
   i32.le_u
   br_if $~lib/util/memory/memset|inlined.0
   local.get $0
   i32.const 0
   i32.store offset=12
   local.get $0
   i32.const 0
   i32.store offset=16
   local.get $0
   i32.const 0
   i32.store offset=20
   local.get $0
   i32.const 0
   i32.store offset=24
   local.get $1
   i32.const 0
   i32.store
   local.get $1
   i32.const 0
   i32.store offset=4
   local.get $1
   i32.const 0
   i32.store offset=8
   local.get $1
   i32.const 0
   i32.store offset=12
   local.get $0
   local.get $0
   i32.const 4
   i32.and
   i32.const 24
   i32.add
   local.tee $1
   i32.add
   local.set $0
   local.get $2
   local.get $1
   i32.sub
   local.set $1
   loop $while-continue|0
    local.get $1
    i32.const 32
    i32.ge_u
    if
     local.get $0
     i64.const 0
     i64.store
     local.get $0
     i64.const 0
     i64.store offset=8
     local.get $0
     i64.const 0
     i64.store offset=16
     local.get $0
     i64.const 0
     i64.store offset=24
     local.get $1
     i32.const 32
     i32.sub
     local.set $1
     local.get $0
     i32.const 32
     i32.add
     local.set $0
     br $while-continue|0
    end
   end
  end
 )
 (func $~lib/rt/pure/__retain (; 14 ;) (param $0 i32) (result i32)
  (local $1 i32)
  (local $2 i32)
  local.get $0
  i32.const 1440
  i32.gt_u
  if
   local.get $0
   i32.const 16
   i32.sub
   local.tee $1
   i32.load offset=4
   local.tee $2
   i32.const -268435456
   i32.and
   local.get $2
   i32.const 1
   i32.add
   i32.const -268435456
   i32.and
   i32.ne
   if
    i32.const 0
    i32.const 1264
    i32.const 109
    i32.const 2
    call $~lib/builtins/abort
    unreachable
   end
   local.get $1
   local.get $2
   i32.const 1
   i32.add
   i32.store offset=4
   local.get $1
   call $~lib/rt/rtrace/onincrement
   local.get $1
   i32.load
   i32.const 1
   i32.and
   if
    i32.const 0
    i32.const 1264
    i32.const 112
    i32.const 13
    call $~lib/builtins/abort
    unreachable
   end
  end
  local.get $0
 )
 (func $~lib/memory/memory.copy (; 15 ;) (param $0 i32) (param $1 i32) (param $2 i32)
  (local $3 i32)
  (local $4 i32)
  block $~lib/util/memory/memmove|inlined.0
   local.get $2
   local.set $4
   local.get $0
   local.get $1
   i32.eq
   br_if $~lib/util/memory/memmove|inlined.0
   local.get $0
   local.get $1
   i32.lt_u
   if
    local.get $1
    i32.const 7
    i32.and
    local.get $0
    i32.const 7
    i32.and
    i32.eq
    if
     loop $while-continue|0
      local.get $0
      i32.const 7
      i32.and
      if
       local.get $4
       i32.eqz
       br_if $~lib/util/memory/memmove|inlined.0
       local.get $4
       i32.const 1
       i32.sub
       local.set $4
       local.get $0
       local.tee $2
       i32.const 1
       i32.add
       local.set $0
       local.get $1
       local.tee $3
       i32.const 1
       i32.add
       local.set $1
       local.get $2
       local.get $3
       i32.load8_u
       i32.store8
       br $while-continue|0
      end
     end
     loop $while-continue|1
      local.get $4
      i32.const 8
      i32.ge_u
      if
       local.get $0
       local.get $1
       i64.load
       i64.store
       local.get $4
       i32.const 8
       i32.sub
       local.set $4
       local.get $0
       i32.const 8
       i32.add
       local.set $0
       local.get $1
       i32.const 8
       i32.add
       local.set $1
       br $while-continue|1
      end
     end
    end
    loop $while-continue|2
     local.get $4
     if
      local.get $0
      local.tee $2
      i32.const 1
      i32.add
      local.set $0
      local.get $1
      local.tee $3
      i32.const 1
      i32.add
      local.set $1
      local.get $2
      local.get $3
      i32.load8_u
      i32.store8
      local.get $4
      i32.const 1
      i32.sub
      local.set $4
      br $while-continue|2
     end
    end
   else
    local.get $1
    i32.const 7
    i32.and
    local.get $0
    i32.const 7
    i32.and
    i32.eq
    if
     loop $while-continue|3
      local.get $0
      local.get $4
      i32.add
      i32.const 7
      i32.and
      if
       local.get $4
       i32.eqz
       br_if $~lib/util/memory/memmove|inlined.0
       local.get $4
       i32.const 1
       i32.sub
       local.tee $4
       local.get $0
       i32.add
       local.get $1
       local.get $4
       i32.add
       i32.load8_u
       i32.store8
       br $while-continue|3
      end
     end
     loop $while-continue|4
      local.get $4
      i32.const 8
      i32.ge_u
      if
       local.get $4
       i32.const 8
       i32.sub
       local.tee $4
       local.get $0
       i32.add
       local.get $1
       local.get $4
       i32.add
       i64.load
       i64.store
       br $while-continue|4
      end
     end
    end
    loop $while-continue|5
     local.get $4
     if
      local.get $4
      i32.const 1
      i32.sub
      local.tee $4
      local.get $0
      i32.add
      local.get $1
      local.get $4
      i32.add
      i32.load8_u
      i32.store8
      br $while-continue|5
     end
    end
   end
  end
 )
 (func $~lib/arraybuffer/ArrayBuffer#slice (; 16 ;) (param $0 i32) (param $1 i32) (param $2 i32) (result i32)
  (local $3 i32)
  local.get $0
  i32.const 16
  i32.sub
  i32.load offset=12
  local.set $3
  local.get $1
  i32.const 0
  i32.lt_s
  if (result i32)
   local.get $1
   local.get $3
   i32.add
   local.tee $1
   i32.const 0
   local.get $1
   i32.const 0
   i32.gt_s
   select
  else
   local.get $1
   local.get $3
   local.get $1
   local.get $3
   i32.lt_s
   select
  end
  local.set $1
  local.get $2
  i32.const 0
  i32.lt_s
  if (result i32)
   local.get $2
   local.get $3
   i32.add
   local.tee $2
   i32.const 0
   local.get $2
   i32.const 0
   i32.gt_s
   select
  else
   local.get $2
   local.get $3
   local.get $2
   local.get $3
   i32.lt_s
   select
  end
  local.get $1
  i32.sub
  local.tee $2
  i32.const 0
  local.get $2
  i32.const 0
  i32.gt_s
  select
  local.tee $2
  i32.const 0
  call $~lib/rt/tlsf/__alloc
  local.tee $3
  local.get $0
  local.get $1
  i32.add
  local.get $2
  call $~lib/memory/memory.copy
  local.get $3
  call $~lib/rt/pure/__retain
 )
 (func $~lib/rt/pure/__release (; 17 ;) (param $0 i32)
  local.get $0
  i32.const 1440
  i32.gt_u
  if
   local.get $0
   i32.const 16
   i32.sub
   call $~lib/rt/pure/decrement
  end
 )
 (func $~lib/arraybuffer/ArrayBufferView#constructor (; 18 ;) (param $0 i32) (param $1 i32) (result i32)
  (local $2 i32)
  (local $3 i32)
  (local $4 i32)
  i32.const 1
  i32.const 1073741808
  local.get $1
  i32.shr_u
  i32.gt_u
  if
   i32.const 1040
   i32.const 1088
   i32.const 23
   i32.const 56
   call $~lib/builtins/abort
   unreachable
  end
  i32.const 1
  local.get $1
  i32.shl
  local.tee $3
  i32.const 0
  call $~lib/rt/tlsf/__alloc
  local.tee $1
  local.get $3
  call $~lib/memory/memory.fill
  local.get $0
  i32.eqz
  if
   i32.const 12
   i32.const 2
   call $~lib/rt/tlsf/__alloc
   call $~lib/rt/pure/__retain
   local.set $0
  end
  local.get $0
  i32.const 0
  i32.store
  local.get $0
  i32.const 0
  i32.store offset=4
  local.get $0
  i32.const 0
  i32.store offset=8
  local.get $1
  local.set $2
  local.get $0
  i32.load
  local.tee $4
  local.get $1
  i32.ne
  if
   local.get $2
   call $~lib/rt/pure/__retain
   local.set $2
   local.get $4
   call $~lib/rt/pure/__release
  end
  local.get $0
  local.get $2
  i32.store
  local.get $0
  local.get $1
  i32.store offset=4
  local.get $0
  local.get $3
  i32.store offset=8
  local.get $0
 )
 (func $~lib/dataview/DataView#constructor|trampoline (; 19 ;) (param $0 i32) (result i32)
  (local $1 i32)
  (local $2 i32)
  (local $3 i32)
  (local $4 i32)
  block $2of2
   block $1of2
    block $outOfRange
     global.get $~argumentsLength
     i32.const 1
     i32.sub
     br_table $1of2 $1of2 $2of2 $outOfRange
    end
    unreachable
   end
   local.get $0
   i32.const 16
   i32.sub
   i32.load offset=12
   local.set $1
  end
  local.get $1
  local.tee $2
  i32.const 1073741808
  i32.gt_u
  local.get $1
  local.get $0
  i32.const 16
  i32.sub
  i32.load offset=12
  i32.gt_u
  i32.or
  if
   i32.const 1040
   i32.const 1408
   i32.const 25
   i32.const 6
   call $~lib/builtins/abort
   unreachable
  end
  i32.const 12
  i32.const 15
  call $~lib/rt/tlsf/__alloc
  call $~lib/rt/pure/__retain
  local.tee $3
  i32.const 0
  i32.store
  local.get $3
  i32.const 0
  i32.store offset=4
  local.get $3
  i32.const 0
  i32.store offset=8
  local.get $0
  local.set $1
  local.get $0
  local.get $3
  i32.load
  local.tee $4
  i32.ne
  if
   local.get $1
   call $~lib/rt/pure/__retain
   local.set $1
   local.get $4
   call $~lib/rt/pure/__release
  end
  local.get $3
  local.get $1
  i32.store
  local.get $3
  local.get $0
  i32.store offset=4
  local.get $3
  local.get $2
  i32.store offset=8
  local.get $3
 )
 (func $~setArgumentsLength (; 20 ;) (param $0 i32)
  local.get $0
  global.set $~argumentsLength
 )
 (func $start:std/arraybuffer (; 21 ;)
  (local $0 i32)
  (local $1 i32)
  (local $2 i32)
  (local $3 i32)
  (local $4 i32)
  (local $5 i32)
  i32.const 8
  i32.const 0
  call $~lib/rt/tlsf/__alloc
  local.tee $1
  i32.const 8
  call $~lib/memory/memory.fill
  local.get $1
  call $~lib/rt/pure/__retain
  local.tee $5
  i32.const 16
  i32.sub
  i32.load offset=12
  i32.const 8
  i32.ne
  if
   i32.const 0
   i32.const 1312
   i32.const 4
   i32.const 2
   call $~lib/builtins/abort
   unreachable
  end
  local.get $5
  i32.const 0
  i32.const 1073741808
  call $~lib/arraybuffer/ArrayBuffer#slice
  local.tee $0
  i32.const 16
  i32.sub
  i32.load offset=12
  i32.const 8
  i32.ne
  if
   i32.const 0
   i32.const 1312
   i32.const 8
   i32.const 2
   call $~lib/builtins/abort
   unreachable
  end
  local.get $0
  local.get $5
  i32.eq
  if
   i32.const 0
   i32.const 1312
   i32.const 9
   i32.const 2
   call $~lib/builtins/abort
   unreachable
  end
  local.get $5
  i32.const 1
  i32.const 1073741808
  call $~lib/arraybuffer/ArrayBuffer#slice
  local.get $0
  call $~lib/rt/pure/__release
  local.tee $0
  i32.const 16
  i32.sub
  i32.load offset=12
  i32.const 7
  i32.ne
  if
   i32.const 0
   i32.const 1312
   i32.const 13
   i32.const 2
   call $~lib/builtins/abort
   unreachable
  end
  local.get $5
  i32.const -1
  i32.const 1073741808
  call $~lib/arraybuffer/ArrayBuffer#slice
  local.get $0
  call $~lib/rt/pure/__release
  local.tee $0
  i32.const 16
  i32.sub
  i32.load offset=12
  i32.const 1
  i32.ne
  if
   i32.const 0
   i32.const 1312
   i32.const 17
   i32.const 2
   call $~lib/builtins/abort
   unreachable
  end
  local.get $5
  i32.const 1
  i32.const 3
  call $~lib/arraybuffer/ArrayBuffer#slice
  local.get $0
  call $~lib/rt/pure/__release
  local.tee $0
  i32.const 16
  i32.sub
  i32.load offset=12
  i32.const 2
  i32.ne
  if
   i32.const 0
   i32.const 1312
   i32.const 21
   i32.const 2
   call $~lib/builtins/abort
   unreachable
  end
  local.get $5
  i32.const 1
  i32.const -1
  call $~lib/arraybuffer/ArrayBuffer#slice
  local.get $0
  call $~lib/rt/pure/__release
  local.tee $0
  i32.const 16
  i32.sub
  i32.load offset=12
  i32.const 6
  i32.ne
  if
   i32.const 0
   i32.const 1312
   i32.const 25
   i32.const 2
   call $~lib/builtins/abort
   unreachable
  end
  local.get $5
  i32.const -3
  i32.const -1
  call $~lib/arraybuffer/ArrayBuffer#slice
  local.set $1
  local.get $0
  call $~lib/rt/pure/__release
  local.get $1
  i32.const 16
  i32.sub
  i32.load offset=12
  i32.const 2
  i32.ne
  if
   i32.const 0
   i32.const 1312
   i32.const 29
   i32.const 2
   call $~lib/builtins/abort
   unreachable
  end
  local.get $5
  i32.const -4
  i32.const 42
  call $~lib/arraybuffer/ArrayBuffer#slice
  local.set $4
  local.get $1
  call $~lib/rt/pure/__release
  local.get $4
  i32.const 16
  i32.sub
  i32.load offset=12
  i32.const 4
  i32.ne
  if
   i32.const 0
   i32.const 1312
   i32.const 33
   i32.const 2
   call $~lib/builtins/abort
   unreachable
  end
  local.get $5
  i32.const 42
  i32.const 1073741808
  call $~lib/arraybuffer/ArrayBuffer#slice
  local.set $0
  local.get $4
  call $~lib/rt/pure/__release
  local.get $0
  i32.const 16
  i32.sub
  i32.load offset=12
  if
   i32.const 0
   i32.const 1312
   i32.const 37
   i32.const 2
   call $~lib/builtins/abort
   unreachable
  end
  local.get $0
  i32.eqz
  if
   i32.const 0
   i32.const 1312
   i32.const 38
   i32.const 2
   call $~lib/builtins/abort
   unreachable
  end
  i32.const 12
  i32.const 5
  call $~lib/rt/tlsf/__alloc
  call $~lib/rt/pure/__retain
  i32.const 0
  call $~lib/arraybuffer/ArrayBufferView#constructor
  local.set $4
  i32.const 16
  i32.const 3
  call $~lib/rt/tlsf/__alloc
  local.set $1
  i32.const 8
  i32.const 0
  call $~lib/rt/tlsf/__alloc
  local.tee $3
  i32.const 1376
  i32.const 8
  call $~lib/memory/memory.copy
  local.get $1
  local.get $3
  call $~lib/rt/pure/__retain
  i32.store
  local.get $1
  local.get $3
  i32.store offset=4
  local.get $1
  i32.const 8
  i32.store offset=8
  local.get $1
  i32.const 2
  i32.store offset=12
  local.get $1
  call $~lib/rt/pure/__retain
  i32.const 12
  i32.const 9
  call $~lib/rt/tlsf/__alloc
  call $~lib/rt/pure/__retain
  i32.const 2
  call $~lib/arraybuffer/ArrayBufferView#constructor
  local.set $3
  i32.const 1
  global.set $~argumentsLength
  local.get $4
  i32.load
  call $~lib/dataview/DataView#constructor|trampoline
  local.set $2
  local.get $5
  call $~lib/rt/pure/__release
  local.get $0
  call $~lib/rt/pure/__release
  local.get $4
  call $~lib/rt/pure/__release
  call $~lib/rt/pure/__release
  local.get $3
  call $~lib/rt/pure/__release
  local.get $2
  call $~lib/rt/pure/__release
 )
 (func $~start (; 22 ;)
  call $start:std/arraybuffer
 )
 (func $~lib/rt/pure/decrement (; 23 ;) (param $0 i32)
  (local $1 i32)
  (local $2 i32)
  local.get $0
  i32.load offset=4
  local.tee $2
  i32.const 268435455
  i32.and
  local.set $1
  local.get $0
  call $~lib/rt/rtrace/ondecrement
  local.get $0
  i32.load
  i32.const 1
  i32.and
  if
   i32.const 0
   i32.const 1264
   i32.const 122
   i32.const 13
   call $~lib/builtins/abort
   unreachable
  end
  local.get $1
  i32.const 1
  i32.eq
  if
   block $__inlined_func$~lib/rt/__visit_members
    block $block$4$break
     block $switch$1$default
      local.get $0
      i32.const 16
      i32.add
      local.tee $1
      i32.const 8
      i32.sub
      i32.load
      br_table $__inlined_func$~lib/rt/__visit_members $__inlined_func$~lib/rt/__visit_members $block$4$break $block$4$break $block$4$break $block$4$break $block$4$break $block$4$break $block$4$break $block$4$break $block$4$break $block$4$break $block$4$break $block$4$break $block$4$break $block$4$break $switch$1$default
     end
     unreachable
    end
    local.get $1
    i32.load
    local.tee $1
    if
     local.get $1
     i32.const 1440
     i32.ge_u
     if
      local.get $1
      i32.const 16
      i32.sub
      call $~lib/rt/pure/decrement
     end
    end
   end
   local.get $2
   i32.const -2147483648
   i32.and
   if
    i32.const 0
    i32.const 1264
    i32.const 126
    i32.const 17
    call $~lib/builtins/abort
    unreachable
   end
   local.get $0
   local.get $0
   i32.load
   i32.const 1
   i32.or
   i32.store
   global.get $~lib/rt/tlsf/ROOT
   local.get $0
   call $~lib/rt/tlsf/insertBlock
   local.get $0
   call $~lib/rt/rtrace/onfree
  else
   local.get $1
   i32.const 0
   i32.le_u
   if
    i32.const 0
    i32.const 1264
    i32.const 136
    i32.const 15
    call $~lib/builtins/abort
    unreachable
   end
   local.get $0
   local.get $1
   i32.const 1
   i32.sub
   local.get $2
   i32.const -268435456
   i32.and
   i32.or
   i32.store offset=4
  end
 )
<<<<<<< HEAD
 (func $~lib/rt/pure/__visit (; 29 ;) (param $0 i32)
  local.get $0
  i32.const 432
  i32.lt_u
  if
   return
  end
  local.get $0
  i32.const 16
  i32.sub
  call $~lib/rt/pure/decrement
 )
 (func $~lib/rt/__visit_members (; 30 ;) (param $0 i32)
  block $switch$1$default
   block $switch$1$case$5
    block $switch$1$case$4
     block $switch$1$case$2
      local.get $0
      i32.const 8
      i32.sub
      i32.load
      br_table $switch$1$case$2 $switch$1$case$2 $switch$1$case$4 $switch$1$case$5 $switch$1$case$4 $switch$1$case$4 $switch$1$case$4 $switch$1$case$4 $switch$1$case$4 $switch$1$case$4 $switch$1$case$4 $switch$1$case$4 $switch$1$case$4 $switch$1$case$4 $switch$1$case$4 $switch$1$case$4 $switch$1$default
     end
     return
    end
    local.get $0
    i32.load
    local.tee $0
    if
     local.get $0
     call $~lib/rt/pure/__visit
    end
    return
   end
   local.get $0
   i32.load
   call $~lib/rt/pure/__visit
   return
  end
  unreachable
 )
=======
>>>>>>> 9876c3f5
)<|MERGE_RESOLUTION|>--- conflicted
+++ resolved
@@ -1954,33 +1954,33 @@
   i32.eq
   if
    block $__inlined_func$~lib/rt/__visit_members
-    block $block$4$break
-     block $switch$1$default
-      local.get $0
-      i32.const 16
-      i32.add
+    block $switch$1$default
+     block $switch$1$case$5
+      block $switch$1$case$4
+       local.get $0
+       i32.const 16
+       i32.add
+       local.tee $1
+       i32.const 8
+       i32.sub
+       i32.load
+       br_table $__inlined_func$~lib/rt/__visit_members $__inlined_func$~lib/rt/__visit_members $switch$1$case$4 $switch$1$case$5 $switch$1$case$4 $switch$1$case$4 $switch$1$case$4 $switch$1$case$4 $switch$1$case$4 $switch$1$case$4 $switch$1$case$4 $switch$1$case$4 $switch$1$case$4 $switch$1$case$4 $switch$1$case$4 $switch$1$case$4 $switch$1$default
+      end
+      local.get $1
+      i32.load
       local.tee $1
-      i32.const 8
-      i32.sub
-      i32.load
-      br_table $__inlined_func$~lib/rt/__visit_members $__inlined_func$~lib/rt/__visit_members $block$4$break $block$4$break $block$4$break $block$4$break $block$4$break $block$4$break $block$4$break $block$4$break $block$4$break $block$4$break $block$4$break $block$4$break $block$4$break $block$4$break $switch$1$default
+      if
+       local.get $1
+       call $~lib/rt/pure/__visit
+      end
+      br $__inlined_func$~lib/rt/__visit_members
      end
-     unreachable
+     local.get $1
+     i32.load
+     call $~lib/rt/pure/__visit
+     br $__inlined_func$~lib/rt/__visit_members
     end
-    local.get $1
-    i32.load
-    local.tee $1
-    if
-     local.get $1
-     i32.const 1440
-     i32.ge_u
-     if
-      local.get $1
-      i32.const 16
-      i32.sub
-      call $~lib/rt/pure/decrement
-     end
-    end
+    unreachable
    end
    local.get $2
    i32.const -2147483648
@@ -2027,10 +2027,9 @@
    i32.store offset=4
   end
  )
-<<<<<<< HEAD
- (func $~lib/rt/pure/__visit (; 29 ;) (param $0 i32)
-  local.get $0
-  i32.const 432
+ (func $~lib/rt/pure/__visit (; 24 ;) (param $0 i32)
+  local.get $0
+  i32.const 1440
   i32.lt_u
   if
    return
@@ -2040,35 +2039,4 @@
   i32.sub
   call $~lib/rt/pure/decrement
  )
- (func $~lib/rt/__visit_members (; 30 ;) (param $0 i32)
-  block $switch$1$default
-   block $switch$1$case$5
-    block $switch$1$case$4
-     block $switch$1$case$2
-      local.get $0
-      i32.const 8
-      i32.sub
-      i32.load
-      br_table $switch$1$case$2 $switch$1$case$2 $switch$1$case$4 $switch$1$case$5 $switch$1$case$4 $switch$1$case$4 $switch$1$case$4 $switch$1$case$4 $switch$1$case$4 $switch$1$case$4 $switch$1$case$4 $switch$1$case$4 $switch$1$case$4 $switch$1$case$4 $switch$1$case$4 $switch$1$case$4 $switch$1$default
-     end
-     return
-    end
-    local.get $0
-    i32.load
-    local.tee $0
-    if
-     local.get $0
-     call $~lib/rt/pure/__visit
-    end
-    return
-   end
-   local.get $0
-   i32.load
-   call $~lib/rt/pure/__visit
-   return
-  end
-  unreachable
- )
-=======
->>>>>>> 9876c3f5
 )