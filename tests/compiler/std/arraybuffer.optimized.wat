(module
 (type $iiii (func (param i32 i32 i32) (result i32)))
 (type $iiiiv (func (param i32 i32 i32 i32)))
 (type $ii (func (param i32) (result i32)))
 (type $iiiv (func (param i32 i32 i32)))
 (type $iii (func (param i32 i32) (result i32)))
 (type $iiiii (func (param i32 i32 i32 i32) (result i32)))
 (type $v (func))
 (type $FUNCSIG$iii (func (param i32 i32) (result i32)))
 (type $FUNCSIG$ii (func (param i32) (result i32)))
 (import "env" "abort" (func $~lib/env/abort (param i32 i32 i32 i32)))
 (memory $0 1)
 (data (i32.const 8) "\13\00\00\00~\00l\00i\00b\00/\00a\00r\00r\00a\00y\00b\00u\00f\00f\00e\00r\00.\00t\00s")
 (data (i32.const 56) "\1c\00\00\00~\00l\00i\00b\00/\00i\00n\00t\00e\00r\00n\00a\00l\00/\00a\00r\00r\00a\00y\00b\00u\00f\00f\00e\00r\00.\00t\00s")
 (data (i32.const 120) "\12\00\00\00s\00t\00d\00/\00a\00r\00r\00a\00y\00b\00u\00f\00f\00e\00r\00.\00t\00s")
 (data (i32.const 160) "\1b\00\00\00~\00l\00i\00b\00/\00i\00n\00t\00e\00r\00n\00a\00l\00/\00t\00y\00p\00e\00d\00a\00r\00r\00a\00y\00.\00t\00s")
 (data (i32.const 224) "\08\00\00\00\00\00\00\00\01\00\00\00\02")
 (data (i32.const 240) "\e0\00\00\00\02")
 (data (i32.const 248) "\10\00\00\00~\00l\00i\00b\00/\00d\00a\00t\00a\00v\00i\00e\00w\00.\00t\00s")
 (table $0 1 funcref)
 (elem (i32.const 0) $null)
 (global $~lib/allocator/arena/startOffset (mut i32) (i32.const 0))
 (global $~lib/allocator/arena/offset (mut i32) (i32.const 0))
 (global $std/arraybuffer/buffer (mut i32) (i32.const 0))
 (global $~argc (mut i32) (i32.const 0))
 (global $std/arraybuffer/sliced (mut i32) (i32.const 0))
 (global $std/arraybuffer/arr8 (mut i32) (i32.const 0))
 (export "memory" (memory $0))
 (export "table" (table $0))
 (start $start)
 (func $~lib/allocator/arena/__memory_allocate (; 1 ;) (type $ii) (param $0 i32) (result i32)
  (local $1 i32)
  (local $2 i32)
  (local $3 i32)
  local.get $0
  i32.const 1073741824
  i32.gt_u
  if
   unreachable
  end
  global.get $~lib/allocator/arena/offset
  local.tee $1
  local.get $0
  i32.const 1
  local.get $0
  i32.const 1
  i32.gt_u
  select
  i32.add
  i32.const 7
  i32.add
  i32.const -8
  i32.and
  local.tee $2
  current_memory
  local.tee $3
  i32.const 16
  i32.shl
  i32.gt_u
  if
   local.get $3
   local.get $2
   local.get $1
   i32.sub
   i32.const 65535
   i32.add
   i32.const -65536
   i32.and
   i32.const 16
   i32.shr_u
   local.tee $0
   local.get $3
   local.get $0
   i32.gt_s
   select
   grow_memory
   i32.const 0
   i32.lt_s
   if
    local.get $0
    grow_memory
    i32.const 0
    i32.lt_s
    if
     unreachable
    end
   end
  end
  local.get $2
  global.set $~lib/allocator/arena/offset
  local.get $1
 )
 (func $~lib/internal/arraybuffer/allocateUnsafe (; 2 ;) (type $ii) (param $0 i32) (result i32)
  (local $1 i32)
  local.get $0
  i32.const 1073741816
  i32.gt_u
  if
   i32.const 0
   i32.const 56
   i32.const 26
   i32.const 2
   call $~lib/env/abort
   unreachable
  end
  i32.const 1
  i32.const 32
  local.get $0
  i32.const 7
  i32.add
  i32.clz
  i32.sub
  i32.shl
  call $~lib/allocator/arena/__memory_allocate
  local.tee $1
  local.get $0
  i32.store
  local.get $1
 )
<<<<<<< HEAD
 (func $~lib/internal/memory/memset (; 3 ;) (type $iiiv) (param $0 i32) (param $1 i32) (param $2 i32)
  (local $3 i32)
  (local $4 i64)
  local.get $2
=======
 (func $~lib/internal/memory/memset (; 3 ;) (type $FUNCSIG$vii) (param $0 i32) (param $1 i32)
  (local $2 i32)
  local.get $1
>>>>>>> cd1cfe69
  i32.eqz
  if
   return
  end
  local.get $0
<<<<<<< HEAD
  local.get $1
  i32.store8
  local.get $0
  local.get $2
=======
  i32.const 0
  i32.store8
  local.get $0
  local.get $1
>>>>>>> cd1cfe69
  i32.add
  i32.const 1
  i32.sub
  local.get $1
  i32.store8
<<<<<<< HEAD
  local.get $2
=======
  local.get $1
>>>>>>> cd1cfe69
  i32.const 2
  i32.le_u
  if
   return
  end
  local.get $0
  i32.const 1
  i32.add
  local.get $1
  i32.store8
  local.get $0
  i32.const 2
  i32.add
  local.get $1
  i32.store8
  local.get $0
<<<<<<< HEAD
  local.get $2
  i32.add
  local.tee $3
=======
  local.get $1
  i32.add
  local.tee $2
>>>>>>> cd1cfe69
  i32.const 2
  i32.sub
  local.get $1
  i32.store8
<<<<<<< HEAD
  local.get $3
=======
  local.get $2
>>>>>>> cd1cfe69
  i32.const 3
  i32.sub
  local.get $1
  i32.store8
<<<<<<< HEAD
  local.get $2
=======
  local.get $1
>>>>>>> cd1cfe69
  i32.const 6
  i32.le_u
  if
   return
  end
  local.get $0
  i32.const 3
  i32.add
  local.get $1
  i32.store8
  local.get $0
<<<<<<< HEAD
  local.get $2
=======
  local.get $1
>>>>>>> cd1cfe69
  i32.add
  i32.const 4
  i32.sub
  local.get $1
  i32.store8
<<<<<<< HEAD
  local.get $2
=======
  local.get $1
>>>>>>> cd1cfe69
  i32.const 8
  i32.le_u
  if
   return
  end
  local.get $2
  i32.const 0
  local.get $0
  i32.sub
  i32.const 3
  i32.and
<<<<<<< HEAD
  local.tee $3
  i32.sub
  local.set $2
  local.get $0
  local.get $3
  i32.add
  local.tee $0
  local.get $1
  i32.const 255
  i32.and
  i32.const 16843009
  i32.mul
  local.tee $1
  i32.store
  local.get $2
  i32.const -4
  i32.and
  local.tee $2
=======
  local.tee $2
  local.get $0
  i32.add
  local.tee $0
  i32.const 0
  i32.store
  local.get $1
  local.get $2
  i32.sub
  i32.const -4
  i32.and
  local.tee $1
>>>>>>> cd1cfe69
  local.get $0
  i32.add
  i32.const 4
  i32.sub
  local.get $1
  i32.store
<<<<<<< HEAD
  local.get $2
=======
  local.get $1
>>>>>>> cd1cfe69
  i32.const 8
  i32.le_u
  if
   return
  end
  local.get $0
  i32.const 4
  i32.add
  local.get $1
  i32.store
  local.get $0
  i32.const 8
  i32.add
  local.get $1
  i32.store
  local.get $0
<<<<<<< HEAD
  local.get $2
  i32.add
  local.tee $3
=======
  local.get $1
  i32.add
  local.tee $2
>>>>>>> cd1cfe69
  i32.const 12
  i32.sub
  local.get $1
  i32.store
<<<<<<< HEAD
  local.get $3
=======
  local.get $2
>>>>>>> cd1cfe69
  i32.const 8
  i32.sub
  local.get $1
  i32.store
<<<<<<< HEAD
  local.get $2
=======
  local.get $1
>>>>>>> cd1cfe69
  i32.const 24
  i32.le_u
  if
   return
  end
  local.get $0
  i32.const 12
  i32.add
  local.get $1
  i32.store
  local.get $0
  i32.const 16
  i32.add
  local.get $1
  i32.store
  local.get $0
  i32.const 20
  i32.add
  local.get $1
  i32.store
  local.get $0
  i32.const 24
  i32.add
  local.get $1
  i32.store
  local.get $0
<<<<<<< HEAD
  local.get $2
  i32.add
  local.tee $3
=======
  local.get $1
  i32.add
  local.tee $2
>>>>>>> cd1cfe69
  i32.const 28
  i32.sub
  local.get $1
  i32.store
<<<<<<< HEAD
  local.get $3
=======
  local.get $2
>>>>>>> cd1cfe69
  i32.const 24
  i32.sub
  local.get $1
  i32.store
<<<<<<< HEAD
  local.get $3
=======
  local.get $2
>>>>>>> cd1cfe69
  i32.const 20
  i32.sub
  local.get $1
  i32.store
<<<<<<< HEAD
  local.get $3
=======
  local.get $2
>>>>>>> cd1cfe69
  i32.const 16
  i32.sub
  local.get $1
  i32.store
  local.get $0
  i32.const 4
  i32.and
  i32.const 24
  i32.add
<<<<<<< HEAD
  local.tee $3
  local.get $0
  i32.add
  local.set $0
  local.get $2
  local.get $3
  i32.sub
  local.set $2
  local.get $1
  i64.extend_i32_u
  local.tee $4
  local.get $4
  i64.const 32
  i64.shl
  i64.or
  local.set $4
  loop $continue|0
   local.get $2
=======
  local.tee $2
  local.get $0
  i32.add
  local.set $0
  local.get $1
  local.get $2
  i32.sub
  local.set $1
  loop $continue|0
   local.get $1
>>>>>>> cd1cfe69
   i32.const 32
   i32.ge_u
   if
    local.get $0
<<<<<<< HEAD
    local.get $4
=======
    i64.const 0
>>>>>>> cd1cfe69
    i64.store
    local.get $0
    i32.const 8
    i32.add
    local.get $4
    i64.store
    local.get $0
    i32.const 16
    i32.add
    local.get $4
    i64.store
    local.get $0
    i32.const 24
    i32.add
    local.get $4
    i64.store
<<<<<<< HEAD
    local.get $2
    i32.const 32
    i32.sub
    local.set $2
=======
    local.get $1
    i32.const 32
    i32.sub
    local.set $1
>>>>>>> cd1cfe69
    local.get $0
    i32.const 32
    i32.add
    local.set $0
    br $continue|0
   end
  end
 )
 (func $~lib/internal/memory/memcpy (; 4 ;) (type $iiiv) (param $0 i32) (param $1 i32) (param $2 i32)
  (local $3 i32)
  (local $4 i32)
  (local $5 i32)
  loop $continue|0
   local.get $1
   i32.const 3
   i32.and
   local.get $2
   local.get $2
   select
   if
    local.get $0
    local.tee $4
    i32.const 1
    i32.add
    local.set $0
    local.get $1
    local.tee $3
    i32.const 1
    i32.add
    local.set $1
    local.get $4
    local.get $3
    i32.load8_u
    i32.store8
    local.get $2
    i32.const 1
    i32.sub
    local.set $2
    br $continue|0
   end
  end
  local.get $0
  i32.const 3
  i32.and
  i32.eqz
  if
   loop $continue|1
    local.get $2
    i32.const 16
    i32.ge_u
    if
     local.get $0
     local.get $1
     i32.load
     i32.store
     local.get $0
     i32.const 4
     i32.add
     local.get $1
     i32.const 4
     i32.add
     i32.load
     i32.store
     local.get $0
     i32.const 8
     i32.add
     local.get $1
     i32.const 8
     i32.add
     i32.load
     i32.store
     local.get $0
     i32.const 12
     i32.add
     local.get $1
     i32.const 12
     i32.add
     i32.load
     i32.store
     local.get $1
     i32.const 16
     i32.add
     local.set $1
     local.get $0
     i32.const 16
     i32.add
     local.set $0
     local.get $2
     i32.const 16
     i32.sub
     local.set $2
     br $continue|1
    end
   end
   local.get $2
   i32.const 8
   i32.and
   if
    local.get $0
    local.get $1
    i32.load
    i32.store
    local.get $0
    i32.const 4
    i32.add
    local.get $1
    i32.const 4
    i32.add
    i32.load
    i32.store
    local.get $1
    i32.const 8
    i32.add
    local.set $1
    local.get $0
    i32.const 8
    i32.add
    local.set $0
   end
   local.get $2
   i32.const 4
   i32.and
   if
    local.get $0
    local.get $1
    i32.load
    i32.store
    local.get $1
    i32.const 4
    i32.add
    local.set $1
    local.get $0
    i32.const 4
    i32.add
    local.set $0
   end
   local.get $2
   i32.const 2
   i32.and
   if
    local.get $0
    local.get $1
    i32.load16_u
    i32.store16
    local.get $1
    i32.const 2
    i32.add
    local.set $1
    local.get $0
    i32.const 2
    i32.add
    local.set $0
   end
   local.get $2
   i32.const 1
   i32.and
   if
    local.get $0
    local.get $1
    i32.load8_u
    i32.store8
   end
   return
  end
  local.get $2
  i32.const 32
  i32.ge_u
  if
   block $break|2
    block $case2|2
     block $case1|2
      local.get $0
      i32.const 3
      i32.and
      local.tee $3
      i32.const 1
      i32.ne
      if
       local.get $3
       i32.const 2
       i32.eq
       br_if $case1|2
       local.get $3
       i32.const 3
       i32.eq
       br_if $case2|2
       br $break|2
      end
      local.get $1
      i32.load
      local.set $5
      local.get $0
      local.get $1
      local.tee $3
      i32.load8_u
      i32.store8
      local.get $0
      i32.const 1
      i32.add
      local.tee $1
      local.set $0
      local.get $1
      local.get $3
      i32.const 1
      i32.add
      local.tee $1
      i32.load8_u
      i32.store8
      local.get $0
      i32.const 1
      i32.add
      local.tee $4
      i32.const 1
      i32.add
      local.set $0
      local.get $1
      i32.const 1
      i32.add
      local.tee $3
      i32.const 1
      i32.add
      local.set $1
      local.get $4
      local.get $3
      i32.load8_u
      i32.store8
      local.get $2
      i32.const 3
      i32.sub
      local.set $2
      loop $continue|3
       local.get $2
       i32.const 17
       i32.ge_u
       if
        local.get $0
        local.get $1
        i32.const 1
        i32.add
        i32.load
        local.tee $3
        i32.const 8
        i32.shl
        local.get $5
        i32.const 24
        i32.shr_u
        i32.or
        i32.store
        local.get $0
        i32.const 4
        i32.add
        local.get $1
        i32.const 5
        i32.add
        i32.load
        local.tee $5
        i32.const 8
        i32.shl
        local.get $3
        i32.const 24
        i32.shr_u
        i32.or
        i32.store
        local.get $0
        i32.const 8
        i32.add
        local.get $1
        i32.const 9
        i32.add
        i32.load
        local.tee $3
        i32.const 8
        i32.shl
        local.get $5
        i32.const 24
        i32.shr_u
        i32.or
        i32.store
        local.get $0
        i32.const 12
        i32.add
        local.get $1
        i32.const 13
        i32.add
        i32.load
        local.tee $5
        i32.const 8
        i32.shl
        local.get $3
        i32.const 24
        i32.shr_u
        i32.or
        i32.store
        local.get $1
        i32.const 16
        i32.add
        local.set $1
        local.get $0
        i32.const 16
        i32.add
        local.set $0
        local.get $2
        i32.const 16
        i32.sub
        local.set $2
        br $continue|3
       end
      end
      br $break|2
     end
     local.get $1
     i32.load
     local.set $5
     local.get $0
     local.get $1
     i32.load8_u
     i32.store8
     local.get $0
     i32.const 1
     i32.add
     local.tee $4
     i32.const 1
     i32.add
     local.set $0
     local.get $1
     i32.const 1
     i32.add
     local.tee $3
     i32.const 1
     i32.add
     local.set $1
     local.get $4
     local.get $3
     i32.load8_u
     i32.store8
     local.get $2
     i32.const 2
     i32.sub
     local.set $2
     loop $continue|4
      local.get $2
      i32.const 18
      i32.ge_u
      if
       local.get $0
       local.get $1
       i32.const 2
       i32.add
       i32.load
       local.tee $3
       i32.const 16
       i32.shl
       local.get $5
       i32.const 16
       i32.shr_u
       i32.or
       i32.store
       local.get $0
       i32.const 4
       i32.add
       local.get $1
       i32.const 6
       i32.add
       i32.load
       local.tee $5
       i32.const 16
       i32.shl
       local.get $3
       i32.const 16
       i32.shr_u
       i32.or
       i32.store
       local.get $0
       i32.const 8
       i32.add
       local.get $1
       i32.const 10
       i32.add
       i32.load
       local.tee $3
       i32.const 16
       i32.shl
       local.get $5
       i32.const 16
       i32.shr_u
       i32.or
       i32.store
       local.get $0
       i32.const 12
       i32.add
       local.get $1
       i32.const 14
       i32.add
       i32.load
       local.tee $5
       i32.const 16
       i32.shl
       local.get $3
       i32.const 16
       i32.shr_u
       i32.or
       i32.store
       local.get $1
       i32.const 16
       i32.add
       local.set $1
       local.get $0
       i32.const 16
       i32.add
       local.set $0
       local.get $2
       i32.const 16
       i32.sub
       local.set $2
       br $continue|4
      end
     end
     br $break|2
    end
    local.get $1
    i32.load
    local.set $5
    local.get $0
    local.tee $4
    i32.const 1
    i32.add
    local.set $0
    local.get $1
    local.tee $3
    i32.const 1
    i32.add
    local.set $1
    local.get $4
    local.get $3
    i32.load8_u
    i32.store8
    local.get $2
    i32.const 1
    i32.sub
    local.set $2
    loop $continue|5
     local.get $2
     i32.const 19
     i32.ge_u
     if
      local.get $0
      local.get $1
      i32.const 3
      i32.add
      i32.load
      local.tee $3
      i32.const 24
      i32.shl
      local.get $5
      i32.const 8
      i32.shr_u
      i32.or
      i32.store
      local.get $0
      i32.const 4
      i32.add
      local.get $1
      i32.const 7
      i32.add
      i32.load
      local.tee $5
      i32.const 24
      i32.shl
      local.get $3
      i32.const 8
      i32.shr_u
      i32.or
      i32.store
      local.get $0
      i32.const 8
      i32.add
      local.get $1
      i32.const 11
      i32.add
      i32.load
      local.tee $3
      i32.const 24
      i32.shl
      local.get $5
      i32.const 8
      i32.shr_u
      i32.or
      i32.store
      local.get $0
      i32.const 12
      i32.add
      local.get $1
      i32.const 15
      i32.add
      i32.load
      local.tee $5
      i32.const 24
      i32.shl
      local.get $3
      i32.const 8
      i32.shr_u
      i32.or
      i32.store
      local.get $1
      i32.const 16
      i32.add
      local.set $1
      local.get $0
      i32.const 16
      i32.add
      local.set $0
      local.get $2
      i32.const 16
      i32.sub
      local.set $2
      br $continue|5
     end
    end
   end
  end
  local.get $2
  i32.const 16
  i32.and
  if
   local.get $0
   local.get $1
   local.tee $3
   i32.load8_u
   i32.store8
   local.get $0
   i32.const 1
   i32.add
   local.tee $1
   local.set $0
   local.get $1
   local.get $3
   i32.const 1
   i32.add
   local.tee $1
   i32.load8_u
   i32.store8
   local.get $0
   i32.const 1
   i32.add
   local.tee $3
   local.set $0
   local.get $3
   local.get $1
   i32.const 1
   i32.add
   local.tee $1
   i32.load8_u
   i32.store8
   local.get $0
   i32.const 1
   i32.add
   local.tee $3
   local.set $0
   local.get $3
   local.get $1
   i32.const 1
   i32.add
   local.tee $1
   i32.load8_u
   i32.store8
   local.get $0
   i32.const 1
   i32.add
   local.tee $3
   local.set $0
   local.get $3
   local.get $1
   i32.const 1
   i32.add
   local.tee $1
   i32.load8_u
   i32.store8
   local.get $0
   i32.const 1
   i32.add
   local.tee $3
   local.set $0
   local.get $3
   local.get $1
   i32.const 1
   i32.add
   local.tee $1
   i32.load8_u
   i32.store8
   local.get $0
   i32.const 1
   i32.add
   local.tee $3
   local.set $0
   local.get $3
   local.get $1
   i32.const 1
   i32.add
   local.tee $1
   i32.load8_u
   i32.store8
   local.get $0
   i32.const 1
   i32.add
   local.tee $3
   local.set $0
   local.get $3
   local.get $1
   i32.const 1
   i32.add
   local.tee $1
   i32.load8_u
   i32.store8
   local.get $0
   i32.const 1
   i32.add
   local.tee $3
   local.set $0
   local.get $3
   local.get $1
   i32.const 1
   i32.add
   local.tee $1
   i32.load8_u
   i32.store8
   local.get $0
   i32.const 1
   i32.add
   local.tee $3
   local.set $0
   local.get $3
   local.get $1
   i32.const 1
   i32.add
   local.tee $1
   i32.load8_u
   i32.store8
   local.get $0
   i32.const 1
   i32.add
   local.tee $3
   local.set $0
   local.get $3
   local.get $1
   i32.const 1
   i32.add
   local.tee $1
   i32.load8_u
   i32.store8
   local.get $0
   i32.const 1
   i32.add
   local.tee $3
   local.set $0
   local.get $3
   local.get $1
   i32.const 1
   i32.add
   local.tee $1
   i32.load8_u
   i32.store8
   local.get $0
   i32.const 1
   i32.add
   local.tee $3
   local.set $0
   local.get $3
   local.get $1
   i32.const 1
   i32.add
   local.tee $1
   i32.load8_u
   i32.store8
   local.get $0
   i32.const 1
   i32.add
   local.tee $3
   local.set $0
   local.get $3
   local.get $1
   i32.const 1
   i32.add
   local.tee $1
   i32.load8_u
   i32.store8
   local.get $0
   i32.const 1
   i32.add
   local.tee $3
   local.set $0
   local.get $3
   local.get $1
   i32.const 1
   i32.add
   local.tee $1
   i32.load8_u
   i32.store8
   local.get $0
   i32.const 1
   i32.add
   local.tee $4
   i32.const 1
   i32.add
   local.set $0
   local.get $1
   i32.const 1
   i32.add
   local.tee $3
   i32.const 1
   i32.add
   local.set $1
   local.get $4
   local.get $3
   i32.load8_u
   i32.store8
  end
  local.get $2
  i32.const 8
  i32.and
  if
   local.get $0
   local.get $1
   local.tee $3
   i32.load8_u
   i32.store8
   local.get $0
   i32.const 1
   i32.add
   local.tee $1
   local.set $0
   local.get $1
   local.get $3
   i32.const 1
   i32.add
   local.tee $1
   i32.load8_u
   i32.store8
   local.get $0
   i32.const 1
   i32.add
   local.tee $3
   local.set $0
   local.get $3
   local.get $1
   i32.const 1
   i32.add
   local.tee $1
   i32.load8_u
   i32.store8
   local.get $0
   i32.const 1
   i32.add
   local.tee $3
   local.set $0
   local.get $3
   local.get $1
   i32.const 1
   i32.add
   local.tee $1
   i32.load8_u
   i32.store8
   local.get $0
   i32.const 1
   i32.add
   local.tee $3
   local.set $0
   local.get $3
   local.get $1
   i32.const 1
   i32.add
   local.tee $1
   i32.load8_u
   i32.store8
   local.get $0
   i32.const 1
   i32.add
   local.tee $3
   local.set $0
   local.get $3
   local.get $1
   i32.const 1
   i32.add
   local.tee $1
   i32.load8_u
   i32.store8
   local.get $0
   i32.const 1
   i32.add
   local.tee $3
   local.set $0
   local.get $3
   local.get $1
   i32.const 1
   i32.add
   local.tee $1
   i32.load8_u
   i32.store8
   local.get $0
   i32.const 1
   i32.add
   local.tee $4
   i32.const 1
   i32.add
   local.set $0
   local.get $1
   i32.const 1
   i32.add
   local.tee $3
   i32.const 1
   i32.add
   local.set $1
   local.get $4
   local.get $3
   i32.load8_u
   i32.store8
  end
  local.get $2
  i32.const 4
  i32.and
  if
   local.get $0
   local.get $1
   local.tee $3
   i32.load8_u
   i32.store8
   local.get $0
   i32.const 1
   i32.add
   local.tee $1
   local.set $0
   local.get $1
   local.get $3
   i32.const 1
   i32.add
   local.tee $1
   i32.load8_u
   i32.store8
   local.get $0
   i32.const 1
   i32.add
   local.tee $3
   local.set $0
   local.get $3
   local.get $1
   i32.const 1
   i32.add
   local.tee $1
   i32.load8_u
   i32.store8
   local.get $0
   i32.const 1
   i32.add
   local.tee $4
   i32.const 1
   i32.add
   local.set $0
   local.get $1
   i32.const 1
   i32.add
   local.tee $3
   i32.const 1
   i32.add
   local.set $1
   local.get $4
   local.get $3
   i32.load8_u
   i32.store8
  end
  local.get $2
  i32.const 2
  i32.and
  if
   local.get $0
   local.get $1
   i32.load8_u
   i32.store8
   local.get $0
   i32.const 1
   i32.add
   local.tee $4
   i32.const 1
   i32.add
   local.set $0
   local.get $1
   i32.const 1
   i32.add
   local.tee $3
   i32.const 1
   i32.add
   local.set $1
   local.get $4
   local.get $3
   i32.load8_u
   i32.store8
  end
  local.get $2
  i32.const 1
  i32.and
  if
   local.get $0
   local.get $1
   i32.load8_u
   i32.store8
  end
 )
 (func $~lib/internal/memory/memmove (; 5 ;) (type $iiiv) (param $0 i32) (param $1 i32) (param $2 i32)
  (local $3 i32)
  (local $4 i32)
  local.get $0
  local.get $1
  i32.eq
  if
   return
  end
  local.get $1
  local.get $2
  i32.add
  local.get $0
  i32.le_u
  local.tee $3
  i32.eqz
  if
   local.get $0
   local.get $2
   i32.add
   local.get $1
   i32.le_u
   local.set $3
  end
  local.get $3
  if
   local.get $0
   local.get $1
   local.get $2
   call $~lib/internal/memory/memcpy
   return
  end
  local.get $0
  local.get $1
  i32.lt_u
  if
   local.get $1
   i32.const 7
   i32.and
   local.get $0
   i32.const 7
   i32.and
   i32.eq
   if
    loop $continue|0
     local.get $0
     i32.const 7
     i32.and
     if
      local.get $2
      i32.eqz
      if
       return
      end
      local.get $2
      i32.const 1
      i32.sub
      local.set $2
      local.get $0
      local.tee $4
      i32.const 1
      i32.add
      local.set $0
      local.get $1
      local.tee $3
      i32.const 1
      i32.add
      local.set $1
      local.get $4
      local.get $3
      i32.load8_u
      i32.store8
      br $continue|0
     end
    end
    loop $continue|1
     local.get $2
     i32.const 8
     i32.ge_u
     if
      local.get $0
      local.get $1
      i64.load
      i64.store
      local.get $2
      i32.const 8
      i32.sub
      local.set $2
      local.get $0
      i32.const 8
      i32.add
      local.set $0
      local.get $1
      i32.const 8
      i32.add
      local.set $1
      br $continue|1
     end
    end
   end
   loop $continue|2
    local.get $2
    if
     local.get $0
     local.tee $4
     i32.const 1
     i32.add
     local.set $0
     local.get $1
     local.tee $3
     i32.const 1
     i32.add
     local.set $1
     local.get $4
     local.get $3
     i32.load8_u
     i32.store8
     local.get $2
     i32.const 1
     i32.sub
     local.set $2
     br $continue|2
    end
   end
  else   
   local.get $1
   i32.const 7
   i32.and
   local.get $0
   i32.const 7
   i32.and
   i32.eq
   if
    loop $continue|3
     local.get $0
     local.get $2
     i32.add
     i32.const 7
     i32.and
     if
      local.get $2
      i32.eqz
      if
       return
      end
      local.get $2
      i32.const 1
      i32.sub
      local.tee $2
      local.get $0
      i32.add
      local.get $1
      local.get $2
      i32.add
      i32.load8_u
      i32.store8
      br $continue|3
     end
    end
    loop $continue|4
     local.get $2
     i32.const 8
     i32.ge_u
     if
      local.get $2
      i32.const 8
      i32.sub
      local.tee $2
      local.get $0
      i32.add
      local.get $1
      local.get $2
      i32.add
      i64.load
      i64.store
      br $continue|4
     end
    end
   end
   loop $continue|5
    local.get $2
    if
     local.get $2
     i32.const 1
     i32.sub
     local.tee $2
     local.get $0
     i32.add
     local.get $1
     local.get $2
     i32.add
     i32.load8_u
     i32.store8
     br $continue|5
    end
   end
  end
 )
 (func $~lib/arraybuffer/ArrayBuffer#slice (; 6 ;) (type $iiii) (param $0 i32) (param $1 i32) (param $2 i32) (result i32)
  (local $3 i32)
  (local $4 i32)
  local.get $0
  i32.load
<<<<<<< HEAD
  local.set $4
=======
  local.set $3
>>>>>>> cd1cfe69
  local.get $1
  i32.const 0
  i32.lt_s
  if (result i32)
   local.get $1
<<<<<<< HEAD
   local.get $4
   i32.add
   local.tee $3
   i32.const 0
   local.get $3
=======
   local.get $3
   i32.add
   local.tee $4
   i32.const 0
   local.get $4
>>>>>>> cd1cfe69
   i32.const 0
   i32.gt_s
   select
  else   
   local.get $1
<<<<<<< HEAD
   local.tee $3
   local.get $4
   local.get $3
   local.get $4
=======
   local.get $3
   local.get $1
   local.get $3
>>>>>>> cd1cfe69
   i32.lt_s
   select
  end
  local.set $1
  local.get $2
  i32.const 0
  i32.lt_s
  if (result i32)
   local.get $2
<<<<<<< HEAD
   local.get $4
   i32.add
   local.tee $3
   i32.const 0
   local.get $3
=======
   local.get $3
   i32.add
   local.tee $4
   i32.const 0
   local.get $4
>>>>>>> cd1cfe69
   i32.const 0
   i32.gt_s
   select
  else   
   local.get $2
<<<<<<< HEAD
   local.tee $3
   local.get $4
   local.get $3
   local.get $4
=======
   local.get $3
   local.get $2
   local.get $3
>>>>>>> cd1cfe69
   i32.lt_s
   select
  end
  local.get $1
  i32.sub
<<<<<<< HEAD
  local.tee $3
  i32.const 0
  local.get $3
  i32.const 0
  i32.gt_s
  select
  local.tee $3
  call $~lib/internal/arraybuffer/allocateUnsafe
  local.tee $2
=======
  local.tee $4
  i32.const 0
  local.get $4
  i32.const 0
  i32.gt_s
  select
  local.tee $2
  call $~lib/internal/arraybuffer/allocateUnsafe
  local.tee $3
>>>>>>> cd1cfe69
  i32.const 8
  i32.add
  local.get $0
  i32.const 8
  i32.add
  local.get $1
  i32.add
<<<<<<< HEAD
  local.get $3
  call $~lib/internal/memory/memmove
  local.get $2
=======
  local.get $2
  call $~lib/internal/memory/memmove
  local.get $3
>>>>>>> cd1cfe69
 )
 (func $~lib/arraybuffer/ArrayBuffer#slice|trampoline (; 7 ;) (type $FUNCSIG$iii) (param $0 i32) (param $1 i32) (result i32)
  (local $2 i32)
  block $2of2
   block $1of2
    block $0of2
     block $outOfRange
      global.get $~argc
      br_table $0of2 $1of2 $2of2 $outOfRange
     end
     unreachable
    end
    i32.const 0
    local.set $1
   end
   i32.const 1073741816
   local.set $2
  end
  local.get $0
  local.get $1
  local.get $2
  call $~lib/arraybuffer/ArrayBuffer#slice
 )
 (func $~lib/internal/typedarray/TypedArray<u8>#constructor (; 8 ;) (type $iii) (param $0 i32) (param $1 i32) (result i32)
  (local $2 i32)
  local.get $1
  i32.const 1073741816
  i32.gt_u
  if
   i32.const 0
   i32.const 160
   i32.const 23
   i32.const 34
   call $~lib/env/abort
   unreachable
  end
  local.get $1
  call $~lib/internal/arraybuffer/allocateUnsafe
  local.tee $2
  i32.const 8
  i32.add
<<<<<<< HEAD
  i32.const 0
=======
>>>>>>> cd1cfe69
  local.get $1
  call $~lib/internal/memory/memset
  local.get $0
  i32.eqz
  if
   i32.const 12
   call $~lib/allocator/arena/__memory_allocate
   local.set $0
  end
  local.get $0
  i32.const 0
  i32.store
  local.get $0
  i32.const 0
  i32.store offset=4
  local.get $0
  i32.const 0
  i32.store offset=8
  local.get $0
  local.get $2
  i32.store
  local.get $0
  i32.const 0
  i32.store offset=4
  local.get $0
  local.get $1
  i32.store offset=8
  local.get $0
 )
 (func $~lib/internal/typedarray/TypedArray<i32>#constructor (; 9 ;) (type $iii) (param $0 i32) (param $1 i32) (result i32)
  (local $2 i32)
  local.get $1
  i32.const 268435454
  i32.gt_u
  if
   i32.const 0
   i32.const 160
   i32.const 23
   i32.const 34
   call $~lib/env/abort
   unreachable
  end
  local.get $1
  i32.const 2
  i32.shl
  local.tee $1
  call $~lib/internal/arraybuffer/allocateUnsafe
  local.tee $2
  i32.const 8
  i32.add
<<<<<<< HEAD
  i32.const 0
=======
>>>>>>> cd1cfe69
  local.get $1
  call $~lib/internal/memory/memset
  local.get $0
  i32.eqz
  if
   i32.const 12
   call $~lib/allocator/arena/__memory_allocate
   local.set $0
  end
  local.get $0
  i32.const 0
  i32.store
  local.get $0
  i32.const 0
  i32.store offset=4
  local.get $0
  i32.const 0
  i32.store offset=8
  local.get $0
  local.get $2
  i32.store
  local.get $0
  i32.const 0
  i32.store offset=4
  local.get $0
  local.get $1
  i32.store offset=8
  local.get $0
 )
 (func $~lib/dataview/DataView#constructor (; 10 ;) (type $iiiii) (param $0 i32) (param $1 i32) (param $2 i32) (param $3 i32) (result i32)
  local.get $3
  i32.const -2147483648
  i32.eq
  if
   local.get $1
   i32.load
   local.get $2
   i32.sub
   local.set $3
  end
  local.get $2
  i32.const 1073741816
  i32.gt_u
  if
   i32.const 0
   i32.const 248
   i32.const 14
   i32.const 44
   call $~lib/env/abort
   unreachable
  end
  local.get $3
  i32.const 1073741816
  i32.gt_u
  if
   i32.const 0
   i32.const 248
   i32.const 15
   i32.const 44
   call $~lib/env/abort
   unreachable
  end
  local.get $2
  local.get $3
  i32.add
  local.get $1
  i32.load
  i32.gt_s
  if
   i32.const 0
   i32.const 248
   i32.const 16
   i32.const 53
   call $~lib/env/abort
   unreachable
  end
  local.get $0
  i32.eqz
  if
   i32.const 12
   call $~lib/allocator/arena/__memory_allocate
   local.set $0
  end
  local.get $0
  local.get $1
  i32.store
  local.get $0
  local.get $2
  i32.store offset=4
  local.get $0
  local.get $3
  i32.store offset=8
  local.get $0
 )
 (func $~lib/dataview/DataView#constructor|trampoline (; 11 ;) (type $FUNCSIG$ii) (param $0 i32) (result i32)
  (local $1 i32)
  block $2of2
   block $1of2
    block $outOfRange
     global.get $~argc
     i32.const 1
     i32.sub
     br_table $1of2 $1of2 $2of2 $outOfRange
    end
    unreachable
   end
   i32.const -2147483648
   local.set $1
  end
  i32.const 0
  local.get $0
  i32.const 0
  local.get $1
  call $~lib/dataview/DataView#constructor
 )
 (func $start (; 12 ;) (type $v)
  (local $0 i32)
  i32.const 288
  global.set $~lib/allocator/arena/startOffset
  global.get $~lib/allocator/arena/startOffset
  global.set $~lib/allocator/arena/offset
  i32.const 8
  call $~lib/internal/arraybuffer/allocateUnsafe
  local.tee $0
  i32.const 8
  i32.add
  i32.const 0
  i32.const 8
  call $~lib/internal/memory/memset
  local.get $0
  global.set $std/arraybuffer/buffer
  global.get $std/arraybuffer/buffer
  i32.load
  i32.const 8
  i32.ne
  if
   i32.const 0
   i32.const 120
   i32.const 5
   i32.const 0
   call $~lib/env/abort
   unreachable
  end
  i32.const 0
  global.set $~argc
  global.get $std/arraybuffer/buffer
  i32.const 0
  call $~lib/arraybuffer/ArrayBuffer#slice|trampoline
  global.set $std/arraybuffer/sliced
  global.get $std/arraybuffer/sliced
  i32.load
  i32.const 8
  i32.ne
  if
   i32.const 0
   i32.const 120
   i32.const 9
   i32.const 0
   call $~lib/env/abort
   unreachable
  end
  global.get $std/arraybuffer/sliced
  global.get $std/arraybuffer/buffer
  i32.eq
  if
   i32.const 0
   i32.const 120
   i32.const 10
   i32.const 0
   call $~lib/env/abort
   unreachable
  end
  global.get $std/arraybuffer/sliced
  global.get $std/arraybuffer/buffer
  i32.eq
  if
   i32.const 0
   i32.const 120
   i32.const 11
   i32.const 0
   call $~lib/env/abort
   unreachable
  end
  i32.const 1
  global.set $~argc
  global.get $std/arraybuffer/buffer
  i32.const 1
  call $~lib/arraybuffer/ArrayBuffer#slice|trampoline
  global.set $std/arraybuffer/sliced
  global.get $std/arraybuffer/sliced
  i32.load
  i32.const 7
  i32.ne
  if
   i32.const 0
   i32.const 120
   i32.const 15
   i32.const 0
   call $~lib/env/abort
   unreachable
  end
  i32.const 1
  global.set $~argc
  global.get $std/arraybuffer/buffer
  i32.const -1
  call $~lib/arraybuffer/ArrayBuffer#slice|trampoline
  global.set $std/arraybuffer/sliced
  global.get $std/arraybuffer/sliced
  i32.load
  i32.const 1
  i32.ne
  if
   i32.const 0
   i32.const 120
   i32.const 19
   i32.const 0
   call $~lib/env/abort
   unreachable
  end
  global.get $std/arraybuffer/buffer
  i32.const 1
  i32.const 3
  call $~lib/arraybuffer/ArrayBuffer#slice
  global.set $std/arraybuffer/sliced
  global.get $std/arraybuffer/sliced
  i32.load
  i32.const 2
  i32.ne
  if
   i32.const 0
   i32.const 120
   i32.const 23
   i32.const 0
   call $~lib/env/abort
   unreachable
  end
  global.get $std/arraybuffer/buffer
  i32.const 1
  i32.const -1
  call $~lib/arraybuffer/ArrayBuffer#slice
  global.set $std/arraybuffer/sliced
  global.get $std/arraybuffer/sliced
  i32.load
  i32.const 6
  i32.ne
  if
   i32.const 0
   i32.const 120
   i32.const 27
   i32.const 0
   call $~lib/env/abort
   unreachable
  end
  global.get $std/arraybuffer/buffer
  i32.const -3
  i32.const -1
  call $~lib/arraybuffer/ArrayBuffer#slice
  global.set $std/arraybuffer/sliced
  global.get $std/arraybuffer/sliced
  i32.load
  i32.const 2
  i32.ne
  if
   i32.const 0
   i32.const 120
   i32.const 31
   i32.const 0
   call $~lib/env/abort
   unreachable
  end
  global.get $std/arraybuffer/buffer
  i32.const -4
  i32.const 42
  call $~lib/arraybuffer/ArrayBuffer#slice
  global.set $std/arraybuffer/sliced
  global.get $std/arraybuffer/sliced
  i32.load
  i32.const 4
  i32.ne
  if
   i32.const 0
   i32.const 120
   i32.const 35
   i32.const 0
   call $~lib/env/abort
   unreachable
  end
  i32.const 1
  global.set $~argc
  global.get $std/arraybuffer/buffer
  i32.const 42
  call $~lib/arraybuffer/ArrayBuffer#slice|trampoline
  global.set $std/arraybuffer/sliced
  global.get $std/arraybuffer/sliced
  i32.load
  if
   i32.const 0
   i32.const 120
   i32.const 39
   i32.const 0
   call $~lib/env/abort
   unreachable
  end
  global.get $std/arraybuffer/sliced
  i32.eqz
  if
   i32.const 0
   i32.const 120
   i32.const 40
   i32.const 0
   call $~lib/env/abort
   unreachable
  end
  i32.const 12
  call $~lib/allocator/arena/__memory_allocate
  i32.const 1
  call $~lib/internal/typedarray/TypedArray<u8>#constructor
  global.set $std/arraybuffer/arr8
  i32.const 1
  i32.const 0
  global.get $std/arraybuffer/arr8
  select
  i32.eqz
  if
   i32.const 0
   i32.const 120
   i32.const 50
   i32.const 0
   call $~lib/env/abort
   unreachable
  end
  block $__inlined_func$~lib/arraybuffer/ArrayBuffer.isView<Int32Array>0 (result i32)
   i32.const 0
   i32.const 12
   call $~lib/allocator/arena/__memory_allocate
   i32.const 1
   call $~lib/internal/typedarray/TypedArray<i32>#constructor
   i32.eqz
   br_if $__inlined_func$~lib/arraybuffer/ArrayBuffer.isView<Int32Array>0
   drop
   i32.const 1
  end
  i32.eqz
  if
   i32.const 0
   i32.const 120
   i32.const 51
   i32.const 0
   call $~lib/env/abort
   unreachable
  end
<<<<<<< HEAD
  block $__inlined_func$~lib/arraybuffer/ArrayBuffer.isView<DataView>0 (result i32)
   i32.const 1
   global.set $~argc
=======
  i32.const 1
  global.set $~argc
  block $__inlined_func$~lib/arraybuffer/ArrayBuffer.isView<Uint8Array>6 (result i32)
>>>>>>> cd1cfe69
   i32.const 0
   global.get $std/arraybuffer/arr8
   i32.load
   call $~lib/dataview/DataView#constructor|trampoline
   i32.eqz
   br_if $__inlined_func$~lib/arraybuffer/ArrayBuffer.isView<DataView>0
   drop
   i32.const 1
  end
  i32.eqz
  if
   i32.const 0
   i32.const 120
   i32.const 52
   i32.const 0
   call $~lib/env/abort
   unreachable
  end
 )
 (func $null (; 13 ;) (type $v)
  nop
 )
)<|MERGE_RESOLUTION|>--- conflicted
+++ resolved
@@ -6,6 +6,7 @@
  (type $iii (func (param i32 i32) (result i32)))
  (type $iiiii (func (param i32 i32 i32 i32) (result i32)))
  (type $v (func))
+ (type $FUNCSIG$vii (func (param i32 i32)))
  (type $FUNCSIG$iii (func (param i32 i32) (result i32)))
  (type $FUNCSIG$ii (func (param i32) (result i32)))
  (import "env" "abort" (func $~lib/env/abort (param i32 i32 i32 i32)))
@@ -117,42 +118,24 @@
   i32.store
   local.get $1
  )
-<<<<<<< HEAD
- (func $~lib/internal/memory/memset (; 3 ;) (type $iiiv) (param $0 i32) (param $1 i32) (param $2 i32)
-  (local $3 i32)
-  (local $4 i64)
-  local.get $2
-=======
  (func $~lib/internal/memory/memset (; 3 ;) (type $FUNCSIG$vii) (param $0 i32) (param $1 i32)
   (local $2 i32)
   local.get $1
->>>>>>> cd1cfe69
   i32.eqz
   if
    return
   end
   local.get $0
-<<<<<<< HEAD
-  local.get $1
+  i32.const 0
   i32.store8
   local.get $0
-  local.get $2
-=======
-  i32.const 0
-  i32.store8
-  local.get $0
-  local.get $1
->>>>>>> cd1cfe69
+  local.get $1
   i32.add
   i32.const 1
   i32.sub
-  local.get $1
+  i32.const 0
   i32.store8
-<<<<<<< HEAD
-  local.get $2
-=======
-  local.get $1
->>>>>>> cd1cfe69
+  local.get $1
   i32.const 2
   i32.le_u
   if
@@ -161,41 +144,27 @@
   local.get $0
   i32.const 1
   i32.add
-  local.get $1
+  i32.const 0
   i32.store8
   local.get $0
   i32.const 2
   i32.add
-  local.get $1
+  i32.const 0
   i32.store8
   local.get $0
-<<<<<<< HEAD
-  local.get $2
-  i32.add
-  local.tee $3
-=======
   local.get $1
   i32.add
   local.tee $2
->>>>>>> cd1cfe69
   i32.const 2
   i32.sub
-  local.get $1
+  i32.const 0
   i32.store8
-<<<<<<< HEAD
-  local.get $3
-=======
-  local.get $2
->>>>>>> cd1cfe69
+  local.get $2
   i32.const 3
   i32.sub
-  local.get $1
+  i32.const 0
   i32.store8
-<<<<<<< HEAD
-  local.get $2
-=======
-  local.get $1
->>>>>>> cd1cfe69
+  local.get $1
   i32.const 6
   i32.le_u
   if
@@ -204,55 +173,26 @@
   local.get $0
   i32.const 3
   i32.add
-  local.get $1
+  i32.const 0
   i32.store8
   local.get $0
-<<<<<<< HEAD
-  local.get $2
-=======
-  local.get $1
->>>>>>> cd1cfe69
+  local.get $1
   i32.add
   i32.const 4
   i32.sub
-  local.get $1
+  i32.const 0
   i32.store8
-<<<<<<< HEAD
-  local.get $2
-=======
-  local.get $1
->>>>>>> cd1cfe69
+  local.get $1
   i32.const 8
   i32.le_u
   if
    return
   end
-  local.get $2
   i32.const 0
   local.get $0
   i32.sub
   i32.const 3
   i32.and
-<<<<<<< HEAD
-  local.tee $3
-  i32.sub
-  local.set $2
-  local.get $0
-  local.get $3
-  i32.add
-  local.tee $0
-  local.get $1
-  i32.const 255
-  i32.and
-  i32.const 16843009
-  i32.mul
-  local.tee $1
-  i32.store
-  local.get $2
-  i32.const -4
-  i32.and
-  local.tee $2
-=======
   local.tee $2
   local.get $0
   i32.add
@@ -265,18 +205,13 @@
   i32.const -4
   i32.and
   local.tee $1
->>>>>>> cd1cfe69
   local.get $0
   i32.add
   i32.const 4
   i32.sub
-  local.get $1
+  i32.const 0
   i32.store
-<<<<<<< HEAD
-  local.get $2
-=======
-  local.get $1
->>>>>>> cd1cfe69
+  local.get $1
   i32.const 8
   i32.le_u
   if
@@ -285,41 +220,27 @@
   local.get $0
   i32.const 4
   i32.add
-  local.get $1
+  i32.const 0
   i32.store
   local.get $0
   i32.const 8
   i32.add
-  local.get $1
+  i32.const 0
   i32.store
   local.get $0
-<<<<<<< HEAD
-  local.get $2
-  i32.add
-  local.tee $3
-=======
   local.get $1
   i32.add
   local.tee $2
->>>>>>> cd1cfe69
   i32.const 12
   i32.sub
-  local.get $1
+  i32.const 0
   i32.store
-<<<<<<< HEAD
-  local.get $3
-=======
-  local.get $2
->>>>>>> cd1cfe69
+  local.get $2
   i32.const 8
   i32.sub
-  local.get $1
+  i32.const 0
   i32.store
-<<<<<<< HEAD
-  local.get $2
-=======
-  local.get $1
->>>>>>> cd1cfe69
+  local.get $1
   i32.const 24
   i32.le_u
   if
@@ -328,89 +249,51 @@
   local.get $0
   i32.const 12
   i32.add
-  local.get $1
+  i32.const 0
   i32.store
   local.get $0
   i32.const 16
   i32.add
-  local.get $1
+  i32.const 0
   i32.store
   local.get $0
   i32.const 20
   i32.add
-  local.get $1
+  i32.const 0
   i32.store
   local.get $0
   i32.const 24
   i32.add
-  local.get $1
+  i32.const 0
   i32.store
   local.get $0
-<<<<<<< HEAD
-  local.get $2
-  i32.add
-  local.tee $3
-=======
   local.get $1
   i32.add
   local.tee $2
->>>>>>> cd1cfe69
   i32.const 28
   i32.sub
-  local.get $1
+  i32.const 0
   i32.store
-<<<<<<< HEAD
-  local.get $3
-=======
-  local.get $2
->>>>>>> cd1cfe69
+  local.get $2
   i32.const 24
   i32.sub
-  local.get $1
+  i32.const 0
   i32.store
-<<<<<<< HEAD
-  local.get $3
-=======
-  local.get $2
->>>>>>> cd1cfe69
+  local.get $2
   i32.const 20
   i32.sub
-  local.get $1
+  i32.const 0
   i32.store
-<<<<<<< HEAD
-  local.get $3
-=======
-  local.get $2
->>>>>>> cd1cfe69
+  local.get $2
   i32.const 16
   i32.sub
-  local.get $1
+  i32.const 0
   i32.store
   local.get $0
   i32.const 4
   i32.and
   i32.const 24
   i32.add
-<<<<<<< HEAD
-  local.tee $3
-  local.get $0
-  i32.add
-  local.set $0
-  local.get $2
-  local.get $3
-  i32.sub
-  local.set $2
-  local.get $1
-  i64.extend_i32_u
-  local.tee $4
-  local.get $4
-  i64.const 32
-  i64.shl
-  i64.or
-  local.set $4
-  loop $continue|0
-   local.get $2
-=======
   local.tee $2
   local.get $0
   i32.add
@@ -421,43 +304,31 @@
   local.set $1
   loop $continue|0
    local.get $1
->>>>>>> cd1cfe69
    i32.const 32
    i32.ge_u
    if
     local.get $0
-<<<<<<< HEAD
-    local.get $4
-=======
     i64.const 0
->>>>>>> cd1cfe69
     i64.store
     local.get $0
     i32.const 8
     i32.add
-    local.get $4
+    i64.const 0
     i64.store
     local.get $0
     i32.const 16
     i32.add
-    local.get $4
+    i64.const 0
     i64.store
     local.get $0
     i32.const 24
     i32.add
-    local.get $4
+    i64.const 0
     i64.store
-<<<<<<< HEAD
-    local.get $2
-    i32.const 32
-    i32.sub
-    local.set $2
-=======
     local.get $1
     i32.const 32
     i32.sub
     local.set $1
->>>>>>> cd1cfe69
     local.get $0
     i32.const 32
     i32.add
@@ -1566,44 +1437,25 @@
   (local $4 i32)
   local.get $0
   i32.load
-<<<<<<< HEAD
-  local.set $4
-=======
   local.set $3
->>>>>>> cd1cfe69
   local.get $1
   i32.const 0
   i32.lt_s
   if (result i32)
    local.get $1
-<<<<<<< HEAD
+   local.get $3
+   i32.add
+   local.tee $4
+   i32.const 0
    local.get $4
-   i32.add
-   local.tee $3
-   i32.const 0
-   local.get $3
-=======
-   local.get $3
-   i32.add
-   local.tee $4
-   i32.const 0
-   local.get $4
->>>>>>> cd1cfe69
    i32.const 0
    i32.gt_s
    select
   else   
    local.get $1
-<<<<<<< HEAD
-   local.tee $3
-   local.get $4
-   local.get $3
-   local.get $4
-=======
-   local.get $3
-   local.get $1
-   local.get $3
->>>>>>> cd1cfe69
+   local.get $3
+   local.get $1
+   local.get $3
    i32.lt_s
    select
   end
@@ -1613,50 +1465,24 @@
   i32.lt_s
   if (result i32)
    local.get $2
-<<<<<<< HEAD
+   local.get $3
+   i32.add
+   local.tee $4
+   i32.const 0
    local.get $4
-   i32.add
-   local.tee $3
-   i32.const 0
-   local.get $3
-=======
-   local.get $3
-   i32.add
-   local.tee $4
-   i32.const 0
-   local.get $4
->>>>>>> cd1cfe69
    i32.const 0
    i32.gt_s
    select
   else   
    local.get $2
-<<<<<<< HEAD
-   local.tee $3
-   local.get $4
-   local.get $3
-   local.get $4
-=======
    local.get $3
    local.get $2
    local.get $3
->>>>>>> cd1cfe69
    i32.lt_s
    select
   end
   local.get $1
   i32.sub
-<<<<<<< HEAD
-  local.tee $3
-  i32.const 0
-  local.get $3
-  i32.const 0
-  i32.gt_s
-  select
-  local.tee $3
-  call $~lib/internal/arraybuffer/allocateUnsafe
-  local.tee $2
-=======
   local.tee $4
   i32.const 0
   local.get $4
@@ -1666,7 +1492,6 @@
   local.tee $2
   call $~lib/internal/arraybuffer/allocateUnsafe
   local.tee $3
->>>>>>> cd1cfe69
   i32.const 8
   i32.add
   local.get $0
@@ -1674,15 +1499,9 @@
   i32.add
   local.get $1
   i32.add
-<<<<<<< HEAD
-  local.get $3
-  call $~lib/internal/memory/memmove
-  local.get $2
-=======
   local.get $2
   call $~lib/internal/memory/memmove
   local.get $3
->>>>>>> cd1cfe69
  )
  (func $~lib/arraybuffer/ArrayBuffer#slice|trampoline (; 7 ;) (type $FUNCSIG$iii) (param $0 i32) (param $1 i32) (result i32)
   (local $2 i32)
@@ -1724,10 +1543,6 @@
   local.tee $2
   i32.const 8
   i32.add
-<<<<<<< HEAD
-  i32.const 0
-=======
->>>>>>> cd1cfe69
   local.get $1
   call $~lib/internal/memory/memset
   local.get $0
@@ -1778,10 +1593,6 @@
   local.tee $2
   i32.const 8
   i32.add
-<<<<<<< HEAD
-  i32.const 0
-=======
->>>>>>> cd1cfe69
   local.get $1
   call $~lib/internal/memory/memset
   local.get $0
@@ -1908,7 +1719,6 @@
   local.tee $0
   i32.const 8
   i32.add
-  i32.const 0
   i32.const 8
   call $~lib/internal/memory/memset
   local.get $0
@@ -2113,14 +1923,14 @@
    call $~lib/env/abort
    unreachable
   end
-  block $__inlined_func$~lib/arraybuffer/ArrayBuffer.isView<Int32Array>0 (result i32)
+  block $__inlined_func$~lib/arraybuffer/ArrayBuffer.isView<Uint8Array>5 (result i32)
    i32.const 0
    i32.const 12
    call $~lib/allocator/arena/__memory_allocate
    i32.const 1
    call $~lib/internal/typedarray/TypedArray<i32>#constructor
    i32.eqz
-   br_if $__inlined_func$~lib/arraybuffer/ArrayBuffer.isView<Int32Array>0
+   br_if $__inlined_func$~lib/arraybuffer/ArrayBuffer.isView<Uint8Array>5
    drop
    i32.const 1
   end
@@ -2133,21 +1943,15 @@
    call $~lib/env/abort
    unreachable
   end
-<<<<<<< HEAD
-  block $__inlined_func$~lib/arraybuffer/ArrayBuffer.isView<DataView>0 (result i32)
-   i32.const 1
-   global.set $~argc
-=======
   i32.const 1
   global.set $~argc
   block $__inlined_func$~lib/arraybuffer/ArrayBuffer.isView<Uint8Array>6 (result i32)
->>>>>>> cd1cfe69
    i32.const 0
    global.get $std/arraybuffer/arr8
    i32.load
    call $~lib/dataview/DataView#constructor|trampoline
    i32.eqz
-   br_if $__inlined_func$~lib/arraybuffer/ArrayBuffer.isView<DataView>0
+   br_if $__inlined_func$~lib/arraybuffer/ArrayBuffer.isView<Uint8Array>6
    drop
    i32.const 1
   end
