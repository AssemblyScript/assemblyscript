(module
 (type $FUNCSIG$iii (func (param i32 i32) (result i32)))
 (type $FUNCSIG$viiii (func (param i32 i32 i32 i32)))
 (type $FUNCSIG$ii (func (param i32) (result i32)))
 (type $FUNCSIG$viii (func (param i32 i32 i32)))
 (type $FUNCSIG$iiii (func (param i32 i32 i32) (result i32)))
 (type $FUNCSIG$v (func))
 (type $FUNCSIG$vii (func (param i32 i32)))
 (type $FUNCSIG$i (func (result i32)))
 (import "env" "abort" (func $~lib/env/abort (param i32 i32 i32 i32)))
 (memory $0 1)
 (data (i32.const 8) "\01\00\00\00&\00\00\00~\00l\00i\00b\00/\00a\00r\00r\00a\00y\00b\00u\00f\00f\00e\00r\00.\00t\00s")
 (data (i32.const 56) "\01\00\00\00\1e\00\00\00~\00l\00i\00b\00/\00r\00u\00n\00t\00i\00m\00e\00.\00t\00s")
 (data (i32.const 96) "\01\00\00\00$\00\00\00s\00t\00d\00/\00a\00r\00r\00a\00y\00b\00u\00f\00f\00e\00r\00.\00t\00s")
 (data (i32.const 144) "\02\00\00\00\08\00\00\00\01\00\00\00\02")
 (data (i32.const 160) "\01\00\00\00 \00\00\00~\00l\00i\00b\00/\00d\00a\00t\00a\00v\00i\00e\00w\00.\00t\00s")
 (table $0 1 funcref)
 (elem (i32.const 0) $null)
 (global $~lib/allocator/arena/startOffset (mut i32) (i32.const 0))
 (global $~lib/allocator/arena/offset (mut i32) (i32.const 0))
 (global $std/arraybuffer/buffer (mut i32) (i32.const 0))
 (global $std/arraybuffer/sliced (mut i32) (i32.const 0))
 (global $std/arraybuffer/arr8 (mut i32) (i32.const 0))
 (export "memory" (memory $0))
 (export "table" (table $0))
 (start $start)
 (func $~lib/memory/memory.allocate (; 1 ;) (type $FUNCSIG$ii) (param $0 i32) (result i32)
  (local $1 i32)
  (local $2 i32)
  (local $3 i32)
  local.get $0
  i32.const 1073741824
  i32.gt_u
  if
   unreachable
  end
  global.get $~lib/allocator/arena/offset
  local.tee $1
  local.get $0
  i32.const 1
  local.get $0
  i32.const 1
  i32.gt_u
  select
  i32.add
  i32.const 7
  i32.add
  i32.const -8
  i32.and
  local.tee $0
  current_memory
  local.tee $2
  i32.const 16
  i32.shl
  i32.gt_u
  if
   local.get $2
   local.get $0
   local.get $1
   i32.sub
   i32.const 65535
   i32.add
   i32.const -65536
   i32.and
   i32.const 16
   i32.shr_u
   local.tee $3
   local.get $2
   local.get $3
   i32.gt_s
   select
   grow_memory
   i32.const 0
   i32.lt_s
   if
    local.get $3
    grow_memory
    i32.const 0
    i32.lt_s
    if
     unreachable
    end
   end
  end
  local.get $0
  global.set $~lib/allocator/arena/offset
  local.get $1
 )
 (func $~lib/runtime/allocate (; 2 ;) (type $FUNCSIG$ii) (param $0 i32) (result i32)
  (local $1 i32)
  i32.const 1
  i32.const 32
  local.get $0
  i32.const 7
  i32.add
  i32.clz
  i32.sub
  i32.shl
  call $~lib/memory/memory.allocate
  local.tee $1
  i32.const -1520547049
  i32.store
  local.get $1
  local.get $0
  i32.store offset=4
  local.get $1
  i32.const 8
  i32.add
 )
 (func $~lib/memory/memory.fill (; 3 ;) (type $FUNCSIG$vii) (param $0 i32) (param $1 i32)
  (local $2 i32)
  block $~lib/util/memory/memset|inlined.0
   local.get $1
   i32.eqz
   br_if $~lib/util/memory/memset|inlined.0
   local.get $0
   i32.const 0
   i32.store8
   local.get $0
   local.get $1
   i32.add
   i32.const 1
   i32.sub
   i32.const 0
   i32.store8
   local.get $1
   i32.const 2
   i32.le_u
   br_if $~lib/util/memory/memset|inlined.0
   local.get $0
   i32.const 1
   i32.add
   i32.const 0
   i32.store8
   local.get $0
   i32.const 2
   i32.add
   i32.const 0
   i32.store8
   local.get $0
   local.get $1
   i32.add
   local.tee $2
   i32.const 2
   i32.sub
   i32.const 0
   i32.store8
   local.get $2
   i32.const 3
   i32.sub
   i32.const 0
   i32.store8
   local.get $1
   i32.const 6
   i32.le_u
   br_if $~lib/util/memory/memset|inlined.0
   local.get $0
   i32.const 3
   i32.add
   i32.const 0
   i32.store8
   local.get $0
   local.get $1
   i32.add
   i32.const 4
   i32.sub
   i32.const 0
   i32.store8
   local.get $1
   i32.const 8
   i32.le_u
   br_if $~lib/util/memory/memset|inlined.0
   local.get $1
   i32.const 0
   local.get $0
   i32.sub
   i32.const 3
   i32.and
   local.tee $2
   i32.sub
   local.set $1
   local.get $0
   local.get $2
   i32.add
   local.tee $0
   i32.const 0
   i32.store
   local.get $1
   i32.const -4
   i32.and
   local.tee $1
   local.get $0
   i32.add
   i32.const 4
   i32.sub
   i32.const 0
   i32.store
   local.get $1
   i32.const 8
   i32.le_u
   br_if $~lib/util/memory/memset|inlined.0
   local.get $0
   i32.const 4
   i32.add
   i32.const 0
   i32.store
   local.get $0
   i32.const 8
   i32.add
   i32.const 0
   i32.store
   local.get $0
   local.get $1
   i32.add
   local.tee $2
   i32.const 12
   i32.sub
   i32.const 0
   i32.store
   local.get $2
   i32.const 8
   i32.sub
   i32.const 0
   i32.store
   local.get $1
   i32.const 24
   i32.le_u
   br_if $~lib/util/memory/memset|inlined.0
   local.get $0
   i32.const 12
   i32.add
   i32.const 0
   i32.store
   local.get $0
   i32.const 16
   i32.add
   i32.const 0
   i32.store
   local.get $0
   i32.const 20
   i32.add
   i32.const 0
   i32.store
   local.get $0
   i32.const 24
   i32.add
   i32.const 0
   i32.store
   local.get $0
   local.get $1
   i32.add
   local.tee $2
   i32.const 28
   i32.sub
   i32.const 0
   i32.store
   local.get $2
   i32.const 24
   i32.sub
   i32.const 0
   i32.store
   local.get $2
   i32.const 20
   i32.sub
   i32.const 0
   i32.store
   local.get $2
   i32.const 16
   i32.sub
   i32.const 0
   i32.store
   local.get $0
   i32.const 4
   i32.and
   i32.const 24
   i32.add
   local.tee $2
   local.get $0
   i32.add
   local.set $0
   local.get $1
   local.get $2
   i32.sub
   local.set $1
   loop $continue|0
    local.get $1
    i32.const 32
    i32.ge_u
    if
     local.get $0
     i64.const 0
     i64.store
     local.get $0
     i32.const 8
     i32.add
     i64.const 0
     i64.store
     local.get $0
     i32.const 16
     i32.add
     i64.const 0
     i64.store
     local.get $0
     i32.const 24
     i32.add
     i64.const 0
     i64.store
     local.get $1
     i32.const 32
     i32.sub
     local.set $1
     local.get $0
     i32.const 32
     i32.add
     local.set $0
     br $continue|0
    end
   end
  end
 )
 (func $~lib/runtime/register (; 4 ;) (type $FUNCSIG$iii) (param $0 i32) (param $1 i32) (result i32)
  (local $2 i32)
  local.get $0
  i32.const 200
  i32.le_u
  if
   i32.const 0
   i32.const 64
   i32.const 151
   i32.const 4
   call $~lib/env/abort
   unreachable
  end
  local.get $0
  i32.const 8
  i32.sub
  local.tee $2
  i32.load
  i32.const -1520547049
  i32.ne
  if
   i32.const 0
   i32.const 64
   i32.const 153
   i32.const 4
   call $~lib/env/abort
   unreachable
  end
  local.get $2
  local.get $1
  i32.store
  local.get $0
 )
 (func $~lib/arraybuffer/ArrayBuffer#constructor (; 5 ;) (type $FUNCSIG$ii) (param $0 i32) (result i32)
  (local $1 i32)
  local.get $0
  i32.const 1073741816
  i32.gt_u
  if
   i32.const 0
   i32.const 16
   i32.const 25
   i32.const 43
   call $~lib/env/abort
   unreachable
  end
  local.get $0
  call $~lib/runtime/allocate
  local.tee $1
  local.get $0
  call $~lib/memory/memory.fill
  local.get $1
  i32.const 2
  call $~lib/runtime/register
 )
 (func $~lib/util/memory/memcpy (; 6 ;) (type $FUNCSIG$viii) (param $0 i32) (param $1 i32) (param $2 i32)
  (local $3 i32)
  (local $4 i32)
  (local $5 i32)
  loop $continue|0
   local.get $1
   i32.const 3
   i32.and
   local.get $2
   local.get $2
   select
   if
    local.get $0
    local.tee $3
    i32.const 1
    i32.add
    local.set $0
    local.get $1
    local.tee $4
    i32.const 1
    i32.add
    local.set $1
    local.get $3
    local.get $4
    i32.load8_u
    i32.store8
    local.get $2
    i32.const 1
    i32.sub
    local.set $2
    br $continue|0
   end
  end
  local.get $0
  i32.const 3
  i32.and
  i32.eqz
  if
   loop $continue|1
    local.get $2
    i32.const 16
    i32.ge_u
    if
     local.get $0
     local.get $1
     i32.load
     i32.store
     local.get $0
     i32.const 4
     i32.add
     local.get $1
     i32.const 4
     i32.add
     i32.load
     i32.store
     local.get $0
     i32.const 8
     i32.add
     local.get $1
     i32.const 8
     i32.add
     i32.load
     i32.store
     local.get $0
     i32.const 12
     i32.add
     local.get $1
     i32.const 12
     i32.add
     i32.load
     i32.store
     local.get $1
     i32.const 16
     i32.add
     local.set $1
     local.get $0
     i32.const 16
     i32.add
     local.set $0
     local.get $2
     i32.const 16
     i32.sub
     local.set $2
     br $continue|1
    end
   end
   local.get $2
   i32.const 8
   i32.and
   if
    local.get $0
    local.get $1
    i32.load
    i32.store
    local.get $0
    i32.const 4
    i32.add
    local.get $1
    i32.const 4
    i32.add
    i32.load
    i32.store
    local.get $1
    i32.const 8
    i32.add
    local.set $1
    local.get $0
    i32.const 8
    i32.add
    local.set $0
   end
   local.get $2
   i32.const 4
   i32.and
   if
    local.get $0
    local.get $1
    i32.load
    i32.store
    local.get $1
    i32.const 4
    i32.add
    local.set $1
    local.get $0
    i32.const 4
    i32.add
    local.set $0
   end
   local.get $2
   i32.const 2
   i32.and
   if
    local.get $0
    local.get $1
    i32.load16_u
    i32.store16
    local.get $1
    i32.const 2
    i32.add
    local.set $1
    local.get $0
    i32.const 2
    i32.add
    local.set $0
   end
   local.get $2
   i32.const 1
   i32.and
   if
    local.get $0
    local.get $1
    i32.load8_u
    i32.store8
   end
   return
  end
  local.get $2
  i32.const 32
  i32.ge_u
  if
   block $break|2
    block $case2|2
     block $case1|2
      local.get $0
      i32.const 3
      i32.and
      local.tee $3
      i32.const 1
      i32.ne
      if
       local.get $3
       i32.const 2
       i32.eq
       br_if $case1|2
       local.get $3
       i32.const 3
       i32.eq
       br_if $case2|2
       br $break|2
      end
      local.get $1
      i32.load
      local.set $5
      local.get $0
      local.get $1
      i32.load8_u
      i32.store8
      local.get $0
      i32.const 1
      i32.add
      local.tee $0
      local.get $1
      i32.const 1
      i32.add
      local.tee $1
      i32.load8_u
      i32.store8
      local.get $0
      i32.const 1
      i32.add
      local.tee $3
      i32.const 1
      i32.add
      local.set $0
      local.get $1
      i32.const 1
      i32.add
      local.tee $4
      i32.const 1
      i32.add
      local.set $1
      local.get $3
      local.get $4
      i32.load8_u
      i32.store8
      local.get $2
      i32.const 3
      i32.sub
      local.set $2
      loop $continue|3
       local.get $2
       i32.const 17
       i32.ge_u
       if
        local.get $0
        local.get $1
        i32.const 1
        i32.add
        i32.load
        local.tee $3
        i32.const 8
        i32.shl
        local.get $5
        i32.const 24
        i32.shr_u
        i32.or
        i32.store
        local.get $0
        i32.const 4
        i32.add
        local.get $3
        i32.const 24
        i32.shr_u
        local.get $1
        i32.const 5
        i32.add
        i32.load
        local.tee $3
        i32.const 8
        i32.shl
        i32.or
        i32.store
        local.get $0
        i32.const 8
        i32.add
        local.get $3
        i32.const 24
        i32.shr_u
        local.get $1
        i32.const 9
        i32.add
        i32.load
        local.tee $3
        i32.const 8
        i32.shl
        i32.or
        i32.store
        local.get $0
        i32.const 12
        i32.add
        local.get $1
        i32.const 13
        i32.add
        i32.load
        local.tee $5
        i32.const 8
        i32.shl
        local.get $3
        i32.const 24
        i32.shr_u
        i32.or
        i32.store
        local.get $1
        i32.const 16
        i32.add
        local.set $1
        local.get $0
        i32.const 16
        i32.add
        local.set $0
        local.get $2
        i32.const 16
        i32.sub
        local.set $2
        br $continue|3
       end
      end
      br $break|2
     end
     local.get $1
     i32.load
     local.set $5
     local.get $0
     local.get $1
     i32.load8_u
     i32.store8
     local.get $0
     i32.const 1
     i32.add
     local.tee $3
     i32.const 1
     i32.add
     local.set $0
     local.get $1
     i32.const 1
     i32.add
     local.tee $4
     i32.const 1
     i32.add
     local.set $1
     local.get $3
     local.get $4
     i32.load8_u
     i32.store8
     local.get $2
     i32.const 2
     i32.sub
     local.set $2
     loop $continue|4
      local.get $2
      i32.const 18
      i32.ge_u
      if
       local.get $0
       local.get $1
       i32.const 2
       i32.add
       i32.load
       local.tee $3
       i32.const 16
       i32.shl
       local.get $5
       i32.const 16
       i32.shr_u
       i32.or
       i32.store
       local.get $0
       i32.const 4
       i32.add
       local.get $3
       i32.const 16
       i32.shr_u
       local.get $1
       i32.const 6
       i32.add
       i32.load
       local.tee $3
       i32.const 16
       i32.shl
       i32.or
       i32.store
       local.get $0
       i32.const 8
       i32.add
       local.get $3
       i32.const 16
       i32.shr_u
       local.get $1
       i32.const 10
       i32.add
       i32.load
       local.tee $3
       i32.const 16
       i32.shl
       i32.or
       i32.store
       local.get $0
       i32.const 12
       i32.add
       local.get $1
       i32.const 14
       i32.add
       i32.load
       local.tee $5
       i32.const 16
       i32.shl
       local.get $3
       i32.const 16
       i32.shr_u
       i32.or
       i32.store
       local.get $1
       i32.const 16
       i32.add
       local.set $1
       local.get $0
       i32.const 16
       i32.add
       local.set $0
       local.get $2
       i32.const 16
       i32.sub
       local.set $2
       br $continue|4
      end
     end
     br $break|2
    end
    local.get $1
    i32.load
    local.set $5
    local.get $0
    local.tee $3
    i32.const 1
    i32.add
    local.set $0
    local.get $1
    local.tee $4
    i32.const 1
    i32.add
    local.set $1
    local.get $3
    local.get $4
    i32.load8_u
    i32.store8
    local.get $2
    i32.const 1
    i32.sub
    local.set $2
    loop $continue|5
     local.get $2
     i32.const 19
     i32.ge_u
     if
      local.get $0
      local.get $1
      i32.const 3
      i32.add
      i32.load
      local.tee $3
      i32.const 24
      i32.shl
      local.get $5
      i32.const 8
      i32.shr_u
      i32.or
      i32.store
      local.get $0
      i32.const 4
      i32.add
      local.get $3
      i32.const 8
      i32.shr_u
      local.get $1
      i32.const 7
      i32.add
      i32.load
      local.tee $3
      i32.const 24
      i32.shl
      i32.or
      i32.store
      local.get $0
      i32.const 8
      i32.add
      local.get $3
      i32.const 8
      i32.shr_u
      local.get $1
      i32.const 11
      i32.add
      i32.load
      local.tee $3
      i32.const 24
      i32.shl
      i32.or
      i32.store
      local.get $0
      i32.const 12
      i32.add
      local.get $1
      i32.const 15
      i32.add
      i32.load
      local.tee $5
      i32.const 24
      i32.shl
      local.get $3
      i32.const 8
      i32.shr_u
      i32.or
      i32.store
      local.get $1
      i32.const 16
      i32.add
      local.set $1
      local.get $0
      i32.const 16
      i32.add
      local.set $0
      local.get $2
      i32.const 16
      i32.sub
      local.set $2
      br $continue|5
     end
    end
   end
  end
  local.get $2
  i32.const 16
  i32.and
  if
   local.get $0
   local.get $1
   i32.load8_u
   i32.store8
   local.get $0
   i32.const 1
   i32.add
   local.tee $0
   local.get $1
   i32.const 1
   i32.add
   local.tee $1
   i32.load8_u
   i32.store8
   local.get $0
   i32.const 1
   i32.add
   local.tee $0
   local.get $1
   i32.const 1
   i32.add
   local.tee $1
   i32.load8_u
   i32.store8
   local.get $0
   i32.const 1
   i32.add
   local.tee $0
   local.get $1
   i32.const 1
   i32.add
   local.tee $1
   i32.load8_u
   i32.store8
   local.get $0
   i32.const 1
   i32.add
   local.tee $0
   local.get $1
   i32.const 1
   i32.add
   local.tee $1
   i32.load8_u
   i32.store8
   local.get $0
   i32.const 1
   i32.add
   local.tee $0
   local.get $1
   i32.const 1
   i32.add
   local.tee $1
   i32.load8_u
   i32.store8
   local.get $0
   i32.const 1
   i32.add
   local.tee $0
   local.get $1
   i32.const 1
   i32.add
   local.tee $1
   i32.load8_u
   i32.store8
   local.get $0
   i32.const 1
   i32.add
   local.tee $0
   local.get $1
   i32.const 1
   i32.add
   local.tee $1
   i32.load8_u
   i32.store8
   local.get $0
   i32.const 1
   i32.add
   local.tee $0
   local.get $1
   i32.const 1
   i32.add
   local.tee $1
   i32.load8_u
   i32.store8
   local.get $0
   i32.const 1
   i32.add
   local.tee $0
   local.get $1
   i32.const 1
   i32.add
   local.tee $1
   i32.load8_u
   i32.store8
   local.get $0
   i32.const 1
   i32.add
   local.tee $0
   local.get $1
   i32.const 1
   i32.add
   local.tee $1
   i32.load8_u
   i32.store8
   local.get $0
   i32.const 1
   i32.add
   local.tee $0
   local.get $1
   i32.const 1
   i32.add
   local.tee $1
   i32.load8_u
   i32.store8
   local.get $0
   i32.const 1
   i32.add
   local.tee $0
   local.get $1
   i32.const 1
   i32.add
   local.tee $1
   i32.load8_u
   i32.store8
   local.get $0
   i32.const 1
   i32.add
   local.tee $0
   local.get $1
   i32.const 1
   i32.add
   local.tee $1
   i32.load8_u
   i32.store8
   local.get $0
   i32.const 1
   i32.add
   local.tee $0
   local.get $1
   i32.const 1
   i32.add
   local.tee $1
   i32.load8_u
   i32.store8
   local.get $0
   i32.const 1
   i32.add
   local.tee $3
   i32.const 1
   i32.add
   local.set $0
   local.get $1
   i32.const 1
   i32.add
   local.tee $4
   i32.const 1
   i32.add
   local.set $1
   local.get $3
   local.get $4
   i32.load8_u
   i32.store8
  end
  local.get $2
  i32.const 8
  i32.and
  if
   local.get $0
   local.get $1
   i32.load8_u
   i32.store8
   local.get $0
   i32.const 1
   i32.add
   local.tee $0
   local.get $1
   i32.const 1
   i32.add
   local.tee $1
   i32.load8_u
   i32.store8
   local.get $0
   i32.const 1
   i32.add
   local.tee $0
   local.get $1
   i32.const 1
   i32.add
   local.tee $1
   i32.load8_u
   i32.store8
   local.get $0
   i32.const 1
   i32.add
   local.tee $0
   local.get $1
   i32.const 1
   i32.add
   local.tee $1
   i32.load8_u
   i32.store8
   local.get $0
   i32.const 1
   i32.add
   local.tee $0
   local.get $1
   i32.const 1
   i32.add
   local.tee $1
   i32.load8_u
   i32.store8
   local.get $0
   i32.const 1
   i32.add
   local.tee $0
   local.get $1
   i32.const 1
   i32.add
   local.tee $1
   i32.load8_u
   i32.store8
   local.get $0
   i32.const 1
   i32.add
   local.tee $0
   local.get $1
   i32.const 1
   i32.add
   local.tee $1
   i32.load8_u
   i32.store8
   local.get $0
   i32.const 1
   i32.add
   local.tee $3
   i32.const 1
   i32.add
   local.set $0
   local.get $1
   i32.const 1
   i32.add
   local.tee $4
   i32.const 1
   i32.add
   local.set $1
   local.get $3
   local.get $4
   i32.load8_u
   i32.store8
  end
  local.get $2
  i32.const 4
  i32.and
  if
   local.get $0
   local.get $1
   i32.load8_u
   i32.store8
   local.get $0
   i32.const 1
   i32.add
   local.tee $0
   local.get $1
   i32.const 1
   i32.add
   local.tee $1
   i32.load8_u
   i32.store8
   local.get $0
   i32.const 1
   i32.add
   local.tee $0
   local.get $1
   i32.const 1
   i32.add
   local.tee $1
   i32.load8_u
   i32.store8
   local.get $0
   i32.const 1
   i32.add
   local.tee $3
   i32.const 1
   i32.add
   local.set $0
   local.get $1
   i32.const 1
   i32.add
   local.tee $4
   i32.const 1
   i32.add
   local.set $1
   local.get $3
   local.get $4
   i32.load8_u
   i32.store8
  end
  local.get $2
  i32.const 2
  i32.and
  if
   local.get $0
   local.get $1
   i32.load8_u
   i32.store8
   local.get $0
   i32.const 1
   i32.add
   local.tee $3
   i32.const 1
   i32.add
   local.set $0
   local.get $1
   i32.const 1
   i32.add
   local.tee $4
   i32.const 1
   i32.add
   local.set $1
   local.get $3
   local.get $4
   i32.load8_u
   i32.store8
  end
  local.get $2
  i32.const 1
  i32.and
  if
   local.get $0
   local.get $1
   i32.load8_u
   i32.store8
  end
 )
 (func $~lib/memory/memory.copy (; 7 ;) (type $FUNCSIG$viii) (param $0 i32) (param $1 i32) (param $2 i32)
  (local $3 i32)
  (local $4 i32)
  block $~lib/util/memory/memmove|inlined.0
   local.get $0
   local.get $1
   i32.eq
   br_if $~lib/util/memory/memmove|inlined.0
   local.get $1
   local.get $2
   i32.add
   local.get $0
   i32.le_u
   local.tee $3
   i32.eqz
   if
    local.get $0
    local.get $2
    i32.add
    local.get $1
    i32.le_u
    local.set $3
   end
   local.get $3
   if
    local.get $0
    local.get $1
    local.get $2
    call $~lib/util/memory/memcpy
    br $~lib/util/memory/memmove|inlined.0
   end
   local.get $0
   local.get $1
   i32.lt_u
   if
    local.get $1
    i32.const 7
    i32.and
    local.get $0
    i32.const 7
    i32.and
    i32.eq
    if
     loop $continue|0
      local.get $0
      i32.const 7
      i32.and
      if
       local.get $2
       i32.eqz
       br_if $~lib/util/memory/memmove|inlined.0
       local.get $2
       i32.const 1
       i32.sub
       local.set $2
       local.get $0
       local.tee $4
       i32.const 1
       i32.add
       local.set $0
       local.get $1
       local.tee $3
       i32.const 1
       i32.add
       local.set $1
       local.get $4
       local.get $3
       i32.load8_u
       i32.store8
       br $continue|0
      end
     end
     loop $continue|1
      local.get $2
      i32.const 8
      i32.ge_u
      if
       local.get $0
       local.get $1
       i64.load
       i64.store
       local.get $2
       i32.const 8
       i32.sub
       local.set $2
       local.get $0
       i32.const 8
       i32.add
       local.set $0
       local.get $1
       i32.const 8
       i32.add
       local.set $1
       br $continue|1
      end
     end
    end
    loop $continue|2
     local.get $2
     if
      local.get $0
      local.tee $3
      i32.const 1
      i32.add
      local.set $0
      local.get $1
      local.tee $4
      i32.const 1
      i32.add
      local.set $1
      local.get $3
      local.get $4
      i32.load8_u
      i32.store8
      local.get $2
      i32.const 1
      i32.sub
      local.set $2
      br $continue|2
     end
    end
   else    
    local.get $1
    i32.const 7
    i32.and
    local.get $0
    i32.const 7
    i32.and
    i32.eq
    if
<<<<<<< HEAD
     loop $continue|3
      local.get $0
=======
     local.get $0
     local.tee $3
     i32.const 1
     i32.add
     local.set $0
     local.get $1
     local.tee $4
     i32.const 1
     i32.add
     local.set $1
     local.get $3
     local.get $4
     i32.load8_u
     i32.store8
     local.get $2
     i32.const 1
     i32.sub
     local.set $2
     br $continue|2
    end
   end
  else   
   local.get $1
   i32.const 7
   i32.and
   local.get $0
   i32.const 7
   i32.and
   i32.eq
   if
    loop $continue|3
     local.get $0
     local.get $2
     i32.add
     i32.const 7
     i32.and
     if
>>>>>>> b2adf8b1
      local.get $2
      i32.add
      i32.const 7
      i32.and
      if
       local.get $2
       i32.eqz
       br_if $~lib/util/memory/memmove|inlined.0
       local.get $2
       i32.const 1
       i32.sub
       local.tee $2
       local.get $0
       i32.add
       local.get $1
       local.get $2
       i32.add
       i32.load8_u
       i32.store8
       br $continue|3
      end
     end
     loop $continue|4
      local.get $2
      i32.const 8
      i32.ge_u
      if
       local.get $2
       i32.const 8
       i32.sub
       local.tee $2
       local.get $0
       i32.add
       local.get $1
       local.get $2
       i32.add
       i64.load
       i64.store
       br $continue|4
      end
     end
    end
    loop $continue|5
     local.get $2
     if
      local.get $2
      i32.const 1
      i32.sub
      local.tee $2
      local.get $0
      i32.add
      local.get $1
      local.get $2
      i32.add
      i32.load8_u
      i32.store8
      br $continue|5
     end
    end
   end
  end
 )
 (func $~lib/arraybuffer/ArrayBuffer#slice (; 8 ;) (type $FUNCSIG$iiii) (param $0 i32) (param $1 i32) (param $2 i32) (result i32)
  (local $3 i32)
  local.get $0
  i32.const 8
  i32.sub
  i32.load offset=4
  local.set $4
  local.get $1
  i32.const 0
  i32.lt_s
  if (result i32)
   local.get $1
   local.get $4
   i32.add
<<<<<<< HEAD
   local.tee $3
   i32.const 0
   local.get $3
=======
   local.tee $1
   i32.const 0
   local.get $1
>>>>>>> b2adf8b1
   i32.const 0
   i32.gt_s
   select
  else   
   local.get $1
   local.tee $3
   local.get $4
   local.get $3
   local.get $4
   i32.lt_s
   select
  end
  local.set $1
  local.get $2
  i32.const 0
  i32.lt_s
  if (result i32)
   local.get $2
   local.get $4
   i32.add
<<<<<<< HEAD
   local.tee $3
   i32.const 0
   local.get $3
=======
   local.tee $2
   i32.const 0
   local.get $2
>>>>>>> b2adf8b1
   i32.const 0
   i32.gt_s
   select
  else   
   local.get $2
   local.tee $3
   local.get $4
   local.get $3
   local.get $4
   i32.lt_s
   select
  end
  local.get $1
  i32.sub
<<<<<<< HEAD
  local.tee $3
  i32.const 0
  local.get $3
  i32.const 0
  i32.gt_s
  select
  local.tee $3
  call $~lib/runtime/allocate
  local.tee $2
=======
  local.tee $2
  i32.const 0
  local.get $2
  i32.const 0
  i32.gt_s
  select
  local.tee $2
  call $~lib/internal/arraybuffer/allocateUnsafe
  local.tee $3
  i32.const 8
  i32.add
>>>>>>> b2adf8b1
  local.get $0
  local.get $1
  i32.add
<<<<<<< HEAD
  local.get $3
  call $~lib/memory/memory.copy
  local.get $2
  i32.const 2
  call $~lib/runtime/register
=======
  local.get $2
  call $~lib/internal/memory/memmove
  local.get $3
>>>>>>> b2adf8b1
 )
 (func $~lib/runtime/ArrayBufferView#constructor (; 9 ;) (type $FUNCSIG$iii) (param $0 i32) (param $1 i32) (result i32)
  (local $2 i32)
  i32.const 1
  i32.const 1073741816
  local.get $1
  i32.shr_u
  i32.gt_u
  if
   i32.const 0
   i32.const 64
   i32.const 234
   i32.const 57
   call $~lib/env/abort
   unreachable
  end
  i32.const 1
  local.get $1
  i32.shl
  local.tee $2
  call $~lib/arraybuffer/ArrayBuffer#constructor
  local.set $1
  local.get $0
  i32.eqz
  if
   i32.const 12
   call $~lib/runtime/allocate
   i32.const 3
   call $~lib/runtime/register
   local.set $0
  end
  local.get $0
  i32.const 0
  i32.store
  local.get $0
  i32.const 0
  i32.store offset=4
  local.get $0
  i32.const 0
  i32.store offset=8
  local.get $0
  local.get $1
  i32.store
  local.get $0
  local.get $1
  i32.store offset=4
  local.get $0
  local.get $2
  i32.store offset=8
  local.get $0
 )
 (func $~lib/runtime/makeArray (; 10 ;) (type $FUNCSIG$i) (result i32)
  (local $0 i32)
  (local $1 i32)
  i32.const 16
  call $~lib/runtime/allocate
  i32.const 5
  call $~lib/runtime/register
  local.tee $0
  i32.const 8
  call $~lib/runtime/allocate
  i32.const 2
  call $~lib/runtime/register
  local.tee $1
  i32.store
  local.get $0
  local.get $1
  i32.store offset=4
  local.get $0
  i32.const 8
  i32.store offset=8
  local.get $0
  i32.const 2
  i32.store offset=12
  local.get $1
  i32.const 152
  i32.const 8
  call $~lib/memory/memory.copy
  local.get $0
 )
 (func $~lib/dataview/DataView#constructor (; 11 ;) (type $FUNCSIG$ii) (param $0 i32) (result i32)
  (local $1 i32)
  (local $2 i32)
  local.get $0
  i32.const 8
  i32.sub
  i32.load offset=4
  local.tee $2
  i32.const 1073741816
  i32.gt_u
  local.get $2
  local.get $0
  i32.const 8
  i32.sub
  i32.load offset=4
  i32.gt_u
  i32.or
  if
   i32.const 0
   i32.const 168
   i32.const 22
   i32.const 6
   call $~lib/env/abort
   unreachable
  end
  i32.const 12
  call $~lib/runtime/allocate
  i32.const 7
  call $~lib/runtime/register
  local.tee $1
  i32.const 0
  i32.store
  local.get $1
  i32.const 0
  i32.store offset=4
  local.get $1
  i32.const 0
  i32.store offset=8
  local.get $1
  local.get $0
  i32.store
  local.get $1
  local.get $0
  i32.store offset=4
  local.get $1
  local.get $2
  i32.store offset=8
  local.get $1
 )
 (func $start:std/arraybuffer (; 12 ;) (type $FUNCSIG$v)
  i32.const 200
  global.set $~lib/allocator/arena/startOffset
  global.get $~lib/allocator/arena/startOffset
  global.set $~lib/allocator/arena/offset
  i32.const 8
  call $~lib/arraybuffer/ArrayBuffer#constructor
  global.set $std/arraybuffer/buffer
  global.get $std/arraybuffer/buffer
  i32.const 8
  i32.sub
  i32.load offset=4
  i32.const 8
  i32.ne
  if
   i32.const 0
   i32.const 104
   i32.const 5
   i32.const 0
   call $~lib/env/abort
   unreachable
  end
  global.get $std/arraybuffer/buffer
  i32.const 0
  i32.const 1073741816
  call $~lib/arraybuffer/ArrayBuffer#slice
  global.set $std/arraybuffer/sliced
  global.get $std/arraybuffer/sliced
  i32.const 8
  i32.sub
  i32.load offset=4
  i32.const 8
  i32.ne
  if
   i32.const 0
   i32.const 104
   i32.const 9
   i32.const 0
   call $~lib/env/abort
   unreachable
  end
  global.get $std/arraybuffer/sliced
  global.get $std/arraybuffer/buffer
  i32.eq
  if
   i32.const 0
   i32.const 104
   i32.const 10
   i32.const 0
   call $~lib/env/abort
   unreachable
  end
  global.get $std/arraybuffer/buffer
  i32.const 1
  i32.const 1073741816
  call $~lib/arraybuffer/ArrayBuffer#slice
  global.set $std/arraybuffer/sliced
  global.get $std/arraybuffer/sliced
  i32.const 8
  i32.sub
  i32.load offset=4
  i32.const 7
  i32.ne
  if
   i32.const 0
   i32.const 104
   i32.const 14
   i32.const 0
   call $~lib/env/abort
   unreachable
  end
  global.get $std/arraybuffer/buffer
  i32.const -1
  i32.const 1073741816
  call $~lib/arraybuffer/ArrayBuffer#slice
  global.set $std/arraybuffer/sliced
  global.get $std/arraybuffer/sliced
  i32.const 8
  i32.sub
  i32.load offset=4
  i32.const 1
  i32.ne
  if
   i32.const 0
   i32.const 104
   i32.const 18
   i32.const 0
   call $~lib/env/abort
   unreachable
  end
  global.get $std/arraybuffer/buffer
  i32.const 1
  i32.const 3
  call $~lib/arraybuffer/ArrayBuffer#slice
  global.set $std/arraybuffer/sliced
  global.get $std/arraybuffer/sliced
  i32.const 8
  i32.sub
  i32.load offset=4
  i32.const 2
  i32.ne
  if
   i32.const 0
   i32.const 104
   i32.const 22
   i32.const 0
   call $~lib/env/abort
   unreachable
  end
  global.get $std/arraybuffer/buffer
  i32.const 1
  i32.const -1
  call $~lib/arraybuffer/ArrayBuffer#slice
  global.set $std/arraybuffer/sliced
  global.get $std/arraybuffer/sliced
  i32.const 8
  i32.sub
  i32.load offset=4
  i32.const 6
  i32.ne
  if
   i32.const 0
   i32.const 104
   i32.const 26
   i32.const 0
   call $~lib/env/abort
   unreachable
  end
  global.get $std/arraybuffer/buffer
  i32.const -3
  i32.const -1
  call $~lib/arraybuffer/ArrayBuffer#slice
  global.set $std/arraybuffer/sliced
  global.get $std/arraybuffer/sliced
  i32.const 8
  i32.sub
  i32.load offset=4
  i32.const 2
  i32.ne
  if
   i32.const 0
   i32.const 104
   i32.const 30
   i32.const 0
   call $~lib/env/abort
   unreachable
  end
  global.get $std/arraybuffer/buffer
  i32.const -4
  i32.const 42
  call $~lib/arraybuffer/ArrayBuffer#slice
  global.set $std/arraybuffer/sliced
  global.get $std/arraybuffer/sliced
  i32.const 8
  i32.sub
  i32.load offset=4
  i32.const 4
  i32.ne
  if
   i32.const 0
   i32.const 104
   i32.const 34
   i32.const 0
   call $~lib/env/abort
   unreachable
  end
  global.get $std/arraybuffer/buffer
  i32.const 42
  i32.const 1073741816
  call $~lib/arraybuffer/ArrayBuffer#slice
  global.set $std/arraybuffer/sliced
  global.get $std/arraybuffer/sliced
  i32.const 8
  i32.sub
  i32.load offset=4
  if
   i32.const 0
   i32.const 104
   i32.const 38
   i32.const 0
   call $~lib/env/abort
   unreachable
  end
  global.get $std/arraybuffer/sliced
  i32.eqz
  if
   i32.const 0
   i32.const 104
   i32.const 39
   i32.const 0
   call $~lib/env/abort
   unreachable
  end
  i32.const 12
  call $~lib/runtime/allocate
  i32.const 4
  call $~lib/runtime/register
  i32.const 0
  call $~lib/runtime/ArrayBufferView#constructor
  global.set $std/arraybuffer/arr8
  call $~lib/runtime/makeArray
  drop
  global.get $std/arraybuffer/arr8
  if (result i32)
   i32.const 1
  else   
   i32.const 0
  end
  i32.eqz
  if
   i32.const 0
   i32.const 104
   i32.const 49
   i32.const 0
   call $~lib/env/abort
   unreachable
  end
<<<<<<< HEAD
  block $__inlined_func$~lib/arraybuffer/ArrayBuffer.isView<Uint8Array>13 (result i32)
   i32.const 1
   i32.const 12
   call $~lib/runtime/allocate
   i32.const 6
   call $~lib/runtime/register
   i32.const 2
   call $~lib/runtime/ArrayBufferView#constructor
   br_if $__inlined_func$~lib/arraybuffer/ArrayBuffer.isView<Uint8Array>13
=======
  block $__inlined_func$~lib/arraybuffer/ArrayBuffer.isView<~lib/typedarray/Uint8Array>5 (result i32)
   i32.const 0
   i32.const 12
   call $~lib/allocator/arena/__memory_allocate
   call $~lib/internal/typedarray/TypedArray<i32>#constructor
   i32.eqz
   br_if $__inlined_func$~lib/arraybuffer/ArrayBuffer.isView<~lib/typedarray/Uint8Array>5
>>>>>>> b2adf8b1
   drop
   i32.const 0
  end
  i32.eqz
  if
   i32.const 0
   i32.const 104
   i32.const 50
   i32.const 0
   call $~lib/env/abort
   unreachable
  end
<<<<<<< HEAD
  block $__inlined_func$~lib/arraybuffer/ArrayBuffer.isView<Uint8Array>14 (result i32)
   i32.const 1
=======
  i32.const 1
  global.set $~lib/argc
  block $__inlined_func$~lib/arraybuffer/ArrayBuffer.isView<~lib/typedarray/Uint8Array>6 (result i32)
>>>>>>> b2adf8b1
   global.get $std/arraybuffer/arr8
   i32.load
   call $~lib/dataview/DataView#constructor
<<<<<<< HEAD
   br_if $__inlined_func$~lib/arraybuffer/ArrayBuffer.isView<Uint8Array>14
=======
   i32.eqz
   br_if $__inlined_func$~lib/arraybuffer/ArrayBuffer.isView<~lib/typedarray/Uint8Array>6
>>>>>>> b2adf8b1
   drop
   i32.const 0
  end
  i32.eqz
  if
   i32.const 0
   i32.const 104
   i32.const 51
   i32.const 0
   call $~lib/env/abort
   unreachable
  end
 )
 (func $start (; 13 ;) (type $FUNCSIG$v)
  call $start:std/arraybuffer
 )
 (func $null (; 14 ;) (type $FUNCSIG$v)
  nop
 )
)<|MERGE_RESOLUTION|>--- conflicted
+++ resolved
@@ -176,16 +176,16 @@
    i32.sub
    i32.const 3
    i32.and
-   local.tee $2
+   local.tee $1
    i32.sub
-   local.set $1
-   local.get $0
-   local.get $2
+   local.set $2
+   local.get $0
+   local.get $1
    i32.add
    local.tee $0
    i32.const 0
    i32.store
-   local.get $1
+   local.get $2
    i32.const -4
    i32.and
    local.tee $1
@@ -1276,17 +1276,17 @@
        i32.sub
        local.set $2
        local.get $0
-       local.tee $4
+       local.tee $3
        i32.const 1
        i32.add
        local.set $0
        local.get $1
-       local.tee $3
+       local.tee $4
        i32.const 1
        i32.add
        local.set $1
+       local.get $3
        local.get $4
-       local.get $3
        i32.load8_u
        i32.store8
        br $continue|0
@@ -1350,48 +1350,8 @@
     i32.and
     i32.eq
     if
-<<<<<<< HEAD
      loop $continue|3
       local.get $0
-=======
-     local.get $0
-     local.tee $3
-     i32.const 1
-     i32.add
-     local.set $0
-     local.get $1
-     local.tee $4
-     i32.const 1
-     i32.add
-     local.set $1
-     local.get $3
-     local.get $4
-     i32.load8_u
-     i32.store8
-     local.get $2
-     i32.const 1
-     i32.sub
-     local.set $2
-     br $continue|2
-    end
-   end
-  else   
-   local.get $1
-   i32.const 7
-   i32.and
-   local.get $0
-   i32.const 7
-   i32.and
-   i32.eq
-   if
-    loop $continue|3
-     local.get $0
-     local.get $2
-     i32.add
-     i32.const 7
-     i32.and
-     if
->>>>>>> b2adf8b1
       local.get $2
       i32.add
       i32.const 7
@@ -1460,32 +1420,25 @@
   i32.const 8
   i32.sub
   i32.load offset=4
-  local.set $4
+  local.set $3
   local.get $1
   i32.const 0
   i32.lt_s
   if (result i32)
    local.get $1
-   local.get $4
-   i32.add
-<<<<<<< HEAD
-   local.tee $3
-   i32.const 0
    local.get $3
-=======
-   local.tee $1
-   i32.const 0
-   local.get $1
->>>>>>> b2adf8b1
+   i32.add
+   local.tee $1
+   i32.const 0
+   local.get $1
    i32.const 0
    i32.gt_s
    select
   else   
    local.get $1
-   local.tee $3
-   local.get $4
    local.get $3
-   local.get $4
+   local.get $1
+   local.get $3
    i32.lt_s
    select
   end
@@ -1495,42 +1448,24 @@
   i32.lt_s
   if (result i32)
    local.get $2
-   local.get $4
-   i32.add
-<<<<<<< HEAD
-   local.tee $3
-   i32.const 0
    local.get $3
-=======
+   i32.add
    local.tee $2
    i32.const 0
    local.get $2
->>>>>>> b2adf8b1
    i32.const 0
    i32.gt_s
    select
   else   
    local.get $2
-   local.tee $3
-   local.get $4
    local.get $3
-   local.get $4
+   local.get $2
+   local.get $3
    i32.lt_s
    select
   end
   local.get $1
   i32.sub
-<<<<<<< HEAD
-  local.tee $3
-  i32.const 0
-  local.get $3
-  i32.const 0
-  i32.gt_s
-  select
-  local.tee $3
-  call $~lib/runtime/allocate
-  local.tee $2
-=======
   local.tee $2
   i32.const 0
   local.get $2
@@ -1538,25 +1473,16 @@
   i32.gt_s
   select
   local.tee $2
-  call $~lib/internal/arraybuffer/allocateUnsafe
+  call $~lib/runtime/allocate
   local.tee $3
-  i32.const 8
+  local.get $0
+  local.get $1
   i32.add
->>>>>>> b2adf8b1
-  local.get $0
-  local.get $1
-  i32.add
-<<<<<<< HEAD
+  local.get $2
+  call $~lib/memory/memory.copy
   local.get $3
-  call $~lib/memory/memory.copy
-  local.get $2
   i32.const 2
   call $~lib/runtime/register
-=======
-  local.get $2
-  call $~lib/internal/memory/memmove
-  local.get $3
->>>>>>> b2adf8b1
  )
  (func $~lib/runtime/ArrayBufferView#constructor (; 9 ;) (type $FUNCSIG$iii) (param $0 i32) (param $1 i32) (result i32)
   (local $2 i32)
@@ -1903,8 +1829,7 @@
    call $~lib/env/abort
    unreachable
   end
-<<<<<<< HEAD
-  block $__inlined_func$~lib/arraybuffer/ArrayBuffer.isView<Uint8Array>13 (result i32)
+  block $__inlined_func$~lib/arraybuffer/ArrayBuffer.isView<~lib/typedarray/Uint8Array>13 (result i32)
    i32.const 1
    i32.const 12
    call $~lib/runtime/allocate
@@ -1912,16 +1837,7 @@
    call $~lib/runtime/register
    i32.const 2
    call $~lib/runtime/ArrayBufferView#constructor
-   br_if $__inlined_func$~lib/arraybuffer/ArrayBuffer.isView<Uint8Array>13
-=======
-  block $__inlined_func$~lib/arraybuffer/ArrayBuffer.isView<~lib/typedarray/Uint8Array>5 (result i32)
-   i32.const 0
-   i32.const 12
-   call $~lib/allocator/arena/__memory_allocate
-   call $~lib/internal/typedarray/TypedArray<i32>#constructor
-   i32.eqz
-   br_if $__inlined_func$~lib/arraybuffer/ArrayBuffer.isView<~lib/typedarray/Uint8Array>5
->>>>>>> b2adf8b1
+   br_if $__inlined_func$~lib/arraybuffer/ArrayBuffer.isView<~lib/typedarray/Uint8Array>13
    drop
    i32.const 0
   end
@@ -1934,23 +1850,12 @@
    call $~lib/env/abort
    unreachable
   end
-<<<<<<< HEAD
-  block $__inlined_func$~lib/arraybuffer/ArrayBuffer.isView<Uint8Array>14 (result i32)
-   i32.const 1
-=======
-  i32.const 1
-  global.set $~lib/argc
-  block $__inlined_func$~lib/arraybuffer/ArrayBuffer.isView<~lib/typedarray/Uint8Array>6 (result i32)
->>>>>>> b2adf8b1
+  block $__inlined_func$~lib/arraybuffer/ArrayBuffer.isView<~lib/typedarray/Uint8Array>14 (result i32)
+   i32.const 1
    global.get $std/arraybuffer/arr8
    i32.load
    call $~lib/dataview/DataView#constructor
-<<<<<<< HEAD
-   br_if $__inlined_func$~lib/arraybuffer/ArrayBuffer.isView<Uint8Array>14
-=======
-   i32.eqz
-   br_if $__inlined_func$~lib/arraybuffer/ArrayBuffer.isView<~lib/typedarray/Uint8Array>6
->>>>>>> b2adf8b1
+   br_if $__inlined_func$~lib/arraybuffer/ArrayBuffer.isView<~lib/typedarray/Uint8Array>14
    drop
    i32.const 0
   end
