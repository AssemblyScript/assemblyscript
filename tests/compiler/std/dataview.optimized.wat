--- conflicted
+++ resolved
@@ -1877,15 +1877,9 @@
   i32.load offset=8
   i32.ge_u
   if
-<<<<<<< HEAD
    i32.const 304
    i32.const 416
-   i32.const 159
-=======
-   i32.const 280
-   i32.const 376
    i32.const 163
->>>>>>> 01fe0b46
    i32.const 44
    call $~lib/builtins/abort
    unreachable
