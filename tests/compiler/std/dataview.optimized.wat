(module
 (type $iii (func (param i32 i32) (result i32)))
 (type $iiiiv (func (param i32 i32 i32 i32)))
 (type $ii (func (param i32) (result i32)))
 (type $iiiv (func (param i32 i32 i32)))
 (type $iiif (func (param i32 i32 i32) (result f32)))
 (type $II (func (param i64) (result i64)))
 (type $iiii (func (param i32 i32 i32) (result i32)))
 (type $v (func))
 (type $FUNCSIG$iiii (func (param i32 i32 i32) (result i32)))
 (type $FUNCSIG$dii (func (param i32 i32) (result f64)))
 (type $FUNCSIG$jii (func (param i32 i32) (result i64)))
 (type $FUNCSIG$vifi (func (param i32 f32 i32)))
 (type $FUNCSIG$vidi (func (param i32 f64 i32)))
 (type $FUNCSIG$vii (func (param i32 i32)))
 (type $FUNCSIG$viii (func (param i32 i32 i32)))
 (type $FUNCSIG$viji (func (param i32 i64 i32)))
 (import "env" "abort" (func $~lib/env/abort (param i32 i32 i32 i32)))
 (memory $0 1)
 (data (i32.const 8) "\1b\00\00\00~\00l\00i\00b\00/\00i\00n\00t\00e\00r\00n\00a\00l\00/\00t\00y\00p\00e\00d\00a\00r\00r\00a\00y\00.\00t\00s")
 (data (i32.const 72) "\1c\00\00\00~\00l\00i\00b\00/\00i\00n\00t\00e\00r\00n\00a\00l\00/\00a\00r\00r\00a\00y\00b\00u\00f\00f\00e\00r\00.\00t\00s")
 (data (i32.const 136) "\10\00\00\00~\00l\00i\00b\00/\00d\00a\00t\00a\00v\00i\00e\00w\00.\00t\00s")
 (data (i32.const 176) "\0f\00\00\00s\00t\00d\00/\00d\00a\00t\00a\00v\00i\00e\00w\00.\00t\00s")
 (table $0 1 funcref)
 (elem (i32.const 0) $null)
 (global $~lib/allocator/arena/startOffset (mut i32) (i32.const 0))
 (global $~lib/allocator/arena/offset (mut i32) (i32.const 0))
 (global $std/dataview/array (mut i32) (i32.const 0))
 (global $std/dataview/view (mut i32) (i32.const 0))
 (export "memory" (memory $0))
 (export "table" (table $0))
 (start $start)
 (func $~lib/allocator/arena/__memory_allocate (; 1 ;) (type $ii) (param $0 i32) (result i32)
  (local $1 i32)
  (local $2 i32)
  (local $3 i32)
  local.get $0
  i32.const 1073741824
  i32.gt_u
  if
   unreachable
  end
  global.get $~lib/allocator/arena/offset
  local.tee $1
  local.get $0
  i32.const 1
  local.get $0
  i32.const 1
  i32.gt_u
  select
  i32.add
  i32.const 7
  i32.add
  i32.const -8
  i32.and
  local.tee $2
  current_memory
  local.tee $3
  i32.const 16
  i32.shl
  i32.gt_u
  if
   local.get $3
   local.get $2
   local.get $1
   i32.sub
   i32.const 65535
   i32.add
   i32.const -65536
   i32.and
   i32.const 16
   i32.shr_u
   local.tee $0
   local.get $3
   local.get $0
   i32.gt_s
   select
   grow_memory
   i32.const 0
   i32.lt_s
   if
    local.get $0
    grow_memory
    i32.const 0
    i32.lt_s
    if
     unreachable
    end
   end
  end
  local.get $2
  global.set $~lib/allocator/arena/offset
  local.get $1
 )
 (func $~lib/internal/arraybuffer/allocateUnsafe (; 2 ;) (type $ii) (param $0 i32) (result i32)
  (local $1 i32)
  local.get $0
  i32.const 1073741816
  i32.gt_u
  if
   i32.const 0
   i32.const 72
   i32.const 26
   i32.const 2
   call $~lib/env/abort
   unreachable
  end
  i32.const 1
  i32.const 32
  local.get $0
  i32.const 7
  i32.add
  i32.clz
  i32.sub
  i32.shl
  call $~lib/allocator/arena/__memory_allocate
  local.tee $1
  local.get $0
  i32.store
  local.get $1
 )
<<<<<<< HEAD
 (func $~lib/internal/memory/memset (; 3 ;) (type $iiiv) (param $0 i32) (param $1 i32) (param $2 i32)
  (local $3 i32)
  (local $4 i64)
  local.get $2
=======
 (func $~lib/internal/memory/memset (; 3 ;) (type $FUNCSIG$vii) (param $0 i32) (param $1 i32)
  (local $2 i32)
  local.get $1
>>>>>>> cd1cfe69
  i32.eqz
  if
   return
  end
  local.get $0
<<<<<<< HEAD
  local.get $1
  i32.store8
  local.get $0
  local.get $2
=======
  i32.const 0
  i32.store8
  local.get $0
  local.get $1
>>>>>>> cd1cfe69
  i32.add
  i32.const 1
  i32.sub
  local.get $1
  i32.store8
<<<<<<< HEAD
  local.get $2
=======
  local.get $1
>>>>>>> cd1cfe69
  i32.const 2
  i32.le_u
  if
   return
  end
  local.get $0
  i32.const 1
  i32.add
  local.get $1
  i32.store8
  local.get $0
  i32.const 2
  i32.add
  local.get $1
  i32.store8
  local.get $0
<<<<<<< HEAD
  local.get $2
  i32.add
  local.tee $3
=======
  local.get $1
  i32.add
  local.tee $2
>>>>>>> cd1cfe69
  i32.const 2
  i32.sub
  local.get $1
  i32.store8
<<<<<<< HEAD
  local.get $3
=======
  local.get $2
>>>>>>> cd1cfe69
  i32.const 3
  i32.sub
  local.get $1
  i32.store8
<<<<<<< HEAD
  local.get $2
=======
  local.get $1
>>>>>>> cd1cfe69
  i32.const 6
  i32.le_u
  if
   return
  end
  local.get $0
  i32.const 3
  i32.add
  local.get $1
  i32.store8
  local.get $0
<<<<<<< HEAD
  local.get $2
=======
  local.get $1
>>>>>>> cd1cfe69
  i32.add
  i32.const 4
  i32.sub
  local.get $1
  i32.store8
<<<<<<< HEAD
  local.get $2
=======
  local.get $1
>>>>>>> cd1cfe69
  i32.const 8
  i32.le_u
  if
   return
  end
  local.get $2
  i32.const 0
  local.get $0
  i32.sub
  i32.const 3
  i32.and
<<<<<<< HEAD
  local.tee $3
  i32.sub
  local.set $2
  local.get $0
  local.get $3
  i32.add
  local.tee $0
  local.get $1
  i32.const 255
  i32.and
  i32.const 16843009
  i32.mul
  local.tee $1
  i32.store
  local.get $2
  i32.const -4
  i32.and
  local.tee $2
=======
  local.tee $2
  local.get $0
  i32.add
  local.tee $0
  i32.const 0
  i32.store
  local.get $1
  local.get $2
  i32.sub
  i32.const -4
  i32.and
  local.tee $1
>>>>>>> cd1cfe69
  local.get $0
  i32.add
  i32.const 4
  i32.sub
  local.get $1
  i32.store
<<<<<<< HEAD
  local.get $2
=======
  local.get $1
>>>>>>> cd1cfe69
  i32.const 8
  i32.le_u
  if
   return
  end
  local.get $0
  i32.const 4
  i32.add
  local.get $1
  i32.store
  local.get $0
  i32.const 8
  i32.add
  local.get $1
  i32.store
  local.get $0
<<<<<<< HEAD
  local.get $2
  i32.add
  local.tee $3
=======
  local.get $1
  i32.add
  local.tee $2
>>>>>>> cd1cfe69
  i32.const 12
  i32.sub
  local.get $1
  i32.store
<<<<<<< HEAD
  local.get $3
=======
  local.get $2
>>>>>>> cd1cfe69
  i32.const 8
  i32.sub
  local.get $1
  i32.store
<<<<<<< HEAD
  local.get $2
=======
  local.get $1
>>>>>>> cd1cfe69
  i32.const 24
  i32.le_u
  if
   return
  end
  local.get $0
  i32.const 12
  i32.add
  local.get $1
  i32.store
  local.get $0
  i32.const 16
  i32.add
  local.get $1
  i32.store
  local.get $0
  i32.const 20
  i32.add
  local.get $1
  i32.store
  local.get $0
  i32.const 24
  i32.add
  local.get $1
  i32.store
  local.get $0
<<<<<<< HEAD
  local.get $2
  i32.add
  local.tee $3
=======
  local.get $1
  i32.add
  local.tee $2
>>>>>>> cd1cfe69
  i32.const 28
  i32.sub
  local.get $1
  i32.store
<<<<<<< HEAD
  local.get $3
=======
  local.get $2
>>>>>>> cd1cfe69
  i32.const 24
  i32.sub
  local.get $1
  i32.store
<<<<<<< HEAD
  local.get $3
=======
  local.get $2
>>>>>>> cd1cfe69
  i32.const 20
  i32.sub
  local.get $1
  i32.store
<<<<<<< HEAD
  local.get $3
=======
  local.get $2
>>>>>>> cd1cfe69
  i32.const 16
  i32.sub
  local.get $1
  i32.store
  local.get $0
  i32.const 4
  i32.and
  i32.const 24
  i32.add
<<<<<<< HEAD
  local.tee $3
  local.get $0
  i32.add
  local.set $0
  local.get $2
  local.get $3
  i32.sub
  local.set $2
  local.get $1
  i64.extend_i32_u
  local.tee $4
  local.get $4
  i64.const 32
  i64.shl
  i64.or
  local.set $4
  loop $continue|0
   local.get $2
=======
  local.tee $2
  local.get $0
  i32.add
  local.set $0
  local.get $1
  local.get $2
  i32.sub
  local.set $1
  loop $continue|0
   local.get $1
>>>>>>> cd1cfe69
   i32.const 32
   i32.ge_u
   if
    local.get $0
<<<<<<< HEAD
    local.get $4
=======
    i64.const 0
>>>>>>> cd1cfe69
    i64.store
    local.get $0
    i32.const 8
    i32.add
    local.get $4
    i64.store
    local.get $0
    i32.const 16
    i32.add
    local.get $4
    i64.store
    local.get $0
    i32.const 24
    i32.add
    local.get $4
    i64.store
<<<<<<< HEAD
    local.get $2
    i32.const 32
    i32.sub
    local.set $2
=======
    local.get $1
    i32.const 32
    i32.sub
    local.set $1
>>>>>>> cd1cfe69
    local.get $0
    i32.const 32
    i32.add
    local.set $0
    br $continue|0
   end
  end
 )
 (func $~lib/internal/typedarray/TypedArray<u8>#constructor (; 4 ;) (type $iii) (param $0 i32) (param $1 i32) (result i32)
  (local $2 i32)
  local.get $1
  i32.const 1073741816
  i32.gt_u
  if
   i32.const 0
   i32.const 8
   i32.const 23
   i32.const 34
   call $~lib/env/abort
   unreachable
  end
  local.get $1
  call $~lib/internal/arraybuffer/allocateUnsafe
  local.tee $2
  i32.const 8
  i32.add
<<<<<<< HEAD
  i32.const 0
=======
>>>>>>> cd1cfe69
  local.get $1
  call $~lib/internal/memory/memset
  local.get $0
  i32.eqz
  if
   i32.const 12
   call $~lib/allocator/arena/__memory_allocate
   local.set $0
  end
  local.get $0
  i32.const 0
  i32.store
  local.get $0
  i32.const 0
  i32.store offset=4
  local.get $0
  i32.const 0
  i32.store offset=8
  local.get $0
  local.get $2
  i32.store
  local.get $0
  i32.const 0
  i32.store offset=4
  local.get $0
  local.get $1
  i32.store offset=8
  local.get $0
 )
 (func $~lib/internal/typedarray/TypedArray<u8>#__set (; 5 ;) (type $iiiv) (param $0 i32) (param $1 i32) (param $2 i32)
  local.get $1
  local.get $0
  i32.load offset=8
  i32.ge_u
  if
   i32.const 0
   i32.const 8
   i32.const 50
   i32.const 63
   call $~lib/env/abort
   unreachable
  end
  local.get $0
  i32.load offset=4
  local.get $1
  local.get $0
  i32.load
  i32.add
  i32.add
  local.get $2
  i32.store8 offset=8
 )
 (func $~lib/dataview/DataView#constructor (; 6 ;) (type $FUNCSIG$iiii) (param $0 i32) (param $1 i32) (param $2 i32) (result i32)
  (local $3 i32)
  local.get $2
  i32.const -2147483648
  i32.eq
  if
   local.get $0
   i32.load
   local.get $1
   i32.sub
   local.set $2
  end
  local.get $1
  i32.const 1073741816
  i32.gt_u
  if
   i32.const 0
   i32.const 136
   i32.const 14
   i32.const 44
   call $~lib/env/abort
   unreachable
  end
  local.get $2
  i32.const 1073741816
  i32.gt_u
  if
   i32.const 0
   i32.const 136
   i32.const 15
   i32.const 44
   call $~lib/env/abort
   unreachable
  end
  local.get $1
  local.get $2
  i32.add
  local.get $0
  i32.load
  i32.gt_s
  if
   i32.const 0
   i32.const 136
   i32.const 16
   i32.const 53
   call $~lib/env/abort
   unreachable
  end
  i32.const 12
  call $~lib/allocator/arena/__memory_allocate
  local.tee $3
  local.get $0
  i32.store
  local.get $3
  local.get $1
  i32.store offset=4
  local.get $3
  local.get $2
  i32.store offset=8
  local.get $3
 )
 (func $~lib/dataview/DataView#getFloat32 (; 7 ;) (type $iiif) (param $0 i32) (param $1 i32) (param $2 i32) (result f32)
  (local $3 i32)
  (local $4 i32)
  local.get $0
  i32.load offset=8
<<<<<<< HEAD
  local.set $4
  local.get $1
  local.tee $3
  i32.const 1073741816
  i32.gt_u
  local.tee $1
  if (result i32)
   local.get $1
  else   
   local.get $3
   i32.const 4
   i32.add
   local.get $4
=======
  local.set $3
  local.get $1
  i32.const 1073741816
  i32.gt_u
  local.tee $4
  if (result i32)
   local.get $4
  else   
   local.get $1
   i32.const 4
   i32.add
   local.get $3
>>>>>>> cd1cfe69
   i32.gt_s
  end
  if
   i32.const 0
   i32.const 136
   i32.const 188
   i32.const 73
   call $~lib/env/abort
   unreachable
  end
  local.get $2
  if (result f32)
   local.get $0
   i32.load
   local.get $0
   i32.load offset=4
   i32.add
<<<<<<< HEAD
   local.get $3
=======
   local.get $1
>>>>>>> cd1cfe69
   i32.add
   f32.load offset=8
  else   
   local.get $0
   i32.load
   local.get $0
   i32.load offset=4
   i32.add
<<<<<<< HEAD
   local.get $3
=======
   local.get $1
>>>>>>> cd1cfe69
   i32.add
   i32.load offset=8
   local.tee $0
   i32.const -16711936
   i32.and
   i32.const 8
   i32.rotl
   local.get $0
   i32.const 16711935
   i32.and
   i32.const 8
   i32.rotr
   i32.or
   f32.reinterpret_i32
  end
 )
 (func $~lib/polyfills/bswap<u64> (; 8 ;) (type $II) (param $0 i64) (result i64)
  (local $1 i64)
  local.get $0
  i64.const 8
  i64.shr_u
  i64.const 71777214294589695
  i64.and
  local.get $0
  i64.const 71777214294589695
  i64.and
  i64.const 8
  i64.shl
  i64.or
  local.tee $1
  i64.const 16
  i64.shr_u
  i64.const 281470681808895
  i64.and
  local.get $1
  i64.const 281470681808895
  i64.and
  i64.const 16
  i64.shl
  i64.or
  i64.const 32
  i64.rotr
 )
 (func $~lib/dataview/DataView#getFloat64 (; 9 ;) (type $FUNCSIG$dii) (param $0 i32) (param $1 i32) (result f64)
  i32.const 8
  local.get $0
  i32.load offset=8
  i32.gt_s
  if
   i32.const 0
   i32.const 136
   i32.const 188
   i32.const 73
   call $~lib/env/abort
   unreachable
  end
  local.get $1
  if (result f64)
   local.get $0
   i32.load
   local.get $0
   i32.load offset=4
   i32.add
   f64.load offset=8
  else   
   local.get $0
   i32.load
   local.get $0
   i32.load offset=4
   i32.add
   i64.load offset=8
   call $~lib/polyfills/bswap<u64>
   f64.reinterpret_i64
  end
 )
 (func $~lib/dataview/DataView#getInt8 (; 10 ;) (type $iii) (param $0 i32) (param $1 i32) (result i32)
  (local $2 i32)
  (local $3 i32)
  local.get $0
  i32.load offset=8
  local.set $3
  local.get $1
<<<<<<< HEAD
  local.tee $2
  i32.const 1073741816
  i32.gt_u
  local.tee $1
  i32.eqz
  if
   local.get $2
=======
  i32.const 1073741816
  i32.gt_u
  local.tee $2
  i32.eqz
  if
   local.get $1
>>>>>>> cd1cfe69
   i32.const 1
   i32.add
   local.get $3
   i32.gt_s
<<<<<<< HEAD
   local.set $1
  end
  local.get $1
=======
   local.set $2
  end
  local.get $2
>>>>>>> cd1cfe69
  if
   i32.const 0
   i32.const 136
   i32.const 188
   i32.const 73
   call $~lib/env/abort
   unreachable
  end
  local.get $0
  i32.load
  local.get $0
  i32.load offset=4
  i32.add
<<<<<<< HEAD
  local.get $2
=======
  local.get $1
>>>>>>> cd1cfe69
  i32.add
  i32.load8_s offset=8
 )
 (func $~lib/dataview/DataView#getInt16 (; 11 ;) (type $iiii) (param $0 i32) (param $1 i32) (param $2 i32) (result i32)
  (local $3 i32)
  (local $4 i32)
  local.get $0
  i32.load offset=8
<<<<<<< HEAD
  local.set $4
  local.get $1
  local.tee $3
  i32.const 1073741816
  i32.gt_u
  local.tee $1
  if (result i32)
   local.get $1
  else   
   local.get $3
   i32.const 2
   i32.add
   local.get $4
=======
  local.set $3
  local.get $1
  i32.const 1073741816
  i32.gt_u
  local.tee $4
  if (result i32)
   local.get $4
  else   
   local.get $1
   i32.const 2
   i32.add
   local.get $3
>>>>>>> cd1cfe69
   i32.gt_s
  end
  if
   i32.const 0
   i32.const 136
   i32.const 188
   i32.const 73
   call $~lib/env/abort
   unreachable
  end
  local.get $0
  i32.load
  local.get $0
  i32.load offset=4
  i32.add
<<<<<<< HEAD
  local.get $3
=======
  local.get $1
>>>>>>> cd1cfe69
  i32.add
  i32.load16_s offset=8
  local.set $0
  local.get $2
  if (result i32)
   local.get $0
  else   
   local.get $0
   i32.const 16
   i32.shl
   i32.const 24
   i32.shr_s
   i32.const 255
   i32.and
   local.get $0
   i32.const 8
   i32.shl
   i32.or
  end
 )
 (func $~lib/dataview/DataView#getInt32 (; 12 ;) (type $iiii) (param $0 i32) (param $1 i32) (param $2 i32) (result i32)
  (local $3 i32)
  (local $4 i32)
  local.get $0
  i32.load offset=8
<<<<<<< HEAD
  local.set $4
  local.get $1
  local.tee $3
  i32.const 1073741816
  i32.gt_u
  local.tee $1
  if (result i32)
   local.get $1
  else   
   local.get $3
   i32.const 4
   i32.add
   local.get $4
=======
  local.set $3
  local.get $1
  i32.const 1073741816
  i32.gt_u
  local.tee $4
  if (result i32)
   local.get $4
  else   
   local.get $1
   i32.const 4
   i32.add
   local.get $3
>>>>>>> cd1cfe69
   i32.gt_s
  end
  if
   i32.const 0
   i32.const 136
   i32.const 188
   i32.const 73
   call $~lib/env/abort
   unreachable
  end
  local.get $0
  i32.load
  local.get $0
  i32.load offset=4
  i32.add
<<<<<<< HEAD
  local.get $3
=======
  local.get $1
>>>>>>> cd1cfe69
  i32.add
  i32.load offset=8
  local.set $0
  local.get $2
  if (result i32)
   local.get $0
  else   
   local.get $0
   i32.const -16711936
   i32.and
   i32.const 8
   i32.rotl
   local.get $0
   i32.const 16711935
   i32.and
   i32.const 8
   i32.rotr
   i32.or
  end
 )
 (func $~lib/dataview/DataView#getInt64 (; 13 ;) (type $FUNCSIG$jii) (param $0 i32) (param $1 i32) (result i64)
  (local $2 i64)
  i32.const 8
  local.get $0
  i32.load offset=8
  i32.gt_s
  if
   i32.const 0
   i32.const 136
   i32.const 188
   i32.const 73
   call $~lib/env/abort
   unreachable
  end
  local.get $0
  i32.load
  local.get $0
  i32.load offset=4
  i32.add
  i64.load offset=8
  local.set $2
  local.get $1
  if (result i64)
   local.get $2
  else   
   local.get $2
   call $~lib/polyfills/bswap<u64>
  end
 )
 (func $~lib/dataview/DataView#getUint8 (; 14 ;) (type $iii) (param $0 i32) (param $1 i32) (result i32)
  (local $2 i32)
  (local $3 i32)
  local.get $0
  i32.load offset=8
  local.set $3
  local.get $1
<<<<<<< HEAD
  local.tee $2
  i32.const 1073741816
  i32.gt_u
  local.tee $1
  i32.eqz
  if
   local.get $2
=======
  i32.const 1073741816
  i32.gt_u
  local.tee $2
  i32.eqz
  if
   local.get $1
>>>>>>> cd1cfe69
   i32.const 1
   i32.add
   local.get $3
   i32.gt_s
<<<<<<< HEAD
   local.set $1
  end
  local.get $1
=======
   local.set $2
  end
  local.get $2
>>>>>>> cd1cfe69
  if
   i32.const 0
   i32.const 136
   i32.const 188
   i32.const 73
   call $~lib/env/abort
   unreachable
  end
  local.get $0
  i32.load
  local.get $0
  i32.load offset=4
  i32.add
<<<<<<< HEAD
  local.get $2
=======
  local.get $1
>>>>>>> cd1cfe69
  i32.add
  i32.load8_u offset=8
 )
 (func $~lib/dataview/DataView#getUint16 (; 15 ;) (type $iiii) (param $0 i32) (param $1 i32) (param $2 i32) (result i32)
  (local $3 i32)
  (local $4 i32)
  local.get $0
  i32.load offset=8
<<<<<<< HEAD
  local.set $4
  local.get $1
  local.tee $3
  i32.const 1073741816
  i32.gt_u
  local.tee $1
  if (result i32)
   local.get $1
  else   
   local.get $3
   i32.const 2
   i32.add
   local.get $4
=======
  local.set $3
  local.get $1
  i32.const 1073741816
  i32.gt_u
  local.tee $4
  if (result i32)
   local.get $4
  else   
   local.get $1
   i32.const 2
   i32.add
   local.get $3
>>>>>>> cd1cfe69
   i32.gt_s
  end
  if
   i32.const 0
   i32.const 136
   i32.const 188
   i32.const 73
   call $~lib/env/abort
   unreachable
  end
  local.get $0
  i32.load
  local.get $0
  i32.load offset=4
  i32.add
<<<<<<< HEAD
  local.get $3
=======
  local.get $1
>>>>>>> cd1cfe69
  i32.add
  i32.load16_u offset=8
  local.set $0
  local.get $2
  if (result i32)
   local.get $0
  else   
   local.get $0
   i32.const 8
   i32.shl
   local.get $0
   i32.const 65535
   i32.and
   i32.const 8
   i32.shr_u
   i32.or
  end
 )
 (func $~lib/dataview/DataView#setFloat32 (; 16 ;) (type $FUNCSIG$vifi) (param $0 i32) (param $1 f32) (param $2 i32)
  (local $3 i32)
  i32.const 4
  local.get $0
  i32.load offset=8
  i32.gt_s
  if
   i32.const 0
   i32.const 136
   i32.const 188
   i32.const 73
   call $~lib/env/abort
   unreachable
  end
  local.get $2
  if
   local.get $0
   i32.load
   local.get $0
   i32.load offset=4
   i32.add
   local.get $1
   f32.store offset=8
  else   
   local.get $0
   i32.load
   local.get $0
   i32.load offset=4
   i32.add
   local.get $1
   i32.reinterpret_f32
   local.tee $3
   i32.const -16711936
   i32.and
   i32.const 8
   i32.rotl
   local.get $3
   i32.const 16711935
   i32.and
   i32.const 8
   i32.rotr
   i32.or
   i32.store offset=8
  end
 )
 (func $~lib/dataview/DataView#setFloat64 (; 17 ;) (type $FUNCSIG$vidi) (param $0 i32) (param $1 f64) (param $2 i32)
  i32.const 8
  local.get $0
  i32.load offset=8
  i32.gt_s
  if
   i32.const 0
   i32.const 136
   i32.const 188
   i32.const 73
   call $~lib/env/abort
   unreachable
  end
  local.get $2
  if
   local.get $0
   i32.load
   local.get $0
   i32.load offset=4
   i32.add
   local.get $1
   f64.store offset=8
  else   
   local.get $0
   i32.load
   local.get $0
   i32.load offset=4
   i32.add
   local.get $1
   i64.reinterpret_f64
   call $~lib/polyfills/bswap<u64>
   i64.store offset=8
  end
 )
 (func $~lib/dataview/DataView#setInt8 (; 18 ;) (type $FUNCSIG$vii) (param $0 i32) (param $1 i32)
  i32.const 1
  local.get $0
  i32.load offset=8
  i32.gt_s
  if
   i32.const 0
   i32.const 136
   i32.const 188
   i32.const 73
   call $~lib/env/abort
   unreachable
  end
  local.get $0
  i32.load
  local.get $0
  i32.load offset=4
  i32.add
  local.get $1
  i32.store8 offset=8
 )
 (func $~lib/dataview/DataView#setInt16 (; 19 ;) (type $FUNCSIG$viii) (param $0 i32) (param $1 i32) (param $2 i32)
  i32.const 2
  local.get $0
  i32.load offset=8
  i32.gt_s
  if
   i32.const 0
   i32.const 136
   i32.const 188
   i32.const 73
   call $~lib/env/abort
   unreachable
  end
  local.get $0
  i32.load
  local.get $0
  i32.load offset=4
  i32.add
  local.set $0
  local.get $2
  i32.eqz
  if
   local.get $1
   i32.const 16
   i32.shl
   i32.const 24
   i32.shr_s
   i32.const 255
   i32.and
   local.get $1
   i32.const 8
   i32.shl
   i32.or
   local.set $1
  end
  local.get $0
  local.get $1
  i32.store16 offset=8
 )
 (func $~lib/dataview/DataView#setInt32 (; 20 ;) (type $FUNCSIG$viii) (param $0 i32) (param $1 i32) (param $2 i32)
  i32.const 4
  local.get $0
  i32.load offset=8
  i32.gt_s
  if
   i32.const 0
   i32.const 136
   i32.const 188
   i32.const 73
   call $~lib/env/abort
   unreachable
  end
  local.get $0
  i32.load
  local.get $0
  i32.load offset=4
  i32.add
  local.set $0
  local.get $2
  i32.eqz
  if
   local.get $1
   i32.const -16711936
   i32.and
   i32.const 8
   i32.rotl
   local.get $1
   i32.const 16711935
   i32.and
   i32.const 8
   i32.rotr
   i32.or
   local.set $1
  end
  local.get $0
  local.get $1
  i32.store offset=8
 )
 (func $~lib/dataview/DataView#setInt64 (; 21 ;) (type $FUNCSIG$viji) (param $0 i32) (param $1 i64) (param $2 i32)
  i32.const 8
  local.get $0
  i32.load offset=8
  i32.gt_s
  if
   i32.const 0
   i32.const 136
   i32.const 188
   i32.const 73
   call $~lib/env/abort
   unreachable
  end
  local.get $0
  i32.load
  local.get $0
  i32.load offset=4
  i32.add
  local.get $2
  if (result i64)
   local.get $1
  else   
   local.get $1
   call $~lib/polyfills/bswap<u64>
  end
  i64.store offset=8
 )
 (func $~lib/dataview/DataView#setUint16 (; 22 ;) (type $FUNCSIG$viii) (param $0 i32) (param $1 i32) (param $2 i32)
  i32.const 2
  local.get $0
  i32.load offset=8
  i32.gt_s
  if
   i32.const 0
   i32.const 136
   i32.const 188
   i32.const 73
   call $~lib/env/abort
   unreachable
  end
  local.get $0
  i32.load
  local.get $0
  i32.load offset=4
  i32.add
  local.set $0
  local.get $2
  i32.eqz
  if
   local.get $1
   i32.const 8
   i32.shl
   local.get $1
   i32.const 65535
   i32.and
   i32.const 8
   i32.shr_u
   i32.or
   local.set $1
  end
  local.get $0
  local.get $1
  i32.store16 offset=8
 )
 (func $start (; 23 ;) (type $v)
  (local $0 i32)
  i32.const 216
  global.set $~lib/allocator/arena/startOffset
  global.get $~lib/allocator/arena/startOffset
  global.set $~lib/allocator/arena/offset
  i32.const 12
  call $~lib/allocator/arena/__memory_allocate
  i32.const 8
  call $~lib/internal/typedarray/TypedArray<u8>#constructor
  global.set $std/dataview/array
  global.get $std/dataview/array
  i32.const 0
  i32.const 246
  call $~lib/internal/typedarray/TypedArray<u8>#__set
  global.get $std/dataview/array
  i32.const 1
  i32.const 224
  call $~lib/internal/typedarray/TypedArray<u8>#__set
  global.get $std/dataview/array
  i32.const 2
  i32.const 88
  call $~lib/internal/typedarray/TypedArray<u8>#__set
  global.get $std/dataview/array
  i32.const 3
  i32.const 159
  call $~lib/internal/typedarray/TypedArray<u8>#__set
  global.get $std/dataview/array
  i32.const 4
  i32.const 130
  call $~lib/internal/typedarray/TypedArray<u8>#__set
  global.get $std/dataview/array
  i32.const 5
  i32.const 101
  call $~lib/internal/typedarray/TypedArray<u8>#__set
  global.get $std/dataview/array
  i32.const 6
  i32.const 67
  call $~lib/internal/typedarray/TypedArray<u8>#__set
  global.get $std/dataview/array
  i32.const 7
  i32.const 95
  call $~lib/internal/typedarray/TypedArray<u8>#__set
  global.get $std/dataview/array
  local.tee $0
  i32.load
  local.get $0
  i32.load offset=4
  local.get $0
  i32.load offset=8
  call $~lib/dataview/DataView#constructor
  global.set $std/dataview/view
  global.get $std/dataview/view
  i32.const 0
  i32.const 1
  call $~lib/dataview/DataView#getFloat32
  f32.const -4.592586247781397e-20
  f32.ne
  if
   i32.const 0
   i32.const 176
   i32.const 16
   i32.const 0
   call $~lib/env/abort
   unreachable
  end
  global.get $std/dataview/view
  i32.const 1
  i32.const 1
  call $~lib/dataview/DataView#getFloat32
  f32.const -2.3413961970849473e-37
  f32.ne
  if
   i32.const 0
   i32.const 176
   i32.const 17
   i32.const 0
   call $~lib/env/abort
   unreachable
  end
  global.get $std/dataview/view
  i32.const 2
  i32.const 1
  call $~lib/dataview/DataView#getFloat32
  f32.const 77105877018631129268224
  f32.ne
  if
   i32.const 0
   i32.const 176
   i32.const 18
   i32.const 0
   call $~lib/env/abort
   unreachable
  end
  global.get $std/dataview/view
  i32.const 3
  i32.const 1
  call $~lib/dataview/DataView#getFloat32
  f32.const 229.51023864746094
  f32.ne
  if
   i32.const 0
   i32.const 176
   i32.const 19
   i32.const 0
   call $~lib/env/abort
   unreachable
  end
  global.get $std/dataview/view
  i32.const 4
  i32.const 1
  call $~lib/dataview/DataView#getFloat32
  f32.const 14079802746555334656
  f32.ne
  if
   i32.const 0
   i32.const 176
   i32.const 20
   i32.const 0
   call $~lib/env/abort
   unreachable
  end
  global.get $std/dataview/view
  i32.const 0
  i32.const 0
  call $~lib/dataview/DataView#getFloat32
  f32.const -2275140518817895515269171e9
  f32.ne
  if
   i32.const 0
   i32.const 176
   i32.const 22
   i32.const 0
   call $~lib/env/abort
   unreachable
  end
  global.get $std/dataview/view
  i32.const 1
  i32.const 0
  call $~lib/dataview/DataView#getFloat32
  f32.const -62437351080004157440
  f32.ne
  if
   i32.const 0
   i32.const 176
   i32.const 23
   i32.const 0
   call $~lib/env/abort
   unreachable
  end
  global.get $std/dataview/view
  i32.const 2
  i32.const 0
  call $~lib/dataview/DataView#getFloat32
  f32.const 1403059112509440
  f32.ne
  if
   i32.const 0
   i32.const 176
   i32.const 24
   i32.const 0
   call $~lib/env/abort
   unreachable
  end
  global.get $std/dataview/view
  i32.const 3
  i32.const 0
  call $~lib/dataview/DataView#getFloat32
  f32.const -5.522466503261712e-20
  f32.ne
  if
   i32.const 0
   i32.const 176
   i32.const 25
   i32.const 0
   call $~lib/env/abort
   unreachable
  end
  global.get $std/dataview/view
  i32.const 4
  i32.const 0
  call $~lib/dataview/DataView#getFloat32
  f32.const -1.6843597451835358e-37
  f32.ne
  if
   i32.const 0
   i32.const 176
   i32.const 26
   i32.const 0
   call $~lib/env/abort
   unreachable
  end
  global.get $std/dataview/view
  i32.const 1
  call $~lib/dataview/DataView#getFloat64
  f64.const 7936550095674706383278551e126
  f64.ne
  if
   i32.const 0
   i32.const 176
   i32.const 28
   i32.const 0
   call $~lib/env/abort
   unreachable
  end
  global.get $std/dataview/view
  i32.const 0
  call $~lib/dataview/DataView#getFloat64
  f64.const -411777475818852546741639e241
  f64.ne
  if
   i32.const 0
   i32.const 176
   i32.const 29
   i32.const 0
   call $~lib/env/abort
   unreachable
  end
  global.get $std/dataview/view
  i32.const 0
  call $~lib/dataview/DataView#getInt8
  i32.const -10
  i32.ne
  if
   i32.const 0
   i32.const 176
   i32.const 31
   i32.const 0
   call $~lib/env/abort
   unreachable
  end
  global.get $std/dataview/view
  i32.const 1
  call $~lib/dataview/DataView#getInt8
  i32.const -32
  i32.ne
  if
   i32.const 0
   i32.const 176
   i32.const 32
   i32.const 0
   call $~lib/env/abort
   unreachable
  end
  global.get $std/dataview/view
  i32.const 2
  call $~lib/dataview/DataView#getInt8
  i32.const 88
  i32.ne
  if
   i32.const 0
   i32.const 176
   i32.const 33
   i32.const 0
   call $~lib/env/abort
   unreachable
  end
  global.get $std/dataview/view
  i32.const 3
  call $~lib/dataview/DataView#getInt8
  i32.const -97
  i32.ne
  if
   i32.const 0
   i32.const 176
   i32.const 34
   i32.const 0
   call $~lib/env/abort
   unreachable
  end
  global.get $std/dataview/view
  i32.const 4
  call $~lib/dataview/DataView#getInt8
  i32.const -126
  i32.ne
  if
   i32.const 0
   i32.const 176
   i32.const 35
   i32.const 0
   call $~lib/env/abort
   unreachable
  end
  global.get $std/dataview/view
  i32.const 5
  call $~lib/dataview/DataView#getInt8
  i32.const 101
  i32.ne
  if
   i32.const 0
   i32.const 176
   i32.const 36
   i32.const 0
   call $~lib/env/abort
   unreachable
  end
  global.get $std/dataview/view
  i32.const 6
  call $~lib/dataview/DataView#getInt8
  i32.const 67
  i32.ne
  if
   i32.const 0
   i32.const 176
   i32.const 37
   i32.const 0
   call $~lib/env/abort
   unreachable
  end
  global.get $std/dataview/view
  i32.const 7
  call $~lib/dataview/DataView#getInt8
  i32.const 95
  i32.ne
  if
   i32.const 0
   i32.const 176
   i32.const 38
   i32.const 0
   call $~lib/env/abort
   unreachable
  end
  global.get $std/dataview/view
  i32.const 0
  i32.const 1
  call $~lib/dataview/DataView#getInt16
  i32.const 65535
  i32.and
  i32.const 57590
  i32.ne
  if
   i32.const 0
   i32.const 176
   i32.const 40
   i32.const 0
   call $~lib/env/abort
   unreachable
  end
  global.get $std/dataview/view
  i32.const 1
  i32.const 1
  call $~lib/dataview/DataView#getInt16
  i32.const 65535
  i32.and
  i32.const 22752
  i32.ne
  if
   i32.const 0
   i32.const 176
   i32.const 41
   i32.const 0
   call $~lib/env/abort
   unreachable
  end
  global.get $std/dataview/view
  i32.const 2
  i32.const 1
  call $~lib/dataview/DataView#getInt16
  i32.const 65535
  i32.and
  i32.const 40792
  i32.ne
  if
   i32.const 0
   i32.const 176
   i32.const 42
   i32.const 0
   call $~lib/env/abort
   unreachable
  end
  global.get $std/dataview/view
  i32.const 3
  i32.const 1
  call $~lib/dataview/DataView#getInt16
  i32.const 65535
  i32.and
  i32.const 33439
  i32.ne
  if
   i32.const 0
   i32.const 176
   i32.const 43
   i32.const 0
   call $~lib/env/abort
   unreachable
  end
  global.get $std/dataview/view
  i32.const 4
  i32.const 1
  call $~lib/dataview/DataView#getInt16
  i32.const 65535
  i32.and
  i32.const 25986
  i32.ne
  if
   i32.const 0
   i32.const 176
   i32.const 44
   i32.const 0
   call $~lib/env/abort
   unreachable
  end
  global.get $std/dataview/view
  i32.const 5
  i32.const 1
  call $~lib/dataview/DataView#getInt16
  i32.const 65535
  i32.and
  i32.const 17253
  i32.ne
  if
   i32.const 0
   i32.const 176
   i32.const 45
   i32.const 0
   call $~lib/env/abort
   unreachable
  end
  global.get $std/dataview/view
  i32.const 6
  i32.const 1
  call $~lib/dataview/DataView#getInt16
  i32.const 65535
  i32.and
  i32.const 24387
  i32.ne
  if
   i32.const 0
   i32.const 176
   i32.const 46
   i32.const 0
   call $~lib/env/abort
   unreachable
  end
  global.get $std/dataview/view
  i32.const 0
  i32.const 0
  call $~lib/dataview/DataView#getInt16
  i32.const 65535
  i32.and
  i32.const 63200
  i32.ne
  if
   i32.const 0
   i32.const 176
   i32.const 48
   i32.const 0
   call $~lib/env/abort
   unreachable
  end
  global.get $std/dataview/view
  i32.const 1
  i32.const 0
  call $~lib/dataview/DataView#getInt16
  i32.const 65535
  i32.and
  i32.const 57432
  i32.ne
  if
   i32.const 0
   i32.const 176
   i32.const 49
   i32.const 0
   call $~lib/env/abort
   unreachable
  end
  global.get $std/dataview/view
  i32.const 2
  i32.const 0
  call $~lib/dataview/DataView#getInt16
  i32.const 65535
  i32.and
  i32.const 22687
  i32.ne
  if
   i32.const 0
   i32.const 176
   i32.const 50
   i32.const 0
   call $~lib/env/abort
   unreachable
  end
  global.get $std/dataview/view
  i32.const 3
  i32.const 0
  call $~lib/dataview/DataView#getInt16
  i32.const 65535
  i32.and
  i32.const 40834
  i32.ne
  if
   i32.const 0
   i32.const 176
   i32.const 51
   i32.const 0
   call $~lib/env/abort
   unreachable
  end
  global.get $std/dataview/view
  i32.const 4
  i32.const 0
  call $~lib/dataview/DataView#getInt16
  i32.const 65535
  i32.and
  i32.const 33381
  i32.ne
  if
   i32.const 0
   i32.const 176
   i32.const 52
   i32.const 0
   call $~lib/env/abort
   unreachable
  end
  global.get $std/dataview/view
  i32.const 5
  i32.const 0
  call $~lib/dataview/DataView#getInt16
  i32.const 65535
  i32.and
  i32.const 25923
  i32.ne
  if
   i32.const 0
   i32.const 176
   i32.const 53
   i32.const 0
   call $~lib/env/abort
   unreachable
  end
  global.get $std/dataview/view
  i32.const 6
  i32.const 0
  call $~lib/dataview/DataView#getInt16
  i32.const 65535
  i32.and
  i32.const 17247
  i32.ne
  if
   i32.const 0
   i32.const 176
   i32.const 54
   i32.const 0
   call $~lib/env/abort
   unreachable
  end
  global.get $std/dataview/view
  i32.const 0
  i32.const 1
  call $~lib/dataview/DataView#getInt32
  i32.const -1621565194
  i32.ne
  if
   i32.const 0
   i32.const 176
   i32.const 56
   i32.const 0
   call $~lib/env/abort
   unreachable
  end
  global.get $std/dataview/view
  i32.const 1
  i32.const 1
  call $~lib/dataview/DataView#getInt32
  i32.const -2103486240
  i32.ne
  if
   i32.const 0
   i32.const 176
   i32.const 57
   i32.const 0
   call $~lib/env/abort
   unreachable
  end
  global.get $std/dataview/view
  i32.const 2
  i32.const 1
  call $~lib/dataview/DataView#getInt32
  i32.const 1703059288
  i32.ne
  if
   i32.const 0
   i32.const 176
   i32.const 58
   i32.const 0
   call $~lib/env/abort
   unreachable
  end
  global.get $std/dataview/view
  i32.const 3
  i32.const 1
  call $~lib/dataview/DataView#getInt32
  i32.const 1130726047
  i32.ne
  if
   i32.const 0
   i32.const 176
   i32.const 59
   i32.const 0
   call $~lib/env/abort
   unreachable
  end
  global.get $std/dataview/view
  i32.const 4
  i32.const 1
  call $~lib/dataview/DataView#getInt32
  i32.const 1598252418
  i32.ne
  if
   i32.const 0
   i32.const 176
   i32.const 60
   i32.const 0
   call $~lib/env/abort
   unreachable
  end
  global.get $std/dataview/view
  i32.const 0
  i32.const 0
  call $~lib/dataview/DataView#getInt32
  i32.const -153069409
  i32.ne
  if
   i32.const 0
   i32.const 176
   i32.const 62
   i32.const 0
   call $~lib/env/abort
   unreachable
  end
  global.get $std/dataview/view
  i32.const 1
  i32.const 0
  call $~lib/dataview/DataView#getInt32
  i32.const -531062910
  i32.ne
  if
   i32.const 0
   i32.const 176
   i32.const 63
   i32.const 0
   call $~lib/env/abort
   unreachable
  end
  global.get $std/dataview/view
  i32.const 2
  i32.const 0
  call $~lib/dataview/DataView#getInt32
  i32.const 1486848613
  i32.ne
  if
   i32.const 0
   i32.const 176
   i32.const 64
   i32.const 0
   call $~lib/env/abort
   unreachable
  end
  global.get $std/dataview/view
  i32.const 3
  i32.const 0
  call $~lib/dataview/DataView#getInt32
  i32.const -1618844349
  i32.ne
  if
   i32.const 0
   i32.const 176
   i32.const 65
   i32.const 0
   call $~lib/env/abort
   unreachable
  end
  global.get $std/dataview/view
  i32.const 4
  i32.const 0
  call $~lib/dataview/DataView#getInt32
  i32.const -2107292833
  i32.ne
  if
   i32.const 0
   i32.const 176
   i32.const 66
   i32.const 0
   call $~lib/env/abort
   unreachable
  end
  global.get $std/dataview/view
  i32.const 1
  call $~lib/dataview/DataView#getInt64
  i64.const 6864441868736323830
  i64.ne
  if
   i32.const 0
   i32.const 176
   i32.const 68
   i32.const 0
   call $~lib/env/abort
   unreachable
  end
  global.get $std/dataview/view
  i32.const 0
  call $~lib/dataview/DataView#getInt64
  i64.const -657428103485373601
  i64.ne
  if
   i32.const 0
   i32.const 176
   i32.const 69
   i32.const 0
   call $~lib/env/abort
   unreachable
  end
  global.get $std/dataview/view
  i32.const 0
  call $~lib/dataview/DataView#getUint8
  i32.const 246
  i32.ne
  if
   i32.const 0
   i32.const 176
   i32.const 71
   i32.const 0
   call $~lib/env/abort
   unreachable
  end
  global.get $std/dataview/view
  i32.const 1
  call $~lib/dataview/DataView#getUint8
  i32.const 224
  i32.ne
  if
   i32.const 0
   i32.const 176
   i32.const 72
   i32.const 0
   call $~lib/env/abort
   unreachable
  end
  global.get $std/dataview/view
  i32.const 2
  call $~lib/dataview/DataView#getUint8
  i32.const 88
  i32.ne
  if
   i32.const 0
   i32.const 176
   i32.const 73
   i32.const 0
   call $~lib/env/abort
   unreachable
  end
  global.get $std/dataview/view
  i32.const 3
  call $~lib/dataview/DataView#getUint8
  i32.const 159
  i32.ne
  if
   i32.const 0
   i32.const 176
   i32.const 74
   i32.const 0
   call $~lib/env/abort
   unreachable
  end
  global.get $std/dataview/view
  i32.const 4
  call $~lib/dataview/DataView#getUint8
  i32.const 130
  i32.ne
  if
   i32.const 0
   i32.const 176
   i32.const 75
   i32.const 0
   call $~lib/env/abort
   unreachable
  end
  global.get $std/dataview/view
  i32.const 5
  call $~lib/dataview/DataView#getUint8
  i32.const 101
  i32.ne
  if
   i32.const 0
   i32.const 176
   i32.const 76
   i32.const 0
   call $~lib/env/abort
   unreachable
  end
  global.get $std/dataview/view
  i32.const 6
  call $~lib/dataview/DataView#getUint8
  i32.const 67
  i32.ne
  if
   i32.const 0
   i32.const 176
   i32.const 77
   i32.const 0
   call $~lib/env/abort
   unreachable
  end
  global.get $std/dataview/view
  i32.const 7
  call $~lib/dataview/DataView#getUint8
  i32.const 95
  i32.ne
  if
   i32.const 0
   i32.const 176
   i32.const 78
   i32.const 0
   call $~lib/env/abort
   unreachable
  end
  global.get $std/dataview/view
  i32.const 0
  i32.const 1
  call $~lib/dataview/DataView#getUint16
  i32.const 65535
  i32.and
  i32.const 57590
  i32.ne
  if
   i32.const 0
   i32.const 176
   i32.const 80
   i32.const 0
   call $~lib/env/abort
   unreachable
  end
  global.get $std/dataview/view
  i32.const 1
  i32.const 1
  call $~lib/dataview/DataView#getUint16
  i32.const 65535
  i32.and
  i32.const 22752
  i32.ne
  if
   i32.const 0
   i32.const 176
   i32.const 81
   i32.const 0
   call $~lib/env/abort
   unreachable
  end
  global.get $std/dataview/view
  i32.const 2
  i32.const 1
  call $~lib/dataview/DataView#getUint16
  i32.const 65535
  i32.and
  i32.const 40792
  i32.ne
  if
   i32.const 0
   i32.const 176
   i32.const 82
   i32.const 0
   call $~lib/env/abort
   unreachable
  end
  global.get $std/dataview/view
  i32.const 3
  i32.const 1
  call $~lib/dataview/DataView#getUint16
  i32.const 65535
  i32.and
  i32.const 33439
  i32.ne
  if
   i32.const 0
   i32.const 176
   i32.const 83
   i32.const 0
   call $~lib/env/abort
   unreachable
  end
  global.get $std/dataview/view
  i32.const 4
  i32.const 1
  call $~lib/dataview/DataView#getUint16
  i32.const 65535
  i32.and
  i32.const 25986
  i32.ne
  if
   i32.const 0
   i32.const 176
   i32.const 84
   i32.const 0
   call $~lib/env/abort
   unreachable
  end
  global.get $std/dataview/view
  i32.const 5
  i32.const 1
  call $~lib/dataview/DataView#getUint16
  i32.const 65535
  i32.and
  i32.const 17253
  i32.ne
  if
   i32.const 0
   i32.const 176
   i32.const 85
   i32.const 0
   call $~lib/env/abort
   unreachable
  end
  global.get $std/dataview/view
  i32.const 6
  i32.const 1
  call $~lib/dataview/DataView#getUint16
  i32.const 65535
  i32.and
  i32.const 24387
  i32.ne
  if
   i32.const 0
   i32.const 176
   i32.const 86
   i32.const 0
   call $~lib/env/abort
   unreachable
  end
  global.get $std/dataview/view
  i32.const 0
  i32.const 0
  call $~lib/dataview/DataView#getUint16
  i32.const 65535
  i32.and
  i32.const 63200
  i32.ne
  if
   i32.const 0
   i32.const 176
   i32.const 88
   i32.const 0
   call $~lib/env/abort
   unreachable
  end
  global.get $std/dataview/view
  i32.const 1
  i32.const 0
  call $~lib/dataview/DataView#getUint16
  i32.const 65535
  i32.and
  i32.const 57432
  i32.ne
  if
   i32.const 0
   i32.const 176
   i32.const 89
   i32.const 0
   call $~lib/env/abort
   unreachable
  end
  global.get $std/dataview/view
  i32.const 2
  i32.const 0
  call $~lib/dataview/DataView#getUint16
  i32.const 65535
  i32.and
  i32.const 22687
  i32.ne
  if
   i32.const 0
   i32.const 176
   i32.const 90
   i32.const 0
   call $~lib/env/abort
   unreachable
  end
  global.get $std/dataview/view
  i32.const 3
  i32.const 0
  call $~lib/dataview/DataView#getUint16
  i32.const 65535
  i32.and
  i32.const 40834
  i32.ne
  if
   i32.const 0
   i32.const 176
   i32.const 91
   i32.const 0
   call $~lib/env/abort
   unreachable
  end
  global.get $std/dataview/view
  i32.const 4
  i32.const 0
  call $~lib/dataview/DataView#getUint16
  i32.const 65535
  i32.and
  i32.const 33381
  i32.ne
  if
   i32.const 0
   i32.const 176
   i32.const 92
   i32.const 0
   call $~lib/env/abort
   unreachable
  end
  global.get $std/dataview/view
  i32.const 5
  i32.const 0
  call $~lib/dataview/DataView#getUint16
  i32.const 65535
  i32.and
  i32.const 25923
  i32.ne
  if
   i32.const 0
   i32.const 176
   i32.const 93
   i32.const 0
   call $~lib/env/abort
   unreachable
  end
  global.get $std/dataview/view
  i32.const 6
  i32.const 0
  call $~lib/dataview/DataView#getUint16
  i32.const 65535
  i32.and
  i32.const 17247
  i32.ne
  if
   i32.const 0
   i32.const 176
   i32.const 94
   i32.const 0
   call $~lib/env/abort
   unreachable
  end
  global.get $std/dataview/view
  i32.const 0
  i32.const 1
  call $~lib/dataview/DataView#getInt32
  i32.const -1621565194
  i32.ne
  if
   i32.const 0
   i32.const 176
   i32.const 96
   i32.const 0
   call $~lib/env/abort
   unreachable
  end
  global.get $std/dataview/view
  i32.const 1
  i32.const 1
  call $~lib/dataview/DataView#getInt32
  i32.const -2103486240
  i32.ne
  if
   i32.const 0
   i32.const 176
   i32.const 97
   i32.const 0
   call $~lib/env/abort
   unreachable
  end
  global.get $std/dataview/view
  i32.const 2
  i32.const 1
  call $~lib/dataview/DataView#getInt32
  i32.const 1703059288
  i32.ne
  if
   i32.const 0
   i32.const 176
   i32.const 98
   i32.const 0
   call $~lib/env/abort
   unreachable
  end
  global.get $std/dataview/view
  i32.const 3
  i32.const 1
  call $~lib/dataview/DataView#getInt32
  i32.const 1130726047
  i32.ne
  if
   i32.const 0
   i32.const 176
   i32.const 99
   i32.const 0
   call $~lib/env/abort
   unreachable
  end
  global.get $std/dataview/view
  i32.const 4
  i32.const 1
  call $~lib/dataview/DataView#getInt32
  i32.const 1598252418
  i32.ne
  if
   i32.const 0
   i32.const 176
   i32.const 100
   i32.const 0
   call $~lib/env/abort
   unreachable
  end
  global.get $std/dataview/view
  i32.const 0
  i32.const 0
  call $~lib/dataview/DataView#getInt32
  i32.const -153069409
  i32.ne
  if
   i32.const 0
   i32.const 176
   i32.const 102
   i32.const 0
   call $~lib/env/abort
   unreachable
  end
  global.get $std/dataview/view
  i32.const 1
  i32.const 0
  call $~lib/dataview/DataView#getInt32
  i32.const -531062910
  i32.ne
  if
   i32.const 0
   i32.const 176
   i32.const 103
   i32.const 0
   call $~lib/env/abort
   unreachable
  end
  global.get $std/dataview/view
  i32.const 2
  i32.const 0
  call $~lib/dataview/DataView#getInt32
  i32.const 1486848613
  i32.ne
  if
   i32.const 0
   i32.const 176
   i32.const 104
   i32.const 0
   call $~lib/env/abort
   unreachable
  end
  global.get $std/dataview/view
  i32.const 3
  i32.const 0
  call $~lib/dataview/DataView#getInt32
  i32.const -1618844349
  i32.ne
  if
   i32.const 0
   i32.const 176
   i32.const 105
   i32.const 0
   call $~lib/env/abort
   unreachable
  end
  global.get $std/dataview/view
  i32.const 4
  i32.const 0
  call $~lib/dataview/DataView#getInt32
  i32.const -2107292833
  i32.ne
  if
   i32.const 0
   i32.const 176
   i32.const 106
   i32.const 0
   call $~lib/env/abort
   unreachable
  end
  global.get $std/dataview/view
  i32.const 1
  call $~lib/dataview/DataView#getInt64
  i64.const 6864441868736323830
  i64.ne
  if
   i32.const 0
   i32.const 176
   i32.const 108
   i32.const 0
   call $~lib/env/abort
   unreachable
  end
  global.get $std/dataview/view
  i32.const 0
  call $~lib/dataview/DataView#getInt64
  i64.const -657428103485373601
  i64.ne
  if
   i32.const 0
   i32.const 176
   i32.const 109
   i32.const 0
   call $~lib/env/abort
   unreachable
  end
  global.get $std/dataview/view
  f32.const 1.5976661625240943e-18
  i32.const 1
  call $~lib/dataview/DataView#setFloat32
  global.get $std/dataview/view
  i32.const 0
  i32.const 1
  call $~lib/dataview/DataView#getFloat32
  f32.const 1.5976661625240943e-18
  f32.ne
  if
   i32.const 0
   i32.const 176
   i32.const 112
   i32.const 0
   call $~lib/env/abort
   unreachable
  end
  global.get $std/dataview/view
  f32.const 1976281973381696323584
  i32.const 0
  call $~lib/dataview/DataView#setFloat32
  global.get $std/dataview/view
  i32.const 0
  i32.const 0
  call $~lib/dataview/DataView#getFloat32
  f32.const 1976281973381696323584
  f32.ne
  if
   i32.const 0
   i32.const 176
   i32.const 115
   i32.const 0
   call $~lib/env/abort
   unreachable
  end
  global.get $std/dataview/view
  f64.const -1094252199637739024055454e124
  i32.const 1
  call $~lib/dataview/DataView#setFloat64
  global.get $std/dataview/view
  i32.const 1
  call $~lib/dataview/DataView#getFloat64
  f64.const -1094252199637739024055454e124
  f64.ne
  if
   i32.const 0
   i32.const 176
   i32.const 118
   i32.const 0
   call $~lib/env/abort
   unreachable
  end
  global.get $std/dataview/view
  f64.const 6.022586634778589e-103
  i32.const 0
  call $~lib/dataview/DataView#setFloat64
  global.get $std/dataview/view
  i32.const 0
  call $~lib/dataview/DataView#getFloat64
  f64.const 6.022586634778589e-103
  f64.ne
  if
   i32.const 0
   i32.const 176
   i32.const 121
   i32.const 0
   call $~lib/env/abort
   unreachable
  end
  global.get $std/dataview/view
  i32.const 108
  call $~lib/dataview/DataView#setInt8
  global.get $std/dataview/view
  i32.const 0
  call $~lib/dataview/DataView#getInt8
  i32.const 108
  i32.ne
  if
   i32.const 0
   i32.const 176
   i32.const 124
   i32.const 0
   call $~lib/env/abort
   unreachable
  end
  global.get $std/dataview/view
  i32.const -13360
  i32.const 1
  call $~lib/dataview/DataView#setInt16
  global.get $std/dataview/view
  i32.const 0
  i32.const 1
  call $~lib/dataview/DataView#getInt16
  i32.const 65535
  i32.and
  i32.const 52176
  i32.ne
  if
   i32.const 0
   i32.const 176
   i32.const 127
   i32.const 0
   call $~lib/env/abort
   unreachable
  end
  global.get $std/dataview/view
  i32.const 14689
  i32.const 0
  call $~lib/dataview/DataView#setInt16
  global.get $std/dataview/view
  i32.const 0
  i32.const 0
  call $~lib/dataview/DataView#getInt16
  i32.const 65535
  i32.and
  i32.const 14689
  i32.ne
  if
   i32.const 0
   i32.const 176
   i32.const 130
   i32.const 0
   call $~lib/env/abort
   unreachable
  end
  global.get $std/dataview/view
  i32.const 1204680201
  i32.const 1
  call $~lib/dataview/DataView#setInt32
  global.get $std/dataview/view
  i32.const 0
  i32.const 1
  call $~lib/dataview/DataView#getInt32
  i32.const 1204680201
  i32.ne
  if
   i32.const 0
   i32.const 176
   i32.const 133
   i32.const 0
   call $~lib/env/abort
   unreachable
  end
  global.get $std/dataview/view
  i32.const 660673230
  i32.const 0
  call $~lib/dataview/DataView#setInt32
  global.get $std/dataview/view
  i32.const 0
  i32.const 0
  call $~lib/dataview/DataView#getInt32
  i32.const 660673230
  i32.ne
  if
   i32.const 0
   i32.const 176
   i32.const 136
   i32.const 0
   call $~lib/env/abort
   unreachable
  end
  global.get $std/dataview/view
  i64.const -3290739641816099749
  i32.const 1
  call $~lib/dataview/DataView#setInt64
  global.get $std/dataview/view
  i32.const 1
  call $~lib/dataview/DataView#getInt64
  i64.const -3290739641816099749
  i64.ne
  if
   i32.const 0
   i32.const 176
   i32.const 139
   i32.const 0
   call $~lib/env/abort
   unreachable
  end
  global.get $std/dataview/view
  i64.const 8178932412950708047
  i32.const 0
  call $~lib/dataview/DataView#setInt64
  global.get $std/dataview/view
  i32.const 0
  call $~lib/dataview/DataView#getInt64
  i64.const 8178932412950708047
  i64.ne
  if
   i32.const 0
   i32.const 176
   i32.const 142
   i32.const 0
   call $~lib/env/abort
   unreachable
  end
  global.get $std/dataview/view
  i32.const 238
  call $~lib/dataview/DataView#setInt8
  global.get $std/dataview/view
  i32.const 0
  call $~lib/dataview/DataView#getUint8
  i32.const 238
  i32.ne
  if
   i32.const 0
   i32.const 176
   i32.const 145
   i32.const 0
   call $~lib/env/abort
   unreachable
  end
  global.get $std/dataview/view
  i32.const 58856
  i32.const 1
  call $~lib/dataview/DataView#setUint16
  global.get $std/dataview/view
  i32.const 0
  i32.const 1
  call $~lib/dataview/DataView#getUint16
  i32.const 65535
  i32.and
  i32.const 58856
  i32.ne
  if
   i32.const 0
   i32.const 176
   i32.const 148
   i32.const 0
   call $~lib/env/abort
   unreachable
  end
  global.get $std/dataview/view
  i32.const 60400
  i32.const 0
  call $~lib/dataview/DataView#setUint16
  global.get $std/dataview/view
  i32.const 0
  i32.const 0
  call $~lib/dataview/DataView#getUint16
  i32.const 65535
  i32.and
  i32.const 60400
  i32.ne
  if
   i32.const 0
   i32.const 176
   i32.const 151
   i32.const 0
   call $~lib/env/abort
   unreachable
  end
  global.get $std/dataview/view
  i32.const -846805744
  i32.const 1
  call $~lib/dataview/DataView#setInt32
  global.get $std/dataview/view
  i32.const 0
  i32.const 1
  call $~lib/dataview/DataView#getInt32
  i32.const -846805744
  i32.ne
  if
   i32.const 0
   i32.const 176
   i32.const 154
   i32.const 0
   call $~lib/env/abort
   unreachable
  end
  global.get $std/dataview/view
  i32.const -1510791631
  i32.const 0
  call $~lib/dataview/DataView#setInt32
  global.get $std/dataview/view
  i32.const 0
  i32.const 0
  call $~lib/dataview/DataView#getInt32
  i32.const -1510791631
  i32.ne
  if
   i32.const 0
   i32.const 176
   i32.const 157
   i32.const 0
   call $~lib/env/abort
   unreachable
  end
  global.get $std/dataview/view
  i64.const 2334704782995986958
  i32.const 1
  call $~lib/dataview/DataView#setInt64
  global.get $std/dataview/view
  i32.const 1
  call $~lib/dataview/DataView#getInt64
  i64.const 2334704782995986958
  i64.ne
  if
   i32.const 0
   i32.const 176
   i32.const 160
   i32.const 0
   call $~lib/env/abort
   unreachable
  end
  global.get $std/dataview/view
  i64.const -7123186897289856329
  i32.const 0
  call $~lib/dataview/DataView#setInt64
  global.get $std/dataview/view
  i32.const 0
  call $~lib/dataview/DataView#getInt64
  i64.const -7123186897289856329
  i64.ne
  if
   i32.const 0
   i32.const 176
   i32.const 163
   i32.const 0
   call $~lib/env/abort
   unreachable
  end
 )
 (func $null (; 24 ;) (type $v)
  nop
 )
)<|MERGE_RESOLUTION|>--- conflicted
+++ resolved
@@ -7,12 +7,12 @@
  (type $II (func (param i64) (result i64)))
  (type $iiii (func (param i32 i32 i32) (result i32)))
  (type $v (func))
+ (type $FUNCSIG$vii (func (param i32 i32)))
  (type $FUNCSIG$iiii (func (param i32 i32 i32) (result i32)))
  (type $FUNCSIG$dii (func (param i32 i32) (result f64)))
  (type $FUNCSIG$jii (func (param i32 i32) (result i64)))
  (type $FUNCSIG$vifi (func (param i32 f32 i32)))
  (type $FUNCSIG$vidi (func (param i32 f64 i32)))
- (type $FUNCSIG$vii (func (param i32 i32)))
  (type $FUNCSIG$viii (func (param i32 i32 i32)))
  (type $FUNCSIG$viji (func (param i32 i64 i32)))
  (import "env" "abort" (func $~lib/env/abort (param i32 i32 i32 i32)))
@@ -119,42 +119,24 @@
   i32.store
   local.get $1
  )
-<<<<<<< HEAD
- (func $~lib/internal/memory/memset (; 3 ;) (type $iiiv) (param $0 i32) (param $1 i32) (param $2 i32)
-  (local $3 i32)
-  (local $4 i64)
-  local.get $2
-=======
  (func $~lib/internal/memory/memset (; 3 ;) (type $FUNCSIG$vii) (param $0 i32) (param $1 i32)
   (local $2 i32)
   local.get $1
->>>>>>> cd1cfe69
   i32.eqz
   if
    return
   end
   local.get $0
-<<<<<<< HEAD
-  local.get $1
+  i32.const 0
   i32.store8
   local.get $0
-  local.get $2
-=======
+  local.get $1
+  i32.add
+  i32.const 1
+  i32.sub
   i32.const 0
   i32.store8
-  local.get $0
-  local.get $1
->>>>>>> cd1cfe69
-  i32.add
-  i32.const 1
-  i32.sub
-  local.get $1
-  i32.store8
-<<<<<<< HEAD
-  local.get $2
-=======
-  local.get $1
->>>>>>> cd1cfe69
+  local.get $1
   i32.const 2
   i32.le_u
   if
@@ -163,41 +145,27 @@
   local.get $0
   i32.const 1
   i32.add
-  local.get $1
+  i32.const 0
   i32.store8
   local.get $0
   i32.const 2
   i32.add
-  local.get $1
+  i32.const 0
   i32.store8
   local.get $0
-<<<<<<< HEAD
-  local.get $2
-  i32.add
-  local.tee $3
-=======
   local.get $1
   i32.add
   local.tee $2
->>>>>>> cd1cfe69
   i32.const 2
   i32.sub
-  local.get $1
+  i32.const 0
   i32.store8
-<<<<<<< HEAD
-  local.get $3
-=======
   local.get $2
->>>>>>> cd1cfe69
   i32.const 3
   i32.sub
-  local.get $1
+  i32.const 0
   i32.store8
-<<<<<<< HEAD
-  local.get $2
-=======
-  local.get $1
->>>>>>> cd1cfe69
+  local.get $1
   i32.const 6
   i32.le_u
   if
@@ -206,55 +174,26 @@
   local.get $0
   i32.const 3
   i32.add
-  local.get $1
+  i32.const 0
   i32.store8
   local.get $0
-<<<<<<< HEAD
-  local.get $2
-=======
-  local.get $1
->>>>>>> cd1cfe69
+  local.get $1
   i32.add
   i32.const 4
   i32.sub
-  local.get $1
+  i32.const 0
   i32.store8
-<<<<<<< HEAD
-  local.get $2
-=======
-  local.get $1
->>>>>>> cd1cfe69
+  local.get $1
   i32.const 8
   i32.le_u
   if
    return
   end
-  local.get $2
   i32.const 0
   local.get $0
   i32.sub
   i32.const 3
   i32.and
-<<<<<<< HEAD
-  local.tee $3
-  i32.sub
-  local.set $2
-  local.get $0
-  local.get $3
-  i32.add
-  local.tee $0
-  local.get $1
-  i32.const 255
-  i32.and
-  i32.const 16843009
-  i32.mul
-  local.tee $1
-  i32.store
-  local.get $2
-  i32.const -4
-  i32.and
-  local.tee $2
-=======
   local.tee $2
   local.get $0
   i32.add
@@ -267,18 +206,13 @@
   i32.const -4
   i32.and
   local.tee $1
->>>>>>> cd1cfe69
   local.get $0
   i32.add
   i32.const 4
   i32.sub
-  local.get $1
+  i32.const 0
   i32.store
-<<<<<<< HEAD
-  local.get $2
-=======
-  local.get $1
->>>>>>> cd1cfe69
+  local.get $1
   i32.const 8
   i32.le_u
   if
@@ -287,41 +221,27 @@
   local.get $0
   i32.const 4
   i32.add
-  local.get $1
+  i32.const 0
   i32.store
   local.get $0
   i32.const 8
   i32.add
-  local.get $1
+  i32.const 0
   i32.store
   local.get $0
-<<<<<<< HEAD
-  local.get $2
-  i32.add
-  local.tee $3
-=======
   local.get $1
   i32.add
   local.tee $2
->>>>>>> cd1cfe69
   i32.const 12
   i32.sub
-  local.get $1
+  i32.const 0
   i32.store
-<<<<<<< HEAD
-  local.get $3
-=======
   local.get $2
->>>>>>> cd1cfe69
   i32.const 8
   i32.sub
-  local.get $1
+  i32.const 0
   i32.store
-<<<<<<< HEAD
-  local.get $2
-=======
-  local.get $1
->>>>>>> cd1cfe69
+  local.get $1
   i32.const 24
   i32.le_u
   if
@@ -330,89 +250,51 @@
   local.get $0
   i32.const 12
   i32.add
-  local.get $1
+  i32.const 0
   i32.store
   local.get $0
   i32.const 16
   i32.add
-  local.get $1
+  i32.const 0
   i32.store
   local.get $0
   i32.const 20
   i32.add
-  local.get $1
+  i32.const 0
   i32.store
   local.get $0
   i32.const 24
   i32.add
-  local.get $1
+  i32.const 0
   i32.store
   local.get $0
-<<<<<<< HEAD
-  local.get $2
-  i32.add
-  local.tee $3
-=======
   local.get $1
   i32.add
   local.tee $2
->>>>>>> cd1cfe69
   i32.const 28
   i32.sub
-  local.get $1
+  i32.const 0
   i32.store
-<<<<<<< HEAD
-  local.get $3
-=======
   local.get $2
->>>>>>> cd1cfe69
   i32.const 24
   i32.sub
-  local.get $1
+  i32.const 0
   i32.store
-<<<<<<< HEAD
-  local.get $3
-=======
   local.get $2
->>>>>>> cd1cfe69
   i32.const 20
   i32.sub
-  local.get $1
+  i32.const 0
   i32.store
-<<<<<<< HEAD
-  local.get $3
-=======
   local.get $2
->>>>>>> cd1cfe69
   i32.const 16
   i32.sub
-  local.get $1
+  i32.const 0
   i32.store
   local.get $0
   i32.const 4
   i32.and
   i32.const 24
   i32.add
-<<<<<<< HEAD
-  local.tee $3
-  local.get $0
-  i32.add
-  local.set $0
-  local.get $2
-  local.get $3
-  i32.sub
-  local.set $2
-  local.get $1
-  i64.extend_i32_u
-  local.tee $4
-  local.get $4
-  i64.const 32
-  i64.shl
-  i64.or
-  local.set $4
-  loop $continue|0
-   local.get $2
-=======
   local.tee $2
   local.get $0
   i32.add
@@ -423,43 +305,31 @@
   local.set $1
   loop $continue|0
    local.get $1
->>>>>>> cd1cfe69
    i32.const 32
    i32.ge_u
    if
     local.get $0
-<<<<<<< HEAD
-    local.get $4
-=======
     i64.const 0
->>>>>>> cd1cfe69
     i64.store
     local.get $0
     i32.const 8
     i32.add
-    local.get $4
+    i64.const 0
     i64.store
     local.get $0
     i32.const 16
     i32.add
-    local.get $4
+    i64.const 0
     i64.store
     local.get $0
     i32.const 24
     i32.add
-    local.get $4
+    i64.const 0
     i64.store
-<<<<<<< HEAD
-    local.get $2
-    i32.const 32
-    i32.sub
-    local.set $2
-=======
     local.get $1
     i32.const 32
     i32.sub
     local.set $1
->>>>>>> cd1cfe69
     local.get $0
     i32.const 32
     i32.add
@@ -486,10 +356,6 @@
   local.tee $2
   i32.const 8
   i32.add
-<<<<<<< HEAD
-  i32.const 0
-=======
->>>>>>> cd1cfe69
   local.get $1
   call $~lib/internal/memory/memset
   local.get $0
@@ -608,21 +474,6 @@
   (local $4 i32)
   local.get $0
   i32.load offset=8
-<<<<<<< HEAD
-  local.set $4
-  local.get $1
-  local.tee $3
-  i32.const 1073741816
-  i32.gt_u
-  local.tee $1
-  if (result i32)
-   local.get $1
-  else   
-   local.get $3
-   i32.const 4
-   i32.add
-   local.get $4
-=======
   local.set $3
   local.get $1
   i32.const 1073741816
@@ -635,7 +486,6 @@
    i32.const 4
    i32.add
    local.get $3
->>>>>>> cd1cfe69
    i32.gt_s
   end
   if
@@ -653,11 +503,7 @@
    local.get $0
    i32.load offset=4
    i32.add
-<<<<<<< HEAD
-   local.get $3
-=======
    local.get $1
->>>>>>> cd1cfe69
    i32.add
    f32.load offset=8
   else   
@@ -666,11 +512,7 @@
    local.get $0
    i32.load offset=4
    i32.add
-<<<<<<< HEAD
-   local.get $3
-=======
    local.get $1
->>>>>>> cd1cfe69
    i32.add
    i32.load offset=8
    local.tee $0
@@ -753,35 +595,19 @@
   i32.load offset=8
   local.set $3
   local.get $1
-<<<<<<< HEAD
-  local.tee $2
-  i32.const 1073741816
-  i32.gt_u
-  local.tee $1
-  i32.eqz
-  if
-   local.get $2
-=======
   i32.const 1073741816
   i32.gt_u
   local.tee $2
   i32.eqz
   if
    local.get $1
->>>>>>> cd1cfe69
    i32.const 1
    i32.add
    local.get $3
    i32.gt_s
-<<<<<<< HEAD
-   local.set $1
-  end
-  local.get $1
-=======
    local.set $2
   end
   local.get $2
->>>>>>> cd1cfe69
   if
    i32.const 0
    i32.const 136
@@ -795,11 +621,7 @@
   local.get $0
   i32.load offset=4
   i32.add
-<<<<<<< HEAD
-  local.get $2
-=======
-  local.get $1
->>>>>>> cd1cfe69
+  local.get $1
   i32.add
   i32.load8_s offset=8
  )
@@ -808,21 +630,6 @@
   (local $4 i32)
   local.get $0
   i32.load offset=8
-<<<<<<< HEAD
-  local.set $4
-  local.get $1
-  local.tee $3
-  i32.const 1073741816
-  i32.gt_u
-  local.tee $1
-  if (result i32)
-   local.get $1
-  else   
-   local.get $3
-   i32.const 2
-   i32.add
-   local.get $4
-=======
   local.set $3
   local.get $1
   i32.const 1073741816
@@ -835,7 +642,6 @@
    i32.const 2
    i32.add
    local.get $3
->>>>>>> cd1cfe69
    i32.gt_s
   end
   if
@@ -851,11 +657,7 @@
   local.get $0
   i32.load offset=4
   i32.add
-<<<<<<< HEAD
-  local.get $3
-=======
-  local.get $1
->>>>>>> cd1cfe69
+  local.get $1
   i32.add
   i32.load16_s offset=8
   local.set $0
@@ -881,21 +683,6 @@
   (local $4 i32)
   local.get $0
   i32.load offset=8
-<<<<<<< HEAD
-  local.set $4
-  local.get $1
-  local.tee $3
-  i32.const 1073741816
-  i32.gt_u
-  local.tee $1
-  if (result i32)
-   local.get $1
-  else   
-   local.get $3
-   i32.const 4
-   i32.add
-   local.get $4
-=======
   local.set $3
   local.get $1
   i32.const 1073741816
@@ -908,7 +695,6 @@
    i32.const 4
    i32.add
    local.get $3
->>>>>>> cd1cfe69
    i32.gt_s
   end
   if
@@ -924,11 +710,7 @@
   local.get $0
   i32.load offset=4
   i32.add
-<<<<<<< HEAD
-  local.get $3
-=======
-  local.get $1
->>>>>>> cd1cfe69
+  local.get $1
   i32.add
   i32.load offset=8
   local.set $0
@@ -985,35 +767,19 @@
   i32.load offset=8
   local.set $3
   local.get $1
-<<<<<<< HEAD
-  local.tee $2
-  i32.const 1073741816
-  i32.gt_u
-  local.tee $1
-  i32.eqz
-  if
-   local.get $2
-=======
   i32.const 1073741816
   i32.gt_u
   local.tee $2
   i32.eqz
   if
    local.get $1
->>>>>>> cd1cfe69
    i32.const 1
    i32.add
    local.get $3
    i32.gt_s
-<<<<<<< HEAD
-   local.set $1
-  end
-  local.get $1
-=======
    local.set $2
   end
   local.get $2
->>>>>>> cd1cfe69
   if
    i32.const 0
    i32.const 136
@@ -1027,11 +793,7 @@
   local.get $0
   i32.load offset=4
   i32.add
-<<<<<<< HEAD
-  local.get $2
-=======
-  local.get $1
->>>>>>> cd1cfe69
+  local.get $1
   i32.add
   i32.load8_u offset=8
  )
@@ -1040,21 +802,6 @@
   (local $4 i32)
   local.get $0
   i32.load offset=8
-<<<<<<< HEAD
-  local.set $4
-  local.get $1
-  local.tee $3
-  i32.const 1073741816
-  i32.gt_u
-  local.tee $1
-  if (result i32)
-   local.get $1
-  else   
-   local.get $3
-   i32.const 2
-   i32.add
-   local.get $4
-=======
   local.set $3
   local.get $1
   i32.const 1073741816
@@ -1067,7 +814,6 @@
    i32.const 2
    i32.add
    local.get $3
->>>>>>> cd1cfe69
    i32.gt_s
   end
   if
@@ -1083,11 +829,7 @@
   local.get $0
   i32.load offset=4
   i32.add
-<<<<<<< HEAD
-  local.get $3
-=======
-  local.get $1
->>>>>>> cd1cfe69
+  local.get $1
   i32.add
   i32.load16_u offset=8
   local.set $0
