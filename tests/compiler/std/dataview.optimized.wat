(module
 (type $i32_i32_i32_=>_none (func (param i32 i32 i32)))
 (type $i32_i32_i32_=>_i32 (func (param i32 i32 i32) (result i32)))
 (type $none_=>_none (func))
 (type $i32_i32_=>_none (func (param i32 i32)))
 (type $i32_i32_=>_i32 (func (param i32 i32) (result i32)))
 (type $i32_=>_none (func (param i32)))
 (type $i32_i32_=>_i64 (func (param i32 i32) (result i64)))
 (type $i32_i64_i32_=>_none (func (param i32 i64 i32)))
 (type $i32_i32_i32_i32_=>_none (func (param i32 i32 i32 i32)))
 (type $none_=>_i32 (func (result i32)))
 (type $i32_i32_i32_=>_f32 (func (param i32 i32 i32) (result f32)))
 (type $i32_i32_=>_f64 (func (param i32 i32) (result f64)))
 (type $i32_f32_i32_=>_none (func (param i32 f32 i32)))
 (type $i32_f64_i32_=>_none (func (param i32 f64 i32)))
 (import "env" "abort" (func $~lib/builtins/abort (param i32 i32 i32 i32)))
 (global $~lib/rt/itcms/total (mut i32) (i32.const 0))
 (global $~lib/rt/itcms/threshold (mut i32) (i32.const 0))
 (global $~lib/rt/itcms/state (mut i32) (i32.const 0))
 (global $~lib/rt/itcms/visitCount (mut i32) (i32.const 0))
 (global $~lib/rt/itcms/pinSpace (mut i32) (i32.const 0))
 (global $~lib/rt/itcms/iter (mut i32) (i32.const 0))
 (global $~lib/rt/itcms/toSpace (mut i32) (i32.const 0))
 (global $~lib/rt/itcms/white (mut i32) (i32.const 0))
 (global $~lib/rt/itcms/fromSpace (mut i32) (i32.const 0))
 (global $~lib/rt/tlsf/ROOT (mut i32) (i32.const 0))
 (global $~lib/memory/__stack_pointer (mut i32) (i32.const 18172))
 (memory $0 1)
 (data (i32.const 1036) ",")
 (data (i32.const 1048) "\01\00\00\00\1c\00\00\00I\00n\00v\00a\00l\00i\00d\00 \00l\00e\00n\00g\00t\00h")
 (data (i32.const 1084) "<")
 (data (i32.const 1096) "\01\00\00\00&\00\00\00~\00l\00i\00b\00/\00a\00r\00r\00a\00y\00b\00u\00f\00f\00e\00r\00.\00t\00s")
 (data (i32.const 1148) "<")
 (data (i32.const 1160) "\01\00\00\00(\00\00\00A\00l\00l\00o\00c\00a\00t\00i\00o\00n\00 \00t\00o\00o\00 \00l\00a\00r\00g\00e")
 (data (i32.const 1212) "<")
 (data (i32.const 1224) "\01\00\00\00 \00\00\00~\00l\00i\00b\00/\00r\00t\00/\00i\00t\00c\00m\00s\00.\00t\00s")
 (data (i32.const 1340) "<")
 (data (i32.const 1352) "\01\00\00\00$\00\00\00I\00n\00d\00e\00x\00 \00o\00u\00t\00 \00o\00f\00 \00r\00a\00n\00g\00e")
 (data (i32.const 1404) ",")
 (data (i32.const 1416) "\01\00\00\00\14\00\00\00~\00l\00i\00b\00/\00r\00t\00.\00t\00s")
 (data (i32.const 1484) "<")
 (data (i32.const 1496) "\01\00\00\00\1e\00\00\00~\00l\00i\00b\00/\00r\00t\00/\00t\00l\00s\00f\00.\00t\00s")
 (data (i32.const 1548) "<")
 (data (i32.const 1560) "\01\00\00\00$\00\00\00~\00l\00i\00b\00/\00t\00y\00p\00e\00d\00a\00r\00r\00a\00y\00.\00t\00s")
 (data (i32.const 1612) "<")
 (data (i32.const 1624) "\01\00\00\00 \00\00\00~\00l\00i\00b\00/\00d\00a\00t\00a\00v\00i\00e\00w\00.\00t\00s")
 (data (i32.const 1676) "<")
 (data (i32.const 1688) "\01\00\00\00\1e\00\00\00s\00t\00d\00/\00d\00a\00t\00a\00v\00i\00e\00w\00.\00t\00s")
 (data (i32.const 1744) "\05\00\00\00 \00\00\00\00\00\00\00 ")
 (data (i32.const 1772) "A\00\00\00\02")
 (export "memory" (memory $0))
 (start $~start)
 (func $~lib/rt/itcms/visitRoots
  (local $0 i32)
  (local $1 i32)
  i32.const 1360
  call $~lib/rt/itcms/__visit
  i32.const 1056
  call $~lib/rt/itcms/__visit
  i32.const 1168
  call $~lib/rt/itcms/__visit
  global.get $~lib/rt/itcms/pinSpace
  local.tee $1
  i32.load offset=4
  i32.const -4
  i32.and
  local.set $0
  loop $while-continue|0
   local.get $0
   local.get $1
   i32.ne
   if
    local.get $0
    i32.load offset=4
    i32.const 3
    i32.and
    i32.const 3
    i32.ne
    if
     i32.const 0
     i32.const 1232
     i32.const 159
     i32.const 16
     call $~lib/builtins/abort
     unreachable
    end
    local.get $0
    i32.const 20
    i32.add
    call $~lib/rt/__visit_members
    local.get $0
    i32.load offset=4
    i32.const -4
    i32.and
    local.set $0
    br $while-continue|0
   end
  end
 )
 (func $~lib/rt/itcms/Object#makeGray (param $0 i32)
  (local $1 i32)
  (local $2 i32)
  (local $3 i32)
  local.get $0
  global.get $~lib/rt/itcms/iter
  i32.eq
  if
   local.get $0
   i32.load offset=8
   local.tee $1
   i32.eqz
   if
    i32.const 0
    i32.const 1232
    i32.const 147
    i32.const 30
    call $~lib/builtins/abort
    unreachable
   end
   local.get $1
   global.set $~lib/rt/itcms/iter
  end
  block $__inlined_func$~lib/rt/itcms/Object#unlink
   local.get $0
   i32.load offset=4
   i32.const -4
   i32.and
   local.tee $2
   i32.eqz
   if
    i32.const 0
    local.get $0
    i32.const 18172
    i32.lt_u
    local.get $0
    i32.load offset=8
    select
    i32.eqz
    if
     i32.const 0
     i32.const 1232
     i32.const 127
     i32.const 18
     call $~lib/builtins/abort
     unreachable
    end
    br $__inlined_func$~lib/rt/itcms/Object#unlink
   end
   local.get $0
   i32.load offset=8
   local.tee $1
   i32.eqz
   if
    i32.const 0
    i32.const 1232
    i32.const 131
    i32.const 16
    call $~lib/builtins/abort
    unreachable
   end
   local.get $2
   local.get $1
   i32.store offset=8
   local.get $1
   local.get $2
   local.get $1
   i32.load offset=4
   i32.const 3
   i32.and
   i32.or
   i32.store offset=4
  end
  global.get $~lib/rt/itcms/toSpace
  local.set $2
  local.get $0
  i32.load offset=12
  local.tee $1
  i32.const 1
  i32.le_u
  if (result i32)
   i32.const 1
  else
   local.get $1
   i32.const 1744
   i32.load
   i32.gt_u
   if
    i32.const 1360
    i32.const 1424
    i32.const 22
    i32.const 28
    call $~lib/builtins/abort
    unreachable
   end
   local.get $1
   i32.const 3
   i32.shl
   i32.const 1748
   i32.add
   i32.load
   i32.const 32
   i32.and
  end
  if (result i32)
   global.get $~lib/rt/itcms/white
   i32.eqz
  else
   i32.const 2
  end
  local.set $3
  local.get $2
  i32.load offset=8
  local.set $1
  local.get $0
  local.get $2
  local.get $3
  i32.or
  i32.store offset=4
  local.get $0
  local.get $1
  i32.store offset=8
  local.get $1
  local.get $0
  local.get $1
  i32.load offset=4
  i32.const 3
  i32.and
  i32.or
  i32.store offset=4
  local.get $2
  local.get $0
  i32.store offset=8
 )
 (func $~lib/rt/itcms/__visit (param $0 i32)
  local.get $0
  i32.eqz
  if
   return
  end
  global.get $~lib/rt/itcms/white
  local.get $0
  i32.const 20
  i32.sub
  local.tee $0
  i32.load offset=4
  i32.const 3
  i32.and
  i32.eq
  if
   local.get $0
   call $~lib/rt/itcms/Object#makeGray
   global.get $~lib/rt/itcms/visitCount
   i32.const 1
   i32.add
   global.set $~lib/rt/itcms/visitCount
  end
 )
 (func $~lib/rt/tlsf/removeBlock (param $0 i32) (param $1 i32)
  (local $2 i32)
  (local $3 i32)
  (local $4 i32)
  (local $5 i32)
  local.get $1
  i32.load
  local.tee $2
  i32.const 1
  i32.and
  i32.eqz
  if
   i32.const 0
   i32.const 1504
   i32.const 268
   i32.const 14
   call $~lib/builtins/abort
   unreachable
  end
  local.get $2
  i32.const -4
  i32.and
  local.tee $2
  i32.const 12
  i32.lt_u
  if
   i32.const 0
   i32.const 1504
   i32.const 270
   i32.const 14
   call $~lib/builtins/abort
   unreachable
  end
  local.get $2
  i32.const 256
  i32.lt_u
  if
   local.get $2
   i32.const 4
   i32.shr_u
   local.set $2
  else
   i32.const 31
   local.get $2
   i32.const 1073741820
   local.get $2
   i32.const 1073741820
   i32.lt_u
   select
   local.tee $2
   i32.clz
   i32.sub
   local.set $3
   local.get $2
   local.get $3
   i32.const 4
   i32.sub
   i32.shr_u
   i32.const 16
   i32.xor
   local.set $2
   local.get $3
   i32.const 7
   i32.sub
   local.set $3
  end
  local.get $2
  i32.const 16
  i32.lt_u
  i32.const 0
  local.get $3
  i32.const 23
  i32.lt_u
  select
  i32.eqz
  if
   i32.const 0
   i32.const 1504
   i32.const 284
   i32.const 14
   call $~lib/builtins/abort
   unreachable
  end
  local.get $1
  i32.load offset=8
  local.set $4
  local.get $1
  i32.load offset=4
  local.tee $5
  if
   local.get $5
   local.get $4
   i32.store offset=8
  end
  local.get $4
  if
   local.get $4
   local.get $5
   i32.store offset=4
  end
  local.get $1
  local.get $0
  local.get $2
  local.get $3
  i32.const 4
  i32.shl
  i32.add
  i32.const 2
  i32.shl
  i32.add
  i32.load offset=96
  i32.eq
  if
   local.get $0
   local.get $2
   local.get $3
   i32.const 4
   i32.shl
   i32.add
   i32.const 2
   i32.shl
   i32.add
   local.get $4
   i32.store offset=96
   local.get $4
   i32.eqz
   if
    local.get $0
    local.get $3
    i32.const 2
    i32.shl
    i32.add
    local.tee $4
    i32.load offset=4
    i32.const -2
    local.get $2
    i32.rotl
    i32.and
    local.set $1
    local.get $4
    local.get $1
    i32.store offset=4
    local.get $1
    i32.eqz
    if
     local.get $0
     local.get $0
     i32.load
     i32.const -2
     local.get $3
     i32.rotl
     i32.and
     i32.store
    end
   end
  end
 )
 (func $~lib/rt/tlsf/insertBlock (param $0 i32) (param $1 i32)
  (local $2 i32)
  (local $3 i32)
  (local $4 i32)
  (local $5 i32)
  (local $6 i32)
  local.get $1
  i32.eqz
  if
   i32.const 0
   i32.const 1504
   i32.const 201
   i32.const 14
   call $~lib/builtins/abort
   unreachable
  end
  local.get $1
  i32.load
  local.tee $3
  i32.const 1
  i32.and
  i32.eqz
  if
   i32.const 0
   i32.const 1504
   i32.const 203
   i32.const 14
   call $~lib/builtins/abort
   unreachable
  end
  local.get $1
  i32.const 4
  i32.add
  local.get $1
  i32.load
  i32.const -4
  i32.and
  i32.add
  local.tee $4
  i32.load
  local.tee $2
  i32.const 1
  i32.and
  if
   local.get $0
   local.get $4
   call $~lib/rt/tlsf/removeBlock
   local.get $1
   local.get $3
   i32.const 4
   i32.add
   local.get $2
   i32.const -4
   i32.and
   i32.add
   local.tee $3
   i32.store
   local.get $1
   i32.const 4
   i32.add
   local.get $1
   i32.load
   i32.const -4
   i32.and
   i32.add
   local.tee $4
   i32.load
   local.set $2
  end
  local.get $3
  i32.const 2
  i32.and
  if
   local.get $1
   i32.const 4
   i32.sub
   i32.load
   local.tee $1
   i32.load
   local.tee $6
   i32.const 1
   i32.and
   i32.eqz
   if
    i32.const 0
    i32.const 1504
    i32.const 221
    i32.const 16
    call $~lib/builtins/abort
    unreachable
   end
   local.get $0
   local.get $1
   call $~lib/rt/tlsf/removeBlock
   local.get $1
   local.get $6
   i32.const 4
   i32.add
   local.get $3
   i32.const -4
   i32.and
   i32.add
   local.tee $3
   i32.store
  end
  local.get $4
  local.get $2
  i32.const 2
  i32.or
  i32.store
  local.get $3
  i32.const -4
  i32.and
  local.tee $3
  i32.const 12
  i32.lt_u
  if
   i32.const 0
   i32.const 1504
   i32.const 233
   i32.const 14
   call $~lib/builtins/abort
   unreachable
  end
  local.get $3
  local.get $1
  i32.const 4
  i32.add
  i32.add
  local.get $4
  i32.ne
  if
   i32.const 0
   i32.const 1504
   i32.const 234
   i32.const 14
   call $~lib/builtins/abort
   unreachable
  end
  local.get $4
  i32.const 4
  i32.sub
  local.get $1
  i32.store
  local.get $3
  i32.const 256
  i32.lt_u
  if (result i32)
   local.get $3
   i32.const 4
   i32.shr_u
  else
   i32.const 31
   local.get $3
   i32.const 1073741820
   local.get $3
   i32.const 1073741820
   i32.lt_u
   select
   local.tee $3
   i32.clz
   i32.sub
   local.tee $4
   i32.const 7
   i32.sub
   local.set $5
   local.get $3
   local.get $4
   i32.const 4
   i32.sub
   i32.shr_u
   i32.const 16
   i32.xor
  end
  local.tee $3
  i32.const 16
  i32.lt_u
  i32.const 0
  local.get $5
  i32.const 23
  i32.lt_u
  select
  i32.eqz
  if
   i32.const 0
   i32.const 1504
   i32.const 251
   i32.const 14
   call $~lib/builtins/abort
   unreachable
  end
  local.get $0
  local.get $3
  local.get $5
  i32.const 4
  i32.shl
  i32.add
  i32.const 2
  i32.shl
  i32.add
  i32.load offset=96
  local.set $4
  local.get $1
  i32.const 0
  i32.store offset=4
  local.get $1
  local.get $4
  i32.store offset=8
  local.get $4
  if
   local.get $4
   local.get $1
   i32.store offset=4
  end
  local.get $0
  local.get $3
  local.get $5
  i32.const 4
  i32.shl
  i32.add
  i32.const 2
  i32.shl
  i32.add
  local.get $1
  i32.store offset=96
  local.get $0
  local.get $0
  i32.load
  i32.const 1
  local.get $5
  i32.shl
  i32.or
  i32.store
  local.get $0
  local.get $5
  i32.const 2
  i32.shl
  i32.add
  local.tee $0
  local.get $0
  i32.load offset=4
  i32.const 1
  local.get $3
  i32.shl
  i32.or
  i32.store offset=4
 )
 (func $~lib/rt/tlsf/addMemory (param $0 i32) (param $1 i32) (param $2 i32)
  (local $3 i32)
  (local $4 i32)
  local.get $1
  local.get $2
  i32.gt_u
  if
   i32.const 0
   i32.const 1504
   i32.const 377
   i32.const 14
   call $~lib/builtins/abort
   unreachable
  end
  local.get $1
  i32.const 19
  i32.add
  i32.const -16
  i32.and
  i32.const 4
  i32.sub
  local.set $1
  local.get $2
  i32.const -16
  i32.and
  local.get $0
  i32.load offset=1568
  local.tee $2
  if
   local.get $1
   local.get $2
   i32.const 4
   i32.add
   i32.lt_u
   if
    i32.const 0
    i32.const 1504
    i32.const 384
    i32.const 16
    call $~lib/builtins/abort
    unreachable
   end
   local.get $2
   local.get $1
   i32.const 16
   i32.sub
   i32.eq
   if
    local.get $2
    i32.load
    local.set $4
    local.get $1
    i32.const 16
    i32.sub
    local.set $1
   end
  else
   local.get $1
   local.get $0
   i32.const 1572
   i32.add
   i32.lt_u
   if
    i32.const 0
    i32.const 1504
    i32.const 397
    i32.const 5
    call $~lib/builtins/abort
    unreachable
   end
  end
  local.get $1
  i32.sub
  local.tee $2
  i32.const 20
  i32.lt_u
  if
   return
  end
  local.get $1
  local.get $4
  i32.const 2
  i32.and
  local.get $2
  i32.const 8
  i32.sub
  local.tee $2
  i32.const 1
  i32.or
  i32.or
  i32.store
  local.get $1
  i32.const 0
  i32.store offset=4
  local.get $1
  i32.const 0
  i32.store offset=8
  local.get $2
  local.get $1
  i32.const 4
  i32.add
  i32.add
  local.tee $2
  i32.const 2
  i32.store
  local.get $0
  local.get $2
  i32.store offset=1568
  local.get $0
  local.get $1
  call $~lib/rt/tlsf/insertBlock
 )
 (func $~lib/rt/tlsf/initialize
  (local $0 i32)
  (local $1 i32)
  memory.size
  local.tee $0
  i32.const 1
  i32.lt_s
  if (result i32)
   i32.const 1
   local.get $0
   i32.sub
   memory.grow
   i32.const 0
   i32.lt_s
  else
   i32.const 0
  end
  if
   unreachable
  end
  i32.const 18176
  i32.const 0
  i32.store
  i32.const 19744
  i32.const 0
  i32.store
  loop $for-loop|0
   local.get $1
   i32.const 23
   i32.lt_u
   if
    local.get $1
    i32.const 2
    i32.shl
    i32.const 18176
    i32.add
    i32.const 0
    i32.store offset=4
    i32.const 0
    local.set $0
    loop $for-loop|1
     local.get $0
     i32.const 16
     i32.lt_u
     if
      local.get $0
      local.get $1
      i32.const 4
      i32.shl
      i32.add
      i32.const 2
      i32.shl
      i32.const 18176
      i32.add
      i32.const 0
      i32.store offset=96
      local.get $0
      i32.const 1
      i32.add
      local.set $0
      br $for-loop|1
     end
    end
    local.get $1
    i32.const 1
    i32.add
    local.set $1
    br $for-loop|0
   end
  end
  i32.const 18176
  i32.const 19748
  memory.size
  i32.const 16
  i32.shl
  call $~lib/rt/tlsf/addMemory
  i32.const 18176
  global.set $~lib/rt/tlsf/ROOT
 )
 (func $~lib/rt/itcms/step (result i32)
  (local $0 i32)
  (local $1 i32)
  (local $2 i32)
  block $folding-inner0
   block $break|0
    block $case2|0
     block $case1|0
      block $case0|0
       global.get $~lib/rt/itcms/state
       br_table $case0|0 $case1|0 $case2|0 $break|0
      end
      i32.const 1
      global.set $~lib/rt/itcms/state
      i32.const 0
      global.set $~lib/rt/itcms/visitCount
      call $~lib/rt/itcms/visitRoots
      global.get $~lib/rt/itcms/toSpace
      global.set $~lib/rt/itcms/iter
      br $folding-inner0
     end
     global.get $~lib/rt/itcms/white
     i32.eqz
     local.set $1
     global.get $~lib/rt/itcms/iter
     i32.load offset=4
     i32.const -4
     i32.and
     local.set $0
     loop $while-continue|1
      local.get $0
      global.get $~lib/rt/itcms/toSpace
      i32.ne
      if
       local.get $0
       global.set $~lib/rt/itcms/iter
       local.get $1
       local.get $0
       i32.load offset=4
       i32.const 3
       i32.and
       i32.ne
       if
        local.get $0
        local.get $1
        local.get $0
        i32.load offset=4
        i32.const -4
        i32.and
        i32.or
        i32.store offset=4
        i32.const 0
        global.set $~lib/rt/itcms/visitCount
        local.get $0
        i32.const 20
        i32.add
        call $~lib/rt/__visit_members
        br $folding-inner0
       end
       local.get $0
       i32.load offset=4
       i32.const -4
       i32.and
       local.set $0
       br $while-continue|1
      end
     end
     i32.const 0
     global.set $~lib/rt/itcms/visitCount
     call $~lib/rt/itcms/visitRoots
     global.get $~lib/rt/itcms/toSpace
     global.get $~lib/rt/itcms/iter
     i32.load offset=4
     i32.const -4
     i32.and
     i32.eq
     if
      global.get $~lib/memory/__stack_pointer
      local.set $0
      loop $while-continue|0
       local.get $0
       i32.const 18172
       i32.lt_u
       if
        local.get $0
        i32.load
        call $~lib/rt/itcms/__visit
        local.get $0
        i32.const 4
        i32.add
        local.set $0
        br $while-continue|0
       end
      end
      global.get $~lib/rt/itcms/iter
      i32.load offset=4
      i32.const -4
      i32.and
      local.set $0
      loop $while-continue|2
       local.get $0
       global.get $~lib/rt/itcms/toSpace
       i32.ne
       if
        local.get $1
        local.get $0
        i32.load offset=4
        i32.const 3
        i32.and
        i32.ne
        if
         local.get $0
         local.get $1
         local.get $0
         i32.load offset=4
         i32.const -4
         i32.and
         i32.or
         i32.store offset=4
         local.get $0
         i32.const 20
         i32.add
         call $~lib/rt/__visit_members
        end
        local.get $0
        i32.load offset=4
        i32.const -4
        i32.and
        local.set $0
        br $while-continue|2
       end
      end
      global.get $~lib/rt/itcms/fromSpace
      local.set $0
      global.get $~lib/rt/itcms/toSpace
      global.set $~lib/rt/itcms/fromSpace
      local.get $0
      global.set $~lib/rt/itcms/toSpace
      local.get $1
      global.set $~lib/rt/itcms/white
      local.get $0
      i32.load offset=4
      i32.const -4
      i32.and
      global.set $~lib/rt/itcms/iter
      i32.const 2
      global.set $~lib/rt/itcms/state
     end
     br $folding-inner0
    end
    global.get $~lib/rt/itcms/iter
    local.tee $0
    global.get $~lib/rt/itcms/toSpace
    i32.ne
    if
     local.get $0
     i32.load offset=4
     i32.const -4
     i32.and
     global.set $~lib/rt/itcms/iter
     global.get $~lib/rt/itcms/white
     i32.eqz
     local.get $0
     i32.load offset=4
     i32.const 3
     i32.and
     i32.ne
     if
      i32.const 0
      i32.const 1232
      i32.const 228
      i32.const 20
      call $~lib/builtins/abort
      unreachable
     end
     local.get $0
     i32.const 18172
     i32.lt_u
     if
      local.get $0
      i32.const 0
      i32.store offset=4
      local.get $0
      i32.const 0
      i32.store offset=8
     else
      global.get $~lib/rt/itcms/total
      local.get $0
      i32.load
      i32.const -4
      i32.and
      i32.const 4
      i32.add
      i32.sub
      global.set $~lib/rt/itcms/total
      local.get $0
      i32.const 4
      i32.add
      local.tee $0
      i32.const 18172
      i32.ge_u
      if
       global.get $~lib/rt/tlsf/ROOT
       i32.eqz
       if
        call $~lib/rt/tlsf/initialize
       end
       global.get $~lib/rt/tlsf/ROOT
       local.get $0
       i32.const 4
       i32.sub
       local.set $1
       local.get $0
       i32.const 15
       i32.and
       i32.const 1
       local.get $0
       select
       if (result i32)
        i32.const 1
       else
        local.get $1
        i32.load
        i32.const 1
        i32.and
       end
       if
        i32.const 0
        i32.const 1504
        i32.const 559
        i32.const 3
        call $~lib/builtins/abort
        unreachable
       end
       local.get $1
       local.tee $0
       i32.load
       i32.const 1
       i32.or
       local.set $1
       local.get $0
       local.get $1
       i32.store
       local.get $0
       call $~lib/rt/tlsf/insertBlock
      end
     end
     i32.const 10
     return
    end
    global.get $~lib/rt/itcms/toSpace
    local.tee $0
    local.get $0
    i32.store offset=4
    global.get $~lib/rt/itcms/toSpace
    local.tee $0
    local.get $0
    i32.store offset=8
    i32.const 0
    global.set $~lib/rt/itcms/state
   end
   i32.const 0
   return
  end
  global.get $~lib/rt/itcms/visitCount
 )
 (func $~lib/rt/tlsf/searchBlock (param $0 i32) (param $1 i32) (result i32)
  (local $2 i32)
  local.get $1
  i32.const 256
  i32.lt_u
  if
   local.get $1
   i32.const 4
   i32.shr_u
   local.set $1
  else
   local.get $1
   i32.const 536870910
   i32.lt_u
   if
    local.get $1
    i32.const 1
    i32.const 27
    local.get $1
    i32.clz
    i32.sub
    i32.shl
    i32.add
    i32.const 1
    i32.sub
    local.set $1
   end
   local.get $1
   i32.const 31
   local.get $1
   i32.clz
   i32.sub
   local.tee $2
   i32.const 4
   i32.sub
   i32.shr_u
   i32.const 16
   i32.xor
   local.set $1
   local.get $2
   i32.const 7
   i32.sub
   local.set $2
  end
  local.get $1
  i32.const 16
  i32.lt_u
  i32.const 0
  local.get $2
  i32.const 23
  i32.lt_u
  select
  i32.eqz
  if
   i32.const 0
   i32.const 1504
   i32.const 330
   i32.const 14
   call $~lib/builtins/abort
   unreachable
  end
  local.get $0
  local.get $2
  i32.const 2
  i32.shl
  i32.add
  i32.load offset=4
  i32.const -1
  local.get $1
  i32.shl
  i32.and
  local.tee $1
  if (result i32)
   local.get $0
   local.get $1
   i32.ctz
   local.get $2
   i32.const 4
   i32.shl
   i32.add
   i32.const 2
   i32.shl
   i32.add
   i32.load offset=96
  else
   local.get $0
   i32.load
   i32.const -1
   local.get $2
   i32.const 1
   i32.add
   i32.shl
   i32.and
   local.tee $1
   if (result i32)
    local.get $0
    local.get $1
    i32.ctz
    local.tee $1
    i32.const 2
    i32.shl
    i32.add
    i32.load offset=4
    local.tee $2
    i32.eqz
    if
     i32.const 0
     i32.const 1504
     i32.const 343
     i32.const 18
     call $~lib/builtins/abort
     unreachable
    end
    local.get $0
    local.get $2
    i32.ctz
    local.get $1
    i32.const 4
    i32.shl
    i32.add
    i32.const 2
    i32.shl
    i32.add
    i32.load offset=96
   else
    i32.const 0
   end
  end
 )
 (func $~lib/memory/memory.fill (param $0 i32) (param $1 i32)
  (local $2 i32)
  block $~lib/util/memory/memset|inlined.0
   local.get $1
   i32.eqz
   br_if $~lib/util/memory/memset|inlined.0
   local.get $0
   i32.const 0
   i32.store8
   local.get $0
   local.get $1
   i32.add
   local.tee $2
   i32.const 1
   i32.sub
   i32.const 0
   i32.store8
   local.get $1
   i32.const 2
   i32.le_u
   br_if $~lib/util/memory/memset|inlined.0
   local.get $0
   i32.const 0
   i32.store8 offset=1
   local.get $0
   i32.const 0
   i32.store8 offset=2
   local.get $2
   i32.const 2
   i32.sub
   i32.const 0
   i32.store8
   local.get $2
   i32.const 3
   i32.sub
   i32.const 0
   i32.store8
   local.get $1
   i32.const 6
   i32.le_u
   br_if $~lib/util/memory/memset|inlined.0
   local.get $0
   i32.const 0
   i32.store8 offset=3
   local.get $2
   i32.const 4
   i32.sub
   i32.const 0
   i32.store8
   local.get $1
   i32.const 8
   i32.le_u
   br_if $~lib/util/memory/memset|inlined.0
   local.get $0
   i32.const 0
   local.get $0
   i32.sub
   i32.const 3
   i32.and
   local.tee $2
   i32.add
   local.tee $0
   i32.const 0
   i32.store
   local.get $0
   local.get $1
   local.get $2
   i32.sub
   i32.const -4
   i32.and
   local.tee $2
   i32.add
   local.tee $1
   i32.const 4
   i32.sub
   i32.const 0
   i32.store
   local.get $2
   i32.const 8
   i32.le_u
   br_if $~lib/util/memory/memset|inlined.0
   local.get $0
   i32.const 0
   i32.store offset=4
   local.get $0
   i32.const 0
   i32.store offset=8
   local.get $1
   i32.const 12
   i32.sub
   i32.const 0
   i32.store
   local.get $1
   i32.const 8
   i32.sub
   i32.const 0
   i32.store
   local.get $2
   i32.const 24
   i32.le_u
   br_if $~lib/util/memory/memset|inlined.0
   local.get $0
   i32.const 0
   i32.store offset=12
   local.get $0
   i32.const 0
   i32.store offset=16
   local.get $0
   i32.const 0
   i32.store offset=20
   local.get $0
   i32.const 0
   i32.store offset=24
   local.get $1
   i32.const 28
   i32.sub
   i32.const 0
   i32.store
   local.get $1
   i32.const 24
   i32.sub
   i32.const 0
   i32.store
   local.get $1
   i32.const 20
   i32.sub
   i32.const 0
   i32.store
   local.get $1
   i32.const 16
   i32.sub
   i32.const 0
   i32.store
   local.get $0
   local.get $0
   i32.const 4
   i32.and
   i32.const 24
   i32.add
   local.tee $1
   i32.add
   local.set $0
   local.get $2
   local.get $1
   i32.sub
   local.set $1
   loop $while-continue|0
    local.get $1
    i32.const 32
    i32.ge_u
    if
     local.get $0
     i64.const 0
     i64.store
     local.get $0
     i64.const 0
     i64.store offset=8
     local.get $0
     i64.const 0
     i64.store offset=16
     local.get $0
     i64.const 0
     i64.store offset=24
     local.get $1
     i32.const 32
     i32.sub
     local.set $1
     local.get $0
     i32.const 32
     i32.add
     local.set $0
     br $while-continue|0
    end
   end
  end
 )
 (func $~lib/rt/itcms/__new (param $0 i32) (param $1 i32) (result i32)
  (local $2 i32)
  (local $3 i32)
  (local $4 i32)
  (local $5 i32)
  (local $6 i32)
  local.get $0
  i32.const 1073741804
  i32.ge_u
  if
   i32.const 1168
   i32.const 1232
   i32.const 260
   i32.const 31
   call $~lib/builtins/abort
   unreachable
  end
  global.get $~lib/rt/itcms/total
  global.get $~lib/rt/itcms/threshold
  i32.ge_u
  if
   block $__inlined_func$~lib/rt/itcms/interrupt
    i32.const 2048
    local.set $3
    loop $do-continue|0
     local.get $3
     call $~lib/rt/itcms/step
     i32.sub
     local.set $3
     global.get $~lib/rt/itcms/state
     i32.eqz
     if
      global.get $~lib/rt/itcms/total
      i64.extend_i32_u
      i64.const 200
      i64.mul
      i64.const 100
      i64.div_u
      i32.wrap_i64
      i32.const 1024
      i32.add
      global.set $~lib/rt/itcms/threshold
      br $__inlined_func$~lib/rt/itcms/interrupt
     end
     local.get $3
     i32.const 0
     i32.gt_s
     br_if $do-continue|0
    end
    global.get $~lib/rt/itcms/total
    local.tee $3
    local.get $3
    global.get $~lib/rt/itcms/threshold
    i32.sub
    i32.const 1024
    i32.lt_u
    i32.const 10
    i32.shl
    i32.add
    global.set $~lib/rt/itcms/threshold
   end
  end
  local.get $0
  i32.const 16
  i32.add
  local.set $6
  global.get $~lib/rt/tlsf/ROOT
  i32.eqz
  if
   call $~lib/rt/tlsf/initialize
  end
  global.get $~lib/rt/tlsf/ROOT
  local.get $6
  i32.const 1073741820
  i32.gt_u
  if
   i32.const 1168
   i32.const 1504
   i32.const 458
   i32.const 29
   call $~lib/builtins/abort
   unreachable
  end
  local.tee $2
  local.get $6
  i32.const 12
  i32.le_u
  if (result i32)
   i32.const 12
  else
   local.get $6
   i32.const 19
   i32.add
   i32.const -16
   i32.and
   i32.const 4
   i32.sub
  end
  local.tee $3
  call $~lib/rt/tlsf/searchBlock
  local.tee $6
  i32.eqz
  if
   local.get $3
   i32.const 536870910
   i32.lt_u
   if (result i32)
    local.get $3
    i32.const 1
    i32.const 27
    local.get $3
    i32.clz
    i32.sub
    i32.shl
    i32.const 1
    i32.sub
    i32.add
   else
    local.get $3
   end
   i32.const 4
   memory.size
   local.tee $6
   i32.const 16
   i32.shl
   i32.const 4
   i32.sub
   local.get $2
   i32.load offset=1568
   i32.ne
   i32.shl
   i32.add
   i32.const 65535
   i32.add
   i32.const -65536
   i32.and
   i32.const 16
   i32.shr_u
   local.set $5
   local.get $6
   local.get $5
   local.get $5
   local.get $6
   i32.lt_s
   select
   memory.grow
   i32.const 0
   i32.lt_s
   if
    local.get $5
    memory.grow
    i32.const 0
    i32.lt_s
    if
     unreachable
    end
   end
   local.get $2
   local.get $6
   i32.const 16
   i32.shl
   memory.size
   i32.const 16
   i32.shl
   call $~lib/rt/tlsf/addMemory
   local.get $2
   local.get $3
   call $~lib/rt/tlsf/searchBlock
   local.tee $6
   i32.eqz
   if
    i32.const 0
    i32.const 1504
    i32.const 496
    i32.const 16
    call $~lib/builtins/abort
    unreachable
   end
  end
  local.get $3
  local.get $6
  i32.load
  i32.const -4
  i32.and
  i32.gt_u
  if
   i32.const 0
   i32.const 1504
   i32.const 498
   i32.const 14
   call $~lib/builtins/abort
   unreachable
  end
  local.get $2
  local.get $6
  call $~lib/rt/tlsf/removeBlock
  local.get $6
  i32.load
  local.set $5
  local.get $3
  i32.const 4
  i32.add
  i32.const 15
  i32.and
  if
   i32.const 0
   i32.const 1504
   i32.const 357
   i32.const 14
   call $~lib/builtins/abort
   unreachable
  end
  local.get $5
  i32.const -4
  i32.and
  local.get $3
  i32.sub
  local.tee $4
  i32.const 16
  i32.ge_u
  if
   local.get $6
   local.get $3
   local.get $5
   i32.const 2
   i32.and
   i32.or
   i32.store
   local.get $3
   local.get $6
   i32.const 4
   i32.add
   i32.add
   local.tee $3
   local.get $4
   i32.const 4
   i32.sub
   i32.const 1
   i32.or
   i32.store
   local.get $2
   local.get $3
   call $~lib/rt/tlsf/insertBlock
  else
   local.get $6
   local.get $5
   i32.const -2
   i32.and
   i32.store
   local.get $6
   i32.const 4
   i32.add
   local.tee $3
   local.get $6
   i32.load
   i32.const -4
   i32.and
   i32.add
   local.get $3
   local.get $6
   i32.load
   i32.const -4
   i32.and
   i32.add
   i32.load
   i32.const -3
   i32.and
   i32.store
  end
  local.get $6
  local.get $1
  i32.store offset=12
  local.get $6
  local.get $0
  i32.store offset=16
  global.get $~lib/rt/itcms/fromSpace
  local.tee $3
  i32.load offset=8
  local.set $1
  local.get $6
  local.get $3
  global.get $~lib/rt/itcms/white
  i32.or
  i32.store offset=4
  local.get $6
  local.get $1
  i32.store offset=8
  local.get $1
  local.get $6
  local.get $1
  i32.load offset=4
  i32.const 3
  i32.and
  i32.or
  i32.store offset=4
  local.get $3
  local.get $6
  i32.store offset=8
  global.get $~lib/rt/itcms/total
  local.get $6
  i32.load
  i32.const -4
  i32.and
  i32.const 4
  i32.add
  i32.add
  global.set $~lib/rt/itcms/total
  local.get $6
  i32.const 20
  i32.add
  local.tee $1
  local.get $0
  call $~lib/memory/memory.fill
  local.get $1
 )
 (func $~lib/arraybuffer/ArrayBufferView#set:buffer (param $0 i32) (param $1 i32)
  local.get $0
  local.get $1
  i32.store
  local.get $1
  if
   local.get $0
   i32.eqz
   if
    i32.const 0
    i32.const 1232
    i32.const 294
    i32.const 14
    call $~lib/builtins/abort
    unreachable
   end
   global.get $~lib/rt/itcms/white
   local.get $1
   i32.const 20
   i32.sub
   local.tee $1
   i32.load offset=4
   i32.const 3
   i32.and
   i32.eq
   if
    local.get $0
    i32.const 20
    i32.sub
    i32.load offset=4
    i32.const 3
    i32.and
    local.tee $0
    global.get $~lib/rt/itcms/white
    i32.eqz
    i32.eq
    if
     local.get $1
     call $~lib/rt/itcms/Object#makeGray
    else
     global.get $~lib/rt/itcms/state
     i32.const 1
     i32.eq
     i32.const 0
     local.get $0
     i32.const 3
     i32.eq
     select
     if
      local.get $1
      call $~lib/rt/itcms/Object#makeGray
     end
    end
   end
  end
 )
 (func $~lib/typedarray/Uint8Array#__set (param $0 i32) (param $1 i32) (param $2 i32)
  local.get $1
  local.get $0
  i32.load offset=8
  i32.ge_u
  if
   i32.const 1360
   i32.const 1568
   i32.const 170
   i32.const 45
   call $~lib/builtins/abort
   unreachable
  end
  local.get $1
  local.get $0
  i32.load offset=4
  i32.add
  local.get $2
  i32.store8
 )
 (func $~lib/dataview/DataView#getFloat32 (param $0 i32) (param $1 i32) (param $2 i32) (result f32)
  local.get $1
  i32.const 31
  i32.shr_u
  local.get $0
  i32.load offset=8
  local.get $1
  i32.const 4
  i32.add
  i32.lt_s
  i32.or
  if
   i32.const 1360
   i32.const 1632
   i32.const 35
   i32.const 7
   call $~lib/builtins/abort
   unreachable
  end
  local.get $2
  if (result f32)
   local.get $1
   local.get $0
   i32.load offset=4
   i32.add
   f32.load
  else
   local.get $1
   local.get $0
   i32.load offset=4
   i32.add
   i32.load
   local.tee $0
   i32.const -16711936
   i32.and
   i32.const 8
   i32.rotl
   local.get $0
   i32.const 16711935
   i32.and
   i32.const 8
   i32.rotr
   i32.or
   f32.reinterpret_i32
  end
 )
 (func $~lib/dataview/DataView#getFloat64 (param $0 i32) (param $1 i32) (result f64)
  (local $2 i64)
  local.get $0
  i32.load offset=8
  i32.const 8
  i32.lt_s
  if
   i32.const 1360
   i32.const 1632
   i32.const 44
   i32.const 7
   call $~lib/builtins/abort
   unreachable
  end
  local.get $1
  if (result f64)
   local.get $0
   i32.load offset=4
   f64.load
  else
   local.get $0
   i32.load offset=4
   i64.load
   local.tee $2
   i64.const 8
   i64.shr_u
   i64.const 71777214294589695
   i64.and
   local.get $2
   i64.const 71777214294589695
   i64.and
   i64.const 8
   i64.shl
   i64.or
   local.tee $2
   i64.const 16
   i64.shr_u
   i64.const 281470681808895
   i64.and
   local.get $2
   i64.const 281470681808895
   i64.and
   i64.const 16
   i64.shl
   i64.or
   i64.const 32
   i64.rotr
   f64.reinterpret_i64
  end
 )
 (func $~lib/dataview/DataView#getInt8 (param $0 i32) (param $1 i32) (result i32)
  local.get $1
  local.get $0
  i32.load offset=8
  i32.ge_u
  if
   i32.const 1360
   i32.const 1632
   i32.const 51
   i32.const 50
   call $~lib/builtins/abort
   unreachable
  end
  local.get $1
  local.get $0
  i32.load offset=4
  i32.add
  i32.load8_s
 )
 (func $~lib/dataview/DataView#getInt16 (param $0 i32) (param $1 i32) (param $2 i32) (result i32)
  local.get $1
  i32.const 31
  i32.shr_u
  local.get $0
  i32.load offset=8
  local.get $1
  i32.const 2
  i32.add
  i32.lt_s
  i32.or
  if
   i32.const 1360
   i32.const 1632
   i32.const 58
   i32.const 7
   call $~lib/builtins/abort
   unreachable
  end
  local.get $1
  local.get $0
  i32.load offset=4
  i32.add
  i32.load16_s
  local.set $0
  local.get $2
  if (result i32)
   local.get $0
  else
   local.get $0
   i32.const 8
   i32.shl
   local.get $0
   i32.const 65535
   i32.and
   i32.const 8
   i32.shr_u
   i32.or
  end
 )
 (func $~lib/dataview/DataView#getInt32 (param $0 i32) (param $1 i32) (param $2 i32) (result i32)
  local.get $1
  i32.const 31
  i32.shr_u
  local.get $0
  i32.load offset=8
  local.get $1
  i32.const 4
  i32.add
  i32.lt_s
  i32.or
  if
   i32.const 1360
   i32.const 1632
   i32.const 66
   i32.const 7
   call $~lib/builtins/abort
   unreachable
  end
  local.get $1
  local.get $0
  i32.load offset=4
  i32.add
  i32.load
  local.set $0
  local.get $2
  if (result i32)
   local.get $0
  else
   local.get $0
   i32.const -16711936
   i32.and
   i32.const 8
   i32.rotl
   local.get $0
   i32.const 16711935
   i32.and
   i32.const 8
   i32.rotr
   i32.or
  end
 )
 (func $~lib/dataview/DataView#getInt64 (param $0 i32) (param $1 i32) (result i64)
  (local $2 i64)
  local.get $0
  i32.load offset=8
  i32.const 8
  i32.lt_s
  if
   i32.const 1360
   i32.const 1632
   i32.const 151
   i32.const 7
   call $~lib/builtins/abort
   unreachable
  end
  local.get $0
  i32.load offset=4
  i64.load
  local.set $2
  local.get $1
  if (result i64)
   local.get $2
  else
   local.get $2
   i64.const 8
   i64.shr_u
   i64.const 71777214294589695
   i64.and
   local.get $2
   i64.const 71777214294589695
   i64.and
   i64.const 8
   i64.shl
   i64.or
   local.tee $2
   i64.const 16
   i64.shr_u
   i64.const 281470681808895
   i64.and
   local.get $2
   i64.const 281470681808895
   i64.and
   i64.const 16
   i64.shl
   i64.or
   i64.const 32
   i64.rotr
  end
 )
 (func $~lib/dataview/DataView#getUint8 (param $0 i32) (param $1 i32) (result i32)
  local.get $1
  local.get $0
  i32.load offset=8
  i32.ge_u
  if
   i32.const 1360
   i32.const 1632
   i32.const 72
   i32.const 50
   call $~lib/builtins/abort
   unreachable
  end
  local.get $1
  local.get $0
  i32.load offset=4
  i32.add
  i32.load8_u
 )
 (func $~lib/dataview/DataView#getUint16 (param $0 i32) (param $1 i32) (param $2 i32) (result i32)
  local.get $1
  i32.const 31
  i32.shr_u
  local.get $0
  i32.load offset=8
  local.get $1
  i32.const 2
  i32.add
  i32.lt_s
  i32.or
  if
   i32.const 1360
   i32.const 1632
   i32.const 79
   i32.const 7
   call $~lib/builtins/abort
   unreachable
  end
  local.get $1
  local.get $0
  i32.load offset=4
  i32.add
  i32.load16_u
  local.set $0
  local.get $2
  if (result i32)
   local.get $0
  else
   local.get $0
   i32.const 8
   i32.shl
   local.get $0
   i32.const 65535
   i32.and
   i32.const 8
   i32.shr_u
   i32.or
  end
 )
 (func $~lib/dataview/DataView#getUint32 (param $0 i32) (param $1 i32) (param $2 i32) (result i32)
  local.get $1
  i32.const 31
  i32.shr_u
  local.get $0
  i32.load offset=8
  local.get $1
  i32.const 4
  i32.add
  i32.lt_s
  i32.or
  if
   i32.const 1360
   i32.const 1632
   i32.const 87
   i32.const 7
   call $~lib/builtins/abort
   unreachable
  end
  local.get $1
  local.get $0
  i32.load offset=4
  i32.add
  i32.load
  local.set $0
  local.get $2
  if (result i32)
   local.get $0
  else
   local.get $0
   i32.const -16711936
   i32.and
   i32.const 8
   i32.rotl
   local.get $0
   i32.const 16711935
   i32.and
   i32.const 8
   i32.rotr
   i32.or
  end
 )
 (func $~lib/dataview/DataView#getUint64 (param $0 i32) (param $1 i32) (result i64)
  (local $2 i64)
  local.get $0
  i32.load offset=8
  i32.const 8
  i32.lt_s
  if
   i32.const 1360
   i32.const 1632
   i32.const 159
   i32.const 7
   call $~lib/builtins/abort
   unreachable
  end
  local.get $0
  i32.load offset=4
  i64.load
  local.set $2
  local.get $1
  if (result i64)
   local.get $2
  else
   local.get $2
   i64.const 8
   i64.shr_u
   i64.const 71777214294589695
   i64.and
   local.get $2
   i64.const 71777214294589695
   i64.and
   i64.const 8
   i64.shl
   i64.or
   local.tee $2
   i64.const 16
   i64.shr_u
   i64.const 281470681808895
   i64.and
   local.get $2
   i64.const 281470681808895
   i64.and
   i64.const 16
   i64.shl
   i64.or
   i64.const 32
   i64.rotr
  end
 )
 (func $~lib/dataview/DataView#setFloat32 (param $0 i32) (param $1 f32) (param $2 i32)
  local.get $0
  i32.load offset=8
  i32.const 4
  i32.lt_s
  if
   i32.const 1360
   i32.const 1632
   i32.const 95
   i32.const 7
   call $~lib/builtins/abort
   unreachable
  end
  local.get $2
  if
   local.get $0
   i32.load offset=4
   local.get $1
   f32.store
  else
   local.get $0
   i32.load offset=4
   local.get $1
   i32.reinterpret_f32
   local.tee $0
   i32.const -16711936
   i32.and
   i32.const 8
   i32.rotl
   local.get $0
   i32.const 16711935
   i32.and
   i32.const 8
   i32.rotr
   i32.or
   i32.store
  end
 )
 (func $~lib/dataview/DataView#setFloat64 (param $0 i32) (param $1 f64) (param $2 i32)
  (local $3 i64)
  local.get $0
  i32.load offset=8
  i32.const 8
  i32.lt_s
  if
   i32.const 1360
   i32.const 1632
   i32.const 103
   i32.const 7
   call $~lib/builtins/abort
   unreachable
  end
  local.get $2
  if
   local.get $0
   i32.load offset=4
   local.get $1
   f64.store
  else
   local.get $0
   i32.load offset=4
   local.get $1
   i64.reinterpret_f64
   local.tee $3
   i64.const 8
   i64.shr_u
   i64.const 71777214294589695
   i64.and
   local.get $3
   i64.const 71777214294589695
   i64.and
   i64.const 8
   i64.shl
   i64.or
   local.tee $3
   i64.const 16
   i64.shr_u
   i64.const 281470681808895
   i64.and
   local.get $3
   i64.const 281470681808895
   i64.and
   i64.const 16
   i64.shl
   i64.or
   i64.const 32
   i64.rotr
   i64.store
  end
 )
 (func $~lib/dataview/DataView#setInt16 (param $0 i32) (param $1 i32) (param $2 i32)
  local.get $0
  i32.load offset=8
  i32.const 2
  i32.lt_s
  if
   i32.const 1360
   i32.const 1632
   i32.const 116
   i32.const 7
   call $~lib/builtins/abort
   unreachable
  end
  local.get $0
  i32.load offset=4
  local.get $2
  if (result i32)
   local.get $1
  else
   local.get $1
   i32.const 8
   i32.shl
   local.get $1
   i32.const 65535
   i32.and
   i32.const 8
   i32.shr_u
   i32.or
  end
  i32.store16
 )
 (func $~lib/dataview/DataView#setInt32 (param $0 i32) (param $1 i32) (param $2 i32)
  local.get $0
  i32.load offset=8
  i32.const 4
  i32.lt_s
  if
   i32.const 1360
   i32.const 1632
   i32.const 123
   i32.const 7
   call $~lib/builtins/abort
   unreachable
  end
  local.get $0
  i32.load offset=4
  local.get $2
  if (result i32)
   local.get $1
  else
   local.get $1
   i32.const -16711936
   i32.and
   i32.const 8
   i32.rotl
   local.get $1
   i32.const 16711935
   i32.and
   i32.const 8
   i32.rotr
   i32.or
  end
  i32.store
 )
 (func $~lib/dataview/DataView#setInt64 (param $0 i32) (param $1 i64) (param $2 i32)
  local.get $0
  i32.load offset=8
  i32.const 8
  i32.lt_s
  if
   i32.const 1360
   i32.const 1632
   i32.const 167
   i32.const 7
   call $~lib/builtins/abort
   unreachable
  end
  local.get $0
  i32.load offset=4
  local.get $2
  if (result i64)
   local.get $1
  else
   local.get $1
   i64.const 8
   i64.shr_u
   i64.const 71777214294589695
   i64.and
   local.get $1
   i64.const 71777214294589695
   i64.and
   i64.const 8
   i64.shl
   i64.or
   local.tee $1
   i64.const 16
   i64.shr_u
   i64.const 281470681808895
   i64.and
   local.get $1
   i64.const 281470681808895
   i64.and
   i64.const 16
   i64.shl
   i64.or
   i64.const 32
   i64.rotr
  end
  i64.store
 )
 (func $~lib/dataview/DataView#setUint16 (param $0 i32) (param $1 i32) (param $2 i32)
  local.get $0
  i32.load offset=8
  i32.const 2
  i32.lt_s
  if
   i32.const 1360
   i32.const 1632
   i32.const 135
   i32.const 7
   call $~lib/builtins/abort
   unreachable
  end
  local.get $0
  i32.load offset=4
  local.get $2
  if (result i32)
   local.get $1
  else
   local.get $1
   i32.const 8
   i32.shl
   local.get $1
   i32.const 65535
   i32.and
   i32.const 8
   i32.shr_u
   i32.or
  end
  i32.store16
 )
 (func $~lib/dataview/DataView#setUint32 (param $0 i32) (param $1 i32) (param $2 i32)
  local.get $0
  i32.load offset=8
  i32.const 4
  i32.lt_s
  if
   i32.const 1360
   i32.const 1632
   i32.const 142
   i32.const 7
   call $~lib/builtins/abort
   unreachable
  end
  local.get $0
  i32.load offset=4
  local.get $2
  if (result i32)
   local.get $1
  else
   local.get $1
   i32.const -16711936
   i32.and
   i32.const 8
   i32.rotl
   local.get $1
   i32.const 16711935
   i32.and
   i32.const 8
   i32.rotr
   i32.or
  end
  i32.store
 )
 (func $~lib/dataview/DataView#setUint64 (param $0 i32) (param $1 i64) (param $2 i32)
  local.get $0
  i32.load offset=8
  i32.const 8
  i32.lt_s
  if
   i32.const 1360
   i32.const 1632
   i32.const 174
   i32.const 7
   call $~lib/builtins/abort
   unreachable
  end
  local.get $0
  i32.load offset=4
  local.get $2
  if (result i64)
   local.get $1
  else
   local.get $1
   i64.const 8
   i64.shr_u
   i64.const 71777214294589695
   i64.and
   local.get $1
   i64.const 71777214294589695
   i64.and
   i64.const 8
   i64.shl
   i64.or
   local.tee $1
   i64.const 16
   i64.shr_u
   i64.const 281470681808895
   i64.and
   local.get $1
   i64.const 281470681808895
   i64.and
   i64.const 16
   i64.shl
   i64.or
   i64.const 32
   i64.rotr
  end
  i64.store
 )
 (func $~lib/rt/__visit_members (param $0 i32)
  block $folding-inner0
   block $invalid
    block $~lib/typedarray/Uint8Array
     block $~lib/string/String
      block $~lib/arraybuffer/ArrayBuffer
       local.get $0
       i32.const 8
       i32.sub
       i32.load
       br_table $~lib/arraybuffer/ArrayBuffer $~lib/string/String $folding-inner0 $~lib/typedarray/Uint8Array $folding-inner0 $invalid
      end
      return
     end
     return
    end
    local.get $0
    i32.load
    local.tee $0
    if
     local.get $0
     call $~lib/rt/itcms/__visit
    end
    return
   end
   unreachable
  end
  local.get $0
  i32.load
  local.tee $0
  if
   local.get $0
   call $~lib/rt/itcms/__visit
  end
 )
 (func $~start
  call $start:std/dataview
 )
 (func $start:std/dataview
  (local $0 i32)
  (local $1 i32)
  (local $2 i32)
  (local $3 i32)
  global.get $~lib/memory/__stack_pointer
  i32.const 12
  i32.sub
  global.set $~lib/memory/__stack_pointer
  block $folding-inner1
   global.get $~lib/memory/__stack_pointer
   i32.const 1788
   i32.lt_s
   br_if $folding-inner1
   global.get $~lib/memory/__stack_pointer
   local.tee $0
   i64.const 0
   i64.store
   local.get $0
   i32.const 0
   i32.store offset=8
   memory.size
   i32.const 16
   i32.shl
   i32.const 18172
   i32.sub
   i32.const 1
   i32.shr_u
   global.set $~lib/rt/itcms/threshold
   i32.const 1284
   i32.const 1280
   i32.store
   i32.const 1288
   i32.const 1280
   i32.store
   i32.const 1280
   global.set $~lib/rt/itcms/pinSpace
   i32.const 1316
   i32.const 1312
   i32.store
   i32.const 1320
   i32.const 1312
   i32.store
   i32.const 1312
   global.set $~lib/rt/itcms/toSpace
   i32.const 1460
   i32.const 1456
   i32.store
   i32.const 1464
   i32.const 1456
   i32.store
   i32.const 1456
   global.set $~lib/rt/itcms/fromSpace
   local.get $0
   i32.const 4
   i32.sub
   global.set $~lib/memory/__stack_pointer
   global.get $~lib/memory/__stack_pointer
   i32.const 1788
   i32.lt_s
   br_if $folding-inner1
   global.get $~lib/memory/__stack_pointer
   local.tee $1
   i32.const 0
   i32.store
   local.get $1
   i32.const 12
   i32.const 3
   call $~lib/rt/itcms/__new
   local.tee $1
   i32.store
   global.get $~lib/memory/__stack_pointer
   local.tee $3
   i32.const 8
   i32.sub
   global.set $~lib/memory/__stack_pointer
   global.get $~lib/memory/__stack_pointer
   i32.const 1788
   i32.lt_s
   br_if $folding-inner1
   global.get $~lib/memory/__stack_pointer
   i64.const 0
   i64.store
   local.get $1
   i32.eqz
   if
    global.get $~lib/memory/__stack_pointer
    i32.const 12
    i32.const 2
    call $~lib/rt/itcms/__new
    local.tee $1
    i32.store
   end
   local.get $1
   i32.const 0
   call $~lib/arraybuffer/ArrayBufferView#set:buffer
   local.get $1
   i32.const 0
   i32.store offset=4
   local.get $1
   i32.const 0
   i32.store offset=8
   global.get $~lib/memory/__stack_pointer
   i32.const 8
   i32.const 0
   call $~lib/rt/itcms/__new
   local.tee $2
   i32.store offset=4
   local.get $2
   i32.const 8
   call $~lib/memory/memory.fill
   local.get $1
   local.get $2
   call $~lib/arraybuffer/ArrayBufferView#set:buffer
   local.get $1
   local.get $2
   i32.store offset=4
   local.get $1
   i32.const 8
   i32.store offset=8
   global.get $~lib/memory/__stack_pointer
   i32.const 8
   i32.add
   global.set $~lib/memory/__stack_pointer
   local.get $3
   local.get $1
   i32.store
   global.get $~lib/memory/__stack_pointer
   i32.const 4
   i32.add
   global.set $~lib/memory/__stack_pointer
   local.get $0
   local.get $1
   i32.store
   local.get $1
   i32.const 0
   i32.const 246
   call $~lib/typedarray/Uint8Array#__set
   local.get $1
   i32.const 1
   i32.const 224
   call $~lib/typedarray/Uint8Array#__set
   local.get $1
   i32.const 2
   i32.const 88
   call $~lib/typedarray/Uint8Array#__set
   local.get $1
   i32.const 3
   i32.const 159
   call $~lib/typedarray/Uint8Array#__set
   local.get $1
   i32.const 4
   i32.const 130
   call $~lib/typedarray/Uint8Array#__set
   local.get $1
   i32.const 5
   i32.const 101
   call $~lib/typedarray/Uint8Array#__set
   local.get $1
   i32.const 6
   i32.const 67
   call $~lib/typedarray/Uint8Array#__set
   local.get $1
   i32.const 7
   i32.const 95
   call $~lib/typedarray/Uint8Array#__set
   global.get $~lib/memory/__stack_pointer
   local.tee $0
   local.get $1
   i32.load
   local.tee $2
   i32.store offset=4
   local.get $0
   local.get $2
   local.get $1
   i32.load offset=4
   local.get $1
   i32.load
   i32.sub
   local.get $1
   i32.load offset=8
   call $~lib/dataview/DataView#constructor
   local.tee $0
   i32.store offset=8
   local.get $0
   i32.const 0
   i32.const 1
   call $~lib/dataview/DataView#getFloat32
   f32.const -4.592586247781397e-20
   f32.ne
   if
    i32.const 0
    i32.const 1696
    i32.const 15
    i32.const 3
    call $~lib/builtins/abort
    unreachable
   end
   local.get $0
   i32.const 1
   i32.const 1
   call $~lib/dataview/DataView#getFloat32
   f32.const -2.3413961970849473e-37
   f32.ne
   if
    i32.const 0
    i32.const 1696
    i32.const 16
    i32.const 3
    call $~lib/builtins/abort
    unreachable
   end
   local.get $0
   i32.const 2
   i32.const 1
   call $~lib/dataview/DataView#getFloat32
   f32.const 77105877018631129268224
   f32.ne
   if
    i32.const 0
    i32.const 1696
    i32.const 17
    i32.const 3
    call $~lib/builtins/abort
    unreachable
   end
   local.get $0
   i32.const 3
   i32.const 1
   call $~lib/dataview/DataView#getFloat32
   f32.const 229.51023864746094
   f32.ne
   if
    i32.const 0
    i32.const 1696
    i32.const 18
    i32.const 3
    call $~lib/builtins/abort
    unreachable
   end
   local.get $0
   i32.const 4
   i32.const 1
   call $~lib/dataview/DataView#getFloat32
   f32.const 14079802746555334656
   f32.ne
   if
    i32.const 0
    i32.const 1696
    i32.const 19
    i32.const 3
    call $~lib/builtins/abort
    unreachable
   end
   local.get $0
   i32.const 0
   i32.const 0
   call $~lib/dataview/DataView#getFloat32
   f32.const -2275140518817895515269171e9
   f32.ne
   if
    i32.const 0
    i32.const 1696
    i32.const 21
    i32.const 3
    call $~lib/builtins/abort
    unreachable
   end
   local.get $0
   i32.const 1
   i32.const 0
   call $~lib/dataview/DataView#getFloat32
   f32.const -62437351080004157440
   f32.ne
   if
    i32.const 0
    i32.const 1696
    i32.const 22
    i32.const 3
    call $~lib/builtins/abort
    unreachable
   end
   local.get $0
   i32.const 2
   i32.const 0
   call $~lib/dataview/DataView#getFloat32
   f32.const 1403059112509440
   f32.ne
   if
    i32.const 0
    i32.const 1696
    i32.const 23
    i32.const 3
    call $~lib/builtins/abort
    unreachable
   end
   local.get $0
   i32.const 3
   i32.const 0
   call $~lib/dataview/DataView#getFloat32
   f32.const -5.522466503261712e-20
   f32.ne
   if
    i32.const 0
    i32.const 1696
    i32.const 24
    i32.const 3
    call $~lib/builtins/abort
    unreachable
   end
   local.get $0
   i32.const 4
   i32.const 0
<<<<<<< HEAD
   i32.const 1696
   i32.const 31
   i32.const 3
   call $~lib/builtins/abort
   unreachable
  end
  local.get $0
  i32.const 2
  call $~lib/dataview/DataView#getInt8
  i32.const 88
  i32.ne
  if
   i32.const 0
   i32.const 1696
   i32.const 32
   i32.const 3
   call $~lib/builtins/abort
   unreachable
  end
  local.get $0
  i32.const 3
  call $~lib/dataview/DataView#getInt8
  i32.const -97
  i32.ne
  if
   i32.const 0
   i32.const 1696
   i32.const 33
   i32.const 3
   call $~lib/builtins/abort
   unreachable
  end
  local.get $0
  i32.const 4
  call $~lib/dataview/DataView#getInt8
  i32.const -126
  i32.ne
  if
   i32.const 0
   i32.const 1696
   i32.const 34
   i32.const 3
   call $~lib/builtins/abort
   unreachable
  end
  local.get $0
  i32.const 5
  call $~lib/dataview/DataView#getInt8
  i32.const 101
  i32.ne
  if
   i32.const 0
   i32.const 1696
   i32.const 35
   i32.const 3
   call $~lib/builtins/abort
   unreachable
  end
  local.get $0
  i32.const 6
  call $~lib/dataview/DataView#getInt8
  i32.const 67
  i32.ne
  if
   i32.const 0
   i32.const 1696
   i32.const 36
   i32.const 3
   call $~lib/builtins/abort
   unreachable
  end
  local.get $0
  i32.const 7
  call $~lib/dataview/DataView#getInt8
  i32.const 95
  i32.ne
  if
   i32.const 0
   i32.const 1696
   i32.const 37
   i32.const 3
   call $~lib/builtins/abort
   unreachable
  end
  local.get $0
  i32.const 0
  i32.const 1
  call $~lib/dataview/DataView#getInt16
  i32.extend16_s
  i32.const -7946
  i32.ne
  if
   i32.const 0
   i32.const 1696
   i32.const 39
   i32.const 3
   call $~lib/builtins/abort
   unreachable
  end
  local.get $0
  i32.const 1
  i32.const 1
  call $~lib/dataview/DataView#getInt16
  i32.extend16_s
  i32.const 22752
  i32.ne
  if
   i32.const 0
   i32.const 1696
   i32.const 40
   i32.const 3
   call $~lib/builtins/abort
   unreachable
  end
  local.get $0
  i32.const 2
  i32.const 1
  call $~lib/dataview/DataView#getInt16
  i32.extend16_s
  i32.const -24744
  i32.ne
  if
   i32.const 0
   i32.const 1696
   i32.const 41
   i32.const 3
   call $~lib/builtins/abort
   unreachable
  end
  local.get $0
  i32.const 3
  i32.const 1
  call $~lib/dataview/DataView#getInt16
  i32.extend16_s
  i32.const -32097
  i32.ne
  if
   i32.const 0
   i32.const 1696
   i32.const 42
   i32.const 3
   call $~lib/builtins/abort
   unreachable
  end
  local.get $0
  i32.const 4
  i32.const 1
  call $~lib/dataview/DataView#getInt16
  i32.extend16_s
  i32.const 25986
  i32.ne
  if
   i32.const 0
   i32.const 1696
   i32.const 43
   i32.const 3
   call $~lib/builtins/abort
   unreachable
  end
  local.get $0
  i32.const 5
  i32.const 1
  call $~lib/dataview/DataView#getInt16
  i32.extend16_s
  i32.const 17253
  i32.ne
  if
   i32.const 0
   i32.const 1696
   i32.const 44
   i32.const 3
   call $~lib/builtins/abort
   unreachable
  end
  local.get $0
  i32.const 6
  i32.const 1
  call $~lib/dataview/DataView#getInt16
  i32.extend16_s
  i32.const 24387
  i32.ne
  if
   i32.const 0
   i32.const 1696
   i32.const 45
   i32.const 3
   call $~lib/builtins/abort
   unreachable
  end
  local.get $0
  i32.const 0
  i32.const 0
  call $~lib/dataview/DataView#getInt16
  i32.extend16_s
  i32.const -2336
  i32.ne
  if
   i32.const 0
   i32.const 1696
   i32.const 47
   i32.const 3
   call $~lib/builtins/abort
   unreachable
  end
  local.get $0
  i32.const 1
  i32.const 0
  call $~lib/dataview/DataView#getInt16
  i32.extend16_s
  i32.const -8104
  i32.ne
  if
   i32.const 0
   i32.const 1696
   i32.const 48
   i32.const 3
   call $~lib/builtins/abort
   unreachable
  end
  local.get $0
  i32.const 2
  i32.const 0
  call $~lib/dataview/DataView#getInt16
  i32.extend16_s
  i32.const 22687
  i32.ne
  if
   i32.const 0
   i32.const 1696
   i32.const 49
   i32.const 3
   call $~lib/builtins/abort
   unreachable
  end
  local.get $0
  i32.const 3
  i32.const 0
  call $~lib/dataview/DataView#getInt16
  i32.extend16_s
  i32.const -24702
  i32.ne
  if
   i32.const 0
   i32.const 1696
   i32.const 50
   i32.const 3
   call $~lib/builtins/abort
   unreachable
  end
  local.get $0
  i32.const 4
  i32.const 0
  call $~lib/dataview/DataView#getInt16
  i32.extend16_s
  i32.const -32155
  i32.ne
  if
   i32.const 0
   i32.const 1696
   i32.const 51
   i32.const 3
   call $~lib/builtins/abort
   unreachable
  end
  local.get $0
  i32.const 5
  i32.const 0
  call $~lib/dataview/DataView#getInt16
  i32.extend16_s
  i32.const 25923
  i32.ne
  if
   i32.const 0
   i32.const 1696
   i32.const 52
   i32.const 3
   call $~lib/builtins/abort
   unreachable
  end
  local.get $0
  i32.const 6
  i32.const 0
  call $~lib/dataview/DataView#getInt16
  i32.extend16_s
  i32.const 17247
  i32.ne
  if
   i32.const 0
   i32.const 1696
   i32.const 53
   i32.const 3
   call $~lib/builtins/abort
   unreachable
  end
  local.get $0
  i32.const 0
  i32.const 1
  call $~lib/dataview/DataView#getInt32
  i32.const -1621565194
  i32.ne
  if
   i32.const 0
   i32.const 1696
   i32.const 55
   i32.const 3
   call $~lib/builtins/abort
   unreachable
  end
  local.get $0
  i32.const 1
  i32.const 1
  call $~lib/dataview/DataView#getInt32
  i32.const -2103486240
  i32.ne
  if
   i32.const 0
   i32.const 1696
   i32.const 56
   i32.const 3
   call $~lib/builtins/abort
   unreachable
  end
  local.get $0
  i32.const 2
  i32.const 1
  call $~lib/dataview/DataView#getInt32
  i32.const 1703059288
  i32.ne
  if
   i32.const 0
   i32.const 1696
   i32.const 57
   i32.const 3
   call $~lib/builtins/abort
   unreachable
  end
  local.get $0
  i32.const 3
  i32.const 1
  call $~lib/dataview/DataView#getInt32
  i32.const 1130726047
  i32.ne
  if
   i32.const 0
   i32.const 1696
   i32.const 58
   i32.const 3
   call $~lib/builtins/abort
   unreachable
  end
  local.get $0
  i32.const 4
  i32.const 1
  call $~lib/dataview/DataView#getInt32
  i32.const 1598252418
  i32.ne
  if
=======
   call $~lib/dataview/DataView#getFloat32
   f32.const -1.6843597451835358e-37
   f32.ne
   if
    i32.const 0
    i32.const 1696
    i32.const 25
    i32.const 3
    call $~lib/builtins/abort
    unreachable
   end
   local.get $0
   i32.const 1
   call $~lib/dataview/DataView#getFloat64
   f64.const 7936550095674706383278551e126
   f64.ne
   if
    i32.const 0
    i32.const 1696
    i32.const 27
    i32.const 3
    call $~lib/builtins/abort
    unreachable
   end
   local.get $0
>>>>>>> e3d56310
   i32.const 0
   call $~lib/dataview/DataView#getFloat64
   f64.const -411777475818852546741639e241
   f64.ne
   if
    i32.const 0
    i32.const 1696
    i32.const 28
    i32.const 3
    call $~lib/builtins/abort
    unreachable
   end
   local.get $0
   i32.const 0
   call $~lib/dataview/DataView#getInt8
   i32.const -10
   i32.ne
   if
    i32.const 0
    i32.const 1696
    i32.const 30
    i32.const 3
    call $~lib/builtins/abort
    unreachable
   end
   local.get $0
   i32.const 1
   call $~lib/dataview/DataView#getInt8
   i32.const -32
   i32.ne
   if
    i32.const 0
    i32.const 1696
    i32.const 31
    i32.const 3
    call $~lib/builtins/abort
    unreachable
   end
   local.get $0
   i32.const 2
   call $~lib/dataview/DataView#getInt8
   i32.const 88
   i32.ne
   if
    i32.const 0
    i32.const 1696
    i32.const 32
    i32.const 3
    call $~lib/builtins/abort
    unreachable
   end
   local.get $0
   i32.const 3
   call $~lib/dataview/DataView#getInt8
   i32.const -97
   i32.ne
   if
    i32.const 0
    i32.const 1696
    i32.const 33
    i32.const 3
    call $~lib/builtins/abort
    unreachable
   end
   local.get $0
   i32.const 4
   call $~lib/dataview/DataView#getInt8
   i32.const -126
   i32.ne
   if
    i32.const 0
    i32.const 1696
    i32.const 34
    i32.const 3
    call $~lib/builtins/abort
    unreachable
   end
   local.get $0
   i32.const 5
   call $~lib/dataview/DataView#getInt8
   i32.const 101
   i32.ne
   if
    i32.const 0
    i32.const 1696
    i32.const 35
    i32.const 3
    call $~lib/builtins/abort
    unreachable
   end
   local.get $0
   i32.const 6
   call $~lib/dataview/DataView#getInt8
   i32.const 67
   i32.ne
   if
    i32.const 0
    i32.const 1696
    i32.const 36
    i32.const 3
    call $~lib/builtins/abort
    unreachable
   end
   local.get $0
   i32.const 7
   call $~lib/dataview/DataView#getInt8
   i32.const 95
   i32.ne
   if
    i32.const 0
    i32.const 1696
    i32.const 37
    i32.const 3
    call $~lib/builtins/abort
    unreachable
   end
   local.get $0
   i32.const 0
   i32.const 1
   call $~lib/dataview/DataView#getInt16
   i32.const 65535
   i32.and
   i32.const 57590
   i32.ne
   if
    i32.const 0
    i32.const 1696
    i32.const 39
    i32.const 3
    call $~lib/builtins/abort
    unreachable
   end
   local.get $0
   i32.const 1
   i32.const 1
   call $~lib/dataview/DataView#getInt16
   i32.const 65535
   i32.and
   i32.const 22752
   i32.ne
   if
    i32.const 0
    i32.const 1696
    i32.const 40
    i32.const 3
    call $~lib/builtins/abort
    unreachable
   end
   local.get $0
   i32.const 2
   i32.const 1
   call $~lib/dataview/DataView#getInt16
   i32.const 65535
   i32.and
   i32.const 40792
   i32.ne
   if
    i32.const 0
    i32.const 1696
    i32.const 41
    i32.const 3
    call $~lib/builtins/abort
    unreachable
   end
   local.get $0
   i32.const 3
   i32.const 1
   call $~lib/dataview/DataView#getInt16
   i32.const 65535
   i32.and
   i32.const 33439
   i32.ne
   if
    i32.const 0
    i32.const 1696
    i32.const 42
    i32.const 3
    call $~lib/builtins/abort
    unreachable
   end
   local.get $0
   i32.const 4
   i32.const 1
   call $~lib/dataview/DataView#getInt16
   i32.const 65535
   i32.and
   i32.const 25986
   i32.ne
   if
    i32.const 0
    i32.const 1696
    i32.const 43
    i32.const 3
    call $~lib/builtins/abort
    unreachable
   end
   local.get $0
   i32.const 5
   i32.const 1
   call $~lib/dataview/DataView#getInt16
   i32.const 65535
   i32.and
   i32.const 17253
   i32.ne
   if
    i32.const 0
    i32.const 1696
    i32.const 44
    i32.const 3
    call $~lib/builtins/abort
    unreachable
   end
   local.get $0
   i32.const 6
   i32.const 1
   call $~lib/dataview/DataView#getInt16
   i32.const 65535
   i32.and
   i32.const 24387
   i32.ne
   if
    i32.const 0
    i32.const 1696
    i32.const 45
    i32.const 3
    call $~lib/builtins/abort
    unreachable
   end
   local.get $0
   i32.const 0
   i32.const 0
   call $~lib/dataview/DataView#getInt16
   i32.const 65535
   i32.and
   i32.const 63200
   i32.ne
   if
    i32.const 0
    i32.const 1696
    i32.const 47
    i32.const 3
    call $~lib/builtins/abort
    unreachable
   end
   local.get $0
   i32.const 1
   i32.const 0
   call $~lib/dataview/DataView#getInt16
   i32.const 65535
   i32.and
   i32.const 57432
   i32.ne
   if
    i32.const 0
    i32.const 1696
    i32.const 48
    i32.const 3
    call $~lib/builtins/abort
    unreachable
   end
   local.get $0
   i32.const 2
   i32.const 0
   call $~lib/dataview/DataView#getInt16
   i32.const 65535
   i32.and
   i32.const 22687
   i32.ne
   if
    i32.const 0
    i32.const 1696
    i32.const 49
    i32.const 3
    call $~lib/builtins/abort
    unreachable
   end
   local.get $0
   i32.const 3
   i32.const 0
   call $~lib/dataview/DataView#getInt16
   i32.const 65535
   i32.and
   i32.const 40834
   i32.ne
   if
    i32.const 0
    i32.const 1696
    i32.const 50
    i32.const 3
    call $~lib/builtins/abort
    unreachable
   end
   local.get $0
   i32.const 4
   i32.const 0
   call $~lib/dataview/DataView#getInt16
   i32.const 65535
   i32.and
   i32.const 33381
   i32.ne
   if
    i32.const 0
    i32.const 1696
    i32.const 51
    i32.const 3
    call $~lib/builtins/abort
    unreachable
   end
   local.get $0
   i32.const 5
   i32.const 0
   call $~lib/dataview/DataView#getInt16
   i32.const 65535
   i32.and
   i32.const 25923
   i32.ne
   if
    i32.const 0
    i32.const 1696
    i32.const 52
    i32.const 3
    call $~lib/builtins/abort
    unreachable
   end
   local.get $0
   i32.const 6
   i32.const 0
   call $~lib/dataview/DataView#getInt16
   i32.const 65535
   i32.and
   i32.const 17247
   i32.ne
   if
    i32.const 0
    i32.const 1696
    i32.const 53
    i32.const 3
    call $~lib/builtins/abort
    unreachable
   end
   local.get $0
   i32.const 0
   i32.const 1
   call $~lib/dataview/DataView#getInt32
   i32.const -1621565194
   i32.ne
   if
    i32.const 0
    i32.const 1696
    i32.const 55
    i32.const 3
    call $~lib/builtins/abort
    unreachable
   end
   local.get $0
   i32.const 1
   i32.const 1
   call $~lib/dataview/DataView#getInt32
   i32.const -2103486240
   i32.ne
   if
    i32.const 0
    i32.const 1696
    i32.const 56
    i32.const 3
    call $~lib/builtins/abort
    unreachable
   end
   local.get $0
   i32.const 2
   i32.const 1
   call $~lib/dataview/DataView#getInt32
   i32.const 1703059288
   i32.ne
   if
    i32.const 0
    i32.const 1696
    i32.const 57
    i32.const 3
    call $~lib/builtins/abort
    unreachable
   end
   local.get $0
   i32.const 3
   i32.const 1
   call $~lib/dataview/DataView#getInt32
   i32.const 1130726047
   i32.ne
   if
    i32.const 0
    i32.const 1696
    i32.const 58
    i32.const 3
    call $~lib/builtins/abort
    unreachable
   end
   local.get $0
   i32.const 4
   i32.const 1
   call $~lib/dataview/DataView#getInt32
   i32.const 1598252418
   i32.ne
   if
    i32.const 0
    i32.const 1696
    i32.const 59
    i32.const 3
    call $~lib/builtins/abort
    unreachable
   end
   local.get $0
   i32.const 0
   i32.const 0
   call $~lib/dataview/DataView#getInt32
   i32.const -153069409
   i32.ne
   if
    i32.const 0
    i32.const 1696
    i32.const 61
    i32.const 3
    call $~lib/builtins/abort
    unreachable
   end
   local.get $0
   i32.const 1
   i32.const 0
   call $~lib/dataview/DataView#getInt32
   i32.const -531062910
   i32.ne
   if
    i32.const 0
    i32.const 1696
    i32.const 62
    i32.const 3
    call $~lib/builtins/abort
    unreachable
   end
   local.get $0
   i32.const 2
   i32.const 0
   call $~lib/dataview/DataView#getInt32
   i32.const 1486848613
   i32.ne
   if
    i32.const 0
    i32.const 1696
    i32.const 63
    i32.const 3
    call $~lib/builtins/abort
    unreachable
   end
   local.get $0
   i32.const 3
   i32.const 0
   call $~lib/dataview/DataView#getInt32
   i32.const -1618844349
   i32.ne
   if
    i32.const 0
    i32.const 1696
    i32.const 64
    i32.const 3
    call $~lib/builtins/abort
    unreachable
   end
   local.get $0
   i32.const 4
   i32.const 0
   call $~lib/dataview/DataView#getInt32
   i32.const -2107292833
   i32.ne
   if
    i32.const 0
    i32.const 1696
    i32.const 65
    i32.const 3
    call $~lib/builtins/abort
    unreachable
   end
   local.get $0
   i32.const 1
   call $~lib/dataview/DataView#getInt64
   i64.const 6864441868736323830
   i64.ne
   if
    i32.const 0
    i32.const 1696
    i32.const 67
    i32.const 3
    call $~lib/builtins/abort
    unreachable
   end
   local.get $0
   i32.const 0
   call $~lib/dataview/DataView#getInt64
   i64.const -657428103485373601
   i64.ne
   if
    i32.const 0
    i32.const 1696
    i32.const 68
    i32.const 3
    call $~lib/builtins/abort
    unreachable
   end
   local.get $0
   i32.const 0
   call $~lib/dataview/DataView#getUint8
   i32.const 246
   i32.ne
   if
    i32.const 0
    i32.const 1696
    i32.const 70
    i32.const 3
    call $~lib/builtins/abort
    unreachable
   end
   local.get $0
   i32.const 1
   call $~lib/dataview/DataView#getUint8
   i32.const 224
   i32.ne
   if
    i32.const 0
    i32.const 1696
    i32.const 71
    i32.const 3
    call $~lib/builtins/abort
    unreachable
   end
   local.get $0
   i32.const 2
   call $~lib/dataview/DataView#getUint8
   i32.const 88
   i32.ne
   if
    i32.const 0
    i32.const 1696
    i32.const 72
    i32.const 3
    call $~lib/builtins/abort
    unreachable
   end
   local.get $0
   i32.const 3
   call $~lib/dataview/DataView#getUint8
   i32.const 159
   i32.ne
   if
    i32.const 0
    i32.const 1696
    i32.const 73
    i32.const 3
    call $~lib/builtins/abort
    unreachable
   end
   local.get $0
   i32.const 4
   call $~lib/dataview/DataView#getUint8
   i32.const 130
   i32.ne
   if
    i32.const 0
    i32.const 1696
    i32.const 74
    i32.const 3
    call $~lib/builtins/abort
    unreachable
   end
   local.get $0
   i32.const 5
   call $~lib/dataview/DataView#getUint8
   i32.const 101
   i32.ne
   if
    i32.const 0
    i32.const 1696
    i32.const 75
    i32.const 3
    call $~lib/builtins/abort
    unreachable
   end
   local.get $0
   i32.const 6
   call $~lib/dataview/DataView#getUint8
   i32.const 67
   i32.ne
   if
    i32.const 0
    i32.const 1696
    i32.const 76
    i32.const 3
    call $~lib/builtins/abort
    unreachable
   end
   local.get $0
   i32.const 7
   call $~lib/dataview/DataView#getUint8
   i32.const 95
   i32.ne
   if
    i32.const 0
    i32.const 1696
    i32.const 77
    i32.const 3
    call $~lib/builtins/abort
    unreachable
   end
   local.get $0
   i32.const 0
   i32.const 1
   call $~lib/dataview/DataView#getUint16
   i32.const 65535
   i32.and
   i32.const 57590
   i32.ne
   if
    i32.const 0
    i32.const 1696
    i32.const 79
    i32.const 3
    call $~lib/builtins/abort
    unreachable
   end
   local.get $0
   i32.const 1
   i32.const 1
   call $~lib/dataview/DataView#getUint16
   i32.const 65535
   i32.and
   i32.const 22752
   i32.ne
   if
    i32.const 0
    i32.const 1696
    i32.const 80
    i32.const 3
    call $~lib/builtins/abort
    unreachable
   end
   local.get $0
   i32.const 2
   i32.const 1
   call $~lib/dataview/DataView#getUint16
   i32.const 65535
   i32.and
   i32.const 40792
   i32.ne
   if
    i32.const 0
    i32.const 1696
    i32.const 81
    i32.const 3
    call $~lib/builtins/abort
    unreachable
   end
   local.get $0
   i32.const 3
   i32.const 1
   call $~lib/dataview/DataView#getUint16
   i32.const 65535
   i32.and
   i32.const 33439
   i32.ne
   if
    i32.const 0
    i32.const 1696
    i32.const 82
    i32.const 3
    call $~lib/builtins/abort
    unreachable
   end
   local.get $0
   i32.const 4
   i32.const 1
   call $~lib/dataview/DataView#getUint16
   i32.const 65535
   i32.and
   i32.const 25986
   i32.ne
   if
    i32.const 0
    i32.const 1696
    i32.const 83
    i32.const 3
    call $~lib/builtins/abort
    unreachable
   end
   local.get $0
   i32.const 5
   i32.const 1
   call $~lib/dataview/DataView#getUint16
   i32.const 65535
   i32.and
   i32.const 17253
   i32.ne
   if
    i32.const 0
    i32.const 1696
    i32.const 84
    i32.const 3
    call $~lib/builtins/abort
    unreachable
   end
   local.get $0
   i32.const 6
   i32.const 1
   call $~lib/dataview/DataView#getUint16
   i32.const 65535
   i32.and
   i32.const 24387
   i32.ne
   if
    i32.const 0
    i32.const 1696
    i32.const 85
    i32.const 3
    call $~lib/builtins/abort
    unreachable
   end
   local.get $0
   i32.const 0
   i32.const 0
   call $~lib/dataview/DataView#getUint16
   i32.const 65535
   i32.and
   i32.const 63200
   i32.ne
   if
    i32.const 0
    i32.const 1696
    i32.const 87
    i32.const 3
    call $~lib/builtins/abort
    unreachable
   end
   local.get $0
   i32.const 1
   i32.const 0
   call $~lib/dataview/DataView#getUint16
   i32.const 65535
   i32.and
   i32.const 57432
   i32.ne
   if
    i32.const 0
    i32.const 1696
    i32.const 88
    i32.const 3
    call $~lib/builtins/abort
    unreachable
   end
   local.get $0
   i32.const 2
   i32.const 0
   call $~lib/dataview/DataView#getUint16
   i32.const 65535
   i32.and
   i32.const 22687
   i32.ne
   if
    i32.const 0
    i32.const 1696
    i32.const 89
    i32.const 3
    call $~lib/builtins/abort
    unreachable
   end
   local.get $0
   i32.const 3
   i32.const 0
   call $~lib/dataview/DataView#getUint16
   i32.const 65535
   i32.and
   i32.const 40834
   i32.ne
   if
    i32.const 0
    i32.const 1696
    i32.const 90
    i32.const 3
    call $~lib/builtins/abort
    unreachable
   end
   local.get $0
   i32.const 4
   i32.const 0
   call $~lib/dataview/DataView#getUint16
   i32.const 65535
   i32.and
   i32.const 33381
   i32.ne
   if
    i32.const 0
    i32.const 1696
    i32.const 91
    i32.const 3
    call $~lib/builtins/abort
    unreachable
   end
   local.get $0
   i32.const 5
   i32.const 0
   call $~lib/dataview/DataView#getUint16
   i32.const 65535
   i32.and
   i32.const 25923
   i32.ne
   if
    i32.const 0
    i32.const 1696
    i32.const 92
    i32.const 3
    call $~lib/builtins/abort
    unreachable
   end
   local.get $0
   i32.const 6
   i32.const 0
   call $~lib/dataview/DataView#getUint16
   i32.const 65535
   i32.and
   i32.const 17247
   i32.ne
   if
    i32.const 0
    i32.const 1696
    i32.const 93
    i32.const 3
    call $~lib/builtins/abort
    unreachable
   end
   local.get $0
   i32.const 0
   i32.const 1
   call $~lib/dataview/DataView#getUint32
   i32.const -1621565194
   i32.ne
   if
    i32.const 0
    i32.const 1696
    i32.const 95
    i32.const 3
    call $~lib/builtins/abort
    unreachable
   end
   local.get $0
   i32.const 1
   i32.const 1
   call $~lib/dataview/DataView#getUint32
   i32.const -2103486240
   i32.ne
   if
    i32.const 0
    i32.const 1696
    i32.const 96
    i32.const 3
    call $~lib/builtins/abort
    unreachable
   end
   local.get $0
   i32.const 2
   i32.const 1
   call $~lib/dataview/DataView#getUint32
   i32.const 1703059288
   i32.ne
   if
    i32.const 0
    i32.const 1696
    i32.const 97
    i32.const 3
    call $~lib/builtins/abort
    unreachable
   end
   local.get $0
   i32.const 3
   i32.const 1
   call $~lib/dataview/DataView#getUint32
   i32.const 1130726047
   i32.ne
   if
    i32.const 0
    i32.const 1696
    i32.const 98
    i32.const 3
    call $~lib/builtins/abort
    unreachable
   end
   local.get $0
   i32.const 4
   i32.const 1
   call $~lib/dataview/DataView#getUint32
   i32.const 1598252418
   i32.ne
   if
    i32.const 0
    i32.const 1696
    i32.const 99
    i32.const 3
    call $~lib/builtins/abort
    unreachable
   end
   local.get $0
   i32.const 0
   i32.const 0
   call $~lib/dataview/DataView#getUint32
   i32.const -153069409
   i32.ne
   if
    i32.const 0
    i32.const 1696
    i32.const 101
    i32.const 3
    call $~lib/builtins/abort
    unreachable
   end
   local.get $0
   i32.const 1
   i32.const 0
   call $~lib/dataview/DataView#getUint32
   i32.const -531062910
   i32.ne
   if
    i32.const 0
    i32.const 1696
    i32.const 102
    i32.const 3
    call $~lib/builtins/abort
    unreachable
   end
   local.get $0
   i32.const 2
   i32.const 0
   call $~lib/dataview/DataView#getUint32
   i32.const 1486848613
   i32.ne
   if
    i32.const 0
    i32.const 1696
    i32.const 103
    i32.const 3
    call $~lib/builtins/abort
    unreachable
   end
   local.get $0
   i32.const 3
   i32.const 0
   call $~lib/dataview/DataView#getUint32
   i32.const -1618844349
   i32.ne
   if
    i32.const 0
    i32.const 1696
    i32.const 104
    i32.const 3
    call $~lib/builtins/abort
    unreachable
   end
   local.get $0
   i32.const 4
   i32.const 0
   call $~lib/dataview/DataView#getUint32
   i32.const -2107292833
   i32.ne
   if
    i32.const 0
    i32.const 1696
    i32.const 105
    i32.const 3
    call $~lib/builtins/abort
    unreachable
   end
   local.get $0
   i32.const 1
   call $~lib/dataview/DataView#getUint64
   i64.const 6864441868736323830
   i64.ne
   if
    i32.const 0
    i32.const 1696
    i32.const 107
    i32.const 3
    call $~lib/builtins/abort
    unreachable
   end
   local.get $0
   i32.const 0
   call $~lib/dataview/DataView#getUint64
   i64.const -657428103485373601
   i64.ne
   if
    i32.const 0
    i32.const 1696
    i32.const 108
    i32.const 3
    call $~lib/builtins/abort
    unreachable
   end
   local.get $0
   f32.const 1.5976661625240943e-18
   i32.const 1
   call $~lib/dataview/DataView#setFloat32
   local.get $0
   i32.const 0
   i32.const 1
   call $~lib/dataview/DataView#getFloat32
   f32.const 1.5976661625240943e-18
   f32.ne
   if
    i32.const 0
    i32.const 1696
    i32.const 111
    i32.const 3
    call $~lib/builtins/abort
    unreachable
   end
   local.get $0
   f32.const 1976281973381696323584
   i32.const 0
   call $~lib/dataview/DataView#setFloat32
   local.get $0
   i32.const 0
   i32.const 0
   call $~lib/dataview/DataView#getFloat32
   f32.const 1976281973381696323584
   f32.ne
   if
    i32.const 0
    i32.const 1696
    i32.const 114
    i32.const 3
    call $~lib/builtins/abort
    unreachable
   end
   local.get $0
   f64.const -1094252199637739024055454e124
   i32.const 1
   call $~lib/dataview/DataView#setFloat64
   local.get $0
   i32.const 1
   call $~lib/dataview/DataView#getFloat64
   f64.const -1094252199637739024055454e124
   f64.ne
   if
    i32.const 0
    i32.const 1696
    i32.const 117
    i32.const 3
    call $~lib/builtins/abort
    unreachable
   end
   local.get $0
   f64.const 6.022586634778589e-103
   i32.const 0
   call $~lib/dataview/DataView#setFloat64
   local.get $0
   i32.const 0
   call $~lib/dataview/DataView#getFloat64
   f64.const 6.022586634778589e-103
   f64.ne
   if
    i32.const 0
    i32.const 1696
    i32.const 120
    i32.const 3
    call $~lib/builtins/abort
    unreachable
   end
   local.get $0
   i32.load offset=8
   i32.eqz
   if
    i32.const 1360
    i32.const 1632
    i32.const 109
    i32.const 50
    call $~lib/builtins/abort
    unreachable
   end
   local.get $0
   i32.load offset=4
   i32.const 108
   i32.store8
   local.get $0
   i32.const 0
   call $~lib/dataview/DataView#getInt8
   i32.const 108
   i32.ne
   if
    i32.const 0
    i32.const 1696
    i32.const 123
    i32.const 3
    call $~lib/builtins/abort
    unreachable
   end
   local.get $0
   i32.const -13360
   i32.const 1
   call $~lib/dataview/DataView#setInt16
   local.get $0
   i32.const 0
   i32.const 1
   call $~lib/dataview/DataView#getInt16
   i32.const 65535
   i32.and
   i32.const 52176
   i32.ne
   if
    i32.const 0
    i32.const 1696
    i32.const 126
    i32.const 3
    call $~lib/builtins/abort
    unreachable
   end
   local.get $0
   i32.const 14689
   i32.const 0
   call $~lib/dataview/DataView#setInt16
   local.get $0
   i32.const 0
   i32.const 0
<<<<<<< HEAD
   i32.const 1696
   i32.const 123
   i32.const 3
   call $~lib/builtins/abort
   unreachable
  end
  local.get $0
  i32.const -13360
  i32.const 1
  call $~lib/dataview/DataView#setInt16
  local.get $0
  i32.const 0
  i32.const 1
  call $~lib/dataview/DataView#getInt16
  i32.extend16_s
  i32.const -13360
  i32.ne
  if
   i32.const 0
   i32.const 1696
   i32.const 126
   i32.const 3
   call $~lib/builtins/abort
   unreachable
  end
  local.get $0
  i32.const 14689
  i32.const 0
  call $~lib/dataview/DataView#setInt16
  local.get $0
  i32.const 0
  i32.const 0
  call $~lib/dataview/DataView#getInt16
  i32.extend16_s
  i32.const 14689
  i32.ne
  if
=======
   call $~lib/dataview/DataView#getInt16
   i32.const 65535
   i32.and
   i32.const 14689
   i32.ne
   if
    i32.const 0
    i32.const 1696
    i32.const 129
    i32.const 3
    call $~lib/builtins/abort
    unreachable
   end
   local.get $0
   i32.const 1204680201
   i32.const 1
   call $~lib/dataview/DataView#setInt32
   local.get $0
   i32.const 0
   i32.const 1
   call $~lib/dataview/DataView#getInt32
   i32.const 1204680201
   i32.ne
   if
    i32.const 0
    i32.const 1696
    i32.const 132
    i32.const 3
    call $~lib/builtins/abort
    unreachable
   end
   local.get $0
   i32.const 660673230
>>>>>>> e3d56310
   i32.const 0
   call $~lib/dataview/DataView#setInt32
   local.get $0
   i32.const 0
   i32.const 0
   call $~lib/dataview/DataView#getInt32
   i32.const 660673230
   i32.ne
   if
    i32.const 0
    i32.const 1696
    i32.const 135
    i32.const 3
    call $~lib/builtins/abort
    unreachable
   end
   local.get $0
   i64.const -3290739641816099749
   i32.const 1
   call $~lib/dataview/DataView#setInt64
   local.get $0
   i32.const 1
   call $~lib/dataview/DataView#getInt64
   i64.const -3290739641816099749
   i64.ne
   if
    i32.const 0
    i32.const 1696
    i32.const 138
    i32.const 3
    call $~lib/builtins/abort
    unreachable
   end
   local.get $0
   i64.const 8178932412950708047
   i32.const 0
   call $~lib/dataview/DataView#setInt64
   local.get $0
   i32.const 0
   call $~lib/dataview/DataView#getInt64
   i64.const 8178932412950708047
   i64.ne
   if
    i32.const 0
    i32.const 1696
    i32.const 141
    i32.const 3
    call $~lib/builtins/abort
    unreachable
   end
   local.get $0
   i32.load offset=8
   i32.eqz
   if
    i32.const 1360
    i32.const 1632
    i32.const 128
    i32.const 50
    call $~lib/builtins/abort
    unreachable
   end
   local.get $0
   i32.load offset=4
   i32.const 238
   i32.store8
   local.get $0
   i32.const 0
   call $~lib/dataview/DataView#getUint8
   i32.const 238
   i32.ne
   if
    i32.const 0
    i32.const 1696
    i32.const 144
    i32.const 3
    call $~lib/builtins/abort
    unreachable
   end
   local.get $0
   i32.const 58856
   i32.const 1
   call $~lib/dataview/DataView#setUint16
   local.get $0
   i32.const 0
   i32.const 1
   call $~lib/dataview/DataView#getUint16
   i32.const 65535
   i32.and
   i32.const 58856
   i32.ne
   if
    i32.const 0
    i32.const 1696
    i32.const 147
    i32.const 3
    call $~lib/builtins/abort
    unreachable
   end
   local.get $0
   i32.const 60400
   i32.const 0
   call $~lib/dataview/DataView#setUint16
   local.get $0
   i32.const 0
   i32.const 0
   call $~lib/dataview/DataView#getUint16
   i32.const 65535
   i32.and
   i32.const 60400
   i32.ne
   if
    i32.const 0
    i32.const 1696
    i32.const 150
    i32.const 3
    call $~lib/builtins/abort
    unreachable
   end
   local.get $0
   i32.const -846805744
   i32.const 1
   call $~lib/dataview/DataView#setUint32
   local.get $0
   i32.const 0
   i32.const 1
   call $~lib/dataview/DataView#getUint32
   i32.const -846805744
   i32.ne
   if
    i32.const 0
    i32.const 1696
    i32.const 153
    i32.const 3
    call $~lib/builtins/abort
    unreachable
   end
   local.get $0
   i32.const -1510791631
   i32.const 0
   call $~lib/dataview/DataView#setUint32
   local.get $0
   i32.const 0
   i32.const 0
   call $~lib/dataview/DataView#getUint32
   i32.const -1510791631
   i32.ne
   if
    i32.const 0
    i32.const 1696
    i32.const 156
    i32.const 3
    call $~lib/builtins/abort
    unreachable
   end
   local.get $0
   i64.const 2334704782995986958
   i32.const 1
   call $~lib/dataview/DataView#setUint64
   local.get $0
   i32.const 1
   call $~lib/dataview/DataView#getUint64
   i64.const 2334704782995986958
   i64.ne
   if
    i32.const 0
    i32.const 1696
    i32.const 159
    i32.const 3
    call $~lib/builtins/abort
    unreachable
   end
   local.get $0
   i64.const -7123186897289856329
   i32.const 0
   call $~lib/dataview/DataView#setUint64
   local.get $0
   i32.const 0
   call $~lib/dataview/DataView#getUint64
   i64.const -7123186897289856329
   i64.ne
   if
    i32.const 0
    i32.const 1696
    i32.const 162
    i32.const 3
    call $~lib/builtins/abort
    unreachable
   end
   global.get $~lib/memory/__stack_pointer
   local.tee $2
   local.get $1
   i32.load
   local.tee $0
   i32.store offset=4
   local.get $2
   local.get $0
   i32.const 0
   local.get $0
   i32.const 20
   i32.sub
   i32.load offset=16
   call $~lib/dataview/DataView#constructor
   local.tee $0
   i32.store offset=8
   local.get $0
   i32.load offset=4
   local.get $0
   i32.load
   i32.sub
   if
    i32.const 0
    i32.const 1696
    i32.const 165
    i32.const 3
    call $~lib/builtins/abort
    unreachable
   end
   local.get $0
   i32.load offset=8
   i32.const 8
   i32.ne
   if
    i32.const 0
    i32.const 1696
    i32.const 166
    i32.const 3
    call $~lib/builtins/abort
    unreachable
   end
   i32.const 18172
   global.set $~lib/memory/__stack_pointer
   global.get $~lib/rt/itcms/state
   i32.const 0
   i32.gt_s
   if
    loop $while-continue|0
     global.get $~lib/rt/itcms/state
     if
      call $~lib/rt/itcms/step
      drop
      br $while-continue|0
     end
    end
   end
   call $~lib/rt/itcms/step
   drop
   loop $while-continue|1
    global.get $~lib/rt/itcms/state
    if
     call $~lib/rt/itcms/step
     drop
     br $while-continue|1
    end
   end
   global.get $~lib/rt/itcms/total
   i64.extend_i32_u
   i64.const 200
   i64.mul
   i64.const 100
   i64.div_u
   i32.wrap_i64
   i32.const 1024
   i32.add
   global.set $~lib/rt/itcms/threshold
   global.get $~lib/memory/__stack_pointer
   i32.const 12
   i32.add
   global.set $~lib/memory/__stack_pointer
   return
  end
  i32.const 18192
  i32.const 18240
  i32.const 1
  i32.const 1
  call $~lib/builtins/abort
  unreachable
 )
 (func $~lib/dataview/DataView#constructor (param $0 i32) (param $1 i32) (param $2 i32) (result i32)
  (local $3 i32)
  global.get $~lib/memory/__stack_pointer
  i32.const 4
  i32.sub
  global.set $~lib/memory/__stack_pointer
  global.get $~lib/memory/__stack_pointer
  i32.const 1788
  i32.lt_s
  if
   i32.const 18192
   i32.const 18240
   i32.const 1
   i32.const 1
   call $~lib/builtins/abort
   unreachable
  end
  global.get $~lib/memory/__stack_pointer
  local.tee $3
  i32.const 0
  i32.store
  local.get $3
  i32.const 12
  i32.const 4
  call $~lib/rt/itcms/__new
  local.tee $3
  i32.store
  local.get $3
  i32.const 0
  call $~lib/arraybuffer/ArrayBufferView#set:buffer
  local.get $3
  i32.const 0
  i32.store offset=4
  local.get $3
  i32.const 0
  i32.store offset=8
  local.get $0
  i32.const 20
  i32.sub
  i32.load offset=16
  local.get $1
  local.get $2
  i32.add
  i32.lt_u
  local.get $2
  i32.const 1073741820
  i32.gt_u
  i32.or
  if
   i32.const 1056
   i32.const 1632
   i32.const 25
   i32.const 7
   call $~lib/builtins/abort
   unreachable
  end
  local.get $3
  local.get $0
  call $~lib/arraybuffer/ArrayBufferView#set:buffer
  local.get $3
  local.get $0
  local.get $1
  i32.add
  i32.store offset=4
  local.get $3
  local.get $2
  i32.store offset=8
  global.get $~lib/memory/__stack_pointer
  i32.const 4
  i32.add
  global.set $~lib/memory/__stack_pointer
  local.get $3
 )
)<|MERGE_RESOLUTION|>--- conflicted
+++ resolved
@@ -2867,365 +2867,6 @@
    local.get $0
    i32.const 4
    i32.const 0
-<<<<<<< HEAD
-   i32.const 1696
-   i32.const 31
-   i32.const 3
-   call $~lib/builtins/abort
-   unreachable
-  end
-  local.get $0
-  i32.const 2
-  call $~lib/dataview/DataView#getInt8
-  i32.const 88
-  i32.ne
-  if
-   i32.const 0
-   i32.const 1696
-   i32.const 32
-   i32.const 3
-   call $~lib/builtins/abort
-   unreachable
-  end
-  local.get $0
-  i32.const 3
-  call $~lib/dataview/DataView#getInt8
-  i32.const -97
-  i32.ne
-  if
-   i32.const 0
-   i32.const 1696
-   i32.const 33
-   i32.const 3
-   call $~lib/builtins/abort
-   unreachable
-  end
-  local.get $0
-  i32.const 4
-  call $~lib/dataview/DataView#getInt8
-  i32.const -126
-  i32.ne
-  if
-   i32.const 0
-   i32.const 1696
-   i32.const 34
-   i32.const 3
-   call $~lib/builtins/abort
-   unreachable
-  end
-  local.get $0
-  i32.const 5
-  call $~lib/dataview/DataView#getInt8
-  i32.const 101
-  i32.ne
-  if
-   i32.const 0
-   i32.const 1696
-   i32.const 35
-   i32.const 3
-   call $~lib/builtins/abort
-   unreachable
-  end
-  local.get $0
-  i32.const 6
-  call $~lib/dataview/DataView#getInt8
-  i32.const 67
-  i32.ne
-  if
-   i32.const 0
-   i32.const 1696
-   i32.const 36
-   i32.const 3
-   call $~lib/builtins/abort
-   unreachable
-  end
-  local.get $0
-  i32.const 7
-  call $~lib/dataview/DataView#getInt8
-  i32.const 95
-  i32.ne
-  if
-   i32.const 0
-   i32.const 1696
-   i32.const 37
-   i32.const 3
-   call $~lib/builtins/abort
-   unreachable
-  end
-  local.get $0
-  i32.const 0
-  i32.const 1
-  call $~lib/dataview/DataView#getInt16
-  i32.extend16_s
-  i32.const -7946
-  i32.ne
-  if
-   i32.const 0
-   i32.const 1696
-   i32.const 39
-   i32.const 3
-   call $~lib/builtins/abort
-   unreachable
-  end
-  local.get $0
-  i32.const 1
-  i32.const 1
-  call $~lib/dataview/DataView#getInt16
-  i32.extend16_s
-  i32.const 22752
-  i32.ne
-  if
-   i32.const 0
-   i32.const 1696
-   i32.const 40
-   i32.const 3
-   call $~lib/builtins/abort
-   unreachable
-  end
-  local.get $0
-  i32.const 2
-  i32.const 1
-  call $~lib/dataview/DataView#getInt16
-  i32.extend16_s
-  i32.const -24744
-  i32.ne
-  if
-   i32.const 0
-   i32.const 1696
-   i32.const 41
-   i32.const 3
-   call $~lib/builtins/abort
-   unreachable
-  end
-  local.get $0
-  i32.const 3
-  i32.const 1
-  call $~lib/dataview/DataView#getInt16
-  i32.extend16_s
-  i32.const -32097
-  i32.ne
-  if
-   i32.const 0
-   i32.const 1696
-   i32.const 42
-   i32.const 3
-   call $~lib/builtins/abort
-   unreachable
-  end
-  local.get $0
-  i32.const 4
-  i32.const 1
-  call $~lib/dataview/DataView#getInt16
-  i32.extend16_s
-  i32.const 25986
-  i32.ne
-  if
-   i32.const 0
-   i32.const 1696
-   i32.const 43
-   i32.const 3
-   call $~lib/builtins/abort
-   unreachable
-  end
-  local.get $0
-  i32.const 5
-  i32.const 1
-  call $~lib/dataview/DataView#getInt16
-  i32.extend16_s
-  i32.const 17253
-  i32.ne
-  if
-   i32.const 0
-   i32.const 1696
-   i32.const 44
-   i32.const 3
-   call $~lib/builtins/abort
-   unreachable
-  end
-  local.get $0
-  i32.const 6
-  i32.const 1
-  call $~lib/dataview/DataView#getInt16
-  i32.extend16_s
-  i32.const 24387
-  i32.ne
-  if
-   i32.const 0
-   i32.const 1696
-   i32.const 45
-   i32.const 3
-   call $~lib/builtins/abort
-   unreachable
-  end
-  local.get $0
-  i32.const 0
-  i32.const 0
-  call $~lib/dataview/DataView#getInt16
-  i32.extend16_s
-  i32.const -2336
-  i32.ne
-  if
-   i32.const 0
-   i32.const 1696
-   i32.const 47
-   i32.const 3
-   call $~lib/builtins/abort
-   unreachable
-  end
-  local.get $0
-  i32.const 1
-  i32.const 0
-  call $~lib/dataview/DataView#getInt16
-  i32.extend16_s
-  i32.const -8104
-  i32.ne
-  if
-   i32.const 0
-   i32.const 1696
-   i32.const 48
-   i32.const 3
-   call $~lib/builtins/abort
-   unreachable
-  end
-  local.get $0
-  i32.const 2
-  i32.const 0
-  call $~lib/dataview/DataView#getInt16
-  i32.extend16_s
-  i32.const 22687
-  i32.ne
-  if
-   i32.const 0
-   i32.const 1696
-   i32.const 49
-   i32.const 3
-   call $~lib/builtins/abort
-   unreachable
-  end
-  local.get $0
-  i32.const 3
-  i32.const 0
-  call $~lib/dataview/DataView#getInt16
-  i32.extend16_s
-  i32.const -24702
-  i32.ne
-  if
-   i32.const 0
-   i32.const 1696
-   i32.const 50
-   i32.const 3
-   call $~lib/builtins/abort
-   unreachable
-  end
-  local.get $0
-  i32.const 4
-  i32.const 0
-  call $~lib/dataview/DataView#getInt16
-  i32.extend16_s
-  i32.const -32155
-  i32.ne
-  if
-   i32.const 0
-   i32.const 1696
-   i32.const 51
-   i32.const 3
-   call $~lib/builtins/abort
-   unreachable
-  end
-  local.get $0
-  i32.const 5
-  i32.const 0
-  call $~lib/dataview/DataView#getInt16
-  i32.extend16_s
-  i32.const 25923
-  i32.ne
-  if
-   i32.const 0
-   i32.const 1696
-   i32.const 52
-   i32.const 3
-   call $~lib/builtins/abort
-   unreachable
-  end
-  local.get $0
-  i32.const 6
-  i32.const 0
-  call $~lib/dataview/DataView#getInt16
-  i32.extend16_s
-  i32.const 17247
-  i32.ne
-  if
-   i32.const 0
-   i32.const 1696
-   i32.const 53
-   i32.const 3
-   call $~lib/builtins/abort
-   unreachable
-  end
-  local.get $0
-  i32.const 0
-  i32.const 1
-  call $~lib/dataview/DataView#getInt32
-  i32.const -1621565194
-  i32.ne
-  if
-   i32.const 0
-   i32.const 1696
-   i32.const 55
-   i32.const 3
-   call $~lib/builtins/abort
-   unreachable
-  end
-  local.get $0
-  i32.const 1
-  i32.const 1
-  call $~lib/dataview/DataView#getInt32
-  i32.const -2103486240
-  i32.ne
-  if
-   i32.const 0
-   i32.const 1696
-   i32.const 56
-   i32.const 3
-   call $~lib/builtins/abort
-   unreachable
-  end
-  local.get $0
-  i32.const 2
-  i32.const 1
-  call $~lib/dataview/DataView#getInt32
-  i32.const 1703059288
-  i32.ne
-  if
-   i32.const 0
-   i32.const 1696
-   i32.const 57
-   i32.const 3
-   call $~lib/builtins/abort
-   unreachable
-  end
-  local.get $0
-  i32.const 3
-  i32.const 1
-  call $~lib/dataview/DataView#getInt32
-  i32.const 1130726047
-  i32.ne
-  if
-   i32.const 0
-   i32.const 1696
-   i32.const 58
-   i32.const 3
-   call $~lib/builtins/abort
-   unreachable
-  end
-  local.get $0
-  i32.const 4
-  i32.const 1
-  call $~lib/dataview/DataView#getInt32
-  i32.const 1598252418
-  i32.ne
-  if
-=======
    call $~lib/dataview/DataView#getFloat32
    f32.const -1.6843597451835358e-37
    f32.ne
@@ -3251,7 +2892,6 @@
     unreachable
    end
    local.get $0
->>>>>>> e3d56310
    i32.const 0
    call $~lib/dataview/DataView#getFloat64
    f64.const -411777475818852546741639e241
@@ -3372,9 +3012,8 @@
    i32.const 0
    i32.const 1
    call $~lib/dataview/DataView#getInt16
-   i32.const 65535
-   i32.and
-   i32.const 57590
+   i32.extend16_s
+   i32.const -7946
    i32.ne
    if
     i32.const 0
@@ -3388,8 +3027,7 @@
    i32.const 1
    i32.const 1
    call $~lib/dataview/DataView#getInt16
-   i32.const 65535
-   i32.and
+   i32.extend16_s
    i32.const 22752
    i32.ne
    if
@@ -3404,9 +3042,8 @@
    i32.const 2
    i32.const 1
    call $~lib/dataview/DataView#getInt16
-   i32.const 65535
-   i32.and
-   i32.const 40792
+   i32.extend16_s
+   i32.const -24744
    i32.ne
    if
     i32.const 0
@@ -3420,9 +3057,8 @@
    i32.const 3
    i32.const 1
    call $~lib/dataview/DataView#getInt16
-   i32.const 65535
-   i32.and
-   i32.const 33439
+   i32.extend16_s
+   i32.const -32097
    i32.ne
    if
     i32.const 0
@@ -3436,8 +3072,7 @@
    i32.const 4
    i32.const 1
    call $~lib/dataview/DataView#getInt16
-   i32.const 65535
-   i32.and
+   i32.extend16_s
    i32.const 25986
    i32.ne
    if
@@ -3452,8 +3087,7 @@
    i32.const 5
    i32.const 1
    call $~lib/dataview/DataView#getInt16
-   i32.const 65535
-   i32.and
+   i32.extend16_s
    i32.const 17253
    i32.ne
    if
@@ -3468,8 +3102,7 @@
    i32.const 6
    i32.const 1
    call $~lib/dataview/DataView#getInt16
-   i32.const 65535
-   i32.and
+   i32.extend16_s
    i32.const 24387
    i32.ne
    if
@@ -3484,9 +3117,8 @@
    i32.const 0
    i32.const 0
    call $~lib/dataview/DataView#getInt16
-   i32.const 65535
-   i32.and
-   i32.const 63200
+   i32.extend16_s
+   i32.const -2336
    i32.ne
    if
     i32.const 0
@@ -3500,9 +3132,8 @@
    i32.const 1
    i32.const 0
    call $~lib/dataview/DataView#getInt16
-   i32.const 65535
-   i32.and
-   i32.const 57432
+   i32.extend16_s
+   i32.const -8104
    i32.ne
    if
     i32.const 0
@@ -3516,8 +3147,7 @@
    i32.const 2
    i32.const 0
    call $~lib/dataview/DataView#getInt16
-   i32.const 65535
-   i32.and
+   i32.extend16_s
    i32.const 22687
    i32.ne
    if
@@ -3532,9 +3162,8 @@
    i32.const 3
    i32.const 0
    call $~lib/dataview/DataView#getInt16
-   i32.const 65535
-   i32.and
-   i32.const 40834
+   i32.extend16_s
+   i32.const -24702
    i32.ne
    if
     i32.const 0
@@ -3548,9 +3177,8 @@
    i32.const 4
    i32.const 0
    call $~lib/dataview/DataView#getInt16
-   i32.const 65535
-   i32.and
-   i32.const 33381
+   i32.extend16_s
+   i32.const -32155
    i32.ne
    if
     i32.const 0
@@ -3564,8 +3192,7 @@
    i32.const 5
    i32.const 0
    call $~lib/dataview/DataView#getInt16
-   i32.const 65535
-   i32.and
+   i32.extend16_s
    i32.const 25923
    i32.ne
    if
@@ -3580,8 +3207,7 @@
    i32.const 6
    i32.const 0
    call $~lib/dataview/DataView#getInt16
-   i32.const 65535
-   i32.and
+   i32.extend16_s
    i32.const 17247
    i32.ne
    if
@@ -4358,9 +3984,8 @@
    i32.const 0
    i32.const 1
    call $~lib/dataview/DataView#getInt16
-   i32.const 65535
-   i32.and
-   i32.const 52176
+   i32.extend16_s
+   i32.const -13360
    i32.ne
    if
     i32.const 0
@@ -4377,48 +4002,8 @@
    local.get $0
    i32.const 0
    i32.const 0
-<<<<<<< HEAD
-   i32.const 1696
-   i32.const 123
-   i32.const 3
-   call $~lib/builtins/abort
-   unreachable
-  end
-  local.get $0
-  i32.const -13360
-  i32.const 1
-  call $~lib/dataview/DataView#setInt16
-  local.get $0
-  i32.const 0
-  i32.const 1
-  call $~lib/dataview/DataView#getInt16
-  i32.extend16_s
-  i32.const -13360
-  i32.ne
-  if
-   i32.const 0
-   i32.const 1696
-   i32.const 126
-   i32.const 3
-   call $~lib/builtins/abort
-   unreachable
-  end
-  local.get $0
-  i32.const 14689
-  i32.const 0
-  call $~lib/dataview/DataView#setInt16
-  local.get $0
-  i32.const 0
-  i32.const 0
-  call $~lib/dataview/DataView#getInt16
-  i32.extend16_s
-  i32.const 14689
-  i32.ne
-  if
-=======
    call $~lib/dataview/DataView#getInt16
-   i32.const 65535
-   i32.and
+   i32.extend16_s
    i32.const 14689
    i32.ne
    if
@@ -4449,7 +4034,6 @@
    end
    local.get $0
    i32.const 660673230
->>>>>>> e3d56310
    i32.const 0
    call $~lib/dataview/DataView#setInt32
    local.get $0
