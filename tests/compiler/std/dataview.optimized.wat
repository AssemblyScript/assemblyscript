(module
 (type $iii (func (param i32 i32) (result i32)))
 (type $iiiiv (func (param i32 i32 i32 i32)))
 (type $ii (func (param i32) (result i32)))
 (type $iiiv (func (param i32 i32 i32)))
 (type $iiif (func (param i32 i32 i32) (result f32)))
 (type $II (func (param i64) (result i64)))
 (type $iiii (func (param i32 i32 i32) (result i32)))
 (type $v (func))
 (type $FUNCSIG$vii (func (param i32 i32)))
 (type $FUNCSIG$i (func (result i32)))
 (type $FUNCSIG$iiii (func (param i32 i32 i32) (result i32)))
 (type $FUNCSIG$dii (func (param i32 i32) (result f64)))
 (type $FUNCSIG$jii (func (param i32 i32) (result i64)))
 (type $FUNCSIG$vifi (func (param i32 f32 i32)))
 (type $FUNCSIG$vidi (func (param i32 f64 i32)))
 (type $FUNCSIG$viii (func (param i32 i32 i32)))
 (type $FUNCSIG$viji (func (param i32 i64 i32)))
 (import "env" "abort" (func $~lib/env/abort (param i32 i32 i32 i32)))
 (memory $0 1)
 (data (i32.const 8) "\1b\00\00\00~\00l\00i\00b\00/\00i\00n\00t\00e\00r\00n\00a\00l\00/\00t\00y\00p\00e\00d\00a\00r\00r\00a\00y\00.\00t\00s")
 (data (i32.const 72) "\1c\00\00\00~\00l\00i\00b\00/\00i\00n\00t\00e\00r\00n\00a\00l\00/\00a\00r\00r\00a\00y\00b\00u\00f\00f\00e\00r\00.\00t\00s")
 (data (i32.const 136) "\10\00\00\00~\00l\00i\00b\00/\00d\00a\00t\00a\00v\00i\00e\00w\00.\00t\00s")
 (data (i32.const 176) "\0f\00\00\00s\00t\00d\00/\00d\00a\00t\00a\00v\00i\00e\00w\00.\00t\00s")
 (table $0 1 anyfunc)
 (elem (i32.const 0) $null)
 (global $~lib/allocator/arena/startOffset (mut i32) (i32.const 0))
 (global $~lib/allocator/arena/offset (mut i32) (i32.const 0))
 (global $std/dataview/array (mut i32) (i32.const 0))
 (global $std/dataview/view (mut i32) (i32.const 0))
 (export "memory" (memory $0))
 (export "table" (table $0))
 (start $start)
 (func $~lib/allocator/arena/__memory_allocate (; 1 ;) (type $ii) (param $0 i32) (result i32)
  (local $1 i32)
  (local $2 i32)
  (local $3 i32)
  get_local $0
  i32.const 1073741824
  i32.gt_u
  if
   unreachable
  end
  get_global $~lib/allocator/arena/offset
  tee_local $1
  get_local $0
  i32.const 1
  get_local $0
  i32.const 1
  i32.gt_u
  select
  i32.add
  i32.const 7
  i32.add
  i32.const -8
  i32.and
  tee_local $2
  current_memory
  tee_local $3
  i32.const 16
  i32.shl
  i32.gt_u
  if
   get_local $3
   get_local $2
   get_local $1
   i32.sub
   i32.const 65535
   i32.add
   i32.const -65536
   i32.and
   i32.const 16
   i32.shr_u
   tee_local $0
   get_local $3
   get_local $0
   i32.gt_s
   select
   grow_memory
   i32.const 0
   i32.lt_s
   if
    get_local $0
    grow_memory
    i32.const 0
    i32.lt_s
    if
     unreachable
    end
   end
  end
  get_local $2
  set_global $~lib/allocator/arena/offset
  get_local $1
 )
 (func $~lib/internal/arraybuffer/allocateUnsafe (; 2 ;) (type $ii) (param $0 i32) (result i32)
  (local $1 i32)
  get_local $0
  i32.const 1073741816
  i32.gt_u
  if
   i32.const 0
   i32.const 72
   i32.const 26
   i32.const 2
   call $~lib/env/abort
   unreachable
  end
  i32.const 1
  i32.const 32
  get_local $0
  i32.const 7
  i32.add
  i32.clz
  i32.sub
  i32.shl
  call $~lib/allocator/arena/__memory_allocate
  tee_local $1
  get_local $0
  i32.store
  get_local $1
 )
 (func $~lib/internal/memory/memset (; 3 ;) (type $FUNCSIG$vii) (param $0 i32) (param $1 i32)
  (local $2 i32)
  get_local $1
  i32.eqz
  if
   return
  end
  get_local $0
  i32.const 0
  i32.store8
  get_local $0
  get_local $1
  i32.add
  i32.const 1
  i32.sub
  i32.const 0
  i32.store8
  get_local $1
  i32.const 2
  i32.le_u
  if
   return
  end
  get_local $0
  i32.const 1
  i32.add
  i32.const 0
  i32.store8
  get_local $0
  i32.const 2
  i32.add
  i32.const 0
  i32.store8
  get_local $0
  get_local $1
  i32.add
  tee_local $2
  i32.const 2
  i32.sub
  i32.const 0
  i32.store8
  get_local $2
  i32.const 3
  i32.sub
  i32.const 0
  i32.store8
  get_local $1
  i32.const 6
  i32.le_u
  if
   return
  end
  get_local $0
  i32.const 3
  i32.add
  i32.const 0
  i32.store8
  get_local $0
  get_local $1
  i32.add
  i32.const 4
  i32.sub
  i32.const 0
  i32.store8
  get_local $1
  i32.const 8
  i32.le_u
  if
   return
  end
  i32.const 0
  get_local $0
  i32.sub
  i32.const 3
  i32.and
  tee_local $2
  get_local $0
  i32.add
  tee_local $0
  i32.const 0
  i32.store
  get_local $1
  get_local $2
  i32.sub
  i32.const -4
  i32.and
  tee_local $1
  get_local $0
  i32.add
  i32.const 4
  i32.sub
  i32.const 0
  i32.store
  get_local $1
  i32.const 8
  i32.le_u
  if
   return
  end
  get_local $0
  i32.const 4
  i32.add
  i32.const 0
  i32.store
  get_local $0
  i32.const 8
  i32.add
  i32.const 0
  i32.store
  get_local $0
  get_local $1
  i32.add
  tee_local $2
  i32.const 12
  i32.sub
  i32.const 0
  i32.store
  get_local $2
  i32.const 8
  i32.sub
  i32.const 0
  i32.store
  get_local $1
  i32.const 24
  i32.le_u
  if
   return
  end
  get_local $0
  i32.const 12
  i32.add
  i32.const 0
  i32.store
  get_local $0
  i32.const 16
  i32.add
  i32.const 0
  i32.store
  get_local $0
  i32.const 20
  i32.add
  i32.const 0
  i32.store
  get_local $0
  i32.const 24
  i32.add
  i32.const 0
  i32.store
  get_local $0
  get_local $1
  i32.add
  tee_local $2
  i32.const 28
  i32.sub
  i32.const 0
  i32.store
  get_local $2
  i32.const 24
  i32.sub
  i32.const 0
  i32.store
  get_local $2
  i32.const 20
  i32.sub
  i32.const 0
  i32.store
  get_local $2
  i32.const 16
  i32.sub
  i32.const 0
  i32.store
  get_local $0
  i32.const 4
  i32.and
  i32.const 24
  i32.add
  tee_local $2
  get_local $0
  i32.add
  set_local $0
  get_local $1
  get_local $2
  i32.sub
  set_local $1
  loop $continue|0
   get_local $1
   i32.const 32
   i32.ge_u
   if
    get_local $0
    i64.const 0
    i64.store
    get_local $0
    i32.const 8
    i32.add
    i64.const 0
    i64.store
    get_local $0
    i32.const 16
    i32.add
    i64.const 0
    i64.store
    get_local $0
    i32.const 24
    i32.add
    i64.const 0
    i64.store
    get_local $1
    i32.const 32
    i32.sub
    set_local $1
    get_local $0
    i32.const 32
    i32.add
    set_local $0
    br $continue|0
   end
  end
 )
 (func $~lib/internal/typedarray/TypedArray<u8>#constructor (; 4 ;) (type $FUNCSIG$i) (result i32)
  (local $0 i32)
  (local $1 i32)
  i32.const 8
  call $~lib/internal/arraybuffer/allocateUnsafe
  tee_local $1
  i32.const 8
  i32.add
  i32.const 8
  call $~lib/internal/memory/memset
  i32.const 12
  call $~lib/allocator/arena/__memory_allocate
  tee_local $0
  i32.const 0
  i32.store
  get_local $0
  i32.const 0
  i32.store offset=4
  get_local $0
  i32.const 0
  i32.store offset=8
  get_local $0
  get_local $1
  i32.store
  get_local $0
  i32.const 0
  i32.store offset=4
  get_local $0
  i32.const 8
  i32.store offset=8
  get_local $0
 )
 (func $~lib/internal/typedarray/TypedArray<u8>#__set (; 5 ;) (type $iiiv) (param $0 i32) (param $1 i32) (param $2 i32)
  get_local $1
  get_local $0
  i32.load offset=8
  i32.ge_u
  if
   i32.const 0
   i32.const 8
<<<<<<< HEAD
   i32.const 54
=======
   i32.const 50
>>>>>>> d5f72e32
   i32.const 63
   call $~lib/env/abort
   unreachable
  end
  get_local $1
  get_local $0
  i32.load offset=4
<<<<<<< HEAD
=======
  get_local $1
  get_local $0
  i32.load
>>>>>>> d5f72e32
  i32.add
  i32.add
  get_local $2
  i32.store8 offset=8
 )
 (func $~lib/dataview/DataView#constructor (; 6 ;) (type $FUNCSIG$iiii) (param $0 i32) (param $1 i32) (param $2 i32) (result i32)
  (local $3 i32)
  get_local $2
  i32.const -2147483648
  i32.eq
  if
   get_local $0
   i32.load
   get_local $1
   i32.sub
   set_local $2
  end
  get_local $1
  i32.const 1073741816
  i32.gt_u
  if
   i32.const 0
   i32.const 136
   i32.const 14
   i32.const 44
   call $~lib/env/abort
   unreachable
  end
  get_local $2
  i32.const 1073741816
  i32.gt_u
  if
   i32.const 0
   i32.const 136
   i32.const 15
   i32.const 44
   call $~lib/env/abort
   unreachable
  end
  get_local $1
  get_local $2
  i32.add
  get_local $0
  i32.load
  i32.gt_s
  if
   i32.const 0
   i32.const 136
   i32.const 16
   i32.const 53
   call $~lib/env/abort
   unreachable
  end
  i32.const 12
  call $~lib/allocator/arena/__memory_allocate
  tee_local $3
  get_local $0
  i32.store
  get_local $3
  get_local $1
  i32.store offset=4
  get_local $3
  get_local $2
  i32.store offset=8
  get_local $3
 )
 (func $~lib/dataview/DataView#getFloat32 (; 7 ;) (type $iiif) (param $0 i32) (param $1 i32) (param $2 i32) (result f32)
  (local $3 i32)
  (local $4 i32)
  get_local $0
  i32.load offset=8
  set_local $4
  get_local $1
  i32.const 1073741816
  i32.gt_u
  tee_local $3
  i32.eqz
  if
   get_local $1
   i32.const 4
   i32.add
   get_local $4
   i32.gt_s
   set_local $3
  end
  get_local $3
  if
   i32.const 0
   i32.const 136
   i32.const 188
   i32.const 73
   call $~lib/env/abort
   unreachable
  end
  get_local $2
  if (result f32)
   get_local $0
   i32.load
   get_local $0
   i32.load offset=4
   i32.add
   get_local $1
   i32.add
   f32.load offset=8
  else   
   get_local $0
   i32.load
   get_local $0
   i32.load offset=4
   i32.add
   get_local $1
   i32.add
   i32.load offset=8
   tee_local $0
   i32.const -16711936
   i32.and
   i32.const 8
   i32.rotl
   get_local $0
   i32.const 16711935
   i32.and
   i32.const 8
   i32.rotr
   i32.or
   f32.reinterpret/i32
  end
 )
 (func $~lib/polyfills/bswap<u64> (; 8 ;) (type $II) (param $0 i64) (result i64)
  (local $1 i64)
  get_local $0
  i64.const 8
  i64.shr_u
  i64.const 71777214294589695
  i64.and
  get_local $0
  i64.const 71777214294589695
  i64.and
  i64.const 8
  i64.shl
  i64.or
  tee_local $1
  i64.const 16
  i64.shr_u
  i64.const 281470681808895
  i64.and
  get_local $1
  i64.const 281470681808895
  i64.and
  i64.const 16
  i64.shl
  i64.or
  i64.const 32
  i64.rotr
 )
 (func $~lib/dataview/DataView#getFloat64 (; 9 ;) (type $FUNCSIG$dii) (param $0 i32) (param $1 i32) (result f64)
  i32.const 8
  get_local $0
  i32.load offset=8
  i32.gt_s
  if
   i32.const 0
   i32.const 136
   i32.const 188
   i32.const 73
   call $~lib/env/abort
   unreachable
  end
  get_local $1
  if (result f64)
   get_local $0
   i32.load
   get_local $0
   i32.load offset=4
   i32.add
   f64.load offset=8
  else   
   get_local $0
   i32.load
   get_local $0
   i32.load offset=4
   i32.add
   i64.load offset=8
   call $~lib/polyfills/bswap<u64>
   f64.reinterpret/i64
  end
 )
 (func $~lib/dataview/DataView#getInt8 (; 10 ;) (type $iii) (param $0 i32) (param $1 i32) (result i32)
  (local $2 i32)
  (local $3 i32)
  get_local $0
  i32.load offset=8
  set_local $3
  get_local $1
  i32.const 1073741816
  i32.gt_u
  tee_local $2
  i32.eqz
  if
   get_local $1
   i32.const 1
   i32.add
   get_local $3
   i32.gt_s
   set_local $2
  end
  get_local $2
  if
   i32.const 0
   i32.const 136
   i32.const 188
   i32.const 73
   call $~lib/env/abort
   unreachable
  end
  get_local $0
  i32.load
  get_local $0
  i32.load offset=4
  i32.add
  get_local $1
  i32.add
  i32.load8_s offset=8
 )
 (func $~lib/dataview/DataView#getInt16 (; 11 ;) (type $iiii) (param $0 i32) (param $1 i32) (param $2 i32) (result i32)
  (local $3 i32)
  (local $4 i32)
  get_local $0
  i32.load offset=8
  set_local $4
  get_local $1
  i32.const 1073741816
  i32.gt_u
  tee_local $3
  i32.eqz
  if
   get_local $1
   i32.const 2
   i32.add
   get_local $4
   i32.gt_s
   set_local $3
  end
  get_local $3
  if
   i32.const 0
   i32.const 136
   i32.const 188
   i32.const 73
   call $~lib/env/abort
   unreachable
  end
  get_local $0
  i32.load
  get_local $0
  i32.load offset=4
  i32.add
  get_local $1
  i32.add
  i32.load16_s offset=8
  set_local $0
  get_local $2
  i32.eqz
  if
   get_local $0
   i32.const 16
   i32.shl
   i32.const 24
   i32.shr_s
   i32.const 255
   i32.and
   get_local $0
   i32.const 8
   i32.shl
   i32.or
   set_local $0
  end
  get_local $0
 )
 (func $~lib/dataview/DataView#getInt32 (; 12 ;) (type $iiii) (param $0 i32) (param $1 i32) (param $2 i32) (result i32)
  (local $3 i32)
  (local $4 i32)
  get_local $0
  i32.load offset=8
  set_local $4
  get_local $1
  i32.const 1073741816
  i32.gt_u
  tee_local $3
  i32.eqz
  if
   get_local $1
   i32.const 4
   i32.add
   get_local $4
   i32.gt_s
   set_local $3
  end
  get_local $3
  if
   i32.const 0
   i32.const 136
   i32.const 188
   i32.const 73
   call $~lib/env/abort
   unreachable
  end
  get_local $0
  i32.load
  get_local $0
  i32.load offset=4
  i32.add
  get_local $1
  i32.add
  i32.load offset=8
  set_local $0
  get_local $2
  i32.eqz
  if
   get_local $0
   i32.const -16711936
   i32.and
   i32.const 8
   i32.rotl
   get_local $0
   i32.const 16711935
   i32.and
   i32.const 8
   i32.rotr
   i32.or
   set_local $0
  end
  get_local $0
 )
 (func $~lib/dataview/DataView#getInt64 (; 13 ;) (type $FUNCSIG$jii) (param $0 i32) (param $1 i32) (result i64)
  (local $2 i64)
  i32.const 8
  get_local $0
  i32.load offset=8
  i32.gt_s
  if
   i32.const 0
   i32.const 136
   i32.const 188
   i32.const 73
   call $~lib/env/abort
   unreachable
  end
  get_local $0
  i32.load
  get_local $0
  i32.load offset=4
  i32.add
  i64.load offset=8
  set_local $2
  get_local $1
  i32.eqz
  if
   get_local $2
   call $~lib/polyfills/bswap<u64>
   set_local $2
  end
  get_local $2
 )
 (func $~lib/dataview/DataView#getUint8 (; 14 ;) (type $iii) (param $0 i32) (param $1 i32) (result i32)
  (local $2 i32)
  (local $3 i32)
  get_local $0
  i32.load offset=8
  set_local $3
  get_local $1
  i32.const 1073741816
  i32.gt_u
  tee_local $2
  i32.eqz
  if
   get_local $1
   i32.const 1
   i32.add
   get_local $3
   i32.gt_s
   set_local $2
  end
  get_local $2
  if
   i32.const 0
   i32.const 136
   i32.const 188
   i32.const 73
   call $~lib/env/abort
   unreachable
  end
  get_local $0
  i32.load
  get_local $0
  i32.load offset=4
  i32.add
  get_local $1
  i32.add
  i32.load8_u offset=8
 )
 (func $~lib/dataview/DataView#getUint16 (; 15 ;) (type $iiii) (param $0 i32) (param $1 i32) (param $2 i32) (result i32)
  (local $3 i32)
  (local $4 i32)
  get_local $0
  i32.load offset=8
  set_local $4
  get_local $1
  i32.const 1073741816
  i32.gt_u
  tee_local $3
  i32.eqz
  if
   get_local $1
   i32.const 2
   i32.add
   get_local $4
   i32.gt_s
   set_local $3
  end
  get_local $3
  if
   i32.const 0
   i32.const 136
   i32.const 188
   i32.const 73
   call $~lib/env/abort
   unreachable
  end
  get_local $0
  i32.load
  get_local $0
  i32.load offset=4
  i32.add
  get_local $1
  i32.add
  i32.load16_u offset=8
  set_local $0
  get_local $2
  i32.eqz
  if
   get_local $0
   i32.const 8
   i32.shl
   get_local $0
   i32.const 65535
   i32.and
   i32.const 8
   i32.shr_u
   i32.or
   set_local $0
  end
  get_local $0
 )
 (func $~lib/dataview/DataView#setFloat32 (; 16 ;) (type $FUNCSIG$vifi) (param $0 i32) (param $1 f32) (param $2 i32)
  (local $3 i32)
  i32.const 4
  get_local $0
  i32.load offset=8
  i32.gt_s
  if
   i32.const 0
   i32.const 136
   i32.const 188
   i32.const 73
   call $~lib/env/abort
   unreachable
  end
  get_local $2
  if
   get_local $0
   i32.load
   get_local $0
   i32.load offset=4
   i32.add
   get_local $1
   f32.store offset=8
  else   
   get_local $0
   i32.load
   get_local $0
   i32.load offset=4
   i32.add
   get_local $1
   i32.reinterpret/f32
   tee_local $3
   i32.const -16711936
   i32.and
   i32.const 8
   i32.rotl
   get_local $3
   i32.const 16711935
   i32.and
   i32.const 8
   i32.rotr
   i32.or
   i32.store offset=8
  end
 )
 (func $~lib/dataview/DataView#setFloat64 (; 17 ;) (type $FUNCSIG$vidi) (param $0 i32) (param $1 f64) (param $2 i32)
  i32.const 8
  get_local $0
  i32.load offset=8
  i32.gt_s
  if
   i32.const 0
   i32.const 136
   i32.const 188
   i32.const 73
   call $~lib/env/abort
   unreachable
  end
  get_local $2
  if
   get_local $0
   i32.load
   get_local $0
   i32.load offset=4
   i32.add
   get_local $1
   f64.store offset=8
  else   
   get_local $0
   i32.load
   get_local $0
   i32.load offset=4
   i32.add
   get_local $1
   i64.reinterpret/f64
   call $~lib/polyfills/bswap<u64>
   i64.store offset=8
  end
 )
 (func $~lib/dataview/DataView#setInt8 (; 18 ;) (type $FUNCSIG$vii) (param $0 i32) (param $1 i32)
  i32.const 1
  get_local $0
  i32.load offset=8
  i32.gt_s
  if
   i32.const 0
   i32.const 136
   i32.const 188
   i32.const 73
   call $~lib/env/abort
   unreachable
  end
  get_local $0
  i32.load
  get_local $0
  i32.load offset=4
  i32.add
  get_local $1
  i32.store8 offset=8
 )
 (func $~lib/dataview/DataView#setInt16 (; 19 ;) (type $FUNCSIG$viii) (param $0 i32) (param $1 i32) (param $2 i32)
  i32.const 2
  get_local $0
  i32.load offset=8
  i32.gt_s
  if
   i32.const 0
   i32.const 136
   i32.const 188
   i32.const 73
   call $~lib/env/abort
   unreachable
  end
  get_local $0
  i32.load
  get_local $0
  i32.load offset=4
  i32.add
  set_local $0
  get_local $2
  i32.eqz
  if
   get_local $1
   i32.const 16
   i32.shl
   i32.const 24
   i32.shr_s
   i32.const 255
   i32.and
   get_local $1
   i32.const 8
   i32.shl
   i32.or
   set_local $1
  end
  get_local $0
  get_local $1
  i32.store16 offset=8
 )
 (func $~lib/dataview/DataView#setInt32 (; 20 ;) (type $FUNCSIG$viii) (param $0 i32) (param $1 i32) (param $2 i32)
  i32.const 4
  get_local $0
  i32.load offset=8
  i32.gt_s
  if
   i32.const 0
   i32.const 136
   i32.const 188
   i32.const 73
   call $~lib/env/abort
   unreachable
  end
  get_local $0
  i32.load
  get_local $0
  i32.load offset=4
  i32.add
  set_local $0
  get_local $2
  i32.eqz
  if
   get_local $1
   i32.const -16711936
   i32.and
   i32.const 8
   i32.rotl
   get_local $1
   i32.const 16711935
   i32.and
   i32.const 8
   i32.rotr
   i32.or
   set_local $1
  end
  get_local $0
  get_local $1
  i32.store offset=8
 )
 (func $~lib/dataview/DataView#setInt64 (; 21 ;) (type $FUNCSIG$viji) (param $0 i32) (param $1 i64) (param $2 i32)
  i32.const 8
  get_local $0
  i32.load offset=8
  i32.gt_s
  if
   i32.const 0
   i32.const 136
   i32.const 188
   i32.const 73
   call $~lib/env/abort
   unreachable
  end
  get_local $0
  i32.load
  get_local $0
  i32.load offset=4
  i32.add
  set_local $0
  get_local $2
  i32.eqz
  if
   get_local $1
   call $~lib/polyfills/bswap<u64>
   set_local $1
  end
  get_local $0
  get_local $1
  i64.store offset=8
 )
 (func $~lib/dataview/DataView#setUint16 (; 22 ;) (type $FUNCSIG$viii) (param $0 i32) (param $1 i32) (param $2 i32)
  i32.const 2
  get_local $0
  i32.load offset=8
  i32.gt_s
  if
   i32.const 0
   i32.const 136
   i32.const 188
   i32.const 73
   call $~lib/env/abort
   unreachable
  end
  get_local $0
  i32.load
  get_local $0
  i32.load offset=4
  i32.add
  set_local $0
  get_local $2
  i32.eqz
  if
   get_local $1
   i32.const 8
   i32.shl
   get_local $1
   i32.const 65535
   i32.and
   i32.const 8
   i32.shr_u
   i32.or
   set_local $1
  end
  get_local $0
  get_local $1
  i32.store16 offset=8
 )
 (func $start (; 23 ;) (type $v)
  i32.const 216
  set_global $~lib/allocator/arena/startOffset
  get_global $~lib/allocator/arena/startOffset
  set_global $~lib/allocator/arena/offset
  call $~lib/internal/typedarray/TypedArray<u8>#constructor
  set_global $std/dataview/array
  get_global $std/dataview/array
  i32.const 0
  i32.const 246
  call $~lib/internal/typedarray/TypedArray<u8>#__set
  get_global $std/dataview/array
  i32.const 1
  i32.const 224
  call $~lib/internal/typedarray/TypedArray<u8>#__set
  get_global $std/dataview/array
  i32.const 2
  i32.const 88
  call $~lib/internal/typedarray/TypedArray<u8>#__set
  get_global $std/dataview/array
  i32.const 3
  i32.const 159
  call $~lib/internal/typedarray/TypedArray<u8>#__set
  get_global $std/dataview/array
  i32.const 4
  i32.const 130
  call $~lib/internal/typedarray/TypedArray<u8>#__set
  get_global $std/dataview/array
  i32.const 5
  i32.const 101
  call $~lib/internal/typedarray/TypedArray<u8>#__set
  get_global $std/dataview/array
  i32.const 6
  i32.const 67
  call $~lib/internal/typedarray/TypedArray<u8>#__set
  get_global $std/dataview/array
  i32.const 7
  i32.const 95
  call $~lib/internal/typedarray/TypedArray<u8>#__set
  get_global $std/dataview/array
  i32.load
  get_global $std/dataview/array
  i32.load offset=4
  get_global $std/dataview/array
  i32.load offset=8
  call $~lib/dataview/DataView#constructor
  set_global $std/dataview/view
  get_global $std/dataview/view
  i32.const 0
  i32.const 1
  call $~lib/dataview/DataView#getFloat32
  f32.const -4.592586247781397e-20
  f32.ne
  if
   i32.const 0
   i32.const 176
   i32.const 16
   i32.const 0
   call $~lib/env/abort
   unreachable
  end
  get_global $std/dataview/view
  i32.const 1
  i32.const 1
  call $~lib/dataview/DataView#getFloat32
  f32.const -2.3413961970849473e-37
  f32.ne
  if
   i32.const 0
   i32.const 176
   i32.const 17
   i32.const 0
   call $~lib/env/abort
   unreachable
  end
  get_global $std/dataview/view
  i32.const 2
  i32.const 1
  call $~lib/dataview/DataView#getFloat32
  f32.const 77105877018631129268224
  f32.ne
  if
   i32.const 0
   i32.const 176
   i32.const 18
   i32.const 0
   call $~lib/env/abort
   unreachable
  end
  get_global $std/dataview/view
  i32.const 3
  i32.const 1
  call $~lib/dataview/DataView#getFloat32
  f32.const 229.51023864746094
  f32.ne
  if
   i32.const 0
   i32.const 176
   i32.const 19
   i32.const 0
   call $~lib/env/abort
   unreachable
  end
  get_global $std/dataview/view
  i32.const 4
  i32.const 1
  call $~lib/dataview/DataView#getFloat32
  f32.const 14079802746555334656
  f32.ne
  if
   i32.const 0
   i32.const 176
   i32.const 20
   i32.const 0
   call $~lib/env/abort
   unreachable
  end
  get_global $std/dataview/view
  i32.const 0
  i32.const 0
  call $~lib/dataview/DataView#getFloat32
  f32.const -2275140518817895515269171e9
  f32.ne
  if
   i32.const 0
   i32.const 176
   i32.const 22
   i32.const 0
   call $~lib/env/abort
   unreachable
  end
  get_global $std/dataview/view
  i32.const 1
  i32.const 0
  call $~lib/dataview/DataView#getFloat32
  f32.const -62437351080004157440
  f32.ne
  if
   i32.const 0
   i32.const 176
   i32.const 23
   i32.const 0
   call $~lib/env/abort
   unreachable
  end
  get_global $std/dataview/view
  i32.const 2
  i32.const 0
  call $~lib/dataview/DataView#getFloat32
  f32.const 1403059112509440
  f32.ne
  if
   i32.const 0
   i32.const 176
   i32.const 24
   i32.const 0
   call $~lib/env/abort
   unreachable
  end
  get_global $std/dataview/view
  i32.const 3
  i32.const 0
  call $~lib/dataview/DataView#getFloat32
  f32.const -5.522466503261712e-20
  f32.ne
  if
   i32.const 0
   i32.const 176
   i32.const 25
   i32.const 0
   call $~lib/env/abort
   unreachable
  end
  get_global $std/dataview/view
  i32.const 4
  i32.const 0
  call $~lib/dataview/DataView#getFloat32
  f32.const -1.6843597451835358e-37
  f32.ne
  if
   i32.const 0
   i32.const 176
   i32.const 26
   i32.const 0
   call $~lib/env/abort
   unreachable
  end
  get_global $std/dataview/view
  i32.const 1
  call $~lib/dataview/DataView#getFloat64
  f64.const 7936550095674706383278551e126
  f64.ne
  if
   i32.const 0
   i32.const 176
   i32.const 28
   i32.const 0
   call $~lib/env/abort
   unreachable
  end
  get_global $std/dataview/view
  i32.const 0
  call $~lib/dataview/DataView#getFloat64
  f64.const -411777475818852546741639e241
  f64.ne
  if
   i32.const 0
   i32.const 176
   i32.const 29
   i32.const 0
   call $~lib/env/abort
   unreachable
  end
  get_global $std/dataview/view
  i32.const 0
  call $~lib/dataview/DataView#getInt8
  i32.const -10
  i32.ne
  if
   i32.const 0
   i32.const 176
   i32.const 31
   i32.const 0
   call $~lib/env/abort
   unreachable
  end
  get_global $std/dataview/view
  i32.const 1
  call $~lib/dataview/DataView#getInt8
  i32.const -32
  i32.ne
  if
   i32.const 0
   i32.const 176
   i32.const 32
   i32.const 0
   call $~lib/env/abort
   unreachable
  end
  get_global $std/dataview/view
  i32.const 2
  call $~lib/dataview/DataView#getInt8
  i32.const 88
  i32.ne
  if
   i32.const 0
   i32.const 176
   i32.const 33
   i32.const 0
   call $~lib/env/abort
   unreachable
  end
  get_global $std/dataview/view
  i32.const 3
  call $~lib/dataview/DataView#getInt8
  i32.const -97
  i32.ne
  if
   i32.const 0
   i32.const 176
   i32.const 34
   i32.const 0
   call $~lib/env/abort
   unreachable
  end
  get_global $std/dataview/view
  i32.const 4
  call $~lib/dataview/DataView#getInt8
  i32.const -126
  i32.ne
  if
   i32.const 0
   i32.const 176
   i32.const 35
   i32.const 0
   call $~lib/env/abort
   unreachable
  end
  get_global $std/dataview/view
  i32.const 5
  call $~lib/dataview/DataView#getInt8
  i32.const 101
  i32.ne
  if
   i32.const 0
   i32.const 176
   i32.const 36
   i32.const 0
   call $~lib/env/abort
   unreachable
  end
  get_global $std/dataview/view
  i32.const 6
  call $~lib/dataview/DataView#getInt8
  i32.const 67
  i32.ne
  if
   i32.const 0
   i32.const 176
   i32.const 37
   i32.const 0
   call $~lib/env/abort
   unreachable
  end
  get_global $std/dataview/view
  i32.const 7
  call $~lib/dataview/DataView#getInt8
  i32.const 95
  i32.ne
  if
   i32.const 0
   i32.const 176
   i32.const 38
   i32.const 0
   call $~lib/env/abort
   unreachable
  end
  get_global $std/dataview/view
  i32.const 0
  i32.const 1
  call $~lib/dataview/DataView#getInt16
  i32.const 65535
  i32.and
  i32.const 57590
  i32.ne
  if
   i32.const 0
   i32.const 176
   i32.const 40
   i32.const 0
   call $~lib/env/abort
   unreachable
  end
  get_global $std/dataview/view
  i32.const 1
  i32.const 1
  call $~lib/dataview/DataView#getInt16
  i32.const 65535
  i32.and
  i32.const 22752
  i32.ne
  if
   i32.const 0
   i32.const 176
   i32.const 41
   i32.const 0
   call $~lib/env/abort
   unreachable
  end
  get_global $std/dataview/view
  i32.const 2
  i32.const 1
  call $~lib/dataview/DataView#getInt16
  i32.const 65535
  i32.and
  i32.const 40792
  i32.ne
  if
   i32.const 0
   i32.const 176
   i32.const 42
   i32.const 0
   call $~lib/env/abort
   unreachable
  end
  get_global $std/dataview/view
  i32.const 3
  i32.const 1
  call $~lib/dataview/DataView#getInt16
  i32.const 65535
  i32.and
  i32.const 33439
  i32.ne
  if
   i32.const 0
   i32.const 176
   i32.const 43
   i32.const 0
   call $~lib/env/abort
   unreachable
  end
  get_global $std/dataview/view
  i32.const 4
  i32.const 1
  call $~lib/dataview/DataView#getInt16
  i32.const 65535
  i32.and
  i32.const 25986
  i32.ne
  if
   i32.const 0
   i32.const 176
   i32.const 44
   i32.const 0
   call $~lib/env/abort
   unreachable
  end
  get_global $std/dataview/view
  i32.const 5
  i32.const 1
  call $~lib/dataview/DataView#getInt16
  i32.const 65535
  i32.and
  i32.const 17253
  i32.ne
  if
   i32.const 0
   i32.const 176
   i32.const 45
   i32.const 0
   call $~lib/env/abort
   unreachable
  end
  get_global $std/dataview/view
  i32.const 6
  i32.const 1
  call $~lib/dataview/DataView#getInt16
  i32.const 65535
  i32.and
  i32.const 24387
  i32.ne
  if
   i32.const 0
   i32.const 176
   i32.const 46
   i32.const 0
   call $~lib/env/abort
   unreachable
  end
  get_global $std/dataview/view
  i32.const 0
  i32.const 0
  call $~lib/dataview/DataView#getInt16
  i32.const 65535
  i32.and
  i32.const 63200
  i32.ne
  if
   i32.const 0
   i32.const 176
   i32.const 48
   i32.const 0
   call $~lib/env/abort
   unreachable
  end
  get_global $std/dataview/view
  i32.const 1
  i32.const 0
  call $~lib/dataview/DataView#getInt16
  i32.const 65535
  i32.and
  i32.const 57432
  i32.ne
  if
   i32.const 0
   i32.const 176
   i32.const 49
   i32.const 0
   call $~lib/env/abort
   unreachable
  end
  get_global $std/dataview/view
  i32.const 2
  i32.const 0
  call $~lib/dataview/DataView#getInt16
  i32.const 65535
  i32.and
  i32.const 22687
  i32.ne
  if
   i32.const 0
   i32.const 176
   i32.const 50
   i32.const 0
   call $~lib/env/abort
   unreachable
  end
  get_global $std/dataview/view
  i32.const 3
  i32.const 0
  call $~lib/dataview/DataView#getInt16
  i32.const 65535
  i32.and
  i32.const 40834
  i32.ne
  if
   i32.const 0
   i32.const 176
   i32.const 51
   i32.const 0
   call $~lib/env/abort
   unreachable
  end
  get_global $std/dataview/view
  i32.const 4
  i32.const 0
  call $~lib/dataview/DataView#getInt16
  i32.const 65535
  i32.and
  i32.const 33381
  i32.ne
  if
   i32.const 0
   i32.const 176
   i32.const 52
   i32.const 0
   call $~lib/env/abort
   unreachable
  end
  get_global $std/dataview/view
  i32.const 5
  i32.const 0
  call $~lib/dataview/DataView#getInt16
  i32.const 65535
  i32.and
  i32.const 25923
  i32.ne
  if
   i32.const 0
   i32.const 176
   i32.const 53
   i32.const 0
   call $~lib/env/abort
   unreachable
  end
  get_global $std/dataview/view
  i32.const 6
  i32.const 0
  call $~lib/dataview/DataView#getInt16
  i32.const 65535
  i32.and
  i32.const 17247
  i32.ne
  if
   i32.const 0
   i32.const 176
   i32.const 54
   i32.const 0
   call $~lib/env/abort
   unreachable
  end
  get_global $std/dataview/view
  i32.const 0
  i32.const 1
  call $~lib/dataview/DataView#getInt32
  i32.const -1621565194
  i32.ne
  if
   i32.const 0
   i32.const 176
   i32.const 56
   i32.const 0
   call $~lib/env/abort
   unreachable
  end
  get_global $std/dataview/view
  i32.const 1
  i32.const 1
  call $~lib/dataview/DataView#getInt32
  i32.const -2103486240
  i32.ne
  if
   i32.const 0
   i32.const 176
   i32.const 57
   i32.const 0
   call $~lib/env/abort
   unreachable
  end
  get_global $std/dataview/view
  i32.const 2
  i32.const 1
  call $~lib/dataview/DataView#getInt32
  i32.const 1703059288
  i32.ne
  if
   i32.const 0
   i32.const 176
   i32.const 58
   i32.const 0
   call $~lib/env/abort
   unreachable
  end
  get_global $std/dataview/view
  i32.const 3
  i32.const 1
  call $~lib/dataview/DataView#getInt32
  i32.const 1130726047
  i32.ne
  if
   i32.const 0
   i32.const 176
   i32.const 59
   i32.const 0
   call $~lib/env/abort
   unreachable
  end
  get_global $std/dataview/view
  i32.const 4
  i32.const 1
  call $~lib/dataview/DataView#getInt32
  i32.const 1598252418
  i32.ne
  if
   i32.const 0
   i32.const 176
   i32.const 60
   i32.const 0
   call $~lib/env/abort
   unreachable
  end
  get_global $std/dataview/view
  i32.const 0
  i32.const 0
  call $~lib/dataview/DataView#getInt32
  i32.const -153069409
  i32.ne
  if
   i32.const 0
   i32.const 176
   i32.const 62
   i32.const 0
   call $~lib/env/abort
   unreachable
  end
  get_global $std/dataview/view
  i32.const 1
  i32.const 0
  call $~lib/dataview/DataView#getInt32
  i32.const -531062910
  i32.ne
  if
   i32.const 0
   i32.const 176
   i32.const 63
   i32.const 0
   call $~lib/env/abort
   unreachable
  end
  get_global $std/dataview/view
  i32.const 2
  i32.const 0
  call $~lib/dataview/DataView#getInt32
  i32.const 1486848613
  i32.ne
  if
   i32.const 0
   i32.const 176
   i32.const 64
   i32.const 0
   call $~lib/env/abort
   unreachable
  end
  get_global $std/dataview/view
  i32.const 3
  i32.const 0
  call $~lib/dataview/DataView#getInt32
  i32.const -1618844349
  i32.ne
  if
   i32.const 0
   i32.const 176
   i32.const 65
   i32.const 0
   call $~lib/env/abort
   unreachable
  end
  get_global $std/dataview/view
  i32.const 4
  i32.const 0
  call $~lib/dataview/DataView#getInt32
  i32.const -2107292833
  i32.ne
  if
   i32.const 0
   i32.const 176
   i32.const 66
   i32.const 0
   call $~lib/env/abort
   unreachable
  end
  get_global $std/dataview/view
  i32.const 1
  call $~lib/dataview/DataView#getInt64
  i64.const 6864441868736323830
  i64.ne
  if
   i32.const 0
   i32.const 176
   i32.const 68
   i32.const 0
   call $~lib/env/abort
   unreachable
  end
  get_global $std/dataview/view
  i32.const 0
  call $~lib/dataview/DataView#getInt64
  i64.const -657428103485373601
  i64.ne
  if
   i32.const 0
   i32.const 176
   i32.const 69
   i32.const 0
   call $~lib/env/abort
   unreachable
  end
  get_global $std/dataview/view
  i32.const 0
  call $~lib/dataview/DataView#getUint8
  i32.const 246
  i32.ne
  if
   i32.const 0
   i32.const 176
   i32.const 71
   i32.const 0
   call $~lib/env/abort
   unreachable
  end
  get_global $std/dataview/view
  i32.const 1
  call $~lib/dataview/DataView#getUint8
  i32.const 224
  i32.ne
  if
   i32.const 0
   i32.const 176
   i32.const 72
   i32.const 0
   call $~lib/env/abort
   unreachable
  end
  get_global $std/dataview/view
  i32.const 2
  call $~lib/dataview/DataView#getUint8
  i32.const 88
  i32.ne
  if
   i32.const 0
   i32.const 176
   i32.const 73
   i32.const 0
   call $~lib/env/abort
   unreachable
  end
  get_global $std/dataview/view
  i32.const 3
  call $~lib/dataview/DataView#getUint8
  i32.const 159
  i32.ne
  if
   i32.const 0
   i32.const 176
   i32.const 74
   i32.const 0
   call $~lib/env/abort
   unreachable
  end
  get_global $std/dataview/view
  i32.const 4
  call $~lib/dataview/DataView#getUint8
  i32.const 130
  i32.ne
  if
   i32.const 0
   i32.const 176
   i32.const 75
   i32.const 0
   call $~lib/env/abort
   unreachable
  end
  get_global $std/dataview/view
  i32.const 5
  call $~lib/dataview/DataView#getUint8
  i32.const 101
  i32.ne
  if
   i32.const 0
   i32.const 176
   i32.const 76
   i32.const 0
   call $~lib/env/abort
   unreachable
  end
  get_global $std/dataview/view
  i32.const 6
  call $~lib/dataview/DataView#getUint8
  i32.const 67
  i32.ne
  if
   i32.const 0
   i32.const 176
   i32.const 77
   i32.const 0
   call $~lib/env/abort
   unreachable
  end
  get_global $std/dataview/view
  i32.const 7
  call $~lib/dataview/DataView#getUint8
  i32.const 95
  i32.ne
  if
   i32.const 0
   i32.const 176
   i32.const 78
   i32.const 0
   call $~lib/env/abort
   unreachable
  end
  get_global $std/dataview/view
  i32.const 0
  i32.const 1
  call $~lib/dataview/DataView#getUint16
  i32.const 65535
  i32.and
  i32.const 57590
  i32.ne
  if
   i32.const 0
   i32.const 176
   i32.const 80
   i32.const 0
   call $~lib/env/abort
   unreachable
  end
  get_global $std/dataview/view
  i32.const 1
  i32.const 1
  call $~lib/dataview/DataView#getUint16
  i32.const 65535
  i32.and
  i32.const 22752
  i32.ne
  if
   i32.const 0
   i32.const 176
   i32.const 81
   i32.const 0
   call $~lib/env/abort
   unreachable
  end
  get_global $std/dataview/view
  i32.const 2
  i32.const 1
  call $~lib/dataview/DataView#getUint16
  i32.const 65535
  i32.and
  i32.const 40792
  i32.ne
  if
   i32.const 0
   i32.const 176
   i32.const 82
   i32.const 0
   call $~lib/env/abort
   unreachable
  end
  get_global $std/dataview/view
  i32.const 3
  i32.const 1
  call $~lib/dataview/DataView#getUint16
  i32.const 65535
  i32.and
  i32.const 33439
  i32.ne
  if
   i32.const 0
   i32.const 176
   i32.const 83
   i32.const 0
   call $~lib/env/abort
   unreachable
  end
  get_global $std/dataview/view
  i32.const 4
  i32.const 1
  call $~lib/dataview/DataView#getUint16
  i32.const 65535
  i32.and
  i32.const 25986
  i32.ne
  if
   i32.const 0
   i32.const 176
   i32.const 84
   i32.const 0
   call $~lib/env/abort
   unreachable
  end
  get_global $std/dataview/view
  i32.const 5
  i32.const 1
  call $~lib/dataview/DataView#getUint16
  i32.const 65535
  i32.and
  i32.const 17253
  i32.ne
  if
   i32.const 0
   i32.const 176
   i32.const 85
   i32.const 0
   call $~lib/env/abort
   unreachable
  end
  get_global $std/dataview/view
  i32.const 6
  i32.const 1
  call $~lib/dataview/DataView#getUint16
  i32.const 65535
  i32.and
  i32.const 24387
  i32.ne
  if
   i32.const 0
   i32.const 176
   i32.const 86
   i32.const 0
   call $~lib/env/abort
   unreachable
  end
  get_global $std/dataview/view
  i32.const 0
  i32.const 0
  call $~lib/dataview/DataView#getUint16
  i32.const 65535
  i32.and
  i32.const 63200
  i32.ne
  if
   i32.const 0
   i32.const 176
   i32.const 88
   i32.const 0
   call $~lib/env/abort
   unreachable
  end
  get_global $std/dataview/view
  i32.const 1
  i32.const 0
  call $~lib/dataview/DataView#getUint16
  i32.const 65535
  i32.and
  i32.const 57432
  i32.ne
  if
   i32.const 0
   i32.const 176
   i32.const 89
   i32.const 0
   call $~lib/env/abort
   unreachable
  end
  get_global $std/dataview/view
  i32.const 2
  i32.const 0
  call $~lib/dataview/DataView#getUint16
  i32.const 65535
  i32.and
  i32.const 22687
  i32.ne
  if
   i32.const 0
   i32.const 176
   i32.const 90
   i32.const 0
   call $~lib/env/abort
   unreachable
  end
  get_global $std/dataview/view
  i32.const 3
  i32.const 0
  call $~lib/dataview/DataView#getUint16
  i32.const 65535
  i32.and
  i32.const 40834
  i32.ne
  if
   i32.const 0
   i32.const 176
   i32.const 91
   i32.const 0
   call $~lib/env/abort
   unreachable
  end
  get_global $std/dataview/view
  i32.const 4
  i32.const 0
  call $~lib/dataview/DataView#getUint16
  i32.const 65535
  i32.and
  i32.const 33381
  i32.ne
  if
   i32.const 0
   i32.const 176
   i32.const 92
   i32.const 0
   call $~lib/env/abort
   unreachable
  end
  get_global $std/dataview/view
  i32.const 5
  i32.const 0
  call $~lib/dataview/DataView#getUint16
  i32.const 65535
  i32.and
  i32.const 25923
  i32.ne
  if
   i32.const 0
   i32.const 176
   i32.const 93
   i32.const 0
   call $~lib/env/abort
   unreachable
  end
  get_global $std/dataview/view
  i32.const 6
  i32.const 0
  call $~lib/dataview/DataView#getUint16
  i32.const 65535
  i32.and
  i32.const 17247
  i32.ne
  if
   i32.const 0
   i32.const 176
   i32.const 94
   i32.const 0
   call $~lib/env/abort
   unreachable
  end
  get_global $std/dataview/view
  i32.const 0
  i32.const 1
  call $~lib/dataview/DataView#getInt32
  i32.const -1621565194
  i32.ne
  if
   i32.const 0
   i32.const 176
   i32.const 96
   i32.const 0
   call $~lib/env/abort
   unreachable
  end
  get_global $std/dataview/view
  i32.const 1
  i32.const 1
  call $~lib/dataview/DataView#getInt32
  i32.const -2103486240
  i32.ne
  if
   i32.const 0
   i32.const 176
   i32.const 97
   i32.const 0
   call $~lib/env/abort
   unreachable
  end
  get_global $std/dataview/view
  i32.const 2
  i32.const 1
  call $~lib/dataview/DataView#getInt32
  i32.const 1703059288
  i32.ne
  if
   i32.const 0
   i32.const 176
   i32.const 98
   i32.const 0
   call $~lib/env/abort
   unreachable
  end
  get_global $std/dataview/view
  i32.const 3
  i32.const 1
  call $~lib/dataview/DataView#getInt32
  i32.const 1130726047
  i32.ne
  if
   i32.const 0
   i32.const 176
   i32.const 99
   i32.const 0
   call $~lib/env/abort
   unreachable
  end
  get_global $std/dataview/view
  i32.const 4
  i32.const 1
  call $~lib/dataview/DataView#getInt32
  i32.const 1598252418
  i32.ne
  if
   i32.const 0
   i32.const 176
   i32.const 100
   i32.const 0
   call $~lib/env/abort
   unreachable
  end
  get_global $std/dataview/view
  i32.const 0
  i32.const 0
  call $~lib/dataview/DataView#getInt32
  i32.const -153069409
  i32.ne
  if
   i32.const 0
   i32.const 176
   i32.const 102
   i32.const 0
   call $~lib/env/abort
   unreachable
  end
  get_global $std/dataview/view
  i32.const 1
  i32.const 0
  call $~lib/dataview/DataView#getInt32
  i32.const -531062910
  i32.ne
  if
   i32.const 0
   i32.const 176
   i32.const 103
   i32.const 0
   call $~lib/env/abort
   unreachable
  end
  get_global $std/dataview/view
  i32.const 2
  i32.const 0
  call $~lib/dataview/DataView#getInt32
  i32.const 1486848613
  i32.ne
  if
   i32.const 0
   i32.const 176
   i32.const 104
   i32.const 0
   call $~lib/env/abort
   unreachable
  end
  get_global $std/dataview/view
  i32.const 3
  i32.const 0
  call $~lib/dataview/DataView#getInt32
  i32.const -1618844349
  i32.ne
  if
   i32.const 0
   i32.const 176
   i32.const 105
   i32.const 0
   call $~lib/env/abort
   unreachable
  end
  get_global $std/dataview/view
  i32.const 4
  i32.const 0
  call $~lib/dataview/DataView#getInt32
  i32.const -2107292833
  i32.ne
  if
   i32.const 0
   i32.const 176
   i32.const 106
   i32.const 0
   call $~lib/env/abort
   unreachable
  end
  get_global $std/dataview/view
  i32.const 1
  call $~lib/dataview/DataView#getInt64
  i64.const 6864441868736323830
  i64.ne
  if
   i32.const 0
   i32.const 176
   i32.const 108
   i32.const 0
   call $~lib/env/abort
   unreachable
  end
  get_global $std/dataview/view
  i32.const 0
  call $~lib/dataview/DataView#getInt64
  i64.const -657428103485373601
  i64.ne
  if
   i32.const 0
   i32.const 176
   i32.const 109
   i32.const 0
   call $~lib/env/abort
   unreachable
  end
  get_global $std/dataview/view
  f32.const 1.5976661625240943e-18
  i32.const 1
  call $~lib/dataview/DataView#setFloat32
  get_global $std/dataview/view
  i32.const 0
  i32.const 1
  call $~lib/dataview/DataView#getFloat32
  f32.const 1.5976661625240943e-18
  f32.ne
  if
   i32.const 0
   i32.const 176
   i32.const 112
   i32.const 0
   call $~lib/env/abort
   unreachable
  end
  get_global $std/dataview/view
  f32.const 1976281973381696323584
  i32.const 0
  call $~lib/dataview/DataView#setFloat32
  get_global $std/dataview/view
  i32.const 0
  i32.const 0
  call $~lib/dataview/DataView#getFloat32
  f32.const 1976281973381696323584
  f32.ne
  if
   i32.const 0
   i32.const 176
   i32.const 115
   i32.const 0
   call $~lib/env/abort
   unreachable
  end
  get_global $std/dataview/view
  f64.const -1094252199637739024055454e124
  i32.const 1
  call $~lib/dataview/DataView#setFloat64
  get_global $std/dataview/view
  i32.const 1
  call $~lib/dataview/DataView#getFloat64
  f64.const -1094252199637739024055454e124
  f64.ne
  if
   i32.const 0
   i32.const 176
   i32.const 118
   i32.const 0
   call $~lib/env/abort
   unreachable
  end
  get_global $std/dataview/view
  f64.const 6.022586634778589e-103
  i32.const 0
  call $~lib/dataview/DataView#setFloat64
  get_global $std/dataview/view
  i32.const 0
  call $~lib/dataview/DataView#getFloat64
  f64.const 6.022586634778589e-103
  f64.ne
  if
   i32.const 0
   i32.const 176
   i32.const 121
   i32.const 0
   call $~lib/env/abort
   unreachable
  end
  get_global $std/dataview/view
  i32.const 108
  call $~lib/dataview/DataView#setInt8
  get_global $std/dataview/view
  i32.const 0
  call $~lib/dataview/DataView#getInt8
  i32.const 108
  i32.ne
  if
   i32.const 0
   i32.const 176
   i32.const 124
   i32.const 0
   call $~lib/env/abort
   unreachable
  end
  get_global $std/dataview/view
  i32.const -13360
  i32.const 1
  call $~lib/dataview/DataView#setInt16
  get_global $std/dataview/view
  i32.const 0
  i32.const 1
  call $~lib/dataview/DataView#getInt16
  i32.const 65535
  i32.and
  i32.const 52176
  i32.ne
  if
   i32.const 0
   i32.const 176
   i32.const 127
   i32.const 0
   call $~lib/env/abort
   unreachable
  end
  get_global $std/dataview/view
  i32.const 14689
  i32.const 0
  call $~lib/dataview/DataView#setInt16
  get_global $std/dataview/view
  i32.const 0
  i32.const 0
  call $~lib/dataview/DataView#getInt16
  i32.const 65535
  i32.and
  i32.const 14689
  i32.ne
  if
   i32.const 0
   i32.const 176
   i32.const 130
   i32.const 0
   call $~lib/env/abort
   unreachable
  end
  get_global $std/dataview/view
  i32.const 1204680201
  i32.const 1
  call $~lib/dataview/DataView#setInt32
  get_global $std/dataview/view
  i32.const 0
  i32.const 1
  call $~lib/dataview/DataView#getInt32
  i32.const 1204680201
  i32.ne
  if
   i32.const 0
   i32.const 176
   i32.const 133
   i32.const 0
   call $~lib/env/abort
   unreachable
  end
  get_global $std/dataview/view
  i32.const 660673230
  i32.const 0
  call $~lib/dataview/DataView#setInt32
  get_global $std/dataview/view
  i32.const 0
  i32.const 0
  call $~lib/dataview/DataView#getInt32
  i32.const 660673230
  i32.ne
  if
   i32.const 0
   i32.const 176
   i32.const 136
   i32.const 0
   call $~lib/env/abort
   unreachable
  end
  get_global $std/dataview/view
  i64.const -3290739641816099749
  i32.const 1
  call $~lib/dataview/DataView#setInt64
  get_global $std/dataview/view
  i32.const 1
  call $~lib/dataview/DataView#getInt64
  i64.const -3290739641816099749
  i64.ne
  if
   i32.const 0
   i32.const 176
   i32.const 139
   i32.const 0
   call $~lib/env/abort
   unreachable
  end
  get_global $std/dataview/view
  i64.const 8178932412950708047
  i32.const 0
  call $~lib/dataview/DataView#setInt64
  get_global $std/dataview/view
  i32.const 0
  call $~lib/dataview/DataView#getInt64
  i64.const 8178932412950708047
  i64.ne
  if
   i32.const 0
   i32.const 176
   i32.const 142
   i32.const 0
   call $~lib/env/abort
   unreachable
  end
  get_global $std/dataview/view
  i32.const 238
  call $~lib/dataview/DataView#setInt8
  get_global $std/dataview/view
  i32.const 0
  call $~lib/dataview/DataView#getUint8
  i32.const 238
  i32.ne
  if
   i32.const 0
   i32.const 176
   i32.const 145
   i32.const 0
   call $~lib/env/abort
   unreachable
  end
  get_global $std/dataview/view
  i32.const 58856
  i32.const 1
  call $~lib/dataview/DataView#setUint16
  get_global $std/dataview/view
  i32.const 0
  i32.const 1
  call $~lib/dataview/DataView#getUint16
  i32.const 65535
  i32.and
  i32.const 58856
  i32.ne
  if
   i32.const 0
   i32.const 176
   i32.const 148
   i32.const 0
   call $~lib/env/abort
   unreachable
  end
  get_global $std/dataview/view
  i32.const 60400
  i32.const 0
  call $~lib/dataview/DataView#setUint16
  get_global $std/dataview/view
  i32.const 0
  i32.const 0
  call $~lib/dataview/DataView#getUint16
  i32.const 65535
  i32.and
  i32.const 60400
  i32.ne
  if
   i32.const 0
   i32.const 176
   i32.const 151
   i32.const 0
   call $~lib/env/abort
   unreachable
  end
  get_global $std/dataview/view
  i32.const -846805744
  i32.const 1
  call $~lib/dataview/DataView#setInt32
  get_global $std/dataview/view
  i32.const 0
  i32.const 1
  call $~lib/dataview/DataView#getInt32
  i32.const -846805744
  i32.ne
  if
   i32.const 0
   i32.const 176
   i32.const 154
   i32.const 0
   call $~lib/env/abort
   unreachable
  end
  get_global $std/dataview/view
  i32.const -1510791631
  i32.const 0
  call $~lib/dataview/DataView#setInt32
  get_global $std/dataview/view
  i32.const 0
  i32.const 0
  call $~lib/dataview/DataView#getInt32
  i32.const -1510791631
  i32.ne
  if
   i32.const 0
   i32.const 176
   i32.const 157
   i32.const 0
   call $~lib/env/abort
   unreachable
  end
  get_global $std/dataview/view
  i64.const 2334704782995986958
  i32.const 1
  call $~lib/dataview/DataView#setInt64
  get_global $std/dataview/view
  i32.const 1
  call $~lib/dataview/DataView#getInt64
  i64.const 2334704782995986958
  i64.ne
  if
   i32.const 0
   i32.const 176
   i32.const 160
   i32.const 0
   call $~lib/env/abort
   unreachable
  end
  get_global $std/dataview/view
  i64.const -7123186897289856329
  i32.const 0
  call $~lib/dataview/DataView#setInt64
  get_global $std/dataview/view
  i32.const 0
  call $~lib/dataview/DataView#getInt64
  i64.const -7123186897289856329
  i64.ne
  if
   i32.const 0
   i32.const 176
   i32.const 163
   i32.const 0
   call $~lib/env/abort
   unreachable
  end
 )
 (func $null (; 24 ;) (type $v)
  nop
 )
)<|MERGE_RESOLUTION|>--- conflicted
+++ resolved
@@ -379,11 +379,7 @@
   if
    i32.const 0
    i32.const 8
-<<<<<<< HEAD
-   i32.const 54
-=======
    i32.const 50
->>>>>>> d5f72e32
    i32.const 63
    call $~lib/env/abort
    unreachable
@@ -391,12 +387,9 @@
   get_local $1
   get_local $0
   i32.load offset=4
-<<<<<<< HEAD
-=======
   get_local $1
   get_local $0
   i32.load
->>>>>>> d5f72e32
   i32.add
   i32.add
   get_local $2
