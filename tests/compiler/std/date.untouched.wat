(module
 (type $iiiiiiII (func (param i32 i32 i32 i32 i32 i32 i64) (result i64)))
 (type $iiiiiiFF (func (param i32 i32 i32 i32 i32 i32 f64) (result f64)))
 (type $iiiiv (func (param i32 i32 i32 i32)))
 (type $I (func (result i64)))
 (type $F (func (result f64)))
 (type $iIi (func (param i32 i64) (result i32)))
 (type $ii (func (param i32) (result i32)))
 (type $iI (func (param i32) (result i64)))
 (type $iII (func (param i32 i64) (result i64)))
 (type $v (func))
 (import "Date" "UTC" (func $~lib/bindings/Date/UTC (param i32 i32 i32 i32 i32 i32 f64) (result f64)))
 (import "env" "abort" (func $~lib/env/abort (param i32 i32 i32 i32)))
 (import "Date" "now" (func $~lib/bindings/Date/now (result f64)))
 (memory $0 1)
 (data (i32.const 8) "\0b\00\00\00s\00t\00d\00/\00d\00a\00t\00e\00.\00t\00s\00")
 (table $0 1 funcref)
 (elem (i32.const 0) $null)
 (global $~lib/internal/allocator/AL_BITS i32 (i32.const 3))
 (global $~lib/internal/allocator/AL_SIZE i32 (i32.const 8))
 (global $~lib/internal/allocator/AL_MASK i32 (i32.const 7))
 (global $~lib/internal/allocator/MAX_SIZE_32 i32 (i32.const 1073741824))
 (global $~lib/allocator/arena/startOffset (mut i32) (i32.const 0))
 (global $~lib/allocator/arena/offset (mut i32) (i32.const 0))
 (global $std/date/creationTime (mut i64) (i64.const 0))
 (global $std/date/date (mut i32) (i32.const 0))
 (global $HEAP_BASE i32 (i32.const 36))
 (export "memory" (memory $0))
 (export "table" (table $0))
 (start $start)
 (func $~lib/date/Date.UTC (; 3 ;) (type $iiiiiiII) (param $0 i32) (param $1 i32) (param $2 i32) (param $3 i32) (param $4 i32) (param $5 i32) (param $6 i64) (result i64)
  local.get $0
  local.get $1
  local.get $2
  local.get $3
  local.get $4
  local.get $5
  local.get $6
  f64.convert_i64_s
  call $~lib/bindings/Date/UTC
  i64.trunc_f64_s
 )
 (func $~lib/date/Date.now (; 4 ;) (type $I) (result i64)
  call $~lib/bindings/Date/now
  i64.trunc_f64_s
 )
 (func $~lib/allocator/arena/__memory_allocate (; 5 ;) (type $ii) (param $0 i32) (result i32)
  (local $1 i32)
  (local $2 i32)
  (local $3 i32)
  (local $4 i32)
  (local $5 i32)
  (local $6 i32)
  local.get $0
  global.get $~lib/internal/allocator/MAX_SIZE_32
  i32.gt_u
  if
   unreachable
  end
  global.get $~lib/allocator/arena/offset
  local.set $1
  local.get $1
  local.get $0
  local.tee $2
  i32.const 1
  local.tee $3
  local.get $2
  local.get $3
  i32.gt_u
  select
  i32.add
  global.get $~lib/internal/allocator/AL_MASK
  i32.add
  global.get $~lib/internal/allocator/AL_MASK
  i32.const -1
  i32.xor
  i32.and
  local.set $4
  current_memory
  local.set $5
  local.get $4
  local.get $5
  i32.const 16
  i32.shl
  i32.gt_u
  if
   local.get $4
   local.get $1
   i32.sub
   i32.const 65535
   i32.add
   i32.const 65535
   i32.const -1
   i32.xor
   i32.and
   i32.const 16
   i32.shr_u
   local.set $2
   local.get $5
   local.tee $3
   local.get $2
   local.tee $6
   local.get $3
   local.get $6
   i32.gt_s
   select
   local.set $3
   local.get $3
   grow_memory
   i32.const 0
   i32.lt_s
   if
    local.get $2
    grow_memory
    i32.const 0
    i32.lt_s
    if
     unreachable
    end
   end
  end
  local.get $4
  global.set $~lib/allocator/arena/offset
  local.get $1
 )
<<<<<<< HEAD
 (func $~lib/memory/memory.allocate (; 6 ;) (type $ii) (param $0 i32) (result i32)
=======
 (func $~lib/memory/memory.allocate (; 4 ;) (type $ii) (param $0 i32) (result i32)
>>>>>>> cd1cfe69
  local.get $0
  call $~lib/allocator/arena/__memory_allocate
  return
 )
 (func $~lib/date/Date#constructor (; 7 ;) (type $iIi) (param $0 i32) (param $1 i64) (result i32)
  block (result i32)
   local.get $0
   i32.eqz
   if
    i32.const 8
    call $~lib/memory/memory.allocate
    local.set $0
   end
   local.get $0
   i64.const 0
   i64.store
   local.get $0
  end
  local.get $1
  i64.store
  local.get $0
 )
<<<<<<< HEAD
 (func $~lib/date/Date#getTime (; 8 ;) (type $iI) (param $0 i32) (result i64)
  local.get $0
  i64.load
 )
 (func $~lib/date/Date#setTime (; 9 ;) (type $iII) (param $0 i32) (param $1 i64) (result i64)
=======
 (func $~lib/date/Date#getTime (; 6 ;) (type $iI) (param $0 i32) (result i64)
  local.get $0
  i64.load
 )
 (func $~lib/date/Date#setTime (; 7 ;) (type $iII) (param $0 i32) (param $1 i64) (result i64)
>>>>>>> cd1cfe69
  local.get $0
  local.get $1
  i64.store
  local.get $1
 )
 (func $start (; 10 ;) (type $v)
  (local $0 i32)
  (local $1 i32)
  (local $2 i32)
  (local $3 i32)
  (local $4 i32)
  (local $5 i32)
  (local $6 i64)
<<<<<<< HEAD
  (local $7 i32)
  (local $8 i32)
  (local $9 i32)
  (local $10 i32)
  (local $11 i32)
  (local $12 i32)
  (local $13 i64)
  (local $14 i32)
  (local $15 i32)
  (local $16 i32)
  (local $17 i32)
  (local $18 i32)
  (local $19 i32)
  (local $20 i64)
=======
>>>>>>> cd1cfe69
  global.get $HEAP_BASE
  global.get $~lib/internal/allocator/AL_MASK
  i32.add
  global.get $~lib/internal/allocator/AL_MASK
  i32.const -1
  i32.xor
  i32.and
  global.set $~lib/allocator/arena/startOffset
  global.get $~lib/allocator/arena/startOffset
  global.set $~lib/allocator/arena/offset
<<<<<<< HEAD
  block $__inlined_func$~lib/date/Date.UTC (result i64)
=======
  block $~lib/date/Date.UTC|inlined.0 (result i64)
>>>>>>> cd1cfe69
   i32.const 1970
   local.set $0
   i32.const 0
   local.set $1
   i32.const 1
   local.set $2
   i32.const 0
   local.set $3
   i32.const 0
   local.set $4
   i32.const 0
   local.set $5
   i64.const 0
   local.set $6
   local.get $0
   local.get $1
   local.get $2
   local.get $3
   local.get $4
   local.get $5
   local.get $6
   f64.convert_i64_s
   call $~lib/bindings/Date/UTC
   i64.trunc_f64_s
  end
  i64.const 0
  i64.eq
  i32.eqz
  if
   i32.const 0
   i32.const 8
   i32.const 3
   i32.const 0
   call $~lib/env/abort
   unreachable
  end
  block $__inlined_func$~lib/date/Date.UTC0 (result i64)
   i32.const 1970
<<<<<<< HEAD
   local.set $7
   i32.const 0
   local.set $8
   i32.const 1
   local.set $9
   i32.const 0
   local.set $10
   i32.const 0
   local.set $11
   i32.const 0
   local.set $12
   i64.const 0
   local.set $13
   local.get $7
   local.get $8
   local.get $9
   local.get $10
   local.get $11
   local.get $12
   local.get $13
=======
   local.set $5
   i32.const 0
   local.set $4
   i32.const 1
   local.set $3
   i32.const 0
   local.set $2
   i32.const 0
   local.set $1
   i32.const 0
   local.set $0
   i64.const 0
   local.set $6
   local.get $5
   local.get $4
   local.get $3
   local.get $2
   local.get $1
   local.get $0
   local.get $6
>>>>>>> cd1cfe69
   f64.convert_i64_s
   call $~lib/bindings/Date/UTC
   i64.trunc_f64_s
  end
  i64.const 0
  i64.eq
  i32.eqz
  if
   i32.const 0
   i32.const 8
   i32.const 4
   i32.const 0
   call $~lib/env/abort
   unreachable
  end
  block $__inlined_func$~lib/date/Date.UTC1 (result i64)
   i32.const 2018
<<<<<<< HEAD
   local.set $14
   i32.const 10
   local.set $15
   i32.const 10
   local.set $16
   i32.const 11
   local.set $17
   i32.const 0
   local.set $18
   i32.const 0
   local.set $19
   i64.const 1
   local.set $20
   local.get $14
   local.get $15
   local.get $16
   local.get $17
   local.get $18
   local.get $19
   local.get $20
=======
   local.set $0
   i32.const 10
   local.set $1
   i32.const 10
   local.set $2
   i32.const 11
   local.set $3
   i32.const 0
   local.set $4
   i32.const 0
   local.set $5
   i64.const 1
   local.set $6
   local.get $0
   local.get $1
   local.get $2
   local.get $3
   local.get $4
   local.get $5
   local.get $6
>>>>>>> cd1cfe69
   f64.convert_i64_s
   call $~lib/bindings/Date/UTC
   i64.trunc_f64_s
  end
  global.set $std/date/creationTime
  global.get $std/date/creationTime
  i64.const 1541847600001
  i64.eq
  i32.eqz
  if
   i32.const 0
   i32.const 8
   i32.const 7
   i32.const 0
   call $~lib/env/abort
   unreachable
  end
  block $__inlined_func$~lib/date/Date.now (result i64)
   call $~lib/bindings/Date/now
   i64.trunc_f64_s
  end
  global.get $std/date/creationTime
  i64.gt_s
  i32.eqz
  if
   i32.const 0
   i32.const 8
   i32.const 9
   i32.const 0
   call $~lib/env/abort
   unreachable
  end
  i32.const 0
  global.get $std/date/creationTime
  call $~lib/date/Date#constructor
  global.set $std/date/date
  global.get $std/date/date
  call $~lib/date/Date#getTime
  global.get $std/date/creationTime
  i64.eq
  i32.eqz
  if
   i32.const 0
   i32.const 8
   i32.const 12
   i32.const 0
   call $~lib/env/abort
   unreachable
  end
  global.get $std/date/date
  global.get $std/date/creationTime
  i64.const 1
  i64.add
  call $~lib/date/Date#setTime
  drop
  global.get $std/date/date
  call $~lib/date/Date#getTime
  global.get $std/date/creationTime
  i64.const 1
  i64.add
  i64.eq
  i32.eqz
  if
   i32.const 0
   i32.const 8
   i32.const 14
   i32.const 0
   call $~lib/env/abort
   unreachable
  end
 )
 (func $null (; 11 ;) (type $v)
 )
)<|MERGE_RESOLUTION|>--- conflicted
+++ resolved
@@ -1,8 +1,6 @@
 (module
- (type $iiiiiiII (func (param i32 i32 i32 i32 i32 i32 i64) (result i64)))
  (type $iiiiiiFF (func (param i32 i32 i32 i32 i32 i32 f64) (result f64)))
  (type $iiiiv (func (param i32 i32 i32 i32)))
- (type $I (func (result i64)))
  (type $F (func (result f64)))
  (type $iIi (func (param i32 i64) (result i32)))
  (type $ii (func (param i32) (result i32)))
@@ -28,23 +26,7 @@
  (export "memory" (memory $0))
  (export "table" (table $0))
  (start $start)
- (func $~lib/date/Date.UTC (; 3 ;) (type $iiiiiiII) (param $0 i32) (param $1 i32) (param $2 i32) (param $3 i32) (param $4 i32) (param $5 i32) (param $6 i64) (result i64)
-  local.get $0
-  local.get $1
-  local.get $2
-  local.get $3
-  local.get $4
-  local.get $5
-  local.get $6
-  f64.convert_i64_s
-  call $~lib/bindings/Date/UTC
-  i64.trunc_f64_s
- )
- (func $~lib/date/Date.now (; 4 ;) (type $I) (result i64)
-  call $~lib/bindings/Date/now
-  i64.trunc_f64_s
- )
- (func $~lib/allocator/arena/__memory_allocate (; 5 ;) (type $ii) (param $0 i32) (result i32)
+ (func $~lib/allocator/arena/__memory_allocate (; 3 ;) (type $ii) (param $0 i32) (result i32)
   (local $1 i32)
   (local $2 i32)
   (local $3 i32)
@@ -123,16 +105,12 @@
   global.set $~lib/allocator/arena/offset
   local.get $1
  )
-<<<<<<< HEAD
- (func $~lib/memory/memory.allocate (; 6 ;) (type $ii) (param $0 i32) (result i32)
-=======
  (func $~lib/memory/memory.allocate (; 4 ;) (type $ii) (param $0 i32) (result i32)
->>>>>>> cd1cfe69
   local.get $0
   call $~lib/allocator/arena/__memory_allocate
   return
  )
- (func $~lib/date/Date#constructor (; 7 ;) (type $iIi) (param $0 i32) (param $1 i64) (result i32)
+ (func $~lib/date/Date#constructor (; 5 ;) (type $iIi) (param $0 i32) (param $1 i64) (result i32)
   block (result i32)
    local.get $0
    i32.eqz
@@ -150,25 +128,17 @@
   i64.store
   local.get $0
  )
-<<<<<<< HEAD
- (func $~lib/date/Date#getTime (; 8 ;) (type $iI) (param $0 i32) (result i64)
+ (func $~lib/date/Date#getTime (; 6 ;) (type $iI) (param $0 i32) (result i64)
   local.get $0
   i64.load
  )
- (func $~lib/date/Date#setTime (; 9 ;) (type $iII) (param $0 i32) (param $1 i64) (result i64)
-=======
- (func $~lib/date/Date#getTime (; 6 ;) (type $iI) (param $0 i32) (result i64)
-  local.get $0
-  i64.load
- )
  (func $~lib/date/Date#setTime (; 7 ;) (type $iII) (param $0 i32) (param $1 i64) (result i64)
->>>>>>> cd1cfe69
   local.get $0
   local.get $1
   i64.store
   local.get $1
  )
- (func $start (; 10 ;) (type $v)
+ (func $start (; 8 ;) (type $v)
   (local $0 i32)
   (local $1 i32)
   (local $2 i32)
@@ -176,23 +146,6 @@
   (local $4 i32)
   (local $5 i32)
   (local $6 i64)
-<<<<<<< HEAD
-  (local $7 i32)
-  (local $8 i32)
-  (local $9 i32)
-  (local $10 i32)
-  (local $11 i32)
-  (local $12 i32)
-  (local $13 i64)
-  (local $14 i32)
-  (local $15 i32)
-  (local $16 i32)
-  (local $17 i32)
-  (local $18 i32)
-  (local $19 i32)
-  (local $20 i64)
-=======
->>>>>>> cd1cfe69
   global.get $HEAP_BASE
   global.get $~lib/internal/allocator/AL_MASK
   i32.add
@@ -203,11 +156,7 @@
   global.set $~lib/allocator/arena/startOffset
   global.get $~lib/allocator/arena/startOffset
   global.set $~lib/allocator/arena/offset
-<<<<<<< HEAD
-  block $__inlined_func$~lib/date/Date.UTC (result i64)
-=======
   block $~lib/date/Date.UTC|inlined.0 (result i64)
->>>>>>> cd1cfe69
    i32.const 1970
    local.set $0
    i32.const 0
@@ -244,30 +193,8 @@
    call $~lib/env/abort
    unreachable
   end
-  block $__inlined_func$~lib/date/Date.UTC0 (result i64)
+  block $~lib/date/Date.UTC|inlined.1 (result i64)
    i32.const 1970
-<<<<<<< HEAD
-   local.set $7
-   i32.const 0
-   local.set $8
-   i32.const 1
-   local.set $9
-   i32.const 0
-   local.set $10
-   i32.const 0
-   local.set $11
-   i32.const 0
-   local.set $12
-   i64.const 0
-   local.set $13
-   local.get $7
-   local.get $8
-   local.get $9
-   local.get $10
-   local.get $11
-   local.get $12
-   local.get $13
-=======
    local.set $5
    i32.const 0
    local.set $4
@@ -288,7 +215,6 @@
    local.get $1
    local.get $0
    local.get $6
->>>>>>> cd1cfe69
    f64.convert_i64_s
    call $~lib/bindings/Date/UTC
    i64.trunc_f64_s
@@ -304,30 +230,8 @@
    call $~lib/env/abort
    unreachable
   end
-  block $__inlined_func$~lib/date/Date.UTC1 (result i64)
+  block $~lib/date/Date.UTC|inlined.2 (result i64)
    i32.const 2018
-<<<<<<< HEAD
-   local.set $14
-   i32.const 10
-   local.set $15
-   i32.const 10
-   local.set $16
-   i32.const 11
-   local.set $17
-   i32.const 0
-   local.set $18
-   i32.const 0
-   local.set $19
-   i64.const 1
-   local.set $20
-   local.get $14
-   local.get $15
-   local.get $16
-   local.get $17
-   local.get $18
-   local.get $19
-   local.get $20
-=======
    local.set $0
    i32.const 10
    local.set $1
@@ -348,7 +252,6 @@
    local.get $4
    local.get $5
    local.get $6
->>>>>>> cd1cfe69
    f64.convert_i64_s
    call $~lib/bindings/Date/UTC
    i64.trunc_f64_s
@@ -366,7 +269,7 @@
    call $~lib/env/abort
    unreachable
   end
-  block $__inlined_func$~lib/date/Date.now (result i64)
+  block $~lib/date/Date.now|inlined.0 (result i64)
    call $~lib/bindings/Date/now
    i64.trunc_f64_s
   end
@@ -420,6 +323,6 @@
    unreachable
   end
  )
- (func $null (; 11 ;) (type $v)
+ (func $null (; 9 ;) (type $v)
  )
 )