(module
 (type $iii (func (param i32 i32) (result i32)))
 (type $iiiiv (func (param i32 i32 i32 i32)))
 (type $ii (func (param i32) (result i32)))
 (type $iiiv (func (param i32 i32 i32)))
 (type $iiii (func (param i32 i32 i32) (result i32)))
 (type $iiv (func (param i32 i32)))
 (type $iiif (func (param i32 i32 i32) (result f32)))
 (type $iif (func (param i32 i32) (result f32)))
 (type $iiiii (func (param i32 i32 i32 i32) (result i32)))
 (type $F (func (result f64)))
 (type $Iv (func (param i64)))
 (type $II (func (param i64) (result i64)))
 (type $ffi (func (param f32 f32) (result i32)))
 (type $iv (func (param i32)))
 (type $fi (func (param f32) (result i32)))
 (type $FFi (func (param f64 f64) (result i32)))
 (type $iiF (func (param i32 i32) (result f64)))
 (type $Fi (func (param f64) (result i32)))
 (type $v (func))
 (type $FUNCSIG$vii (func (param i32 i32)))
 (type $FUNCSIG$ii (func (param i32) (result i32)))
 (type $FUNCSIG$vi (func (param i32)))
 (type $FUNCSIG$viii (func (param i32 i32 i32)))
 (type $FUNCSIG$v (func))
 (type $FUNCSIG$i (func (result i32)))
 (type $FUNCSIG$iiii (func (param i32 i32 i32) (result i32)))
 (type $FUNCSIG$iii (func (param i32 i32) (result i32)))
 (type $FUNCSIG$viiii (func (param i32 i32 i32 i32)))
 (import "env" "abort" (func $~lib/env/abort (param i32 i32 i32 i32)))
 (import "JSMath" "random" (func $~lib/math/JSMath.random (result f64)))
 (global $~lib/allocator/arena/startOffset (mut i32) (i32.const 0))
 (global $~lib/allocator/arena/offset (mut i32) (i32.const 0))
 (global $std/array/arr (mut i32) (i32.const 0))
 (global $std/array/i (mut i32) (i32.const 0))
 (global $std/array/includes (mut i32) (i32.const 0))
 (global $~argc (mut i32) (i32.const 0))
 (global $std/array/every (mut i32) (i32.const 0))
 (global $std/array/some (mut i32) (i32.const 0))
 (global $std/array/newArr (mut i32) (i32.const 0))
 (global $std/array/filteredArr (mut i32) (i32.const 0))
 (global $std/array/boolVal (mut i32) (i32.const 0))
 (global $~lib/math/random_seeded (mut i32) (i32.const 0))
 (global $~lib/math/random_state0 (mut i64) (i64.const 0))
 (global $~lib/math/random_state1 (mut i64) (i64.const 0))
 (global $std/array/f32Array (mut i32) (i32.const 408))
 (global $std/array/f64Array (mut i32) (i32.const 616))
 (global $std/array/i32Array (mut i32) (i32.const 792))
 (global $std/array/u32Array (mut i32) (i32.const 872))
 (global $std/array/reversed0 (mut i32) (i32.const 928))
 (global $std/array/reversed1 (mut i32) (i32.const 952))
 (global $std/array/reversed2 (mut i32) (i32.const 976))
 (global $std/array/reversed4 (mut i32) (i32.const 1016))
 (global $std/array/expected4 (mut i32) (i32.const 1056))
 (global $std/array/reversed64 (mut i32) (i32.const 0))
 (global $std/array/reversed128 (mut i32) (i32.const 0))
 (global $std/array/reversed1024 (mut i32) (i32.const 0))
 (global $std/array/reversed10000 (mut i32) (i32.const 0))
 (global $std/array/randomized512 (mut i32) (i32.const 0))
 (global $std/array/randomized64 (mut i32) (i32.const 0))
 (global $std/array/randomized257 (mut i32) (i32.const 0))
 (global $std/array/reversedNested512 (mut i32) (i32.const 0))
 (global $std/array/reversedElements512 (mut i32) (i32.const 0))
 (global $std/array/randomStringsActual (mut i32) (i32.const 1216))
 (global $std/array/randomStringsExpected (mut i32) (i32.const 1288))
 (global $std/array/randomStrings400 (mut i32) (i32.const 0))
 (table 55 55 anyfunc)
 (elem (i32.const 0) $start~anonymous|0 $start~anonymous|1 $start~anonymous|2 $start~anonymous|3 $start~anonymous|2 $start~anonymous|5 $start~anonymous|6 $start~anonymous|7 $start~anonymous|8 $start~anonymous|9 $start~anonymous|10 $start~anonymous|11 $start~anonymous|12 $start~anonymous|13 $start~anonymous|14 $start~anonymous|15 $start~anonymous|16 $start~anonymous|17 $start~anonymous|16 $start~anonymous|19 $start~anonymous|20 $start~anonymous|21 $start~anonymous|22 $start~anonymous|23 $start~anonymous|24 $start~anonymous|25 $start~anonymous|26 $start~anonymous|27 $start~anonymous|28 $start~anonymous|28 $start~anonymous|30 $start~anonymous|31 $start~anonymous|32 $start~anonymous|28 $start~anonymous|34 $start~anonymous|28 $start~anonymous|28 $start~anonymous|30 $start~anonymous|31 $start~anonymous|32 $start~anonymous|28 $start~anonymous|34 $~lib/array/Array<f32>#sort|trampoline~anonymous|42 $~lib/array/Array<f64>#sort|trampoline~anonymous|43 $~lib/array/Array<i32>#sort|trampoline~anonymous|44 $~lib/array/Array<u32>#sort|trampoline~anonymous|45 $~lib/array/Array<i32>#sort|trampoline~anonymous|44 $~lib/array/Array<i32>#sort|trampoline~anonymous|44 $start~anonymous|48 $~lib/array/Array<i32>#sort|trampoline~anonymous|44 $start~anonymous|48 $start~anonymous|51 $start~anonymous|52 $start~anonymous|53 $start~anonymous|53)
 (memory $0 1)
 (data (i32.const 8) "\0d\00\00\00~\00l\00i\00b\00/\00a\00r\00r\00a\00y\00.\00t\00s")
 (data (i32.const 40) "\1c\00\00\00~\00l\00i\00b\00/\00i\00n\00t\00e\00r\00n\00a\00l\00/\00a\00r\00r\00a\00y\00b\00u\00f\00f\00e\00r\00.\00t\00s")
 (data (i32.const 104) "\0c\00\00\00s\00t\00d\00/\00a\00r\00r\00a\00y\00.\00t\00s")
 (data (i32.const 136) "\0c\00\00\00~\00l\00i\00b\00/\00m\00a\00t\00h\00.\00t\00s")
 (data (i32.const 168) "V\00\00\00A\00B\00C\00D\00E\00F\00G\00H\00I\00J\00K\00L\00M\00N\00O\00P\00Q\00R\00S\00T\00U\00V\00W\00X\00Y\00Z\00a\00b\00c\00d\00e\00f\00g\00h\00i\00j\00k\00l\00m\00n\00o\00p\00q\00r\00s\00t\00u\00v\00w\00x\00y\00z\000\001\002\003\004\005\006\007\008\009\00_\00-\00,\00.\00+\00/\00\\\00[\00]\00{\00}\00(\00)\00<\00>\00*\00&\00$\00%\00^\00@\00#\00!\00?")
 (data (i32.const 344) " ")
 (data (i32.const 354) "\80?\00\00\c0\7f\00\00\80\ff\00\00\80?\00\00\00\00\00\00\80\bf\00\00\00\c0\00\00\80\7f")
 (data (i32.const 408) "X\01\00\00\08")
 (data (i32.const 416) " ")
 (data (i32.const 426) "\80\ff\00\00\00\c0\00\00\80\bf\00\00\00\00\00\00\80?\00\00\80?\00\00\80\7f\00\00\c0\7f")
 (data (i32.const 480) "\a0\01\00\00\08")
 (data (i32.const 488) "@")
 (data (i32.const 502) "\f0?\00\00\00\00\00\00\f8\7f\00\00\00\00\00\00\f0\ff\05\00\00\00\00\00\f0?")
 (data (i32.const 542) "\f0\bf\00\00\00\00\00\00\00\c0\00\00\00\00\00\00\f0\7f")
 (data (i32.const 616) "\e8\01\00\00\08")
 (data (i32.const 624) "@")
 (data (i32.const 638) "\f0\ff\00\00\00\00\00\00\00\c0\00\00\00\00\00\00\f0\bf")
 (data (i32.const 670) "\f0?\05\00\00\00\00\00\f0?\00\00\00\00\00\00\f0\7f\00\00\00\00\00\00\f8\7f")
 (data (i32.const 752) "p\02\00\00\08")
 (data (i32.const 760) "\14\00\00\00\00\00\00\00\01\00\00\00\fe\ff\ff\ff\ff\ff\ff\ff\00\00\00\00\02")
 (data (i32.const 792) "\f8\02\00\00\05")
 (data (i32.const 800) "\14\00\00\00\00\00\00\00\fe\ff\ff\ff\ff\ff\ff\ff\00\00\00\00\01\00\00\00\02")
 (data (i32.const 832) " \03\00\00\05")
 (data (i32.const 840) "\14\00\00\00\00\00\00\00\01\00\00\00\ff\ff\ff\ff\fe\ff\ff\ff\00\00\00\00\02")
 (data (i32.const 872) "H\03\00\00\05")
 (data (i32.const 880) "\14")
 (data (i32.const 892) "\01\00\00\00\02\00\00\00\fe\ff\ff\ff\ff\ff\ff\ff")
 (data (i32.const 912) "p\03\00\00\05")
 (data (i32.const 928) "\98\03")
 (data (i32.const 936) "\04\00\00\00\00\00\00\00\01")
 (data (i32.const 952) "\a8\03\00\00\01")
 (data (i32.const 960) "\08\00\00\00\00\00\00\00\02\00\00\00\01")
 (data (i32.const 976) "\c0\03\00\00\02")
 (data (i32.const 984) "\10\00\00\00\00\00\00\00\03\00\00\00\02\00\00\00\01")
 (data (i32.const 1016) "\d8\03\00\00\04")
 (data (i32.const 1024) "\10")
 (data (i32.const 1036) "\01\00\00\00\02\00\00\00\03")
 (data (i32.const 1057) "\04\00\00\04")
 (data (i32.const 1064) "\04\00\00\00\00\00\00\00\01")
 (data (i32.const 1080) "(\04\00\00\01")
 (data (i32.const 1088) "\08\00\00\00\00\00\00\00\01\00\00\00\02")
 (data (i32.const 1104) "@\04\00\00\02")
 (data (i32.const 1112) "\01\00\00\00a")
 (data (i32.const 1120) "\01\00\00\00b")
 (data (i32.const 1128) "\02\00\00\00a\00b")
 (data (i32.const 1136) "\02\00\00\00b\00a")
 (data (i32.const 1152) "\1c\00\00\00\00\00\00\00X\04\00\00`\04\00\00X\04\00\00h\04\00\00p\04\00\00x\04")
 (data (i32.const 1216) "\80\04\00\00\07")
 (data (i32.const 1224) "\1c\00\00\00\00\00\00\00x\04\00\00X\04\00\00X\04\00\00h\04\00\00`\04\00\00p\04")
 (data (i32.const 1288) "\c8\04\00\00\07")
 (data (i32.const 1296) "\0e\00\00\00~\00l\00i\00b\00/\00s\00t\00r\00i\00n\00g\00.\00t\00s")
 (data (i32.const 1328) "\17\00\00\00~\00l\00i\00b\00/\00i\00n\00t\00e\00r\00n\00a\00l\00/\00s\00t\00r\00i\00n\00g\00.\00t\00s")
 (data (i32.const 1384) "\04\00\00\00n\00u\00l\00l")
 (export "memory" (memory $0))
 (export "table" (table $0))
 (start $start)
 (func $~lib/internal/arraybuffer/computeSize (; 2 ;) (; has Stack IR ;) (type $ii) (param $0 i32) (result i32)
  (i32.shl
   (i32.const 1)
   (i32.sub
    (i32.const 32)
    (i32.clz
     (i32.add
      (get_local $0)
      (i32.const 7)
     )
    )
   )
  )
 )
 (func $~lib/allocator/arena/__memory_allocate (; 3 ;) (; has Stack IR ;) (type $ii) (param $0 i32) (result i32)
  (local $1 i32)
  (local $2 i32)
  (local $3 i32)
  (if
   (i32.gt_u
    (get_local $0)
    (i32.const 1073741824)
   )
   (unreachable)
  )
  (if
   (i32.gt_u
    (tee_local $2
     (i32.and
      (i32.add
       (i32.add
        (tee_local $1
         (get_global $~lib/allocator/arena/offset)
        )
        (select
         (get_local $0)
         (i32.const 1)
         (i32.gt_u
          (get_local $0)
          (i32.const 1)
         )
        )
       )
       (i32.const 7)
      )
      (i32.const -8)
     )
    )
    (i32.shl
     (tee_local $3
      (current_memory)
     )
     (i32.const 16)
    )
   )
   (if
    (i32.lt_s
     (grow_memory
      (select
       (get_local $3)
       (tee_local $0
        (i32.shr_u
         (i32.and
          (i32.add
           (i32.sub
            (get_local $2)
            (get_local $1)
           )
           (i32.const 65535)
          )
          (i32.const -65536)
         )
         (i32.const 16)
        )
       )
       (i32.gt_s
        (get_local $3)
        (get_local $0)
       )
      )
     )
     (i32.const 0)
    )
    (if
     (i32.lt_s
      (grow_memory
       (get_local $0)
      )
      (i32.const 0)
     )
     (unreachable)
    )
   )
  )
  (set_global $~lib/allocator/arena/offset
   (get_local $2)
  )
  (get_local $1)
 )
 (func $~lib/internal/arraybuffer/allocateUnsafe (; 4 ;) (; has Stack IR ;) (type $ii) (param $0 i32) (result i32)
  (local $1 i32)
  (if
   (i32.gt_u
    (get_local $0)
    (i32.const 1073741816)
   )
   (block
    (call $~lib/env/abort
     (i32.const 0)
     (i32.const 40)
     (i32.const 23)
     (i32.const 2)
    )
    (unreachable)
   )
  )
  (i32.store
   (tee_local $1
    (call $~lib/allocator/arena/__memory_allocate
     (call $~lib/internal/arraybuffer/computeSize
      (get_local $0)
     )
    )
   )
   (get_local $0)
  )
  (get_local $1)
 )
 (func $~lib/memory/memory.allocate (; 5 ;) (; has Stack IR ;) (type $ii) (param $0 i32) (result i32)
  (call $~lib/allocator/arena/__memory_allocate
   (get_local $0)
  )
 )
 (func $~lib/internal/memory/memset (; 6 ;) (; has Stack IR ;) (type $FUNCSIG$vii) (param $0 i32) (param $1 i32)
  (local $2 i32)
  (if
   (i32.eqz
    (get_local $1)
   )
   (return)
  )
  (i32.store8
   (get_local $0)
   (i32.const 0)
  )
  (i32.store8
   (i32.sub
    (i32.add
     (get_local $0)
     (get_local $1)
    )
    (i32.const 1)
   )
   (i32.const 0)
  )
  (if
   (i32.le_u
    (get_local $1)
    (i32.const 2)
   )
   (return)
  )
  (i32.store8
   (i32.add
    (get_local $0)
    (i32.const 1)
   )
   (i32.const 0)
  )
  (i32.store8
   (i32.add
    (get_local $0)
    (i32.const 2)
   )
   (i32.const 0)
  )
  (i32.store8
   (i32.sub
    (tee_local $2
     (i32.add
      (get_local $0)
      (get_local $1)
     )
    )
    (i32.const 2)
   )
   (i32.const 0)
  )
  (i32.store8
   (i32.sub
    (get_local $2)
    (i32.const 3)
   )
   (i32.const 0)
  )
  (if
   (i32.le_u
    (get_local $1)
    (i32.const 6)
   )
   (return)
  )
  (i32.store8
   (i32.add
    (get_local $0)
    (i32.const 3)
   )
   (i32.const 0)
  )
  (i32.store8
   (i32.sub
    (i32.add
     (get_local $0)
     (get_local $1)
    )
    (i32.const 4)
   )
   (i32.const 0)
  )
  (if
   (i32.le_u
    (get_local $1)
    (i32.const 8)
   )
   (return)
  )
  (i32.store
   (tee_local $0
    (i32.add
     (get_local $0)
     (tee_local $2
      (i32.and
       (i32.sub
        (i32.const 0)
        (get_local $0)
       )
       (i32.const 3)
      )
     )
    )
   )
   (i32.const 0)
  )
  (i32.store
   (i32.sub
    (i32.add
     (get_local $0)
     (tee_local $1
      (i32.and
       (i32.sub
        (get_local $1)
        (get_local $2)
       )
       (i32.const -4)
      )
     )
    )
    (i32.const 4)
   )
   (i32.const 0)
  )
  (if
   (i32.le_u
    (get_local $1)
    (i32.const 8)
   )
   (return)
  )
  (i32.store
   (i32.add
    (get_local $0)
    (i32.const 4)
   )
   (i32.const 0)
  )
  (i32.store
   (i32.add
    (get_local $0)
    (i32.const 8)
   )
   (i32.const 0)
  )
  (i32.store
   (i32.sub
    (tee_local $2
     (i32.add
      (get_local $0)
      (get_local $1)
     )
    )
    (i32.const 12)
   )
   (i32.const 0)
  )
  (i32.store
   (i32.sub
    (get_local $2)
    (i32.const 8)
   )
   (i32.const 0)
  )
  (if
   (i32.le_u
    (get_local $1)
    (i32.const 24)
   )
   (return)
  )
  (i32.store
   (i32.add
    (get_local $0)
    (i32.const 12)
   )
   (i32.const 0)
  )
  (i32.store
   (i32.add
    (get_local $0)
    (i32.const 16)
   )
   (i32.const 0)
  )
  (i32.store
   (i32.add
    (get_local $0)
    (i32.const 20)
   )
   (i32.const 0)
  )
  (i32.store
   (i32.add
    (get_local $0)
    (i32.const 24)
   )
   (i32.const 0)
  )
  (i32.store
   (i32.sub
    (tee_local $2
     (i32.add
      (get_local $0)
      (get_local $1)
     )
    )
    (i32.const 28)
   )
   (i32.const 0)
  )
  (i32.store
   (i32.sub
    (get_local $2)
    (i32.const 24)
   )
   (i32.const 0)
  )
  (i32.store
   (i32.sub
    (get_local $2)
    (i32.const 20)
   )
   (i32.const 0)
  )
  (i32.store
   (i32.sub
    (get_local $2)
    (i32.const 16)
   )
   (i32.const 0)
  )
  (set_local $0
   (i32.add
    (get_local $0)
    (tee_local $2
     (i32.add
      (i32.and
       (get_local $0)
       (i32.const 4)
      )
      (i32.const 24)
     )
    )
   )
  )
  (set_local $1
   (i32.sub
    (get_local $1)
    (get_local $2)
   )
  )
  (loop $continue|0
   (if
    (i32.ge_u
     (get_local $1)
     (i32.const 32)
    )
    (block
     (i64.store
      (get_local $0)
      (i64.const 0)
     )
     (i64.store
      (i32.add
       (get_local $0)
       (i32.const 8)
      )
      (i64.const 0)
     )
     (i64.store
      (i32.add
       (get_local $0)
       (i32.const 16)
      )
      (i64.const 0)
     )
     (i64.store
      (i32.add
       (get_local $0)
       (i32.const 24)
      )
      (i64.const 0)
     )
     (set_local $1
      (i32.sub
       (get_local $1)
       (i32.const 32)
      )
     )
     (set_local $0
      (i32.add
       (get_local $0)
       (i32.const 32)
      )
     )
     (br $continue|0)
    )
   )
  )
 )
 (func $~lib/array/Array<i32>#constructor (; 7 ;) (; has Stack IR ;) (type $FUNCSIG$ii) (param $0 i32) (result i32)
  (local $1 i32)
  (local $2 i32)
  (local $3 i32)
  (if
   (i32.gt_u
    (get_local $0)
    (i32.const 268435454)
   )
   (block
    (call $~lib/env/abort
     (i32.const 0)
     (i32.const 8)
     (i32.const 23)
     (i32.const 39)
    )
    (unreachable)
   )
  )
  (set_local $2
   (call $~lib/internal/arraybuffer/allocateUnsafe
    (tee_local $3
     (i32.shl
      (get_local $0)
      (i32.const 2)
     )
    )
   )
  )
  (i32.store
   (tee_local $1
    (call $~lib/memory/memory.allocate
     (i32.const 8)
    )
   )
   (i32.const 0)
  )
  (i32.store offset=4
   (get_local $1)
   (i32.const 0)
  )
  (i32.store
   (get_local $1)
   (get_local $2)
  )
  (i32.store offset=4
   (get_local $1)
   (get_local $0)
  )
  (call $~lib/internal/memory/memset
   (i32.add
    (get_local $2)
    (i32.const 8)
   )
   (get_local $3)
  )
  (get_local $1)
 )
 (func $std/array/internalCapacity<i32> (; 8 ;) (; has Stack IR ;) (type $ii) (param $0 i32) (result i32)
  (i32.shr_s
   (i32.load
    (i32.load
     (get_local $0)
    )
   )
   (i32.const 2)
  )
 )
 (func $~lib/internal/memory/memcpy (; 9 ;) (; has Stack IR ;) (type $iiiv) (param $0 i32) (param $1 i32) (param $2 i32)
  (local $3 i32)
  (local $4 i32)
  (local $5 i32)
  (loop $continue|0
   (if
    (tee_local $3
     (if (result i32)
      (get_local $2)
      (i32.and
       (get_local $1)
       (i32.const 3)
      )
      (get_local $2)
     )
    )
    (block
     (set_local $0
      (i32.add
       (tee_local $4
        (get_local $0)
       )
       (i32.const 1)
      )
     )
     (set_local $1
      (i32.add
       (tee_local $3
        (get_local $1)
       )
       (i32.const 1)
      )
     )
     (i32.store8
      (get_local $4)
      (i32.load8_u
       (get_local $3)
      )
     )
     (set_local $2
      (i32.sub
       (get_local $2)
       (i32.const 1)
      )
     )
     (br $continue|0)
    )
   )
  )
  (if
   (i32.eqz
    (i32.and
     (get_local $0)
     (i32.const 3)
    )
   )
   (block
    (loop $continue|1
     (if
      (i32.ge_u
       (get_local $2)
       (i32.const 16)
      )
      (block
       (i32.store
        (get_local $0)
        (i32.load
         (get_local $1)
        )
       )
       (i32.store
        (i32.add
         (get_local $0)
         (i32.const 4)
        )
        (i32.load
         (i32.add
          (get_local $1)
          (i32.const 4)
         )
        )
       )
       (i32.store
        (i32.add
         (get_local $0)
         (i32.const 8)
        )
        (i32.load
         (i32.add
          (get_local $1)
          (i32.const 8)
         )
        )
       )
       (i32.store
        (i32.add
         (get_local $0)
         (i32.const 12)
        )
        (i32.load
         (i32.add
          (get_local $1)
          (i32.const 12)
         )
        )
       )
       (set_local $1
        (i32.add
         (get_local $1)
         (i32.const 16)
        )
       )
       (set_local $0
        (i32.add
         (get_local $0)
         (i32.const 16)
        )
       )
       (set_local $2
        (i32.sub
         (get_local $2)
         (i32.const 16)
        )
       )
       (br $continue|1)
      )
     )
    )
    (if
     (i32.and
      (get_local $2)
      (i32.const 8)
     )
     (block
      (i32.store
       (get_local $0)
       (i32.load
        (get_local $1)
       )
      )
      (i32.store
       (i32.add
        (get_local $0)
        (i32.const 4)
       )
       (i32.load
        (i32.add
         (get_local $1)
         (i32.const 4)
        )
       )
      )
      (set_local $0
       (i32.add
        (get_local $0)
        (i32.const 8)
       )
      )
      (set_local $1
       (i32.add
        (get_local $1)
        (i32.const 8)
       )
      )
     )
    )
    (if
     (i32.and
      (get_local $2)
      (i32.const 4)
     )
     (block
      (i32.store
       (get_local $0)
       (i32.load
        (get_local $1)
       )
      )
      (set_local $0
       (i32.add
        (get_local $0)
        (i32.const 4)
       )
      )
      (set_local $1
       (i32.add
        (get_local $1)
        (i32.const 4)
       )
      )
     )
    )
    (if
     (i32.and
      (get_local $2)
      (i32.const 2)
     )
     (block
      (i32.store16
       (get_local $0)
       (i32.load16_u
        (get_local $1)
       )
      )
      (set_local $0
       (i32.add
        (get_local $0)
        (i32.const 2)
       )
      )
      (set_local $1
       (i32.add
        (get_local $1)
        (i32.const 2)
       )
      )
     )
    )
    (if
     (i32.and
      (get_local $2)
      (i32.const 1)
     )
     (block
      (set_local $3
       (get_local $1)
      )
      (i32.store8
       (get_local $0)
       (i32.load8_u
        (get_local $1)
       )
      )
     )
    )
    (return)
   )
  )
  (if
   (i32.ge_u
    (get_local $2)
    (i32.const 32)
   )
   (block $break|2
    (block $case2|2
     (block $case1|2
      (if
       (i32.ne
        (tee_local $3
         (i32.and
          (get_local $0)
          (i32.const 3)
         )
        )
        (i32.const 1)
       )
       (block
        (br_if $case1|2
         (i32.eq
          (get_local $3)
          (i32.const 2)
         )
        )
        (br_if $case2|2
         (i32.eq
          (get_local $3)
          (i32.const 3)
         )
        )
        (br $break|2)
       )
      )
      (set_local $5
       (i32.load
        (get_local $1)
       )
      )
      (i32.store8
       (get_local $0)
       (i32.load8_u
        (tee_local $3
         (get_local $1)
        )
       )
      )
      (set_local $0
       (tee_local $1
        (i32.add
         (get_local $0)
         (i32.const 1)
        )
       )
      )
      (i32.store8
       (get_local $1)
       (i32.load8_u
        (tee_local $1
         (i32.add
          (get_local $3)
          (i32.const 1)
         )
        )
       )
      )
      (set_local $0
       (i32.add
        (tee_local $4
         (i32.add
          (get_local $0)
          (i32.const 1)
         )
        )
        (i32.const 1)
       )
      )
      (set_local $1
       (i32.add
        (tee_local $3
         (i32.add
          (get_local $1)
          (i32.const 1)
         )
        )
        (i32.const 1)
       )
      )
      (i32.store8
       (get_local $4)
       (i32.load8_u
        (get_local $3)
       )
      )
      (set_local $2
       (i32.sub
        (get_local $2)
        (i32.const 3)
       )
      )
      (loop $continue|3
       (if
        (i32.ge_u
         (get_local $2)
         (i32.const 17)
        )
        (block
         (i32.store
          (get_local $0)
          (i32.or
           (i32.shr_u
            (get_local $5)
            (i32.const 24)
           )
           (i32.shl
            (tee_local $3
             (i32.load
              (i32.add
               (get_local $1)
               (i32.const 1)
              )
             )
            )
            (i32.const 8)
           )
          )
         )
         (i32.store
          (i32.add
           (get_local $0)
           (i32.const 4)
          )
          (i32.or
           (i32.shr_u
            (get_local $3)
            (i32.const 24)
           )
           (i32.shl
            (tee_local $5
             (i32.load
              (i32.add
               (get_local $1)
               (i32.const 5)
              )
             )
            )
            (i32.const 8)
           )
          )
         )
         (i32.store
          (i32.add
           (get_local $0)
           (i32.const 8)
          )
          (i32.or
           (i32.shr_u
            (get_local $5)
            (i32.const 24)
           )
           (i32.shl
            (tee_local $3
             (i32.load
              (i32.add
               (get_local $1)
               (i32.const 9)
              )
             )
            )
            (i32.const 8)
           )
          )
         )
         (i32.store
          (i32.add
           (get_local $0)
           (i32.const 12)
          )
          (i32.or
           (i32.shr_u
            (get_local $3)
            (i32.const 24)
           )
           (i32.shl
            (tee_local $5
             (i32.load
              (i32.add
               (get_local $1)
               (i32.const 13)
              )
             )
            )
            (i32.const 8)
           )
          )
         )
         (set_local $1
          (i32.add
           (get_local $1)
           (i32.const 16)
          )
         )
         (set_local $0
          (i32.add
           (get_local $0)
           (i32.const 16)
          )
         )
         (set_local $2
          (i32.sub
           (get_local $2)
           (i32.const 16)
          )
         )
         (br $continue|3)
        )
       )
      )
      (br $break|2)
     )
     (set_local $5
      (i32.load
       (get_local $1)
      )
     )
     (i32.store8
      (get_local $0)
      (i32.load8_u
       (get_local $1)
      )
     )
     (set_local $0
      (i32.add
       (tee_local $4
        (i32.add
         (get_local $0)
         (i32.const 1)
        )
       )
       (i32.const 1)
      )
     )
     (set_local $1
      (i32.add
       (tee_local $3
        (i32.add
         (get_local $1)
         (i32.const 1)
        )
       )
       (i32.const 1)
      )
     )
     (i32.store8
      (get_local $4)
      (i32.load8_u
       (get_local $3)
      )
     )
     (set_local $2
      (i32.sub
       (get_local $2)
       (i32.const 2)
      )
     )
     (loop $continue|4
      (if
       (i32.ge_u
        (get_local $2)
        (i32.const 18)
       )
       (block
        (i32.store
         (get_local $0)
         (i32.or
          (i32.shr_u
           (get_local $5)
           (i32.const 16)
          )
          (i32.shl
           (tee_local $3
            (i32.load
             (i32.add
              (get_local $1)
              (i32.const 2)
             )
            )
           )
           (i32.const 16)
          )
         )
        )
        (i32.store
         (i32.add
          (get_local $0)
          (i32.const 4)
         )
         (i32.or
          (i32.shr_u
           (get_local $3)
           (i32.const 16)
          )
          (i32.shl
           (tee_local $5
            (i32.load
             (i32.add
              (get_local $1)
              (i32.const 6)
             )
            )
           )
           (i32.const 16)
          )
         )
        )
        (i32.store
         (i32.add
          (get_local $0)
          (i32.const 8)
         )
         (i32.or
          (i32.shr_u
           (get_local $5)
           (i32.const 16)
          )
          (i32.shl
           (tee_local $3
            (i32.load
             (i32.add
              (get_local $1)
              (i32.const 10)
             )
            )
           )
           (i32.const 16)
          )
         )
        )
        (i32.store
         (i32.add
          (get_local $0)
          (i32.const 12)
         )
         (i32.or
          (i32.shr_u
           (get_local $3)
           (i32.const 16)
          )
          (i32.shl
           (tee_local $5
            (i32.load
             (i32.add
              (get_local $1)
              (i32.const 14)
             )
            )
           )
           (i32.const 16)
          )
         )
        )
        (set_local $1
         (i32.add
          (get_local $1)
          (i32.const 16)
         )
        )
        (set_local $0
         (i32.add
          (get_local $0)
          (i32.const 16)
         )
        )
        (set_local $2
         (i32.sub
          (get_local $2)
          (i32.const 16)
         )
        )
        (br $continue|4)
       )
      )
     )
     (br $break|2)
    )
    (set_local $5
     (i32.load
      (get_local $1)
     )
    )
    (set_local $0
     (i32.add
      (tee_local $4
       (get_local $0)
      )
      (i32.const 1)
     )
    )
    (set_local $1
     (i32.add
      (tee_local $3
       (get_local $1)
      )
      (i32.const 1)
     )
    )
    (i32.store8
     (get_local $4)
     (i32.load8_u
      (get_local $3)
     )
    )
    (set_local $2
     (i32.sub
      (get_local $2)
      (i32.const 1)
     )
    )
    (loop $continue|5
     (if
      (i32.ge_u
       (get_local $2)
       (i32.const 19)
      )
      (block
       (i32.store
        (get_local $0)
        (i32.or
         (i32.shr_u
          (get_local $5)
          (i32.const 8)
         )
         (i32.shl
          (tee_local $3
           (i32.load
            (i32.add
             (get_local $1)
             (i32.const 3)
            )
           )
          )
          (i32.const 24)
         )
        )
       )
       (i32.store
        (i32.add
         (get_local $0)
         (i32.const 4)
        )
        (i32.or
         (i32.shr_u
          (get_local $3)
          (i32.const 8)
         )
         (i32.shl
          (tee_local $5
           (i32.load
            (i32.add
             (get_local $1)
             (i32.const 7)
            )
           )
          )
          (i32.const 24)
         )
        )
       )
       (i32.store
        (i32.add
         (get_local $0)
         (i32.const 8)
        )
        (i32.or
         (i32.shr_u
          (get_local $5)
          (i32.const 8)
         )
         (i32.shl
          (tee_local $3
           (i32.load
            (i32.add
             (get_local $1)
             (i32.const 11)
            )
           )
          )
          (i32.const 24)
         )
        )
       )
       (i32.store
        (i32.add
         (get_local $0)
         (i32.const 12)
        )
        (i32.or
         (i32.shr_u
          (get_local $3)
          (i32.const 8)
         )
         (i32.shl
          (tee_local $5
           (i32.load
            (i32.add
             (get_local $1)
             (i32.const 15)
            )
           )
          )
          (i32.const 24)
         )
        )
       )
       (set_local $1
        (i32.add
         (get_local $1)
         (i32.const 16)
        )
       )
       (set_local $0
        (i32.add
         (get_local $0)
         (i32.const 16)
        )
       )
       (set_local $2
        (i32.sub
         (get_local $2)
         (i32.const 16)
        )
       )
       (br $continue|5)
      )
     )
    )
   )
  )
  (if
   (i32.and
    (get_local $2)
    (i32.const 16)
   )
   (block
    (i32.store8
     (get_local $0)
     (i32.load8_u
      (tee_local $3
       (get_local $1)
      )
     )
    )
    (set_local $0
     (tee_local $1
      (i32.add
       (get_local $0)
       (i32.const 1)
      )
     )
    )
    (i32.store8
     (get_local $1)
     (i32.load8_u
      (tee_local $1
       (i32.add
        (get_local $3)
        (i32.const 1)
       )
      )
     )
    )
    (set_local $0
     (tee_local $3
      (i32.add
       (get_local $0)
       (i32.const 1)
      )
     )
    )
    (i32.store8
     (get_local $3)
     (i32.load8_u
      (tee_local $1
       (i32.add
        (get_local $1)
        (i32.const 1)
       )
      )
     )
    )
    (set_local $0
     (tee_local $3
      (i32.add
       (get_local $0)
       (i32.const 1)
      )
     )
    )
    (i32.store8
     (get_local $3)
     (i32.load8_u
      (tee_local $1
       (i32.add
        (get_local $1)
        (i32.const 1)
       )
      )
     )
    )
    (set_local $0
     (tee_local $3
      (i32.add
       (get_local $0)
       (i32.const 1)
      )
     )
    )
    (i32.store8
     (get_local $3)
     (i32.load8_u
      (tee_local $1
       (i32.add
        (get_local $1)
        (i32.const 1)
       )
      )
     )
    )
    (set_local $0
     (tee_local $3
      (i32.add
       (get_local $0)
       (i32.const 1)
      )
     )
    )
    (i32.store8
     (get_local $3)
     (i32.load8_u
      (tee_local $1
       (i32.add
        (get_local $1)
        (i32.const 1)
       )
      )
     )
    )
    (set_local $0
     (tee_local $3
      (i32.add
       (get_local $0)
       (i32.const 1)
      )
     )
    )
    (i32.store8
     (get_local $3)
     (i32.load8_u
      (tee_local $1
       (i32.add
        (get_local $1)
        (i32.const 1)
       )
      )
     )
    )
    (set_local $0
     (tee_local $3
      (i32.add
       (get_local $0)
       (i32.const 1)
      )
     )
    )
    (i32.store8
     (get_local $3)
     (i32.load8_u
      (tee_local $1
       (i32.add
        (get_local $1)
        (i32.const 1)
       )
      )
     )
    )
    (set_local $0
     (tee_local $3
      (i32.add
       (get_local $0)
       (i32.const 1)
      )
     )
    )
    (i32.store8
     (get_local $3)
     (i32.load8_u
      (tee_local $1
       (i32.add
        (get_local $1)
        (i32.const 1)
       )
      )
     )
    )
    (set_local $0
     (tee_local $3
      (i32.add
       (get_local $0)
       (i32.const 1)
      )
     )
    )
    (i32.store8
     (get_local $3)
     (i32.load8_u
      (tee_local $1
       (i32.add
        (get_local $1)
        (i32.const 1)
       )
      )
     )
    )
    (set_local $0
     (tee_local $3
      (i32.add
       (get_local $0)
       (i32.const 1)
      )
     )
    )
    (i32.store8
     (get_local $3)
     (i32.load8_u
      (tee_local $1
       (i32.add
        (get_local $1)
        (i32.const 1)
       )
      )
     )
    )
    (set_local $0
     (tee_local $3
      (i32.add
       (get_local $0)
       (i32.const 1)
      )
     )
    )
    (i32.store8
     (get_local $3)
     (i32.load8_u
      (tee_local $1
       (i32.add
        (get_local $1)
        (i32.const 1)
       )
      )
     )
    )
    (set_local $0
     (tee_local $3
      (i32.add
       (get_local $0)
       (i32.const 1)
      )
     )
    )
    (i32.store8
     (get_local $3)
     (i32.load8_u
      (tee_local $1
       (i32.add
        (get_local $1)
        (i32.const 1)
       )
      )
     )
    )
    (set_local $0
     (tee_local $3
      (i32.add
       (get_local $0)
       (i32.const 1)
      )
     )
    )
    (i32.store8
     (get_local $3)
     (i32.load8_u
      (tee_local $1
       (i32.add
        (get_local $1)
        (i32.const 1)
       )
      )
     )
    )
    (set_local $0
     (tee_local $3
      (i32.add
       (get_local $0)
       (i32.const 1)
      )
     )
    )
    (i32.store8
     (get_local $3)
     (i32.load8_u
      (tee_local $1
       (i32.add
        (get_local $1)
        (i32.const 1)
       )
      )
     )
    )
    (set_local $0
     (i32.add
      (tee_local $4
       (i32.add
        (get_local $0)
        (i32.const 1)
       )
      )
      (i32.const 1)
     )
    )
    (set_local $1
     (i32.add
      (tee_local $3
       (i32.add
        (get_local $1)
        (i32.const 1)
       )
      )
      (i32.const 1)
     )
    )
    (i32.store8
     (get_local $4)
     (i32.load8_u
      (get_local $3)
     )
    )
   )
  )
  (if
   (i32.and
    (get_local $2)
    (i32.const 8)
   )
   (block
    (i32.store8
     (get_local $0)
     (i32.load8_u
      (tee_local $3
       (get_local $1)
      )
     )
    )
    (set_local $0
     (tee_local $1
      (i32.add
       (get_local $0)
       (i32.const 1)
      )
     )
    )
    (i32.store8
     (get_local $1)
     (i32.load8_u
      (tee_local $1
       (i32.add
        (get_local $3)
        (i32.const 1)
       )
      )
     )
    )
    (set_local $0
     (tee_local $3
      (i32.add
       (get_local $0)
       (i32.const 1)
      )
     )
    )
    (i32.store8
     (get_local $3)
     (i32.load8_u
      (tee_local $1
       (i32.add
        (get_local $1)
        (i32.const 1)
       )
      )
     )
    )
    (set_local $0
     (tee_local $3
      (i32.add
       (get_local $0)
       (i32.const 1)
      )
     )
    )
    (i32.store8
     (get_local $3)
     (i32.load8_u
      (tee_local $1
       (i32.add
        (get_local $1)
        (i32.const 1)
       )
      )
     )
    )
    (set_local $0
     (tee_local $3
      (i32.add
       (get_local $0)
       (i32.const 1)
      )
     )
    )
    (i32.store8
     (get_local $3)
     (i32.load8_u
      (tee_local $1
       (i32.add
        (get_local $1)
        (i32.const 1)
       )
      )
     )
    )
    (set_local $0
     (tee_local $3
      (i32.add
       (get_local $0)
       (i32.const 1)
      )
     )
    )
    (i32.store8
     (get_local $3)
     (i32.load8_u
      (tee_local $1
       (i32.add
        (get_local $1)
        (i32.const 1)
       )
      )
     )
    )
    (set_local $0
     (tee_local $3
      (i32.add
       (get_local $0)
       (i32.const 1)
      )
     )
    )
    (i32.store8
     (get_local $3)
     (i32.load8_u
      (tee_local $1
       (i32.add
        (get_local $1)
        (i32.const 1)
       )
      )
     )
    )
    (set_local $0
     (i32.add
      (tee_local $4
       (i32.add
        (get_local $0)
        (i32.const 1)
       )
      )
      (i32.const 1)
     )
    )
    (set_local $1
     (i32.add
      (tee_local $3
       (i32.add
        (get_local $1)
        (i32.const 1)
       )
      )
      (i32.const 1)
     )
    )
    (i32.store8
     (get_local $4)
     (i32.load8_u
      (get_local $3)
     )
    )
   )
  )
  (if
   (i32.and
    (get_local $2)
    (i32.const 4)
   )
   (block
    (i32.store8
     (get_local $0)
     (i32.load8_u
      (tee_local $3
       (get_local $1)
      )
     )
    )
    (set_local $0
     (tee_local $1
      (i32.add
       (get_local $0)
       (i32.const 1)
      )
     )
    )
    (i32.store8
     (get_local $1)
     (i32.load8_u
      (tee_local $1
       (i32.add
        (get_local $3)
        (i32.const 1)
       )
      )
     )
    )
    (set_local $0
     (tee_local $3
      (i32.add
       (get_local $0)
       (i32.const 1)
      )
     )
    )
    (i32.store8
     (get_local $3)
     (i32.load8_u
      (tee_local $1
       (i32.add
        (get_local $1)
        (i32.const 1)
       )
      )
     )
    )
    (set_local $0
     (i32.add
      (tee_local $4
       (i32.add
        (get_local $0)
        (i32.const 1)
       )
      )
      (i32.const 1)
     )
    )
    (set_local $1
     (i32.add
      (tee_local $3
       (i32.add
        (get_local $1)
        (i32.const 1)
       )
      )
      (i32.const 1)
     )
    )
    (i32.store8
     (get_local $4)
     (i32.load8_u
      (get_local $3)
     )
    )
   )
  )
  (if
   (i32.and
    (get_local $2)
    (i32.const 2)
   )
   (block
    (i32.store8
     (get_local $0)
     (i32.load8_u
      (get_local $1)
     )
    )
    (set_local $0
     (i32.add
      (tee_local $4
       (i32.add
        (get_local $0)
        (i32.const 1)
       )
      )
      (i32.const 1)
     )
    )
    (set_local $1
     (i32.add
      (tee_local $3
       (i32.add
        (get_local $1)
        (i32.const 1)
       )
      )
      (i32.const 1)
     )
    )
    (i32.store8
     (get_local $4)
     (i32.load8_u
      (get_local $3)
     )
    )
   )
  )
  (if
   (i32.and
    (get_local $2)
    (i32.const 1)
   )
   (block
    (set_local $3
     (get_local $1)
    )
    (i32.store8
     (get_local $0)
     (i32.load8_u
      (get_local $1)
     )
    )
   )
  )
 )
 (func $~lib/internal/memory/memmove (; 10 ;) (; has Stack IR ;) (type $iiiv) (param $0 i32) (param $1 i32) (param $2 i32)
  (local $3 i32)
  (local $4 i32)
  (if
   (i32.eq
    (get_local $0)
    (get_local $1)
   )
   (return)
  )
  (if
   (i32.eqz
    (tee_local $3
     (i32.le_u
      (i32.add
       (get_local $1)
       (get_local $2)
      )
      (get_local $0)
     )
    )
   )
   (set_local $3
    (i32.le_u
     (i32.add
      (get_local $0)
      (get_local $2)
     )
     (get_local $1)
    )
   )
  )
  (if
   (get_local $3)
   (block
    (call $~lib/internal/memory/memcpy
     (get_local $0)
     (get_local $1)
     (get_local $2)
    )
    (return)
   )
  )
  (if
   (i32.lt_u
    (get_local $0)
    (get_local $1)
   )
   (block
    (if
     (i32.eq
      (i32.and
       (get_local $1)
       (i32.const 7)
      )
      (i32.and
       (get_local $0)
       (i32.const 7)
      )
     )
     (block
      (loop $continue|0
       (if
        (i32.and
         (get_local $0)
         (i32.const 7)
        )
        (block
         (if
          (i32.eqz
           (get_local $2)
          )
          (return)
         )
         (set_local $2
          (i32.sub
           (get_local $2)
           (i32.const 1)
          )
         )
         (set_local $0
          (i32.add
           (tee_local $3
            (tee_local $4
             (get_local $0)
            )
           )
           (i32.const 1)
          )
         )
         (set_local $1
          (i32.add
           (tee_local $3
            (get_local $1)
           )
           (i32.const 1)
          )
         )
         (i32.store8
          (get_local $4)
          (i32.load8_u
           (get_local $3)
          )
         )
         (br $continue|0)
        )
       )
      )
      (loop $continue|1
       (if
        (i32.ge_u
         (get_local $2)
         (i32.const 8)
        )
        (block
         (i64.store
          (get_local $0)
          (i64.load
           (get_local $1)
          )
         )
         (set_local $2
          (i32.sub
           (get_local $2)
           (i32.const 8)
          )
         )
         (set_local $0
          (i32.add
           (get_local $0)
           (i32.const 8)
          )
         )
         (set_local $1
          (i32.add
           (get_local $1)
           (i32.const 8)
          )
         )
         (br $continue|1)
        )
       )
      )
     )
    )
    (loop $continue|2
     (if
      (get_local $2)
      (block
       (set_local $0
        (i32.add
         (tee_local $3
          (tee_local $4
           (get_local $0)
          )
         )
         (i32.const 1)
        )
       )
       (set_local $1
        (i32.add
         (tee_local $3
          (get_local $1)
         )
         (i32.const 1)
        )
       )
       (i32.store8
        (get_local $4)
        (i32.load8_u
         (get_local $3)
        )
       )
       (set_local $2
        (i32.sub
         (get_local $2)
         (i32.const 1)
        )
       )
       (br $continue|2)
      )
     )
    )
   )
   (block
    (if
     (i32.eq
      (i32.and
       (get_local $1)
       (i32.const 7)
      )
      (i32.and
       (get_local $0)
       (i32.const 7)
      )
     )
     (block
      (loop $continue|3
       (if
        (i32.and
         (i32.add
          (get_local $0)
          (get_local $2)
         )
         (i32.const 7)
        )
        (block
         (if
          (i32.eqz
           (get_local $2)
          )
          (return)
         )
         (i32.store8
          (i32.add
           (get_local $0)
           (tee_local $2
            (i32.sub
             (get_local $2)
             (i32.const 1)
            )
           )
          )
          (i32.load8_u
           (i32.add
            (get_local $1)
            (get_local $2)
           )
          )
         )
         (br $continue|3)
        )
       )
      )
      (loop $continue|4
       (if
        (i32.ge_u
         (get_local $2)
         (i32.const 8)
        )
        (block
         (i64.store
          (i32.add
           (get_local $0)
           (tee_local $2
            (i32.sub
             (get_local $2)
             (i32.const 8)
            )
           )
          )
          (i64.load
           (i32.add
            (get_local $1)
            (get_local $2)
           )
          )
         )
         (br $continue|4)
        )
       )
      )
     )
    )
    (loop $continue|5
     (if
      (get_local $2)
      (block
       (i32.store8
        (i32.add
         (get_local $0)
         (tee_local $2
          (i32.sub
           (get_local $2)
           (i32.const 1)
          )
         )
        )
        (i32.load8_u
         (i32.add
          (get_local $1)
          (get_local $2)
         )
        )
       )
       (br $continue|5)
      )
     )
    )
   )
  )
 )
 (func $~lib/internal/arraybuffer/reallocateUnsafe (; 11 ;) (; has Stack IR ;) (type $iii) (param $0 i32) (param $1 i32) (result i32)
  (local $2 i32)
  (local $3 i32)
  (if
   (i32.gt_s
    (get_local $1)
    (tee_local $2
     (i32.load
      (get_local $0)
     )
    )
   )
   (block
    (if
     (i32.gt_s
      (get_local $1)
      (i32.const 1073741816)
     )
     (block
      (call $~lib/env/abort
       (i32.const 0)
       (i32.const 40)
       (i32.const 37)
       (i32.const 4)
      )
      (unreachable)
     )
    )
    (if
     (i32.le_s
      (get_local $1)
      (i32.sub
       (call $~lib/internal/arraybuffer/computeSize
        (get_local $2)
       )
       (i32.const 8)
      )
     )
     (block
      (i32.store
       (get_local $0)
       (get_local $1)
      )
      (call $~lib/internal/memory/memset
       (i32.add
        (i32.add
         (get_local $0)
         (i32.const 8)
        )
        (get_local $2)
       )
       (i32.sub
        (get_local $1)
        (get_local $2)
       )
      )
     )
     (block
      (call $~lib/internal/memory/memmove
       (i32.add
        (tee_local $3
         (call $~lib/internal/arraybuffer/allocateUnsafe
          (get_local $1)
         )
        )
        (i32.const 8)
       )
       (i32.add
        (get_local $0)
        (i32.const 8)
       )
       (get_local $2)
      )
      (call $~lib/internal/memory/memset
       (i32.add
        (i32.add
         (get_local $3)
         (i32.const 8)
        )
        (get_local $2)
       )
       (i32.sub
        (get_local $1)
        (get_local $2)
       )
      )
      (return
       (get_local $3)
      )
     )
    )
   )
   (if
    (i32.lt_s
     (get_local $1)
     (get_local $2)
    )
    (block
     (if
      (i32.lt_s
       (get_local $1)
       (i32.const 0)
      )
      (block
       (call $~lib/env/abort
        (i32.const 0)
        (i32.const 40)
        (i32.const 61)
        (i32.const 4)
       )
       (unreachable)
      )
     )
     (i32.store
      (get_local $0)
      (get_local $1)
     )
    )
   )
  )
  (get_local $0)
 )
 (func $~lib/array/Array<i32>#push (; 12 ;) (; has Stack IR ;) (type $iii) (param $0 i32) (param $1 i32) (result i32)
  (local $2 i32)
  (local $3 i32)
  (local $4 i32)
  (set_local $3
   (i32.add
    (tee_local $2
     (i32.load offset=4
      (get_local $0)
     )
    )
    (i32.const 1)
   )
  )
  (if
   (i32.ge_u
    (get_local $2)
    (i32.shr_u
     (i32.load
      (tee_local $4
       (i32.load
        (get_local $0)
       )
      )
     )
     (i32.const 2)
    )
   )
   (block
    (if
     (i32.ge_u
      (get_local $2)
      (i32.const 268435454)
     )
     (block
      (call $~lib/env/abort
       (i32.const 0)
       (i32.const 8)
       (i32.const 146)
       (i32.const 42)
      )
      (unreachable)
     )
    )
    (i32.store
     (get_local $0)
     (tee_local $4
      (call $~lib/internal/arraybuffer/reallocateUnsafe
       (get_local $4)
       (i32.shl
        (get_local $3)
        (i32.const 2)
       )
      )
     )
    )
   )
  )
  (i32.store offset=4
   (get_local $0)
   (get_local $3)
  )
  (i32.store offset=8
   (i32.add
    (get_local $4)
    (i32.shl
     (get_local $2)
     (i32.const 2)
    )
   )
   (get_local $1)
  )
  (get_local $3)
 )
 (func $~lib/array/Array<i32>#__get (; 13 ;) (; has Stack IR ;) (type $iii) (param $0 i32) (param $1 i32) (result i32)
  (tee_local $0
   (if (result i32)
    (i32.lt_u
     (get_local $1)
     (i32.shr_u
      (i32.load
       (tee_local $0
        (i32.load
         (get_local $0)
        )
       )
      )
      (i32.const 2)
     )
    )
    (i32.load offset=8
     (i32.add
      (get_local $0)
      (i32.shl
       (get_local $1)
       (i32.const 2)
      )
     )
    )
    (unreachable)
   )
  )
 )
 (func $~lib/array/Array<i32>#pop (; 14 ;) (; has Stack IR ;) (type $ii) (param $0 i32) (result i32)
  (local $1 i32)
  (local $2 i32)
  (if
   (i32.lt_s
    (tee_local $1
     (i32.load offset=4
      (get_local $0)
     )
    )
    (i32.const 1)
   )
   (block
    (call $~lib/env/abort
     (i32.const 0)
     (i32.const 8)
     (i32.const 158)
     (i32.const 20)
    )
    (unreachable)
   )
  )
  (set_local $2
   (i32.load offset=8
    (i32.add
     (i32.load
      (get_local $0)
     )
     (i32.shl
      (tee_local $1
       (i32.sub
        (get_local $1)
        (i32.const 1)
       )
      )
      (i32.const 2)
     )
    )
   )
  )
  (i32.store offset=4
   (get_local $0)
   (get_local $1)
  )
  (get_local $2)
 )
 (func $~lib/array/Array<i32>#unshift (; 15 ;) (; has Stack IR ;) (type $iii) (param $0 i32) (param $1 i32) (result i32)
  (local $2 i32)
  (local $3 i32)
  (local $4 i32)
  (local $5 i32)
  (set_local $3
   (i32.add
    (tee_local $4
     (i32.load offset=4
      (get_local $0)
     )
    )
    (i32.const 1)
   )
  )
  (if
   (i32.ge_u
    (get_local $4)
    (tee_local $5
     (i32.shr_u
      (i32.load
       (tee_local $2
        (i32.load
         (get_local $0)
        )
       )
      )
      (i32.const 2)
     )
    )
   )
   (block
    (if
     (i32.ge_u
      (get_local $4)
      (i32.const 268435454)
     )
     (block
      (call $~lib/env/abort
       (i32.const 0)
       (i32.const 8)
       (i32.const 248)
       (i32.const 42)
      )
      (unreachable)
     )
    )
    (set_local $5
     (i32.shr_u
      (i32.load
       (tee_local $2
        (call $~lib/internal/arraybuffer/reallocateUnsafe
         (get_local $2)
         (i32.shl
          (get_local $3)
          (i32.const 2)
         )
        )
       )
      )
      (i32.const 2)
     )
    )
    (i32.store
     (get_local $0)
     (get_local $2)
    )
   )
  )
  (call $~lib/internal/memory/memmove
   (i32.add
    (get_local $2)
    (i32.const 12)
   )
   (i32.add
    (get_local $2)
    (i32.const 8)
   )
   (i32.shl
    (i32.sub
     (get_local $5)
     (i32.const 1)
    )
    (i32.const 2)
   )
  )
  (i32.store offset=8
   (get_local $2)
   (get_local $1)
  )
  (i32.store offset=4
   (get_local $0)
   (get_local $3)
  )
  (get_local $3)
 )
 (func $~lib/array/Array<i32>#shift (; 16 ;) (; has Stack IR ;) (type $ii) (param $0 i32) (result i32)
  (local $1 i32)
  (local $2 i32)
  (local $3 i32)
  (if
   (i32.lt_s
    (tee_local $1
     (i32.load offset=4
      (get_local $0)
     )
    )
    (i32.const 1)
   )
   (block
    (call $~lib/env/abort
     (i32.const 0)
     (i32.const 8)
     (i32.const 219)
     (i32.const 20)
    )
    (unreachable)
   )
  )
  (set_local $3
   (i32.load offset=8
    (tee_local $2
     (i32.load
      (get_local $0)
     )
    )
   )
  )
  (call $~lib/internal/memory/memmove
   (i32.add
    (get_local $2)
    (i32.const 8)
   )
   (i32.add
    (get_local $2)
    (i32.const 12)
   )
   (i32.shl
    (tee_local $1
     (i32.sub
      (get_local $1)
      (i32.const 1)
     )
    )
    (i32.const 2)
   )
  )
  (i32.store offset=8
   (i32.add
    (get_local $2)
    (i32.shl
     (get_local $1)
     (i32.const 2)
    )
   )
   (i32.const 0)
  )
  (i32.store offset=4
   (get_local $0)
   (get_local $1)
  )
  (get_local $3)
 )
 (func $~lib/array/Array<i32>#reverse (; 17 ;) (; has Stack IR ;) (type $ii) (param $0 i32) (result i32)
  (local $1 i32)
  (local $2 i32)
  (local $3 i32)
  (local $4 i32)
  (set_local $3
   (i32.load
    (get_local $0)
   )
  )
  (block $break|0
   (set_local $2
    (i32.sub
     (i32.load offset=4
      (get_local $0)
     )
     (i32.const 1)
    )
   )
   (loop $repeat|0
    (br_if $break|0
     (i32.ge_s
      (get_local $1)
      (get_local $2)
     )
    )
    (set_local $4
     (i32.load offset=8
      (i32.add
       (get_local $3)
       (i32.shl
        (get_local $1)
        (i32.const 2)
       )
      )
     )
    )
    (i32.store offset=8
     (i32.add
      (get_local $3)
      (i32.shl
       (get_local $1)
       (i32.const 2)
      )
     )
     (i32.load offset=8
      (i32.add
       (get_local $3)
       (i32.shl
        (get_local $2)
        (i32.const 2)
       )
      )
     )
    )
    (i32.store offset=8
     (i32.add
      (get_local $3)
      (i32.shl
       (get_local $2)
       (i32.const 2)
      )
     )
     (get_local $4)
    )
    (set_local $1
     (i32.add
      (get_local $1)
      (i32.const 1)
     )
    )
    (set_local $2
     (i32.sub
      (get_local $2)
      (i32.const 1)
     )
    )
    (br $repeat|0)
   )
  )
  (get_local $0)
 )
 (func $~lib/array/Array<i32>#indexOf (; 18 ;) (; has Stack IR ;) (type $iiii) (param $0 i32) (param $1 i32) (param $2 i32) (result i32)
  (local $3 i32)
  (local $4 i32)
  (if
   (i32.eqz
    (tee_local $3
     (i32.eqz
      (tee_local $4
       (i32.load offset=4
        (get_local $0)
       )
      )
     )
    )
   )
   (set_local $3
    (i32.ge_s
     (get_local $2)
     (get_local $4)
    )
   )
  )
  (if
   (get_local $3)
   (return
    (i32.const -1)
   )
  )
  (if
   (i32.lt_s
    (get_local $2)
    (i32.const 0)
   )
   (set_local $2
    (select
     (tee_local $3
      (i32.add
       (get_local $4)
       (get_local $2)
      )
     )
     (i32.const 0)
     (i32.gt_s
      (get_local $3)
      (i32.const 0)
     )
    )
   )
  )
  (set_local $0
   (i32.load
    (get_local $0)
   )
  )
  (loop $continue|0
   (if
    (i32.lt_s
     (get_local $2)
     (get_local $4)
    )
    (block
     (if
      (i32.eq
       (i32.load offset=8
        (i32.add
         (get_local $0)
         (i32.shl
          (get_local $2)
          (i32.const 2)
         )
        )
       )
       (get_local $1)
      )
      (return
       (get_local $2)
      )
     )
     (set_local $2
      (i32.add
       (get_local $2)
       (i32.const 1)
      )
     )
     (br $continue|0)
    )
   )
  )
  (i32.const -1)
 )
 (func $~lib/array/Array<i32>#includes (; 19 ;) (; has Stack IR ;) (type $iiii) (param $0 i32) (param $1 i32) (param $2 i32) (result i32)
  (local $3 i32)
  (local $4 i32)
  (if
   (i32.eqz
    (tee_local $3
     (i32.eqz
      (tee_local $4
       (i32.load offset=4
        (get_local $0)
       )
      )
     )
    )
   )
   (set_local $3
    (i32.ge_s
     (get_local $2)
     (get_local $4)
    )
   )
  )
  (if
   (get_local $3)
   (return
    (i32.const 0)
   )
  )
  (if
   (i32.lt_s
    (get_local $2)
    (i32.const 0)
   )
   (set_local $2
    (select
     (tee_local $3
      (i32.add
       (get_local $4)
       (get_local $2)
      )
     )
     (i32.const 0)
     (i32.gt_s
      (get_local $3)
      (i32.const 0)
     )
    )
   )
  )
  (set_local $0
   (i32.load
    (get_local $0)
   )
  )
  (loop $continue|0
   (if
    (i32.lt_s
     (get_local $2)
     (get_local $4)
    )
    (block
     (if
      (i32.eq
       (i32.load offset=8
        (i32.add
         (get_local $0)
         (i32.shl
          (get_local $2)
          (i32.const 2)
         )
        )
       )
       (get_local $1)
      )
      (return
       (i32.const 1)
      )
     )
     (set_local $2
      (i32.add
       (get_local $2)
       (i32.const 1)
      )
     )
     (br $continue|0)
    )
   )
  )
  (i32.const 0)
 )
 (func $~lib/array/Array<i32>#splice (; 20 ;) (; has Stack IR ;) (type $FUNCSIG$vi) (param $0 i32)
  (local $1 i32)
  (local $2 i32)
  (if
   (i32.ge_s
    (i32.const 1)
    (tee_local $2
     (i32.load offset=4
      (get_local $0)
     )
    )
   )
   (return)
  )
  (call $~lib/internal/memory/memmove
   (i32.add
    (tee_local $1
     (i32.add
      (i32.load
       (get_local $0)
      )
      (i32.const 8)
     )
    )
    (i32.const 4)
   )
   (i32.add
    (get_local $1)
    (i32.shl
     (i32.add
      (tee_local $1
       (select
        (i32.const 1)
        (tee_local $1
         (i32.sub
          (get_local $2)
          (i32.const 1)
         )
        )
        (i32.lt_s
         (i32.const 1)
         (get_local $1)
        )
       )
      )
      (i32.const 1)
     )
     (i32.const 2)
    )
   )
   (i32.shl
    (get_local $1)
    (i32.const 2)
   )
  )
  (i32.store offset=4
   (get_local $0)
   (i32.sub
    (get_local $2)
    (get_local $1)
   )
  )
 )
 (func $~lib/array/Array<i32>#__set (; 21 ;) (; has Stack IR ;) (type $iiiv) (param $0 i32) (param $1 i32) (param $2 i32)
  (local $3 i32)
  (local $4 i32)
  (if
   (i32.ge_u
    (get_local $1)
    (i32.shr_u
     (i32.load
      (tee_local $3
       (i32.load
        (get_local $0)
       )
      )
     )
     (i32.const 2)
    )
   )
   (block
    (if
     (i32.ge_u
      (get_local $1)
      (i32.const 268435454)
     )
     (block
      (call $~lib/env/abort
       (i32.const 0)
       (i32.const 8)
       (i32.const 87)
       (i32.const 41)
      )
      (unreachable)
     )
    )
    (i32.store
     (get_local $0)
     (tee_local $3
      (call $~lib/internal/arraybuffer/reallocateUnsafe
       (get_local $3)
       (i32.shl
        (tee_local $4
         (i32.add
          (get_local $1)
          (i32.const 1)
         )
        )
        (i32.const 2)
       )
      )
     )
    )
    (i32.store offset=4
     (get_local $0)
     (get_local $4)
    )
   )
  )
  (i32.store offset=8
   (i32.add
    (get_local $3)
    (i32.shl
     (get_local $1)
     (i32.const 2)
    )
   )
   (get_local $2)
  )
 )
 (func $start~anonymous|0 (; 22 ;) (; has Stack IR ;) (type $iiii) (param $0 i32) (param $1 i32) (param $2 i32) (result i32)
  (i32.eqz
   (get_local $0)
  )
 )
 (func $~lib/array/Array<i32>#findIndex (; 23 ;) (; has Stack IR ;) (type $iii) (param $0 i32) (param $1 i32) (result i32)
  (local $2 i32)
  (local $3 i32)
  (local $4 i32)
  (local $5 i32)
  (set_local $4
   (i32.load
    (get_local $0)
   )
  )
  (block $break|0
   (set_local $5
    (i32.load offset=4
     (get_local $0)
    )
   )
   (loop $repeat|0
    (if
     (tee_local $3
      (i32.lt_s
       (get_local $2)
       (get_local $5)
      )
     )
     (set_local $3
      (i32.lt_s
       (get_local $2)
       (i32.load offset=4
        (get_local $0)
       )
      )
     )
    )
    (br_if $break|0
     (i32.eqz
      (get_local $3)
     )
    )
    (set_global $~argc
     (i32.const 3)
    )
    (if
     (i32.and
      (call_indirect (type $iiii)
       (i32.load offset=8
        (i32.add
         (get_local $4)
         (i32.shl
          (get_local $2)
          (i32.const 2)
         )
        )
       )
       (get_local $2)
       (get_local $0)
       (get_local $1)
      )
      (i32.const 1)
     )
     (return
      (get_local $2)
     )
     (block
      (set_local $2
       (i32.add
        (get_local $2)
        (i32.const 1)
       )
      )
      (br $repeat|0)
     )
    )
   )
  )
  (i32.const -1)
 )
 (func $start~anonymous|1 (; 24 ;) (; has Stack IR ;) (type $iiii) (param $0 i32) (param $1 i32) (param $2 i32) (result i32)
  (i32.eq
   (get_local $0)
   (i32.const 1)
  )
 )
 (func $start~anonymous|2 (; 25 ;) (; has Stack IR ;) (type $iiii) (param $0 i32) (param $1 i32) (param $2 i32) (result i32)
  (i32.eq
   (get_local $0)
   (i32.const 100)
  )
 )
 (func $start~anonymous|3 (; 26 ;) (; has Stack IR ;) (type $iiii) (param $0 i32) (param $1 i32) (param $2 i32) (result i32)
  (drop
   (call $~lib/array/Array<i32>#push
    (get_local $2)
    (i32.const 100)
   )
  )
  (i32.eq
   (get_local $0)
   (i32.const 100)
  )
 )
 (func $start~anonymous|5 (; 27 ;) (; has Stack IR ;) (type $iiii) (param $0 i32) (param $1 i32) (param $2 i32) (result i32)
  (drop
   (call $~lib/array/Array<i32>#pop
    (get_local $2)
   )
  )
  (i32.eq
   (get_local $0)
   (i32.const 100)
  )
 )
 (func $start~anonymous|6 (; 28 ;) (; has Stack IR ;) (type $iiii) (param $0 i32) (param $1 i32) (param $2 i32) (result i32)
  (i32.ge_s
   (get_local $0)
   (i32.const 0)
  )
 )
 (func $~lib/array/Array<i32>#every (; 29 ;) (; has Stack IR ;) (type $iii) (param $0 i32) (param $1 i32) (result i32)
  (local $2 i32)
  (local $3 i32)
  (local $4 i32)
  (local $5 i32)
  (set_local $4
   (i32.load
    (get_local $0)
   )
  )
  (block $break|0
   (set_local $5
    (i32.load offset=4
     (get_local $0)
    )
   )
   (loop $repeat|0
    (if
     (tee_local $3
      (i32.lt_s
       (get_local $2)
       (get_local $5)
      )
     )
     (set_local $3
      (i32.lt_s
       (get_local $2)
       (i32.load offset=4
        (get_local $0)
       )
      )
     )
    )
    (br_if $break|0
     (i32.eqz
      (get_local $3)
     )
    )
    (set_global $~argc
     (i32.const 3)
    )
    (if
     (i32.and
      (call_indirect (type $iiii)
       (i32.load offset=8
        (i32.add
         (get_local $4)
         (i32.shl
          (get_local $2)
          (i32.const 2)
         )
        )
       )
       (get_local $2)
       (get_local $0)
       (get_local $1)
      )
      (i32.const 1)
     )
     (block
      (set_local $2
       (i32.add
        (get_local $2)
        (i32.const 1)
       )
      )
      (br $repeat|0)
     )
     (return
      (i32.const 0)
     )
    )
   )
  )
  (i32.const 1)
 )
 (func $start~anonymous|7 (; 30 ;) (; has Stack IR ;) (type $iiii) (param $0 i32) (param $1 i32) (param $2 i32) (result i32)
  (i32.le_s
   (get_local $0)
   (i32.const 0)
  )
 )
 (func $start~anonymous|8 (; 31 ;) (; has Stack IR ;) (type $iiii) (param $0 i32) (param $1 i32) (param $2 i32) (result i32)
  (drop
   (call $~lib/array/Array<i32>#push
    (get_local $2)
    (i32.const 100)
   )
  )
  (i32.lt_s
   (get_local $0)
   (i32.const 10)
  )
 )
 (func $start~anonymous|9 (; 32 ;) (; has Stack IR ;) (type $iiii) (param $0 i32) (param $1 i32) (param $2 i32) (result i32)
  (i32.lt_s
   (get_local $0)
   (i32.const 10)
  )
 )
 (func $start~anonymous|10 (; 33 ;) (; has Stack IR ;) (type $iiii) (param $0 i32) (param $1 i32) (param $2 i32) (result i32)
  (drop
   (call $~lib/array/Array<i32>#pop
    (get_local $2)
   )
  )
  (i32.lt_s
   (get_local $0)
   (i32.const 3)
  )
 )
 (func $start~anonymous|11 (; 34 ;) (; has Stack IR ;) (type $iiii) (param $0 i32) (param $1 i32) (param $2 i32) (result i32)
  (i32.ge_s
   (get_local $0)
   (i32.const 3)
  )
 )
 (func $~lib/array/Array<i32>#some (; 35 ;) (; has Stack IR ;) (type $iii) (param $0 i32) (param $1 i32) (result i32)
  (local $2 i32)
  (local $3 i32)
  (local $4 i32)
  (local $5 i32)
  (set_local $4
   (i32.load
    (get_local $0)
   )
  )
  (block $break|0
   (set_local $5
    (i32.load offset=4
     (get_local $0)
    )
   )
   (loop $repeat|0
    (if
     (tee_local $3
      (i32.lt_s
       (get_local $2)
       (get_local $5)
      )
     )
     (set_local $3
      (i32.lt_s
       (get_local $2)
       (i32.load offset=4
        (get_local $0)
       )
      )
     )
    )
    (br_if $break|0
     (i32.eqz
      (get_local $3)
     )
    )
    (set_global $~argc
     (i32.const 3)
    )
    (if
     (i32.and
      (call_indirect (type $iiii)
       (i32.load offset=8
        (i32.add
         (get_local $4)
         (i32.shl
          (get_local $2)
          (i32.const 2)
         )
        )
       )
       (get_local $2)
       (get_local $0)
       (get_local $1)
      )
      (i32.const 1)
     )
     (return
      (i32.const 1)
     )
     (block
      (set_local $2
       (i32.add
        (get_local $2)
        (i32.const 1)
       )
      )
      (br $repeat|0)
     )
    )
   )
  )
  (i32.const 0)
 )
 (func $start~anonymous|12 (; 36 ;) (; has Stack IR ;) (type $iiii) (param $0 i32) (param $1 i32) (param $2 i32) (result i32)
  (i32.le_s
   (get_local $0)
   (i32.const -1)
  )
 )
 (func $start~anonymous|13 (; 37 ;) (; has Stack IR ;) (type $iiii) (param $0 i32) (param $1 i32) (param $2 i32) (result i32)
  (drop
   (call $~lib/array/Array<i32>#push
    (get_local $2)
    (i32.const 100)
   )
  )
  (i32.gt_s
   (get_local $0)
   (i32.const 10)
  )
 )
 (func $start~anonymous|14 (; 38 ;) (; has Stack IR ;) (type $iiii) (param $0 i32) (param $1 i32) (param $2 i32) (result i32)
  (i32.gt_s
   (get_local $0)
   (i32.const 10)
  )
 )
 (func $start~anonymous|15 (; 39 ;) (; has Stack IR ;) (type $iiii) (param $0 i32) (param $1 i32) (param $2 i32) (result i32)
  (drop
   (call $~lib/array/Array<i32>#pop
    (get_local $2)
   )
  )
  (i32.gt_s
   (get_local $0)
   (i32.const 3)
  )
 )
 (func $start~anonymous|16 (; 40 ;) (; has Stack IR ;) (type $iiiv) (param $0 i32) (param $1 i32) (param $2 i32)
  (set_global $std/array/i
   (i32.add
    (get_global $std/array/i)
    (get_local $0)
   )
  )
 )
 (func $~lib/array/Array<i32>#forEach (; 41 ;) (; has Stack IR ;) (type $iiv) (param $0 i32) (param $1 i32)
  (local $2 i32)
  (local $3 i32)
  (local $4 i32)
  (local $5 i32)
  (set_local $4
   (i32.load
    (get_local $0)
   )
  )
  (block $break|0
   (set_local $5
    (i32.load offset=4
     (get_local $0)
    )
   )
   (loop $repeat|0
    (if
     (tee_local $3
      (i32.lt_s
       (get_local $2)
       (get_local $5)
      )
     )
     (set_local $3
      (i32.lt_s
       (get_local $2)
       (i32.load offset=4
        (get_local $0)
       )
      )
     )
    )
    (br_if $break|0
     (i32.eqz
      (get_local $3)
     )
    )
    (set_global $~argc
     (i32.const 3)
    )
    (call_indirect (type $iiiv)
     (i32.load offset=8
      (i32.add
       (get_local $4)
       (i32.shl
        (get_local $2)
        (i32.const 2)
       )
      )
     )
     (get_local $2)
     (get_local $0)
     (get_local $1)
    )
    (set_local $2
     (i32.add
      (get_local $2)
      (i32.const 1)
     )
    )
    (br $repeat|0)
   )
  )
 )
 (func $start~anonymous|17 (; 42 ;) (; has Stack IR ;) (type $iiiv) (param $0 i32) (param $1 i32) (param $2 i32)
  (drop
   (call $~lib/array/Array<i32>#push
    (get_local $2)
    (i32.const 100)
   )
  )
  (set_global $std/array/i
   (i32.add
    (get_global $std/array/i)
    (get_local $0)
   )
  )
 )
 (func $start~anonymous|19 (; 43 ;) (; has Stack IR ;) (type $iiiv) (param $0 i32) (param $1 i32) (param $2 i32)
  (drop
   (call $~lib/array/Array<i32>#pop
    (get_local $2)
   )
  )
  (set_global $std/array/i
   (i32.add
    (get_global $std/array/i)
    (get_local $0)
   )
  )
 )
 (func $start~anonymous|20 (; 44 ;) (; has Stack IR ;) (type $iiif) (param $0 i32) (param $1 i32) (param $2 i32) (result f32)
  (f32.convert_s/i32
   (get_local $0)
  )
 )
 (func $~lib/array/Array<i32>#map<f32> (; 45 ;) (; has Stack IR ;) (type $FUNCSIG$ii) (param $0 i32) (result i32)
  (local $1 i32)
  (local $2 i32)
  (local $3 i32)
  (local $4 i32)
  (local $5 i32)
  (local $6 i32)
  (set_local $3
   (i32.load
    (get_local $0)
   )
  )
  (set_local $6
   (i32.load
    (tee_local $5
     (call $~lib/array/Array<i32>#constructor
      (tee_local $4
       (i32.load offset=4
        (get_local $0)
       )
      )
     )
    )
   )
  )
  (block $break|0
   (loop $repeat|0
    (if
     (tee_local $2
      (i32.lt_s
       (get_local $1)
       (get_local $4)
      )
     )
     (set_local $2
      (i32.lt_s
       (get_local $1)
       (i32.load offset=4
        (get_local $0)
       )
      )
     )
    )
    (br_if $break|0
     (i32.eqz
      (get_local $2)
     )
    )
    (set_global $~argc
     (i32.const 3)
    )
    (f32.store offset=8
     (i32.add
      (get_local $6)
      (tee_local $2
       (i32.shl
        (get_local $1)
        (i32.const 2)
       )
      )
     )
     (call_indirect (type $iiif)
      (i32.load offset=8
       (i32.add
        (get_local $3)
        (get_local $2)
       )
      )
      (get_local $1)
      (get_local $0)
      (i32.const 20)
     )
    )
    (set_local $1
     (i32.add
      (get_local $1)
      (i32.const 1)
     )
    )
    (br $repeat|0)
   )
  )
  (get_local $5)
 )
 (func $~lib/array/Array<f32>#__get (; 46 ;) (; has Stack IR ;) (type $iif) (param $0 i32) (param $1 i32) (result f32)
  (if (result f32)
   (i32.lt_u
    (get_local $1)
    (i32.shr_u
     (i32.load
      (tee_local $0
       (i32.load
        (get_local $0)
       )
      )
     )
     (i32.const 2)
    )
   )
   (f32.load offset=8
    (i32.add
     (get_local $0)
     (i32.shl
      (get_local $1)
      (i32.const 2)
     )
    )
   )
   (unreachable)
  )
 )
 (func $start~anonymous|21 (; 47 ;) (; has Stack IR ;) (type $iiii) (param $0 i32) (param $1 i32) (param $2 i32) (result i32)
  (drop
   (call $~lib/array/Array<i32>#push
    (get_local $2)
    (i32.const 100)
   )
  )
  (set_global $std/array/i
   (i32.add
    (get_global $std/array/i)
    (get_local $0)
   )
  )
  (get_local $0)
 )
 (func $~lib/array/Array<i32>#map<i32> (; 48 ;) (; has Stack IR ;) (type $iii) (param $0 i32) (param $1 i32) (result i32)
  (local $2 i32)
  (local $3 i32)
  (local $4 i32)
  (local $5 i32)
  (local $6 i32)
  (local $7 i32)
  (set_local $4
   (i32.load
    (get_local $0)
   )
  )
  (set_local $7
   (i32.load
    (tee_local $6
     (call $~lib/array/Array<i32>#constructor
      (tee_local $5
       (i32.load offset=4
        (get_local $0)
       )
      )
     )
    )
   )
  )
  (block $break|0
   (loop $repeat|0
    (if
     (tee_local $3
      (i32.lt_s
       (get_local $2)
       (get_local $5)
      )
     )
     (set_local $3
      (i32.lt_s
       (get_local $2)
       (i32.load offset=4
        (get_local $0)
       )
      )
     )
    )
    (br_if $break|0
     (i32.eqz
      (get_local $3)
     )
    )
    (set_global $~argc
     (i32.const 3)
    )
    (i32.store offset=8
     (i32.add
      (get_local $7)
      (i32.shl
       (get_local $2)
       (i32.const 2)
      )
     )
     (call_indirect (type $iiii)
      (i32.load offset=8
       (i32.add
        (get_local $4)
        (i32.shl
         (get_local $2)
         (i32.const 2)
        )
       )
      )
      (get_local $2)
      (get_local $0)
      (get_local $1)
     )
    )
    (set_local $2
     (i32.add
      (get_local $2)
      (i32.const 1)
     )
    )
    (br $repeat|0)
   )
  )
  (get_local $6)
 )
 (func $start~anonymous|22 (; 49 ;) (; has Stack IR ;) (type $iiii) (param $0 i32) (param $1 i32) (param $2 i32) (result i32)
  (set_global $std/array/i
   (i32.add
    (get_global $std/array/i)
    (get_local $0)
   )
  )
  (get_local $0)
 )
 (func $start~anonymous|23 (; 50 ;) (; has Stack IR ;) (type $iiii) (param $0 i32) (param $1 i32) (param $2 i32) (result i32)
  (drop
   (call $~lib/array/Array<i32>#pop
    (get_local $2)
   )
  )
  (set_global $std/array/i
   (i32.add
    (get_global $std/array/i)
    (get_local $0)
   )
  )
  (get_local $0)
 )
 (func $start~anonymous|24 (; 51 ;) (; has Stack IR ;) (type $iiii) (param $0 i32) (param $1 i32) (param $2 i32) (result i32)
  (i32.ge_s
   (get_local $0)
   (i32.const 2)
  )
 )
 (func $~lib/array/Array<i32>#filter (; 52 ;) (; has Stack IR ;) (type $iii) (param $0 i32) (param $1 i32) (result i32)
  (local $2 i32)
  (local $3 i32)
  (local $4 i32)
  (local $5 i32)
  (local $6 i32)
  (set_local $5
   (i32.load
    (get_local $0)
   )
  )
  (set_local $6
   (i32.load offset=4
    (get_local $0)
   )
  )
  (set_local $4
   (call $~lib/array/Array<i32>#constructor
    (i32.const 0)
   )
  )
  (block $break|0
   (loop $repeat|0
    (if
     (tee_local $3
      (i32.lt_s
       (get_local $2)
       (get_local $6)
      )
     )
     (set_local $3
      (i32.lt_s
       (get_local $2)
       (i32.load offset=4
        (get_local $0)
       )
      )
     )
    )
    (br_if $break|0
     (i32.eqz
      (get_local $3)
     )
    )
    (set_local $3
     (i32.load offset=8
      (i32.add
       (get_local $5)
       (i32.shl
        (get_local $2)
        (i32.const 2)
       )
      )
     )
    )
    (set_global $~argc
     (i32.const 3)
    )
    (if
     (i32.and
      (call_indirect (type $iiii)
       (get_local $3)
       (get_local $2)
       (get_local $0)
       (get_local $1)
      )
      (i32.const 1)
     )
     (drop
      (call $~lib/array/Array<i32>#push
       (get_local $4)
       (get_local $3)
      )
     )
    )
    (set_local $2
     (i32.add
      (get_local $2)
      (i32.const 1)
     )
    )
    (br $repeat|0)
   )
  )
  (get_local $4)
 )
 (func $start~anonymous|25 (; 53 ;) (; has Stack IR ;) (type $iiii) (param $0 i32) (param $1 i32) (param $2 i32) (result i32)
  (drop
   (call $~lib/array/Array<i32>#push
    (get_local $2)
    (i32.const 100)
   )
  )
  (set_global $std/array/i
   (i32.add
    (get_global $std/array/i)
    (get_local $0)
   )
  )
  (i32.ge_s
   (get_local $0)
   (i32.const 2)
  )
 )
 (func $start~anonymous|26 (; 54 ;) (; has Stack IR ;) (type $iiii) (param $0 i32) (param $1 i32) (param $2 i32) (result i32)
  (set_global $std/array/i
   (i32.add
    (get_global $std/array/i)
    (get_local $0)
   )
  )
  (i32.ge_s
   (get_local $0)
   (i32.const 2)
  )
 )
 (func $start~anonymous|27 (; 55 ;) (; has Stack IR ;) (type $iiii) (param $0 i32) (param $1 i32) (param $2 i32) (result i32)
  (drop
   (call $~lib/array/Array<i32>#pop
    (get_local $2)
   )
  )
  (set_global $std/array/i
   (i32.add
    (get_global $std/array/i)
    (get_local $0)
   )
  )
  (i32.ge_s
   (get_local $0)
   (i32.const 2)
  )
 )
 (func $start~anonymous|28 (; 56 ;) (; has Stack IR ;) (type $iiiii) (param $0 i32) (param $1 i32) (param $2 i32) (param $3 i32) (result i32)
  (i32.add
   (get_local $0)
   (get_local $1)
  )
 )
 (func $~lib/array/Array<i32>#reduce<i32> (; 57 ;) (; has Stack IR ;) (type $iiii) (param $0 i32) (param $1 i32) (param $2 i32) (result i32)
  (local $3 i32)
  (local $4 i32)
  (local $5 i32)
  (local $6 i32)
  (set_local $5
   (i32.load
    (get_local $0)
   )
  )
  (block $break|0
   (set_local $6
    (i32.load offset=4
     (get_local $0)
    )
   )
   (loop $repeat|0
    (if
     (tee_local $4
      (i32.lt_s
       (get_local $3)
       (get_local $6)
      )
     )
     (set_local $4
      (i32.lt_s
       (get_local $3)
       (i32.load offset=4
        (get_local $0)
       )
      )
     )
    )
    (br_if $break|0
     (i32.eqz
      (get_local $4)
     )
    )
    (set_global $~argc
     (i32.const 4)
    )
    (set_local $2
     (call_indirect (type $iiiii)
      (get_local $2)
      (i32.load offset=8
       (i32.add
        (get_local $5)
        (i32.shl
         (get_local $3)
         (i32.const 2)
        )
       )
      )
      (get_local $3)
      (get_local $0)
      (get_local $1)
     )
    )
    (set_local $3
     (i32.add
      (get_local $3)
      (i32.const 1)
     )
    )
    (br $repeat|0)
   )
  )
  (get_local $2)
 )
 (func $start~anonymous|30 (; 58 ;) (; has Stack IR ;) (type $iiiii) (param $0 i32) (param $1 i32) (param $2 i32) (param $3 i32) (result i32)
  (if (result i32)
   (i32.and
    (get_local $0)
    (i32.const 1)
   )
   (get_local $0)
   (i32.gt_s
    (get_local $1)
    (i32.const 2)
   )
  )
 )
 (func $start~anonymous|31 (; 59 ;) (; has Stack IR ;) (type $iiiii) (param $0 i32) (param $1 i32) (param $2 i32) (param $3 i32) (result i32)
  (if (result i32)
   (i32.and
    (get_local $0)
    (i32.const 1)
   )
   (get_local $0)
   (i32.gt_s
    (get_local $1)
    (i32.const 100)
   )
  )
 )
 (func $start~anonymous|32 (; 60 ;) (; has Stack IR ;) (type $iiiii) (param $0 i32) (param $1 i32) (param $2 i32) (param $3 i32) (result i32)
  (drop
   (call $~lib/array/Array<i32>#push
    (get_local $3)
    (i32.const 1)
   )
  )
  (i32.add
   (get_local $0)
   (get_local $1)
  )
 )
 (func $start~anonymous|34 (; 61 ;) (; has Stack IR ;) (type $iiiii) (param $0 i32) (param $1 i32) (param $2 i32) (param $3 i32) (result i32)
  (drop
   (call $~lib/array/Array<i32>#pop
    (get_local $3)
   )
  )
  (i32.add
   (get_local $0)
   (get_local $1)
  )
 )
 (func $~lib/array/Array<i32>#reduceRight<i32> (; 62 ;) (; has Stack IR ;) (type $iiii) (param $0 i32) (param $1 i32) (param $2 i32) (result i32)
  (local $3 i32)
  (local $4 i32)
  (set_local $4
   (i32.load
    (get_local $0)
   )
  )
  (block $break|0
   (set_local $3
    (i32.sub
     (i32.load offset=4
      (get_local $0)
     )
     (i32.const 1)
    )
   )
   (loop $repeat|0
    (br_if $break|0
     (i32.lt_s
      (get_local $3)
      (i32.const 0)
     )
    )
    (set_global $~argc
     (i32.const 4)
    )
    (set_local $2
     (call_indirect (type $iiiii)
      (get_local $2)
      (i32.load offset=8
       (i32.add
        (get_local $4)
        (i32.shl
         (get_local $3)
         (i32.const 2)
        )
       )
      )
      (get_local $3)
      (get_local $0)
      (get_local $1)
     )
    )
    (set_local $3
     (i32.sub
      (get_local $3)
      (i32.const 1)
     )
    )
    (br $repeat|0)
   )
  )
  (get_local $2)
 )
 (func $~lib/math/murmurHash3 (; 63 ;) (; has Stack IR ;) (type $II) (param $0 i64) (result i64)
  (i64.xor
   (tee_local $0
    (i64.mul
     (i64.xor
      (tee_local $0
       (i64.mul
        (i64.xor
         (get_local $0)
         (i64.shr_u
          (get_local $0)
          (i64.const 33)
         )
        )
        (i64.const -49064778989728563)
       )
      )
      (i64.shr_u
       (get_local $0)
       (i64.const 33)
      )
     )
     (i64.const -4265267296055464877)
    )
   )
   (i64.shr_u
    (get_local $0)
    (i64.const 33)
   )
  )
 )
 (func $~lib/math/NativeMath.seedRandom (; 64 ;) (; has Stack IR ;) (type $Iv) (param $0 i64)
  (if
   (i64.eqz
    (get_local $0)
   )
   (block
    (call $~lib/env/abort
     (i32.const 0)
     (i32.const 136)
     (i32.const 1000)
     (i32.const 4)
    )
    (unreachable)
   )
  )
  (set_global $~lib/math/random_seeded
   (i32.const 1)
  )
  (set_global $~lib/math/random_state0
   (call $~lib/math/murmurHash3
    (get_local $0)
   )
  )
  (set_global $~lib/math/random_state1
   (call $~lib/math/murmurHash3
    (get_global $~lib/math/random_state0)
   )
  )
 )
 (func $~lib/internal/array/insertionSort<f32> (; 65 ;) (; has Stack IR ;) (type $FUNCSIG$viii) (param $0 i32) (param $1 i32) (param $2 i32)
  (local $3 i32)
  (local $4 i32)
  (local $5 f32)
  (local $6 f32)
  (local $7 i32)
  (block $break|0
   (loop $repeat|0
    (br_if $break|0
     (i32.ge_s
      (get_local $4)
      (get_local $1)
     )
    )
    (set_local $5
     (f32.load offset=8
      (i32.add
       (get_local $0)
       (i32.shl
        (get_local $4)
        (i32.const 2)
       )
      )
     )
    )
    (set_local $3
     (i32.sub
      (get_local $4)
      (i32.const 1)
     )
    )
    (block $break|1
     (loop $continue|1
      (if
       (i32.ge_s
        (get_local $3)
        (i32.const 0)
       )
       (block
        (set_local $6
         (f32.load offset=8
          (i32.add
           (get_local $0)
           (i32.shl
            (get_local $3)
            (i32.const 2)
           )
          )
         )
        )
        (set_global $~argc
         (i32.const 2)
        )
        (br_if $break|1
         (i32.ge_s
          (call_indirect (type $ffi)
           (get_local $5)
           (get_local $6)
           (get_local $2)
          )
          (i32.const 0)
         )
        )
        (set_local $3
         (i32.sub
          (tee_local $7
           (get_local $3)
          )
          (i32.const 1)
         )
        )
        (f32.store offset=8
         (i32.add
          (get_local $0)
          (i32.shl
           (i32.add
            (get_local $7)
            (i32.const 1)
           )
           (i32.const 2)
          )
         )
         (get_local $6)
        )
        (br $continue|1)
       )
      )
     )
    )
    (f32.store offset=8
     (i32.add
      (get_local $0)
      (i32.shl
       (i32.add
        (get_local $3)
        (i32.const 1)
       )
       (i32.const 2)
      )
     )
     (get_local $5)
    )
    (set_local $4
     (i32.add
      (get_local $4)
      (i32.const 1)
     )
    )
    (br $repeat|0)
   )
  )
 )
 (func $~lib/allocator/arena/__memory_free (; 66 ;) (; has Stack IR ;) (type $FUNCSIG$v)
  (nop)
 )
 (func $~lib/internal/array/weakHeapSort<f32> (; 67 ;) (; has Stack IR ;) (type $FUNCSIG$viii) (param $0 i32) (param $1 i32) (param $2 i32)
  (local $3 i32)
  (local $4 i32)
  (local $5 i32)
  (local $6 f32)
  (local $7 f32)
  (local $8 i32)
  (call $~lib/internal/memory/memset
   (tee_local $8
    (call $~lib/allocator/arena/__memory_allocate
     (tee_local $5
      (i32.shl
       (i32.shr_s
        (i32.add
         (get_local $1)
         (i32.const 31)
        )
        (i32.const 5)
       )
       (i32.const 2)
      )
     )
    )
   )
   (get_local $5)
  )
  (block $break|0
   (set_local $3
    (i32.sub
     (get_local $1)
     (i32.const 1)
    )
   )
   (loop $repeat|0
    (br_if $break|0
     (i32.le_s
      (get_local $3)
      (i32.const 0)
     )
    )
    (set_local $5
     (get_local $3)
    )
    (loop $continue|1
     (if
      (i32.eq
       (i32.and
        (get_local $5)
        (i32.const 1)
       )
       (i32.and
        (i32.shr_u
         (i32.load
          (i32.add
           (get_local $8)
           (i32.shl
            (i32.shr_s
             (get_local $5)
             (i32.const 6)
            )
            (i32.const 2)
           )
          )
         )
         (i32.and
          (i32.shr_s
           (get_local $5)
           (i32.const 1)
          )
          (i32.const 31)
         )
        )
        (i32.const 1)
       )
      )
      (block
       (set_local $5
        (i32.shr_s
         (get_local $5)
         (i32.const 1)
        )
       )
       (br $continue|1)
      )
     )
    )
    (set_local $7
     (f32.load offset=8
      (i32.add
       (get_local $0)
       (i32.shl
        (tee_local $4
         (i32.shr_s
          (get_local $5)
          (i32.const 1)
         )
        )
        (i32.const 2)
       )
      )
     )
    )
    (set_local $6
     (f32.load offset=8
      (i32.add
       (get_local $0)
       (i32.shl
        (get_local $3)
        (i32.const 2)
       )
      )
     )
    )
    (set_global $~argc
     (i32.const 2)
    )
    (if
     (i32.lt_s
      (call_indirect (type $ffi)
       (get_local $7)
       (get_local $6)
       (get_local $2)
      )
      (i32.const 0)
     )
     (block
      (i32.store
       (tee_local $5
        (i32.add
         (get_local $8)
         (i32.shl
          (i32.shr_s
           (get_local $3)
           (i32.const 5)
          )
          (i32.const 2)
         )
        )
       )
       (i32.xor
        (i32.load
         (get_local $5)
        )
        (i32.shl
         (i32.const 1)
         (i32.and
          (get_local $3)
          (i32.const 31)
         )
        )
       )
      )
      (f32.store offset=8
       (i32.add
        (get_local $0)
        (i32.shl
         (get_local $3)
         (i32.const 2)
        )
       )
       (get_local $7)
      )
      (f32.store offset=8
       (i32.add
        (get_local $0)
        (i32.shl
         (get_local $4)
         (i32.const 2)
        )
       )
       (get_local $6)
      )
     )
    )
    (set_local $3
     (i32.sub
      (get_local $3)
      (i32.const 1)
     )
    )
    (br $repeat|0)
   )
  )
  (block $break|2
   (set_local $3
    (i32.sub
     (get_local $1)
     (i32.const 1)
    )
   )
   (loop $repeat|2
    (br_if $break|2
     (i32.lt_s
      (get_local $3)
      (i32.const 2)
     )
    )
    (set_local $6
     (f32.load offset=8
      (get_local $0)
     )
    )
    (f32.store offset=8
     (get_local $0)
     (f32.load offset=8
      (tee_local $1
       (i32.add
        (get_local $0)
        (i32.shl
         (get_local $3)
         (i32.const 2)
        )
       )
      )
     )
    )
    (f32.store offset=8
     (get_local $1)
     (get_local $6)
    )
    (set_local $4
     (i32.const 1)
    )
    (loop $continue|3
     (if
      (i32.lt_s
       (tee_local $5
        (i32.add
         (i32.shl
          (get_local $4)
          (i32.const 1)
         )
         (i32.and
          (i32.shr_u
           (i32.load
            (i32.add
             (get_local $8)
             (i32.shl
              (i32.shr_s
               (get_local $4)
               (i32.const 5)
              )
              (i32.const 2)
             )
            )
           )
           (i32.and
            (get_local $4)
            (i32.const 31)
           )
          )
          (i32.const 1)
         )
        )
       )
       (get_local $3)
      )
      (block
       (set_local $4
        (get_local $5)
       )
       (br $continue|3)
      )
     )
    )
    (loop $continue|4
     (if
      (i32.gt_s
       (get_local $4)
       (i32.const 0)
      )
      (block
       (set_local $6
        (f32.load offset=8
         (get_local $0)
        )
       )
       (set_local $7
        (f32.load offset=8
         (i32.add
          (get_local $0)
          (i32.shl
           (get_local $4)
           (i32.const 2)
          )
         )
        )
       )
       (set_global $~argc
        (i32.const 2)
       )
       (if
        (i32.lt_s
         (call_indirect (type $ffi)
          (get_local $6)
          (get_local $7)
          (get_local $2)
         )
         (i32.const 0)
        )
        (block
         (i32.store
          (tee_local $1
           (i32.add
            (get_local $8)
            (i32.shl
             (i32.shr_s
              (get_local $4)
              (i32.const 5)
             )
             (i32.const 2)
            )
           )
          )
          (i32.xor
           (i32.load
            (get_local $1)
           )
           (i32.shl
            (i32.const 1)
            (i32.and
             (get_local $4)
             (i32.const 31)
            )
           )
          )
         )
         (f32.store offset=8
          (i32.add
           (get_local $0)
           (i32.shl
            (get_local $4)
            (i32.const 2)
           )
          )
          (get_local $6)
         )
         (f32.store offset=8
          (get_local $0)
          (get_local $7)
         )
        )
       )
       (set_local $4
        (i32.shr_s
         (get_local $4)
         (i32.const 1)
        )
       )
       (br $continue|4)
      )
     )
    )
    (set_local $3
     (i32.sub
      (get_local $3)
      (i32.const 1)
     )
    )
    (br $repeat|2)
   )
  )
  (call $~lib/allocator/arena/__memory_free)
  (set_local $6
   (f32.load offset=8
    (tee_local $1
     (i32.add
      (get_local $0)
      (i32.const 4)
     )
    )
   )
  )
  (f32.store offset=8
   (get_local $1)
   (f32.load offset=8
    (get_local $0)
   )
  )
  (f32.store offset=8
   (get_local $0)
   (get_local $6)
  )
 )
 (func $~lib/array/Array<f32>#sort (; 68 ;) (; has Stack IR ;) (type $iii) (param $0 i32) (param $1 i32) (result i32)
  (local $2 i32)
  (local $3 i32)
  (local $4 f32)
  (local $5 f32)
  (if
   (i32.le_s
    (tee_local $3
     (i32.load offset=4
      (get_local $0)
     )
    )
    (i32.const 1)
   )
   (return
    (get_local $0)
   )
  )
  (set_local $2
   (i32.load
    (get_local $0)
   )
  )
  (if
   (i32.eq
    (get_local $3)
    (i32.const 2)
   )
   (block
    (set_local $4
     (f32.load offset=8
      (i32.add
       (get_local $2)
       (i32.const 4)
      )
     )
    )
    (set_local $5
     (f32.load offset=8
      (get_local $2)
     )
    )
    (set_global $~argc
     (i32.const 2)
    )
    (if
     (i32.lt_s
      (call_indirect (type $ffi)
       (get_local $4)
       (get_local $5)
       (get_local $1)
      )
      (i32.const 0)
     )
     (block
      (f32.store offset=8
       (i32.add
        (get_local $2)
        (i32.const 4)
       )
       (get_local $5)
      )
      (f32.store offset=8
       (get_local $2)
       (get_local $4)
      )
     )
    )
    (return
     (get_local $0)
    )
   )
  )
  (if
   (i32.lt_s
    (get_local $3)
    (i32.const 256)
   )
   (call $~lib/internal/array/insertionSort<f32>
    (get_local $2)
    (get_local $3)
    (get_local $1)
   )
   (call $~lib/internal/array/weakHeapSort<f32>
    (get_local $2)
    (get_local $3)
    (get_local $1)
   )
  )
  (get_local $0)
 )
 (func $~lib/array/Array<f32>#sort|trampoline~anonymous|42 (; 69 ;) (; has Stack IR ;) (type $ffi) (param $0 f32) (param $1 f32) (result i32)
  (local $2 i32)
  (local $3 i32)
  (i32.sub
   (i32.gt_s
    (tee_local $2
     (i32.xor
      (tee_local $2
       (i32.reinterpret/f32
        (get_local $0)
       )
      )
      (i32.shr_u
       (i32.shr_s
        (get_local $2)
        (i32.const 31)
       )
       (i32.const 1)
      )
     )
    )
    (tee_local $3
     (i32.xor
      (tee_local $3
       (i32.reinterpret/f32
        (get_local $1)
       )
      )
      (i32.shr_u
       (i32.shr_s
        (get_local $3)
        (i32.const 31)
       )
       (i32.const 1)
      )
     )
    )
   )
   (i32.lt_s
    (get_local $2)
    (get_local $3)
   )
  )
 )
 (func $~lib/array/Array<f32>#sort|trampoline (; 70 ;) (; has Stack IR ;) (type $FUNCSIG$ii) (param $0 i32) (result i32)
  (local $1 i32)
  (block $1of1
   (block $0of1
    (block $outOfRange
     (br_table $0of1 $1of1 $outOfRange
      (get_global $~argc)
     )
    )
    (unreachable)
   )
   (set_local $1
    (i32.const 42)
   )
  )
  (call $~lib/array/Array<f32>#sort
   (get_local $0)
   (get_local $1)
  )
 )
 (func $~lib/builtins/isNaN<f32> (; 71 ;) (; has Stack IR ;) (type $fi) (param $0 f32) (result i32)
  (f32.ne
   (get_local $0)
   (get_local $0)
  )
 )
 (func $std/array/isArraysEqual<f32> (; 72 ;) (; has Stack IR ;) (type $FUNCSIG$ii) (param $0 i32) (result i32)
  (local $1 i32)
  (local $2 i32)
  (local $3 i32)
  (if
   (i32.ne
    (i32.load offset=4
     (get_local $0)
    )
    (i32.load
     (i32.const 484)
    )
   )
   (return
    (i32.const 0)
   )
  )
  (set_local $3
   (i32.load offset=4
    (get_local $0)
   )
  )
  (block $break|0
   (loop $repeat|0
    (block $continue|0
     (br_if $break|0
      (i32.ge_s
       (get_local $1)
       (get_local $3)
      )
     )
     (if
      (tee_local $2
       (call $~lib/builtins/isNaN<f32>
        (call $~lib/array/Array<f32>#__get
         (get_local $0)
         (get_local $1)
        )
       )
      )
      (set_local $2
       (i32.eq
        (call $~lib/builtins/isNaN<f32>
         (call $~lib/array/Array<f32>#__get
          (get_local $0)
          (get_local $1)
         )
        )
        (call $~lib/builtins/isNaN<f32>
         (call $~lib/array/Array<f32>#__get
          (i32.const 480)
          (get_local $1)
         )
        )
       )
      )
     )
     (br_if $continue|0
      (get_local $2)
     )
     (if
      (f32.ne
       (call $~lib/array/Array<f32>#__get
        (get_local $0)
        (get_local $1)
       )
       (call $~lib/array/Array<f32>#__get
        (i32.const 480)
        (get_local $1)
       )
      )
      (return
       (i32.const 0)
      )
     )
    )
    (set_local $1
     (i32.add
      (get_local $1)
      (i32.const 1)
     )
    )
    (br $repeat|0)
   )
  )
  (i32.const 1)
 )
 (func $~lib/internal/array/insertionSort<f64> (; 73 ;) (; has Stack IR ;) (type $FUNCSIG$viii) (param $0 i32) (param $1 i32) (param $2 i32)
  (local $3 i32)
  (local $4 i32)
  (local $5 f64)
  (local $6 f64)
  (local $7 i32)
  (block $break|0
   (loop $repeat|0
    (br_if $break|0
     (i32.ge_s
      (get_local $4)
      (get_local $1)
     )
    )
    (set_local $5
     (f64.load offset=8
      (i32.add
       (get_local $0)
       (i32.shl
        (get_local $4)
        (i32.const 3)
       )
      )
     )
    )
    (set_local $3
     (i32.sub
      (get_local $4)
      (i32.const 1)
     )
    )
    (block $break|1
     (loop $continue|1
      (if
       (i32.ge_s
        (get_local $3)
        (i32.const 0)
       )
       (block
        (set_local $6
         (f64.load offset=8
          (i32.add
           (get_local $0)
           (i32.shl
            (get_local $3)
            (i32.const 3)
           )
          )
         )
        )
        (set_global $~argc
         (i32.const 2)
        )
        (br_if $break|1
         (i32.ge_s
          (call_indirect (type $FFi)
           (get_local $5)
           (get_local $6)
           (get_local $2)
          )
          (i32.const 0)
         )
        )
        (set_local $3
         (i32.sub
          (tee_local $7
           (get_local $3)
          )
          (i32.const 1)
         )
        )
        (f64.store offset=8
         (i32.add
          (get_local $0)
          (i32.shl
           (i32.add
            (get_local $7)
            (i32.const 1)
           )
           (i32.const 3)
          )
         )
         (get_local $6)
        )
        (br $continue|1)
       )
      )
     )
    )
    (f64.store offset=8
     (i32.add
      (get_local $0)
      (i32.shl
       (i32.add
        (get_local $3)
        (i32.const 1)
       )
       (i32.const 3)
      )
     )
     (get_local $5)
    )
    (set_local $4
     (i32.add
      (get_local $4)
      (i32.const 1)
     )
    )
    (br $repeat|0)
   )
  )
 )
 (func $~lib/internal/array/weakHeapSort<f64> (; 74 ;) (; has Stack IR ;) (type $FUNCSIG$viii) (param $0 i32) (param $1 i32) (param $2 i32)
  (local $3 i32)
  (local $4 i32)
  (local $5 i32)
  (local $6 f64)
  (local $7 f64)
  (local $8 i32)
  (call $~lib/internal/memory/memset
   (tee_local $8
    (call $~lib/allocator/arena/__memory_allocate
     (tee_local $5
      (i32.shl
       (i32.shr_s
        (i32.add
         (get_local $1)
         (i32.const 31)
        )
        (i32.const 5)
       )
       (i32.const 2)
      )
     )
    )
   )
   (get_local $5)
  )
  (block $break|0
   (set_local $3
    (i32.sub
     (get_local $1)
     (i32.const 1)
    )
   )
   (loop $repeat|0
    (br_if $break|0
     (i32.le_s
      (get_local $3)
      (i32.const 0)
     )
    )
    (set_local $5
     (get_local $3)
    )
    (loop $continue|1
     (if
      (i32.eq
       (i32.and
        (get_local $5)
        (i32.const 1)
       )
       (i32.and
        (i32.shr_u
         (i32.load
          (i32.add
           (get_local $8)
           (i32.shl
            (i32.shr_s
             (get_local $5)
             (i32.const 6)
            )
            (i32.const 2)
           )
          )
         )
         (i32.and
          (i32.shr_s
           (get_local $5)
           (i32.const 1)
          )
          (i32.const 31)
         )
        )
        (i32.const 1)
       )
      )
      (block
       (set_local $5
        (i32.shr_s
         (get_local $5)
         (i32.const 1)
        )
       )
       (br $continue|1)
      )
     )
    )
    (set_local $7
     (f64.load offset=8
      (i32.add
       (get_local $0)
       (i32.shl
        (tee_local $4
         (i32.shr_s
          (get_local $5)
          (i32.const 1)
         )
        )
        (i32.const 3)
       )
      )
     )
    )
    (set_local $6
     (f64.load offset=8
      (i32.add
       (get_local $0)
       (i32.shl
        (get_local $3)
        (i32.const 3)
       )
      )
     )
    )
    (set_global $~argc
     (i32.const 2)
    )
    (if
     (i32.lt_s
      (call_indirect (type $FFi)
       (get_local $7)
       (get_local $6)
       (get_local $2)
      )
      (i32.const 0)
     )
     (block
      (i32.store
       (tee_local $5
        (i32.add
         (get_local $8)
         (i32.shl
          (i32.shr_s
           (get_local $3)
           (i32.const 5)
          )
          (i32.const 2)
         )
        )
       )
       (i32.xor
        (i32.load
         (get_local $5)
        )
        (i32.shl
         (i32.const 1)
         (i32.and
          (get_local $3)
          (i32.const 31)
         )
        )
       )
      )
      (f64.store offset=8
       (i32.add
        (get_local $0)
        (i32.shl
         (get_local $3)
         (i32.const 3)
        )
       )
       (get_local $7)
      )
      (f64.store offset=8
       (i32.add
        (get_local $0)
        (i32.shl
         (get_local $4)
         (i32.const 3)
        )
       )
       (get_local $6)
      )
     )
    )
    (set_local $3
     (i32.sub
      (get_local $3)
      (i32.const 1)
     )
    )
    (br $repeat|0)
   )
  )
  (block $break|2
   (set_local $3
    (i32.sub
     (get_local $1)
     (i32.const 1)
    )
   )
   (loop $repeat|2
    (br_if $break|2
     (i32.lt_s
      (get_local $3)
      (i32.const 2)
     )
    )
    (set_local $6
     (f64.load offset=8
      (get_local $0)
     )
    )
    (f64.store offset=8
     (get_local $0)
     (f64.load offset=8
      (tee_local $1
       (i32.add
        (get_local $0)
        (i32.shl
         (get_local $3)
         (i32.const 3)
        )
       )
      )
     )
    )
    (f64.store offset=8
     (get_local $1)
     (get_local $6)
    )
    (set_local $4
     (i32.const 1)
    )
    (loop $continue|3
     (if
      (i32.lt_s
       (tee_local $5
        (i32.add
         (i32.shl
          (get_local $4)
          (i32.const 1)
         )
         (i32.and
          (i32.shr_u
           (i32.load
            (i32.add
             (get_local $8)
             (i32.shl
              (i32.shr_s
               (get_local $4)
               (i32.const 5)
              )
              (i32.const 2)
             )
            )
           )
           (i32.and
            (get_local $4)
            (i32.const 31)
           )
          )
          (i32.const 1)
         )
        )
       )
       (get_local $3)
      )
      (block
       (set_local $4
        (get_local $5)
       )
       (br $continue|3)
      )
     )
    )
    (loop $continue|4
     (if
      (i32.gt_s
       (get_local $4)
       (i32.const 0)
      )
      (block
       (set_local $6
        (f64.load offset=8
         (get_local $0)
        )
       )
       (set_local $7
        (f64.load offset=8
         (i32.add
          (get_local $0)
          (i32.shl
           (get_local $4)
           (i32.const 3)
          )
         )
        )
       )
       (set_global $~argc
        (i32.const 2)
       )
       (if
        (i32.lt_s
         (call_indirect (type $FFi)
          (get_local $6)
          (get_local $7)
          (get_local $2)
         )
         (i32.const 0)
        )
        (block
         (i32.store
          (tee_local $1
           (i32.add
            (get_local $8)
            (i32.shl
             (i32.shr_s
              (get_local $4)
              (i32.const 5)
             )
             (i32.const 2)
            )
           )
          )
          (i32.xor
           (i32.load
            (get_local $1)
           )
           (i32.shl
            (i32.const 1)
            (i32.and
             (get_local $4)
             (i32.const 31)
            )
           )
          )
         )
         (f64.store offset=8
          (i32.add
           (get_local $0)
           (i32.shl
            (get_local $4)
            (i32.const 3)
           )
          )
          (get_local $6)
         )
         (f64.store offset=8
          (get_local $0)
          (get_local $7)
         )
        )
       )
       (set_local $4
        (i32.shr_s
         (get_local $4)
         (i32.const 1)
        )
       )
       (br $continue|4)
      )
     )
    )
    (set_local $3
     (i32.sub
      (get_local $3)
      (i32.const 1)
     )
    )
    (br $repeat|2)
   )
  )
  (call $~lib/allocator/arena/__memory_free)
  (set_local $6
   (f64.load offset=8
    (tee_local $1
     (i32.add
      (get_local $0)
      (i32.const 8)
     )
    )
   )
  )
  (f64.store offset=8
   (get_local $1)
   (f64.load offset=8
    (get_local $0)
   )
  )
  (f64.store offset=8
   (get_local $0)
   (get_local $6)
  )
 )
 (func $~lib/array/Array<f64>#sort (; 75 ;) (; has Stack IR ;) (type $iii) (param $0 i32) (param $1 i32) (result i32)
  (local $2 i32)
  (local $3 i32)
  (local $4 f64)
  (local $5 f64)
  (if
   (i32.le_s
    (tee_local $3
     (i32.load offset=4
      (get_local $0)
     )
    )
    (i32.const 1)
   )
   (return
    (get_local $0)
   )
  )
  (set_local $2
   (i32.load
    (get_local $0)
   )
  )
  (if
   (i32.eq
    (get_local $3)
    (i32.const 2)
   )
   (block
    (set_local $4
     (f64.load offset=8
      (i32.add
       (get_local $2)
       (i32.const 8)
      )
     )
    )
    (set_local $5
     (f64.load offset=8
      (get_local $2)
     )
    )
    (set_global $~argc
     (i32.const 2)
    )
    (if
     (i32.lt_s
      (call_indirect (type $FFi)
       (get_local $4)
       (get_local $5)
       (get_local $1)
      )
      (i32.const 0)
     )
     (block
      (f64.store offset=8
       (i32.add
        (get_local $2)
        (i32.const 8)
       )
       (get_local $5)
      )
      (f64.store offset=8
       (get_local $2)
       (get_local $4)
      )
     )
    )
    (return
     (get_local $0)
    )
   )
  )
  (if
   (i32.lt_s
    (get_local $3)
    (i32.const 256)
   )
   (call $~lib/internal/array/insertionSort<f64>
    (get_local $2)
    (get_local $3)
    (get_local $1)
   )
   (call $~lib/internal/array/weakHeapSort<f64>
    (get_local $2)
    (get_local $3)
    (get_local $1)
   )
  )
  (get_local $0)
 )
 (func $~lib/array/Array<f64>#sort|trampoline~anonymous|43 (; 76 ;) (; has Stack IR ;) (type $FFi) (param $0 f64) (param $1 f64) (result i32)
  (local $2 i64)
  (local $3 i64)
  (i32.sub
   (i64.gt_s
    (tee_local $2
     (i64.xor
      (tee_local $2
       (i64.reinterpret/f64
        (get_local $0)
       )
      )
      (i64.shr_u
       (i64.shr_s
        (get_local $2)
        (i64.const 63)
       )
       (i64.const 1)
      )
     )
    )
    (tee_local $3
     (i64.xor
      (tee_local $3
       (i64.reinterpret/f64
        (get_local $1)
       )
      )
      (i64.shr_u
       (i64.shr_s
        (get_local $3)
        (i64.const 63)
       )
       (i64.const 1)
      )
     )
    )
   )
   (i64.lt_s
    (get_local $2)
    (get_local $3)
   )
  )
 )
 (func $~lib/array/Array<f64>#sort|trampoline (; 77 ;) (; has Stack IR ;) (type $FUNCSIG$ii) (param $0 i32) (result i32)
  (local $1 i32)
  (block $1of1
   (block $0of1
    (block $outOfRange
     (br_table $0of1 $1of1 $outOfRange
      (get_global $~argc)
     )
    )
    (unreachable)
   )
   (set_local $1
    (i32.const 43)
   )
  )
  (call $~lib/array/Array<f64>#sort
   (get_local $0)
   (get_local $1)
  )
 )
 (func $~lib/array/Array<f64>#__get (; 78 ;) (; has Stack IR ;) (type $iiF) (param $0 i32) (param $1 i32) (result f64)
  (if (result f64)
   (i32.lt_u
    (get_local $1)
    (i32.shr_u
     (i32.load
      (tee_local $0
       (i32.load
        (get_local $0)
       )
      )
     )
     (i32.const 3)
    )
   )
   (f64.load offset=8
    (i32.add
     (get_local $0)
     (i32.shl
      (get_local $1)
      (i32.const 3)
     )
    )
   )
   (unreachable)
  )
 )
 (func $~lib/builtins/isNaN<f64> (; 79 ;) (; has Stack IR ;) (type $Fi) (param $0 f64) (result i32)
  (f64.ne
   (get_local $0)
   (get_local $0)
  )
 )
 (func $std/array/isArraysEqual<f64> (; 80 ;) (; has Stack IR ;) (type $FUNCSIG$ii) (param $0 i32) (result i32)
  (local $1 i32)
  (local $2 i32)
  (local $3 i32)
  (if
   (i32.ne
    (i32.load offset=4
     (get_local $0)
    )
    (i32.load
     (i32.const 756)
    )
   )
   (return
    (i32.const 0)
   )
  )
  (set_local $3
   (i32.load offset=4
    (get_local $0)
   )
  )
  (block $break|0
   (loop $repeat|0
    (block $continue|0
     (br_if $break|0
      (i32.ge_s
       (get_local $1)
       (get_local $3)
      )
     )
     (if
      (tee_local $2
       (call $~lib/builtins/isNaN<f64>
        (call $~lib/array/Array<f64>#__get
         (get_local $0)
         (get_local $1)
        )
       )
      )
      (set_local $2
       (i32.eq
        (call $~lib/builtins/isNaN<f64>
         (call $~lib/array/Array<f64>#__get
          (get_local $0)
          (get_local $1)
         )
        )
        (call $~lib/builtins/isNaN<f64>
         (call $~lib/array/Array<f64>#__get
          (i32.const 752)
          (get_local $1)
         )
        )
       )
      )
     )
     (br_if $continue|0
      (get_local $2)
     )
     (if
      (f64.ne
       (call $~lib/array/Array<f64>#__get
        (get_local $0)
        (get_local $1)
       )
       (call $~lib/array/Array<f64>#__get
        (i32.const 752)
        (get_local $1)
       )
      )
      (return
       (i32.const 0)
      )
     )
    )
    (set_local $1
     (i32.add
      (get_local $1)
      (i32.const 1)
     )
    )
    (br $repeat|0)
   )
  )
  (i32.const 1)
 )
 (func $~lib/internal/array/insertionSort<i32> (; 81 ;) (; has Stack IR ;) (type $FUNCSIG$viii) (param $0 i32) (param $1 i32) (param $2 i32)
  (local $3 i32)
  (local $4 i32)
  (local $5 i32)
  (local $6 i32)
  (local $7 i32)
  (block $break|0
   (loop $repeat|0
    (br_if $break|0
     (i32.ge_s
      (get_local $4)
      (get_local $1)
     )
    )
    (set_local $6
     (i32.load offset=8
      (i32.add
       (get_local $0)
       (i32.shl
        (get_local $4)
        (i32.const 2)
       )
      )
     )
    )
    (set_local $3
     (i32.sub
      (get_local $4)
      (i32.const 1)
     )
    )
    (block $break|1
     (loop $continue|1
      (if
       (i32.ge_s
        (get_local $3)
        (i32.const 0)
       )
       (block
        (set_local $5
         (i32.load offset=8
          (i32.add
           (get_local $0)
           (i32.shl
            (get_local $3)
            (i32.const 2)
           )
          )
         )
        )
        (set_global $~argc
         (i32.const 2)
        )
        (br_if $break|1
         (i32.ge_s
          (call_indirect (type $iii)
           (get_local $6)
           (get_local $5)
           (get_local $2)
          )
          (i32.const 0)
         )
        )
        (set_local $7
         (get_local $5)
        )
        (set_local $3
         (i32.sub
          (tee_local $5
           (get_local $3)
          )
          (i32.const 1)
         )
        )
        (i32.store offset=8
         (i32.add
          (get_local $0)
          (i32.shl
           (i32.add
            (get_local $5)
            (i32.const 1)
           )
           (i32.const 2)
          )
         )
         (get_local $7)
        )
        (br $continue|1)
       )
      )
     )
    )
    (i32.store offset=8
     (i32.add
      (get_local $0)
      (i32.shl
       (i32.add
        (get_local $3)
        (i32.const 1)
       )
       (i32.const 2)
      )
     )
     (get_local $6)
    )
    (set_local $4
     (i32.add
      (get_local $4)
      (i32.const 1)
     )
    )
    (br $repeat|0)
   )
  )
 )
 (func $~lib/internal/array/weakHeapSort<i32> (; 82 ;) (; has Stack IR ;) (type $FUNCSIG$viii) (param $0 i32) (param $1 i32) (param $2 i32)
  (local $3 i32)
  (local $4 i32)
  (local $5 i32)
  (local $6 i32)
  (local $7 i32)
  (local $8 i32)
  (call $~lib/internal/memory/memset
   (tee_local $7
    (call $~lib/allocator/arena/__memory_allocate
     (tee_local $6
      (i32.shl
       (i32.shr_s
        (i32.add
         (get_local $1)
         (i32.const 31)
        )
        (i32.const 5)
       )
       (i32.const 2)
      )
     )
    )
   )
   (get_local $6)
  )
  (block $break|0
   (set_local $3
    (i32.sub
     (get_local $1)
     (i32.const 1)
    )
   )
   (loop $repeat|0
    (br_if $break|0
     (i32.le_s
      (get_local $3)
      (i32.const 0)
     )
    )
    (set_local $4
     (get_local $3)
    )
    (loop $continue|1
     (if
      (i32.eq
       (i32.and
        (get_local $4)
        (i32.const 1)
       )
       (i32.and
        (i32.shr_u
         (i32.load
          (i32.add
           (get_local $7)
           (i32.shl
            (i32.shr_s
             (get_local $4)
             (i32.const 6)
            )
            (i32.const 2)
           )
          )
         )
         (i32.and
          (i32.shr_s
           (get_local $4)
           (i32.const 1)
          )
          (i32.const 31)
         )
        )
        (i32.const 1)
       )
      )
      (block
       (set_local $4
        (i32.shr_s
         (get_local $4)
         (i32.const 1)
        )
       )
       (br $continue|1)
      )
     )
    )
    (set_local $4
     (i32.load offset=8
      (i32.add
       (get_local $0)
       (i32.shl
        (tee_local $5
         (i32.shr_s
          (get_local $4)
          (i32.const 1)
         )
        )
        (i32.const 2)
       )
      )
     )
    )
    (set_local $6
     (i32.load offset=8
      (i32.add
       (get_local $0)
       (i32.shl
        (get_local $3)
        (i32.const 2)
       )
      )
     )
    )
    (set_global $~argc
     (i32.const 2)
    )
    (if
     (i32.lt_s
      (call_indirect (type $iii)
       (get_local $4)
       (get_local $6)
       (get_local $2)
      )
      (i32.const 0)
     )
     (block
      (i32.store
       (tee_local $8
        (i32.add
         (get_local $7)
         (i32.shl
          (i32.shr_s
           (get_local $3)
           (i32.const 5)
          )
          (i32.const 2)
         )
        )
       )
       (i32.xor
        (i32.load
         (get_local $8)
        )
        (i32.shl
         (i32.const 1)
         (i32.and
          (get_local $3)
          (i32.const 31)
         )
        )
       )
      )
      (i32.store offset=8
       (i32.add
        (get_local $0)
        (i32.shl
         (get_local $3)
         (i32.const 2)
        )
       )
       (get_local $4)
      )
      (i32.store offset=8
       (i32.add
        (get_local $0)
        (i32.shl
         (get_local $5)
         (i32.const 2)
        )
       )
       (get_local $6)
      )
     )
    )
    (set_local $3
     (i32.sub
      (get_local $3)
      (i32.const 1)
     )
    )
    (br $repeat|0)
   )
  )
  (block $break|2
   (set_local $3
    (i32.sub
     (get_local $1)
     (i32.const 1)
    )
   )
   (loop $repeat|2
    (br_if $break|2
     (i32.lt_s
      (get_local $3)
      (i32.const 2)
     )
    )
    (set_local $6
     (i32.load offset=8
      (get_local $0)
     )
    )
    (i32.store offset=8
     (get_local $0)
     (i32.load offset=8
      (tee_local $1
       (i32.add
        (get_local $0)
        (i32.shl
         (get_local $3)
         (i32.const 2)
        )
       )
      )
     )
    )
    (i32.store offset=8
     (get_local $1)
     (get_local $6)
    )
    (set_local $5
     (i32.const 1)
    )
    (loop $continue|3
     (if
      (i32.lt_s
       (tee_local $4
        (i32.add
         (i32.shl
          (get_local $5)
          (i32.const 1)
         )
         (i32.and
          (i32.shr_u
           (i32.load
            (i32.add
             (get_local $7)
             (i32.shl
              (i32.shr_s
               (get_local $5)
               (i32.const 5)
              )
              (i32.const 2)
             )
            )
           )
           (i32.and
            (get_local $5)
            (i32.const 31)
           )
          )
          (i32.const 1)
         )
        )
       )
       (get_local $3)
      )
      (block
       (set_local $5
        (get_local $4)
       )
       (br $continue|3)
      )
     )
    )
    (loop $continue|4
     (if
      (i32.gt_s
       (get_local $5)
       (i32.const 0)
      )
      (block
       (set_local $6
        (i32.load offset=8
         (get_local $0)
        )
       )
       (set_local $4
        (i32.load offset=8
         (i32.add
          (get_local $0)
          (i32.shl
           (get_local $5)
           (i32.const 2)
          )
         )
        )
       )
       (set_global $~argc
        (i32.const 2)
       )
       (if
        (i32.lt_s
         (call_indirect (type $iii)
          (get_local $6)
          (get_local $4)
          (get_local $2)
         )
         (i32.const 0)
        )
        (block
         (i32.store
          (tee_local $1
           (i32.add
            (get_local $7)
            (i32.shl
             (i32.shr_s
              (get_local $5)
              (i32.const 5)
             )
             (i32.const 2)
            )
           )
          )
          (i32.xor
           (i32.load
            (get_local $1)
           )
           (i32.shl
            (i32.const 1)
            (i32.and
             (get_local $5)
             (i32.const 31)
            )
           )
          )
         )
         (i32.store offset=8
          (i32.add
           (get_local $0)
           (i32.shl
            (get_local $5)
            (i32.const 2)
           )
          )
          (get_local $6)
         )
         (i32.store offset=8
          (get_local $0)
          (get_local $4)
         )
        )
       )
       (set_local $5
        (i32.shr_s
         (get_local $5)
         (i32.const 1)
        )
       )
       (br $continue|4)
      )
     )
    )
    (set_local $3
     (i32.sub
      (get_local $3)
      (i32.const 1)
     )
    )
    (br $repeat|2)
   )
  )
  (call $~lib/allocator/arena/__memory_free)
  (set_local $1
   (i32.load offset=8
    (tee_local $2
     (i32.add
      (get_local $0)
      (i32.const 4)
     )
    )
   )
  )
  (i32.store offset=8
   (get_local $2)
   (i32.load offset=8
    (get_local $0)
   )
  )
  (i32.store offset=8
   (get_local $0)
   (get_local $1)
  )
 )
 (func $~lib/array/Array<i32>#sort (; 83 ;) (; has Stack IR ;) (type $iii) (param $0 i32) (param $1 i32) (result i32)
  (local $2 i32)
  (local $3 i32)
  (local $4 i32)
  (if
   (i32.le_s
    (tee_local $2
     (i32.load offset=4
      (get_local $0)
     )
    )
    (i32.const 1)
   )
   (return
    (get_local $0)
   )
  )
  (set_local $3
   (i32.load
    (get_local $0)
   )
  )
  (if
   (i32.eq
    (get_local $2)
    (i32.const 2)
   )
   (block
    (set_local $2
     (i32.load offset=8
      (i32.add
       (get_local $3)
       (i32.const 4)
      )
     )
    )
    (set_local $4
     (i32.load offset=8
      (get_local $3)
     )
    )
    (set_global $~argc
     (i32.const 2)
    )
    (if
     (i32.lt_s
      (call_indirect (type $iii)
       (get_local $2)
       (get_local $4)
       (get_local $1)
      )
      (i32.const 0)
     )
     (block
      (i32.store offset=8
       (i32.add
        (get_local $3)
        (i32.const 4)
       )
       (get_local $4)
      )
      (i32.store offset=8
       (get_local $3)
       (get_local $2)
      )
     )
    )
    (return
     (get_local $0)
    )
   )
  )
  (if
   (i32.lt_s
    (get_local $2)
    (i32.const 256)
   )
   (call $~lib/internal/array/insertionSort<i32>
    (get_local $3)
    (get_local $2)
    (get_local $1)
   )
   (call $~lib/internal/array/weakHeapSort<i32>
    (get_local $3)
    (get_local $2)
    (get_local $1)
   )
  )
  (get_local $0)
 )
 (func $~lib/array/Array<i32>#sort|trampoline~anonymous|44 (; 84 ;) (; has Stack IR ;) (type $iii) (param $0 i32) (param $1 i32) (result i32)
  (i32.sub
   (get_local $0)
   (get_local $1)
  )
 )
 (func $~lib/array/Array<i32>#sort|trampoline (; 85 ;) (; has Stack IR ;) (type $FUNCSIG$ii) (param $0 i32) (result i32)
  (local $1 i32)
  (block $1of1
   (block $0of1
    (block $outOfRange
     (br_table $0of1 $1of1 $outOfRange
      (get_global $~argc)
     )
    )
    (unreachable)
   )
   (set_local $1
    (i32.const 44)
   )
  )
  (call $~lib/array/Array<i32>#sort
   (get_local $0)
   (get_local $1)
  )
 )
 (func $std/array/isArraysEqual<i32> (; 86 ;) (; has Stack IR ;) (type $iiii) (param $0 i32) (param $1 i32) (param $2 i32) (result i32)
  (local $3 i32)
  (if
   (i32.eqz
    (get_local $2)
   )
   (block
    (if
     (i32.ne
      (i32.load offset=4
       (get_local $0)
      )
      (i32.load offset=4
       (get_local $1)
      )
     )
     (return
      (i32.const 0)
     )
    )
    (set_local $2
     (i32.load offset=4
      (get_local $0)
     )
    )
   )
  )
  (block $break|0
   (loop $repeat|0
    (br_if $break|0
     (i32.ge_s
      (get_local $3)
      (get_local $2)
     )
    )
    (if
     (i32.ne
      (call $~lib/array/Array<i32>#__get
       (get_local $0)
       (get_local $3)
      )
      (call $~lib/array/Array<i32>#__get
       (get_local $1)
       (get_local $3)
      )
     )
     (return
      (i32.const 0)
     )
     (block
      (set_local $3
       (i32.add
        (get_local $3)
        (i32.const 1)
       )
      )
      (br $repeat|0)
     )
    )
   )
  )
  (i32.const 1)
 )
 (func $~lib/array/Array<u32>#sort|trampoline~anonymous|45 (; 87 ;) (; has Stack IR ;) (type $iii) (param $0 i32) (param $1 i32) (result i32)
  (i32.sub
   (i32.gt_u
    (get_local $0)
    (get_local $1)
   )
   (i32.lt_u
    (get_local $0)
    (get_local $1)
   )
  )
 )
 (func $~lib/array/Array<u32>#sort|trampoline (; 88 ;) (; has Stack IR ;) (type $FUNCSIG$ii) (param $0 i32) (result i32)
  (local $1 i32)
  (block $1of1
   (block $0of1
    (block $outOfRange
     (br_table $0of1 $1of1 $outOfRange
      (get_global $~argc)
     )
    )
    (unreachable)
   )
   (set_local $1
    (i32.const 45)
   )
  )
  (call $~lib/array/Array<i32>#sort
   (get_local $0)
   (get_local $1)
  )
 )
 (func $std/array/createReverseOrderedArray (; 89 ;) (; has Stack IR ;) (type $ii) (param $0 i32) (result i32)
  (local $1 i32)
  (set_local $1
   (call $~lib/array/Array<i32>#constructor
    (get_local $0)
   )
  )
  (block $break|0
   (set_local $0
    (i32.const 0)
   )
   (loop $repeat|0
    (br_if $break|0
     (i32.ge_s
      (get_local $0)
      (i32.load offset=4
       (get_local $1)
      )
     )
    )
    (call $~lib/array/Array<i32>#__set
     (get_local $1)
     (get_local $0)
     (i32.sub
      (i32.sub
       (i32.load offset=4
        (get_local $1)
       )
       (i32.const 1)
      )
      (get_local $0)
     )
    )
    (set_local $0
     (i32.add
      (get_local $0)
      (i32.const 1)
     )
    )
    (br $repeat|0)
   )
  )
  (get_local $1)
 )
 (func $~lib/math/NativeMath.random (; 90 ;) (; has Stack IR ;) (type $F) (result f64)
  (local $0 i64)
  (local $1 i64)
  (if
   (i32.eqz
    (get_global $~lib/math/random_seeded)
   )
   (block
    (call $~lib/env/abort
     (i32.const 0)
     (i32.const 136)
     (i32.const 1007)
     (i32.const 24)
    )
    (unreachable)
   )
  )
  (set_local $0
   (get_global $~lib/math/random_state0)
  )
  (set_global $~lib/math/random_state0
   (tee_local $1
    (get_global $~lib/math/random_state1)
   )
  )
  (set_global $~lib/math/random_state1
   (tee_local $0
    (i64.xor
     (i64.xor
      (i64.xor
       (tee_local $0
        (i64.xor
         (get_local $0)
         (i64.shl
          (get_local $0)
          (i64.const 23)
         )
        )
       )
       (i64.shr_u
        (get_local $0)
        (i64.const 17)
       )
      )
      (get_local $1)
     )
     (i64.shr_u
      (get_local $1)
      (i64.const 26)
     )
    )
   )
  )
  (f64.sub
   (f64.reinterpret/i64
    (i64.or
     (i64.and
      (i64.add
       (get_local $1)
       (get_local $0)
      )
      (i64.const 4503599627370495)
     )
     (i64.const 4607182418800017408)
    )
   )
   (f64.const 1)
  )
 )
 (func $std/array/createRandomOrderedArray (; 91 ;) (; has Stack IR ;) (type $ii) (param $0 i32) (result i32)
  (local $1 i32)
  (set_local $0
   (call $~lib/array/Array<i32>#constructor
    (get_local $0)
   )
  )
  (block $break|0
   (loop $repeat|0
    (br_if $break|0
     (i32.ge_s
      (get_local $1)
      (i32.load offset=4
       (get_local $0)
      )
     )
    )
    (call $~lib/array/Array<i32>#__set
     (get_local $0)
     (get_local $1)
     (i32.trunc_s/f64
      (f64.mul
       (call $~lib/math/NativeMath.random)
       (f64.convert_s/i32
        (i32.load offset=4
         (get_local $0)
        )
       )
      )
     )
    )
    (set_local $1
     (i32.add
      (get_local $1)
      (i32.const 1)
     )
    )
    (br $repeat|0)
   )
  )
  (get_local $0)
 )
 (func $std/array/isSorted<i32> (; 92 ;) (; has Stack IR ;) (type $iii) (param $0 i32) (param $1 i32) (result i32)
  (local $2 i32)
  (local $3 i32)
  (block $break|0
   (set_local $2
    (i32.const 1)
   )
   (set_local $3
    (i32.load offset=4
     (get_local $0)
    )
   )
   (loop $repeat|0
    (br_if $break|0
     (i32.ge_s
      (get_local $2)
      (get_local $3)
     )
    )
    (set_global $~argc
     (i32.const 2)
    )
    (if
     (i32.gt_s
      (call_indirect (type $iii)
       (call $~lib/array/Array<i32>#__get
        (get_local $0)
        (i32.sub
         (get_local $2)
         (i32.const 1)
        )
       )
       (call $~lib/array/Array<i32>#__get
        (get_local $0)
        (get_local $2)
       )
       (get_local $1)
      )
      (i32.const 0)
     )
     (return
      (i32.const 0)
     )
     (block
      (set_local $2
       (i32.add
        (get_local $2)
        (i32.const 1)
       )
      )
      (br $repeat|0)
     )
    )
   )
  )
  (i32.const 1)
 )
 (func $std/array/assertSorted<i32> (; 93 ;) (; has Stack IR ;) (type $iiv) (param $0 i32) (param $1 i32)
  (if
   (i32.eqz
    (call $std/array/isSorted<i32>
     (call $~lib/array/Array<i32>#sort
      (get_local $0)
      (get_local $1)
     )
     (get_local $1)
    )
   )
   (block
    (call $~lib/env/abort
     (i32.const 0)
     (i32.const 104)
     (i32.const 608)
     (i32.const 2)
    )
    (unreachable)
   )
  )
 )
 (func $std/array/assertSortedDefault<i32> (; 94 ;) (; has Stack IR ;) (type $iv) (param $0 i32)
  (call $std/array/assertSorted<i32>
   (get_local $0)
   (i32.const 46)
  )
 )
 (func $start~anonymous|48 (; 95 ;) (; has Stack IR ;) (type $iii) (param $0 i32) (param $1 i32) (result i32)
  (i32.sub
   (get_local $1)
   (get_local $0)
  )
 )
 (func $std/array/createReverseOrderedNestedArray (; 96 ;) (; has Stack IR ;) (type $FUNCSIG$i) (result i32)
  (local $0 i32)
  (local $1 i32)
  (set_local $1
   (call $~lib/array/Array<i32>#constructor
    (i32.const 512)
   )
  )
  (block $break|0
   (loop $repeat|0
    (br_if $break|0
     (i32.ge_s
      (get_local $0)
      (i32.load offset=4
       (get_local $1)
      )
     )
    )
    (call $~lib/array/Array<i32>#__set
     (get_local $1)
     (get_local $0)
     (call $~lib/array/Array<i32>#constructor
      (i32.const 1)
     )
    )
    (call $~lib/array/Array<i32>#__set
     (call $~lib/array/Array<i32>#__get
      (get_local $1)
      (get_local $0)
     )
     (i32.const 0)
     (i32.sub
      (i32.sub
       (i32.load offset=4
        (get_local $1)
       )
       (i32.const 1)
      )
      (get_local $0)
     )
    )
    (set_local $0
     (i32.add
      (get_local $0)
      (i32.const 1)
     )
    )
    (br $repeat|0)
   )
  )
  (get_local $1)
 )
 (func $start~anonymous|51 (; 97 ;) (; has Stack IR ;) (type $iii) (param $0 i32) (param $1 i32) (result i32)
  (i32.sub
   (call $~lib/array/Array<i32>#__get
    (get_local $0)
    (i32.const 0)
   )
   (call $~lib/array/Array<i32>#__get
    (get_local $1)
    (i32.const 0)
   )
  )
 )
 (func $~lib/array/Array<Array<i32>>#sort (; 98 ;) (; has Stack IR ;) (type $iii) (param $0 i32) (param $1 i32) (result i32)
  (local $2 i32)
  (local $3 i32)
  (local $4 i32)
  (if
   (i32.le_s
    (tee_local $2
     (i32.load offset=4
      (get_local $0)
     )
    )
    (i32.const 1)
   )
   (return
    (get_local $0)
   )
  )
  (set_local $3
   (i32.load
    (get_local $0)
   )
  )
  (if
   (i32.eq
    (get_local $2)
    (i32.const 2)
   )
   (block
    (set_local $2
     (i32.load offset=8
      (i32.add
       (get_local $3)
       (i32.const 4)
      )
     )
    )
    (set_local $4
     (i32.load offset=8
      (get_local $3)
     )
    )
    (set_global $~argc
     (i32.const 2)
    )
    (if
     (i32.lt_s
      (call_indirect (type $iii)
       (get_local $2)
       (get_local $4)
       (get_local $1)
      )
      (i32.const 0)
     )
     (block
      (i32.store offset=8
       (i32.add
        (get_local $3)
        (i32.const 4)
       )
       (get_local $4)
      )
      (i32.store offset=8
       (get_local $3)
       (get_local $2)
      )
     )
    )
    (return
     (get_local $0)
    )
   )
  )
  (call $~lib/internal/array/insertionSort<i32>
   (get_local $3)
   (get_local $2)
   (get_local $1)
  )
  (get_local $0)
 )
 (func $std/array/assertSorted<Array<i32>> (; 99 ;) (; has Stack IR ;) (type $iiv) (param $0 i32) (param $1 i32)
  (if
   (i32.eqz
    (call $std/array/isSorted<i32>
     (call $~lib/array/Array<Array<i32>>#sort
      (get_local $0)
      (get_local $1)
     )
     (get_local $1)
    )
   )
   (block
    (call $~lib/env/abort
     (i32.const 0)
     (i32.const 104)
     (i32.const 608)
     (i32.const 2)
    )
    (unreachable)
   )
  )
 )
 (func $std/array/Proxy<i32>#constructor (; 100 ;) (; has Stack IR ;) (type $FUNCSIG$ii) (param $0 i32) (result i32)
  (local $1 i32)
  (i32.store
   (tee_local $1
    (call $~lib/memory/memory.allocate
     (i32.const 4)
    )
   )
   (get_local $0)
  )
  (get_local $1)
 )
 (func $std/array/createReverseOrderedElementsArray (; 101 ;) (; has Stack IR ;) (type $FUNCSIG$i) (result i32)
  (local $0 i32)
  (local $1 i32)
  (set_local $1
   (call $~lib/array/Array<i32>#constructor
    (i32.const 512)
   )
  )
  (block $break|0
   (loop $repeat|0
    (br_if $break|0
     (i32.ge_s
      (get_local $0)
      (i32.load offset=4
       (get_local $1)
      )
     )
    )
    (call $~lib/array/Array<i32>#__set
     (get_local $1)
     (get_local $0)
     (call $std/array/Proxy<i32>#constructor
      (i32.sub
       (i32.sub
        (i32.load offset=4
         (get_local $1)
        )
        (i32.const 1)
       )
       (get_local $0)
      )
     )
    )
    (set_local $0
     (i32.add
      (get_local $0)
      (i32.const 1)
     )
    )
    (br $repeat|0)
   )
  )
  (get_local $1)
 )
 (func $start~anonymous|52 (; 102 ;) (; has Stack IR ;) (type $iii) (param $0 i32) (param $1 i32) (result i32)
  (i32.sub
   (i32.load
    (get_local $0)
   )
   (i32.load
    (get_local $1)
   )
  )
 )
 (func $~lib/internal/string/compareUnsafe (; 103 ;) (; has Stack IR ;) (type $FUNCSIG$iiii) (param $0 i32) (param $1 i32) (param $2 i32) (result i32)
  (local $3 i32)
  (local $4 i32)
  (set_local $3
   (get_local $0)
  )
  (loop $continue|0
   (if
    (tee_local $0
     (if (result i32)
      (get_local $2)
      (i32.eqz
       (tee_local $4
        (i32.sub
         (i32.load16_u offset=4
          (get_local $3)
         )
         (i32.load16_u offset=4
          (get_local $1)
         )
        )
       )
      )
      (get_local $2)
     )
    )
    (block
     (set_local $2
      (i32.sub
       (get_local $2)
       (i32.const 1)
      )
     )
     (set_local $3
      (i32.add
       (get_local $3)
       (i32.const 1)
      )
     )
     (set_local $1
      (i32.add
       (get_local $1)
       (i32.const 1)
      )
     )
     (br $continue|0)
    )
   )
  )
  (get_local $4)
 )
 (func $~lib/string/String.__gt (; 104 ;) (; has Stack IR ;) (type $iii) (param $0 i32) (param $1 i32) (result i32)
  (local $2 i32)
  (local $3 i32)
  (if
   (i32.eqz
    (tee_local $2
     (i32.eq
      (get_local $0)
      (get_local $1)
     )
    )
   )
   (set_local $2
    (i32.eqz
     (get_local $0)
    )
   )
  )
  (if
   (i32.eqz
    (get_local $2)
   )
   (set_local $2
    (i32.eqz
     (get_local $1)
    )
   )
  )
  (if
   (get_local $2)
   (return
    (i32.const 0)
   )
  )
  (set_local $3
   (i32.load
    (get_local $1)
   )
  )
  (if
   (i32.eqz
    (tee_local $2
     (i32.load
      (get_local $0)
     )
    )
   )
   (return
    (i32.const 0)
   )
  )
  (if
   (i32.eqz
    (get_local $3)
   )
   (return
    (i32.const 1)
   )
  )
  (i32.gt_s
   (call $~lib/internal/string/compareUnsafe
    (get_local $0)
    (get_local $1)
    (select
     (get_local $2)
     (get_local $3)
     (i32.lt_s
      (get_local $2)
      (get_local $3)
     )
    )
   )
   (i32.const 0)
  )
 )
 (func $~lib/string/String.__lt (; 105 ;) (; has Stack IR ;) (type $iii) (param $0 i32) (param $1 i32) (result i32)
  (local $2 i32)
  (local $3 i32)
  (if
   (i32.eqz
    (tee_local $2
     (i32.eq
      (get_local $0)
      (get_local $1)
     )
    )
   )
   (set_local $2
    (i32.eqz
     (get_local $0)
    )
   )
  )
  (if
   (i32.eqz
    (get_local $2)
   )
   (set_local $2
    (i32.eqz
     (get_local $1)
    )
   )
  )
  (if
   (get_local $2)
   (return
    (i32.const 0)
   )
  )
  (set_local $2
   (i32.load
    (get_local $0)
   )
  )
  (if
   (i32.eqz
    (tee_local $3
     (i32.load
      (get_local $1)
     )
    )
   )
   (return
    (i32.const 0)
   )
  )
  (if
   (i32.eqz
    (get_local $2)
   )
   (return
    (i32.const 1)
   )
  )
  (i32.lt_s
   (call $~lib/internal/string/compareUnsafe
    (get_local $0)
    (get_local $1)
    (select
     (get_local $2)
     (get_local $3)
     (i32.lt_s
      (get_local $2)
      (get_local $3)
     )
    )
   )
   (i32.const 0)
  )
 )
 (func $start~anonymous|53 (; 106 ;) (; has Stack IR ;) (type $iii) (param $0 i32) (param $1 i32) (result i32)
  (i32.sub
   (call $~lib/string/String.__gt
    (get_local $0)
    (get_local $1)
   )
   (call $~lib/string/String.__lt
    (get_local $0)
    (get_local $1)
   )
  )
 )
 (func $~lib/string/String.__eq (; 107 ;) (; has Stack IR ;) (type $iii) (param $0 i32) (param $1 i32) (result i32)
  (local $2 i32)
  (if
   (i32.eq
    (get_local $0)
    (get_local $1)
   )
   (return
    (i32.const 1)
   )
  )
  (if
   (i32.eqz
    (tee_local $2
     (i32.eqz
      (get_local $0)
     )
    )
   )
   (set_local $2
    (i32.eqz
     (get_local $1)
    )
   )
  )
  (if
   (get_local $2)
   (return
    (i32.const 0)
   )
  )
  (if
   (i32.ne
    (tee_local $2
     (i32.load
      (get_local $0)
     )
    )
    (i32.load
     (get_local $1)
    )
   )
   (return
    (i32.const 0)
   )
  )
  (i32.eqz
   (call $~lib/internal/string/compareUnsafe
    (get_local $0)
    (get_local $1)
    (get_local $2)
   )
  )
 )
 (func $~lib/string/String.__ne (; 108 ;) (; has Stack IR ;) (type $iii) (param $0 i32) (param $1 i32) (result i32)
  (i32.eqz
   (call $~lib/string/String.__eq
    (get_local $0)
    (get_local $1)
   )
  )
 )
 (func $std/array/isArraysEqual<String> (; 109 ;) (; has Stack IR ;) (type $FUNCSIG$iii) (param $0 i32) (param $1 i32) (result i32)
  (local $2 i32)
  (local $3 i32)
  (if
   (i32.ne
    (i32.load offset=4
     (get_local $0)
    )
    (i32.load offset=4
     (get_local $1)
    )
   )
   (return
    (i32.const 0)
   )
  )
  (set_local $3
   (i32.load offset=4
    (get_local $0)
   )
  )
  (block $break|0
   (loop $repeat|0
    (br_if $break|0
     (i32.ge_s
      (get_local $2)
      (get_local $3)
     )
    )
    (if
     (call $~lib/string/String.__ne
      (call $~lib/array/Array<i32>#__get
       (get_local $0)
       (get_local $2)
      )
      (call $~lib/array/Array<i32>#__get
       (get_local $1)
       (get_local $2)
      )
     )
     (return
      (i32.const 0)
     )
     (block
      (set_local $2
       (i32.add
        (get_local $2)
        (i32.const 1)
       )
      )
      (br $repeat|0)
     )
    )
   )
  )
  (i32.const 1)
 )
 (func $~lib/internal/string/allocateUnsafe (; 110 ;) (; has Stack IR ;) (type $ii) (param $0 i32) (result i32)
  (local $1 i32)
  (if
   (tee_local $1
    (i32.gt_s
     (get_local $0)
     (i32.const 0)
    )
   )
   (set_local $1
    (i32.le_s
     (get_local $0)
     (i32.const 536870910)
    )
   )
  )
  (if
   (i32.eqz
    (get_local $1)
   )
   (block
    (call $~lib/env/abort
     (i32.const 0)
     (i32.const 1328)
     (i32.const 14)
     (i32.const 2)
    )
    (unreachable)
   )
  )
  (i32.store
   (tee_local $1
    (call $~lib/allocator/arena/__memory_allocate
     (i32.add
      (i32.shl
       (get_local $0)
       (i32.const 1)
      )
      (i32.const 4)
     )
    )
   )
   (get_local $0)
  )
  (get_local $1)
 )
 (func $~lib/string/String#charAt (; 111 ;) (; has Stack IR ;) (type $FUNCSIG$ii) (param $0 i32) (result i32)
  (local $1 i32)
  (if
   (i32.ge_u
    (get_local $0)
    (i32.load
     (i32.const 168)
    )
   )
   (return
    (i32.const 1144)
   )
  )
  (i32.store16 offset=4
   (tee_local $1
    (call $~lib/internal/string/allocateUnsafe
     (i32.const 1)
    )
   )
   (i32.load16_u offset=4
    (i32.add
     (i32.shl
      (get_local $0)
      (i32.const 1)
     )
     (i32.const 168)
    )
   )
  )
  (get_local $1)
 )
 (func $~lib/internal/string/copyUnsafe (; 112 ;) (; has Stack IR ;) (type $FUNCSIG$viiii) (param $0 i32) (param $1 i32) (param $2 i32) (param $3 i32)
  (call $~lib/internal/memory/memmove
   (i32.add
    (i32.add
     (get_local $0)
     (i32.shl
      (get_local $1)
      (i32.const 1)
     )
    )
    (i32.const 4)
   )
   (i32.add
    (get_local $2)
    (i32.const 4)
   )
   (i32.shl
    (get_local $3)
    (i32.const 1)
   )
  )
 )
 (func $~lib/string/String#concat (; 113 ;) (; has Stack IR ;) (type $iii) (param $0 i32) (param $1 i32) (result i32)
  (local $2 i32)
  (local $3 i32)
  (local $4 i32)
  (if
   (i32.eqz
    (get_local $0)
   )
   (block
    (call $~lib/env/abort
     (i32.const 0)
     (i32.const 1296)
     (i32.const 106)
     (i32.const 4)
    )
    (unreachable)
   )
  )
  (if
   (i32.eqz
    (get_local $1)
   )
   (set_local $1
    (i32.const 1384)
   )
  )
  (if
   (i32.eqz
    (tee_local $2
     (i32.add
      (tee_local $3
       (i32.load
        (get_local $0)
       )
      )
      (tee_local $4
       (i32.load
        (get_local $1)
       )
      )
     )
    )
   )
   (return
    (i32.const 1144)
   )
  )
  (call $~lib/internal/string/copyUnsafe
   (tee_local $2
    (call $~lib/internal/string/allocateUnsafe
     (get_local $2)
    )
   )
   (i32.const 0)
   (get_local $0)
   (get_local $3)
  )
  (call $~lib/internal/string/copyUnsafe
   (get_local $2)
   (get_local $3)
   (get_local $1)
   (get_local $4)
  )
  (get_local $2)
 )
 (func $~lib/string/String.__concat (; 114 ;) (; has Stack IR ;) (type $iii) (param $0 i32) (param $1 i32) (result i32)
  (if
   (i32.eqz
    (get_local $0)
   )
   (set_local $0
    (i32.const 1384)
   )
  )
  (call $~lib/string/String#concat
   (get_local $0)
   (get_local $1)
  )
 )
 (func $std/array/createRandomString (; 115 ;) (; has Stack IR ;) (type $ii) (param $0 i32) (result i32)
  (local $1 i32)
  (local $2 i32)
  (set_local $1
   (i32.const 1144)
  )
  (block $break|0
   (loop $repeat|0
    (br_if $break|0
     (i32.ge_s
      (get_local $2)
      (get_local $0)
     )
    )
    (set_local $1
     (call $~lib/string/String.__concat
      (get_local $1)
      (call $~lib/string/String#charAt
       (i32.trunc_s/f64
        (f64.floor
         (f64.mul
          (call $~lib/math/NativeMath.random)
          (f64.convert_s/i32
           (i32.load
            (i32.const 168)
           )
          )
         )
        )
       )
      )
     )
    )
    (set_local $2
     (i32.add
      (get_local $2)
      (i32.const 1)
     )
    )
    (br $repeat|0)
   )
  )
  (get_local $1)
 )
 (func $std/array/createRandomStringArray (; 116 ;) (; has Stack IR ;) (type $FUNCSIG$i) (result i32)
  (local $0 i32)
  (local $1 i32)
  (set_local $1
   (call $~lib/array/Array<i32>#constructor
    (i32.const 400)
   )
  )
  (block $break|0
   (loop $repeat|0
    (br_if $break|0
     (i32.ge_s
      (get_local $0)
      (i32.load offset=4
       (get_local $1)
      )
     )
    )
    (call $~lib/array/Array<i32>#__set
     (get_local $1)
     (get_local $0)
     (call $std/array/createRandomString
      (i32.trunc_s/f64
       (f64.mul
        (call $~lib/math/NativeMath.random)
        (f64.const 32)
       )
      )
     )
    )
    (set_local $0
     (i32.add
      (get_local $0)
      (i32.const 1)
     )
    )
    (br $repeat|0)
   )
  )
  (get_local $1)
 )
 (func $start (; 117 ;) (; has Stack IR ;) (type $v)
  (set_global $~lib/allocator/arena/startOffset
   (i32.const 1400)
  )
  (set_global $~lib/allocator/arena/offset
   (get_global $~lib/allocator/arena/startOffset)
  )
  (set_global $std/array/arr
   (call $~lib/array/Array<i32>#constructor
    (i32.const 0)
   )
  )
  (if
   (i32.load offset=4
    (get_global $std/array/arr)
   )
   (block
    (call $~lib/env/abort
     (i32.const 0)
     (i32.const 104)
     (i32.const 17)
     (i32.const 0)
    )
    (unreachable)
   )
  )
  (if
   (call $std/array/internalCapacity<i32>
    (get_global $std/array/arr)
   )
   (block
    (call $~lib/env/abort
     (i32.const 0)
     (i32.const 104)
     (i32.const 18)
     (i32.const 0)
    )
    (unreachable)
   )
  )
  (drop
   (call $~lib/array/Array<i32>#push
    (get_global $std/array/arr)
    (i32.const 42)
   )
  )
  (if
   (i32.ne
    (call $~lib/array/Array<i32>#__get
     (get_global $std/array/arr)
     (i32.const 0)
    )
    (i32.const 42)
   )
   (block
    (call $~lib/env/abort
     (i32.const 0)
     (i32.const 104)
     (i32.const 22)
     (i32.const 0)
    )
    (unreachable)
   )
  )
  (if
   (i32.ne
    (i32.load offset=4
     (get_global $std/array/arr)
    )
    (i32.const 1)
   )
   (block
    (call $~lib/env/abort
     (i32.const 0)
     (i32.const 104)
     (i32.const 23)
     (i32.const 0)
    )
    (unreachable)
   )
  )
  (if
   (i32.ne
    (call $std/array/internalCapacity<i32>
     (get_global $std/array/arr)
    )
    (i32.const 1)
   )
   (block
    (call $~lib/env/abort
     (i32.const 0)
     (i32.const 104)
     (i32.const 24)
     (i32.const 0)
    )
    (unreachable)
   )
  )
  (set_global $std/array/i
   (call $~lib/array/Array<i32>#pop
    (get_global $std/array/arr)
   )
  )
  (if
   (i32.ne
    (get_global $std/array/i)
    (i32.const 42)
   )
   (block
    (call $~lib/env/abort
     (i32.const 0)
     (i32.const 104)
     (i32.const 28)
     (i32.const 0)
    )
    (unreachable)
   )
  )
  (if
   (i32.load offset=4
    (get_global $std/array/arr)
   )
   (block
    (call $~lib/env/abort
     (i32.const 0)
     (i32.const 104)
     (i32.const 29)
     (i32.const 0)
    )
    (unreachable)
   )
  )
  (if
   (i32.ne
    (call $std/array/internalCapacity<i32>
     (get_global $std/array/arr)
    )
    (i32.const 1)
   )
   (block
    (call $~lib/env/abort
     (i32.const 0)
     (i32.const 104)
     (i32.const 30)
     (i32.const 0)
    )
    (unreachable)
   )
  )
  (drop
   (call $~lib/array/Array<i32>#push
    (get_global $std/array/arr)
    (i32.const 43)
   )
  )
  (if
   (i32.ne
    (i32.load offset=4
     (get_global $std/array/arr)
    )
    (i32.const 1)
   )
   (block
    (call $~lib/env/abort
     (i32.const 0)
     (i32.const 104)
     (i32.const 34)
     (i32.const 0)
    )
    (unreachable)
   )
  )
  (if
   (i32.ne
    (call $std/array/internalCapacity<i32>
     (get_global $std/array/arr)
    )
    (i32.const 1)
   )
   (block
    (call $~lib/env/abort
     (i32.const 0)
     (i32.const 104)
     (i32.const 35)
     (i32.const 0)
    )
    (unreachable)
   )
  )
  (if
   (i32.ne
    (call $~lib/array/Array<i32>#__get
     (get_global $std/array/arr)
     (i32.const 0)
    )
    (i32.const 43)
   )
   (block
    (call $~lib/env/abort
     (i32.const 0)
     (i32.const 104)
     (i32.const 36)
     (i32.const 0)
    )
    (unreachable)
   )
  )
  (drop
   (call $~lib/array/Array<i32>#push
    (get_global $std/array/arr)
    (i32.const 44)
   )
  )
  (if
   (i32.ne
    (i32.load offset=4
     (get_global $std/array/arr)
    )
    (i32.const 2)
   )
   (block
    (call $~lib/env/abort
     (i32.const 0)
     (i32.const 104)
     (i32.const 40)
     (i32.const 0)
    )
    (unreachable)
   )
  )
  (if
   (i32.ne
    (call $std/array/internalCapacity<i32>
     (get_global $std/array/arr)
    )
    (i32.const 2)
   )
   (block
    (call $~lib/env/abort
     (i32.const 0)
     (i32.const 104)
     (i32.const 41)
     (i32.const 0)
    )
    (unreachable)
   )
  )
  (if
   (i32.ne
    (call $~lib/array/Array<i32>#__get
     (get_global $std/array/arr)
     (i32.const 0)
    )
    (i32.const 43)
   )
   (block
    (call $~lib/env/abort
     (i32.const 0)
     (i32.const 104)
     (i32.const 42)
     (i32.const 0)
    )
    (unreachable)
   )
  )
  (if
   (i32.ne
    (call $~lib/array/Array<i32>#__get
     (get_global $std/array/arr)
     (i32.const 1)
    )
    (i32.const 44)
   )
   (block
    (call $~lib/env/abort
     (i32.const 0)
     (i32.const 104)
     (i32.const 43)
     (i32.const 0)
    )
    (unreachable)
   )
  )
  (drop
   (call $~lib/array/Array<i32>#push
    (get_global $std/array/arr)
    (i32.const 45)
   )
  )
  (if
   (i32.ne
    (i32.load offset=4
     (get_global $std/array/arr)
    )
    (i32.const 3)
   )
   (block
    (call $~lib/env/abort
     (i32.const 0)
     (i32.const 104)
     (i32.const 47)
     (i32.const 0)
    )
    (unreachable)
   )
  )
  (if
   (i32.ne
    (call $std/array/internalCapacity<i32>
     (get_global $std/array/arr)
    )
    (i32.const 3)
   )
   (block
    (call $~lib/env/abort
     (i32.const 0)
     (i32.const 104)
     (i32.const 48)
     (i32.const 0)
    )
    (unreachable)
   )
  )
  (if
   (i32.ne
    (call $~lib/array/Array<i32>#__get
     (get_global $std/array/arr)
     (i32.const 0)
    )
    (i32.const 43)
   )
   (block
    (call $~lib/env/abort
     (i32.const 0)
     (i32.const 104)
     (i32.const 49)
     (i32.const 0)
    )
    (unreachable)
   )
  )
  (if
   (i32.ne
    (call $~lib/array/Array<i32>#__get
     (get_global $std/array/arr)
     (i32.const 1)
    )
    (i32.const 44)
   )
   (block
    (call $~lib/env/abort
     (i32.const 0)
     (i32.const 104)
     (i32.const 50)
     (i32.const 0)
    )
    (unreachable)
   )
  )
  (if
   (i32.ne
    (call $~lib/array/Array<i32>#__get
     (get_global $std/array/arr)
     (i32.const 2)
    )
    (i32.const 45)
   )
   (block
    (call $~lib/env/abort
     (i32.const 0)
     (i32.const 104)
     (i32.const 51)
     (i32.const 0)
    )
    (unreachable)
   )
  )
  (drop
   (call $~lib/array/Array<i32>#unshift
    (get_global $std/array/arr)
    (i32.const 42)
   )
  )
  (if
   (i32.ne
    (i32.load offset=4
     (get_global $std/array/arr)
    )
    (i32.const 4)
   )
   (block
    (call $~lib/env/abort
     (i32.const 0)
     (i32.const 104)
     (i32.const 57)
     (i32.const 0)
    )
    (unreachable)
   )
  )
  (if
   (i32.ne
    (call $std/array/internalCapacity<i32>
     (get_global $std/array/arr)
    )
    (i32.const 4)
   )
   (block
    (call $~lib/env/abort
     (i32.const 0)
     (i32.const 104)
     (i32.const 58)
     (i32.const 0)
    )
    (unreachable)
   )
  )
  (if
   (i32.ne
    (call $~lib/array/Array<i32>#__get
     (get_global $std/array/arr)
     (i32.const 0)
    )
    (i32.const 42)
   )
   (block
    (call $~lib/env/abort
     (i32.const 0)
     (i32.const 104)
     (i32.const 59)
     (i32.const 0)
    )
    (unreachable)
   )
  )
  (if
   (i32.ne
    (call $~lib/array/Array<i32>#__get
     (get_global $std/array/arr)
     (i32.const 1)
    )
    (i32.const 43)
   )
   (block
    (call $~lib/env/abort
     (i32.const 0)
     (i32.const 104)
     (i32.const 60)
     (i32.const 0)
    )
    (unreachable)
   )
  )
  (if
   (i32.ne
    (call $~lib/array/Array<i32>#__get
     (get_global $std/array/arr)
     (i32.const 2)
    )
    (i32.const 44)
   )
   (block
    (call $~lib/env/abort
     (i32.const 0)
     (i32.const 104)
     (i32.const 61)
     (i32.const 0)
    )
    (unreachable)
   )
  )
  (if
   (i32.ne
    (call $~lib/array/Array<i32>#__get
     (get_global $std/array/arr)
     (i32.const 3)
    )
    (i32.const 45)
   )
   (block
    (call $~lib/env/abort
     (i32.const 0)
     (i32.const 104)
     (i32.const 62)
     (i32.const 0)
    )
    (unreachable)
   )
  )
  (drop
   (call $~lib/array/Array<i32>#unshift
    (get_global $std/array/arr)
    (i32.const 41)
   )
  )
  (if
   (i32.ne
    (i32.load offset=4
     (get_global $std/array/arr)
    )
    (i32.const 5)
   )
   (block
    (call $~lib/env/abort
     (i32.const 0)
     (i32.const 104)
     (i32.const 66)
     (i32.const 0)
    )
    (unreachable)
   )
  )
  (if
   (i32.ne
    (call $std/array/internalCapacity<i32>
     (get_global $std/array/arr)
    )
    (i32.const 5)
   )
   (block
    (call $~lib/env/abort
     (i32.const 0)
     (i32.const 104)
     (i32.const 67)
     (i32.const 0)
    )
    (unreachable)
   )
  )
  (if
   (i32.ne
    (call $~lib/array/Array<i32>#__get
     (get_global $std/array/arr)
     (i32.const 0)
    )
    (i32.const 41)
   )
   (block
    (call $~lib/env/abort
     (i32.const 0)
     (i32.const 104)
     (i32.const 68)
     (i32.const 0)
    )
    (unreachable)
   )
  )
  (if
   (i32.ne
    (call $~lib/array/Array<i32>#__get
     (get_global $std/array/arr)
     (i32.const 1)
    )
    (i32.const 42)
   )
   (block
    (call $~lib/env/abort
     (i32.const 0)
     (i32.const 104)
     (i32.const 69)
     (i32.const 0)
    )
    (unreachable)
   )
  )
  (if
   (i32.ne
    (call $~lib/array/Array<i32>#__get
     (get_global $std/array/arr)
     (i32.const 2)
    )
    (i32.const 43)
   )
   (block
    (call $~lib/env/abort
     (i32.const 0)
     (i32.const 104)
     (i32.const 70)
     (i32.const 0)
    )
    (unreachable)
   )
  )
  (if
   (i32.ne
    (call $~lib/array/Array<i32>#__get
     (get_global $std/array/arr)
     (i32.const 3)
    )
    (i32.const 44)
   )
   (block
    (call $~lib/env/abort
     (i32.const 0)
     (i32.const 104)
     (i32.const 71)
     (i32.const 0)
    )
    (unreachable)
   )
  )
  (if
   (i32.ne
    (call $~lib/array/Array<i32>#__get
     (get_global $std/array/arr)
     (i32.const 4)
    )
    (i32.const 45)
   )
   (block
    (call $~lib/env/abort
     (i32.const 0)
     (i32.const 104)
     (i32.const 72)
     (i32.const 0)
    )
    (unreachable)
   )
  )
  (set_global $std/array/i
   (call $~lib/array/Array<i32>#shift
    (get_global $std/array/arr)
   )
  )
  (if
   (i32.ne
    (get_global $std/array/i)
    (i32.const 41)
   )
   (block
    (call $~lib/env/abort
     (i32.const 0)
     (i32.const 104)
     (i32.const 78)
     (i32.const 0)
    )
    (unreachable)
   )
  )
  (if
   (i32.ne
    (i32.load offset=4
     (get_global $std/array/arr)
    )
    (i32.const 4)
   )
   (block
    (call $~lib/env/abort
     (i32.const 0)
     (i32.const 104)
     (i32.const 79)
     (i32.const 0)
    )
    (unreachable)
   )
  )
  (if
   (i32.ne
    (call $std/array/internalCapacity<i32>
     (get_global $std/array/arr)
    )
    (i32.const 5)
   )
   (block
    (call $~lib/env/abort
     (i32.const 0)
     (i32.const 104)
     (i32.const 80)
     (i32.const 0)
    )
    (unreachable)
   )
  )
  (if
   (i32.ne
    (call $~lib/array/Array<i32>#__get
     (get_global $std/array/arr)
     (i32.const 0)
    )
    (i32.const 42)
   )
   (block
    (call $~lib/env/abort
     (i32.const 0)
     (i32.const 104)
     (i32.const 81)
     (i32.const 0)
    )
    (unreachable)
   )
  )
  (if
   (i32.ne
    (call $~lib/array/Array<i32>#__get
     (get_global $std/array/arr)
     (i32.const 1)
    )
    (i32.const 43)
   )
   (block
    (call $~lib/env/abort
     (i32.const 0)
     (i32.const 104)
     (i32.const 82)
     (i32.const 0)
    )
    (unreachable)
   )
  )
  (if
   (i32.ne
    (call $~lib/array/Array<i32>#__get
     (get_global $std/array/arr)
     (i32.const 2)
    )
    (i32.const 44)
   )
   (block
    (call $~lib/env/abort
     (i32.const 0)
     (i32.const 104)
     (i32.const 83)
     (i32.const 0)
    )
    (unreachable)
   )
  )
  (if
   (i32.ne
    (call $~lib/array/Array<i32>#__get
     (get_global $std/array/arr)
     (i32.const 3)
    )
    (i32.const 45)
   )
   (block
    (call $~lib/env/abort
     (i32.const 0)
     (i32.const 104)
     (i32.const 84)
     (i32.const 0)
    )
    (unreachable)
   )
  )
  (set_global $std/array/i
   (call $~lib/array/Array<i32>#pop
    (get_global $std/array/arr)
   )
  )
  (if
   (i32.ne
    (get_global $std/array/i)
    (i32.const 45)
   )
   (block
    (call $~lib/env/abort
     (i32.const 0)
     (i32.const 104)
     (i32.const 88)
     (i32.const 0)
    )
    (unreachable)
   )
  )
  (if
   (i32.ne
    (i32.load offset=4
     (get_global $std/array/arr)
    )
    (i32.const 3)
   )
   (block
    (call $~lib/env/abort
     (i32.const 0)
     (i32.const 104)
     (i32.const 89)
     (i32.const 0)
    )
    (unreachable)
   )
  )
  (if
   (i32.ne
    (call $std/array/internalCapacity<i32>
     (get_global $std/array/arr)
    )
    (i32.const 5)
   )
   (block
    (call $~lib/env/abort
     (i32.const 0)
     (i32.const 104)
     (i32.const 90)
     (i32.const 0)
    )
    (unreachable)
   )
  )
  (if
   (i32.ne
    (call $~lib/array/Array<i32>#__get
     (get_global $std/array/arr)
     (i32.const 0)
    )
    (i32.const 42)
   )
   (block
    (call $~lib/env/abort
     (i32.const 0)
     (i32.const 104)
     (i32.const 91)
     (i32.const 0)
    )
    (unreachable)
   )
  )
  (if
   (i32.ne
    (call $~lib/array/Array<i32>#__get
     (get_global $std/array/arr)
     (i32.const 1)
    )
    (i32.const 43)
   )
   (block
    (call $~lib/env/abort
     (i32.const 0)
     (i32.const 104)
     (i32.const 92)
     (i32.const 0)
    )
    (unreachable)
   )
  )
  (if
   (i32.ne
    (call $~lib/array/Array<i32>#__get
     (get_global $std/array/arr)
     (i32.const 2)
    )
    (i32.const 44)
   )
   (block
    (call $~lib/env/abort
     (i32.const 0)
     (i32.const 104)
     (i32.const 93)
     (i32.const 0)
    )
    (unreachable)
   )
  )
  (drop
   (call $~lib/array/Array<i32>#reverse
    (get_global $std/array/arr)
   )
  )
  (if
   (i32.ne
    (i32.load offset=4
     (get_global $std/array/arr)
    )
    (i32.const 3)
   )
   (block
    (call $~lib/env/abort
     (i32.const 0)
     (i32.const 104)
     (i32.const 99)
     (i32.const 0)
    )
    (unreachable)
   )
  )
  (if
   (i32.ne
    (call $std/array/internalCapacity<i32>
     (get_global $std/array/arr)
    )
    (i32.const 5)
   )
   (block
    (call $~lib/env/abort
     (i32.const 0)
     (i32.const 104)
     (i32.const 100)
     (i32.const 0)
    )
    (unreachable)
   )
  )
  (if
   (i32.ne
    (call $~lib/array/Array<i32>#__get
     (get_global $std/array/arr)
     (i32.const 0)
    )
    (i32.const 44)
   )
   (block
    (call $~lib/env/abort
     (i32.const 0)
     (i32.const 104)
     (i32.const 101)
     (i32.const 0)
    )
    (unreachable)
   )
  )
  (if
   (i32.ne
    (call $~lib/array/Array<i32>#__get
     (get_global $std/array/arr)
     (i32.const 1)
    )
    (i32.const 43)
   )
   (block
    (call $~lib/env/abort
     (i32.const 0)
     (i32.const 104)
     (i32.const 102)
     (i32.const 0)
    )
    (unreachable)
   )
  )
  (if
   (i32.ne
    (call $~lib/array/Array<i32>#__get
     (get_global $std/array/arr)
     (i32.const 2)
    )
    (i32.const 42)
   )
   (block
    (call $~lib/env/abort
     (i32.const 0)
     (i32.const 104)
     (i32.const 103)
     (i32.const 0)
    )
    (unreachable)
   )
  )
  (drop
   (call $~lib/array/Array<i32>#push
    (get_global $std/array/arr)
    (i32.const 43)
   )
  )
  (drop
   (call $~lib/array/Array<i32>#push
    (get_global $std/array/arr)
    (i32.const 44)
   )
  )
  (set_global $std/array/i
   (call $~lib/array/Array<i32>#indexOf
    (get_global $std/array/arr)
    (i32.const 44)
    (i32.const 0)
   )
  )
  (if
   (get_global $std/array/i)
   (block
    (call $~lib/env/abort
     (i32.const 0)
     (i32.const 104)
     (i32.const 112)
     (i32.const 0)
    )
    (unreachable)
   )
  )
  (set_global $std/array/i
   (call $~lib/array/Array<i32>#indexOf
    (get_global $std/array/arr)
    (i32.const 42)
    (i32.const 0)
   )
  )
  (if
   (i32.ne
    (get_global $std/array/i)
    (i32.const 2)
   )
   (block
    (call $~lib/env/abort
     (i32.const 0)
     (i32.const 104)
     (i32.const 116)
     (i32.const 0)
    )
    (unreachable)
   )
  )
  (set_global $std/array/i
   (call $~lib/array/Array<i32>#indexOf
    (get_global $std/array/arr)
    (i32.const 45)
    (i32.const 0)
   )
  )
  (if
   (i32.ne
    (get_global $std/array/i)
    (i32.const -1)
   )
   (block
    (call $~lib/env/abort
     (i32.const 0)
     (i32.const 104)
     (i32.const 120)
     (i32.const 0)
    )
    (unreachable)
   )
  )
  (set_global $std/array/i
   (call $~lib/array/Array<i32>#indexOf
    (get_global $std/array/arr)
    (i32.const 43)
    (i32.const 100)
   )
  )
  (if
   (i32.ne
    (get_global $std/array/i)
    (i32.const -1)
   )
   (block
    (call $~lib/env/abort
     (i32.const 0)
     (i32.const 104)
     (i32.const 124)
     (i32.const 0)
    )
    (unreachable)
   )
  )
  (set_global $std/array/i
   (call $~lib/array/Array<i32>#indexOf
    (get_global $std/array/arr)
    (i32.const 43)
    (i32.const -100)
   )
  )
  (if
   (i32.ne
    (get_global $std/array/i)
    (i32.const 1)
   )
   (block
    (call $~lib/env/abort
     (i32.const 0)
     (i32.const 104)
     (i32.const 128)
     (i32.const 0)
    )
    (unreachable)
   )
  )
  (set_global $std/array/i
   (call $~lib/array/Array<i32>#indexOf
    (get_global $std/array/arr)
    (i32.const 43)
    (i32.const -2)
   )
  )
  (if
   (i32.ne
    (get_global $std/array/i)
    (i32.const 3)
   )
   (block
    (call $~lib/env/abort
     (i32.const 0)
     (i32.const 104)
     (i32.const 132)
     (i32.const 0)
    )
    (unreachable)
   )
  )
  (set_global $std/array/i
   (call $~lib/array/Array<i32>#indexOf
    (get_global $std/array/arr)
    (i32.const 43)
    (i32.const -4)
   )
  )
  (if
   (i32.ne
    (get_global $std/array/i)
    (i32.const 1)
   )
   (block
    (call $~lib/env/abort
     (i32.const 0)
     (i32.const 104)
     (i32.const 136)
     (i32.const 0)
    )
    (unreachable)
   )
  )
  (set_global $std/array/i
   (call $~lib/array/Array<i32>#indexOf
    (get_global $std/array/arr)
    (i32.const 43)
    (i32.const 0)
   )
  )
  (if
   (i32.ne
    (get_global $std/array/i)
    (i32.const 1)
   )
   (block
    (call $~lib/env/abort
     (i32.const 0)
     (i32.const 104)
     (i32.const 140)
     (i32.const 0)
    )
    (unreachable)
   )
  )
  (set_global $std/array/i
   (call $~lib/array/Array<i32>#indexOf
    (get_global $std/array/arr)
    (i32.const 43)
    (i32.const 1)
   )
  )
  (if
   (i32.ne
    (get_global $std/array/i)
    (i32.const 1)
   )
   (block
    (call $~lib/env/abort
     (i32.const 0)
     (i32.const 104)
     (i32.const 144)
     (i32.const 0)
    )
    (unreachable)
   )
  )
  (set_global $std/array/i
   (call $~lib/array/Array<i32>#indexOf
    (get_global $std/array/arr)
    (i32.const 43)
    (i32.const 2)
   )
  )
  (if
   (i32.ne
    (get_global $std/array/i)
    (i32.const 3)
   )
   (block
    (call $~lib/env/abort
     (i32.const 0)
     (i32.const 104)
     (i32.const 148)
     (i32.const 0)
    )
    (unreachable)
   )
  )
  (set_global $std/array/includes
   (call $~lib/array/Array<i32>#includes
    (get_global $std/array/arr)
    (i32.const 44)
    (i32.const 0)
   )
  )
  (if
   (i32.ne
    (get_global $std/array/includes)
    (i32.const 1)
   )
   (block
    (call $~lib/env/abort
     (i32.const 0)
     (i32.const 104)
     (i32.const 154)
     (i32.const 0)
    )
    (unreachable)
   )
  )
  (set_global $std/array/includes
   (call $~lib/array/Array<i32>#includes
    (get_global $std/array/arr)
    (i32.const 42)
    (i32.const 0)
   )
  )
  (if
   (i32.ne
    (get_global $std/array/includes)
    (i32.const 1)
   )
   (block
    (call $~lib/env/abort
     (i32.const 0)
     (i32.const 104)
     (i32.const 158)
     (i32.const 0)
    )
    (unreachable)
   )
  )
  (set_global $std/array/includes
   (call $~lib/array/Array<i32>#includes
    (get_global $std/array/arr)
    (i32.const 45)
    (i32.const 0)
   )
  )
  (if
   (get_global $std/array/includes)
   (block
    (call $~lib/env/abort
     (i32.const 0)
     (i32.const 104)
     (i32.const 162)
     (i32.const 0)
    )
    (unreachable)
   )
  )
  (set_global $std/array/includes
   (call $~lib/array/Array<i32>#includes
    (get_global $std/array/arr)
    (i32.const 43)
    (i32.const 100)
   )
  )
  (if
   (get_global $std/array/includes)
   (block
    (call $~lib/env/abort
     (i32.const 0)
     (i32.const 104)
     (i32.const 166)
     (i32.const 0)
    )
    (unreachable)
   )
  )
  (set_global $std/array/includes
   (call $~lib/array/Array<i32>#includes
    (get_global $std/array/arr)
    (i32.const 43)
    (i32.const -100)
   )
  )
  (if
   (i32.ne
    (get_global $std/array/includes)
    (i32.const 1)
   )
   (block
    (call $~lib/env/abort
     (i32.const 0)
     (i32.const 104)
     (i32.const 170)
     (i32.const 0)
    )
    (unreachable)
   )
  )
  (set_global $std/array/includes
   (call $~lib/array/Array<i32>#includes
    (get_global $std/array/arr)
    (i32.const 43)
    (i32.const -2)
   )
  )
  (if
   (i32.ne
    (get_global $std/array/includes)
    (i32.const 1)
   )
   (block
    (call $~lib/env/abort
     (i32.const 0)
     (i32.const 104)
     (i32.const 174)
     (i32.const 0)
    )
    (unreachable)
   )
  )
  (set_global $std/array/includes
   (call $~lib/array/Array<i32>#includes
    (get_global $std/array/arr)
    (i32.const 43)
    (i32.const -4)
   )
  )
  (if
   (i32.ne
    (get_global $std/array/includes)
    (i32.const 1)
   )
   (block
    (call $~lib/env/abort
     (i32.const 0)
     (i32.const 104)
     (i32.const 178)
     (i32.const 0)
    )
    (unreachable)
   )
  )
  (set_global $std/array/includes
   (call $~lib/array/Array<i32>#includes
    (get_global $std/array/arr)
    (i32.const 43)
    (i32.const 0)
   )
  )
  (if
   (i32.ne
    (get_global $std/array/includes)
    (i32.const 1)
   )
   (block
    (call $~lib/env/abort
     (i32.const 0)
     (i32.const 104)
     (i32.const 182)
     (i32.const 0)
    )
    (unreachable)
   )
  )
  (set_global $std/array/includes
   (call $~lib/array/Array<i32>#includes
    (get_global $std/array/arr)
    (i32.const 43)
    (i32.const 1)
   )
  )
  (if
   (i32.ne
    (get_global $std/array/includes)
    (i32.const 1)
   )
   (block
    (call $~lib/env/abort
     (i32.const 0)
     (i32.const 104)
     (i32.const 186)
     (i32.const 0)
    )
    (unreachable)
   )
  )
  (set_global $std/array/includes
   (call $~lib/array/Array<i32>#includes
    (get_global $std/array/arr)
    (i32.const 43)
    (i32.const 2)
   )
  )
  (if
   (i32.ne
    (get_global $std/array/includes)
    (i32.const 1)
   )
   (block
    (call $~lib/env/abort
     (i32.const 0)
     (i32.const 104)
     (i32.const 190)
     (i32.const 0)
    )
    (unreachable)
   )
  )
  (call $~lib/array/Array<i32>#splice
   (get_global $std/array/arr)
  )
  (if
   (i32.ne
    (i32.load offset=4
     (get_global $std/array/arr)
    )
    (i32.const 4)
   )
   (block
    (call $~lib/env/abort
     (i32.const 0)
     (i32.const 104)
     (i32.const 194)
     (i32.const 0)
    )
    (unreachable)
   )
  )
  (if
   (i32.ne
    (call $std/array/internalCapacity<i32>
     (get_global $std/array/arr)
    )
    (i32.const 5)
   )
   (block
    (call $~lib/env/abort
     (i32.const 0)
     (i32.const 104)
     (i32.const 195)
     (i32.const 0)
    )
    (unreachable)
   )
  )
  (if
   (i32.ne
    (call $~lib/array/Array<i32>#__get
     (get_global $std/array/arr)
     (i32.const 0)
    )
    (i32.const 44)
   )
   (block
    (call $~lib/env/abort
     (i32.const 0)
     (i32.const 104)
     (i32.const 196)
     (i32.const 0)
    )
    (unreachable)
   )
  )
  (if
   (i32.ne
    (call $~lib/array/Array<i32>#__get
     (get_global $std/array/arr)
     (i32.const 1)
    )
    (i32.const 42)
   )
   (block
    (call $~lib/env/abort
     (i32.const 0)
     (i32.const 104)
     (i32.const 197)
     (i32.const 0)
    )
    (unreachable)
   )
  )
  (call $~lib/array/Array<i32>#__set
   (get_global $std/array/arr)
   (i32.const 0)
   (i32.const 0)
  )
  (call $~lib/array/Array<i32>#__set
   (get_global $std/array/arr)
   (i32.const 1)
   (i32.const 1)
  )
  (call $~lib/array/Array<i32>#__set
   (get_global $std/array/arr)
   (i32.const 2)
   (i32.const 2)
  )
  (call $~lib/array/Array<i32>#__set
   (get_global $std/array/arr)
   (i32.const 3)
   (i32.const 3)
  )
  (set_global $std/array/i
   (call $~lib/array/Array<i32>#findIndex
    (get_global $std/array/arr)
    (i32.const 0)
   )
  )
  (if
   (get_global $std/array/i)
   (block
    (call $~lib/env/abort
     (i32.const 0)
     (i32.const 104)
     (i32.const 207)
     (i32.const 0)
    )
    (unreachable)
   )
  )
  (set_global $std/array/i
   (call $~lib/array/Array<i32>#findIndex
    (get_global $std/array/arr)
    (i32.const 1)
   )
  )
  (if
   (i32.ne
    (get_global $std/array/i)
    (i32.const 1)
   )
   (block
    (call $~lib/env/abort
     (i32.const 0)
     (i32.const 104)
     (i32.const 210)
     (i32.const 0)
    )
    (unreachable)
   )
  )
  (set_global $std/array/i
   (call $~lib/array/Array<i32>#findIndex
    (get_global $std/array/arr)
    (i32.const 2)
   )
  )
  (if
   (i32.ne
    (get_global $std/array/i)
    (i32.const -1)
   )
   (block
    (call $~lib/env/abort
     (i32.const 0)
     (i32.const 104)
     (i32.const 213)
     (i32.const 0)
    )
    (unreachable)
   )
  )
  (set_global $std/array/i
   (call $~lib/array/Array<i32>#findIndex
    (get_global $std/array/arr)
    (i32.const 3)
   )
  )
  (if
   (i32.ne
    (get_global $std/array/i)
    (i32.const -1)
   )
   (block
    (call $~lib/env/abort
     (i32.const 0)
     (i32.const 104)
     (i32.const 221)
     (i32.const 0)
    )
    (unreachable)
   )
  )
  (if
   (i32.ne
    (i32.load offset=4
     (get_global $std/array/arr)
    )
    (i32.const 8)
   )
   (block
    (call $~lib/env/abort
     (i32.const 0)
     (i32.const 104)
     (i32.const 222)
     (i32.const 0)
    )
    (unreachable)
   )
  )
  (set_global $std/array/i
   (call $~lib/array/Array<i32>#findIndex
    (get_global $std/array/arr)
    (i32.const 4)
   )
  )
  (if
   (i32.eq
    (get_global $std/array/i)
    (i32.const -1)
   )
   (block
    (call $~lib/env/abort
     (i32.const 0)
     (i32.const 104)
     (i32.const 224)
     (i32.const 0)
    )
    (unreachable)
   )
  )
  (drop
   (call $~lib/array/Array<i32>#pop
    (get_global $std/array/arr)
   )
  )
  (drop
   (call $~lib/array/Array<i32>#pop
    (get_global $std/array/arr)
   )
  )
  (drop
   (call $~lib/array/Array<i32>#pop
    (get_global $std/array/arr)
   )
  )
  (drop
   (call $~lib/array/Array<i32>#pop
    (get_global $std/array/arr)
   )
  )
  (set_global $std/array/i
   (call $~lib/array/Array<i32>#findIndex
    (get_global $std/array/arr)
    (i32.const 5)
   )
  )
  (if
   (i32.ne
    (get_global $std/array/i)
    (i32.const -1)
   )
   (block
    (call $~lib/env/abort
     (i32.const 0)
     (i32.const 104)
     (i32.const 237)
     (i32.const 0)
    )
    (unreachable)
   )
  )
  (if
   (i32.ne
    (i32.load offset=4
     (get_global $std/array/arr)
    )
    (i32.const 2)
   )
   (block
    (call $~lib/env/abort
     (i32.const 0)
     (i32.const 104)
     (i32.const 238)
     (i32.const 0)
    )
    (unreachable)
   )
  )
  (drop
   (call $~lib/array/Array<i32>#push
    (get_global $std/array/arr)
    (i32.const 2)
   )
  )
  (drop
   (call $~lib/array/Array<i32>#push
    (get_global $std/array/arr)
    (i32.const 3)
   )
  )
  (set_global $std/array/every
   (call $~lib/array/Array<i32>#every
    (get_global $std/array/arr)
    (i32.const 6)
   )
  )
  (if
   (i32.ne
    (get_global $std/array/every)
    (i32.const 1)
   )
   (block
    (call $~lib/env/abort
     (i32.const 0)
     (i32.const 104)
     (i32.const 246)
     (i32.const 0)
    )
    (unreachable)
   )
  )
  (set_global $std/array/every
   (call $~lib/array/Array<i32>#every
    (get_global $std/array/arr)
    (i32.const 7)
   )
  )
  (if
   (get_global $std/array/every)
   (block
    (call $~lib/env/abort
     (i32.const 0)
     (i32.const 104)
     (i32.const 249)
     (i32.const 0)
    )
    (unreachable)
   )
  )
  (set_global $std/array/every
   (call $~lib/array/Array<i32>#every
    (get_global $std/array/arr)
    (i32.const 8)
   )
  )
  (if
   (i32.ne
    (get_global $std/array/every)
    (i32.const 1)
   )
   (block
    (call $~lib/env/abort
     (i32.const 0)
     (i32.const 104)
     (i32.const 257)
     (i32.const 0)
    )
    (unreachable)
   )
  )
  (if
   (i32.ne
    (i32.load offset=4
     (get_global $std/array/arr)
    )
    (i32.const 8)
   )
   (block
    (call $~lib/env/abort
     (i32.const 0)
     (i32.const 104)
     (i32.const 258)
     (i32.const 0)
    )
    (unreachable)
   )
  )
  (set_global $std/array/every
   (call $~lib/array/Array<i32>#every
    (get_global $std/array/arr)
    (i32.const 9)
   )
  )
  (if
   (get_global $std/array/every)
   (block
    (call $~lib/env/abort
     (i32.const 0)
     (i32.const 104)
     (i32.const 260)
     (i32.const 0)
    )
    (unreachable)
   )
  )
  (drop
   (call $~lib/array/Array<i32>#pop
    (get_global $std/array/arr)
   )
  )
  (drop
   (call $~lib/array/Array<i32>#pop
    (get_global $std/array/arr)
   )
  )
  (drop
   (call $~lib/array/Array<i32>#pop
    (get_global $std/array/arr)
   )
  )
  (drop
   (call $~lib/array/Array<i32>#pop
    (get_global $std/array/arr)
   )
  )
  (set_global $std/array/every
   (call $~lib/array/Array<i32>#every
    (get_global $std/array/arr)
    (i32.const 10)
   )
  )
  (if
   (i32.ne
    (get_global $std/array/every)
    (i32.const 1)
   )
   (block
    (call $~lib/env/abort
     (i32.const 0)
     (i32.const 104)
     (i32.const 273)
     (i32.const 0)
    )
    (unreachable)
   )
  )
  (if
   (i32.ne
    (i32.load offset=4
     (get_global $std/array/arr)
    )
    (i32.const 2)
   )
   (block
    (call $~lib/env/abort
     (i32.const 0)
     (i32.const 104)
     (i32.const 274)
     (i32.const 0)
    )
    (unreachable)
   )
  )
  (drop
   (call $~lib/array/Array<i32>#push
    (get_global $std/array/arr)
    (i32.const 2)
   )
  )
  (drop
   (call $~lib/array/Array<i32>#push
    (get_global $std/array/arr)
    (i32.const 3)
   )
  )
  (set_global $std/array/some
   (call $~lib/array/Array<i32>#some
    (get_global $std/array/arr)
    (i32.const 11)
   )
  )
  (if
   (i32.ne
    (get_global $std/array/some)
    (i32.const 1)
   )
   (block
    (call $~lib/env/abort
     (i32.const 0)
     (i32.const 104)
     (i32.const 282)
     (i32.const 0)
    )
    (unreachable)
   )
  )
  (set_global $std/array/some
   (call $~lib/array/Array<i32>#some
    (get_global $std/array/arr)
    (i32.const 12)
   )
  )
  (if
   (get_global $std/array/some)
   (block
    (call $~lib/env/abort
     (i32.const 0)
     (i32.const 104)
     (i32.const 285)
     (i32.const 0)
    )
    (unreachable)
   )
  )
  (set_global $std/array/some
   (call $~lib/array/Array<i32>#some
    (get_global $std/array/arr)
    (i32.const 13)
   )
  )
  (if
   (get_global $std/array/some)
   (block
    (call $~lib/env/abort
     (i32.const 0)
     (i32.const 104)
     (i32.const 293)
     (i32.const 0)
    )
    (unreachable)
   )
  )
  (if
   (i32.ne
    (i32.load offset=4
     (get_global $std/array/arr)
    )
    (i32.const 8)
   )
   (block
    (call $~lib/env/abort
     (i32.const 0)
     (i32.const 104)
     (i32.const 294)
     (i32.const 0)
    )
    (unreachable)
   )
  )
  (set_global $std/array/some
   (call $~lib/array/Array<i32>#some
    (get_global $std/array/arr)
    (i32.const 14)
   )
  )
  (if
   (i32.ne
    (get_global $std/array/some)
    (i32.const 1)
   )
   (block
    (call $~lib/env/abort
     (i32.const 0)
     (i32.const 104)
     (i32.const 296)
     (i32.const 0)
    )
    (unreachable)
   )
  )
  (drop
   (call $~lib/array/Array<i32>#pop
    (get_global $std/array/arr)
   )
  )
  (drop
   (call $~lib/array/Array<i32>#pop
    (get_global $std/array/arr)
   )
  )
  (drop
   (call $~lib/array/Array<i32>#pop
    (get_global $std/array/arr)
   )
  )
  (drop
   (call $~lib/array/Array<i32>#pop
    (get_global $std/array/arr)
   )
  )
  (set_global $std/array/some
   (call $~lib/array/Array<i32>#some
    (get_global $std/array/arr)
    (i32.const 15)
   )
  )
  (if
   (get_global $std/array/some)
   (block
    (call $~lib/env/abort
     (i32.const 0)
     (i32.const 104)
     (i32.const 309)
     (i32.const 0)
    )
    (unreachable)
   )
  )
  (if
   (i32.ne
    (i32.load offset=4
     (get_global $std/array/arr)
    )
    (i32.const 2)
   )
   (block
    (call $~lib/env/abort
     (i32.const 0)
     (i32.const 104)
     (i32.const 310)
     (i32.const 0)
    )
    (unreachable)
   )
  )
  (drop
   (call $~lib/array/Array<i32>#push
    (get_global $std/array/arr)
    (i32.const 2)
   )
  )
  (drop
   (call $~lib/array/Array<i32>#push
    (get_global $std/array/arr)
    (i32.const 3)
   )
  )
  (set_global $std/array/i
   (i32.const 0)
  )
  (call $~lib/array/Array<i32>#forEach
   (get_global $std/array/arr)
   (i32.const 16)
  )
  (if
   (i32.ne
    (get_global $std/array/i)
    (i32.const 6)
   )
   (block
    (call $~lib/env/abort
     (i32.const 0)
     (i32.const 104)
     (i32.const 319)
     (i32.const 0)
    )
    (unreachable)
   )
  )
  (set_global $std/array/i
   (i32.const 0)
  )
  (call $~lib/array/Array<i32>#forEach
   (get_global $std/array/arr)
   (i32.const 17)
  )
  (if
   (i32.ne
    (get_global $std/array/i)
    (i32.const 6)
   )
   (block
    (call $~lib/env/abort
     (i32.const 0)
     (i32.const 104)
     (i32.const 328)
     (i32.const 0)
    )
    (unreachable)
   )
  )
  (if
   (i32.ne
    (i32.load offset=4
     (get_global $std/array/arr)
    )
    (i32.const 8)
   )
   (block
    (call $~lib/env/abort
     (i32.const 0)
     (i32.const 104)
     (i32.const 329)
     (i32.const 0)
    )
    (unreachable)
   )
  )
  (set_global $std/array/i
   (i32.const 0)
  )
  (call $~lib/array/Array<i32>#forEach
   (get_global $std/array/arr)
   (i32.const 18)
  )
  (if
   (i32.ne
    (get_global $std/array/i)
    (i32.const 406)
   )
   (block
    (call $~lib/env/abort
     (i32.const 0)
     (i32.const 104)
     (i32.const 332)
     (i32.const 0)
    )
    (unreachable)
   )
  )
  (drop
   (call $~lib/array/Array<i32>#pop
    (get_global $std/array/arr)
   )
  )
  (drop
   (call $~lib/array/Array<i32>#pop
    (get_global $std/array/arr)
   )
  )
  (drop
   (call $~lib/array/Array<i32>#pop
    (get_global $std/array/arr)
   )
  )
  (drop
   (call $~lib/array/Array<i32>#pop
    (get_global $std/array/arr)
   )
  )
  (set_global $std/array/i
   (i32.const 0)
  )
  (call $~lib/array/Array<i32>#forEach
   (get_global $std/array/arr)
   (i32.const 19)
  )
  (if
   (i32.ne
    (get_global $std/array/i)
    (i32.const 1)
   )
   (block
    (call $~lib/env/abort
     (i32.const 0)
     (i32.const 104)
     (i32.const 346)
     (i32.const 0)
    )
    (unreachable)
   )
  )
  (if
   (i32.ne
    (i32.load offset=4
     (get_global $std/array/arr)
    )
    (i32.const 2)
   )
   (block
    (call $~lib/env/abort
     (i32.const 0)
     (i32.const 104)
     (i32.const 347)
     (i32.const 0)
    )
    (unreachable)
   )
  )
  (drop
   (call $~lib/array/Array<i32>#push
    (get_global $std/array/arr)
    (i32.const 2)
   )
  )
  (drop
   (call $~lib/array/Array<i32>#push
    (get_global $std/array/arr)
    (i32.const 3)
   )
  )
  (set_global $std/array/newArr
   (call $~lib/array/Array<i32>#map<f32>
    (get_global $std/array/arr)
   )
  )
  (if
   (i32.ne
    (i32.load offset=4
     (get_global $std/array/newArr)
    )
    (i32.const 4)
   )
   (block
    (call $~lib/env/abort
     (i32.const 0)
     (i32.const 104)
     (i32.const 356)
     (i32.const 0)
    )
    (unreachable)
   )
  )
  (if
   (f32.ne
    (call $~lib/array/Array<f32>#__get
     (get_global $std/array/newArr)
     (i32.const 0)
    )
    (f32.convert_s/i32
     (call $~lib/array/Array<i32>#__get
      (get_global $std/array/arr)
      (i32.const 0)
     )
    )
   )
   (block
    (call $~lib/env/abort
     (i32.const 0)
     (i32.const 104)
     (i32.const 357)
     (i32.const 0)
    )
    (unreachable)
   )
  )
  (set_global $std/array/i
   (i32.const 0)
  )
  (drop
   (call $~lib/array/Array<i32>#map<i32>
    (get_global $std/array/arr)
    (i32.const 21)
   )
  )
  (if
   (i32.ne
    (get_global $std/array/i)
    (i32.const 6)
   )
   (block
    (call $~lib/env/abort
     (i32.const 0)
     (i32.const 104)
     (i32.const 366)
     (i32.const 0)
    )
    (unreachable)
   )
  )
  (if
   (i32.ne
    (i32.load offset=4
     (get_global $std/array/arr)
    )
    (i32.const 8)
   )
   (block
    (call $~lib/env/abort
     (i32.const 0)
     (i32.const 104)
     (i32.const 367)
     (i32.const 0)
    )
    (unreachable)
   )
  )
  (set_global $std/array/i
   (i32.const 0)
  )
  (drop
   (call $~lib/array/Array<i32>#map<i32>
    (get_global $std/array/arr)
    (i32.const 22)
   )
  )
  (if
   (i32.ne
    (get_global $std/array/i)
    (i32.const 406)
   )
   (block
    (call $~lib/env/abort
     (i32.const 0)
     (i32.const 104)
     (i32.const 374)
     (i32.const 0)
    )
    (unreachable)
   )
  )
  (drop
   (call $~lib/array/Array<i32>#pop
    (get_global $std/array/arr)
   )
  )
  (drop
   (call $~lib/array/Array<i32>#pop
    (get_global $std/array/arr)
   )
  )
  (drop
   (call $~lib/array/Array<i32>#pop
    (get_global $std/array/arr)
   )
  )
  (drop
   (call $~lib/array/Array<i32>#pop
    (get_global $std/array/arr)
   )
  )
  (set_global $std/array/i
   (i32.const 0)
  )
  (drop
   (call $~lib/array/Array<i32>#map<i32>
    (get_global $std/array/arr)
    (i32.const 23)
   )
  )
  (if
   (i32.ne
    (get_global $std/array/i)
    (i32.const 1)
   )
   (block
    (call $~lib/env/abort
     (i32.const 0)
     (i32.const 104)
     (i32.const 389)
     (i32.const 0)
    )
    (unreachable)
   )
  )
  (if
   (i32.ne
    (i32.load offset=4
     (get_global $std/array/arr)
    )
    (i32.const 2)
   )
   (block
    (call $~lib/env/abort
     (i32.const 0)
     (i32.const 104)
     (i32.const 390)
     (i32.const 0)
    )
    (unreachable)
   )
  )
  (drop
   (call $~lib/array/Array<i32>#push
    (get_global $std/array/arr)
    (i32.const 2)
   )
  )
  (drop
   (call $~lib/array/Array<i32>#push
    (get_global $std/array/arr)
    (i32.const 3)
   )
  )
  (set_global $std/array/filteredArr
   (call $~lib/array/Array<i32>#filter
    (get_global $std/array/arr)
    (i32.const 24)
   )
  )
  (if
   (i32.ne
    (i32.load offset=4
     (get_global $std/array/filteredArr)
    )
    (i32.const 2)
   )
   (block
    (call $~lib/env/abort
     (i32.const 0)
     (i32.const 104)
     (i32.const 398)
     (i32.const 0)
    )
    (unreachable)
   )
  )
  (set_global $std/array/i
   (i32.const 0)
  )
  (drop
   (call $~lib/array/Array<i32>#filter
    (get_global $std/array/arr)
    (i32.const 25)
   )
  )
  (if
   (i32.ne
    (get_global $std/array/i)
    (i32.const 6)
   )
   (block
    (call $~lib/env/abort
     (i32.const 0)
     (i32.const 104)
     (i32.const 407)
     (i32.const 0)
    )
    (unreachable)
   )
  )
  (if
   (i32.ne
    (i32.load offset=4
     (get_global $std/array/arr)
    )
    (i32.const 8)
   )
   (block
    (call $~lib/env/abort
     (i32.const 0)
     (i32.const 104)
     (i32.const 408)
     (i32.const 0)
    )
    (unreachable)
   )
  )
  (set_global $std/array/i
   (i32.const 0)
  )
  (drop
   (call $~lib/array/Array<i32>#filter
    (get_global $std/array/arr)
    (i32.const 26)
   )
  )
  (if
   (i32.ne
    (get_global $std/array/i)
    (i32.const 406)
   )
   (block
    (call $~lib/env/abort
     (i32.const 0)
     (i32.const 104)
     (i32.const 415)
     (i32.const 0)
    )
    (unreachable)
   )
  )
  (drop
   (call $~lib/array/Array<i32>#pop
    (get_global $std/array/arr)
   )
  )
  (drop
   (call $~lib/array/Array<i32>#pop
    (get_global $std/array/arr)
   )
  )
  (drop
   (call $~lib/array/Array<i32>#pop
    (get_global $std/array/arr)
   )
  )
  (drop
   (call $~lib/array/Array<i32>#pop
    (get_global $std/array/arr)
   )
  )
  (set_global $std/array/i
   (i32.const 0)
  )
  (drop
   (call $~lib/array/Array<i32>#filter
    (get_global $std/array/arr)
    (i32.const 27)
   )
  )
  (if
   (i32.ne
    (get_global $std/array/i)
    (i32.const 1)
   )
   (block
    (call $~lib/env/abort
     (i32.const 0)
     (i32.const 104)
     (i32.const 430)
     (i32.const 0)
    )
    (unreachable)
   )
  )
  (if
   (i32.ne
    (i32.load offset=4
     (get_global $std/array/arr)
    )
    (i32.const 2)
   )
   (block
    (call $~lib/env/abort
     (i32.const 0)
     (i32.const 104)
     (i32.const 431)
     (i32.const 0)
    )
    (unreachable)
   )
  )
  (drop
   (call $~lib/array/Array<i32>#push
    (get_global $std/array/arr)
    (i32.const 2)
   )
  )
  (drop
   (call $~lib/array/Array<i32>#push
    (get_global $std/array/arr)
    (i32.const 3)
   )
  )
  (set_global $std/array/i
   (call $~lib/array/Array<i32>#reduce<i32>
    (get_global $std/array/arr)
    (i32.const 28)
    (i32.const 0)
   )
  )
  (if
   (i32.ne
    (get_global $std/array/i)
    (i32.const 6)
   )
   (block
    (call $~lib/env/abort
     (i32.const 0)
     (i32.const 104)
     (i32.const 439)
     (i32.const 0)
    )
    (unreachable)
   )
  )
  (set_global $std/array/i
   (call $~lib/array/Array<i32>#reduce<i32>
    (get_global $std/array/arr)
    (i32.const 29)
    (i32.const 4)
   )
  )
  (if
   (i32.ne
    (get_global $std/array/i)
    (i32.const 10)
   )
   (block
    (call $~lib/env/abort
     (i32.const 0)
     (i32.const 104)
     (i32.const 443)
     (i32.const 0)
    )
    (unreachable)
   )
  )
  (set_global $std/array/boolVal
   (i32.and
    (call $~lib/array/Array<i32>#reduce<i32>
     (get_global $std/array/arr)
     (i32.const 30)
     (i32.const 0)
    )
    (i32.const 1)
   )
  )
  (if
   (i32.ne
    (get_global $std/array/boolVal)
    (i32.const 1)
   )
   (block
    (call $~lib/env/abort
     (i32.const 0)
     (i32.const 104)
     (i32.const 446)
     (i32.const 0)
    )
    (unreachable)
   )
  )
  (set_global $std/array/boolVal
   (i32.and
    (call $~lib/array/Array<i32>#reduce<i32>
     (get_global $std/array/arr)
     (i32.const 31)
     (i32.const 0)
    )
    (i32.const 1)
   )
  )
  (if
   (get_global $std/array/boolVal)
   (block
    (call $~lib/env/abort
     (i32.const 0)
     (i32.const 104)
     (i32.const 449)
     (i32.const 0)
    )
    (unreachable)
   )
  )
  (set_global $std/array/i
   (call $~lib/array/Array<i32>#reduce<i32>
    (get_global $std/array/arr)
    (i32.const 32)
    (i32.const 0)
   )
  )
  (if
   (i32.ne
    (get_global $std/array/i)
    (i32.const 6)
   )
   (block
    (call $~lib/env/abort
     (i32.const 0)
     (i32.const 104)
     (i32.const 457)
     (i32.const 0)
    )
    (unreachable)
   )
  )
  (if
   (i32.ne
    (i32.load offset=4
     (get_global $std/array/arr)
    )
    (i32.const 8)
   )
   (block
    (call $~lib/env/abort
     (i32.const 0)
     (i32.const 104)
     (i32.const 458)
     (i32.const 0)
    )
    (unreachable)
   )
  )
  (set_global $std/array/i
   (call $~lib/array/Array<i32>#reduce<i32>
    (get_global $std/array/arr)
    (i32.const 33)
    (i32.const 0)
   )
  )
  (if
   (i32.ne
    (get_global $std/array/i)
    (i32.const 10)
   )
   (block
    (call $~lib/env/abort
     (i32.const 0)
     (i32.const 104)
     (i32.const 460)
     (i32.const 0)
    )
    (unreachable)
   )
  )
  (drop
   (call $~lib/array/Array<i32>#pop
    (get_global $std/array/arr)
   )
  )
  (drop
   (call $~lib/array/Array<i32>#pop
    (get_global $std/array/arr)
   )
  )
  (drop
   (call $~lib/array/Array<i32>#pop
    (get_global $std/array/arr)
   )
  )
  (drop
   (call $~lib/array/Array<i32>#pop
    (get_global $std/array/arr)
   )
  )
  (set_global $std/array/i
   (call $~lib/array/Array<i32>#reduce<i32>
    (get_global $std/array/arr)
    (i32.const 34)
    (i32.const 0)
   )
  )
  (if
   (i32.ne
    (get_global $std/array/i)
    (i32.const 1)
   )
   (block
    (call $~lib/env/abort
     (i32.const 0)
     (i32.const 104)
     (i32.const 473)
     (i32.const 0)
    )
    (unreachable)
   )
  )
  (if
   (i32.ne
    (i32.load offset=4
     (get_global $std/array/arr)
    )
    (i32.const 2)
   )
   (block
    (call $~lib/env/abort
     (i32.const 0)
     (i32.const 104)
     (i32.const 474)
     (i32.const 0)
    )
    (unreachable)
   )
  )
  (drop
   (call $~lib/array/Array<i32>#push
    (get_global $std/array/arr)
    (i32.const 2)
   )
  )
  (drop
   (call $~lib/array/Array<i32>#push
    (get_global $std/array/arr)
    (i32.const 3)
   )
  )
  (set_global $std/array/i
   (call $~lib/array/Array<i32>#reduceRight<i32>
    (get_global $std/array/arr)
    (i32.const 35)
    (i32.const 0)
   )
  )
  (if
   (i32.ne
    (get_global $std/array/i)
    (i32.const 6)
   )
   (block
    (call $~lib/env/abort
     (i32.const 0)
     (i32.const 104)
     (i32.const 482)
     (i32.const 0)
    )
    (unreachable)
   )
  )
  (set_global $std/array/i
   (call $~lib/array/Array<i32>#reduceRight<i32>
    (get_global $std/array/arr)
    (i32.const 36)
    (i32.const 4)
   )
  )
  (if
   (i32.ne
    (get_global $std/array/i)
    (i32.const 10)
   )
   (block
    (call $~lib/env/abort
     (i32.const 0)
     (i32.const 104)
     (i32.const 486)
     (i32.const 0)
    )
    (unreachable)
   )
  )
  (set_global $std/array/boolVal
   (i32.and
    (call $~lib/array/Array<i32>#reduceRight<i32>
     (get_global $std/array/arr)
     (i32.const 37)
     (i32.const 0)
    )
    (i32.const 1)
   )
  )
  (if
   (i32.ne
    (get_global $std/array/boolVal)
    (i32.const 1)
   )
   (block
    (call $~lib/env/abort
     (i32.const 0)
     (i32.const 104)
     (i32.const 489)
     (i32.const 0)
    )
    (unreachable)
   )
  )
  (set_global $std/array/boolVal
   (i32.and
    (call $~lib/array/Array<i32>#reduceRight<i32>
     (get_global $std/array/arr)
     (i32.const 38)
     (i32.const 0)
    )
    (i32.const 1)
   )
  )
  (if
   (get_global $std/array/boolVal)
   (block
    (call $~lib/env/abort
     (i32.const 0)
     (i32.const 104)
     (i32.const 492)
     (i32.const 0)
    )
    (unreachable)
   )
  )
  (set_global $std/array/i
   (call $~lib/array/Array<i32>#reduceRight<i32>
    (get_global $std/array/arr)
    (i32.const 39)
    (i32.const 0)
   )
  )
  (if
   (i32.ne
    (get_global $std/array/i)
    (i32.const 6)
   )
   (block
    (call $~lib/env/abort
     (i32.const 0)
     (i32.const 104)
     (i32.const 500)
     (i32.const 0)
    )
    (unreachable)
   )
  )
  (if
   (i32.ne
    (i32.load offset=4
     (get_global $std/array/arr)
    )
    (i32.const 8)
   )
   (block
    (call $~lib/env/abort
     (i32.const 0)
     (i32.const 104)
     (i32.const 501)
     (i32.const 0)
    )
    (unreachable)
   )
  )
  (set_global $std/array/i
   (call $~lib/array/Array<i32>#reduceRight<i32>
    (get_global $std/array/arr)
    (i32.const 40)
    (i32.const 0)
   )
  )
  (if
   (i32.ne
    (get_global $std/array/i)
    (i32.const 10)
   )
   (block
    (call $~lib/env/abort
     (i32.const 0)
     (i32.const 104)
     (i32.const 503)
     (i32.const 0)
    )
    (unreachable)
   )
  )
  (drop
   (call $~lib/array/Array<i32>#pop
    (get_global $std/array/arr)
   )
  )
  (drop
   (call $~lib/array/Array<i32>#pop
    (get_global $std/array/arr)
   )
  )
  (drop
   (call $~lib/array/Array<i32>#pop
    (get_global $std/array/arr)
   )
  )
  (drop
   (call $~lib/array/Array<i32>#pop
    (get_global $std/array/arr)
   )
  )
  (set_global $std/array/i
   (call $~lib/array/Array<i32>#reduceRight<i32>
    (get_global $std/array/arr)
    (i32.const 41)
    (i32.const 0)
   )
  )
  (if
   (i32.ne
    (get_global $std/array/i)
    (i32.const 6)
   )
   (block
    (call $~lib/env/abort
     (i32.const 0)
     (i32.const 104)
     (i32.const 516)
     (i32.const 0)
    )
    (unreachable)
   )
  )
  (if
   (i32.load offset=4
    (get_global $std/array/arr)
   )
   (block
    (call $~lib/env/abort
     (i32.const 0)
     (i32.const 104)
     (i32.const 517)
     (i32.const 0)
    )
    (unreachable)
   )
  )
  (drop
   (call $~lib/array/Array<i32>#push
    (get_global $std/array/arr)
    (i32.const 0)
   )
  )
  (drop
   (call $~lib/array/Array<i32>#push
    (get_global $std/array/arr)
    (i32.const 1)
   )
  )
  (drop
   (call $~lib/array/Array<i32>#push
    (get_global $std/array/arr)
    (i32.const 2)
   )
  )
  (drop
   (call $~lib/array/Array<i32>#push
    (get_global $std/array/arr)
    (i32.const 3)
   )
  )
  (call $~lib/math/NativeMath.seedRandom
   (i64.reinterpret/f64
    (call $~lib/math/JSMath.random)
   )
  )
  (set_global $~argc
   (i32.const 0)
  )
  (drop
   (call $~lib/array/Array<f32>#sort|trampoline
<<<<<<< HEAD
    (get_global $std/array/f32Array)
    (i32.const 0)
=======
    (get_global $std/array/f32ArrayTyped)
>>>>>>> 9613d29d
   )
  )
  (if
   (i32.eqz
    (call $std/array/isArraysEqual<f32>
<<<<<<< HEAD
     (get_global $std/array/f32Array)
     (i32.const 480)
     (i32.const 0)
=======
     (get_global $std/array/f32ArrayTyped)
>>>>>>> 9613d29d
    )
   )
   (block
    (call $~lib/env/abort
     (i32.const 0)
     (i32.const 104)
     (i32.const 619)
     (i32.const 0)
    )
    (unreachable)
   )
  )
  (set_global $~argc
   (i32.const 0)
  )
  (drop
   (call $~lib/array/Array<f64>#sort|trampoline
<<<<<<< HEAD
    (get_global $std/array/f64Array)
    (i32.const 0)
=======
    (get_global $std/array/f64ArrayTyped)
>>>>>>> 9613d29d
   )
  )
  (if
   (i32.eqz
    (call $std/array/isArraysEqual<f64>
<<<<<<< HEAD
     (get_global $std/array/f64Array)
     (i32.const 752)
     (i32.const 0)
=======
     (get_global $std/array/f64ArrayTyped)
>>>>>>> 9613d29d
    )
   )
   (block
    (call $~lib/env/abort
     (i32.const 0)
     (i32.const 104)
     (i32.const 623)
     (i32.const 0)
    )
    (unreachable)
   )
  )
  (set_global $~argc
   (i32.const 0)
  )
  (drop
   (call $~lib/array/Array<i32>#sort|trampoline
<<<<<<< HEAD
    (get_global $std/array/i32Array)
    (i32.const 0)
=======
    (get_global $std/array/i32ArrayTyped)
>>>>>>> 9613d29d
   )
  )
  (if
   (i32.eqz
    (call $std/array/isArraysEqual<i32>
     (get_global $std/array/i32Array)
     (i32.const 832)
     (i32.const 0)
    )
   )
   (block
    (call $~lib/env/abort
     (i32.const 0)
     (i32.const 104)
     (i32.const 627)
     (i32.const 0)
    )
    (unreachable)
   )
  )
  (set_global $~argc
   (i32.const 0)
  )
  (drop
   (call $~lib/array/Array<u32>#sort|trampoline
<<<<<<< HEAD
    (get_global $std/array/u32Array)
    (i32.const 0)
=======
    (get_global $std/array/u32ArrayTyped)
>>>>>>> 9613d29d
   )
  )
  (if
   (i32.eqz
    (call $std/array/isArraysEqual<i32>
     (get_global $std/array/u32Array)
     (i32.const 912)
     (i32.const 0)
    )
   )
   (block
    (call $~lib/env/abort
     (i32.const 0)
     (i32.const 104)
     (i32.const 631)
     (i32.const 0)
    )
    (unreachable)
   )
  )
  (set_global $std/array/reversed64
   (call $std/array/createReverseOrderedArray
    (i32.const 64)
   )
  )
  (set_global $std/array/reversed128
   (call $std/array/createReverseOrderedArray
    (i32.const 128)
   )
  )
  (set_global $std/array/reversed1024
   (call $std/array/createReverseOrderedArray
    (i32.const 1024)
   )
  )
  (set_global $std/array/reversed10000
   (call $std/array/createReverseOrderedArray
    (i32.const 10000)
   )
  )
  (set_global $std/array/randomized512
   (call $std/array/createRandomOrderedArray
    (i32.const 512)
   )
  )
  (call $std/array/assertSortedDefault<i32>
   (get_global $std/array/reversed0)
  )
  (call $std/array/assertSortedDefault<i32>
   (get_global $std/array/reversed1)
  )
  (if
   (i32.eqz
    (call $std/array/isArraysEqual<i32>
     (get_global $std/array/reversed1)
     (i32.const 1080)
     (i32.const 0)
    )
   )
   (block
    (call $~lib/env/abort
     (i32.const 0)
     (i32.const 104)
     (i32.const 651)
     (i32.const 0)
    )
    (unreachable)
   )
  )
  (call $std/array/assertSortedDefault<i32>
   (get_global $std/array/reversed2)
  )
  (if
   (i32.eqz
    (call $std/array/isArraysEqual<i32>
     (get_global $std/array/reversed2)
     (i32.const 1104)
     (i32.const 0)
    )
   )
   (block
    (call $~lib/env/abort
     (i32.const 0)
     (i32.const 104)
     (i32.const 654)
     (i32.const 0)
    )
    (unreachable)
   )
  )
  (call $std/array/assertSortedDefault<i32>
   (get_global $std/array/reversed4)
  )
  (if
   (i32.eqz
    (call $std/array/isArraysEqual<i32>
     (get_global $std/array/reversed4)
     (get_global $std/array/expected4)
     (i32.const 0)
    )
   )
   (block
    (call $~lib/env/abort
     (i32.const 0)
     (i32.const 104)
     (i32.const 657)
     (i32.const 0)
    )
    (unreachable)
   )
  )
  (call $std/array/assertSortedDefault<i32>
   (get_global $std/array/reversed64)
  )
  (if
   (i32.eqz
    (call $std/array/isArraysEqual<i32>
     (get_global $std/array/reversed64)
     (get_global $std/array/expected4)
     (i32.const 4)
    )
   )
   (block
    (call $~lib/env/abort
     (i32.const 0)
     (i32.const 104)
     (i32.const 660)
     (i32.const 0)
    )
    (unreachable)
   )
  )
  (call $std/array/assertSortedDefault<i32>
   (get_global $std/array/reversed128)
  )
  (if
   (i32.eqz
    (call $std/array/isArraysEqual<i32>
     (get_global $std/array/reversed128)
     (get_global $std/array/expected4)
     (i32.const 4)
    )
   )
   (block
    (call $~lib/env/abort
     (i32.const 0)
     (i32.const 104)
     (i32.const 663)
     (i32.const 0)
    )
    (unreachable)
   )
  )
  (call $std/array/assertSortedDefault<i32>
   (get_global $std/array/reversed1024)
  )
  (if
   (i32.eqz
    (call $std/array/isArraysEqual<i32>
     (get_global $std/array/reversed1024)
     (get_global $std/array/expected4)
     (i32.const 4)
    )
   )
   (block
    (call $~lib/env/abort
     (i32.const 0)
     (i32.const 104)
     (i32.const 666)
     (i32.const 0)
    )
    (unreachable)
   )
  )
  (call $std/array/assertSortedDefault<i32>
   (get_global $std/array/reversed10000)
  )
  (if
   (i32.eqz
    (call $std/array/isArraysEqual<i32>
     (get_global $std/array/reversed10000)
     (get_global $std/array/expected4)
     (i32.const 4)
    )
   )
   (block
    (call $~lib/env/abort
     (i32.const 0)
     (i32.const 104)
     (i32.const 669)
     (i32.const 0)
    )
    (unreachable)
   )
  )
  (call $std/array/assertSortedDefault<i32>
   (get_global $std/array/randomized512)
  )
  (set_global $std/array/randomized64
   (call $std/array/createRandomOrderedArray
    (i32.const 64)
   )
  )
  (set_global $std/array/randomized257
   (call $std/array/createRandomOrderedArray
    (i32.const 257)
   )
  )
  (call $std/array/assertSorted<i32>
   (get_global $std/array/randomized64)
   (i32.const 47)
  )
  (call $std/array/assertSorted<i32>
   (get_global $std/array/randomized64)
   (i32.const 48)
  )
  (call $std/array/assertSorted<i32>
   (get_global $std/array/randomized257)
   (i32.const 49)
  )
  (call $std/array/assertSorted<i32>
   (get_global $std/array/randomized257)
   (i32.const 50)
  )
  (set_global $std/array/reversedNested512
   (call $std/array/createReverseOrderedNestedArray)
  )
  (call $std/array/assertSorted<Array<i32>>
   (get_global $std/array/reversedNested512)
   (i32.const 51)
  )
  (set_global $std/array/reversedElements512
   (call $std/array/createReverseOrderedElementsArray)
  )
  (call $std/array/assertSorted<Array<i32>>
   (get_global $std/array/reversedElements512)
   (i32.const 52)
  )
  (call $std/array/assertSorted<Array<i32>>
   (get_global $std/array/randomStringsActual)
   (i32.const 53)
  )
  (if
   (i32.eqz
    (call $std/array/isArraysEqual<String>
     (get_global $std/array/randomStringsActual)
     (get_global $std/array/randomStringsExpected)
    )
   )
   (block
    (call $~lib/env/abort
     (i32.const 0)
     (i32.const 104)
     (i32.const 698)
     (i32.const 0)
    )
    (unreachable)
   )
  )
  (set_global $std/array/randomStrings400
   (call $std/array/createRandomStringArray)
  )
  (call $std/array/assertSorted<Array<i32>>
   (get_global $std/array/randomStrings400)
   (i32.const 54)
  )
 )
)<|MERGE_RESOLUTION|>--- conflicted
+++ resolved
@@ -10461,24 +10461,13 @@
   )
   (drop
    (call $~lib/array/Array<f32>#sort|trampoline
-<<<<<<< HEAD
     (get_global $std/array/f32Array)
-    (i32.const 0)
-=======
-    (get_global $std/array/f32ArrayTyped)
->>>>>>> 9613d29d
    )
   )
   (if
    (i32.eqz
     (call $std/array/isArraysEqual<f32>
-<<<<<<< HEAD
      (get_global $std/array/f32Array)
-     (i32.const 480)
-     (i32.const 0)
-=======
-     (get_global $std/array/f32ArrayTyped)
->>>>>>> 9613d29d
     )
    )
    (block
@@ -10496,24 +10485,13 @@
   )
   (drop
    (call $~lib/array/Array<f64>#sort|trampoline
-<<<<<<< HEAD
     (get_global $std/array/f64Array)
-    (i32.const 0)
-=======
-    (get_global $std/array/f64ArrayTyped)
->>>>>>> 9613d29d
    )
   )
   (if
    (i32.eqz
     (call $std/array/isArraysEqual<f64>
-<<<<<<< HEAD
      (get_global $std/array/f64Array)
-     (i32.const 752)
-     (i32.const 0)
-=======
-     (get_global $std/array/f64ArrayTyped)
->>>>>>> 9613d29d
     )
    )
    (block
@@ -10531,12 +10509,7 @@
   )
   (drop
    (call $~lib/array/Array<i32>#sort|trampoline
-<<<<<<< HEAD
     (get_global $std/array/i32Array)
-    (i32.const 0)
-=======
-    (get_global $std/array/i32ArrayTyped)
->>>>>>> 9613d29d
    )
   )
   (if
@@ -10562,12 +10535,7 @@
   )
   (drop
    (call $~lib/array/Array<u32>#sort|trampoline
-<<<<<<< HEAD
     (get_global $std/array/u32Array)
-    (i32.const 0)
-=======
-    (get_global $std/array/u32ArrayTyped)
->>>>>>> 9613d29d
    )
   )
   (if
