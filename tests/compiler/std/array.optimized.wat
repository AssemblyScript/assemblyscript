--- conflicted
+++ resolved
@@ -6293,13 +6293,8 @@
   i32.eqz
   if
    i32.const 0
-<<<<<<< HEAD
    i32.const 4376
-   i32.const 191
-=======
-   i32.const 4056
-   i32.const 254
->>>>>>> abf3de90
+   i32.const 197
    i32.const 4
    call $~lib/env/abort
    unreachable
