--- conflicted
+++ resolved
@@ -883,15 +883,9 @@
   i32.const 1073741808
   i32.ge_u
   if
-<<<<<<< HEAD
-   i32.const 192
-   i32.const 144
-   i32.const 461
-=======
    i32.const 1200
    i32.const 1152
-   i32.const 457
->>>>>>> 9876c3f5
+   i32.const 461
    i32.const 29
    call $~lib/builtins/abort
    unreachable
@@ -1119,13 +1113,8 @@
   global.get $~lib/rt/tlsf/collectLock
   if
    i32.const 0
-<<<<<<< HEAD
-   i32.const 144
+   i32.const 1152
    i32.const 501
-=======
-   i32.const 1152
-   i32.const 490
->>>>>>> 9876c3f5
    i32.const 13
    call $~lib/builtins/abort
    unreachable
@@ -1163,8 +1152,6 @@
     i32.const 1
     i32.const 27
     local.get $4
-<<<<<<< HEAD
-=======
     i32.clz
     i32.sub
     i32.shl
@@ -1212,19 +1199,13 @@
     call $~lib/rt/tlsf/addMemory
     local.get $0
     local.get $4
->>>>>>> 9876c3f5
     call $~lib/rt/tlsf/searchBlock
     local.tee $3
     i32.eqz
     if
      i32.const 0
-<<<<<<< HEAD
-     i32.const 144
+     i32.const 1152
      i32.const 513
-=======
-     i32.const 1152
-     i32.const 502
->>>>>>> 9876c3f5
      i32.const 19
      call $~lib/builtins/abort
      unreachable
@@ -1239,13 +1220,8 @@
   i32.lt_u
   if
    i32.const 0
-<<<<<<< HEAD
-   i32.const 144
+   i32.const 1152
    i32.const 521
-=======
-   i32.const 1152
-   i32.const 510
->>>>>>> 9876c3f5
    i32.const 13
    call $~lib/builtins/abort
    unreachable
@@ -2138,13 +2114,8 @@
   i32.eqz
   if
    i32.const 0
-<<<<<<< HEAD
-   i32.const 144
+   i32.const 1152
    i32.const 581
-=======
-   i32.const 1152
-   i32.const 570
->>>>>>> 9876c3f5
    i32.const 2
    call $~lib/builtins/abort
    unreachable
