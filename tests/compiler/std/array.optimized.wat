--- conflicted
+++ resolved
@@ -3379,184 +3379,6 @@
  (func $~lib/array/Array<i32>#reduceRight<i32> (; 63 ;) (type $iiii) (param $0 i32) (param $1 i32) (param $2 i32) (result i32)
   (local $3 i32)
   (local $4 i32)
-<<<<<<< HEAD
-  (set_local $4
-   (i32.load
-    (get_local $0)
-   )
-  )
-  (block $break|0
-   (set_local $3
-    (i32.sub
-     (i32.load offset=4
-      (get_local $0)
-     )
-     (i32.const 1)
-    )
-   )
-   (loop $repeat|0
-    (br_if $break|0
-     (i32.lt_s
-      (get_local $3)
-      (i32.const 0)
-     )
-    )
-    (set_global $~argc
-     (i32.const 4)
-    )
-    (set_local $2
-     (call_indirect (type $iiiii)
-      (get_local $2)
-      (i32.load offset=8
-       (i32.add
-        (get_local $4)
-        (i32.shl
-         (get_local $3)
-         (i32.const 2)
-        )
-       )
-      )
-      (get_local $3)
-      (get_local $0)
-      (get_local $1)
-     )
-    )
-    (set_local $3
-     (i32.sub
-      (get_local $3)
-      (i32.const 1)
-     )
-    )
-    (br $repeat|0)
-   )
-  )
-  (get_local $2)
- )
- (func $~lib/math/murmurHash3 (; 70 ;) (; has Stack IR ;) (type $II) (param $0 i64) (result i64)
-  (i64.xor
-   (tee_local $0
-    (i64.mul
-     (i64.xor
-      (tee_local $0
-       (i64.mul
-        (i64.xor
-         (get_local $0)
-         (i64.shr_u
-          (get_local $0)
-          (i64.const 33)
-         )
-        )
-        (i64.const -49064778989728563)
-       )
-      )
-      (i64.shr_u
-       (get_local $0)
-       (i64.const 33)
-      )
-     )
-     (i64.const -4265267296055464877)
-    )
-   )
-   (i64.shr_u
-    (get_local $0)
-    (i64.const 33)
-   )
-  )
- )
- (func $~lib/math/splitMix32 (; 71 ;) (; has Stack IR ;) (type $ii) (param $0 i32) (result i32)
-  (i32.xor
-   (tee_local $0
-    (i32.xor
-     (tee_local $0
-      (i32.mul
-       (i32.xor
-        (tee_local $0
-         (i32.add
-          (get_local $0)
-          (i32.const 1831565813)
-         )
-        )
-        (i32.shr_u
-         (get_local $0)
-         (i32.const 15)
-        )
-       )
-       (i32.or
-        (get_local $0)
-        (i32.const 1)
-       )
-      )
-     )
-     (i32.add
-      (get_local $0)
-      (i32.mul
-       (i32.xor
-        (get_local $0)
-        (i32.shr_u
-         (get_local $0)
-         (i32.const 7)
-        )
-       )
-       (i32.or
-        (get_local $0)
-        (i32.const 61)
-       )
-      )
-     )
-    )
-   )
-   (i32.shr_u
-    (get_local $0)
-    (i32.const 14)
-   )
-  )
- )
- (func $~lib/math/NativeMath.seedRandom (; 72 ;) (; has Stack IR ;) (type $Iv) (param $0 i64)
-  (if
-   (i64.eqz
-    (get_local $0)
-   )
-   (block
-    (call $~lib/env/abort
-     (i32.const 0)
-     (i32.const 552)
-     (i32.const 959)
-     (i32.const 4)
-    )
-    (unreachable)
-   )
-  )
-  (set_global $~lib/math/random_seeded
-   (i32.const 1)
-  )
-  (set_global $~lib/math/random_state0_64
-   (call $~lib/math/murmurHash3
-    (get_local $0)
-   )
-  )
-  (set_global $~lib/math/random_state1_64
-   (call $~lib/math/murmurHash3
-    (i64.xor
-     (get_global $~lib/math/random_state0_64)
-     (i64.const -1)
-    )
-   )
-  )
-  (set_global $~lib/math/random_state0_32
-   (call $~lib/math/splitMix32
-    (i32.wrap/i64
-     (get_local $0)
-    )
-   )
-  )
-  (set_global $~lib/math/random_state1_32
-   (call $~lib/math/splitMix32
-    (get_global $~lib/math/random_state0_32)
-   )
-  )
- )
- (func $~lib/internal/array/insertionSort<f32> (; 73 ;) (; has Stack IR ;) (type $FUNCSIG$viii) (param $0 i32) (param $1 i32) (param $2 i32)
-=======
   get_local $0
   i32.load
   set_local $4
@@ -3635,7 +3457,7 @@
   if
    i32.const 0
    i32.const 552
-   i32.const 955
+   i32.const 959
    i32.const 4
    call $~lib/env/abort
    unreachable
@@ -3694,7 +3516,6 @@
   set_global $~lib/math/random_state1_32
  )
  (func $~lib/internal/array/insertionSort<f32> (; 66 ;) (type $FUNCSIG$viii) (param $0 i32) (param $1 i32) (param $2 i32)
->>>>>>> 63b64ba6
   (local $3 i32)
   (local $4 i32)
   (local $5 f32)
@@ -5347,81 +5168,12 @@
  (func $~lib/math/NativeMath.random (; 82 ;) (type $F) (result f64)
   (local $0 i64)
   (local $1 i64)
-<<<<<<< HEAD
-  (if
-   (i32.eqz
-    (get_global $~lib/math/random_seeded)
-   )
-   (block
-    (call $~lib/env/abort
-     (i32.const 0)
-     (i32.const 552)
-     (i32.const 968)
-     (i32.const 24)
-    )
-    (unreachable)
-   )
-  )
-  (set_local $0
-   (get_global $~lib/math/random_state0_64)
-  )
-  (set_global $~lib/math/random_state0_64
-   (tee_local $1
-    (get_global $~lib/math/random_state1_64)
-   )
-  )
-  (set_global $~lib/math/random_state1_64
-   (tee_local $0
-    (i64.xor
-     (i64.xor
-      (i64.xor
-       (tee_local $0
-        (i64.xor
-         (get_local $0)
-         (i64.shl
-          (get_local $0)
-          (i64.const 23)
-         )
-        )
-       )
-       (i64.shr_u
-        (get_local $0)
-        (i64.const 17)
-       )
-      )
-      (get_local $1)
-     )
-     (i64.shr_u
-      (get_local $1)
-      (i64.const 26)
-     )
-    )
-   )
-  )
-  (f64.sub
-   (f64.reinterpret/i64
-    (i64.or
-     (i64.and
-      (i64.add
-       (get_local $1)
-       (get_local $0)
-      )
-      (i64.const 4503599627370495)
-     )
-     (i64.const 4607182418800017408)
-    )
-   )
-   (f64.const 1)
-  )
- )
- (func $std/array/createRandomOrderedArray (; 98 ;) (; has Stack IR ;) (type $ii) (param $0 i32) (result i32)
-=======
   get_global $~lib/math/random_seeded
   i32.eqz
   if
    i32.const 0
    i32.const 552
-   i32.const 964
+   i32.const 968
    i32.const 24
    call $~lib/env/abort
    unreachable
@@ -5461,7 +5213,6 @@
   f64.sub
  )
  (func $std/array/createRandomOrderedArray (; 83 ;) (type $ii) (param $0 i32) (result i32)
->>>>>>> 63b64ba6
   (local $1 i32)
   get_local $0
   call $~lib/array/Array<i32>#constructor
