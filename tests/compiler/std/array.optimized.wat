--- conflicted
+++ resolved
@@ -6103,13 +6103,7 @@
   end
   local.get $1
  )
-<<<<<<< HEAD
- (func $~lib/util/number/decimalCount32 (; 126 ;) (param $0 i32) (result i32)
-  i32.const 1
-  i32.const 2
-=======
  (func $~lib/util/number/decimalCount32 (; 152 ;) (param $0 i32) (result i32)
->>>>>>> 2c16369c
   local.get $0
   i32.const 10
   i32.ge_u
@@ -7182,20 +7176,6 @@
  )
  (func $~lib/util/number/dtoa_core (; 138 ;) (param $0 i32) (param $1 f64) (result i32)
   (local $2 i64)
-<<<<<<< HEAD
-  (local $3 i64)
-  (local $4 i32)
-  (local $5 i64)
-  (local $6 i64)
-  (local $7 i32)
-  (local $8 i32)
-  (local $9 i32)
-  (local $10 i64)
-  local.get $1
-  f64.const 0
-  f64.lt
-  local.tee $8
-=======
   (local $3 i32)
   (local $4 i64)
   (local $5 i32)
@@ -7216,7 +7196,6 @@
   f64.const 0
   f64.lt
   local.tee $9
->>>>>>> 2c16369c
   if (result f64)
    local.get $0
    i32.const 45
@@ -7236,10 +7215,6 @@
   local.tee $9
   i32.const 0
   i32.ne
-<<<<<<< HEAD
-  local.tee $7
-=======
->>>>>>> 2c16369c
   i64.extend_i32_u
   i64.const 52
   i64.shl
@@ -7252,18 +7227,11 @@
   i64.shl
   i64.const 1
   i64.add
-<<<<<<< HEAD
-  local.tee $3
-  i64.clz
-  i32.wrap_i64
-  local.set $4
-=======
   local.tee $6
   i64.clz
   i32.wrap_i64
   local.set $3
   local.get $6
->>>>>>> 2c16369c
   local.get $3
   local.get $4
   i64.extend_i32_s
@@ -7271,11 +7239,7 @@
   global.set $~lib/util/number/_frc_plus
   local.get $9
   i32.const 1
-<<<<<<< HEAD
-  local.get $7
-=======
   local.get $5
->>>>>>> 2c16369c
   select
   i32.const 1075
   i32.sub
@@ -7291,22 +7255,13 @@
   i64.eq
   i32.const 1
   i32.add
-<<<<<<< HEAD
-  local.tee $7
-=======
   local.tee $10
->>>>>>> 2c16369c
   i64.extend_i32_s
   i64.shl
   i64.const 1
   i64.sub
-<<<<<<< HEAD
-  local.get $9
-  local.get $7
-=======
   local.get $5
   local.get $10
->>>>>>> 2c16369c
   i32.sub
   local.get $4
   i32.sub
@@ -7339,17 +7294,10 @@
   local.tee $4
   i32.const 3
   i32.shl
-<<<<<<< HEAD
-  local.tee $7
-  i32.sub
-  global.set $~lib/util/number/_K
-  local.get $7
-=======
   local.tee $10
   i32.sub
   global.set $~lib/util/number/_K
   local.get $10
->>>>>>> 2c16369c
   i32.const 5968
   i32.add
   i64.load
@@ -7379,14 +7327,11 @@
   local.tee $0
   i64.extend_i32_s
   i64.shl
-<<<<<<< HEAD
-=======
   local.tee $6
   i64.const 4294967295
   i64.and
   local.tee $11
   global.get $~lib/util/number/_frc_pow
->>>>>>> 2c16369c
   local.tee $2
   i64.const 32
   i64.shr_u
@@ -7396,13 +7341,6 @@
   i64.shr_u
   local.tee $10
   i64.mul
-<<<<<<< HEAD
-  local.get $5
-  local.get $3
-  i64.const 4294967295
-  i64.and
-  local.tee $5
-=======
   local.set $14
   global.get $~lib/util/number/_frc_plus
   local.tee $7
@@ -7413,7 +7351,6 @@
   i64.const 4294967295
   i64.and
   local.tee $8
->>>>>>> 2c16369c
   i64.mul
   local.get $2
   i64.const 4294967295
@@ -7421,19 +7358,10 @@
   local.tee $2
   local.get $5
   i64.mul
-<<<<<<< HEAD
   i64.const 32
   i64.shr_u
-  i64.add
-  local.tee $5
-  i64.const 32
-  i64.shr_u
-  i64.add
-  local.get $2
-  local.get $10
+  local.tee $4
   i64.mul
-  local.get $5
-=======
   local.get $8
   local.get $7
   i64.const 32
@@ -7445,7 +7373,6 @@
   i64.shr_u
   i64.add
   local.tee $8
->>>>>>> 2c16369c
   i64.const 4294967295
   i64.and
   i64.add
@@ -7453,23 +7380,6 @@
   i64.add
   i64.const 32
   i64.shr_u
-<<<<<<< HEAD
-  i64.add
-  global.get $~lib/util/number/_exp_pow
-  local.tee $4
-  local.get $9
-  local.get $0
-  i32.sub
-  i32.add
-  i32.const -64
-  i32.sub
-  global.get $~lib/util/number/_frc_plus
-  local.tee $2
-  i64.const 32
-  i64.shr_u
-  local.tee $5
-  local.get $3
-=======
   local.get $4
   local.get $7
   i64.mul
@@ -7483,7 +7393,6 @@
   local.tee $7
   local.get $16
   local.get $2
->>>>>>> 2c16369c
   i64.const 32
   i64.shr_u
   local.tee $10
@@ -7499,14 +7408,9 @@
   i64.mul
   i64.const 32
   i64.shr_u
-<<<<<<< HEAD
-  i64.add
-  local.tee $6
-=======
   local.tee $8
   i64.mul
   local.get $18
->>>>>>> 2c16369c
   i64.const 32
   i64.shr_u
   i64.add
@@ -7521,8 +7425,6 @@
   i64.add
   i64.const 32
   i64.shr_u
-<<<<<<< HEAD
-=======
   local.get $4
   local.get $8
   i64.mul
@@ -7530,21 +7432,13 @@
   i64.const 32
   i64.shr_u
   i64.add
->>>>>>> 2c16369c
-  i64.add
   i64.const 1
   i64.sub
-<<<<<<< HEAD
-  local.tee $2
-  local.get $4
-  global.get $~lib/util/number/_exp
-=======
   local.set $4
   local.get $0
   local.get $9
   i32.const 1
   i32.shl
->>>>>>> 2c16369c
   i32.add
   i32.const -64
   i32.sub
@@ -7571,12 +7465,6 @@
   local.tee $2
   local.get $3
   i64.mul
-<<<<<<< HEAD
-  i64.const 32
-  i64.shr_u
-  i64.add
-  local.tee $3
-=======
   local.get $13
   local.get $6
   i64.const 32
@@ -7584,7 +7472,6 @@
   local.tee $6
   i64.mul
   local.get $14
->>>>>>> 2c16369c
   i64.const 32
   i64.shr_u
   i64.add
@@ -7599,32 +7486,15 @@
   i64.add
   i64.const 32
   i64.shr_u
-<<<<<<< HEAD
-=======
   local.get $2
   local.get $6
   i64.mul
   local.get $11
   i64.const 32
   i64.shr_u
->>>>>>> 2c16369c
   i64.add
   i64.const 1
   i64.add
-<<<<<<< HEAD
-  i64.sub
-  local.get $8
-  call $~lib/util/number/genDigits
-  local.get $8
-  i32.sub
-  global.get $~lib/util/number/_K
-  call $~lib/util/number/prettify
-  local.get $8
-  i32.add
- )
- (func $~lib/util/number/dtoa_stream (; 139 ;) (param $0 i32) (param $1 i32) (param $2 f64) (result i32)
-  (local $3 i32)
-=======
   global.get $~lib/util/number/_exp_pow
   local.tee $0
   local.get $5
@@ -7702,7 +7572,6 @@
   call $~lib/rt/tlsf/__free
  )
  (func $~lib/util/number/dtoa_stream (; 166 ;) (param $0 i32) (param $1 i32) (param $2 f64) (result i32)
->>>>>>> 2c16369c
   local.get $0
   local.get $1
   i32.const 1
@@ -8274,17 +8143,12 @@
   i32.load offset=12
   call $~lib/util/string/joinReferenceArray<std/array/Ref | null>
  )
-<<<<<<< HEAD
- (func $~lib/util/number/itoa_stream<i8> (; 145 ;) (param $0 i32) (param $1 i32) (param $2 i32) (result i32)
-  (local $3 i32)
-=======
  (func $~lib/array/Array<i32>#toString (; 172 ;) (param $0 i32) (result i32)
   local.get $0
   i32.const 5360
   call $~lib/array/Array<i32>#join
  )
  (func $~lib/util/number/itoa_stream<i8> (; 173 ;) (param $0 i32) (param $1 i32) (param $2 i32) (result i32)
->>>>>>> 2c16369c
   local.get $0
   local.get $1
   i32.const 1
@@ -8591,14 +8455,7 @@
   end
   local.get $1
  )
-<<<<<<< HEAD
- (func $~lib/util/number/decimalCount64 (; 149 ;) (param $0 i64) (result i32)
-  i32.const 10
-  i32.const 11
-  i32.const 12
-=======
  (func $~lib/util/number/decimalCount64High (; 177 ;) (param $0 i64) (result i32)
->>>>>>> 2c16369c
   local.get $0
   i64.const 100000000000
   i64.ge_u
@@ -8674,12 +8531,7 @@
    br_if $do-continue|0
   end
  )
-<<<<<<< HEAD
  (func $~lib/util/number/itoa_stream<u64> (; 151 ;) (param $0 i32) (param $1 i32) (param $2 i64) (result i32)
-=======
- (func $~lib/util/number/utoa64 (; 179 ;) (param $0 i64) (result i32)
-  (local $1 i32)
-  (local $2 i32)
   (local $3 i32)
   local.get $0
   i64.eqz
@@ -8721,7 +8573,6 @@
   call $~lib/rt/pure/__retain
  )
  (func $~lib/util/number/itoa_stream<u64> (; 180 ;) (param $0 i32) (param $1 i32) (param $2 i64) (result i32)
->>>>>>> 2c16369c
   (local $3 i32)
   local.get $0
   local.get $1
@@ -8871,7 +8722,6 @@
      i32.const 1
      i32.shl
      call $~lib/memory/memory.copy
-<<<<<<< HEAD
      local.get $2
      local.get $5
      i32.add
@@ -8883,22 +8733,10 @@
     local.set $6
     br $for-loop|0
    end
-=======
-     local.get $1
-     local.get $4
-     i32.add
-     local.set $1
-    end
-    local.get $5
-    i32.const 1
-    i32.add
-    local.set $5
-    br $for-loop|0
-   end
-  end
-  local.get $6
-  local.get $2
-  local.get $1
+  end
+  local.get $7
+  local.get $1
+  local.get $2
   local.get $0
   local.get $3
   i32.const 3
@@ -8906,15 +8744,15 @@
   i32.add
   i64.load
   call $~lib/util/number/itoa_stream<u64>
-  local.get $1
+  local.get $2
   i32.add
   local.tee $0
   i32.gt_s
   if
-   local.get $2
+   local.get $1
    local.get $0
    call $~lib/string/String#substring
-   local.get $2
+   local.get $1
    call $~lib/rt/pure/__release
    return
   end
@@ -8941,33 +8779,40 @@
    local.get $0
    i64.sub
    local.set $0
->>>>>>> 2c16369c
-  end
-  local.get $7
-  local.get $1
-  local.get $2
-  local.get $0
-  local.get $3
-  i32.const 3
-  i32.shl
-  i32.add
-  i64.load
-  call $~lib/util/number/itoa_stream<u64>
-  local.get $2
-  i32.add
-  local.tee $0
-  i32.gt_s
-  if
+  end
+  local.get $0
+  i64.const 4294967295
+  i64.le_u
+  if
+   local.get $0
+   i32.wrap_i64
+   local.tee $2
+   call $~lib/util/number/decimalCount32
    local.get $1
+   i32.add
+   local.tee $4
+   i32.const 1
+   i32.shl
+   i32.const 1
+   call $~lib/rt/tlsf/__alloc
+   local.tee $3
+   local.get $2
+   local.get $4
+   call $~lib/util/number/utoa_simple<u32>
+  else
    local.get $0
-<<<<<<< HEAD
-   call $~lib/string/String#substring
-=======
    call $~lib/util/number/decimalCount64High
->>>>>>> 2c16369c
    local.get $1
-   call $~lib/rt/pure/__release
-   return
+   i32.add
+   local.tee $2
+   i32.const 1
+   i32.shl
+   i32.const 1
+   call $~lib/rt/tlsf/__alloc
+   local.tee $3
+   local.get $0
+   local.get $2
+   call $~lib/util/number/utoa_simple<u64>
   end
   local.get $1
  )
