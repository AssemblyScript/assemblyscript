(module
 (type $_ (func))
 (type $iii (func (param i32 i32) (result i32)))
 (type $iiii_ (func (param i32 i32 i32 i32)))
 (type $ii (func (param i32) (result i32)))
 (type $iii_ (func (param i32 i32 i32)))
 (type $iiiii (func (param i32 i32 i32 i32) (result i32)))
 (type $iiii (func (param i32 i32 i32) (result i32)))
 (type $i_ (func (param i32)))
 (type $ii_ (func (param i32 i32)))
 (type $iiif (func (param i32 i32 i32) (result f32)))
 (type $F (func (result f64)))
 (type $I_ (func (param i64)))
 (type $ffi (func (param f32 f32) (result i32)))
 (type $FFi (func (param f64 f64) (result i32)))
 (type $Fi (func (param f64) (result i32)))
 (type $iiiii_ (func (param i32 i32 i32 i32 i32)))
 (type $iFi (func (param i32 f64) (result i32)))
 (type $iIiIiIii (func (param i32 i64 i32 i64 i32 i64 i32) (result i32)))
 (type $iiFi (func (param i32 i32 f64) (result i32)))
 (type $Ii (func (param i64) (result i32)))
 (type $iIi_ (func (param i32 i64 i32)))
 (type $iiIi (func (param i32 i32 i64) (result i32)))
 (type $FUNCSIG$ii (func (param i32) (result i32)))
 (type $FUNCSIG$iii (func (param i32 i32) (result i32)))
 (type $FUNCSIG$iiii (func (param i32 i32 i32) (result i32)))
 (type $FUNCSIG$viii (func (param i32 i32 i32)))
 (type $FUNCSIG$i (func (result i32)))
 (type $FUNCSIG$vi (func (param i32)))
 (import "env" "abort" (func $~lib/env/abort (param i32 i32 i32 i32)))
 (import "Math" "random" (func $~lib/bindings/Math/random (result f64)))
 (memory $0 1)
 (data (i32.const 8) "\0d\00\00\00~\00l\00i\00b\00/\00a\00r\00r\00a\00y\00.\00t\00s")
 (data (i32.const 40) "\1c\00\00\00~\00l\00i\00b\00/\00i\00n\00t\00e\00r\00n\00a\00l\00/\00a\00r\00r\00a\00y\00b\00u\00f\00f\00e\00r\00.\00t\00s")
 (data (i32.const 104) "\03\00\00\00a\00b\00c")
 (data (i32.const 120) "\0c\00\00\00s\00t\00d\00/\00a\00r\00r\00a\00y\00.\00t\00s")
 (data (i32.const 152) "\1b\00\00\00~\00l\00i\00b\00/\00i\00n\00t\00e\00r\00n\00a\00l\00/\00t\00y\00p\00e\00d\00a\00r\00r\00a\00y\00.\00t\00s")
 (data (i32.const 216) "\05\00\00\00\00\00\00\00\01\02\03\04\05")
 (data (i32.const 232) "\d8\00\00\00\05")
 (data (i32.const 240) "\05\00\00\00\00\00\00\00\01\01\01\04\05")
 (data (i32.const 256) "\f0\00\00\00\05")
 (data (i32.const 264) "\05")
 (data (i32.const 280) "\08\01\00\00\05")
 (data (i32.const 288) "\05\00\00\00\00\00\00\00\01\01")
 (data (i32.const 304) " \01\00\00\05")
 (data (i32.const 312) "\05\00\00\00\00\00\00\00\01\01\00\02\02")
 (data (i32.const 328) "8\01\00\00\05")
 (data (i32.const 336) "\05\00\00\00\00\00\00\00\01\01\00\02\02")
 (data (i32.const 352) "P\01\00\00\05")
 (data (i32.const 360) "\14\00\00\00\00\00\00\00\01\00\00\00\02\00\00\00\03\00\00\00\04\00\00\00\05")
 (data (i32.const 392) "h\01\00\00\05")
 (data (i32.const 400) "\14\00\00\00\00\00\00\00\01\00\00\00\01\00\00\00\01\00\00\00\04\00\00\00\05")
 (data (i32.const 432) "\90\01\00\00\05")
 (data (i32.const 440) "\14")
 (data (i32.const 472) "\b8\01\00\00\05")
 (data (i32.const 480) "\14\00\00\00\00\00\00\00\01\00\00\00\01")
 (data (i32.const 512) "\e0\01\00\00\05")
 (data (i32.const 520) "\14\00\00\00\00\00\00\00\01\00\00\00\01\00\00\00\00\00\00\00\02\00\00\00\02")
 (data (i32.const 552) "\08\02\00\00\05")
 (data (i32.const 560) "\14\00\00\00\00\00\00\00\01\00\00\00\01\00\00\00\00\00\00\00\02\00\00\00\02")
 (data (i32.const 592) "0\02\00\00\05")
 (data (i32.const 608) "X\02")
 (data (i32.const 624) "h\02")
 (data (i32.const 632) "\14\00\00\00\00\00\00\00\01\00\00\00\02\00\00\00\03\00\00\00\04\00\00\00\05")
 (data (i32.const 664) "x\02\00\00\05")
 (data (i32.const 672) "\14\00\00\00\00\00\00\00\04\00\00\00\05\00\00\00\03\00\00\00\04\00\00\00\05")
 (data (i32.const 704) "\a0\02\00\00\05")
 (data (i32.const 712) "\14\00\00\00\00\00\00\00\01\00\00\00\02\00\00\00\03\00\00\00\04\00\00\00\05")
 (data (i32.const 744) "\c8\02\00\00\05")
 (data (i32.const 752) "\14\00\00\00\00\00\00\00\01\00\00\00\04\00\00\00\05\00\00\00\04\00\00\00\05")
 (data (i32.const 784) "\f0\02\00\00\05")
 (data (i32.const 792) "\14\00\00\00\00\00\00\00\01\00\00\00\02\00\00\00\03\00\00\00\04\00\00\00\05")
 (data (i32.const 824) "\18\03\00\00\05")
 (data (i32.const 832) "\14\00\00\00\00\00\00\00\01\00\00\00\03\00\00\00\04\00\00\00\05\00\00\00\05")
 (data (i32.const 864) "@\03\00\00\05")
 (data (i32.const 872) "\14\00\00\00\00\00\00\00\01\00\00\00\02\00\00\00\03\00\00\00\04\00\00\00\05")
 (data (i32.const 904) "h\03\00\00\05")
 (data (i32.const 912) "\14\00\00\00\00\00\00\00\01\00\00\00\02\00\00\00\03\00\00\00\04\00\00\00\05")
 (data (i32.const 944) "\90\03\00\00\05")
 (data (i32.const 952) "\14\00\00\00\00\00\00\00\01\00\00\00\02\00\00\00\03\00\00\00\04\00\00\00\05")
 (data (i32.const 984) "\b8\03\00\00\05")
 (data (i32.const 992) "\14\00\00\00\00\00\00\00\04\00\00\00\02\00\00\00\03\00\00\00\04\00\00\00\05")
 (data (i32.const 1024) "\e0\03\00\00\05")
 (data (i32.const 1032) "\14\00\00\00\00\00\00\00\01\00\00\00\02\00\00\00\03\00\00\00\04\00\00\00\05")
 (data (i32.const 1064) "\08\04\00\00\05")
 (data (i32.const 1072) "\14\00\00\00\00\00\00\00\01\00\00\00\04\00\00\00\03\00\00\00\04\00\00\00\05")
 (data (i32.const 1104) "0\04\00\00\05")
 (data (i32.const 1112) "\14\00\00\00\00\00\00\00\01\00\00\00\02\00\00\00\03\00\00\00\04\00\00\00\05")
 (data (i32.const 1144) "X\04\00\00\05")
 (data (i32.const 1152) "\14\00\00\00\00\00\00\00\01\00\00\00\03\00\00\00\04\00\00\00\04\00\00\00\05")
 (data (i32.const 1184) "\80\04\00\00\05")
 (data (i32.const 1192) "\14\00\00\00\00\00\00\00\01\00\00\00\02\00\00\00\03\00\00\00\04\00\00\00\05")
 (data (i32.const 1224) "\a8\04\00\00\05")
 (data (i32.const 1232) "\14\00\00\00\00\00\00\00\04\00\00\00\05\00\00\00\03\00\00\00\04\00\00\00\05")
 (data (i32.const 1264) "\d0\04\00\00\05")
 (data (i32.const 1272) "\14\00\00\00\00\00\00\00\01\00\00\00\02\00\00\00\03\00\00\00\04\00\00\00\05")
 (data (i32.const 1304) "\f8\04\00\00\05")
 (data (i32.const 1312) "\14\00\00\00\00\00\00\00\04\00\00\00\02\00\00\00\03\00\00\00\04\00\00\00\05")
 (data (i32.const 1344) " \05\00\00\05")
 (data (i32.const 1352) "\14\00\00\00\00\00\00\00\01\00\00\00\02\00\00\00\03\00\00\00\04\00\00\00\05")
 (data (i32.const 1384) "H\05\00\00\05")
 (data (i32.const 1392) "\14\00\00\00\00\00\00\00\01\00\00\00\03\00\00\00\03\00\00\00\04\00\00\00\05")
 (data (i32.const 1424) "p\05\00\00\05")
 (data (i32.const 1432) "\14\00\00\00\00\00\00\00\01\00\00\00\02\00\00\00\03\00\00\00\04\00\00\00\05")
 (data (i32.const 1464) "\98\05\00\00\05")
 (data (i32.const 1472) "\14\00\00\00\00\00\00\00\01\00\00\00\03\00\00\00\04\00\00\00\04\00\00\00\05")
 (data (i32.const 1504) "\c0\05\00\00\05")
 (data (i32.const 1512) "\14\00\00\00\00\00\00\00\01\00\00\00\02\00\00\00\03\00\00\00\04\00\00\00\05")
 (data (i32.const 1544) "\e8\05\00\00\05")
 (data (i32.const 1552) "\14\00\00\00\00\00\00\00\01\00\00\00\03\00\00\00\04\00\00\00\05\00\00\00\05")
 (data (i32.const 1584) "\10\06\00\00\05")
 (data (i32.const 1592) "\14\00\00\00\00\00\00\00\01\00\00\00\02\00\00\00\03\00\00\00\04\00\00\00\05")
 (data (i32.const 1624) "8\06\00\00\05")
 (data (i32.const 1632) "\14\00\00\00\00\00\00\00\01\00\00\00\02\00\00\00\03\00\00\00\04\00\00\00\05")
 (data (i32.const 1664) "`\06\00\00\05")
 (data (i32.const 1680) "\88\06")
 (data (i32.const 1688) "\14\00\00\00\00\00\00\00\01\00\00\00\02\00\00\00\03\00\00\00\04\00\00\00\05")
 (data (i32.const 1720) "\98\06\00\00\05")
 (data (i32.const 1728) "\0c\00\00\00\00\00\00\00\03\00\00\00\04\00\00\00\05")
 (data (i32.const 1760) "\c0\06\00\00\03")
 (data (i32.const 1768) "\08\00\00\00\00\00\00\00\01\00\00\00\02")
 (data (i32.const 1784) "\e8\06\00\00\02")
 (data (i32.const 1792) "\14\00\00\00\00\00\00\00\01\00\00\00\02\00\00\00\03\00\00\00\04\00\00\00\05")
 (data (i32.const 1825) "\07\00\00\05")
 (data (i32.const 1832) "\08\00\00\00\00\00\00\00\03\00\00\00\04")
 (data (i32.const 1848) "(\07\00\00\02")
 (data (i32.const 1856) "\0c\00\00\00\00\00\00\00\01\00\00\00\02\00\00\00\05")
 (data (i32.const 1888) "@\07\00\00\03")
 (data (i32.const 1896) "\14\00\00\00\00\00\00\00\01\00\00\00\02\00\00\00\03\00\00\00\04\00\00\00\05")
 (data (i32.const 1928) "h\07\00\00\05")
 (data (i32.const 1936) "\04\00\00\00\00\00\00\00\01")
 (data (i32.const 1952) "\90\07\00\00\01")
 (data (i32.const 1960) "\10\00\00\00\00\00\00\00\02\00\00\00\03\00\00\00\04\00\00\00\05")
 (data (i32.const 1992) "\a8\07\00\00\04")
 (data (i32.const 2000) "\14\00\00\00\00\00\00\00\01\00\00\00\02\00\00\00\03\00\00\00\04\00\00\00\05")
 (data (i32.const 2032) "\d0\07\00\00\05")
 (data (i32.const 2040) "\04\00\00\00\00\00\00\00\05")
 (data (i32.const 2056) "\f8\07\00\00\01")
 (data (i32.const 2064) "\10\00\00\00\00\00\00\00\01\00\00\00\02\00\00\00\03\00\00\00\04")
 (data (i32.const 2096) "\10\08\00\00\04")
 (data (i32.const 2104) "\14\00\00\00\00\00\00\00\01\00\00\00\02\00\00\00\03\00\00\00\04\00\00\00\05")
 (data (i32.const 2136) "8\08\00\00\05")
 (data (i32.const 2144) "\08\00\00\00\00\00\00\00\04\00\00\00\05")
 (data (i32.const 2160) "`\08\00\00\02")
 (data (i32.const 2168) "\0c\00\00\00\00\00\00\00\01\00\00\00\02\00\00\00\03")
 (data (i32.const 2200) "x\08\00\00\03")
 (data (i32.const 2208) "\14\00\00\00\00\00\00\00\01\00\00\00\02\00\00\00\03\00\00\00\04\00\00\00\05")
 (data (i32.const 2240) "\a0\08\00\00\05")
 (data (i32.const 2248) "\04\00\00\00\00\00\00\00\04")
 (data (i32.const 2264) "\c8\08\00\00\01")
 (data (i32.const 2272) "\10\00\00\00\00\00\00\00\01\00\00\00\02\00\00\00\03\00\00\00\05")
 (data (i32.const 2304) "\e0\08\00\00\04")
 (data (i32.const 2312) "\14\00\00\00\00\00\00\00\01\00\00\00\02\00\00\00\03\00\00\00\04\00\00\00\05")
 (data (i32.const 2344) "\08\t\00\00\05")
 (data (i32.const 2352) "\04\00\00\00\00\00\00\00\01")
 (data (i32.const 2368) "0\t\00\00\01")
 (data (i32.const 2376) "\10\00\00\00\00\00\00\00\02\00\00\00\03\00\00\00\04\00\00\00\05")
 (data (i32.const 2408) "H\t\00\00\04")
 (data (i32.const 2416) "\14\00\00\00\00\00\00\00\01\00\00\00\02\00\00\00\03\00\00\00\04\00\00\00\05")
 (data (i32.const 2448) "p\t\00\00\05")
 (data (i32.const 2464) "\98\t")
 (data (i32.const 2472) "\14\00\00\00\00\00\00\00\01\00\00\00\02\00\00\00\03\00\00\00\04\00\00\00\05")
 (data (i32.const 2504) "\a8\t\00\00\05")
 (data (i32.const 2512) "\14\00\00\00\00\00\00\00\01\00\00\00\02\00\00\00\03\00\00\00\04\00\00\00\05")
 (data (i32.const 2544) "\d0\t\00\00\05")
 (data (i32.const 2560) "\f8\t")
 (data (i32.const 2568) "\14\00\00\00\00\00\00\00\01\00\00\00\02\00\00\00\03\00\00\00\04\00\00\00\05")
 (data (i32.const 2600) "\08\n\00\00\05")
 (data (i32.const 2608) "\14\00\00\00\00\00\00\00\01\00\00\00\02\00\00\00\03\00\00\00\04\00\00\00\05")
 (data (i32.const 2640) "0\n\00\00\05")
 (data (i32.const 2656) "X\n")
 (data (i32.const 2664) "\14\00\00\00\00\00\00\00\01\00\00\00\02\00\00\00\03\00\00\00\04\00\00\00\05")
 (data (i32.const 2696) "h\n\00\00\05")
 (data (i32.const 2704) "\14\00\00\00\00\00\00\00\01\00\00\00\02\00\00\00\03\00\00\00\04\00\00\00\05")
 (data (i32.const 2736) "\90\n\00\00\05")
 (data (i32.const 2752) "\b8\n")
 (data (i32.const 2760) "\14\00\00\00\00\00\00\00\01\00\00\00\02\00\00\00\03\00\00\00\04\00\00\00\05")
 (data (i32.const 2792) "\c8\n\00\00\05")
 (data (i32.const 2800) "\14\00\00\00\00\00\00\00\01\00\00\00\02\00\00\00\03\00\00\00\04\00\00\00\05")
 (data (i32.const 2832) "\f0\n\00\00\05")
 (data (i32.const 2848) "\18\0b")
 (data (i32.const 2856) "\14\00\00\00\00\00\00\00\01\00\00\00\02\00\00\00\03\00\00\00\04\00\00\00\05")
 (data (i32.const 2888) "(\0b\00\00\05")
 (data (i32.const 2896) "\0c\00\00\00~\00l\00i\00b\00/\00m\00a\00t\00h\00.\00t\00s")
 (data (i32.const 2928) "V\00\00\00A\00B\00C\00D\00E\00F\00G\00H\00I\00J\00K\00L\00M\00N\00O\00P\00Q\00R\00S\00T\00U\00V\00W\00X\00Y\00Z\00a\00b\00c\00d\00e\00f\00g\00h\00i\00j\00k\00l\00m\00n\00o\00p\00q\00r\00s\00t\00u\00v\00w\00x\00y\00z\000\001\002\003\004\005\006\007\008\009\00_\00-\00,\00.\00+\00/\00\\\00[\00]\00{\00}\00(\00)\00<\00>\00*\00&\00$\00%\00^\00@\00#\00!\00?")
 (data (i32.const 3104) " ")
 (data (i32.const 3114) "\80?\00\00\c0\7f\00\00\80\ff\00\00\80?\00\00\00\00\00\00\80\bf\00\00\00\c0\00\00\80\7f")
 (data (i32.const 3168) " \0c\00\00\08")
 (data (i32.const 3176) " ")
 (data (i32.const 3186) "\80\ff\00\00\00\c0\00\00\80\bf\00\00\00\00\00\00\80?\00\00\80?\00\00\80\7f\00\00\c0\7f")
 (data (i32.const 3240) "h\0c\00\00\08")
 (data (i32.const 3248) "@")
 (data (i32.const 3262) "\f0?\00\00\00\00\00\00\f8\7f\00\00\00\00\00\00\f0\ff\05\00\00\00\00\00\f0?")
 (data (i32.const 3302) "\f0\bf\00\00\00\00\00\00\00\c0\00\00\00\00\00\00\f0\7f")
 (data (i32.const 3376) "\b0\0c\00\00\08")
 (data (i32.const 3384) "@")
 (data (i32.const 3398) "\f0\ff\00\00\00\00\00\00\00\c0\00\00\00\00\00\00\f0\bf")
 (data (i32.const 3430) "\f0?\05\00\00\00\00\00\f0?\00\00\00\00\00\00\f0\7f\00\00\00\00\00\00\f8\7f")
 (data (i32.const 3512) "8\0d\00\00\08")
 (data (i32.const 3520) "\14\00\00\00\00\00\00\00\01\00\00\00\fe\ff\ff\ff\ff\ff\ff\ff\00\00\00\00\02")
 (data (i32.const 3552) "\c0\0d\00\00\05")
 (data (i32.const 3560) "\14\00\00\00\00\00\00\00\fe\ff\ff\ff\ff\ff\ff\ff\00\00\00\00\01\00\00\00\02")
 (data (i32.const 3592) "\e8\0d\00\00\05")
 (data (i32.const 3600) "\14\00\00\00\00\00\00\00\01\00\00\00\ff\ff\ff\ff\fe\ff\ff\ff\00\00\00\00\02")
 (data (i32.const 3632) "\10\0e\00\00\05")
 (data (i32.const 3640) "\14")
 (data (i32.const 3652) "\01\00\00\00\02\00\00\00\fe\ff\ff\ff\ff\ff\ff\ff")
 (data (i32.const 3672) "8\0e\00\00\05")
 (data (i32.const 3688) "`\0e")
 (data (i32.const 3696) "\04\00\00\00\00\00\00\00\01")
 (data (i32.const 3712) "p\0e\00\00\01")
 (data (i32.const 3720) "\08\00\00\00\00\00\00\00\02\00\00\00\01")
 (data (i32.const 3736) "\88\0e\00\00\02")
 (data (i32.const 3744) "\10\00\00\00\00\00\00\00\03\00\00\00\02\00\00\00\01")
 (data (i32.const 3776) "\a0\0e\00\00\04")
 (data (i32.const 3784) "\10")
 (data (i32.const 3796) "\01\00\00\00\02\00\00\00\03")
 (data (i32.const 3816) "\c8\0e\00\00\04")
 (data (i32.const 3824) "\04\00\00\00\00\00\00\00\01")
 (data (i32.const 3840) "\f0\0e\00\00\01")
 (data (i32.const 3848) "\08\00\00\00\00\00\00\00\01\00\00\00\02")
 (data (i32.const 3864) "\08\0f\00\00\02")
 (data (i32.const 3872) "\01\00\00\00a")
 (data (i32.const 3880) "\01\00\00\00b")
 (data (i32.const 3888) "\02\00\00\00a\00b")
 (data (i32.const 3896) "\02\00\00\00b\00a")
 (data (i32.const 3912) "\1c\00\00\00\00\00\00\00 \0f\00\00(\0f\00\00 \0f\00\000\0f\00\008\0f\00\00@\0f")
 (data (i32.const 3976) "H\0f\00\00\07")
 (data (i32.const 3984) "\1c\00\00\00\00\00\00\00@\0f\00\00 \0f\00\00 \0f\00\000\0f\00\00(\0f\00\008\0f")
 (data (i32.const 4048) "\90\0f\00\00\07")
 (data (i32.const 4056) "\0e\00\00\00~\00l\00i\00b\00/\00s\00t\00r\00i\00n\00g\00.\00t\00s")
 (data (i32.const 4088) "\17\00\00\00~\00l\00i\00b\00/\00i\00n\00t\00e\00r\00n\00a\00l\00/\00s\00t\00r\00i\00n\00g\00.\00t\00s")
 (data (i32.const 4144) "\04\00\00\00n\00u\00l\00l")
 (data (i32.const 4160) "\02\00\00\00\00\00\00\00\01")
 (data (i32.const 4176) "@\10\00\00\02")
 (data (i32.const 4184) "\04\00\00\00t\00r\00u\00e")
 (data (i32.const 4200) "\05\00\00\00f\00a\00l\00s\00e")
 (data (i32.const 4216) "\01\00\00\00,")
 (data (i32.const 4224) "\02\00\00\00\00\00\00\00\01")
 (data (i32.const 4240) "\80\10\00\00\02")
 (data (i32.const 4248) "\n\00\00\00t\00r\00u\00e\00,\00f\00a\00l\00s\00e")
 (data (i32.const 4272) "\0c\00\00\00\00\00\00\00\01\00\00\00\fe\ff\ff\ff\fd\ff\ff\ff")
 (data (i32.const 4304) "\b0\10\00\00\03")
 (data (i32.const 4312) "\01\00\00\000")
 (data (i32.const 4320) "\90\01\00\00\00\00\00\000\000\000\001\000\002\000\003\000\004\000\005\000\006\000\007\000\008\000\009\001\000\001\001\001\002\001\003\001\004\001\005\001\006\001\007\001\008\001\009\002\000\002\001\002\002\002\003\002\004\002\005\002\006\002\007\002\008\002\009\003\000\003\001\003\002\003\003\003\004\003\005\003\006\003\007\003\008\003\009\004\000\004\001\004\002\004\003\004\004\004\005\004\006\004\007\004\008\004\009\005\000\005\001\005\002\005\003\005\004\005\005\005\006\005\007\005\008\005\009\006\000\006\001\006\002\006\003\006\004\006\005\006\006\006\007\006\008\006\009\007\000\007\001\007\002\007\003\007\004\007\005\007\006\007\007\007\008\007\009\008\000\008\001\008\002\008\003\008\004\008\005\008\006\008\007\008\008\008\009\009\000\009\001\009\002\009\003\009\004\009\005\009\006\009\007\009\008\009\009")
 (data (i32.const 4832) "\e0\10\00\00d")
 (data (i32.const 4840) "\0c\00\00\00\00\00\00\00\01\00\00\00\fe\ff\ff\ff\fd\ff\ff\ff")
 (data (i32.const 4872) "\e8\12\00\00\03")
 (data (i32.const 4880) "\05\00\00\001\00-\002\00-\003")
 (data (i32.const 4896) "\0c\00\00\00\00\00\00\00\01\00\00\00\02\00\00\00\03")
 (data (i32.const 4928) " \13\00\00\03")
 (data (i32.const 4936) "\01\00\00\00-")
 (data (i32.const 4944) "\0c\00\00\00\00\00\00\00\01\00\00\00\02\00\00\00\03")
 (data (i32.const 4976) "P\13\00\00\03")
 (data (i32.const 4984) "\08")
 (data (i32.const 4995) "\80\00\00\00\80")
 (data (i32.const 5000) "x\13\00\00\02")
 (data (i32.const 5008) "\02\00\00\00_\00_")
 (data (i32.const 5016) "\08")
 (data (i32.const 5027) "\80\00\00\00\80")
 (data (i32.const 5032) "\98\13\00\00\02")
 (data (i32.const 5040) "\18\00\00\00-\002\001\004\007\004\008\003\006\004\008\00_\00_\00-\002\001\004\007\004\008\003\006\004\008")
 (data (i32.const 5096) "0")
 (data (i32.const 5118) "\f0?\00\00\00\00\00\00\00\c0\00\00\00\00\00\00\f8\7f\00\00\00\00\00\00\f0\ff\00\00\00\00\00\00\f0\7f")
 (data (i32.const 5160) "\e8\13\00\00\06")
 (data (i32.const 5168) "\02\00\00\00,\00 ")
 (data (i32.const 5176) "\03\00\00\000\00.\000")
 (data (i32.const 5192) "\03\00\00\00N\00a\00N")
 (data (i32.const 5208) "\t\00\00\00-\00I\00n\00f\00i\00n\00i\00t\00y")
 (data (i32.const 5232) "\08\00\00\00I\00n\00f\00i\00n\00i\00t\00y")
 (data (i32.const 5256) "\b8\02\00\00\00\00\00\00\88\02\1c\08\a0\d5\8f\fav\bf>\a2\7f\e1\ae\bav\acU0 \fb\16\8b\ea5\ce]J\89B\cf-;eU\aa\b0k\9a\dfE\1a=\03\cf\1a\e6\ca\c6\9a\c7\17\fep\abO\dc\bc\be\fc\b1w\ff\0c\d6kA\ef\91V\be<\fc\7f\90\ad\1f\d0\8d\83\9aU1(\\Q\d3\b5\c9\a6\ad\8f\acq\9d\cb\8b\ee#w\"\9c\eamSx@\91I\cc\aeW\ce\b6]y\12<\827V\fbM6\94\10\c2O\98H8o\ea\96\90\c7:\82%\cb\85t\d7\f4\97\bf\97\cd\cf\86\a0\e5\ac*\17\98\n4\ef\8e\b25*\fbg8\b2;?\c6\d2\df\d4\c8\84\ba\cd\d3\1a\'D\dd\c5\96\c9%\bb\ce\9fk\93\84\a5b}$l\ac\db\f6\da_\0dXf\ab\a3&\f1\c3\de\93\f8\e2\f3\b8\80\ff\aa\a8\ad\b5\b5\8bJ|l\05_b\87S0\c14`\ff\bc\c9U&\ba\91\8c\85N\96\bd~)p$w\f9\df\8f\b8\e5\b8\9f\bd\df\a6\94}t\88\cf_\a9\f8\cf\9b\a8\8f\93pD\b9k\15\0f\bf\f8\f0\08\8a\b611eU%\b0\cd\ac\7f{\d0\c6\e2?\99\06;+*\c4\10\\\e4\d3\92si\99$$\aa\0e\ca\00\83\f2\b5\87\fd\eb\1a\11\92d\08\e5\bc\cc\88Po\t\cc\bc\8c,e\19\e2X\17\b7\d1\00\00\00\00\00\00@\9c\00\00\00\00\10\a5\d4\e8\00\00b\ac\c5\ebx\ad\84\t\94\f8x9?\81\b3\15\07\c9{\ce\97\c0p\\\ea{\ce2~\8fh\80\e9\ab\a48\d2\d5E\"\9a\17&\'O\9f\'\fb\c4\d41\a2c\ed\a8\ad\c8\8c8e\de\b0\dbe\ab\1a\8e\08\c7\83\9a\1dqB\f9\1d]\c4X\e7\1b\a6,iM\92\ea\8dp\1ad\ee\01\daJw\ef\9a\99\a3m\a2\85k}\b4{x\t\f2w\18\ddy\a1\e4T\b4\c2\c5\9b[\92\86[\86=]\96\c8\c5S5\c8\b3\a0\97\fa\\\b4*\95\e3_\a0\99\bd\9fF\de%\8c9\db4\c2\9b\a5\\\9f\98\a3r\9a\c6\f6\ce\be\e9TS\bf\dc\b7\e2A\"\f2\17\f3\fc\88\a5x\\\d3\9b\ce \cc\dfS!{\f3Z\16\98:0\1f\97\dc\b5\a0\e2\96\b3\e3\\S\d1\d9\a8<D\a7\a4\d9|\9b\fb\10D\a4\a7LLv\bb\1a\9c@\b6\ef\8e\ab\8b,\84W\a6\10\ef\1f\d0)1\91\e9\e5\a4\10\9b\9d\0c\9c\a1\fb\9b\10\e7)\f4;b\d9 (\ac\85\cf\a7z^KD\80-\dd\ac\03@\e4!\bf\8f\ffD^/\9cg\8eA\b8\8c\9c\9d\173\d4\a9\1b\e3\b4\92\db\19\9e\d9w\df\ban\bf\96\ebk\ee\f0\9b;\02\87\af")
 (data (i32.const 6280) "\88\14\00\00W")
 (data (i32.const 6288) "\ae\00\00\00\00\00\00\00<\fbW\fbr\fb\8c\fb\a7\fb\c1\fb\dc\fb\f6\fb\11\fc,\fcF\fca\fc{\fc\96\fc\b1\fc\cb\fc\e6\fc\00\fd\1b\fd5\fdP\fdk\fd\85\fd\a0\fd\ba\fd\d5\fd\ef\fd\n\fe%\fe?\feZ\fet\fe\8f\fe\a9\fe\c4\fe\df\fe\f9\fe\14\ff.\ffI\ffc\ff~\ff\99\ff\b3\ff\ce\ff\e8\ff\03\00\1e\008\00S\00m\00\88\00\a2\00\bd\00\d8\00\f2\00\0d\01\'\01B\01\\\01w\01\92\01\ac\01\c7\01\e1\01\fc\01\16\021\02L\02f\02\81\02\9b\02\b6\02\d0\02\eb\02\06\03 \03;\03U\03p\03\8b\03\a5\03\c0\03\da\03\f5\03\0f\04*\04")
 (data (i32.const 6544) "\90\18\00\00W")
 (data (i32.const 6552) "(\00\00\00\00\00\00\00\01\00\00\00\n\00\00\00d\00\00\00\e8\03\00\00\10\'\00\00\a0\86\01\00@B\0f\00\80\96\98\00\00\e1\f5\05\00\ca\9a;")
 (data (i32.const 6616) "\98\19\00\00\n")
 (data (i32.const 6624) "0")
 (data (i32.const 6646) "\f0?\00\00\00\00\00\00\00\c0\00\00\00\00\00\00\f8\7f\00\00\00\00\00\00\f0\ff\00\00\00\00\00\00\f0\7f")
 (data (i32.const 6688) "\e0\19\00\00\06")
 (data (i32.const 6696) "(\00\00\000\00.\000\00,\00 \001\00.\000\00,\00 \00-\002\00.\000\00,\00 \00N\00a\00N\00,\00 \00-\00I\00n\00f\00i\00n\00i\00t\00y\00,\00 \00I\00n\00f\00i\00n\00i\00t\00y")
 (data (i32.const 6784) "\01\00\00\001")
 (data (i32.const 6792) "\0c\00\00\00\00\00\00\00@\0f\00\00\80\1a")
 (data (i32.const 6824) "\88\1a\00\00\03")
 (data (i32.const 6832) "\0c\00\00\00\00\00\00\00@\0f\00\00\80\1a")
 (data (i32.const 6864) "\b0\1a\00\00\03")
 (data (i32.const 6872) "\0f\00\00\00[\00o\00b\00j\00e\00c\00t\00 \00O\00b\00j\00e\00c\00t\00]")
 (data (i32.const 6912) " \00\00\00[\00o\00b\00j\00e\00c\00t\00 \00O\00b\00j\00e\00c\00t\00]\00,\00,\00[\00o\00b\00j\00e\00c\00t\00 \00O\00b\00j\00e\00c\00t\00]")
 (data (i32.const 6984) "\03\00\00\001\00,\002")
 (data (i32.const 7000) "\07\00\00\000\00,\001\00,\002\00,\003")
 (data (i32.const 7024) "\03\00\00\00\00\00\00\00\01\ff")
 (data (i32.const 7040) "p\1b\00\00\03")
 (data (i32.const 7048) "\03\00\00\00\00\00\00\00\01\ff")
 (data (i32.const 7064) "\88\1b\00\00\03")
 (data (i32.const 7072) "\06\00\00\001\00,\00-\001\00,\000")
 (data (i32.const 7088) "\06\00\00\00\00\00\00\00\01\00\ff\ff")
 (data (i32.const 7104) "\b0\1b\00\00\03")
 (data (i32.const 7112) "\06\00\00\00\00\00\00\00\01\00\ff\ff")
 (data (i32.const 7128) "\c8\1b\00\00\03")
 (data (i32.const 7136) "\t\00\00\001\00,\006\005\005\003\005\00,\000")
 (data (i32.const 7160) "\18\00\00\00\00\00\00\00\01\00\00\00\00\00\00\00\ff\ff\ff\ff\ff\ff\ff\ff")
 (data (i32.const 7192) "\f8\1b\00\00\03")
 (data (i32.const 7200) "\90\01\00\00\00\00\00\000\000\000\001\000\002\000\003\000\004\000\005\000\006\000\007\000\008\000\009\001\000\001\001\001\002\001\003\001\004\001\005\001\006\001\007\001\008\001\009\002\000\002\001\002\002\002\003\002\004\002\005\002\006\002\007\002\008\002\009\003\000\003\001\003\002\003\003\003\004\003\005\003\006\003\007\003\008\003\009\004\000\004\001\004\002\004\003\004\004\004\005\004\006\004\007\004\008\004\009\005\000\005\001\005\002\005\003\005\004\005\005\005\006\005\007\005\008\005\009\006\000\006\001\006\002\006\003\006\004\006\005\006\006\006\007\006\008\006\009\007\000\007\001\007\002\007\003\007\004\007\005\007\006\007\007\007\008\007\009\008\000\008\001\008\002\008\003\008\004\008\005\008\006\008\007\008\008\008\009\009\000\009\001\009\002\009\003\009\004\009\005\009\006\009\007\009\008\009\009")
 (data (i32.const 7712) " \1c\00\00d")
 (data (i32.const 7720) "\18\00\00\00\00\00\00\00\01\00\00\00\00\00\00\00\ff\ff\ff\ff\ff\ff\ff\ff")
 (data (i32.const 7752) "(\1e\00\00\03")
 (data (i32.const 7760) "\18\00\00\001\00,\001\008\004\004\006\007\004\004\000\007\003\007\000\009\005\005\001\006\001\005\00,\000")
 (data (i32.const 7816) " \00\00\00\00\00\00\00\ff\ff\ff\ff\ff\ff\ff\ff@Eu\c3*\9d\fb\ff")
 (data (i32.const 7848) "\ff\ff\ff\ff\ff\ff\ff\7f")
 (data (i32.const 7880) "\88\1e\00\00\04")
 (data (i32.const 7888) " \00\00\00\00\00\00\00\ff\ff\ff\ff\ff\ff\ff\ff@Eu\c3*\9d\fb\ff")
 (data (i32.const 7920) "\ff\ff\ff\ff\ff\ff\ff\7f")
 (data (i32.const 7952) "\d0\1e\00\00\04")
 (data (i32.const 7960) "*\00\00\00-\001\00,\00-\001\002\003\004\005\006\007\008\009\000\001\002\003\004\005\006\00,\000\00,\009\002\002\003\003\007\002\000\003\006\008\005\004\007\007\005\008\000\007")
 (data (i32.const 8048) "\0d\00\00\00,\00a\00,\00a\00,\00a\00b\00,\00b\00,\00b\00a\00,")
 (data (i32.const 8080) "\01\00\00\002")
 (data (i32.const 8088) "\01\00\00\004")
 (data (i32.const 8096) "\10\00\00\00\00\00\00\00\80\1a\00\00\90\1f\00\00\00\00\00\00\98\1f")
 (data (i32.const 8128) "\a0\1f\00\00\04")
 (data (i32.const 8136) "\10\00\00\00\00\00\00\00\80\1a\00\00\90\1f\00\00\00\00\00\00\98\1f")
 (data (i32.const 8168) "\c8\1f\00\00\04")
 (data (i32.const 8176) "\06\00\00\001\00,\002\00,\00,\004")
 (data (i32.const 8192) "\08\00\00\00\00\00\00\00\01\00\00\00\02")
 (data (i32.const 8209) " \00\00\02")
 (data (i32.const 8216) "\08\00\00\00\00\00\00\00\03\00\00\00\04")
 (data (i32.const 8232) "\18 \00\00\02")
 (data (i32.const 8240) "\08\00\00\00\00\00\00\00\10 \00\00( ")
 (data (i32.const 8256) "0 \00\00\02")
 (data (i32.const 8264) "\07\00\00\001\00,\002\00,\003\00,\004")
 (data (i32.const 8288) "\02\00\00\00\00\00\00\00\01\02")
 (data (i32.const 8304) "` \00\00\02")
 (data (i32.const 8312) "\02\00\00\00\00\00\00\00\03\04")
 (data (i32.const 8328) "x \00\00\02")
 (data (i32.const 8336) "\08\00\00\00\00\00\00\00p \00\00\88 ")
 (data (i32.const 8352) "\90 \00\00\02")
 (data (i32.const 8360) "\04\00\00\00\00\00\00\00\01")
 (data (i32.const 8376) "\a8 \00\00\01")
 (data (i32.const 8384) "\04\00\00\00\00\00\00\00\b8 ")
 (data (i32.const 8400) "\c0 \00\00\01")
 (data (i32.const 8408) "\04\00\00\00\00\00\00\00\d0 ")
 (data (i32.const 8424) "\d8 \00\00\01")
 (table $0 56 funcref)
 (elem (i32.const 0) $null $start:std/array~anonymous|1 $start:std/array~anonymous|2 $start:std/array~anonymous|3 $start:std/array~anonymous|4 $start:std/array~anonymous|3 $start:std/array~anonymous|6 $start:std/array~anonymous|7 $start:std/array~anonymous|8 $start:std/array~anonymous|9 $start:std/array~anonymous|10 $start:std/array~anonymous|11 $start:std/array~anonymous|12 $start:std/array~anonymous|13 $start:std/array~anonymous|14 $start:std/array~anonymous|15 $start:std/array~anonymous|16 $start:std/array~anonymous|17 $start:std/array~anonymous|18 $start:std/array~anonymous|17 $start:std/array~anonymous|20 $start:std/array~anonymous|21 $start:std/array~anonymous|22 $start:std/array~anonymous|23 $start:std/array~anonymous|24 $start:std/array~anonymous|25 $start:std/array~anonymous|26 $start:std/array~anonymous|27 $start:std/array~anonymous|28 $start:std/array~anonymous|29 $start:std/array~anonymous|30 $start:std/array~anonymous|30 $start:std/array~anonymous|32 $start:std/array~anonymous|33 $start:std/array~anonymous|34 $start:std/array~anonymous|30 $start:std/array~anonymous|36 $start:std/array~anonymous|30 $start:std/array~anonymous|30 $start:std/array~anonymous|32 $start:std/array~anonymous|33 $start:std/array~anonymous|34 $start:std/array~anonymous|30 $start:std/array~anonymous|36 $~lib/internal/sort/COMPARATOR<f32>~anonymous|44 $~lib/internal/sort/COMPARATOR<f64>~anonymous|45 $~lib/internal/sort/COMPARATOR<i32>~anonymous|46 $~lib/internal/sort/COMPARATOR<u32>~anonymous|47 $~lib/internal/sort/COMPARATOR<i32>~anonymous|46 $~lib/internal/sort/COMPARATOR<i32>~anonymous|46 $start:std/array~anonymous|50 $~lib/internal/sort/COMPARATOR<i32>~anonymous|46 $start:std/array~anonymous|50 $start:std/array~anonymous|53 $start:std/array~anonymous|54 $~lib/internal/sort/COMPARATOR<String>~anonymous|55)
 (global $~lib/allocator/arena/startOffset (mut i32) (i32.const 0))
 (global $~lib/allocator/arena/offset (mut i32) (i32.const 0))
 (global $std/array/arr (mut i32) (i32.const 0))
 (global $std/array/Null (mut i32) (i32.const 0))
 (global $std/array/arr8 (mut i32) (i32.const 232))
 (global $~lib/argc (mut i32) (i32.const 0))
 (global $std/array/arr32 (mut i32) (i32.const 392))
 (global $std/array/i (mut i32) (i32.const 0))
 (global $std/array/other (mut i32) (i32.const 0))
 (global $std/array/out (mut i32) (i32.const 0))
 (global $std/array/source (mut i32) (i32.const 624))
 (global $std/array/cwArr (mut i32) (i32.const 0))
 (global $std/array/includes (mut i32) (i32.const 0))
 (global $std/array/sarr (mut i32) (i32.const 1624))
 (global $std/array/every (mut i32) (i32.const 0))
 (global $std/array/some (mut i32) (i32.const 0))
 (global $std/array/newArr (mut i32) (i32.const 0))
 (global $std/array/filteredArr (mut i32) (i32.const 0))
 (global $std/array/boolVal (mut i32) (i32.const 0))
 (global $~lib/math/random_seeded (mut i32) (i32.const 0))
 (global $~lib/math/random_state0_64 (mut i64) (i64.const 0))
 (global $~lib/math/random_state1_64 (mut i64) (i64.const 0))
 (global $~lib/math/random_state0_32 (mut i32) (i32.const 0))
 (global $~lib/math/random_state1_32 (mut i32) (i32.const 0))
 (global $std/array/f32ArrayTyped (mut i32) (i32.const 3168))
 (global $std/array/f64ArrayTyped (mut i32) (i32.const 3376))
 (global $std/array/i32ArrayTyped (mut i32) (i32.const 3552))
 (global $std/array/u32ArrayTyped (mut i32) (i32.const 3632))
 (global $std/array/reversed0 (mut i32) (i32.const 3688))
 (global $std/array/reversed1 (mut i32) (i32.const 3712))
 (global $std/array/reversed2 (mut i32) (i32.const 3736))
 (global $std/array/reversed4 (mut i32) (i32.const 3776))
 (global $std/array/expected4 (mut i32) (i32.const 3816))
 (global $std/array/reversed64 (mut i32) (i32.const 0))
 (global $std/array/reversed128 (mut i32) (i32.const 0))
 (global $std/array/reversed1024 (mut i32) (i32.const 0))
 (global $std/array/reversed10000 (mut i32) (i32.const 0))
 (global $std/array/randomized512 (mut i32) (i32.const 0))
 (global $std/array/randomized64 (mut i32) (i32.const 0))
 (global $std/array/randomized257 (mut i32) (i32.const 0))
 (global $std/array/reversedNested512 (mut i32) (i32.const 0))
 (global $std/array/reversedElements512 (mut i32) (i32.const 0))
 (global $std/array/randomStringsActual (mut i32) (i32.const 3976))
 (global $std/array/randomStringsExpected (mut i32) (i32.const 4048))
 (global $std/array/randomStrings400 (mut i32) (i32.const 0))
 (global $~lib/internal/number/_frc_plus (mut i64) (i64.const 0))
 (global $~lib/internal/number/_frc_minus (mut i64) (i64.const 0))
 (global $~lib/internal/number/_exp (mut i32) (i32.const 0))
 (global $~lib/internal/number/_K (mut i32) (i32.const 0))
 (global $~lib/internal/number/_frc_pow (mut i64) (i64.const 0))
 (global $~lib/internal/number/_exp_pow (mut i32) (i32.const 0))
 (global $std/array/refArr (mut i32) (i32.const 0))
 (global $std/array/subarr32 (mut i32) (i32.const 8256))
 (global $std/array/subarr8 (mut i32) (i32.const 8352))
 (global $std/array/subarrU32 (mut i32) (i32.const 8424))
 (export "memory" (memory $0))
 (export "table" (table $0))
 (start $start)
 (func $~lib/allocator/arena/__memory_allocate (; 2 ;) (type $ii) (param $0 i32) (result i32)
  (local $1 i32)
  (local $2 i32)
  (local $3 i32)
  local.get $0
  i32.const 1073741824
  i32.gt_u
  if
   unreachable
  end
  global.get $~lib/allocator/arena/offset
  local.tee $1
  local.get $0
  i32.const 1
  local.get $0
  i32.const 1
  i32.gt_u
  select
  i32.add
  i32.const 7
  i32.add
  i32.const -8
  i32.and
  local.tee $2
  current_memory
  local.tee $3
  i32.const 16
  i32.shl
  i32.gt_u
  if
   local.get $3
   local.get $2
   local.get $1
   i32.sub
   i32.const 65535
   i32.add
   i32.const -65536
   i32.and
   i32.const 16
   i32.shr_u
   local.tee $0
   local.get $3
   local.get $0
   i32.gt_s
   select
   grow_memory
   i32.const 0
   i32.lt_s
   if
    local.get $0
    grow_memory
    i32.const 0
    i32.lt_s
    if
     unreachable
    end
   end
  end
  local.get $2
  global.set $~lib/allocator/arena/offset
  local.get $1
 )
 (func $~lib/internal/arraybuffer/allocateUnsafe (; 3 ;) (type $ii) (param $0 i32) (result i32)
  (local $1 i32)
  local.get $0
  i32.const 1073741816
  i32.gt_u
  if
   i32.const 0
   i32.const 40
   i32.const 26
   i32.const 2
   call $~lib/env/abort
   unreachable
  end
  i32.const 1
  i32.const 32
  local.get $0
  i32.const 7
  i32.add
  i32.clz
  i32.sub
  i32.shl
  call $~lib/allocator/arena/__memory_allocate
  local.tee $1
  local.get $0
  i32.store
  local.get $1
 )
 (func $~lib/internal/memory/memset (; 4 ;) (type $iii_) (param $0 i32) (param $1 i32) (param $2 i32)
  (local $3 i32)
  (local $4 i64)
  local.get $2
  i32.eqz
  if
   return
  end
  local.get $0
  local.get $1
  i32.store8
  local.get $0
  local.get $2
  i32.add
  i32.const 1
  i32.sub
  local.get $1
  i32.store8
  local.get $2
  i32.const 2
  i32.le_u
  if
   return
  end
  local.get $0
  i32.const 1
  i32.add
  local.get $1
  i32.store8
  local.get $0
  i32.const 2
  i32.add
  local.get $1
  i32.store8
  local.get $0
  local.get $2
  i32.add
  local.tee $3
  i32.const 2
  i32.sub
  local.get $1
  i32.store8
  local.get $3
  i32.const 3
  i32.sub
  local.get $1
  i32.store8
  local.get $2
  i32.const 6
  i32.le_u
  if
   return
  end
  local.get $0
  i32.const 3
  i32.add
  local.get $1
  i32.store8
  local.get $0
  local.get $2
  i32.add
  i32.const 4
  i32.sub
  local.get $1
  i32.store8
  local.get $2
  i32.const 8
  i32.le_u
  if
   return
  end
  local.get $2
  i32.const 0
  local.get $0
  i32.sub
  i32.const 3
  i32.and
  local.tee $3
  i32.sub
  local.set $2
  local.get $0
  local.get $3
  i32.add
  local.tee $0
  local.get $1
  i32.const 255
  i32.and
  i32.const 16843009
  i32.mul
  local.tee $1
  i32.store
  local.get $2
  i32.const -4
  i32.and
  local.tee $2
  local.get $0
  i32.add
  i32.const 4
  i32.sub
  local.get $1
  i32.store
  local.get $2
  i32.const 8
  i32.le_u
  if
   return
  end
  local.get $0
  i32.const 4
  i32.add
  local.get $1
  i32.store
  local.get $0
  i32.const 8
  i32.add
  local.get $1
  i32.store
  local.get $0
  local.get $2
  i32.add
  local.tee $3
  i32.const 12
  i32.sub
  local.get $1
  i32.store
  local.get $3
  i32.const 8
  i32.sub
  local.get $1
  i32.store
  local.get $2
  i32.const 24
  i32.le_u
  if
   return
  end
  local.get $0
  i32.const 12
  i32.add
  local.get $1
  i32.store
  local.get $0
  i32.const 16
  i32.add
  local.get $1
  i32.store
  local.get $0
  i32.const 20
  i32.add
  local.get $1
  i32.store
  local.get $0
  i32.const 24
  i32.add
  local.get $1
  i32.store
  local.get $0
  local.get $2
  i32.add
  local.tee $3
  i32.const 28
  i32.sub
  local.get $1
  i32.store
  local.get $3
  i32.const 24
  i32.sub
  local.get $1
  i32.store
  local.get $3
  i32.const 20
  i32.sub
  local.get $1
  i32.store
  local.get $3
  i32.const 16
  i32.sub
  local.get $1
  i32.store
  local.get $0
  i32.const 4
  i32.and
  i32.const 24
  i32.add
  local.tee $3
  local.get $0
  i32.add
  local.set $0
  local.get $2
  local.get $3
  i32.sub
  local.set $2
  local.get $1
  i64.extend_i32_u
  local.tee $4
  local.get $4
  i64.const 32
  i64.shl
  i64.or
  local.set $4
  loop $continue|0
   local.get $2
   i32.const 32
   i32.ge_u
   if
    local.get $0
    local.get $4
    i64.store
    local.get $0
    i32.const 8
    i32.add
    local.get $4
    i64.store
    local.get $0
    i32.const 16
    i32.add
    local.get $4
    i64.store
    local.get $0
    i32.const 24
    i32.add
    local.get $4
    i64.store
    local.get $2
    i32.const 32
    i32.sub
    local.set $2
    local.get $0
    i32.const 32
    i32.add
    local.set $0
    br $continue|0
   end
  end
 )
 (func $~lib/array/Array<i32>#constructor (; 5 ;) (type $FUNCSIG$ii) (param $0 i32) (result i32)
  (local $1 i32)
  (local $2 i32)
  (local $3 i32)
  local.get $0
  i32.const 268435454
  i32.gt_u
  if
   i32.const 0
   i32.const 8
   i32.const 45
   i32.const 39
   call $~lib/env/abort
   unreachable
  end
  local.get $0
  i32.const 2
  i32.shl
  local.tee $3
  call $~lib/internal/arraybuffer/allocateUnsafe
  local.set $2
  i32.const 8
  call $~lib/allocator/arena/__memory_allocate
  local.tee $1
  i32.const 0
  i32.store
  local.get $1
  i32.const 0
  i32.store offset=4
  local.get $1
  local.get $2
  i32.store
  local.get $1
  local.get $0
  i32.store offset=4
  local.get $2
  i32.const 8
  i32.add
  i32.const 0
  local.get $3
  call $~lib/internal/memory/memset
  local.get $1
 )
 (func $~lib/internal/typedarray/TypedArray<u8>#constructor (; 6 ;) (type $iii) (param $0 i32) (param $1 i32) (result i32)
  (local $2 i32)
  local.get $1
  i32.const 1073741816
  i32.gt_u
  if
   i32.const 0
   i32.const 152
   i32.const 23
   i32.const 34
   call $~lib/env/abort
   unreachable
  end
  local.get $1
  call $~lib/internal/arraybuffer/allocateUnsafe
  local.tee $2
  i32.const 8
  i32.add
  i32.const 0
  local.get $1
  call $~lib/internal/memory/memset
  local.get $0
  i32.eqz
  if
   i32.const 12
   call $~lib/allocator/arena/__memory_allocate
   local.set $0
  end
  local.get $0
  i32.const 0
  i32.store
  local.get $0
  i32.const 0
  i32.store offset=4
  local.get $0
  i32.const 0
  i32.store offset=8
  local.get $0
  local.get $2
  i32.store
  local.get $0
  i32.const 0
  i32.store offset=4
  local.get $0
  local.get $1
  i32.store offset=8
  local.get $0
 )
 (func $~lib/array/Array<u8>#fill (; 7 ;) (type $iiiii) (param $0 i32) (param $1 i32) (param $2 i32) (param $3 i32) (result i32)
  (local $4 i32)
  (local $5 i32)
  (local $6 i32)
  local.get $0
  i32.load
  local.set $6
  local.get $0
  i32.load offset=4
  local.set $4
  local.get $2
  i32.const 0
  i32.lt_s
  if (result i32)
   local.get $2
   local.get $4
   i32.add
   local.tee $5
   i32.const 0
   local.get $5
   i32.const 0
   i32.gt_s
   select
  else   
   local.get $2
   local.get $4
   local.get $2
   local.get $4
   i32.lt_s
   select
  end
  local.tee $2
  local.get $3
  i32.const 0
  i32.lt_s
  if (result i32)
   local.get $3
   local.get $4
   i32.add
   local.tee $5
   i32.const 0
   local.get $5
   i32.const 0
   i32.gt_s
   select
  else   
   local.get $3
   local.get $4
   local.get $3
   local.get $4
   i32.lt_s
   select
  end
  local.tee $3
  i32.lt_s
  if
   local.get $2
   local.get $6
   i32.add
   i32.const 8
   i32.add
   local.get $1
   local.get $3
   local.get $2
   i32.sub
   call $~lib/internal/memory/memset
  end
  local.get $0
 )
 (func $std/array/isArraysEqual<u8> (; 8 ;) (type $FUNCSIG$iii) (param $0 i32) (param $1 i32) (result i32)
  (local $2 i32)
  (local $3 i32)
  (local $4 i32)
  local.get $0
  i32.load offset=4
  local.tee $4
  local.get $1
  i32.load offset=4
  i32.ne
  if
   i32.const 0
   return
  end
  local.get $0
  local.get $1
  i32.eq
  if
   i32.const 1
   return
  end
  loop $repeat|0
   local.get $2
   local.get $4
   i32.lt_s
   if
    local.get $2
    local.get $0
    i32.load
    local.tee $3
    i32.load
    i32.lt_u
    if (result i32)
     local.get $2
     local.get $3
     i32.add
     i32.load8_u offset=8
    else     
     unreachable
    end
    i32.const 255
    i32.and
    local.get $2
    local.get $1
    i32.load
    local.tee $3
    i32.load
    i32.lt_u
    if (result i32)
     local.get $2
     local.get $3
     i32.add
     i32.load8_u offset=8
    else     
     unreachable
    end
    i32.const 255
    i32.and
    i32.ne
    if
     i32.const 0
     return
    else     
     local.get $2
     i32.const 1
     i32.add
     local.set $2
     br $repeat|0
    end
    unreachable
   end
  end
  i32.const 1
 )
 (func $~lib/array/Array<u8>#fill|trampoline (; 9 ;) (type $FUNCSIG$iiii) (param $0 i32) (param $1 i32) (param $2 i32) (result i32)
  (local $3 i32)
  block $2of2
   block $1of2
    block $0of2
     block $outOfRange
      global.get $~lib/argc
      i32.const 1
      i32.sub
      br_table $0of2 $1of2 $2of2 $outOfRange
     end
     unreachable
    end
    i32.const 0
    local.set $2
   end
   i32.const 2147483647
   local.set $3
  end
  local.get $0
  local.get $1
  local.get $2
  local.get $3
  call $~lib/array/Array<u8>#fill
 )
 (func $~lib/array/Array<u32>#fill (; 10 ;) (type $iiiii) (param $0 i32) (param $1 i32) (param $2 i32) (param $3 i32) (result i32)
  (local $4 i32)
  (local $5 i32)
  (local $6 i32)
  local.get $0
  i32.load
  local.set $6
  local.get $0
  i32.load offset=4
  local.set $4
  local.get $2
  i32.const 0
  i32.lt_s
  if (result i32)
   local.get $2
   local.get $4
   i32.add
   local.tee $5
   i32.const 0
   local.get $5
   i32.const 0
   i32.gt_s
   select
  else   
   local.get $2
   local.get $4
   local.get $2
   local.get $4
   i32.lt_s
   select
  end
  local.set $2
  local.get $3
  i32.const 0
  i32.lt_s
  if (result i32)
   local.get $3
   local.get $4
   i32.add
   local.tee $5
   i32.const 0
   local.get $5
   i32.const 0
   i32.gt_s
   select
  else   
   local.get $3
   local.get $4
   local.get $3
   local.get $4
   i32.lt_s
   select
  end
  local.set $3
  loop $repeat|0
   local.get $2
   local.get $3
   i32.ge_s
   i32.eqz
   if
    local.get $6
    local.get $2
    i32.const 2
    i32.shl
    i32.add
    local.get $1
    i32.store offset=8
    local.get $2
    i32.const 1
    i32.add
    local.set $2
    br $repeat|0
   end
  end
  local.get $0
 )
 (func $std/array/isArraysEqual<u32> (; 11 ;) (type $iiii) (param $0 i32) (param $1 i32) (param $2 i32) (result i32)
  (local $3 i32)
  (local $4 i32)
  local.get $2
  i32.eqz
  if
   local.get $0
   i32.load offset=4
   local.tee $2
   local.get $1
   i32.load offset=4
   i32.ne
   if
    i32.const 0
    return
   end
   local.get $0
   local.get $1
   i32.eq
   if
    i32.const 1
    return
   end
  end
  loop $repeat|0
   local.get $3
   local.get $2
   i32.lt_s
   if
    local.get $3
    local.get $0
    i32.load
    local.tee $4
    i32.load
    i32.const 2
    i32.shr_u
    i32.lt_u
    if (result i32)
     local.get $3
     i32.const 2
     i32.shl
     local.get $4
     i32.add
     i32.load offset=8
    else     
     unreachable
    end
    local.get $3
    local.get $1
    i32.load
    local.tee $4
    i32.load
    i32.const 2
    i32.shr_u
    i32.lt_u
    if (result i32)
     local.get $3
     i32.const 2
     i32.shl
     local.get $4
     i32.add
     i32.load offset=8
    else     
     unreachable
    end
    i32.ne
    if
     i32.const 0
     return
    else     
     local.get $3
     i32.const 1
     i32.add
     local.set $3
     br $repeat|0
    end
    unreachable
   end
  end
  i32.const 1
 )
 (func $~lib/array/Array<u32>#fill|trampoline (; 12 ;) (type $FUNCSIG$iiii) (param $0 i32) (param $1 i32) (param $2 i32) (result i32)
  (local $3 i32)
  block $2of2
   block $1of2
    block $0of2
     block $outOfRange
      global.get $~lib/argc
      i32.const 1
      i32.sub
      br_table $0of2 $1of2 $2of2 $outOfRange
     end
     unreachable
    end
    i32.const 0
    local.set $2
   end
   i32.const 2147483647
   local.set $3
  end
  local.get $0
  local.get $1
  local.get $2
  local.get $3
  call $~lib/array/Array<u32>#fill
 )
 (func $~lib/internal/memory/memcpy (; 13 ;) (type $iii_) (param $0 i32) (param $1 i32) (param $2 i32)
  (local $3 i32)
  (local $4 i32)
  (local $5 i32)
  loop $continue|0
   local.get $1
   i32.const 3
   i32.and
   local.get $2
   local.get $2
   select
   if
    local.get $0
    local.tee $4
    i32.const 1
    i32.add
    local.set $0
    local.get $1
    local.tee $3
    i32.const 1
    i32.add
    local.set $1
    local.get $4
    local.get $3
    i32.load8_u
    i32.store8
    local.get $2
    i32.const 1
    i32.sub
    local.set $2
    br $continue|0
   end
  end
  local.get $0
  i32.const 3
  i32.and
  i32.eqz
  if
   loop $continue|1
    local.get $2
    i32.const 16
    i32.ge_u
    if
     local.get $0
     local.get $1
     i32.load
     i32.store
     local.get $0
     i32.const 4
     i32.add
     local.get $1
     i32.const 4
     i32.add
     i32.load
     i32.store
     local.get $0
     i32.const 8
     i32.add
     local.get $1
     i32.const 8
     i32.add
     i32.load
     i32.store
     local.get $0
     i32.const 12
     i32.add
     local.get $1
     i32.const 12
     i32.add
     i32.load
     i32.store
     local.get $1
     i32.const 16
     i32.add
     local.set $1
     local.get $0
     i32.const 16
     i32.add
     local.set $0
     local.get $2
     i32.const 16
     i32.sub
     local.set $2
     br $continue|1
    end
   end
   local.get $2
   i32.const 8
   i32.and
   if
    local.get $0
    local.get $1
    i32.load
    i32.store
    local.get $0
    i32.const 4
    i32.add
    local.get $1
    i32.const 4
    i32.add
    i32.load
    i32.store
    local.get $1
    i32.const 8
    i32.add
    local.set $1
    local.get $0
    i32.const 8
    i32.add
    local.set $0
   end
   local.get $2
   i32.const 4
   i32.and
   if
    local.get $0
    local.get $1
    i32.load
    i32.store
    local.get $1
    i32.const 4
    i32.add
    local.set $1
    local.get $0
    i32.const 4
    i32.add
    local.set $0
   end
   local.get $2
   i32.const 2
   i32.and
   if
    local.get $0
    local.get $1
    i32.load16_u
    i32.store16
    local.get $1
    i32.const 2
    i32.add
    local.set $1
    local.get $0
    i32.const 2
    i32.add
    local.set $0
   end
   local.get $2
   i32.const 1
   i32.and
   if
    local.get $0
    local.get $1
    i32.load8_u
    i32.store8
   end
   return
  end
  local.get $2
  i32.const 32
  i32.ge_u
  if
   block $break|2
    block $case2|2
     block $case1|2
      local.get $0
      i32.const 3
      i32.and
      local.tee $3
      i32.const 1
      i32.ne
      if
       local.get $3
       i32.const 2
       i32.eq
       br_if $case1|2
       local.get $3
       i32.const 3
       i32.eq
       br_if $case2|2
       br $break|2
      end
      local.get $1
      i32.load
      local.set $5
      local.get $0
      local.get $1
      local.tee $3
      i32.load8_u
      i32.store8
      local.get $0
      i32.const 1
      i32.add
      local.tee $1
      local.set $0
      local.get $1
      local.get $3
      i32.const 1
      i32.add
      local.tee $1
      i32.load8_u
      i32.store8
      local.get $0
      i32.const 1
      i32.add
      local.tee $4
      i32.const 1
      i32.add
      local.set $0
      local.get $1
      i32.const 1
      i32.add
      local.tee $3
      i32.const 1
      i32.add
      local.set $1
      local.get $4
      local.get $3
      i32.load8_u
      i32.store8
      local.get $2
      i32.const 3
      i32.sub
      local.set $2
      loop $continue|3
       local.get $2
       i32.const 17
       i32.ge_u
       if
        local.get $0
        local.get $1
        i32.const 1
        i32.add
        i32.load
        local.tee $3
        i32.const 8
        i32.shl
        local.get $5
        i32.const 24
        i32.shr_u
        i32.or
        i32.store
        local.get $0
        i32.const 4
        i32.add
        local.get $1
        i32.const 5
        i32.add
        i32.load
        local.tee $5
        i32.const 8
        i32.shl
        local.get $3
        i32.const 24
        i32.shr_u
        i32.or
        i32.store
        local.get $0
        i32.const 8
        i32.add
        local.get $1
        i32.const 9
        i32.add
        i32.load
        local.tee $3
        i32.const 8
        i32.shl
        local.get $5
        i32.const 24
        i32.shr_u
        i32.or
        i32.store
        local.get $0
        i32.const 12
        i32.add
        local.get $1
        i32.const 13
        i32.add
        i32.load
        local.tee $5
        i32.const 8
        i32.shl
        local.get $3
        i32.const 24
        i32.shr_u
        i32.or
        i32.store
        local.get $1
        i32.const 16
        i32.add
        local.set $1
        local.get $0
        i32.const 16
        i32.add
        local.set $0
        local.get $2
        i32.const 16
        i32.sub
        local.set $2
        br $continue|3
       end
      end
      br $break|2
     end
     local.get $1
     i32.load
     local.set $5
     local.get $0
     local.get $1
     i32.load8_u
     i32.store8
     local.get $0
     i32.const 1
     i32.add
     local.tee $4
     i32.const 1
     i32.add
     local.set $0
     local.get $1
     i32.const 1
     i32.add
     local.tee $3
     i32.const 1
     i32.add
     local.set $1
     local.get $4
     local.get $3
     i32.load8_u
     i32.store8
     local.get $2
     i32.const 2
     i32.sub
     local.set $2
     loop $continue|4
      local.get $2
      i32.const 18
      i32.ge_u
      if
       local.get $0
       local.get $1
       i32.const 2
       i32.add
       i32.load
       local.tee $3
       i32.const 16
       i32.shl
       local.get $5
       i32.const 16
       i32.shr_u
       i32.or
       i32.store
       local.get $0
       i32.const 4
       i32.add
       local.get $1
       i32.const 6
       i32.add
       i32.load
       local.tee $5
       i32.const 16
       i32.shl
       local.get $3
       i32.const 16
       i32.shr_u
       i32.or
       i32.store
       local.get $0
       i32.const 8
       i32.add
       local.get $1
       i32.const 10
       i32.add
       i32.load
       local.tee $3
       i32.const 16
       i32.shl
       local.get $5
       i32.const 16
       i32.shr_u
       i32.or
       i32.store
       local.get $0
       i32.const 12
       i32.add
       local.get $1
       i32.const 14
       i32.add
       i32.load
       local.tee $5
       i32.const 16
       i32.shl
       local.get $3
       i32.const 16
       i32.shr_u
       i32.or
       i32.store
       local.get $1
       i32.const 16
       i32.add
       local.set $1
       local.get $0
       i32.const 16
       i32.add
       local.set $0
       local.get $2
       i32.const 16
       i32.sub
       local.set $2
       br $continue|4
      end
     end
     br $break|2
    end
    local.get $1
    i32.load
    local.set $5
    local.get $0
    local.tee $4
    i32.const 1
    i32.add
    local.set $0
    local.get $1
    local.tee $3
    i32.const 1
    i32.add
    local.set $1
    local.get $4
    local.get $3
    i32.load8_u
    i32.store8
    local.get $2
    i32.const 1
    i32.sub
    local.set $2
    loop $continue|5
     local.get $2
     i32.const 19
     i32.ge_u
     if
      local.get $0
      local.get $1
      i32.const 3
      i32.add
      i32.load
      local.tee $3
      i32.const 24
      i32.shl
      local.get $5
      i32.const 8
      i32.shr_u
      i32.or
      i32.store
      local.get $0
      i32.const 4
      i32.add
      local.get $1
      i32.const 7
      i32.add
      i32.load
      local.tee $5
      i32.const 24
      i32.shl
      local.get $3
      i32.const 8
      i32.shr_u
      i32.or
      i32.store
      local.get $0
      i32.const 8
      i32.add
      local.get $1
      i32.const 11
      i32.add
      i32.load
      local.tee $3
      i32.const 24
      i32.shl
      local.get $5
      i32.const 8
      i32.shr_u
      i32.or
      i32.store
      local.get $0
      i32.const 12
      i32.add
      local.get $1
      i32.const 15
      i32.add
      i32.load
      local.tee $5
      i32.const 24
      i32.shl
      local.get $3
      i32.const 8
      i32.shr_u
      i32.or
      i32.store
      local.get $1
      i32.const 16
      i32.add
      local.set $1
      local.get $0
      i32.const 16
      i32.add
      local.set $0
      local.get $2
      i32.const 16
      i32.sub
      local.set $2
      br $continue|5
     end
    end
   end
  end
  local.get $2
  i32.const 16
  i32.and
  if
   local.get $0
   local.get $1
   local.tee $3
   i32.load8_u
   i32.store8
   local.get $0
   i32.const 1
   i32.add
   local.tee $1
   local.set $0
   local.get $1
   local.get $3
   i32.const 1
   i32.add
   local.tee $1
   i32.load8_u
   i32.store8
   local.get $0
   i32.const 1
   i32.add
   local.tee $3
   local.set $0
   local.get $3
   local.get $1
   i32.const 1
   i32.add
   local.tee $1
   i32.load8_u
   i32.store8
   local.get $0
   i32.const 1
   i32.add
   local.tee $3
   local.set $0
   local.get $3
   local.get $1
   i32.const 1
   i32.add
   local.tee $1
   i32.load8_u
   i32.store8
   local.get $0
   i32.const 1
   i32.add
   local.tee $3
   local.set $0
   local.get $3
   local.get $1
   i32.const 1
   i32.add
   local.tee $1
   i32.load8_u
   i32.store8
   local.get $0
   i32.const 1
   i32.add
   local.tee $3
   local.set $0
   local.get $3
   local.get $1
   i32.const 1
   i32.add
   local.tee $1
   i32.load8_u
   i32.store8
   local.get $0
   i32.const 1
   i32.add
   local.tee $3
   local.set $0
   local.get $3
   local.get $1
   i32.const 1
   i32.add
   local.tee $1
   i32.load8_u
   i32.store8
   local.get $0
   i32.const 1
   i32.add
   local.tee $3
   local.set $0
   local.get $3
   local.get $1
   i32.const 1
   i32.add
   local.tee $1
   i32.load8_u
   i32.store8
   local.get $0
   i32.const 1
   i32.add
   local.tee $3
   local.set $0
   local.get $3
   local.get $1
   i32.const 1
   i32.add
   local.tee $1
   i32.load8_u
   i32.store8
   local.get $0
   i32.const 1
   i32.add
   local.tee $3
   local.set $0
   local.get $3
   local.get $1
   i32.const 1
   i32.add
   local.tee $1
   i32.load8_u
   i32.store8
   local.get $0
   i32.const 1
   i32.add
   local.tee $3
   local.set $0
   local.get $3
   local.get $1
   i32.const 1
   i32.add
   local.tee $1
   i32.load8_u
   i32.store8
   local.get $0
   i32.const 1
   i32.add
   local.tee $3
   local.set $0
   local.get $3
   local.get $1
   i32.const 1
   i32.add
   local.tee $1
   i32.load8_u
   i32.store8
   local.get $0
   i32.const 1
   i32.add
   local.tee $3
   local.set $0
   local.get $3
   local.get $1
   i32.const 1
   i32.add
   local.tee $1
   i32.load8_u
   i32.store8
   local.get $0
   i32.const 1
   i32.add
   local.tee $3
   local.set $0
   local.get $3
   local.get $1
   i32.const 1
   i32.add
   local.tee $1
   i32.load8_u
   i32.store8
   local.get $0
   i32.const 1
   i32.add
   local.tee $3
   local.set $0
   local.get $3
   local.get $1
   i32.const 1
   i32.add
   local.tee $1
   i32.load8_u
   i32.store8
   local.get $0
   i32.const 1
   i32.add
   local.tee $4
   i32.const 1
   i32.add
   local.set $0
   local.get $1
   i32.const 1
   i32.add
   local.tee $3
   i32.const 1
   i32.add
   local.set $1
   local.get $4
   local.get $3
   i32.load8_u
   i32.store8
  end
  local.get $2
  i32.const 8
  i32.and
  if
   local.get $0
   local.get $1
   local.tee $3
   i32.load8_u
   i32.store8
   local.get $0
   i32.const 1
   i32.add
   local.tee $1
   local.set $0
   local.get $1
   local.get $3
   i32.const 1
   i32.add
   local.tee $1
   i32.load8_u
   i32.store8
   local.get $0
   i32.const 1
   i32.add
   local.tee $3
   local.set $0
   local.get $3
   local.get $1
   i32.const 1
   i32.add
   local.tee $1
   i32.load8_u
   i32.store8
   local.get $0
   i32.const 1
   i32.add
   local.tee $3
   local.set $0
   local.get $3
   local.get $1
   i32.const 1
   i32.add
   local.tee $1
   i32.load8_u
   i32.store8
   local.get $0
   i32.const 1
   i32.add
   local.tee $3
   local.set $0
   local.get $3
   local.get $1
   i32.const 1
   i32.add
   local.tee $1
   i32.load8_u
   i32.store8
   local.get $0
   i32.const 1
   i32.add
   local.tee $3
   local.set $0
   local.get $3
   local.get $1
   i32.const 1
   i32.add
   local.tee $1
   i32.load8_u
   i32.store8
   local.get $0
   i32.const 1
   i32.add
   local.tee $3
   local.set $0
   local.get $3
   local.get $1
   i32.const 1
   i32.add
   local.tee $1
   i32.load8_u
   i32.store8
   local.get $0
   i32.const 1
   i32.add
   local.tee $4
   i32.const 1
   i32.add
   local.set $0
   local.get $1
   i32.const 1
   i32.add
   local.tee $3
   i32.const 1
   i32.add
   local.set $1
   local.get $4
   local.get $3
   i32.load8_u
   i32.store8
  end
  local.get $2
  i32.const 4
  i32.and
  if
   local.get $0
   local.get $1
   local.tee $3
   i32.load8_u
   i32.store8
   local.get $0
   i32.const 1
   i32.add
   local.tee $1
   local.set $0
   local.get $1
   local.get $3
   i32.const 1
   i32.add
   local.tee $1
   i32.load8_u
   i32.store8
   local.get $0
   i32.const 1
   i32.add
   local.tee $3
   local.set $0
   local.get $3
   local.get $1
   i32.const 1
   i32.add
   local.tee $1
   i32.load8_u
   i32.store8
   local.get $0
   i32.const 1
   i32.add
   local.tee $4
   i32.const 1
   i32.add
   local.set $0
   local.get $1
   i32.const 1
   i32.add
   local.tee $3
   i32.const 1
   i32.add
   local.set $1
   local.get $4
   local.get $3
   i32.load8_u
   i32.store8
  end
  local.get $2
  i32.const 2
  i32.and
  if
   local.get $0
   local.get $1
   i32.load8_u
   i32.store8
   local.get $0
   i32.const 1
   i32.add
   local.tee $4
   i32.const 1
   i32.add
   local.set $0
   local.get $1
   i32.const 1
   i32.add
   local.tee $3
   i32.const 1
   i32.add
   local.set $1
   local.get $4
   local.get $3
   i32.load8_u
   i32.store8
  end
  local.get $2
  i32.const 1
  i32.and
  if
   local.get $0
   local.get $1
   i32.load8_u
   i32.store8
  end
 )
 (func $~lib/internal/memory/memmove (; 14 ;) (type $iii_) (param $0 i32) (param $1 i32) (param $2 i32)
  (local $3 i32)
  (local $4 i32)
  local.get $0
  local.get $1
  i32.eq
  if
   return
  end
  local.get $1
  local.get $2
  i32.add
  local.get $0
  i32.le_u
  local.tee $3
  i32.eqz
  if
   local.get $0
   local.get $2
   i32.add
   local.get $1
   i32.le_u
   local.set $3
  end
  local.get $3
  if
   local.get $0
   local.get $1
   local.get $2
   call $~lib/internal/memory/memcpy
   return
  end
  local.get $0
  local.get $1
  i32.lt_u
  if
   local.get $1
   i32.const 7
   i32.and
   local.get $0
   i32.const 7
   i32.and
   i32.eq
   if
    loop $continue|0
     local.get $0
     i32.const 7
     i32.and
     if
      local.get $2
      i32.eqz
      if
       return
      end
      local.get $2
      i32.const 1
      i32.sub
      local.set $2
      local.get $0
      local.tee $4
      i32.const 1
      i32.add
      local.set $0
      local.get $1
      local.tee $3
      i32.const 1
      i32.add
      local.set $1
      local.get $4
      local.get $3
      i32.load8_u
      i32.store8
      br $continue|0
     end
    end
    loop $continue|1
     local.get $2
     i32.const 8
     i32.ge_u
     if
      local.get $0
      local.get $1
      i64.load
      i64.store
      local.get $2
      i32.const 8
      i32.sub
      local.set $2
      local.get $0
      i32.const 8
      i32.add
      local.set $0
      local.get $1
      i32.const 8
      i32.add
      local.set $1
      br $continue|1
     end
    end
   end
   loop $continue|2
    local.get $2
    if
     local.get $0
     local.tee $4
     i32.const 1
     i32.add
     local.set $0
     local.get $1
     local.tee $3
     i32.const 1
     i32.add
     local.set $1
     local.get $4
     local.get $3
     i32.load8_u
     i32.store8
     local.get $2
     i32.const 1
     i32.sub
     local.set $2
     br $continue|2
    end
   end
  else   
   local.get $1
   i32.const 7
   i32.and
   local.get $0
   i32.const 7
   i32.and
   i32.eq
   if
    loop $continue|3
     local.get $0
     local.get $2
     i32.add
     i32.const 7
     i32.and
     if
      local.get $2
      i32.eqz
      if
       return
      end
      local.get $2
      i32.const 1
      i32.sub
      local.tee $2
      local.get $0
      i32.add
      local.get $1
      local.get $2
      i32.add
      i32.load8_u
      i32.store8
      br $continue|3
     end
    end
    loop $continue|4
     local.get $2
     i32.const 8
     i32.ge_u
     if
      local.get $2
      i32.const 8
      i32.sub
      local.tee $2
      local.get $0
      i32.add
      local.get $1
      local.get $2
      i32.add
      i64.load
      i64.store
      br $continue|4
     end
    end
   end
   loop $continue|5
    local.get $2
    if
     local.get $2
     i32.const 1
     i32.sub
     local.tee $2
     local.get $0
     i32.add
     local.get $1
     local.get $2
     i32.add
     i32.load8_u
     i32.store8
     br $continue|5
    end
   end
  end
 )
 (func $~lib/internal/arraybuffer/reallocateUnsafe (; 15 ;) (type $iii) (param $0 i32) (param $1 i32) (result i32)
  (local $2 i32)
  (local $3 i32)
  local.get $1
  local.get $0
  i32.load
  local.tee $2
  i32.gt_s
  if
   local.get $1
   i32.const 1073741816
   i32.gt_s
   if
    i32.const 0
    i32.const 40
    i32.const 40
    i32.const 4
    call $~lib/env/abort
    unreachable
   end
   local.get $1
   i32.const 1
   i32.const 32
   local.get $2
   i32.const 7
   i32.add
   i32.clz
   i32.sub
   i32.shl
   i32.const 8
   i32.sub
   i32.le_s
   if
    local.get $0
    local.get $1
    i32.store
   else    
    local.get $1
    call $~lib/internal/arraybuffer/allocateUnsafe
    local.tee $3
    i32.const 8
    i32.add
    local.get $0
    i32.const 8
    i32.add
    local.get $2
    call $~lib/internal/memory/memmove
    local.get $3
    local.set $0
   end
   local.get $0
   i32.const 8
   i32.add
   local.get $2
   i32.add
   i32.const 0
   local.get $1
   local.get $2
   i32.sub
   call $~lib/internal/memory/memset
  else   
   local.get $1
   local.get $2
   i32.lt_s
   if
    local.get $1
    i32.const 0
    i32.lt_s
    if
     i32.const 0
     i32.const 40
     i32.const 62
     i32.const 4
     call $~lib/env/abort
     unreachable
    end
    local.get $0
    local.get $1
    i32.store
   end
  end
  local.get $0
 )
 (func $~lib/array/Array<i32>#push (; 16 ;) (type $iii) (param $0 i32) (param $1 i32) (result i32)
  (local $2 i32)
  (local $3 i32)
  (local $4 i32)
  local.get $0
  i32.load offset=4
  local.tee $2
  i32.const 1
  i32.add
  local.set $3
  local.get $2
  local.get $0
  i32.load
  local.tee $4
  i32.load
  i32.const 2
  i32.shr_u
  i32.ge_u
  if
   local.get $2
   i32.const 268435454
   i32.ge_u
   if
    i32.const 0
    i32.const 8
    i32.const 182
    i32.const 42
    call $~lib/env/abort
    unreachable
   end
   local.get $0
   local.get $4
   local.get $3
   i32.const 2
   i32.shl
   call $~lib/internal/arraybuffer/reallocateUnsafe
   local.tee $4
   i32.store
  end
  local.get $0
  local.get $3
  i32.store offset=4
  local.get $4
  local.get $2
  i32.const 2
  i32.shl
  i32.add
  local.get $1
  i32.store offset=8
  local.get $3
 )
 (func $~lib/array/Array<i32>#pop (; 17 ;) (type $ii) (param $0 i32) (result i32)
  (local $1 i32)
  (local $2 i32)
  local.get $0
  i32.load offset=4
  local.tee $1
  i32.const 1
  i32.lt_s
  if
   i32.const 0
   i32.const 8
   i32.const 244
   i32.const 20
   call $~lib/env/abort
   unreachable
  end
  local.get $0
  i32.load
  local.get $1
  i32.const 1
  i32.sub
  local.tee $1
  i32.const 2
  i32.shl
  i32.add
  i32.load offset=8
  local.set $2
  local.get $0
  local.get $1
  i32.store offset=4
  local.get $2
 )
 (func $~lib/array/Array<i32>#concat (; 18 ;) (type $iii) (param $0 i32) (param $1 i32) (result i32)
  (local $2 i32)
  (local $3 i32)
  (local $4 i32)
  local.get $0
  i32.load offset=4
  local.tee $2
  local.get $1
  i32.load offset=4
  i32.const 0
  local.get $1
  select
  local.tee $4
  i32.add
  call $~lib/array/Array<i32>#constructor
  local.set $3
  local.get $2
  if
   local.get $3
   i32.load
   i32.const 8
   i32.add
   local.get $0
   i32.load
   i32.const 8
   i32.add
   local.get $2
   i32.const 2
   i32.shl
   call $~lib/internal/memory/memmove
  end
  local.get $4
  if
   local.get $3
   i32.load
   i32.const 8
   i32.add
   local.get $2
   i32.const 2
   i32.shl
   i32.add
   local.get $1
   i32.load
   i32.const 8
   i32.add
   local.get $4
   i32.const 2
   i32.shl
   call $~lib/internal/memory/memmove
  end
  local.get $3
 )
 (func $~lib/array/Array<i32>#copyWithin (; 19 ;) (type $iiiii) (param $0 i32) (param $1 i32) (param $2 i32) (param $3 i32) (result i32)
  (local $4 i32)
  (local $5 i32)
  (local $6 i32)
  (local $7 i32)
  local.get $0
  i32.load
  local.set $7
  local.get $3
  local.tee $4
  local.get $0
  i32.load offset=4
  local.tee $5
  local.get $4
  local.get $5
  i32.lt_s
  select
  local.set $3
  local.get $1
  i32.const 0
  i32.lt_s
  if (result i32)
   local.get $1
   local.get $5
   i32.add
   local.tee $4
   i32.const 0
   local.get $4
   i32.const 0
   i32.gt_s
   select
  else   
   local.get $1
   local.tee $4
   local.get $5
   local.get $4
   local.get $5
   i32.lt_s
   select
  end
  local.set $6
  local.get $2
  i32.const 0
  i32.lt_s
  if (result i32)
   local.get $2
   local.get $5
   i32.add
   local.tee $4
   i32.const 0
   local.get $4
   i32.const 0
   i32.gt_s
   select
  else   
   local.get $2
   local.get $5
   local.get $2
   local.get $5
   i32.lt_s
   select
  end
  local.set $2
  local.get $3
  i32.const 0
  i32.lt_s
  if (result i32)
   local.get $3
   local.get $5
   i32.add
   local.tee $4
   i32.const 0
   local.get $4
   i32.const 0
   i32.gt_s
   select
  else   
   local.get $3
   local.get $5
   local.get $3
   local.get $5
   i32.lt_s
   select
  end
  local.get $2
  i32.sub
  local.tee $4
  local.get $5
  local.get $6
  i32.sub
  local.tee $1
  local.get $4
  local.get $1
  i32.lt_s
  select
  local.set $3
  local.get $2
  local.get $6
  i32.lt_s
  local.tee $4
  if
   local.get $6
   local.get $2
   local.get $3
   i32.add
   i32.lt_s
   local.set $4
  end
  local.get $4
  if
   local.get $3
   i32.const 1
   i32.sub
   local.tee $1
   local.get $2
   i32.add
   local.set $2
   local.get $1
   local.get $6
   i32.add
   local.set $6
   loop $continue|0
    local.get $3
    if
     local.get $7
     local.get $6
     i32.const 2
     i32.shl
     i32.add
     local.get $7
     local.get $2
     i32.const 2
     i32.shl
     i32.add
     i32.load offset=8
     i32.store offset=8
     local.get $2
     i32.const 1
     i32.sub
     local.set $2
     local.get $6
     i32.const 1
     i32.sub
     local.set $6
     local.get $3
     i32.const 1
     i32.sub
     local.set $3
     br $continue|0
    end
   end
  else   
   local.get $7
   i32.const 8
   i32.add
   local.tee $4
   local.get $6
   i32.const 2
   i32.shl
   i32.add
   local.get $2
   i32.const 2
   i32.shl
   local.get $4
   i32.add
   local.get $3
   i32.const 2
   i32.shl
   call $~lib/internal/memory/memmove
  end
  local.get $0
 )
 (func $~lib/array/Array<i32>#copyWithin|trampoline (; 20 ;) (type $FUNCSIG$iiii) (param $0 i32) (param $1 i32) (param $2 i32) (result i32)
  (local $3 i32)
  block $1of1
   block $0of1
    block $outOfRange
     global.get $~lib/argc
     i32.const 2
     i32.sub
     br_table $0of1 $1of1 $outOfRange
    end
    unreachable
   end
   i32.const 2147483647
   local.set $3
  end
  local.get $0
  local.get $1
  local.get $2
  local.get $3
  call $~lib/array/Array<i32>#copyWithin
 )
 (func $~lib/array/Array<i32>#unshift (; 21 ;) (type $iii) (param $0 i32) (param $1 i32) (result i32)
  (local $2 i32)
  (local $3 i32)
  (local $4 i32)
  (local $5 i32)
  local.get $0
  i32.load offset=4
  local.tee $3
  i32.const 1
  i32.add
  local.set $4
  local.get $3
  local.get $0
  i32.load
  local.tee $2
  i32.load
  i32.const 2
  i32.shr_u
  local.tee $5
  i32.ge_u
  if
   local.get $3
   i32.const 268435454
   i32.ge_u
   if
    i32.const 0
    i32.const 8
    i32.const 327
    i32.const 42
    call $~lib/env/abort
    unreachable
   end
   local.get $2
   local.get $4
   i32.const 2
   i32.shl
   call $~lib/internal/arraybuffer/reallocateUnsafe
   local.tee $2
   i32.load
   i32.const 2
   i32.shr_u
   local.set $5
   local.get $0
   local.get $2
   i32.store
  end
  local.get $2
  i32.const 8
  i32.add
  local.tee $3
  i32.const 4
  i32.add
  local.get $3
  local.get $5
  i32.const 1
  i32.sub
  i32.const 2
  i32.shl
  call $~lib/internal/memory/memmove
  local.get $2
  local.get $1
  i32.store offset=8
  local.get $0
  local.get $4
  i32.store offset=4
  local.get $4
 )
 (func $~lib/array/Array<i32>#shift (; 22 ;) (type $ii) (param $0 i32) (result i32)
  (local $1 i32)
  (local $2 i32)
  (local $3 i32)
  (local $4 i32)
  (local $5 i32)
  local.get $0
  i32.load offset=4
  local.tee $3
  i32.const 1
  i32.lt_s
  if
   i32.const 0
   i32.const 8
   i32.const 299
   i32.const 20
   call $~lib/env/abort
   unreachable
  end
  local.get $0
  i32.load
  local.tee $2
  i32.load offset=8
  local.set $4
  local.get $2
  i32.const 8
  i32.add
  local.tee $5
  i32.const 4
  i32.add
  local.set $1
  local.get $5
  local.get $1
  local.get $3
  i32.const 1
  i32.sub
  local.tee $1
  i32.const 2
  i32.shl
  call $~lib/internal/memory/memmove
  local.get $2
  local.get $1
  i32.const 2
  i32.shl
  i32.add
  i32.const 0
  i32.store offset=8
  local.get $0
  local.get $1
  i32.store offset=4
  local.get $4
 )
 (func $~lib/array/Array<i32>#reverse (; 23 ;) (type $ii) (param $0 i32) (result i32)
  (local $1 i32)
  (local $2 i32)
  (local $3 i32)
  (local $4 i32)
  local.get $0
  i32.load
  local.set $3
  local.get $0
  i32.load offset=4
  i32.const 1
  i32.sub
  local.set $2
  loop $repeat|0
   block $break|0
    local.get $1
    local.get $2
    i32.ge_s
    br_if $break|0
    local.get $3
    local.get $1
    i32.const 2
    i32.shl
    i32.add
    i32.load offset=8
    local.set $4
    local.get $3
    local.get $1
    i32.const 2
    i32.shl
    i32.add
    local.get $3
    local.get $2
    i32.const 2
    i32.shl
    i32.add
    i32.load offset=8
    i32.store offset=8
    local.get $3
    local.get $2
    i32.const 2
    i32.shl
    i32.add
    local.get $4
    i32.store offset=8
    local.get $1
    i32.const 1
    i32.add
    local.set $1
    local.get $2
    i32.const 1
    i32.sub
    local.set $2
    br $repeat|0
   end
  end
  local.get $0
 )
 (func $~lib/array/Array<i32>#indexOf (; 24 ;) (type $iiii) (param $0 i32) (param $1 i32) (param $2 i32) (result i32)
  (local $3 i32)
  (local $4 i32)
  local.get $0
  i32.load offset=4
  local.tee $4
  i32.eqz
  local.tee $3
  i32.eqz
  if
   local.get $2
   local.get $4
   i32.ge_s
   local.set $3
  end
  local.get $3
  if
   i32.const -1
   return
  end
  local.get $2
  i32.const 0
  i32.lt_s
  if
   local.get $2
   local.get $4
   i32.add
   local.tee $3
   i32.const 0
   local.get $3
   i32.const 0
   i32.gt_s
   select
   local.set $2
  end
  local.get $0
  i32.load
  local.set $0
  loop $continue|0
   local.get $2
   local.get $4
   i32.lt_s
   if
    local.get $0
    local.get $2
    i32.const 2
    i32.shl
    i32.add
    i32.load offset=8
    local.get $1
    i32.eq
    if
     local.get $2
     return
    end
    local.get $2
    i32.const 1
    i32.add
    local.set $2
    br $continue|0
   end
  end
  i32.const -1
 )
 (func $~lib/array/Array<i32>#splice (; 25 ;) (type $iiii) (param $0 i32) (param $1 i32) (param $2 i32) (result i32)
  (local $3 i32)
  (local $4 i32)
  (local $5 i32)
  (local $6 i32)
  local.get $0
  i32.load offset=4
  local.set $3
  local.get $0
  i32.load
  local.tee $6
  i32.const 8
  i32.add
  local.get $1
  i32.const 0
  i32.lt_s
  if (result i32)
   local.get $1
   local.get $3
   i32.add
   local.tee $4
   i32.const 0
   local.get $4
   i32.const 0
   i32.gt_s
   select
  else   
   local.get $1
   local.get $3
   local.get $1
   local.get $3
   i32.lt_s
   select
  end
  local.tee $1
  i32.const 2
  i32.shl
  i32.add
  local.set $5
  local.get $2
  local.get $3
  local.get $1
  i32.sub
  local.tee $4
  local.get $2
  local.get $4
  i32.lt_s
  select
  local.tee $4
  i32.const 0
  local.get $4
  i32.const 0
  i32.gt_s
  select
  local.tee $2
  call $~lib/array/Array<i32>#constructor
  local.tee $4
  i32.load
  i32.const 8
  i32.add
  local.get $5
  local.get $2
  i32.const 2
  i32.shl
  call $~lib/internal/memory/memmove
  local.get $1
  local.get $2
  i32.add
  local.tee $1
  local.get $3
  i32.ne
  if
   local.get $5
   local.get $6
   i32.const 8
   i32.add
   local.get $1
   i32.const 2
   i32.shl
   i32.add
   local.get $3
   local.get $1
   i32.sub
   i32.const 2
   i32.shl
   call $~lib/internal/memory/memmove
  end
  local.get $0
  local.get $3
  local.get $2
  i32.sub
  i32.store offset=4
  local.get $4
 )
 (func $~lib/array/Array<i32>#splice|trampoline (; 26 ;) (type $FUNCSIG$iii) (param $0 i32) (param $1 i32) (result i32)
  (local $2 i32)
  block $1of1
   block $0of1
    block $outOfRange
     global.get $~lib/argc
     i32.const 1
     i32.sub
     br_table $0of1 $1of1 $outOfRange
    end
    unreachable
   end
   i32.const 2147483647
   local.set $2
  end
  local.get $0
  local.get $1
  local.get $2
  call $~lib/array/Array<i32>#splice
 )
 (func $~lib/array/Array<i32>#__set (; 27 ;) (type $iii_) (param $0 i32) (param $1 i32) (param $2 i32)
  (local $3 i32)
  (local $4 i32)
  local.get $1
  local.get $0
  i32.load
  local.tee $3
  i32.load
  i32.const 2
  i32.shr_u
  i32.ge_u
  if
   local.get $1
   i32.const 268435454
   i32.ge_u
   if
    i32.const 0
    i32.const 8
    i32.const 107
    i32.const 41
    call $~lib/env/abort
    unreachable
   end
   local.get $0
   local.get $3
   local.get $1
   i32.const 1
   i32.add
   local.tee $4
   i32.const 2
   i32.shl
   call $~lib/internal/arraybuffer/reallocateUnsafe
   local.tee $3
   i32.store
   local.get $0
   local.get $4
   i32.store offset=4
  end
  local.get $3
  local.get $1
  i32.const 2
  i32.shl
  i32.add
  local.get $2
  i32.store offset=8
 )
 (func $start:std/array~anonymous|1 (; 28 ;) (type $iiii) (param $0 i32) (param $1 i32) (param $2 i32) (result i32)
  local.get $0
  i32.eqz
 )
 (func $~lib/array/Array<i32>#findIndex (; 29 ;) (type $iii) (param $0 i32) (param $1 i32) (result i32)
  (local $2 i32)
  (local $3 i32)
  (local $4 i32)
  local.get $0
  i32.load offset=4
  local.set $4
  loop $repeat|0
   block $break|0
    local.get $3
    local.get $4
    local.get $0
    i32.load offset=4
    local.tee $2
    local.get $4
    local.get $2
    i32.lt_s
    select
    i32.ge_s
    br_if $break|0
    i32.const 3
    global.set $~lib/argc
    local.get $0
    i32.load
    local.get $3
    local.tee $2
    i32.const 2
    i32.shl
    i32.add
    i32.load offset=8
    local.get $2
    local.get $0
    local.get $1
    call_indirect (type $iiii)
    if
     local.get $2
     return
    else     
     local.get $2
     i32.const 1
     i32.add
     local.set $3
     br $repeat|0
    end
    unreachable
   end
  end
  i32.const -1
 )
 (func $start:std/array~anonymous|2 (; 30 ;) (type $iiii) (param $0 i32) (param $1 i32) (param $2 i32) (result i32)
  local.get $0
  i32.const 1
  i32.eq
 )
 (func $start:std/array~anonymous|3 (; 31 ;) (type $iiii) (param $0 i32) (param $1 i32) (param $2 i32) (result i32)
  local.get $0
  i32.const 100
  i32.eq
 )
 (func $start:std/array~anonymous|4 (; 32 ;) (type $iiii) (param $0 i32) (param $1 i32) (param $2 i32) (result i32)
  local.get $2
  i32.const 100
  call $~lib/array/Array<i32>#push
  drop
  local.get $0
  i32.const 100
  i32.eq
 )
 (func $start:std/array~anonymous|6 (; 33 ;) (type $iiii) (param $0 i32) (param $1 i32) (param $2 i32) (result i32)
  local.get $2
  call $~lib/array/Array<i32>#pop
  drop
  local.get $0
  i32.const 100
  i32.eq
 )
 (func $start:std/array~anonymous|7 (; 34 ;) (type $iiii) (param $0 i32) (param $1 i32) (param $2 i32) (result i32)
  local.get $0
  i32.const 0
  i32.ge_s
 )
 (func $~lib/array/Array<i32>#every (; 35 ;) (type $iii) (param $0 i32) (param $1 i32) (result i32)
  (local $2 i32)
  (local $3 i32)
  (local $4 i32)
  local.get $0
  i32.load offset=4
  local.set $4
  loop $repeat|0
   block $break|0
    local.get $3
    local.get $4
    local.get $0
    i32.load offset=4
    local.tee $2
    local.get $4
    local.get $2
    i32.lt_s
    select
    i32.ge_s
    br_if $break|0
    i32.const 3
    global.set $~lib/argc
    local.get $0
    i32.load
    local.get $3
    local.tee $2
    i32.const 2
    i32.shl
    i32.add
    i32.load offset=8
    local.get $2
    local.get $0
    local.get $1
    call_indirect (type $iiii)
    if
     local.get $2
     i32.const 1
     i32.add
     local.set $3
     br $repeat|0
    else     
     i32.const 0
     return
    end
    unreachable
   end
  end
  i32.const 1
 )
 (func $start:std/array~anonymous|8 (; 36 ;) (type $iiii) (param $0 i32) (param $1 i32) (param $2 i32) (result i32)
  local.get $0
  i32.const 0
  i32.le_s
 )
 (func $start:std/array~anonymous|9 (; 37 ;) (type $iiii) (param $0 i32) (param $1 i32) (param $2 i32) (result i32)
  local.get $2
  i32.const 100
  call $~lib/array/Array<i32>#push
  drop
  local.get $0
  i32.const 10
  i32.lt_s
 )
 (func $start:std/array~anonymous|10 (; 38 ;) (type $iiii) (param $0 i32) (param $1 i32) (param $2 i32) (result i32)
  local.get $0
  i32.const 10
  i32.lt_s
 )
 (func $start:std/array~anonymous|11 (; 39 ;) (type $iiii) (param $0 i32) (param $1 i32) (param $2 i32) (result i32)
  local.get $2
  call $~lib/array/Array<i32>#pop
  drop
  local.get $0
  i32.const 3
  i32.lt_s
 )
 (func $start:std/array~anonymous|12 (; 40 ;) (type $iiii) (param $0 i32) (param $1 i32) (param $2 i32) (result i32)
  local.get $0
  i32.const 3
  i32.ge_s
 )
 (func $~lib/array/Array<i32>#some (; 41 ;) (type $iii) (param $0 i32) (param $1 i32) (result i32)
  (local $2 i32)
  (local $3 i32)
  (local $4 i32)
  local.get $0
  i32.load offset=4
  local.set $4
  loop $repeat|0
   block $break|0
    local.get $3
    local.get $4
    local.get $0
    i32.load offset=4
    local.tee $2
    local.get $4
    local.get $2
    i32.lt_s
    select
    i32.ge_s
    br_if $break|0
    i32.const 3
    global.set $~lib/argc
    local.get $0
    i32.load
    local.get $3
    local.tee $2
    i32.const 2
    i32.shl
    i32.add
    i32.load offset=8
    local.get $2
    local.get $0
    local.get $1
    call_indirect (type $iiii)
    if
     i32.const 1
     return
    else     
     local.get $2
     i32.const 1
     i32.add
     local.set $3
     br $repeat|0
    end
    unreachable
   end
  end
  i32.const 0
 )
 (func $start:std/array~anonymous|13 (; 42 ;) (type $iiii) (param $0 i32) (param $1 i32) (param $2 i32) (result i32)
  local.get $0
  i32.const -1
  i32.le_s
 )
 (func $start:std/array~anonymous|14 (; 43 ;) (type $iiii) (param $0 i32) (param $1 i32) (param $2 i32) (result i32)
  local.get $2
  i32.const 100
  call $~lib/array/Array<i32>#push
  drop
  local.get $0
  i32.const 10
  i32.gt_s
 )
 (func $start:std/array~anonymous|15 (; 44 ;) (type $iiii) (param $0 i32) (param $1 i32) (param $2 i32) (result i32)
  local.get $0
  i32.const 10
  i32.gt_s
 )
 (func $start:std/array~anonymous|16 (; 45 ;) (type $iiii) (param $0 i32) (param $1 i32) (param $2 i32) (result i32)
  local.get $2
  call $~lib/array/Array<i32>#pop
  drop
  local.get $0
  i32.const 3
  i32.gt_s
 )
 (func $start:std/array~anonymous|17 (; 46 ;) (type $iii_) (param $0 i32) (param $1 i32) (param $2 i32)
  global.get $std/array/i
  local.get $0
  i32.add
  global.set $std/array/i
 )
 (func $~lib/array/Array<i32>#forEach (; 47 ;) (type $ii_) (param $0 i32) (param $1 i32)
  (local $2 i32)
  (local $3 i32)
  (local $4 i32)
  block $break|0
   local.get $0
   i32.load offset=4
   local.set $4
   loop $repeat|0
    local.get $3
    local.get $4
    local.get $0
    i32.load offset=4
    local.tee $2
    local.get $4
    local.get $2
    i32.lt_s
    select
    i32.ge_s
    br_if $break|0
    i32.const 3
    global.set $~lib/argc
    local.get $0
    i32.load
    local.get $3
    local.tee $2
    i32.const 2
    i32.shl
    i32.add
    i32.load offset=8
    local.get $2
    local.get $0
    local.get $1
    call_indirect (type $iii_)
    local.get $2
    i32.const 1
    i32.add
    local.set $3
    br $repeat|0
    unreachable
   end
   unreachable
  end
 )
 (func $start:std/array~anonymous|18 (; 48 ;) (type $iii_) (param $0 i32) (param $1 i32) (param $2 i32)
  local.get $2
  i32.const 100
  call $~lib/array/Array<i32>#push
  drop
  global.get $std/array/i
  local.get $0
  i32.add
  global.set $std/array/i
 )
 (func $start:std/array~anonymous|20 (; 49 ;) (type $iii_) (param $0 i32) (param $1 i32) (param $2 i32)
  local.get $2
  call $~lib/array/Array<i32>#pop
  drop
  global.get $std/array/i
  local.get $0
  i32.add
  global.set $std/array/i
 )
 (func $start:std/array~anonymous|21 (; 50 ;) (type $iii_) (param $0 i32) (param $1 i32) (param $2 i32)
  (local $3 i32)
  local.get $1
  i32.eqz
  if
   loop $repeat|0
    block $break|0
     local.get $3
     i32.const 4
     i32.ge_s
     br_if $break|0
     local.get $2
     call $~lib/array/Array<i32>#pop
     drop
     local.get $3
     i32.const 1
     i32.add
     local.set $3
     br $repeat|0
    end
   end
   i32.const 0
   local.set $3
   loop $repeat|1
    block $break|1
     local.get $3
     i32.const 100
     i32.ge_s
     br_if $break|1
     local.get $2
     local.get $3
     i32.const 100
     i32.add
     call $~lib/array/Array<i32>#push
     drop
     local.get $3
     i32.const 1
     i32.add
     local.set $3
     br $repeat|1
    end
   end
   i32.const 0
   local.set $3
   loop $repeat|2
    block $break|2
     local.get $3
     i32.const 100
     i32.ge_s
     br_if $break|2
     local.get $2
     call $~lib/array/Array<i32>#pop
     drop
     local.get $3
     i32.const 1
     i32.add
     local.set $3
     br $repeat|2
    end
   end
   i32.const 0
   local.set $3
   loop $repeat|3
    block $break|3
     local.get $3
     i32.const 100
     i32.ge_s
     br_if $break|3
     local.get $2
     local.get $3
     i32.const 200
     i32.add
     call $~lib/array/Array<i32>#push
     drop
     local.get $3
     i32.const 1
     i32.add
     local.set $3
     br $repeat|3
    end
   end
  end
  local.get $1
  i32.const 2
  i32.eq
  if
   local.get $0
   i32.const 202
   i32.ne
   if
    i32.const 0
    i32.const 120
    i32.const 559
    i32.const 4
    call $~lib/env/abort
    unreachable
   end
  end
 )
 (func $start:std/array~anonymous|22 (; 51 ;) (type $iiif) (param $0 i32) (param $1 i32) (param $2 i32) (result f32)
  local.get $0
  f32.convert_i32_s
 )
 (func $~lib/array/Array<i32>#map<f32> (; 52 ;) (type $FUNCSIG$ii) (param $0 i32) (result i32)
  (local $1 i32)
  (local $2 i32)
  (local $3 i32)
  (local $4 i32)
  (local $5 i32)
  local.get $0
  i32.load offset=4
  local.tee $3
  call $~lib/array/Array<i32>#constructor
  local.tee $4
  i32.load
  local.set $5
  loop $repeat|0
   local.get $1
   local.get $3
   local.get $0
   i32.load offset=4
   local.tee $2
   local.get $3
   local.get $2
   i32.lt_s
   select
   i32.lt_s
   if
    i32.const 3
    global.set $~lib/argc
    local.get $1
    local.tee $2
    i32.const 2
    i32.shl
    local.tee $1
    local.get $5
    i32.add
    local.get $0
    i32.load
    local.get $1
    i32.add
    i32.load offset=8
    local.get $2
    local.get $0
    i32.const 22
    call_indirect (type $iiif)
    f32.store offset=8
    local.get $2
    i32.const 1
    i32.add
    local.set $1
    br $repeat|0
   end
  end
  local.get $4
 )
 (func $start:std/array~anonymous|23 (; 53 ;) (type $iiii) (param $0 i32) (param $1 i32) (param $2 i32) (result i32)
  local.get $2
  i32.const 100
  call $~lib/array/Array<i32>#push
  drop
  global.get $std/array/i
  local.get $0
  i32.add
  global.set $std/array/i
  local.get $0
 )
 (func $~lib/array/Array<i32>#map<i32> (; 54 ;) (type $iii) (param $0 i32) (param $1 i32) (result i32)
  (local $2 i32)
  (local $3 i32)
  (local $4 i32)
  (local $5 i32)
  (local $6 i32)
  local.get $0
  i32.load offset=4
  local.tee $4
  call $~lib/array/Array<i32>#constructor
  local.tee $5
  i32.load
  local.set $6
  loop $repeat|0
   block $break|0
    local.get $3
    local.get $4
    local.get $0
    i32.load offset=4
    local.tee $2
    local.get $4
    local.get $2
    i32.lt_s
    select
    i32.ge_s
    br_if $break|0
    i32.const 3
    global.set $~lib/argc
    local.get $6
    local.get $3
    local.tee $2
    i32.const 2
    i32.shl
    i32.add
    local.get $0
    i32.load
    local.get $2
    i32.const 2
    i32.shl
    i32.add
    i32.load offset=8
    local.get $2
    local.get $0
    local.get $1
    call_indirect (type $iiii)
    i32.store offset=8
    local.get $2
    i32.const 1
    i32.add
    local.set $3
    br $repeat|0
   end
  end
  local.get $5
 )
 (func $start:std/array~anonymous|24 (; 55 ;) (type $iiii) (param $0 i32) (param $1 i32) (param $2 i32) (result i32)
  global.get $std/array/i
  local.get $0
  i32.add
  global.set $std/array/i
  local.get $0
 )
 (func $start:std/array~anonymous|25 (; 56 ;) (type $iiii) (param $0 i32) (param $1 i32) (param $2 i32) (result i32)
  local.get $2
  call $~lib/array/Array<i32>#pop
  drop
  global.get $std/array/i
  local.get $0
  i32.add
  global.set $std/array/i
  local.get $0
 )
 (func $start:std/array~anonymous|26 (; 57 ;) (type $iiii) (param $0 i32) (param $1 i32) (param $2 i32) (result i32)
  local.get $0
  i32.const 2
  i32.ge_s
 )
 (func $~lib/array/Array<i32>#filter (; 58 ;) (type $iii) (param $0 i32) (param $1 i32) (result i32)
  (local $2 i32)
  (local $3 i32)
  (local $4 i32)
  (local $5 i32)
  i32.const 0
  call $~lib/array/Array<i32>#constructor
  local.set $4
  local.get $0
  i32.load offset=4
  local.set $5
  loop $repeat|0
   block $break|0
    local.get $2
    local.get $5
    local.get $0
    i32.load offset=4
    local.tee $3
    local.get $5
    local.get $3
    i32.lt_s
    select
    i32.ge_s
    br_if $break|0
    local.get $0
    i32.load
    local.get $2
    local.tee $3
    i32.const 2
    i32.shl
    i32.add
    i32.load offset=8
    local.set $2
    i32.const 3
    global.set $~lib/argc
    local.get $2
    local.get $3
    local.get $0
    local.get $1
    call_indirect (type $iiii)
    if
     local.get $4
     local.get $2
     call $~lib/array/Array<i32>#push
     drop
    end
    local.get $3
    i32.const 1
    i32.add
    local.set $2
    br $repeat|0
   end
  end
  local.get $4
 )
 (func $start:std/array~anonymous|27 (; 59 ;) (type $iiii) (param $0 i32) (param $1 i32) (param $2 i32) (result i32)
  local.get $2
  i32.const 100
  call $~lib/array/Array<i32>#push
  drop
  global.get $std/array/i
  local.get $0
  i32.add
  global.set $std/array/i
  local.get $0
  i32.const 2
  i32.ge_s
 )
 (func $start:std/array~anonymous|28 (; 60 ;) (type $iiii) (param $0 i32) (param $1 i32) (param $2 i32) (result i32)
  global.get $std/array/i
  local.get $0
  i32.add
  global.set $std/array/i
  local.get $0
  i32.const 2
  i32.ge_s
 )
 (func $start:std/array~anonymous|29 (; 61 ;) (type $iiii) (param $0 i32) (param $1 i32) (param $2 i32) (result i32)
  local.get $2
  call $~lib/array/Array<i32>#pop
  drop
  global.get $std/array/i
  local.get $0
  i32.add
  global.set $std/array/i
  local.get $0
  i32.const 2
  i32.ge_s
 )
 (func $start:std/array~anonymous|30 (; 62 ;) (type $iiiii) (param $0 i32) (param $1 i32) (param $2 i32) (param $3 i32) (result i32)
  local.get $0
  local.get $1
  i32.add
 )
 (func $~lib/array/Array<i32>#reduce<i32> (; 63 ;) (type $iiii) (param $0 i32) (param $1 i32) (param $2 i32) (result i32)
  (local $3 i32)
  (local $4 i32)
  (local $5 i32)
  local.get $2
  local.set $3
  i32.const 0
  local.set $2
  local.get $0
  i32.load offset=4
  local.set $4
  loop $repeat|0
   block $break|0
    local.get $2
    local.get $4
    local.get $0
    i32.load offset=4
    local.tee $5
    local.get $4
    local.get $5
    i32.lt_s
    select
    i32.ge_s
    br_if $break|0
    i32.const 4
    global.set $~lib/argc
    local.get $3
    local.get $0
    i32.load
    local.get $2
    i32.const 2
    i32.shl
    i32.add
    i32.load offset=8
    local.get $2
    local.get $0
    local.get $1
    call_indirect (type $iiiii)
    local.set $3
    local.get $2
    i32.const 1
    i32.add
    local.set $2
    br $repeat|0
   end
  end
  local.get $3
 )
 (func $start:std/array~anonymous|32 (; 64 ;) (type $iiiii) (param $0 i32) (param $1 i32) (param $2 i32) (param $3 i32) (result i32)
  local.get $0
  local.get $1
  i32.const 2
  i32.gt_s
  local.get $0
  select
 )
 (func $start:std/array~anonymous|33 (; 65 ;) (type $iiiii) (param $0 i32) (param $1 i32) (param $2 i32) (param $3 i32) (result i32)
  local.get $0
  local.get $1
  i32.const 100
  i32.gt_s
  local.get $0
  select
 )
 (func $start:std/array~anonymous|34 (; 66 ;) (type $iiiii) (param $0 i32) (param $1 i32) (param $2 i32) (param $3 i32) (result i32)
  local.get $3
  i32.const 1
  call $~lib/array/Array<i32>#push
  drop
  local.get $0
  local.get $1
  i32.add
 )
 (func $start:std/array~anonymous|36 (; 67 ;) (type $iiiii) (param $0 i32) (param $1 i32) (param $2 i32) (param $3 i32) (result i32)
  local.get $3
  call $~lib/array/Array<i32>#pop
  drop
  local.get $0
  local.get $1
  i32.add
 )
 (func $~lib/array/Array<i32>#reduceRight<i32> (; 68 ;) (type $iiii) (param $0 i32) (param $1 i32) (param $2 i32) (result i32)
  (local $3 i32)
  local.get $0
  i32.load offset=4
  i32.const 1
  i32.sub
  local.set $3
  loop $repeat|0
   block $break|0
    local.get $3
    i32.const 0
    i32.lt_s
    br_if $break|0
    i32.const 4
    global.set $~lib/argc
    local.get $2
    local.get $0
    i32.load
    local.get $3
    i32.const 2
    i32.shl
    i32.add
    i32.load offset=8
    local.get $3
    local.get $0
    local.get $1
    call_indirect (type $iiiii)
    local.set $2
    local.get $3
    i32.const 1
    i32.sub
    local.set $3
    br $repeat|0
   end
  end
  local.get $2
 )
 (func $~lib/math/splitMix32 (; 69 ;) (type $ii) (param $0 i32) (result i32)
  local.get $0
  i32.const 1831565813
  i32.add
  local.tee $0
  local.get $0
  i32.const 15
  i32.shr_u
  i32.xor
  local.get $0
  i32.const 1
  i32.or
  i32.mul
  local.tee $0
  local.get $0
  i32.const 61
  i32.or
  local.get $0
  i32.const 7
  i32.shr_u
  local.get $0
  i32.xor
  i32.mul
  local.get $0
  i32.add
  i32.xor
  local.tee $0
  local.get $0
  i32.const 14
  i32.shr_u
  i32.xor
 )
 (func $~lib/math/NativeMath.seedRandom (; 70 ;) (type $I_) (param $0 i64)
  (local $1 i64)
  local.get $0
  i64.eqz
  if
   i32.const 0
   i32.const 2896
<<<<<<< HEAD
   i32.const 980
=======
   i32.const 968
>>>>>>> 2c365ada
   i32.const 4
   call $~lib/env/abort
   unreachable
  end
  i32.const 1
  global.set $~lib/math/random_seeded
  local.get $0
  i64.const 33
  i64.shr_u
  local.get $0
  i64.xor
  i64.const -49064778989728563
  i64.mul
  local.tee $1
  local.get $1
  i64.const 33
  i64.shr_u
  i64.xor
  i64.const -4265267296055464877
  i64.mul
  local.tee $1
  local.get $1
  i64.const 33
  i64.shr_u
  i64.xor
  global.set $~lib/math/random_state0_64
  global.get $~lib/math/random_state0_64
  i64.const -1
  i64.xor
  local.tee $1
  local.get $1
  i64.const 33
  i64.shr_u
  i64.xor
  i64.const -49064778989728563
  i64.mul
  local.tee $1
  local.get $1
  i64.const 33
  i64.shr_u
  i64.xor
  i64.const -4265267296055464877
  i64.mul
  local.tee $1
  local.get $1
  i64.const 33
  i64.shr_u
  i64.xor
  global.set $~lib/math/random_state1_64
  local.get $0
  i32.wrap_i64
  call $~lib/math/splitMix32
  global.set $~lib/math/random_state0_32
  global.get $~lib/math/random_state0_32
  call $~lib/math/splitMix32
  global.set $~lib/math/random_state1_32
 )
 (func $~lib/internal/sort/insertionSort<f32> (; 71 ;) (type $FUNCSIG$viii) (param $0 i32) (param $1 i32) (param $2 i32)
  (local $3 i32)
  (local $4 i32)
  (local $5 f32)
  (local $6 f32)
  (local $7 i32)
  loop $repeat|0
   local.get $4
   local.get $1
   i32.ge_s
   i32.eqz
   if
    local.get $4
    i32.const 2
    i32.shl
    local.get $0
    i32.add
    f32.load offset=8
    local.set $5
    local.get $4
    i32.const 1
    i32.sub
    local.set $3
    loop $continue|1
     local.get $3
     i32.const 0
     i32.ge_s
     if
      block $break|1
       local.get $3
       i32.const 2
       i32.shl
       local.get $0
       i32.add
       f32.load offset=8
       local.set $6
       i32.const 2
       global.set $~lib/argc
       local.get $5
       local.get $6
       local.get $2
       call_indirect (type $ffi)
       i32.const 0
       i32.ge_s
       br_if $break|1
       local.get $3
       local.tee $7
       i32.const 1
       i32.sub
       local.set $3
       local.get $7
       i32.const 1
       i32.add
       i32.const 2
       i32.shl
       local.get $0
       i32.add
       local.get $6
       f32.store offset=8
       br $continue|1
      end
     end
    end
    local.get $3
    i32.const 1
    i32.add
    i32.const 2
    i32.shl
    local.get $0
    i32.add
    local.get $5
    f32.store offset=8
    local.get $4
    i32.const 1
    i32.add
    local.set $4
    br $repeat|0
   end
  end
 )
 (func $~lib/internal/sort/weakHeapSort<f32> (; 72 ;) (type $FUNCSIG$viii) (param $0 i32) (param $1 i32) (param $2 i32)
  (local $3 i32)
  (local $4 i32)
  (local $5 f32)
  (local $6 f32)
  (local $7 i32)
  (local $8 i32)
  local.get $1
  i32.const 31
  i32.add
  i32.const 5
  i32.shr_s
  i32.const 2
  i32.shl
  local.tee $3
  call $~lib/allocator/arena/__memory_allocate
  local.tee $7
  i32.const 0
  local.get $3
  call $~lib/internal/memory/memset
  local.get $1
  i32.const 1
  i32.sub
  local.set $4
  loop $repeat|0
   local.get $4
   i32.const 0
   i32.gt_s
   if
    local.get $4
    local.set $3
    loop $continue|1
     local.get $3
     i32.const 1
     i32.and
     local.get $3
     i32.const 6
     i32.shr_s
     i32.const 2
     i32.shl
     local.get $7
     i32.add
     i32.load
     local.get $3
     i32.const 1
     i32.shr_s
     i32.const 31
     i32.and
     i32.shr_u
     i32.const 1
     i32.and
     i32.eq
     if
      local.get $3
      i32.const 1
      i32.shr_s
      local.set $3
      br $continue|1
     end
    end
    local.get $3
    i32.const 1
    i32.shr_s
    local.tee $3
    i32.const 2
    i32.shl
    local.get $0
    i32.add
    f32.load offset=8
    local.set $6
    local.get $4
    i32.const 2
    i32.shl
    local.get $0
    i32.add
    f32.load offset=8
    local.set $5
    i32.const 2
    global.set $~lib/argc
    local.get $6
    local.get $5
    local.get $2
    call_indirect (type $ffi)
    i32.const 0
    i32.lt_s
    if
     local.get $4
     i32.const 5
     i32.shr_s
     i32.const 2
     i32.shl
     local.get $7
     i32.add
     local.tee $8
     local.get $8
     i32.load
     i32.const 1
     local.get $4
     i32.const 31
     i32.and
     i32.shl
     i32.xor
     i32.store
     local.get $4
     i32.const 2
     i32.shl
     local.get $0
     i32.add
     local.get $6
     f32.store offset=8
     local.get $3
     i32.const 2
     i32.shl
     local.get $0
     i32.add
     local.get $5
     f32.store offset=8
    end
    local.get $4
    i32.const 1
    i32.sub
    local.set $4
    br $repeat|0
   end
  end
  local.get $1
  i32.const 1
  i32.sub
  local.set $4
  loop $repeat|2
   local.get $4
   i32.const 2
   i32.ge_s
   if
    local.get $0
    f32.load offset=8
    local.set $5
    local.get $0
    local.get $4
    i32.const 2
    i32.shl
    local.get $0
    i32.add
    local.tee $1
    f32.load offset=8
    f32.store offset=8
    local.get $1
    local.get $5
    f32.store offset=8
    i32.const 1
    local.set $1
    loop $continue|3
     local.get $1
     i32.const 5
     i32.shr_s
     i32.const 2
     i32.shl
     local.get $7
     i32.add
     i32.load
     local.get $1
     i32.const 31
     i32.and
     i32.shr_u
     i32.const 1
     i32.and
     local.get $1
     i32.const 1
     i32.shl
     i32.add
     local.tee $3
     local.get $4
     i32.lt_s
     if
      local.get $3
      local.set $1
      br $continue|3
     end
    end
    loop $continue|4
     local.get $1
     i32.const 0
     i32.gt_s
     if
      local.get $0
      f32.load offset=8
      local.set $5
      local.get $1
      i32.const 2
      i32.shl
      local.get $0
      i32.add
      f32.load offset=8
      local.set $6
      i32.const 2
      global.set $~lib/argc
      local.get $5
      local.get $6
      local.get $2
      call_indirect (type $ffi)
      i32.const 0
      i32.lt_s
      if
       local.get $1
       i32.const 5
       i32.shr_s
       i32.const 2
       i32.shl
       local.get $7
       i32.add
       local.tee $3
       local.get $3
       i32.load
       i32.const 1
       local.get $1
       i32.const 31
       i32.and
       i32.shl
       i32.xor
       i32.store
       local.get $1
       i32.const 2
       i32.shl
       local.get $0
       i32.add
       local.get $5
       f32.store offset=8
       local.get $0
       local.get $6
       f32.store offset=8
      end
      local.get $1
      i32.const 1
      i32.shr_s
      local.set $1
      br $continue|4
     end
    end
    local.get $4
    i32.const 1
    i32.sub
    local.set $4
    br $repeat|2
   end
  end
  local.get $0
  i32.const 4
  i32.add
  local.tee $1
  f32.load offset=8
  local.set $5
  local.get $1
  local.get $0
  f32.load offset=8
  f32.store offset=8
  local.get $0
  local.get $5
  f32.store offset=8
 )
 (func $~lib/array/Array<f32>#sort (; 73 ;) (type $iii) (param $0 i32) (param $1 i32) (result i32)
  (local $2 i32)
  (local $3 i32)
  (local $4 f32)
  (local $5 f32)
  (local $6 i32)
  local.get $1
  i32.eqz
  if
   i32.const 0
   i32.const 8
   i32.const 395
   i32.const 4
   call $~lib/env/abort
   unreachable
  end
  local.get $0
  i32.load offset=4
  local.tee $3
  i32.const 1
  i32.le_s
  if
   local.get $0
   return
  end
  local.get $0
  i32.load
  local.set $2
  local.get $3
  i32.const 2
  i32.eq
  if
   local.get $2
   i32.const 4
   i32.add
   f32.load offset=8
   local.set $4
   local.get $2
   f32.load offset=8
   local.set $5
   i32.const 2
   global.set $~lib/argc
   local.get $4
   local.get $5
   local.get $1
   call_indirect (type $ffi)
   i32.const 0
   i32.lt_s
   if
    local.get $2
    i32.const 4
    i32.add
    local.get $5
    f32.store offset=8
    local.get $2
    local.get $4
    f32.store offset=8
   end
   local.get $0
   return
  end
  local.get $2
  local.set $6
  local.get $3
  local.tee $2
  i32.const 256
  i32.lt_s
  if
   local.get $6
   local.get $2
   local.get $1
   call $~lib/internal/sort/insertionSort<f32>
  else   
   local.get $6
   local.get $2
   local.get $1
   call $~lib/internal/sort/weakHeapSort<f32>
  end
  local.get $0
 )
 (func $~lib/internal/sort/COMPARATOR<f32>~anonymous|44 (; 74 ;) (type $ffi) (param $0 f32) (param $1 f32) (result i32)
  (local $2 i32)
  (local $3 i32)
  local.get $0
  i32.reinterpret_f32
  local.tee $2
  local.get $2
  i32.const 31
  i32.shr_s
  i32.const 1
  i32.shr_u
  i32.xor
  local.tee $2
  local.get $1
  i32.reinterpret_f32
  local.tee $3
  local.get $3
  i32.const 31
  i32.shr_s
  i32.const 1
  i32.shr_u
  i32.xor
  local.tee $3
  i32.gt_s
  local.get $2
  local.get $3
  i32.lt_s
  i32.sub
 )
 (func $std/array/isArraysEqual<f32> (; 75 ;) (type $FUNCSIG$ii) (param $0 i32) (result i32)
  (local $1 i32)
  (local $2 i32)
  (local $3 i32)
  (local $4 f32)
  (local $5 i32)
  local.get $0
  i32.load offset=4
  local.tee $5
  i32.const 3244
  i32.load
  i32.ne
  if
   i32.const 0
   return
  end
  local.get $0
  i32.const 3240
  i32.eq
  if
   i32.const 1
   return
  end
  loop $repeat|0
   local.get $1
   local.get $5
   i32.lt_s
   if
    local.get $1
    local.tee $2
    local.get $0
    i32.load
    local.tee $3
    i32.load
    i32.const 2
    i32.shr_u
    i32.lt_u
    if (result f32)
     local.get $2
     i32.const 2
     i32.shl
     local.get $3
     i32.add
     f32.load offset=8
    else     
     unreachable
    end
    local.tee $4
    local.get $4
    f32.ne
    local.get $1
    i32.const 3240
    i32.load
    local.tee $2
    i32.load
    i32.const 2
    i32.shr_u
    i32.lt_u
    if (result f32)
     local.get $1
     i32.const 2
     i32.shl
     local.get $2
     i32.add
     f32.load offset=8
    else     
     unreachable
    end
    local.tee $4
    local.get $4
    f32.ne
    i32.ne
    if
     local.get $1
     local.tee $2
     local.get $0
     i32.load
     local.tee $3
     i32.load
     i32.const 2
     i32.shr_u
     i32.lt_u
     if (result f32)
      local.get $2
      i32.const 2
      i32.shl
      local.get $3
      i32.add
      f32.load offset=8
     else      
      unreachable
     end
     local.get $1
     i32.const 3240
     i32.load
     local.tee $2
     i32.load
     i32.const 2
     i32.shr_u
     i32.lt_u
     if (result f32)
      local.get $1
      i32.const 2
      i32.shl
      local.get $2
      i32.add
      f32.load offset=8
     else      
      unreachable
     end
     f32.ne
     if
      i32.const 0
      return
     end
    end
    local.get $1
    i32.const 1
    i32.add
    local.set $1
    br $repeat|0
   end
  end
  i32.const 1
 )
 (func $~lib/internal/sort/insertionSort<f64> (; 76 ;) (type $FUNCSIG$viii) (param $0 i32) (param $1 i32) (param $2 i32)
  (local $3 i32)
  (local $4 i32)
  (local $5 f64)
  (local $6 f64)
  (local $7 i32)
  loop $repeat|0
   local.get $4
   local.get $1
   i32.ge_s
   i32.eqz
   if
    local.get $4
    i32.const 3
    i32.shl
    local.get $0
    i32.add
    f64.load offset=8
    local.set $5
    local.get $4
    i32.const 1
    i32.sub
    local.set $3
    loop $continue|1
     local.get $3
     i32.const 0
     i32.ge_s
     if
      block $break|1
       local.get $3
       i32.const 3
       i32.shl
       local.get $0
       i32.add
       f64.load offset=8
       local.set $6
       i32.const 2
       global.set $~lib/argc
       local.get $5
       local.get $6
       local.get $2
       call_indirect (type $FFi)
       i32.const 0
       i32.ge_s
       br_if $break|1
       local.get $3
       local.tee $7
       i32.const 1
       i32.sub
       local.set $3
       local.get $7
       i32.const 1
       i32.add
       i32.const 3
       i32.shl
       local.get $0
       i32.add
       local.get $6
       f64.store offset=8
       br $continue|1
      end
     end
    end
    local.get $3
    i32.const 1
    i32.add
    i32.const 3
    i32.shl
    local.get $0
    i32.add
    local.get $5
    f64.store offset=8
    local.get $4
    i32.const 1
    i32.add
    local.set $4
    br $repeat|0
   end
  end
 )
 (func $~lib/internal/sort/weakHeapSort<f64> (; 77 ;) (type $FUNCSIG$viii) (param $0 i32) (param $1 i32) (param $2 i32)
  (local $3 i32)
  (local $4 i32)
  (local $5 f64)
  (local $6 f64)
  (local $7 i32)
  (local $8 i32)
  local.get $1
  i32.const 31
  i32.add
  i32.const 5
  i32.shr_s
  i32.const 2
  i32.shl
  local.tee $3
  call $~lib/allocator/arena/__memory_allocate
  local.tee $7
  i32.const 0
  local.get $3
  call $~lib/internal/memory/memset
  local.get $1
  i32.const 1
  i32.sub
  local.set $4
  loop $repeat|0
   local.get $4
   i32.const 0
   i32.gt_s
   if
    local.get $4
    local.set $3
    loop $continue|1
     local.get $3
     i32.const 1
     i32.and
     local.get $3
     i32.const 6
     i32.shr_s
     i32.const 2
     i32.shl
     local.get $7
     i32.add
     i32.load
     local.get $3
     i32.const 1
     i32.shr_s
     i32.const 31
     i32.and
     i32.shr_u
     i32.const 1
     i32.and
     i32.eq
     if
      local.get $3
      i32.const 1
      i32.shr_s
      local.set $3
      br $continue|1
     end
    end
    local.get $3
    i32.const 1
    i32.shr_s
    local.tee $3
    i32.const 3
    i32.shl
    local.get $0
    i32.add
    f64.load offset=8
    local.set $6
    local.get $4
    i32.const 3
    i32.shl
    local.get $0
    i32.add
    f64.load offset=8
    local.set $5
    i32.const 2
    global.set $~lib/argc
    local.get $6
    local.get $5
    local.get $2
    call_indirect (type $FFi)
    i32.const 0
    i32.lt_s
    if
     local.get $4
     i32.const 5
     i32.shr_s
     i32.const 2
     i32.shl
     local.get $7
     i32.add
     local.tee $8
     local.get $8
     i32.load
     i32.const 1
     local.get $4
     i32.const 31
     i32.and
     i32.shl
     i32.xor
     i32.store
     local.get $4
     i32.const 3
     i32.shl
     local.get $0
     i32.add
     local.get $6
     f64.store offset=8
     local.get $3
     i32.const 3
     i32.shl
     local.get $0
     i32.add
     local.get $5
     f64.store offset=8
    end
    local.get $4
    i32.const 1
    i32.sub
    local.set $4
    br $repeat|0
   end
  end
  local.get $1
  i32.const 1
  i32.sub
  local.set $4
  loop $repeat|2
   local.get $4
   i32.const 2
   i32.ge_s
   if
    local.get $0
    f64.load offset=8
    local.set $5
    local.get $0
    local.get $4
    i32.const 3
    i32.shl
    local.get $0
    i32.add
    local.tee $1
    f64.load offset=8
    f64.store offset=8
    local.get $1
    local.get $5
    f64.store offset=8
    i32.const 1
    local.set $1
    loop $continue|3
     local.get $1
     i32.const 5
     i32.shr_s
     i32.const 2
     i32.shl
     local.get $7
     i32.add
     i32.load
     local.get $1
     i32.const 31
     i32.and
     i32.shr_u
     i32.const 1
     i32.and
     local.get $1
     i32.const 1
     i32.shl
     i32.add
     local.tee $3
     local.get $4
     i32.lt_s
     if
      local.get $3
      local.set $1
      br $continue|3
     end
    end
    loop $continue|4
     local.get $1
     i32.const 0
     i32.gt_s
     if
      local.get $0
      f64.load offset=8
      local.set $5
      local.get $1
      i32.const 3
      i32.shl
      local.get $0
      i32.add
      f64.load offset=8
      local.set $6
      i32.const 2
      global.set $~lib/argc
      local.get $5
      local.get $6
      local.get $2
      call_indirect (type $FFi)
      i32.const 0
      i32.lt_s
      if
       local.get $1
       i32.const 5
       i32.shr_s
       i32.const 2
       i32.shl
       local.get $7
       i32.add
       local.tee $3
       local.get $3
       i32.load
       i32.const 1
       local.get $1
       i32.const 31
       i32.and
       i32.shl
       i32.xor
       i32.store
       local.get $1
       i32.const 3
       i32.shl
       local.get $0
       i32.add
       local.get $5
       f64.store offset=8
       local.get $0
       local.get $6
       f64.store offset=8
      end
      local.get $1
      i32.const 1
      i32.shr_s
      local.set $1
      br $continue|4
     end
    end
    local.get $4
    i32.const 1
    i32.sub
    local.set $4
    br $repeat|2
   end
  end
  local.get $0
  i32.const 8
  i32.add
  local.tee $1
  f64.load offset=8
  local.set $5
  local.get $1
  local.get $0
  f64.load offset=8
  f64.store offset=8
  local.get $0
  local.get $5
  f64.store offset=8
 )
 (func $~lib/array/Array<f64>#sort (; 78 ;) (type $iii) (param $0 i32) (param $1 i32) (result i32)
  (local $2 i32)
  (local $3 i32)
  (local $4 f64)
  (local $5 f64)
  (local $6 i32)
  local.get $1
  i32.eqz
  if
   i32.const 0
   i32.const 8
   i32.const 395
   i32.const 4
   call $~lib/env/abort
   unreachable
  end
  local.get $0
  i32.load offset=4
  local.tee $3
  i32.const 1
  i32.le_s
  if
   local.get $0
   return
  end
  local.get $0
  i32.load
  local.set $2
  local.get $3
  i32.const 2
  i32.eq
  if
   local.get $2
   i32.const 8
   i32.add
   f64.load offset=8
   local.set $4
   local.get $2
   f64.load offset=8
   local.set $5
   i32.const 2
   global.set $~lib/argc
   local.get $4
   local.get $5
   local.get $1
   call_indirect (type $FFi)
   i32.const 0
   i32.lt_s
   if
    local.get $2
    i32.const 8
    i32.add
    local.get $5
    f64.store offset=8
    local.get $2
    local.get $4
    f64.store offset=8
   end
   local.get $0
   return
  end
  local.get $2
  local.set $6
  local.get $3
  local.tee $2
  i32.const 256
  i32.lt_s
  if
   local.get $6
   local.get $2
   local.get $1
   call $~lib/internal/sort/insertionSort<f64>
  else   
   local.get $6
   local.get $2
   local.get $1
   call $~lib/internal/sort/weakHeapSort<f64>
  end
  local.get $0
 )
 (func $~lib/internal/sort/COMPARATOR<f64>~anonymous|45 (; 79 ;) (type $FFi) (param $0 f64) (param $1 f64) (result i32)
  (local $2 i64)
  (local $3 i64)
  local.get $0
  i64.reinterpret_f64
  local.tee $2
  local.get $2
  i64.const 63
  i64.shr_s
  i64.const 1
  i64.shr_u
  i64.xor
  local.tee $2
  local.get $1
  i64.reinterpret_f64
  local.tee $3
  local.get $3
  i64.const 63
  i64.shr_s
  i64.const 1
  i64.shr_u
  i64.xor
  local.tee $3
  i64.gt_s
  local.get $2
  local.get $3
  i64.lt_s
  i32.sub
 )
 (func $std/array/isArraysEqual<f64> (; 80 ;) (type $FUNCSIG$ii) (param $0 i32) (result i32)
  (local $1 i32)
  (local $2 i32)
  (local $3 i32)
  (local $4 f64)
  (local $5 i32)
  local.get $0
  i32.load offset=4
  local.tee $5
  i32.const 3516
  i32.load
  i32.ne
  if
   i32.const 0
   return
  end
  local.get $0
  i32.const 3512
  i32.eq
  if
   i32.const 1
   return
  end
  loop $repeat|0
   local.get $1
   local.get $5
   i32.lt_s
   if
    local.get $1
    local.tee $2
    local.get $0
    i32.load
    local.tee $3
    i32.load
    i32.const 3
    i32.shr_u
    i32.lt_u
    if (result f64)
     local.get $2
     i32.const 3
     i32.shl
     local.get $3
     i32.add
     f64.load offset=8
    else     
     unreachable
    end
    local.tee $4
    local.get $4
    f64.ne
    local.get $1
    i32.const 3512
    i32.load
    local.tee $2
    i32.load
    i32.const 3
    i32.shr_u
    i32.lt_u
    if (result f64)
     local.get $1
     i32.const 3
     i32.shl
     local.get $2
     i32.add
     f64.load offset=8
    else     
     unreachable
    end
    local.tee $4
    local.get $4
    f64.ne
    i32.ne
    if
     local.get $1
     local.tee $2
     local.get $0
     i32.load
     local.tee $3
     i32.load
     i32.const 3
     i32.shr_u
     i32.lt_u
     if (result f64)
      local.get $2
      i32.const 3
      i32.shl
      local.get $3
      i32.add
      f64.load offset=8
     else      
      unreachable
     end
     local.get $1
     i32.const 3512
     i32.load
     local.tee $2
     i32.load
     i32.const 3
     i32.shr_u
     i32.lt_u
     if (result f64)
      local.get $1
      i32.const 3
      i32.shl
      local.get $2
      i32.add
      f64.load offset=8
     else      
      unreachable
     end
     f64.ne
     if
      i32.const 0
      return
     end
    end
    local.get $1
    i32.const 1
    i32.add
    local.set $1
    br $repeat|0
   end
  end
  i32.const 1
 )
 (func $~lib/internal/sort/insertionSort<i32> (; 81 ;) (type $FUNCSIG$viii) (param $0 i32) (param $1 i32) (param $2 i32)
  (local $3 i32)
  (local $4 i32)
  (local $5 i32)
  (local $6 i32)
  (local $7 i32)
  loop $repeat|0
   local.get $4
   local.get $1
   i32.ge_s
   i32.eqz
   if
    local.get $4
    i32.const 2
    i32.shl
    local.get $0
    i32.add
    i32.load offset=8
    local.set $5
    local.get $4
    i32.const 1
    i32.sub
    local.set $3
    loop $continue|1
     local.get $3
     i32.const 0
     i32.ge_s
     if
      block $break|1
       local.get $3
       i32.const 2
       i32.shl
       local.get $0
       i32.add
       i32.load offset=8
       local.set $6
       i32.const 2
       global.set $~lib/argc
       local.get $5
       local.get $6
       local.get $2
       call_indirect (type $iii)
       i32.const 0
       i32.ge_s
       br_if $break|1
       local.get $3
       local.tee $7
       i32.const 1
       i32.sub
       local.set $3
       local.get $7
       i32.const 1
       i32.add
       i32.const 2
       i32.shl
       local.get $0
       i32.add
       local.get $6
       i32.store offset=8
       br $continue|1
      end
     end
    end
    local.get $3
    i32.const 1
    i32.add
    i32.const 2
    i32.shl
    local.get $0
    i32.add
    local.get $5
    i32.store offset=8
    local.get $4
    i32.const 1
    i32.add
    local.set $4
    br $repeat|0
   end
  end
 )
 (func $~lib/internal/sort/weakHeapSort<i32> (; 82 ;) (type $FUNCSIG$viii) (param $0 i32) (param $1 i32) (param $2 i32)
  (local $3 i32)
  (local $4 i32)
  (local $5 i32)
  (local $6 i32)
  (local $7 i32)
  (local $8 i32)
  local.get $1
  i32.const 31
  i32.add
  i32.const 5
  i32.shr_s
  i32.const 2
  i32.shl
  local.tee $3
  call $~lib/allocator/arena/__memory_allocate
  local.tee $7
  i32.const 0
  local.get $3
  call $~lib/internal/memory/memset
  local.get $1
  i32.const 1
  i32.sub
  local.set $4
  loop $repeat|0
   local.get $4
   i32.const 0
   i32.gt_s
   if
    local.get $4
    local.set $3
    loop $continue|1
     local.get $3
     i32.const 1
     i32.and
     local.get $3
     i32.const 6
     i32.shr_s
     i32.const 2
     i32.shl
     local.get $7
     i32.add
     i32.load
     local.get $3
     i32.const 1
     i32.shr_s
     i32.const 31
     i32.and
     i32.shr_u
     i32.const 1
     i32.and
     i32.eq
     if
      local.get $3
      i32.const 1
      i32.shr_s
      local.set $3
      br $continue|1
     end
    end
    local.get $3
    i32.const 1
    i32.shr_s
    local.tee $6
    i32.const 2
    i32.shl
    local.get $0
    i32.add
    i32.load offset=8
    local.set $5
    local.get $4
    i32.const 2
    i32.shl
    local.get $0
    i32.add
    i32.load offset=8
    local.set $3
    i32.const 2
    global.set $~lib/argc
    local.get $5
    local.get $3
    local.get $2
    call_indirect (type $iii)
    i32.const 0
    i32.lt_s
    if
     local.get $4
     i32.const 5
     i32.shr_s
     i32.const 2
     i32.shl
     local.get $7
     i32.add
     local.tee $8
     local.get $8
     i32.load
     i32.const 1
     local.get $4
     i32.const 31
     i32.and
     i32.shl
     i32.xor
     i32.store
     local.get $4
     i32.const 2
     i32.shl
     local.get $0
     i32.add
     local.get $5
     i32.store offset=8
     local.get $6
     i32.const 2
     i32.shl
     local.get $0
     i32.add
     local.get $3
     i32.store offset=8
    end
    local.get $4
    i32.const 1
    i32.sub
    local.set $4
    br $repeat|0
   end
  end
  local.get $1
  i32.const 1
  i32.sub
  local.set $4
  loop $repeat|2
   local.get $4
   i32.const 2
   i32.ge_s
   if
    local.get $0
    i32.load offset=8
    local.set $6
    local.get $0
    local.get $4
    i32.const 2
    i32.shl
    local.get $0
    i32.add
    local.tee $1
    i32.load offset=8
    i32.store offset=8
    local.get $1
    local.get $6
    i32.store offset=8
    i32.const 1
    local.set $5
    loop $continue|3
     local.get $5
     i32.const 5
     i32.shr_s
     i32.const 2
     i32.shl
     local.get $7
     i32.add
     i32.load
     local.get $5
     i32.const 31
     i32.and
     i32.shr_u
     i32.const 1
     i32.and
     local.get $5
     i32.const 1
     i32.shl
     i32.add
     local.tee $3
     local.get $4
     i32.lt_s
     if
      local.get $3
      local.set $5
      br $continue|3
     end
    end
    loop $continue|4
     local.get $5
     i32.const 0
     i32.gt_s
     if
      local.get $0
      i32.load offset=8
      local.set $6
      local.get $5
      i32.const 2
      i32.shl
      local.get $0
      i32.add
      i32.load offset=8
      local.set $3
      i32.const 2
      global.set $~lib/argc
      local.get $6
      local.get $3
      local.get $2
      call_indirect (type $iii)
      i32.const 0
      i32.lt_s
      if
       local.get $5
       i32.const 5
       i32.shr_s
       i32.const 2
       i32.shl
       local.get $7
       i32.add
       local.tee $1
       local.get $1
       i32.load
       i32.const 1
       local.get $5
       i32.const 31
       i32.and
       i32.shl
       i32.xor
       i32.store
       local.get $5
       i32.const 2
       i32.shl
       local.get $0
       i32.add
       local.get $6
       i32.store offset=8
       local.get $0
       local.get $3
       i32.store offset=8
      end
      local.get $5
      i32.const 1
      i32.shr_s
      local.set $5
      br $continue|4
     end
    end
    local.get $4
    i32.const 1
    i32.sub
    local.set $4
    br $repeat|2
   end
  end
  local.get $0
  i32.const 4
  i32.add
  local.tee $1
  i32.load offset=8
  local.set $3
  local.get $1
  local.get $0
  i32.load offset=8
  i32.store offset=8
  local.get $0
  local.get $3
  i32.store offset=8
 )
 (func $~lib/array/Array<i32>#sort (; 83 ;) (type $iii) (param $0 i32) (param $1 i32) (result i32)
  (local $2 i32)
  (local $3 i32)
  (local $4 i32)
  local.get $1
  i32.eqz
  if
   i32.const 0
   i32.const 8
   i32.const 395
   i32.const 4
   call $~lib/env/abort
   unreachable
  end
  local.get $0
  i32.load offset=4
  local.tee $3
  i32.const 1
  i32.le_s
  if
   local.get $0
   return
  end
  local.get $0
  i32.load
  local.set $2
  local.get $3
  i32.const 2
  i32.eq
  if
   local.get $2
   i32.const 4
   i32.add
   i32.load offset=8
   local.set $3
   local.get $2
   i32.load offset=8
   local.set $4
   i32.const 2
   global.set $~lib/argc
   local.get $3
   local.get $4
   local.get $1
   call_indirect (type $iii)
   i32.const 0
   i32.lt_s
   if
    local.get $2
    i32.const 4
    i32.add
    local.get $4
    i32.store offset=8
    local.get $2
    local.get $3
    i32.store offset=8
   end
   local.get $0
   return
  end
  local.get $2
  local.set $4
  local.get $1
  local.set $2
  local.get $3
  i32.const 256
  i32.lt_s
  if
   local.get $4
   local.get $3
   local.get $2
   call $~lib/internal/sort/insertionSort<i32>
  else   
   local.get $4
   local.get $3
   local.get $2
   call $~lib/internal/sort/weakHeapSort<i32>
  end
  local.get $0
 )
 (func $~lib/internal/sort/COMPARATOR<i32>~anonymous|46 (; 84 ;) (type $iii) (param $0 i32) (param $1 i32) (result i32)
  local.get $0
  local.get $1
  i32.sub
 )
 (func $~lib/internal/sort/COMPARATOR<u32>~anonymous|47 (; 85 ;) (type $iii) (param $0 i32) (param $1 i32) (result i32)
  local.get $0
  local.get $1
  i32.gt_u
  local.get $0
  local.get $1
  i32.lt_u
  i32.sub
 )
 (func $std/array/createReverseOrderedArray (; 86 ;) (type $ii) (param $0 i32) (result i32)
  (local $1 i32)
  local.get $0
  call $~lib/array/Array<i32>#constructor
  local.set $1
  i32.const 0
  local.set $0
  loop $repeat|0
   block $break|0
    local.get $0
    local.get $1
    i32.load offset=4
    i32.ge_s
    br_if $break|0
    local.get $1
    local.get $0
    local.get $1
    i32.load offset=4
    i32.const 1
    i32.sub
    local.get $0
    i32.sub
    call $~lib/array/Array<i32>#__set
    local.get $0
    i32.const 1
    i32.add
    local.set $0
    br $repeat|0
   end
  end
  local.get $1
 )
 (func $~lib/math/NativeMath.random (; 87 ;) (type $F) (result f64)
  (local $0 i64)
  (local $1 i64)
  global.get $~lib/math/random_seeded
  i32.eqz
  if
   i32.const 0
   i32.const 2896
<<<<<<< HEAD
   i32.const 989
=======
   i32.const 977
>>>>>>> 2c365ada
   i32.const 24
   call $~lib/env/abort
   unreachable
  end
  global.get $~lib/math/random_state0_64
  local.set $0
  global.get $~lib/math/random_state1_64
  local.tee $1
  global.set $~lib/math/random_state0_64
  local.get $1
  local.get $0
  i64.const 23
  i64.shl
  local.get $0
  i64.xor
  local.tee $0
  local.get $0
  i64.const 17
  i64.shr_u
  i64.xor
  i64.xor
  local.get $1
  i64.const 26
  i64.shr_u
  i64.xor
  local.tee $0
  global.set $~lib/math/random_state1_64
  local.get $0
  local.get $1
  i64.add
  i64.const 4503599627370495
  i64.and
  i64.const 4607182418800017408
  i64.or
  f64.reinterpret_i64
  f64.const 1
  f64.sub
 )
 (func $std/array/createRandomOrderedArray (; 88 ;) (type $ii) (param $0 i32) (result i32)
  (local $1 i32)
  local.get $0
  call $~lib/array/Array<i32>#constructor
  local.set $0
  loop $repeat|0
   block $break|0
    local.get $1
    local.get $0
    i32.load offset=4
    i32.ge_s
    br_if $break|0
    local.get $0
    local.get $1
    call $~lib/math/NativeMath.random
    local.get $0
    i32.load offset=4
    f64.convert_i32_s
    f64.mul
    i32.trunc_f64_s
    call $~lib/array/Array<i32>#__set
    local.get $1
    i32.const 1
    i32.add
    local.set $1
    br $repeat|0
   end
  end
  local.get $0
 )
 (func $std/array/isSorted<i32> (; 89 ;) (type $iii) (param $0 i32) (param $1 i32) (result i32)
  (local $2 i32)
  (local $3 i32)
  (local $4 i32)
  (local $5 i32)
  i32.const 1
  local.set $2
  local.get $0
  i32.load offset=4
  local.set $4
  loop $repeat|0
   local.get $2
   local.get $4
   i32.lt_s
   if
    i32.const 2
    global.set $~lib/argc
    local.get $2
    i32.const 1
    i32.sub
    local.tee $3
    local.get $0
    i32.load
    local.tee $5
    i32.load
    i32.const 2
    i32.shr_u
    i32.lt_u
    if (result i32)
     local.get $3
     i32.const 2
     i32.shl
     local.get $5
     i32.add
     i32.load offset=8
    else     
     unreachable
    end
    local.get $2
    local.get $0
    i32.load
    local.tee $3
    i32.load
    i32.const 2
    i32.shr_u
    i32.lt_u
    if (result i32)
     local.get $2
     i32.const 2
     i32.shl
     local.get $3
     i32.add
     i32.load offset=8
    else     
     unreachable
    end
    local.get $1
    call_indirect (type $iii)
    i32.const 0
    i32.gt_s
    if
     i32.const 0
     return
    else     
     local.get $2
     i32.const 1
     i32.add
     local.set $2
     br $repeat|0
    end
    unreachable
   end
  end
  i32.const 1
 )
 (func $std/array/assertSorted<i32> (; 90 ;) (type $ii_) (param $0 i32) (param $1 i32)
  local.get $0
  local.get $1
  call $~lib/array/Array<i32>#sort
  local.get $1
  call $std/array/isSorted<i32>
  i32.eqz
  if
   i32.const 0
   i32.const 120
   i32.const 810
   i32.const 2
   call $~lib/env/abort
   unreachable
  end
 )
 (func $std/array/assertSortedDefault<i32> (; 91 ;) (type $i_) (param $0 i32)
  local.get $0
  i32.const 48
  call $std/array/assertSorted<i32>
 )
 (func $start:std/array~anonymous|50 (; 92 ;) (type $iii) (param $0 i32) (param $1 i32) (result i32)
  local.get $1
  local.get $0
  i32.sub
 )
 (func $std/array/createReverseOrderedNestedArray (; 93 ;) (type $FUNCSIG$i) (result i32)
  (local $0 i32)
  (local $1 i32)
  (local $2 i32)
  i32.const 512
  call $~lib/array/Array<i32>#constructor
  local.set $1
  loop $repeat|0
   local.get $0
   local.get $1
   i32.load offset=4
   i32.lt_s
   if
    local.get $1
    local.get $0
    i32.const 1
    call $~lib/array/Array<i32>#constructor
    call $~lib/array/Array<i32>#__set
    local.get $0
    local.get $1
    i32.load
    local.tee $2
    i32.load
    i32.const 2
    i32.shr_u
    i32.lt_u
    if (result i32)
     local.get $0
     i32.const 2
     i32.shl
     local.get $2
     i32.add
     i32.load offset=8
    else     
     unreachable
    end
    i32.const 0
    local.get $1
    i32.load offset=4
    i32.const 1
    i32.sub
    local.get $0
    i32.sub
    call $~lib/array/Array<i32>#__set
    local.get $0
    i32.const 1
    i32.add
    local.set $0
    br $repeat|0
   end
  end
  local.get $1
 )
 (func $start:std/array~anonymous|53 (; 94 ;) (type $iii) (param $0 i32) (param $1 i32) (result i32)
  i32.const 0
  local.get $0
  i32.load
  local.tee $0
  i32.load
  i32.const 2
  i32.shr_u
  i32.lt_u
  if (result i32)
   local.get $0
   i32.load offset=8
  else   
   unreachable
  end
  i32.const 0
  local.get $1
  i32.load
  local.tee $1
  i32.load
  i32.const 2
  i32.shr_u
  i32.lt_u
  if (result i32)
   local.get $1
   i32.load offset=8
  else   
   unreachable
  end
  i32.sub
 )
 (func $~lib/array/Array<Array<i32>>#sort (; 95 ;) (type $iii) (param $0 i32) (param $1 i32) (result i32)
  (local $2 i32)
  (local $3 i32)
  (local $4 i32)
  local.get $1
  i32.eqz
  if
   i32.const 0
   i32.const 8
   i32.const 395
   i32.const 4
   call $~lib/env/abort
   unreachable
  end
  local.get $0
  i32.load offset=4
  local.tee $2
  i32.const 1
  i32.le_s
  if
   local.get $0
   return
  end
  local.get $0
  i32.load
  local.set $3
  local.get $2
  i32.const 2
  i32.eq
  if
   local.get $3
   i32.const 4
   i32.add
   i32.load offset=8
   local.set $2
   local.get $3
   i32.load offset=8
   local.set $4
   i32.const 2
   global.set $~lib/argc
   local.get $2
   local.get $4
   local.get $1
   call_indirect (type $iii)
   i32.const 0
   i32.lt_s
   if
    local.get $3
    i32.const 4
    i32.add
    local.get $4
    i32.store offset=8
    local.get $3
    local.get $2
    i32.store offset=8
   end
   local.get $0
   return
  end
  local.get $3
  local.get $2
  local.get $1
  call $~lib/internal/sort/insertionSort<i32>
  local.get $0
 )
 (func $std/array/assertSorted<Array<i32>> (; 96 ;) (type $ii_) (param $0 i32) (param $1 i32)
  local.get $0
  local.get $1
  call $~lib/array/Array<Array<i32>>#sort
  local.get $1
  call $std/array/isSorted<i32>
  i32.eqz
  if
   i32.const 0
   i32.const 120
   i32.const 810
   i32.const 2
   call $~lib/env/abort
   unreachable
  end
 )
 (func $std/array/createReverseOrderedElementsArray (; 97 ;) (type $FUNCSIG$i) (result i32)
  (local $0 i32)
  (local $1 i32)
  (local $2 i32)
  (local $3 i32)
  i32.const 512
  call $~lib/array/Array<i32>#constructor
  local.set $0
  loop $repeat|0
   local.get $1
   local.get $0
   i32.load offset=4
   i32.lt_s
   if
    local.get $0
    i32.load offset=4
    i32.const 1
    i32.sub
    local.get $1
    i32.sub
    local.set $2
    i32.const 4
    call $~lib/allocator/arena/__memory_allocate
    local.tee $3
    local.get $2
    i32.store
    local.get $0
    local.get $1
    local.get $3
    call $~lib/array/Array<i32>#__set
    local.get $1
    i32.const 1
    i32.add
    local.set $1
    br $repeat|0
   end
  end
  local.get $0
 )
 (func $start:std/array~anonymous|54 (; 98 ;) (type $iii) (param $0 i32) (param $1 i32) (result i32)
  local.get $0
  i32.load
  local.get $1
  i32.load
  i32.sub
 )
 (func $~lib/internal/string/compareUnsafe (; 99 ;) (type $FUNCSIG$iiii) (param $0 i32) (param $1 i32) (param $2 i32) (result i32)
  (local $3 i32)
  loop $continue|0
   local.get $2
   if (result i32)
    local.get $0
    i32.load16_u offset=4
    local.get $1
    i32.load16_u offset=4
    i32.sub
    local.tee $3
    i32.eqz
   else    
    local.get $2
   end
   if
    local.get $2
    i32.const 1
    i32.sub
    local.set $2
    local.get $0
    i32.const 2
    i32.add
    local.set $0
    local.get $1
    i32.const 2
    i32.add
    local.set $1
    br $continue|0
   end
  end
  local.get $3
 )
 (func $~lib/internal/sort/COMPARATOR<String>~anonymous|55 (; 100 ;) (type $iii) (param $0 i32) (param $1 i32) (result i32)
  (local $2 i32)
  (local $3 i32)
  (local $4 i32)
  local.get $0
  local.get $1
  i32.eq
  local.tee $2
  i32.eqz
  if
   local.get $0
   i32.eqz
   local.set $2
  end
  local.get $2
  i32.eqz
  if
   local.get $1
   i32.eqz
   local.set $2
  end
  local.get $2
  if
   i32.const 0
   return
  end
  local.get $1
  i32.load
  local.set $3
  local.get $0
  i32.load
  local.tee $4
  i32.eqz
  local.tee $2
  if
   local.get $3
   i32.eqz
   local.set $2
  end
  local.get $2
  if
   i32.const 0
   return
  end
  local.get $4
  i32.eqz
  if
   i32.const -1
   return
  end
  local.get $3
  i32.eqz
  if
   i32.const 1
   return
  end
  local.get $0
  local.get $1
  local.get $4
  local.tee $2
  local.get $3
  local.get $2
  local.get $3
  i32.lt_s
  select
  call $~lib/internal/string/compareUnsafe
 )
 (func $std/array/assertSorted<String>|trampoline (; 101 ;) (type $FUNCSIG$vi) (param $0 i32)
  (local $1 i32)
  block $1of1
   block $0of1
    block $outOfRange
     global.get $~lib/argc
     i32.const 1
     i32.sub
     br_table $0of1 $1of1 $outOfRange
    end
    unreachable
   end
   i32.const 55
   local.set $1
  end
  local.get $0
  local.get $1
  call $std/array/assertSorted<Array<i32>>
 )
 (func $~lib/string/String.__eq (; 102 ;) (type $iii) (param $0 i32) (param $1 i32) (result i32)
  (local $2 i32)
  local.get $0
  local.get $1
  i32.eq
  if
   i32.const 1
   return
  end
  local.get $0
  i32.eqz
  local.tee $2
  i32.eqz
  if
   local.get $1
   i32.eqz
   local.set $2
  end
  local.get $2
  if
   i32.const 0
   return
  end
  local.get $0
  i32.load
  local.tee $2
  local.get $1
  i32.load
  i32.ne
  if
   i32.const 0
   return
  end
  local.get $0
  local.get $1
  local.get $2
  call $~lib/internal/string/compareUnsafe
  i32.eqz
 )
 (func $std/array/isArraysEqual<String> (; 103 ;) (type $FUNCSIG$iii) (param $0 i32) (param $1 i32) (result i32)
  (local $2 i32)
  (local $3 i32)
  (local $4 i32)
  local.get $0
  i32.load offset=4
  local.tee $4
  local.get $1
  i32.load offset=4
  i32.ne
  if
   i32.const 0
   return
  end
  local.get $0
  local.get $1
  i32.eq
  if
   i32.const 1
   return
  end
  loop $repeat|0
   local.get $2
   local.get $4
   i32.lt_s
   if
    local.get $2
    local.get $0
    i32.load
    local.tee $3
    i32.load
    i32.const 2
    i32.shr_u
    i32.lt_u
    if (result i32)
     local.get $2
     i32.const 2
     i32.shl
     local.get $3
     i32.add
     i32.load offset=8
    else     
     unreachable
    end
    local.get $2
    local.get $1
    i32.load
    local.tee $3
    i32.load
    i32.const 2
    i32.shr_u
    i32.lt_u
    if (result i32)
     local.get $2
     i32.const 2
     i32.shl
     local.get $3
     i32.add
     i32.load offset=8
    else     
     unreachable
    end
    call $~lib/string/String.__eq
    if
     local.get $2
     i32.const 1
     i32.add
     local.set $2
     br $repeat|0
    else     
     i32.const 0
     return
    end
    unreachable
   end
  end
  i32.const 1
 )
 (func $~lib/internal/string/allocateUnsafe (; 104 ;) (type $ii) (param $0 i32) (result i32)
  (local $1 i32)
  local.get $0
  i32.const 0
  i32.gt_s
  local.tee $1
  if
   local.get $0
   i32.const 536870910
   i32.le_s
   local.set $1
  end
  local.get $1
  i32.eqz
  if
   i32.const 0
   i32.const 4088
   i32.const 14
   i32.const 2
   call $~lib/env/abort
   unreachable
  end
  local.get $0
  i32.const 1
  i32.shl
  i32.const 4
  i32.add
  call $~lib/allocator/arena/__memory_allocate
  local.tee $1
  local.get $0
  i32.store
  local.get $1
 )
 (func $~lib/string/String#charAt (; 105 ;) (type $FUNCSIG$ii) (param $0 i32) (result i32)
  (local $1 i32)
  local.get $0
  i32.const 2928
  i32.load
  i32.ge_u
  if
   i32.const 3904
   return
  end
  i32.const 1
  call $~lib/internal/string/allocateUnsafe
  local.tee $1
  local.get $0
  i32.const 1
  i32.shl
  i32.const 2928
  i32.add
  i32.load16_u offset=4
  i32.store16 offset=4
  local.get $1
 )
 (func $~lib/internal/string/copyUnsafe (; 106 ;) (type $iiiii_) (param $0 i32) (param $1 i32) (param $2 i32) (param $3 i32) (param $4 i32)
  local.get $1
  i32.const 1
  i32.shl
  local.get $0
  i32.add
  i32.const 4
  i32.add
  local.get $3
  i32.const 1
  i32.shl
  local.get $2
  i32.add
  i32.const 4
  i32.add
  local.get $4
  i32.const 1
  i32.shl
  call $~lib/internal/memory/memmove
 )
 (func $~lib/string/String#concat (; 107 ;) (type $iii) (param $0 i32) (param $1 i32) (result i32)
  (local $2 i32)
  (local $3 i32)
  (local $4 i32)
  local.get $0
  i32.eqz
  if
   i32.const 0
   i32.const 4056
   i32.const 110
   i32.const 4
   call $~lib/env/abort
   unreachable
  end
  local.get $0
  i32.load
  local.tee $3
  local.get $1
  i32.const 4144
  local.get $1
  select
  local.tee $1
  i32.load
  local.tee $4
  i32.add
  local.tee $2
  i32.eqz
  if
   i32.const 3904
   return
  end
  local.get $2
  call $~lib/internal/string/allocateUnsafe
  local.tee $2
  i32.const 0
  local.get $0
  i32.const 0
  local.get $3
  call $~lib/internal/string/copyUnsafe
  local.get $2
  local.get $3
  local.get $1
  i32.const 0
  local.get $4
  call $~lib/internal/string/copyUnsafe
  local.get $2
 )
 (func $~lib/string/String.__concat (; 108 ;) (type $iii) (param $0 i32) (param $1 i32) (result i32)
  local.get $0
  i32.const 4144
  local.get $0
  select
  local.get $1
  call $~lib/string/String#concat
 )
 (func $std/array/createRandomString (; 109 ;) (type $ii) (param $0 i32) (result i32)
  (local $1 i32)
  (local $2 i32)
  i32.const 3904
  local.set $1
  loop $repeat|0
   block $break|0
    local.get $2
    local.get $0
    i32.ge_s
    br_if $break|0
    local.get $1
    call $~lib/math/NativeMath.random
    i32.const 2928
    i32.load
    f64.convert_i32_s
    f64.mul
    f64.floor
    i32.trunc_f64_s
    call $~lib/string/String#charAt
    call $~lib/string/String.__concat
    local.set $1
    local.get $2
    i32.const 1
    i32.add
    local.set $2
    br $repeat|0
   end
  end
  local.get $1
 )
 (func $std/array/createRandomStringArray (; 110 ;) (type $FUNCSIG$i) (result i32)
  (local $0 i32)
  (local $1 i32)
  i32.const 400
  call $~lib/array/Array<i32>#constructor
  local.set $1
  loop $repeat|0
   local.get $0
   local.get $1
   i32.load offset=4
   i32.lt_s
   if
    local.get $1
    local.get $0
    call $~lib/math/NativeMath.random
    f64.const 32
    f64.mul
    i32.trunc_f64_s
    call $std/array/createRandomString
    call $~lib/array/Array<i32>#__set
    local.get $0
    i32.const 1
    i32.add
    local.set $0
    br $repeat|0
   end
  end
  local.get $1
 )
 (func $~lib/string/String#substring (; 111 ;) (type $FUNCSIG$iii) (param $0 i32) (param $1 i32) (result i32)
  (local $2 i32)
  (local $3 i32)
  (local $4 i32)
  local.get $0
  i32.eqz
  if
   i32.const 0
   i32.const 4056
   i32.const 269
   i32.const 4
   call $~lib/env/abort
   unreachable
  end
  local.get $1
  i32.const 0
  local.get $1
  i32.const 0
  i32.gt_s
  select
  local.tee $2
  local.get $0
  i32.load
  local.tee $3
  local.get $2
  local.get $3
  i32.lt_s
  select
  local.set $1
  i32.const 0
  local.get $3
  i32.const 0
  local.get $3
  i32.lt_s
  select
  local.tee $2
  local.get $1
  local.get $2
  local.get $1
  i32.lt_s
  select
  local.set $4
  local.get $2
  local.get $1
  local.get $2
  local.get $1
  i32.gt_s
  select
  local.tee $1
  local.get $4
  i32.sub
  local.tee $3
  i32.eqz
  if
   i32.const 3904
   return
  end
  local.get $4
  i32.eqz
  local.tee $2
  if (result i32)
   local.get $0
   i32.load
   local.get $1
   i32.eq
  else   
   local.get $2
  end
  if
   local.get $0
   return
  end
  local.get $3
  call $~lib/internal/string/allocateUnsafe
  local.tee $2
  i32.const 0
  local.get $0
  local.get $4
  local.get $3
  call $~lib/internal/string/copyUnsafe
  local.get $2
 )
 (func $~lib/array/Array<bool>#join (; 112 ;) (type $FUNCSIG$i) (result i32)
  (local $0 i32)
  (local $1 i32)
  (local $2 i32)
  (local $3 i32)
  (local $4 i32)
  (local $5 i32)
  (local $6 i32)
  (local $7 i32)
  (local $8 i32)
  (local $9 i32)
  i32.const 4244
  i32.load
  i32.const 1
  i32.sub
  local.tee $1
  i32.const 0
  i32.lt_s
  if
   i32.const 3904
   return
  end
  i32.const 4240
  i32.load
  local.set $5
  i32.const 4216
  i32.load
  local.tee $6
  i32.const 0
  i32.ne
  local.set $7
  local.get $1
  i32.eqz
  if
   i32.const 4184
   i32.const 4200
   local.get $5
   i32.load8_u offset=8
   select
   return
  end
  local.get $6
  i32.const 5
  i32.add
  local.get $1
  i32.mul
  i32.const 5
  i32.add
  local.tee $8
  call $~lib/internal/string/allocateUnsafe
  local.set $2
  loop $repeat|0
   local.get $3
   local.get $1
   i32.lt_s
   if
    local.get $3
    local.get $5
    i32.add
    i32.load8_u offset=8
    i32.const 0
    i32.ne
    local.tee $9
    i32.eqz
    i32.const 4
    i32.add
    local.set $4
    local.get $2
    local.get $0
    i32.const 4184
    i32.const 4200
    local.get $9
    select
    i32.const 0
    local.get $4
    call $~lib/internal/string/copyUnsafe
    local.get $0
    local.get $4
    i32.add
    local.set $0
    local.get $7
    if
     local.get $2
     local.get $0
     i32.const 4216
     i32.const 0
     local.get $6
     call $~lib/internal/string/copyUnsafe
     local.get $0
     local.get $6
     i32.add
     local.set $0
    end
    local.get $3
    i32.const 1
    i32.add
    local.set $3
    br $repeat|0
   end
  end
  local.get $1
  local.get $5
  i32.add
  i32.load8_u offset=8
  i32.const 0
  i32.ne
  local.tee $1
  i32.eqz
  i32.const 4
  i32.add
  local.set $4
  local.get $2
  local.get $0
  i32.const 4184
  i32.const 4200
  local.get $1
  select
  i32.const 0
  local.get $4
  call $~lib/internal/string/copyUnsafe
  local.get $2
  local.set $3
  local.get $8
  local.get $0
  local.get $4
  i32.add
  local.tee $0
  i32.gt_s
  if
   local.get $2
   local.get $0
   call $~lib/string/String#substring
   local.set $3
   local.get $2
   i32.eqz
   if
    i32.const 0
    i32.const 4088
    i32.const 28
    i32.const 4
    call $~lib/env/abort
    unreachable
   end
  end
  local.get $3
 )
 (func $~lib/internal/number/decimalCount32 (; 113 ;) (type $ii) (param $0 i32) (result i32)
  local.get $0
  i32.const 100000
  i32.lt_u
  if (result i32)
   local.get $0
   i32.const 100
   i32.lt_u
   if (result i32)
    i32.const 1
    i32.const 2
    local.get $0
    i32.const 10
    i32.lt_u
    select
   else    
    i32.const 3
    i32.const 4
    i32.const 5
    local.get $0
    i32.const 10000
    i32.lt_u
    select
    local.get $0
    i32.const 1000
    i32.lt_u
    select
   end
  else   
   local.get $0
   i32.const 10000000
   i32.lt_u
   if (result i32)
    i32.const 6
    i32.const 7
    local.get $0
    i32.const 1000000
    i32.lt_u
    select
   else    
    i32.const 8
    i32.const 9
    i32.const 10
    local.get $0
    i32.const 1000000000
    i32.lt_u
    select
    local.get $0
    i32.const 100000000
    i32.lt_u
    select
   end
  end
 )
 (func $~lib/internal/number/utoa32_lut (; 114 ;) (type $iii_) (param $0 i32) (param $1 i32) (param $2 i32)
  (local $3 i32)
  (local $4 i32)
  i32.const 4832
  i32.load
  local.set $3
  loop $continue|0
   local.get $1
   i32.const 10000
   i32.ge_u
   if
    local.get $1
    i32.const 10000
    i32.rem_u
    local.set $4
    local.get $1
    i32.const 10000
    i32.div_u
    local.set $1
    local.get $2
    i32.const 4
    i32.sub
    local.tee $2
    i32.const 1
    i32.shl
    local.get $0
    i32.add
    local.get $3
    local.get $4
    i32.const 100
    i32.div_u
    i32.const 2
    i32.shl
    i32.add
    i64.load32_u offset=8
    local.get $3
    local.get $4
    i32.const 100
    i32.rem_u
    i32.const 2
    i32.shl
    i32.add
    i64.load32_u offset=8
    i64.const 32
    i64.shl
    i64.or
    i64.store offset=4
    br $continue|0
   end
  end
  local.get $1
  i32.const 100
  i32.ge_u
  if
   local.get $1
   i32.const 100
   i32.rem_u
   local.set $4
   local.get $1
   i32.const 100
   i32.div_u
   local.set $1
   local.get $2
   i32.const 2
   i32.sub
   local.tee $2
   i32.const 1
   i32.shl
   local.get $0
   i32.add
   local.get $3
   local.get $4
   i32.const 2
   i32.shl
   i32.add
   i32.load offset=8
   i32.store offset=4
  end
  local.get $1
  i32.const 10
  i32.ge_u
  if
   local.get $2
   i32.const 2
   i32.sub
   i32.const 1
   i32.shl
   local.get $0
   i32.add
   local.get $3
   local.get $1
   i32.const 2
   i32.shl
   i32.add
   i32.load offset=8
   i32.store offset=4
  else   
   local.get $2
   i32.const 1
   i32.sub
   i32.const 1
   i32.shl
   local.get $0
   i32.add
   local.get $1
   i32.const 48
   i32.add
   i32.store16 offset=4
  end
 )
 (func $~lib/internal/number/itoa32 (; 115 ;) (type $ii) (param $0 i32) (result i32)
  (local $1 i32)
  (local $2 i32)
  (local $3 i32)
  local.get $0
  i32.eqz
  if
   i32.const 4312
   return
  end
  local.get $0
  i32.const 0
  i32.lt_s
  local.tee $1
  if
   i32.const 0
   local.get $0
   i32.sub
   local.set $0
  end
  local.get $0
  call $~lib/internal/number/decimalCount32
  local.get $1
  i32.add
  local.tee $3
  call $~lib/internal/string/allocateUnsafe
  local.tee $2
  local.get $0
  local.get $3
  call $~lib/internal/number/utoa32_lut
  local.get $1
  if
   local.get $2
   i32.const 45
   i32.store16 offset=4
  end
  local.get $2
 )
 (func $~lib/internal/number/itoa_stream<i32> (; 116 ;) (type $iiii) (param $0 i32) (param $1 i32) (param $2 i32) (result i32)
  local.get $1
  i32.const 1
  i32.shl
  local.get $0
  i32.add
  local.set $0
  local.get $2
  i32.eqz
  if
   local.get $0
   i32.const 48
   i32.store16 offset=4
   i32.const 1
   return
  end
  local.get $0
  block (result i32)
   local.get $2
   i32.const 0
   i32.lt_s
   local.tee $1
   if
    i32.const 0
    local.get $2
    i32.sub
    local.set $2
   end
   local.get $2
  end
  local.get $2
  call $~lib/internal/number/decimalCount32
  local.get $1
  i32.add
  local.tee $2
  call $~lib/internal/number/utoa32_lut
  local.get $1
  if
   local.get $0
   i32.const 45
   i32.store16 offset=4
  end
  local.get $2
 )
 (func $~lib/array/Array<i32>#join (; 117 ;) (type $iii) (param $0 i32) (param $1 i32) (result i32)
  (local $2 i32)
  (local $3 i32)
  (local $4 i32)
  (local $5 i32)
  (local $6 i32)
  (local $7 i32)
  (local $8 i32)
  local.get $0
  i32.load offset=4
  i32.const 1
  i32.sub
  local.tee $5
  i32.const 0
  i32.lt_s
  if
   i32.const 3904
   return
  end
  local.get $0
  i32.load
  local.set $0
  local.get $1
  i32.load
  local.tee $6
  i32.const 0
  i32.ne
  local.set $7
  local.get $5
  i32.eqz
  if
   local.get $0
   i32.load offset=8
   call $~lib/internal/number/itoa32
   return
  end
  local.get $6
  i32.const 11
  i32.add
  local.get $5
  i32.mul
  i32.const 11
  i32.add
  local.tee $8
  call $~lib/internal/string/allocateUnsafe
  local.set $4
  loop $repeat|0
   local.get $3
   local.get $5
   i32.lt_s
   if
    local.get $4
    local.get $2
    local.get $3
    i32.const 2
    i32.shl
    local.get $0
    i32.add
    i32.load offset=8
    call $~lib/internal/number/itoa_stream<i32>
    local.get $2
    i32.add
    local.set $2
    local.get $7
    if
     local.get $4
     local.get $2
     local.get $1
     i32.const 0
     local.get $6
     call $~lib/internal/string/copyUnsafe
     local.get $2
     local.get $6
     i32.add
     local.set $2
    end
    local.get $3
    i32.const 1
    i32.add
    local.set $3
    br $repeat|0
   end
  end
  local.get $8
  local.get $4
  local.tee $3
  local.get $2
  local.get $5
  i32.const 2
  i32.shl
  local.get $0
  i32.add
  i32.load offset=8
  call $~lib/internal/number/itoa_stream<i32>
  local.get $2
  i32.add
  local.tee $2
  i32.gt_s
  if
   local.get $4
   local.get $2
   call $~lib/string/String#substring
   local.set $3
   local.get $4
   i32.eqz
   if
    i32.const 0
    i32.const 4088
    i32.const 28
    i32.const 4
    call $~lib/env/abort
    unreachable
   end
  end
  local.get $3
 )
 (func $~lib/internal/number/utoa32 (; 118 ;) (type $ii) (param $0 i32) (result i32)
  (local $1 i32)
  (local $2 i32)
  local.get $0
  i32.eqz
  if
   i32.const 4312
   return
  end
  local.get $0
  call $~lib/internal/number/decimalCount32
  local.tee $1
  call $~lib/internal/string/allocateUnsafe
  local.tee $2
  local.get $0
  local.get $1
  call $~lib/internal/number/utoa32_lut
  local.get $2
 )
 (func $~lib/internal/number/itoa_stream<u32> (; 119 ;) (type $iiii) (param $0 i32) (param $1 i32) (param $2 i32) (result i32)
  (local $3 i32)
  local.get $1
  i32.const 1
  i32.shl
  local.get $0
  i32.add
  local.set $0
  local.get $2
  i32.eqz
  if
   local.get $0
   i32.const 48
   i32.store16 offset=4
   i32.const 1
   return
  end
  local.get $0
  local.get $2
  local.get $2
  call $~lib/internal/number/decimalCount32
  local.tee $3
  call $~lib/internal/number/utoa32_lut
  local.get $3
 )
 (func $~lib/array/Array<u32>#join (; 120 ;) (type $iii) (param $0 i32) (param $1 i32) (result i32)
  (local $2 i32)
  (local $3 i32)
  (local $4 i32)
  (local $5 i32)
  (local $6 i32)
  (local $7 i32)
  (local $8 i32)
  local.get $0
  i32.load offset=4
  i32.const 1
  i32.sub
  local.tee $5
  i32.const 0
  i32.lt_s
  if
   i32.const 3904
   return
  end
  local.get $0
  i32.load
  local.set $0
  local.get $1
  i32.load
  local.tee $6
  i32.const 0
  i32.ne
  local.set $7
  local.get $5
  i32.eqz
  if
   local.get $0
   i32.load offset=8
   call $~lib/internal/number/utoa32
   return
  end
  local.get $6
  i32.const 10
  i32.add
  local.get $5
  i32.mul
  i32.const 10
  i32.add
  local.tee $8
  call $~lib/internal/string/allocateUnsafe
  local.set $4
  loop $repeat|0
   local.get $3
   local.get $5
   i32.lt_s
   if
    local.get $4
    local.get $2
    local.get $3
    i32.const 2
    i32.shl
    local.get $0
    i32.add
    i32.load offset=8
    call $~lib/internal/number/itoa_stream<u32>
    local.get $2
    i32.add
    local.set $2
    local.get $7
    if
     local.get $4
     local.get $2
     local.get $1
     i32.const 0
     local.get $6
     call $~lib/internal/string/copyUnsafe
     local.get $2
     local.get $6
     i32.add
     local.set $2
    end
    local.get $3
    i32.const 1
    i32.add
    local.set $3
    br $repeat|0
   end
  end
  local.get $8
  local.get $4
  local.tee $3
  local.get $2
  local.get $5
  i32.const 2
  i32.shl
  local.get $0
  i32.add
  i32.load offset=8
  call $~lib/internal/number/itoa_stream<u32>
  local.get $2
  i32.add
  local.tee $2
  i32.gt_s
  if
   local.get $4
   local.get $2
   call $~lib/string/String#substring
   local.set $3
   local.get $4
   i32.eqz
   if
    i32.const 0
    i32.const 4088
    i32.const 28
    i32.const 4
    call $~lib/env/abort
    unreachable
   end
  end
  local.get $3
 )
 (func $~lib/internal/number/genDigits (; 121 ;) (type $iIiIiIii) (param $0 i32) (param $1 i64) (param $2 i32) (param $3 i64) (param $4 i32) (param $5 i64) (param $6 i32) (result i32)
  (local $7 i32)
  (local $8 i64)
  (local $9 i32)
  (local $10 i32)
  (local $11 i32)
  (local $12 i64)
  (local $13 i64)
  (local $14 i64)
  local.get $3
  local.get $1
  i64.sub
  local.set $12
  i64.const 1
  i32.const 0
  local.get $4
  i32.sub
  local.tee $11
  i64.extend_i32_s
  local.tee $1
  i64.shl
  local.tee $13
  i64.const 1
  i64.sub
  local.tee $14
  local.get $3
  i64.and
  local.set $8
  local.get $3
  local.get $1
  i64.shr_u
  i32.wrap_i64
  local.tee $7
  call $~lib/internal/number/decimalCount32
  local.set $9
  i32.const 6616
  i32.load
  local.set $10
  loop $continue|0
   local.get $9
   i32.const 0
   i32.gt_s
   if
    block $break|1
     block $case10|1
      block $case9|1
       block $case8|1
        block $case7|1
         block $case6|1
          block $case5|1
           block $case4|1
            block $case3|1
             block $case2|1
              block $case1|1
               local.get $9
               local.tee $2
               i32.const 10
               i32.ne
               if
                local.get $2
                i32.const 1
                i32.sub
                br_table $case9|1 $case8|1 $case7|1 $case6|1 $case5|1 $case4|1 $case3|1 $case2|1 $case1|1 $case10|1
               end
               local.get $7
               i32.const 1000000000
               i32.div_u
               local.set $4
               local.get $7
               i32.const 1000000000
               i32.rem_u
               local.set $7
               br $break|1
              end
              local.get $7
              i32.const 100000000
              i32.div_u
              local.set $4
              local.get $7
              i32.const 100000000
              i32.rem_u
              local.set $7
              br $break|1
             end
             local.get $7
             i32.const 10000000
             i32.div_u
             local.set $4
             local.get $7
             i32.const 10000000
             i32.rem_u
             local.set $7
             br $break|1
            end
            local.get $7
            i32.const 1000000
            i32.div_u
            local.set $4
            local.get $7
            i32.const 1000000
            i32.rem_u
            local.set $7
            br $break|1
           end
           local.get $7
           i32.const 100000
           i32.div_u
           local.set $4
           local.get $7
           i32.const 100000
           i32.rem_u
           local.set $7
           br $break|1
          end
          local.get $7
          i32.const 10000
          i32.div_u
          local.set $4
          local.get $7
          i32.const 10000
          i32.rem_u
          local.set $7
          br $break|1
         end
         local.get $7
         i32.const 1000
         i32.div_u
         local.set $4
         local.get $7
         i32.const 1000
         i32.rem_u
         local.set $7
         br $break|1
        end
        local.get $7
        i32.const 100
        i32.div_u
        local.set $4
        local.get $7
        i32.const 100
        i32.rem_u
        local.set $7
        br $break|1
       end
       local.get $7
       i32.const 10
       i32.div_u
       local.set $4
       local.get $7
       i32.const 10
       i32.rem_u
       local.set $7
       br $break|1
      end
      local.get $7
      local.set $4
      i32.const 0
      local.set $7
      br $break|1
     end
     i32.const 0
     local.set $4
    end
    local.get $4
    local.get $6
    i32.or
    if
     local.get $6
     local.tee $2
     i32.const 1
     i32.add
     local.set $6
     local.get $2
     i32.const 1
     i32.shl
     local.get $0
     i32.add
     local.get $4
     i32.const 65535
     i32.and
     i32.const 48
     i32.add
     i32.store16 offset=4
    end
    local.get $9
    i32.const 1
    i32.sub
    local.set $9
    local.get $7
    i64.extend_i32_u
    local.get $11
    i64.extend_i32_s
    i64.shl
    local.get $8
    i64.add
    local.tee $1
    local.get $5
    i64.le_u
    if
     global.get $~lib/internal/number/_K
     local.get $9
     i32.add
     global.set $~lib/internal/number/_K
     local.get $5
     local.set $3
     local.get $10
     local.get $9
     i32.const 2
     i32.shl
     i32.add
     i64.load32_u offset=8
     local.get $11
     i64.extend_i32_s
     i64.shl
     local.set $8
     local.get $12
     local.set $5
     local.get $6
     i32.const 1
     i32.sub
     i32.const 1
     i32.shl
     local.get $0
     i32.add
     local.tee $2
     i32.load16_u offset=4
     local.set $10
     loop $continue|2
      local.get $1
      local.get $5
      i64.lt_u
      local.tee $0
      if
       local.get $3
       local.get $1
       i64.sub
       local.get $8
       i64.ge_u
       local.set $0
      end
      local.get $0
      if
       local.get $1
       local.get $8
       i64.add
       local.get $5
       i64.lt_u
       local.tee $0
       i32.eqz
       if
        local.get $5
        local.get $1
        i64.sub
        local.get $1
        local.get $8
        i64.add
        local.get $5
        i64.sub
        i64.gt_u
        local.set $0
       end
      end
      local.get $0
      if
       local.get $10
       i32.const 1
       i32.sub
       local.set $10
       local.get $1
       local.get $8
       i64.add
       local.set $1
       br $continue|2
      end
     end
     local.get $2
     local.get $10
     i32.store16 offset=4
     local.get $6
     return
    end
    br $continue|0
   end
  end
  loop $continue|3 (result i32)
   local.get $5
   i64.const 10
   i64.mul
   local.set $5
   local.get $8
   i64.const 10
   i64.mul
   local.tee $8
   local.get $11
   i64.extend_i32_s
   i64.shr_u
   local.tee $1
   local.get $6
   i64.extend_i32_s
   i64.or
   i64.const 0
   i64.ne
   if
    local.get $6
    local.tee $4
    i32.const 1
    i32.add
    local.set $6
    local.get $4
    i32.const 1
    i32.shl
    local.get $0
    i32.add
    local.get $1
    i32.wrap_i64
    i32.const 65535
    i32.and
    i32.const 48
    i32.add
    i32.store16 offset=4
   end
   local.get $9
   i32.const 1
   i32.sub
   local.set $9
   local.get $8
   local.get $14
   i64.and
   local.tee $8
   local.get $5
   i64.ge_u
   br_if $continue|3
   global.get $~lib/internal/number/_K
   local.get $9
   i32.add
   global.set $~lib/internal/number/_K
   local.get $13
   local.set $1
   local.get $10
   i32.const 0
   local.get $9
   i32.sub
   i32.const 2
   i32.shl
   i32.add
   i64.load32_u offset=8
   local.get $12
   i64.mul
   local.set $3
   local.get $6
   local.tee $10
   i32.const 1
   i32.sub
   i32.const 1
   i32.shl
   local.get $0
   i32.add
   local.tee $4
   i32.load16_u offset=4
   local.set $6
   loop $continue|4
    local.get $8
    local.get $3
    i64.lt_u
    local.tee $2
    if
     local.get $5
     local.get $8
     i64.sub
     local.get $1
     i64.ge_u
     local.set $2
    end
    local.get $2
    if
     local.get $1
     local.get $8
     i64.add
     local.get $3
     i64.lt_u
     local.tee $2
     i32.eqz
     if
      local.get $3
      local.get $8
      i64.sub
      local.get $1
      local.get $8
      i64.add
      local.get $3
      i64.sub
      i64.gt_u
      local.set $2
     end
    end
    local.get $2
    if
     local.get $6
     i32.const 1
     i32.sub
     local.set $6
     local.get $1
     local.get $8
     i64.add
     local.set $8
     br $continue|4
    end
   end
   local.get $4
   local.get $6
   i32.store16 offset=4
   local.get $10
  end
 )
 (func $~lib/internal/number/prettify (; 122 ;) (type $iiii) (param $0 i32) (param $1 i32) (param $2 i32) (result i32)
  (local $3 i32)
  (local $4 i32)
  (local $5 i32)
  local.get $2
  i32.eqz
  if
   local.get $1
   i32.const 1
   i32.shl
   local.get $0
   i32.add
   i32.const 3145774
   i32.store offset=4
   local.get $1
   i32.const 2
   i32.add
   return
  end
  local.get $1
  local.get $1
  local.get $2
  i32.add
  local.tee $3
  i32.le_s
  local.tee $4
  if
   local.get $3
   i32.const 21
   i32.le_s
   local.set $4
  end
  local.get $4
  if (result i32)
   local.get $1
   local.set $4
   loop $repeat|0
    block $break|0
     local.get $4
     local.get $3
     i32.ge_s
     br_if $break|0
     local.get $4
     i32.const 1
     i32.shl
     local.get $0
     i32.add
     i32.const 48
     i32.store16 offset=4
     local.get $4
     i32.const 1
     i32.add
     local.set $4
     br $repeat|0
    end
   end
   local.get $3
   i32.const 1
   i32.shl
   local.get $0
   i32.add
   i32.const 3145774
   i32.store offset=4
   local.get $3
   i32.const 2
   i32.add
  else   
   local.get $3
   i32.const 0
   i32.gt_s
   local.tee $4
   if
    local.get $3
    i32.const 21
    i32.le_s
    local.set $4
   end
   local.get $4
   if (result i32)
    local.get $3
    i32.const 1
    i32.shl
    local.get $0
    i32.add
    i32.const 4
    i32.add
    local.tee $4
    i32.const 2
    i32.add
    local.get $4
    i32.const 0
    local.get $2
    i32.sub
    i32.const 1
    i32.shl
    call $~lib/internal/memory/memmove
    local.get $3
    i32.const 1
    i32.shl
    local.get $0
    i32.add
    i32.const 46
    i32.store16 offset=4
    local.get $1
    i32.const 1
    i32.add
   else    
    i32.const -6
    local.get $3
    i32.lt_s
    local.tee $4
    if
     local.get $3
     i32.const 0
     i32.le_s
     local.set $4
    end
    local.get $4
    if (result i32)
     local.get $0
     i32.const 4
     i32.add
     local.tee $2
     i32.const 2
     local.get $3
     i32.sub
     local.tee $4
     i32.const 1
     i32.shl
     i32.add
     local.get $2
     local.get $1
     i32.const 1
     i32.shl
     call $~lib/internal/memory/memmove
     local.get $0
     i32.const 3014704
     i32.store offset=4
     i32.const 2
     local.set $3
     loop $repeat|1
      block $break|1
       local.get $3
       local.get $4
       i32.ge_s
       br_if $break|1
       local.get $3
       i32.const 1
       i32.shl
       local.get $0
       i32.add
       i32.const 48
       i32.store16 offset=4
       local.get $3
       i32.const 1
       i32.add
       local.set $3
       br $repeat|1
      end
     end
     local.get $1
     local.get $4
     i32.add
    else     
     local.get $1
     i32.const 1
     i32.eq
     if (result i32)
      local.get $0
      i32.const 101
      i32.store16 offset=6
      local.get $0
      i32.const 4
      i32.add
      local.tee $4
      block (result i32)
       local.get $3
       i32.const 1
       i32.sub
       local.tee $3
       i32.const 0
       i32.lt_s
       local.tee $2
       if
        i32.const 0
        local.get $3
        i32.sub
        local.set $3
       end
       local.get $3
      end
      local.get $3
      call $~lib/internal/number/decimalCount32
      i32.const 1
      i32.add
      local.tee $5
      call $~lib/internal/number/utoa32_lut
      local.get $4
      i32.const 45
      i32.const 43
      local.get $2
      select
      i32.store16 offset=4
      local.get $5
      i32.const 2
      i32.add
     else      
      local.get $0
      i32.const 4
      i32.add
      local.tee $4
      i32.const 4
      i32.add
      local.get $4
      i32.const 2
      i32.add
      local.get $1
      i32.const 1
      i32.shl
      local.tee $5
      i32.const 2
      i32.sub
      call $~lib/internal/memory/memmove
      local.get $0
      i32.const 46
      i32.store16 offset=6
      local.get $0
      local.get $5
      i32.add
      local.tee $0
      i32.const 101
      i32.store16 offset=6
      local.get $0
      i32.const 4
      i32.add
      local.tee $4
      block (result i32)
       local.get $3
       i32.const 1
       i32.sub
       local.tee $3
       i32.const 0
       i32.lt_s
       local.tee $2
       if
        i32.const 0
        local.get $3
        i32.sub
        local.set $3
       end
       local.get $3
      end
      local.get $3
      call $~lib/internal/number/decimalCount32
      i32.const 1
      i32.add
      local.tee $0
      call $~lib/internal/number/utoa32_lut
      local.get $4
      i32.const 45
      i32.const 43
      local.get $2
      select
      i32.store16 offset=4
      local.get $0
      local.get $1
      i32.add
      i32.const 2
      i32.add
     end
    end
   end
  end
 )
 (func $~lib/internal/number/dtoa_core (; 123 ;) (type $iFi) (param $0 i32) (param $1 f64) (result i32)
  (local $2 i64)
  (local $3 i64)
  (local $4 i32)
  (local $5 i64)
  (local $6 i32)
  (local $7 i32)
  (local $8 i64)
  (local $9 i64)
  (local $10 i64)
  (local $11 i64)
  (local $12 i32)
  (local $13 i64)
  (local $14 i32)
  local.get $1
  f64.const 0
  f64.lt
  local.tee $12
  if (result f64)
   local.get $0
   i32.const 45
   i32.store16 offset=4
   local.get $1
   f64.neg
  else   
   local.get $1
  end
  i64.reinterpret_f64
  local.tee $13
  i64.const 9218868437227405312
  i64.and
  i64.const 52
  i64.shr_u
  i32.wrap_i64
  local.set $7
  local.get $13
  i64.const 4503599627370495
  i64.and
  local.get $7
  i32.const 0
  i32.ne
  local.tee $4
  i64.extend_i32_u
  i64.const 52
  i64.shl
  i64.add
  local.set $2
  local.get $7
  i32.const 1
  local.get $4
  select
  i32.const 1075
  i32.sub
  local.tee $7
  i32.const 1
  i32.sub
  local.set $6
  local.get $2
  i64.const 1
  i64.shl
  i64.const 1
  i64.add
  local.tee $5
  i64.clz
  i32.wrap_i64
  local.set $4
  local.get $5
  local.get $4
  i64.extend_i32_s
  i64.shl
  global.set $~lib/internal/number/_frc_plus
  local.get $2
  local.get $2
  i64.const 4503599627370496
  i64.eq
  i32.const 1
  i32.add
  local.tee $14
  i64.extend_i32_s
  i64.shl
  i64.const 1
  i64.sub
  local.get $7
  local.get $14
  i32.sub
  local.get $6
  local.get $4
  i32.sub
  local.tee $6
  i32.sub
  i64.extend_i32_s
  i64.shl
  global.set $~lib/internal/number/_frc_minus
  local.get $6
  global.set $~lib/internal/number/_exp
  i32.const 348
  i32.const -61
  global.get $~lib/internal/number/_exp
  i32.sub
  f64.convert_i32_s
  f64.const 0.30102999566398114
  f64.mul
  f64.const 347
  f64.add
  local.tee $1
  i32.trunc_f64_s
  local.tee $4
  local.get $4
  f64.convert_i32_s
  local.get $1
  f64.ne
  i32.add
  i32.const 3
  i32.shr_s
  i32.const 1
  i32.add
  local.tee $6
  i32.const 3
  i32.shl
  i32.sub
  global.set $~lib/internal/number/_K
  i32.const 6544
  i32.load
  local.set $4
  i32.const 6280
  i32.load
  local.get $6
  i32.const 3
  i32.shl
  i32.add
  i64.load offset=8
  global.set $~lib/internal/number/_frc_pow
  local.get $4
  local.get $6
  i32.const 1
  i32.shl
  i32.add
  i32.load16_s offset=8
  global.set $~lib/internal/number/_exp_pow
  local.get $2
  local.get $2
  i64.clz
  i32.wrap_i64
  local.tee $4
  i64.extend_i32_s
  i64.shl
  local.tee $2
  i64.const 4294967295
  i64.and
  local.tee $8
  global.get $~lib/internal/number/_frc_pow
  local.tee $5
  i64.const 4294967295
  i64.and
  local.tee $9
  i64.mul
  local.set $3
  local.get $5
  i64.const 32
  i64.shr_u
  local.tee $10
  local.get $8
  i64.mul
  local.get $2
  i64.const 32
  i64.shr_u
  local.tee $2
  local.get $9
  i64.mul
  local.get $3
  i64.const 32
  i64.shr_u
  i64.add
  local.tee $3
  i64.const 4294967295
  i64.and
  i64.add
  i64.const 2147483647
  i64.add
  i64.const 32
  i64.shr_u
  local.get $2
  local.get $10
  i64.mul
  local.get $3
  i64.const 32
  i64.shr_u
  i64.add
  i64.add
  local.set $13
  local.get $5
  i64.const 4294967295
  i64.and
  local.tee $2
  global.get $~lib/internal/number/_frc_plus
  local.tee $3
  i64.const 4294967295
  i64.and
  local.tee $10
  i64.mul
  local.set $11
  local.get $10
  local.get $5
  i64.const 32
  i64.shr_u
  local.tee $8
  i64.mul
  local.get $2
  local.get $3
  i64.const 32
  i64.shr_u
  local.tee $9
  i64.mul
  local.get $11
  i64.const 32
  i64.shr_u
  i64.add
  local.tee $2
  i64.const 4294967295
  i64.and
  i64.add
  i64.const 2147483647
  i64.add
  i64.const 32
  i64.shr_u
  local.get $8
  local.get $9
  i64.mul
  local.get $2
  i64.const 32
  i64.shr_u
  i64.add
  i64.add
  local.set $11
  global.get $~lib/internal/number/_frc_minus
  local.tee $2
  i64.const 4294967295
  i64.and
  local.tee $8
  local.get $5
  i64.const 4294967295
  i64.and
  local.tee $9
  i64.mul
  local.set $3
  local.get $11
  i64.const 1
  i64.sub
  local.tee $11
  local.get $5
  i64.const 32
  i64.shr_u
  local.tee $10
  local.get $8
  i64.mul
  local.get $2
  i64.const 32
  i64.shr_u
  local.tee $2
  local.get $9
  i64.mul
  local.get $3
  i64.const 32
  i64.shr_u
  i64.add
  local.tee $3
  i64.const 4294967295
  i64.and
  i64.add
  i64.const 2147483647
  i64.add
  i64.const 32
  i64.shr_u
  local.get $2
  local.get $10
  i64.mul
  local.get $3
  i64.const 32
  i64.shr_u
  i64.add
  i64.add
  i64.const 1
  i64.add
  i64.sub
  local.set $3
  local.get $12
  i32.const 1
  i32.shl
  local.get $0
  i32.add
  local.get $0
  local.get $13
  global.get $~lib/internal/number/_exp_pow
  local.tee $14
  local.get $7
  local.get $4
  i32.sub
  i32.add
  i32.const -64
  i32.sub
  local.get $11
  global.get $~lib/internal/number/_exp
  local.get $14
  i32.add
  i32.const -64
  i32.sub
  local.get $3
  local.get $12
  call $~lib/internal/number/genDigits
  local.get $12
  i32.sub
  global.get $~lib/internal/number/_K
  call $~lib/internal/number/prettify
  local.get $12
  i32.add
 )
 (func $~lib/internal/number/dtoa (; 124 ;) (type $Fi) (param $0 f64) (result i32)
  (local $1 i32)
  (local $2 i32)
  local.get $0
  f64.const 0
  f64.eq
  if
   i32.const 5176
   return
  end
  local.get $0
  local.get $0
  f64.sub
  f64.const 0
  f64.ne
  if
   local.get $0
   local.get $0
   f64.ne
   if
    i32.const 5192
    return
   end
   i32.const 5208
   i32.const 5232
   local.get $0
   f64.const 0
   f64.lt
   select
   return
  end
  i32.const 28
  call $~lib/internal/string/allocateUnsafe
  local.tee $2
  local.get $0
  call $~lib/internal/number/dtoa_core
  local.set $1
  local.get $2
  local.get $1
  call $~lib/string/String#substring
  local.set $1
  local.get $2
  i32.eqz
  if
   i32.const 0
   i32.const 4088
   i32.const 28
   i32.const 4
   call $~lib/env/abort
   unreachable
  end
  local.get $1
 )
 (func $~lib/internal/number/dtoa_stream (; 125 ;) (type $iiFi) (param $0 i32) (param $1 i32) (param $2 f64) (result i32)
  local.get $1
  i32.const 1
  i32.shl
  local.get $0
  i32.add
  local.set $0
  local.get $2
  f64.const 0
  f64.eq
  if
   local.get $0
   i32.const 48
   i32.store16 offset=4
   local.get $0
   i32.const 46
   i32.store16 offset=6
   local.get $0
   i32.const 48
   i32.store16 offset=8
   i32.const 3
   return
  end
  local.get $2
  local.get $2
  f64.sub
  f64.const 0
  f64.ne
  if
   local.get $2
   local.get $2
   f64.ne
   if
    local.get $0
    i32.const 78
    i32.store16 offset=4
    local.get $0
    i32.const 97
    i32.store16 offset=6
    local.get $0
    i32.const 78
    i32.store16 offset=8
    i32.const 3
    return
   else    
    local.get $0
    i32.const 4
    i32.add
    i32.const 5208
    i32.const 5232
    local.get $2
    f64.const 0
    f64.lt
    local.tee $0
    select
    i32.const 4
    i32.add
    local.get $0
    i32.const 8
    i32.add
    local.tee $0
    i32.const 1
    i32.shl
    call $~lib/internal/memory/memmove
    local.get $0
    return
   end
   unreachable
  end
  local.get $0
  local.get $2
  call $~lib/internal/number/dtoa_core
 )
 (func $~lib/array/Array<f64>#join (; 126 ;) (type $FUNCSIG$i) (result i32)
  (local $0 i32)
  (local $1 i32)
  (local $2 i32)
  (local $3 i32)
  (local $4 i32)
  (local $5 i32)
  (local $6 i32)
  (local $7 i32)
  i32.const 6692
  i32.load
  i32.const 1
  i32.sub
  local.tee $3
  i32.const 0
  i32.lt_s
  if
   i32.const 3904
   return
  end
  i32.const 6688
  i32.load
  local.set $4
  i32.const 5168
  i32.load
  local.tee $5
  i32.const 0
  i32.ne
  local.set $6
  local.get $3
  i32.eqz
  if
   local.get $4
   f64.load offset=8
   call $~lib/internal/number/dtoa
   return
  end
  local.get $5
  i32.const 28
  i32.add
  local.get $3
  i32.mul
  i32.const 28
  i32.add
  local.tee $7
  call $~lib/internal/string/allocateUnsafe
  local.set $2
  loop $repeat|0
   local.get $1
   local.get $3
   i32.lt_s
   if
    local.get $2
    local.get $0
    local.get $1
    i32.const 3
    i32.shl
    local.get $4
    i32.add
    f64.load offset=8
    call $~lib/internal/number/dtoa_stream
    local.get $0
    i32.add
    local.set $0
    local.get $6
    if
     local.get $2
     local.get $0
     i32.const 5168
     i32.const 0
     local.get $5
     call $~lib/internal/string/copyUnsafe
     local.get $0
     local.get $5
     i32.add
     local.set $0
    end
    local.get $1
    i32.const 1
    i32.add
    local.set $1
    br $repeat|0
   end
  end
  local.get $7
  local.get $2
  local.tee $1
  local.get $0
  local.get $3
  i32.const 3
  i32.shl
  local.get $4
  i32.add
  f64.load offset=8
  call $~lib/internal/number/dtoa_stream
  local.get $0
  i32.add
  local.tee $0
  i32.gt_s
  if
   local.get $2
   local.get $0
   call $~lib/string/String#substring
   local.set $1
   local.get $2
   i32.eqz
   if
    i32.const 0
    i32.const 4088
    i32.const 28
    i32.const 4
    call $~lib/env/abort
    unreachable
   end
  end
  local.get $1
 )
 (func $~lib/array/Array<String>#join (; 127 ;) (type $iii) (param $0 i32) (param $1 i32) (result i32)
  (local $2 i32)
  (local $3 i32)
  (local $4 i32)
  (local $5 i32)
  (local $6 i32)
  (local $7 i32)
  (local $8 i32)
  local.get $0
  i32.load offset=4
  i32.const 1
  i32.sub
  local.tee $5
  i32.const 0
  i32.lt_s
  if
   i32.const 3904
   return
  end
  local.get $0
  i32.load
  local.set $0
  local.get $1
  i32.load
  local.tee $7
  i32.const 0
  i32.ne
  local.set $8
  local.get $5
  i32.eqz
  if
   local.get $0
   i32.load offset=8
   return
  end
  local.get $5
  i32.const 1
  i32.add
  local.set $3
  loop $repeat|0
   block $break|0
    local.get $4
    local.get $3
    i32.ge_s
    br_if $break|0
    local.get $0
    local.get $4
    i32.const 2
    i32.shl
    i32.add
    i32.load offset=8
    i32.load
    local.get $2
    i32.add
    local.set $2
    local.get $4
    i32.const 1
    i32.add
    local.set $4
    br $repeat|0
   end
  end
  i32.const 0
  local.set $3
  local.get $5
  local.get $7
  i32.mul
  local.get $2
  i32.add
  call $~lib/internal/string/allocateUnsafe
  local.set $4
  loop $repeat|1
   block $break|1
    local.get $6
    local.get $5
    i32.ge_s
    br_if $break|1
    local.get $0
    local.get $6
    i32.const 2
    i32.shl
    i32.add
    i32.load offset=8
    local.tee $2
    if
     local.get $4
     local.get $3
     local.get $2
     i32.const 0
     local.get $2
     i32.load
     local.tee $2
     call $~lib/internal/string/copyUnsafe
     local.get $2
     local.get $3
     i32.add
     local.set $3
    end
    local.get $8
    if
     local.get $4
     local.get $3
     local.get $1
     i32.const 0
     local.get $7
     call $~lib/internal/string/copyUnsafe
     local.get $3
     local.get $7
     i32.add
     local.set $3
    end
    local.get $6
    i32.const 1
    i32.add
    local.set $6
    br $repeat|1
   end
  end
  local.get $0
  local.get $5
  i32.const 2
  i32.shl
  i32.add
  i32.load offset=8
  local.tee $2
  if
   local.get $4
   local.get $3
   local.get $2
   i32.const 0
   local.get $2
   i32.load
   call $~lib/internal/string/copyUnsafe
  end
  local.get $4
 )
 (func $~lib/array/Array<Ref>#join (; 128 ;) (type $FUNCSIG$ii) (param $0 i32) (result i32)
  (local $1 i32)
  (local $2 i32)
  (local $3 i32)
  (local $4 i32)
  (local $5 i32)
  (local $6 i32)
  (local $7 i32)
  local.get $0
  i32.load offset=4
  i32.const 1
  i32.sub
  local.tee $4
  i32.const 0
  i32.lt_s
  if
   i32.const 3904
   return
  end
  local.get $0
  i32.load
  local.set $6
  i32.const 4216
  i32.load
  local.tee $5
  i32.const 0
  i32.ne
  local.set $0
  local.get $4
  i32.eqz
  if
   i32.const 6872
   return
  end
  local.get $5
  i32.const 15
  i32.add
  local.get $4
  i32.mul
  i32.const 15
  i32.add
  local.tee $7
  call $~lib/internal/string/allocateUnsafe
  local.set $2
  loop $repeat|0
   local.get $3
   local.get $4
   i32.lt_s
   if
    local.get $3
    i32.const 2
    i32.shl
    local.get $6
    i32.add
    i32.load offset=8
    if
     local.get $2
     local.get $1
     i32.const 6872
     i32.const 0
     i32.const 15
     call $~lib/internal/string/copyUnsafe
     local.get $1
     i32.const 15
     i32.add
     local.set $1
    end
    local.get $0
    if
     local.get $2
     local.get $1
     i32.const 4216
     i32.const 0
     local.get $5
     call $~lib/internal/string/copyUnsafe
     local.get $1
     local.get $5
     i32.add
     local.set $1
    end
    local.get $3
    i32.const 1
    i32.add
    local.set $3
    br $repeat|0
   end
  end
  local.get $2
  local.set $3
  block (result i32)
   local.get $4
   i32.const 2
   i32.shl
   local.get $6
   i32.add
   i32.load offset=8
   if
    local.get $2
    local.get $1
    i32.const 6872
    i32.const 0
    i32.const 15
    call $~lib/internal/string/copyUnsafe
    local.get $1
    i32.const 15
    i32.add
    local.set $1
   end
   local.get $7
   local.get $1
   i32.gt_s
  end
  if
   local.get $2
   local.get $1
   call $~lib/string/String#substring
   local.set $3
   local.get $2
   i32.eqz
   if
    i32.const 0
    i32.const 4088
    i32.const 28
    i32.const 4
    call $~lib/env/abort
    unreachable
   end
  end
  local.get $3
 )
 (func $~lib/internal/number/itoa_stream<i8> (; 129 ;) (type $iiii) (param $0 i32) (param $1 i32) (param $2 i32) (result i32)
  (local $3 i32)
  local.get $1
  i32.const 1
  i32.shl
  local.get $0
  i32.add
  local.set $0
  local.get $2
  i32.const 255
  i32.and
  i32.eqz
  if
   local.get $0
   i32.const 48
   i32.store16 offset=4
   i32.const 1
   return
  end
  local.get $2
  i32.const 24
  i32.shl
  i32.const 24
  i32.shr_s
  i32.const 0
  i32.lt_s
  local.tee $3
  if
   i32.const 0
   local.get $2
   i32.sub
   local.set $2
  end
  local.get $2
  i32.const 24
  i32.shl
  i32.const 24
  i32.shr_s
  local.tee $2
  call $~lib/internal/number/decimalCount32
  local.get $3
  i32.add
  local.set $1
  local.get $0
  local.get $2
  local.get $1
  call $~lib/internal/number/utoa32_lut
  local.get $3
  if
   local.get $0
   i32.const 45
   i32.store16 offset=4
  end
  local.get $1
 )
 (func $~lib/array/Array<i8>#join (; 130 ;) (type $FUNCSIG$i) (result i32)
  (local $0 i32)
  (local $1 i32)
  (local $2 i32)
  (local $3 i32)
  (local $4 i32)
  (local $5 i32)
  (local $6 i32)
  (local $7 i32)
  i32.const 7068
  i32.load
  i32.const 1
  i32.sub
  local.tee $3
  i32.const 0
  i32.lt_s
  if
   i32.const 3904
   return
  end
  i32.const 7064
  i32.load
  local.set $4
  i32.const 4216
  i32.load
  local.tee $5
  i32.const 0
  i32.ne
  local.set $6
  local.get $3
  i32.eqz
  if
   local.get $4
   i32.load8_s offset=8
   call $~lib/internal/number/itoa32
   return
  end
  local.get $5
  i32.const 11
  i32.add
  local.get $3
  i32.mul
  i32.const 11
  i32.add
  local.tee $7
  call $~lib/internal/string/allocateUnsafe
  local.set $2
  loop $repeat|0
   local.get $1
   local.get $3
   i32.lt_s
   if
    local.get $2
    local.get $0
    local.get $1
    local.get $4
    i32.add
    i32.load8_s offset=8
    call $~lib/internal/number/itoa_stream<i8>
    local.get $0
    i32.add
    local.set $0
    local.get $6
    if
     local.get $2
     local.get $0
     i32.const 4216
     i32.const 0
     local.get $5
     call $~lib/internal/string/copyUnsafe
     local.get $0
     local.get $5
     i32.add
     local.set $0
    end
    local.get $1
    i32.const 1
    i32.add
    local.set $1
    br $repeat|0
   end
  end
  local.get $7
  local.get $2
  local.tee $1
  local.get $0
  local.get $3
  local.get $4
  i32.add
  i32.load8_s offset=8
  call $~lib/internal/number/itoa_stream<i8>
  local.get $0
  i32.add
  local.tee $0
  i32.gt_s
  if
   local.get $2
   local.get $0
   call $~lib/string/String#substring
   local.set $1
   local.get $2
   i32.eqz
   if
    i32.const 0
    i32.const 4088
    i32.const 28
    i32.const 4
    call $~lib/env/abort
    unreachable
   end
  end
  local.get $1
 )
 (func $~lib/internal/number/itoa_stream<u16> (; 131 ;) (type $iiii) (param $0 i32) (param $1 i32) (param $2 i32) (result i32)
  local.get $1
  i32.const 1
  i32.shl
  local.get $0
  i32.add
  local.set $0
  local.get $2
  i32.const 65535
  i32.and
  i32.eqz
  if
   local.get $0
   i32.const 48
   i32.store16 offset=4
   i32.const 1
   return
  end
  local.get $2
  i32.const 65535
  i32.and
  local.tee $2
  call $~lib/internal/number/decimalCount32
  local.set $1
  local.get $0
  local.get $2
  local.get $1
  call $~lib/internal/number/utoa32_lut
  local.get $1
 )
 (func $~lib/array/Array<u16>#join (; 132 ;) (type $FUNCSIG$i) (result i32)
  (local $0 i32)
  (local $1 i32)
  (local $2 i32)
  (local $3 i32)
  (local $4 i32)
  (local $5 i32)
  (local $6 i32)
  (local $7 i32)
  i32.const 7132
  i32.load
  i32.const 1
  i32.sub
  local.tee $3
  i32.const 0
  i32.lt_s
  if
   i32.const 3904
   return
  end
  i32.const 7128
  i32.load
  local.set $4
  i32.const 4216
  i32.load
  local.tee $5
  i32.const 0
  i32.ne
  local.set $6
  local.get $3
  i32.eqz
  if
   local.get $4
   i32.load16_u offset=8
   call $~lib/internal/number/utoa32
   return
  end
  local.get $5
  i32.const 10
  i32.add
  local.get $3
  i32.mul
  i32.const 10
  i32.add
  local.tee $7
  call $~lib/internal/string/allocateUnsafe
  local.set $2
  loop $repeat|0
   local.get $1
   local.get $3
   i32.lt_s
   if
    local.get $2
    local.get $0
    local.get $1
    i32.const 1
    i32.shl
    local.get $4
    i32.add
    i32.load16_u offset=8
    call $~lib/internal/number/itoa_stream<u16>
    local.get $0
    i32.add
    local.set $0
    local.get $6
    if
     local.get $2
     local.get $0
     i32.const 4216
     i32.const 0
     local.get $5
     call $~lib/internal/string/copyUnsafe
     local.get $0
     local.get $5
     i32.add
     local.set $0
    end
    local.get $1
    i32.const 1
    i32.add
    local.set $1
    br $repeat|0
   end
  end
  local.get $7
  local.get $2
  local.tee $1
  local.get $0
  local.get $3
  i32.const 1
  i32.shl
  local.get $4
  i32.add
  i32.load16_u offset=8
  call $~lib/internal/number/itoa_stream<u16>
  local.get $0
  i32.add
  local.tee $0
  i32.gt_s
  if
   local.get $2
   local.get $0
   call $~lib/string/String#substring
   local.set $1
   local.get $2
   i32.eqz
   if
    i32.const 0
    i32.const 4088
    i32.const 28
    i32.const 4
    call $~lib/env/abort
    unreachable
   end
  end
  local.get $1
 )
 (func $~lib/internal/number/decimalCount64 (; 133 ;) (type $Ii) (param $0 i64) (result i32)
  local.get $0
  i64.const 1000000000000000
  i64.lt_u
  if (result i32)
   local.get $0
   i64.const 1000000000000
   i64.lt_u
   if (result i32)
    i32.const 11
    i32.const 12
    local.get $0
    i64.const 100000000000
    i64.lt_u
    select
   else    
    i32.const 13
    i32.const 14
    i32.const 15
    local.get $0
    i64.const 100000000000000
    i64.lt_u
    select
    local.get $0
    i64.const 10000000000000
    i64.lt_u
    select
   end
  else   
   local.get $0
   i64.const 100000000000000000
   i64.lt_u
   if (result i32)
    i32.const 16
    i32.const 17
    local.get $0
    i64.const 10000000000000000
    i64.lt_u
    select
   else    
    i32.const 18
    i32.const 19
    i32.const 20
    local.get $0
    i64.const -8446744073709551616
    i64.lt_u
    select
    local.get $0
    i64.const 1000000000000000000
    i64.lt_u
    select
   end
  end
 )
 (func $~lib/internal/number/utoa64_lut (; 134 ;) (type $iIi_) (param $0 i32) (param $1 i64) (param $2 i32)
  (local $3 i32)
  (local $4 i32)
  (local $5 i32)
  (local $6 i32)
  i32.const 7712
  i32.load
  local.set $3
  loop $continue|0
   local.get $1
   i64.const 100000000
   i64.ge_u
   if
    local.get $1
    local.get $1
    i64.const 100000000
    i64.div_u
    local.tee $1
    i64.const 100000000
    i64.mul
    i64.sub
    i32.wrap_i64
    local.tee $4
    i32.const 10000
    i32.div_u
    local.tee $5
    i32.const 100
    i32.div_u
    local.set $6
    local.get $5
    i32.const 100
    i32.rem_u
    local.set $5
    local.get $2
    i32.const 4
    i32.sub
    local.tee $2
    i32.const 1
    i32.shl
    local.get $0
    i32.add
    local.get $3
    local.get $4
    i32.const 10000
    i32.rem_u
    local.tee $4
    i32.const 100
    i32.div_u
    i32.const 2
    i32.shl
    i32.add
    i64.load32_u offset=8
    local.get $3
    local.get $4
    i32.const 100
    i32.rem_u
    i32.const 2
    i32.shl
    i32.add
    i64.load32_u offset=8
    i64.const 32
    i64.shl
    i64.or
    i64.store offset=4
    local.get $2
    i32.const 4
    i32.sub
    local.tee $2
    i32.const 1
    i32.shl
    local.get $0
    i32.add
    local.get $3
    local.get $6
    i32.const 2
    i32.shl
    i32.add
    i64.load32_u offset=8
    local.get $3
    local.get $5
    i32.const 2
    i32.shl
    i32.add
    i64.load32_u offset=8
    i64.const 32
    i64.shl
    i64.or
    i64.store offset=4
    br $continue|0
   end
  end
  local.get $0
  local.get $1
  i32.wrap_i64
  local.get $2
  call $~lib/internal/number/utoa32_lut
 )
 (func $~lib/internal/number/utoa64 (; 135 ;) (type $Ii) (param $0 i64) (result i32)
  (local $1 i32)
  (local $2 i32)
  (local $3 i32)
  local.get $0
  i64.eqz
  if
   i32.const 4312
   return
  end
  local.get $0
  i64.const 4294967295
  i64.le_u
  if
   local.get $0
   i32.wrap_i64
   local.tee $3
   call $~lib/internal/number/decimalCount32
   local.tee $1
   call $~lib/internal/string/allocateUnsafe
   local.tee $2
   local.get $3
   local.get $1
   call $~lib/internal/number/utoa32_lut
  else   
   local.get $0
   call $~lib/internal/number/decimalCount64
   local.tee $1
   call $~lib/internal/string/allocateUnsafe
   local.tee $2
   local.get $0
   local.get $1
   call $~lib/internal/number/utoa64_lut
  end
  local.get $2
 )
 (func $~lib/internal/number/itoa_stream<u64> (; 136 ;) (type $iiIi) (param $0 i32) (param $1 i32) (param $2 i64) (result i32)
  (local $3 i32)
  local.get $1
  i32.const 1
  i32.shl
  local.get $0
  i32.add
  local.set $0
  local.get $2
  i64.eqz
  if
   local.get $0
   i32.const 48
   i32.store16 offset=4
   i32.const 1
   return
  end
  local.get $2
  i64.const 4294967295
  i64.le_u
  if
   local.get $2
   i32.wrap_i64
   local.tee $1
   call $~lib/internal/number/decimalCount32
   local.set $3
   local.get $0
   local.get $1
   local.get $3
   call $~lib/internal/number/utoa32_lut
  else   
   local.get $0
   local.get $2
   local.get $2
   call $~lib/internal/number/decimalCount64
   local.tee $3
   call $~lib/internal/number/utoa64_lut
  end
  local.get $3
 )
 (func $~lib/array/Array<u64>#join (; 137 ;) (type $FUNCSIG$i) (result i32)
  (local $0 i32)
  (local $1 i32)
  (local $2 i32)
  (local $3 i32)
  (local $4 i32)
  (local $5 i32)
  (local $6 i32)
  (local $7 i32)
  i32.const 7756
  i32.load
  i32.const 1
  i32.sub
  local.tee $3
  i32.const 0
  i32.lt_s
  if
   i32.const 3904
   return
  end
  i32.const 7752
  i32.load
  local.set $4
  i32.const 4216
  i32.load
  local.tee $5
  i32.const 0
  i32.ne
  local.set $6
  local.get $3
  i32.eqz
  if
   local.get $4
   i64.load offset=8
   call $~lib/internal/number/utoa64
   return
  end
  local.get $5
  i32.const 20
  i32.add
  local.get $3
  i32.mul
  i32.const 20
  i32.add
  local.tee $7
  call $~lib/internal/string/allocateUnsafe
  local.set $2
  loop $repeat|0
   local.get $1
   local.get $3
   i32.lt_s
   if
    local.get $2
    local.get $0
    local.get $1
    i32.const 3
    i32.shl
    local.get $4
    i32.add
    i64.load offset=8
    call $~lib/internal/number/itoa_stream<u64>
    local.get $0
    i32.add
    local.set $0
    local.get $6
    if
     local.get $2
     local.get $0
     i32.const 4216
     i32.const 0
     local.get $5
     call $~lib/internal/string/copyUnsafe
     local.get $0
     local.get $5
     i32.add
     local.set $0
    end
    local.get $1
    i32.const 1
    i32.add
    local.set $1
    br $repeat|0
   end
  end
  local.get $7
  local.get $2
  local.tee $1
  local.get $0
  local.get $3
  i32.const 3
  i32.shl
  local.get $4
  i32.add
  i64.load offset=8
  call $~lib/internal/number/itoa_stream<u64>
  local.get $0
  i32.add
  local.tee $0
  i32.gt_s
  if
   local.get $2
   local.get $0
   call $~lib/string/String#substring
   local.set $1
   local.get $2
   i32.eqz
   if
    i32.const 0
    i32.const 4088
    i32.const 28
    i32.const 4
    call $~lib/env/abort
    unreachable
   end
  end
  local.get $1
 )
 (func $~lib/internal/number/itoa64 (; 138 ;) (type $Ii) (param $0 i64) (result i32)
  (local $1 i32)
  (local $2 i32)
  (local $3 i32)
  (local $4 i32)
  local.get $0
  i64.eqz
  if
   i32.const 4312
   return
  end
  block (result i32)
   local.get $0
   i64.const 0
   i64.lt_s
   local.tee $1
   if
    i64.const 0
    local.get $0
    i64.sub
    local.set $0
   end
   local.get $0
   i64.const 4294967295
   i64.le_u
  end
  if
   local.get $0
   i32.wrap_i64
   local.tee $4
   call $~lib/internal/number/decimalCount32
   local.get $1
   i32.add
   local.tee $2
   call $~lib/internal/string/allocateUnsafe
   local.tee $3
   local.get $4
   local.get $2
   call $~lib/internal/number/utoa32_lut
  else   
   local.get $0
   call $~lib/internal/number/decimalCount64
   local.get $1
   i32.add
   local.tee $2
   call $~lib/internal/string/allocateUnsafe
   local.tee $3
   local.get $0
   local.get $2
   call $~lib/internal/number/utoa64_lut
  end
  local.get $1
  if
   local.get $3
   i32.const 45
   i32.store16 offset=4
  end
  local.get $3
 )
 (func $~lib/internal/number/itoa_stream<i64> (; 139 ;) (type $iiIi) (param $0 i32) (param $1 i32) (param $2 i64) (result i32)
  (local $3 i32)
  (local $4 i32)
  local.get $1
  i32.const 1
  i32.shl
  local.get $0
  i32.add
  local.set $0
  local.get $2
  i64.eqz
  if
   local.get $0
   i32.const 48
   i32.store16 offset=4
   i32.const 1
   return
  end
  block (result i32)
   local.get $2
   i64.const 0
   i64.lt_s
   local.tee $3
   if
    i64.const 0
    local.get $2
    i64.sub
    local.set $2
   end
   local.get $2
   i64.const 4294967295
   i64.le_u
  end
  if
   local.get $2
   i32.wrap_i64
   local.tee $1
   call $~lib/internal/number/decimalCount32
   local.get $3
   i32.add
   local.set $4
   local.get $0
   local.get $1
   local.get $4
   call $~lib/internal/number/utoa32_lut
  else   
   local.get $0
   local.get $2
   local.get $2
   call $~lib/internal/number/decimalCount64
   local.get $3
   i32.add
   local.tee $4
   call $~lib/internal/number/utoa64_lut
  end
  local.get $3
  if
   local.get $0
   i32.const 45
   i32.store16 offset=4
  end
  local.get $4
 )
 (func $~lib/array/Array<i64>#join (; 140 ;) (type $FUNCSIG$i) (result i32)
  (local $0 i32)
  (local $1 i32)
  (local $2 i32)
  (local $3 i32)
  (local $4 i32)
  (local $5 i32)
  (local $6 i32)
  (local $7 i32)
  i32.const 7956
  i32.load
  i32.const 1
  i32.sub
  local.tee $3
  i32.const 0
  i32.lt_s
  if
   i32.const 3904
   return
  end
  i32.const 7952
  i32.load
  local.set $4
  i32.const 4216
  i32.load
  local.tee $5
  i32.const 0
  i32.ne
  local.set $6
  local.get $3
  i32.eqz
  if
   local.get $4
   i64.load offset=8
   call $~lib/internal/number/itoa64
   return
  end
  local.get $5
  i32.const 21
  i32.add
  local.get $3
  i32.mul
  i32.const 21
  i32.add
  local.tee $7
  call $~lib/internal/string/allocateUnsafe
  local.set $2
  loop $repeat|0
   local.get $1
   local.get $3
   i32.lt_s
   if
    local.get $2
    local.get $0
    local.get $1
    i32.const 3
    i32.shl
    local.get $4
    i32.add
    i64.load offset=8
    call $~lib/internal/number/itoa_stream<i64>
    local.get $0
    i32.add
    local.set $0
    local.get $6
    if
     local.get $2
     local.get $0
     i32.const 4216
     i32.const 0
     local.get $5
     call $~lib/internal/string/copyUnsafe
     local.get $0
     local.get $5
     i32.add
     local.set $0
    end
    local.get $1
    i32.const 1
    i32.add
    local.set $1
    br $repeat|0
   end
  end
  local.get $7
  local.get $2
  local.tee $1
  local.get $0
  local.get $3
  i32.const 3
  i32.shl
  local.get $4
  i32.add
  i64.load offset=8
  call $~lib/internal/number/itoa_stream<i64>
  local.get $0
  i32.add
  local.tee $0
  i32.gt_s
  if
   local.get $2
   local.get $0
   call $~lib/string/String#substring
   local.set $1
   local.get $2
   i32.eqz
   if
    i32.const 0
    i32.const 4088
    i32.const 28
    i32.const 4
    call $~lib/env/abort
    unreachable
   end
  end
  local.get $1
 )
 (func $~lib/array/Array<Array<i32>>#join (; 141 ;) (type $FUNCSIG$ii) (param $0 i32) (result i32)
  (local $1 i32)
  (local $2 i32)
  (local $3 i32)
  (local $4 i32)
  (local $5 i32)
  local.get $0
  i32.load offset=4
  i32.const 1
  i32.sub
  local.tee $3
  i32.const 0
  i32.lt_s
  if
   i32.const 3904
   return
  end
  i32.const 3904
  local.set $1
  local.get $0
  i32.load
  local.set $4
  i32.const 4216
  i32.load
  i32.const 0
  i32.ne
  local.set $5
  local.get $3
  i32.eqz
  if
   local.get $4
   i32.load offset=8
   local.tee $2
   if (result i32)
    local.get $2
    i32.const 4216
    call $~lib/array/Array<i32>#join
   else    
    i32.const 3904
   end
   return
  end
  i32.const 0
  local.set $0
  loop $repeat|0
   local.get $0
   local.get $3
   i32.lt_s
   if
    local.get $0
    i32.const 2
    i32.shl
    local.get $4
    i32.add
    i32.load offset=8
    local.tee $2
    if
     local.get $1
     local.get $2
     i32.const 4216
     call $~lib/array/Array<i32>#join
     call $~lib/string/String.__concat
     local.set $1
    end
    local.get $5
    if
     local.get $1
     i32.const 4216
     call $~lib/string/String.__concat
     local.set $1
    end
    local.get $0
    i32.const 1
    i32.add
    local.set $0
    br $repeat|0
   end
  end
  local.get $3
  i32.const 2
  i32.shl
  local.get $4
  i32.add
  i32.load offset=8
  local.tee $2
  if
   local.get $1
   local.get $2
   i32.const 4216
   call $~lib/array/Array<i32>#join
   call $~lib/string/String.__concat
   local.set $1
  end
  local.get $1
 )
 (func $~lib/internal/number/itoa_stream<u8> (; 142 ;) (type $iiii) (param $0 i32) (param $1 i32) (param $2 i32) (result i32)
  local.get $1
  i32.const 1
  i32.shl
  local.get $0
  i32.add
  local.set $0
  local.get $2
  i32.const 255
  i32.and
  i32.eqz
  if
   local.get $0
   i32.const 48
   i32.store16 offset=4
   i32.const 1
   return
  end
  local.get $2
  i32.const 255
  i32.and
  local.tee $2
  call $~lib/internal/number/decimalCount32
  local.set $1
  local.get $0
  local.get $2
  local.get $1
  call $~lib/internal/number/utoa32_lut
  local.get $1
 )
 (func $~lib/array/Array<u8>#join (; 143 ;) (type $iii) (param $0 i32) (param $1 i32) (result i32)
  (local $2 i32)
  (local $3 i32)
  (local $4 i32)
  (local $5 i32)
  (local $6 i32)
  (local $7 i32)
  (local $8 i32)
  local.get $0
  i32.load offset=4
  i32.const 1
  i32.sub
  local.tee $5
  i32.const 0
  i32.lt_s
  if
   i32.const 3904
   return
  end
  local.get $0
  i32.load
  local.set $0
  local.get $1
  i32.load
  local.tee $6
  i32.const 0
  i32.ne
  local.set $7
  local.get $5
  i32.eqz
  if
   local.get $0
   i32.load8_u offset=8
   call $~lib/internal/number/utoa32
   return
  end
  local.get $6
  i32.const 10
  i32.add
  local.get $5
  i32.mul
  i32.const 10
  i32.add
  local.tee $8
  call $~lib/internal/string/allocateUnsafe
  local.set $4
  loop $repeat|0
   local.get $3
   local.get $5
   i32.lt_s
   if
    local.get $4
    local.get $2
    local.get $0
    local.get $3
    i32.add
    i32.load8_u offset=8
    call $~lib/internal/number/itoa_stream<u8>
    local.get $2
    i32.add
    local.set $2
    local.get $7
    if
     local.get $4
     local.get $2
     local.get $1
     i32.const 0
     local.get $6
     call $~lib/internal/string/copyUnsafe
     local.get $2
     local.get $6
     i32.add
     local.set $2
    end
    local.get $3
    i32.const 1
    i32.add
    local.set $3
    br $repeat|0
   end
  end
  local.get $8
  local.get $4
  local.tee $3
  local.get $2
  local.get $0
  local.get $5
  i32.add
  i32.load8_u offset=8
  call $~lib/internal/number/itoa_stream<u8>
  local.get $2
  i32.add
  local.tee $2
  i32.gt_s
  if
   local.get $4
   local.get $2
   call $~lib/string/String#substring
   local.set $3
   local.get $4
   i32.eqz
   if
    i32.const 0
    i32.const 4088
    i32.const 28
    i32.const 4
    call $~lib/env/abort
    unreachable
   end
  end
  local.get $3
 )
 (func $~lib/array/Array<Array<u8>>#join (; 144 ;) (type $FUNCSIG$ii) (param $0 i32) (result i32)
  (local $1 i32)
  (local $2 i32)
  (local $3 i32)
  (local $4 i32)
  (local $5 i32)
  local.get $0
  i32.load offset=4
  i32.const 1
  i32.sub
  local.tee $3
  i32.const 0
  i32.lt_s
  if
   i32.const 3904
   return
  end
  i32.const 3904
  local.set $1
  local.get $0
  i32.load
  local.set $4
  i32.const 4216
  i32.load
  i32.const 0
  i32.ne
  local.set $5
  local.get $3
  i32.eqz
  if
   local.get $4
   i32.load offset=8
   local.tee $2
   if (result i32)
    local.get $2
    i32.const 4216
    call $~lib/array/Array<u8>#join
   else    
    i32.const 3904
   end
   return
  end
  i32.const 0
  local.set $0
  loop $repeat|0
   local.get $0
   local.get $3
   i32.lt_s
   if
    local.get $0
    i32.const 2
    i32.shl
    local.get $4
    i32.add
    i32.load offset=8
    local.tee $2
    if
     local.get $1
     local.get $2
     i32.const 4216
     call $~lib/array/Array<u8>#join
     call $~lib/string/String.__concat
     local.set $1
    end
    local.get $5
    if
     local.get $1
     i32.const 4216
     call $~lib/string/String.__concat
     local.set $1
    end
    local.get $0
    i32.const 1
    i32.add
    local.set $0
    br $repeat|0
   end
  end
  local.get $3
  i32.const 2
  i32.shl
  local.get $4
  i32.add
  i32.load offset=8
  local.tee $2
  if
   local.get $1
   local.get $2
   i32.const 4216
   call $~lib/array/Array<u8>#join
   call $~lib/string/String.__concat
   local.set $1
  end
  local.get $1
 )
 (func $~lib/array/Array<Array<u32>>#join (; 145 ;) (type $iii) (param $0 i32) (param $1 i32) (result i32)
  (local $2 i32)
  (local $3 i32)
  (local $4 i32)
  (local $5 i32)
  (local $6 i32)
  local.get $0
  i32.load offset=4
  i32.const 1
  i32.sub
  local.tee $4
  i32.const 0
  i32.lt_s
  if
   i32.const 3904
   return
  end
  i32.const 3904
  local.set $2
  local.get $0
  i32.load
  local.set $5
  local.get $1
  i32.load
  i32.const 0
  i32.ne
  local.set $6
  local.get $4
  i32.eqz
  if
   local.get $5
   i32.load offset=8
   local.tee $3
   if (result i32)
    local.get $3
    local.get $1
    call $~lib/array/Array<u32>#join
   else    
    i32.const 3904
   end
   return
  end
  i32.const 0
  local.set $0
  loop $repeat|0
   block $break|0
    local.get $0
    local.get $4
    i32.ge_s
    br_if $break|0
    local.get $5
    local.get $0
    i32.const 2
    i32.shl
    i32.add
    i32.load offset=8
    local.tee $3
    if
     local.get $2
     local.get $3
     local.get $1
     call $~lib/array/Array<u32>#join
     call $~lib/string/String.__concat
     local.set $2
    end
    local.get $6
    if
     local.get $2
     local.get $1
     call $~lib/string/String.__concat
     local.set $2
    end
    local.get $0
    i32.const 1
    i32.add
    local.set $0
    br $repeat|0
   end
  end
  local.get $5
  local.get $4
  i32.const 2
  i32.shl
  i32.add
  i32.load offset=8
  local.tee $3
  if (result i32)
   local.get $2
   local.get $3
   local.get $1
   call $~lib/array/Array<u32>#join
   call $~lib/string/String.__concat
  else   
   local.get $2
  end
 )
 (func $~lib/array/Array<Array<Array<u32>>>#join (; 146 ;) (type $FUNCSIG$ii) (param $0 i32) (result i32)
  (local $1 i32)
  (local $2 i32)
  (local $3 i32)
  (local $4 i32)
  (local $5 i32)
  local.get $0
  i32.load offset=4
  i32.const 1
  i32.sub
  local.tee $3
  i32.const 0
  i32.lt_s
  if
   i32.const 3904
   return
  end
  i32.const 3904
  local.set $1
  local.get $0
  i32.load
  local.set $4
  i32.const 4216
  i32.load
  i32.const 0
  i32.ne
  local.set $5
  local.get $3
  i32.eqz
  if
   local.get $4
   i32.load offset=8
   local.tee $2
   if (result i32)
    local.get $2
    i32.const 4216
    call $~lib/array/Array<Array<u32>>#join
   else    
    i32.const 3904
   end
   return
  end
  i32.const 0
  local.set $0
  loop $repeat|0
   local.get $0
   local.get $3
   i32.lt_s
   if
    local.get $0
    i32.const 2
    i32.shl
    local.get $4
    i32.add
    i32.load offset=8
    local.tee $2
    if
     local.get $1
     local.get $2
     i32.const 4216
     call $~lib/array/Array<Array<u32>>#join
     call $~lib/string/String.__concat
     local.set $1
    end
    local.get $5
    if
     local.get $1
     i32.const 4216
     call $~lib/string/String.__concat
     local.set $1
    end
    local.get $0
    i32.const 1
    i32.add
    local.set $0
    br $repeat|0
   end
  end
  local.get $3
  i32.const 2
  i32.shl
  local.get $4
  i32.add
  i32.load offset=8
  local.tee $2
  if
   local.get $1
   local.get $2
   i32.const 4216
   call $~lib/array/Array<Array<u32>>#join
   call $~lib/string/String.__concat
   local.set $1
  end
  local.get $1
 )
 (func $start:std/array (; 147 ;) (type $_)
  (local $0 i32)
  (local $1 i32)
  i32.const 8432
  global.set $~lib/allocator/arena/startOffset
  global.get $~lib/allocator/arena/startOffset
  global.set $~lib/allocator/arena/offset
  i32.const 0
  call $~lib/array/Array<i32>#constructor
  global.set $std/array/arr
  global.get $std/array/Null
  if
   i32.const 0
   i32.const 120
   i32.const 37
   i32.const 0
   call $~lib/env/abort
   unreachable
  end
  global.get $std/array/arr
  i32.const 0
  i32.ne
  i32.const 1
  i32.ne
  if
   i32.const 0
   i32.const 120
   i32.const 38
   i32.const 0
   call $~lib/env/abort
   unreachable
  end
  i32.const 0
  call $~lib/allocator/arena/__memory_allocate
  drop
  i32.const 12
  call $~lib/allocator/arena/__memory_allocate
  i32.const 1
  call $~lib/internal/typedarray/TypedArray<u8>#constructor
  drop
  global.get $std/array/arr8
  i32.const 1
  i32.const 1
  i32.const 3
  call $~lib/array/Array<u8>#fill
  drop
  global.get $std/array/arr8
  i32.const 256
  call $std/array/isArraysEqual<u8>
  i32.eqz
  if
   i32.const 0
   i32.const 120
   i32.const 49
   i32.const 0
   call $~lib/env/abort
   unreachable
  end
  i32.const 1
  global.set $~lib/argc
  global.get $std/array/arr8
  i32.const 0
  i32.const 0
  call $~lib/array/Array<u8>#fill|trampoline
  drop
  global.get $std/array/arr8
  i32.const 280
  call $std/array/isArraysEqual<u8>
  i32.eqz
  if
   i32.const 0
   i32.const 120
   i32.const 52
   i32.const 0
   call $~lib/env/abort
   unreachable
  end
  global.get $std/array/arr8
  i32.const 1
  i32.const 0
  i32.const -3
  call $~lib/array/Array<u8>#fill
  drop
  global.get $std/array/arr8
  i32.const 304
  call $std/array/isArraysEqual<u8>
  i32.eqz
  if
   i32.const 0
   i32.const 120
   i32.const 55
   i32.const 0
   call $~lib/env/abort
   unreachable
  end
  i32.const 2
  global.set $~lib/argc
  global.get $std/array/arr8
  i32.const 2
  i32.const -2
  call $~lib/array/Array<u8>#fill|trampoline
  drop
  global.get $std/array/arr8
  i32.const 328
  call $std/array/isArraysEqual<u8>
  i32.eqz
  if
   i32.const 0
   i32.const 120
   i32.const 58
   i32.const 0
   call $~lib/env/abort
   unreachable
  end
  global.get $std/array/arr8
  i32.const 0
  i32.const 1
  i32.const 0
  call $~lib/array/Array<u8>#fill
  drop
  global.get $std/array/arr8
  i32.const 352
  call $std/array/isArraysEqual<u8>
  i32.eqz
  if
   i32.const 0
   i32.const 120
   i32.const 61
   i32.const 0
   call $~lib/env/abort
   unreachable
  end
  global.get $std/array/arr32
  i32.const 1
  i32.const 1
  i32.const 3
  call $~lib/array/Array<u32>#fill
  drop
  global.get $std/array/arr32
  i32.const 432
  i32.const 0
  call $std/array/isArraysEqual<u32>
  i32.eqz
  if
   i32.const 0
   i32.const 120
   i32.const 66
   i32.const 0
   call $~lib/env/abort
   unreachable
  end
  i32.const 1
  global.set $~lib/argc
  global.get $std/array/arr32
  i32.const 0
  i32.const 0
  call $~lib/array/Array<u32>#fill|trampoline
  drop
  global.get $std/array/arr32
  i32.const 472
  i32.const 0
  call $std/array/isArraysEqual<u32>
  i32.eqz
  if
   i32.const 0
   i32.const 120
   i32.const 69
   i32.const 0
   call $~lib/env/abort
   unreachable
  end
  global.get $std/array/arr32
  i32.const 1
  i32.const 0
  i32.const -3
  call $~lib/array/Array<u32>#fill
  drop
  global.get $std/array/arr32
  i32.const 512
  i32.const 0
  call $std/array/isArraysEqual<u32>
  i32.eqz
  if
   i32.const 0
   i32.const 120
   i32.const 72
   i32.const 0
   call $~lib/env/abort
   unreachable
  end
  i32.const 2
  global.set $~lib/argc
  global.get $std/array/arr32
  i32.const 2
  i32.const -2
  call $~lib/array/Array<u32>#fill|trampoline
  drop
  global.get $std/array/arr32
  i32.const 552
  i32.const 0
  call $std/array/isArraysEqual<u32>
  i32.eqz
  if
   i32.const 0
   i32.const 120
   i32.const 75
   i32.const 0
   call $~lib/env/abort
   unreachable
  end
  global.get $std/array/arr32
  i32.const 0
  i32.const 1
  i32.const 0
  call $~lib/array/Array<u32>#fill
  drop
  global.get $std/array/arr32
  i32.const 592
  i32.const 0
  call $std/array/isArraysEqual<u32>
  i32.eqz
  if
   i32.const 0
   i32.const 120
   i32.const 78
   i32.const 0
   call $~lib/env/abort
   unreachable
  end
  global.get $std/array/arr
  i32.load offset=4
  if
   i32.const 0
   i32.const 120
   i32.const 82
   i32.const 0
   call $~lib/env/abort
   unreachable
  end
  global.get $std/array/arr
  i32.load
  i32.load
  i32.const 2
  i32.shr_s
  if
   i32.const 0
   i32.const 120
   i32.const 83
   i32.const 0
   call $~lib/env/abort
   unreachable
  end
  global.get $std/array/arr
  i32.const 42
  call $~lib/array/Array<i32>#push
  drop
  i32.const 0
  global.get $std/array/arr
  i32.load
  local.tee $0
  i32.load
  i32.const 2
  i32.shr_u
  i32.lt_u
  if (result i32)
   local.get $0
   i32.load offset=8
  else   
   unreachable
  end
  i32.const 42
  i32.ne
  if
   i32.const 0
   i32.const 120
   i32.const 87
   i32.const 0
   call $~lib/env/abort
   unreachable
  end
  global.get $std/array/arr
  i32.load offset=4
  i32.const 1
  i32.ne
  if
   i32.const 0
   i32.const 120
   i32.const 88
   i32.const 0
   call $~lib/env/abort
   unreachable
  end
  global.get $std/array/arr
  i32.load
  i32.load
  i32.const 2
  i32.shr_s
  i32.const 1
  i32.ne
  if
   i32.const 0
   i32.const 120
   i32.const 89
   i32.const 0
   call $~lib/env/abort
   unreachable
  end
  global.get $std/array/arr
  call $~lib/array/Array<i32>#pop
  global.set $std/array/i
  global.get $std/array/i
  i32.const 42
  i32.ne
  if
   i32.const 0
   i32.const 120
   i32.const 93
   i32.const 0
   call $~lib/env/abort
   unreachable
  end
  global.get $std/array/arr
  i32.load offset=4
  if
   i32.const 0
   i32.const 120
   i32.const 94
   i32.const 0
   call $~lib/env/abort
   unreachable
  end
  global.get $std/array/arr
  i32.load
  i32.load
  i32.const 2
  i32.shr_s
  i32.const 1
  i32.ne
  if
   i32.const 0
   i32.const 120
   i32.const 95
   i32.const 0
   call $~lib/env/abort
   unreachable
  end
  global.get $std/array/arr
  i32.const 43
  call $~lib/array/Array<i32>#push
  drop
  global.get $std/array/arr
  i32.load offset=4
  i32.const 1
  i32.ne
  if
   i32.const 0
   i32.const 120
   i32.const 99
   i32.const 0
   call $~lib/env/abort
   unreachable
  end
  global.get $std/array/arr
  i32.load
  i32.load
  i32.const 2
  i32.shr_s
  i32.const 1
  i32.ne
  if
   i32.const 0
   i32.const 120
   i32.const 100
   i32.const 0
   call $~lib/env/abort
   unreachable
  end
  i32.const 0
  global.get $std/array/arr
  i32.load
  local.tee $0
  i32.load
  i32.const 2
  i32.shr_u
  i32.lt_u
  if (result i32)
   local.get $0
   i32.load offset=8
  else   
   unreachable
  end
  i32.const 43
  i32.ne
  if
   i32.const 0
   i32.const 120
   i32.const 101
   i32.const 0
   call $~lib/env/abort
   unreachable
  end
  global.get $std/array/arr
  i32.const 44
  call $~lib/array/Array<i32>#push
  drop
  global.get $std/array/arr
  i32.load offset=4
  i32.const 2
  i32.ne
  if
   i32.const 0
   i32.const 120
   i32.const 105
   i32.const 0
   call $~lib/env/abort
   unreachable
  end
  global.get $std/array/arr
  i32.load
  i32.load
  i32.const 2
  i32.shr_s
  i32.const 2
  i32.ne
  if
   i32.const 0
   i32.const 120
   i32.const 106
   i32.const 0
   call $~lib/env/abort
   unreachable
  end
  i32.const 0
  global.get $std/array/arr
  i32.load
  local.tee $0
  i32.load
  i32.const 2
  i32.shr_u
  i32.lt_u
  if (result i32)
   local.get $0
   i32.load offset=8
  else   
   unreachable
  end
  i32.const 43
  i32.ne
  if
   i32.const 0
   i32.const 120
   i32.const 107
   i32.const 0
   call $~lib/env/abort
   unreachable
  end
  i32.const 1
  global.get $std/array/arr
  i32.load
  local.tee $0
  i32.load
  i32.const 2
  i32.shr_u
  i32.lt_u
  if (result i32)
   local.get $0
   i32.const 4
   i32.add
   i32.load offset=8
  else   
   unreachable
  end
  i32.const 44
  i32.ne
  if
   i32.const 0
   i32.const 120
   i32.const 108
   i32.const 0
   call $~lib/env/abort
   unreachable
  end
  global.get $std/array/arr
  i32.const 45
  call $~lib/array/Array<i32>#push
  drop
  global.get $std/array/arr
  i32.load offset=4
  i32.const 3
  i32.ne
  if
   i32.const 0
   i32.const 120
   i32.const 112
   i32.const 0
   call $~lib/env/abort
   unreachable
  end
  global.get $std/array/arr
  i32.load
  i32.load
  i32.const 2
  i32.shr_s
  i32.const 3
  i32.ne
  if
   i32.const 0
   i32.const 120
   i32.const 113
   i32.const 0
   call $~lib/env/abort
   unreachable
  end
  i32.const 0
  global.get $std/array/arr
  i32.load
  local.tee $0
  i32.load
  i32.const 2
  i32.shr_u
  i32.lt_u
  if (result i32)
   local.get $0
   i32.load offset=8
  else   
   unreachable
  end
  i32.const 43
  i32.ne
  if
   i32.const 0
   i32.const 120
   i32.const 114
   i32.const 0
   call $~lib/env/abort
   unreachable
  end
  i32.const 1
  global.get $std/array/arr
  i32.load
  local.tee $0
  i32.load
  i32.const 2
  i32.shr_u
  i32.lt_u
  if (result i32)
   local.get $0
   i32.const 4
   i32.add
   i32.load offset=8
  else   
   unreachable
  end
  i32.const 44
  i32.ne
  if
   i32.const 0
   i32.const 120
   i32.const 115
   i32.const 0
   call $~lib/env/abort
   unreachable
  end
  i32.const 2
  global.get $std/array/arr
  i32.load
  local.tee $0
  i32.load
  i32.const 2
  i32.shr_u
  i32.lt_u
  if (result i32)
   local.get $0
   i32.const 8
   i32.add
   i32.load offset=8
  else   
   unreachable
  end
  i32.const 45
  i32.ne
  if
   i32.const 0
   i32.const 120
   i32.const 116
   i32.const 0
   call $~lib/env/abort
   unreachable
  end
  i32.const 0
  call $~lib/array/Array<i32>#constructor
  global.set $std/array/other
  global.get $std/array/arr
  global.get $std/array/other
  call $~lib/array/Array<i32>#concat
  global.set $std/array/out
  global.get $std/array/arr
  i32.load
  i32.load
  i32.const 2
  i32.shr_s
  i32.const 3
  i32.ne
  if
   i32.const 0
   i32.const 120
   i32.const 123
   i32.const 0
   call $~lib/env/abort
   unreachable
  end
  global.get $std/array/arr
  i32.load offset=4
  i32.const 3
  i32.ne
  if
   i32.const 0
   i32.const 120
   i32.const 124
   i32.const 0
   call $~lib/env/abort
   unreachable
  end
  global.get $std/array/out
  i32.load offset=4
  i32.const 3
  i32.ne
  if
   i32.const 0
   i32.const 120
   i32.const 125
   i32.const 0
   call $~lib/env/abort
   unreachable
  end
  global.get $std/array/out
  i32.const 608
  call $~lib/array/Array<i32>#concat
  drop
  global.get $std/array/arr
  i32.load
  i32.load
  i32.const 2
  i32.shr_s
  i32.const 3
  i32.ne
  if
   i32.const 0
   i32.const 120
   i32.const 128
   i32.const 0
   call $~lib/env/abort
   unreachable
  end
  i32.const 0
  global.get $std/array/out
  i32.load
  local.tee $0
  i32.load
  i32.const 2
  i32.shr_u
  i32.lt_u
  if (result i32)
   local.get $0
   i32.load offset=8
  else   
   unreachable
  end
  i32.const 43
  i32.ne
  if
   i32.const 0
   i32.const 120
   i32.const 130
   i32.const 0
   call $~lib/env/abort
   unreachable
  end
  i32.const 1
  global.get $std/array/out
  i32.load
  local.tee $0
  i32.load
  i32.const 2
  i32.shr_u
  i32.lt_u
  if (result i32)
   local.get $0
   i32.const 4
   i32.add
   i32.load offset=8
  else   
   unreachable
  end
  i32.const 44
  i32.ne
  if
   i32.const 0
   i32.const 120
   i32.const 131
   i32.const 0
   call $~lib/env/abort
   unreachable
  end
  i32.const 2
  global.get $std/array/out
  i32.load
  local.tee $0
  i32.load
  i32.const 2
  i32.shr_u
  i32.lt_u
  if (result i32)
   local.get $0
   i32.const 8
   i32.add
   i32.load offset=8
  else   
   unreachable
  end
  i32.const 45
  i32.ne
  if
   i32.const 0
   i32.const 120
   i32.const 132
   i32.const 0
   call $~lib/env/abort
   unreachable
  end
  global.get $std/array/other
  i32.const 46
  call $~lib/array/Array<i32>#push
  drop
  global.get $std/array/other
  i32.const 47
  call $~lib/array/Array<i32>#push
  drop
  global.get $std/array/arr
  global.get $std/array/other
  call $~lib/array/Array<i32>#concat
  global.set $std/array/out
  global.get $std/array/arr
  i32.load
  i32.load
  i32.const 2
  i32.shr_s
  i32.const 3
  i32.ne
  if
   i32.const 0
   i32.const 120
   i32.const 139
   i32.const 0
   call $~lib/env/abort
   unreachable
  end
  global.get $std/array/other
  i32.load offset=4
  i32.const 2
  i32.ne
  if
   i32.const 0
   i32.const 120
   i32.const 140
   i32.const 0
   call $~lib/env/abort
   unreachable
  end
  global.get $std/array/out
  i32.load offset=4
  i32.const 5
  i32.ne
  if
   i32.const 0
   i32.const 120
   i32.const 141
   i32.const 0
   call $~lib/env/abort
   unreachable
  end
  i32.const 0
  global.get $std/array/out
  i32.load
  local.tee $0
  i32.load
  i32.const 2
  i32.shr_u
  i32.lt_u
  if (result i32)
   local.get $0
   i32.load offset=8
  else   
   unreachable
  end
  i32.const 43
  i32.ne
  if
   i32.const 0
   i32.const 120
   i32.const 142
   i32.const 0
   call $~lib/env/abort
   unreachable
  end
  i32.const 1
  global.get $std/array/out
  i32.load
  local.tee $0
  i32.load
  i32.const 2
  i32.shr_u
  i32.lt_u
  if (result i32)
   local.get $0
   i32.const 4
   i32.add
   i32.load offset=8
  else   
   unreachable
  end
  i32.const 44
  i32.ne
  if
   i32.const 0
   i32.const 120
   i32.const 143
   i32.const 0
   call $~lib/env/abort
   unreachable
  end
  i32.const 2
  global.get $std/array/out
  i32.load
  local.tee $0
  i32.load
  i32.const 2
  i32.shr_u
  i32.lt_u
  if (result i32)
   local.get $0
   i32.const 8
   i32.add
   i32.load offset=8
  else   
   unreachable
  end
  i32.const 45
  i32.ne
  if
   i32.const 0
   i32.const 120
   i32.const 144
   i32.const 0
   call $~lib/env/abort
   unreachable
  end
  i32.const 3
  global.get $std/array/out
  i32.load
  local.tee $0
  i32.load
  i32.const 2
  i32.shr_u
  i32.lt_u
  if (result i32)
   local.get $0
   i32.const 12
   i32.add
   i32.load offset=8
  else   
   unreachable
  end
  i32.const 46
  i32.ne
  if
   i32.const 0
   i32.const 120
   i32.const 145
   i32.const 0
   call $~lib/env/abort
   unreachable
  end
  i32.const 4
  global.get $std/array/out
  i32.load
  local.tee $0
  i32.load
  i32.const 2
  i32.shr_u
  i32.lt_u
  if (result i32)
   local.get $0
   i32.const 16
   i32.add
   i32.load offset=8
  else   
   unreachable
  end
  i32.const 47
  i32.ne
  if
   i32.const 0
   i32.const 120
   i32.const 146
   i32.const 0
   call $~lib/env/abort
   unreachable
  end
  global.get $std/array/out
  call $~lib/array/Array<i32>#pop
  drop
  global.get $std/array/out
  i32.load offset=4
  i32.const 4
  i32.ne
  if
   i32.const 0
   i32.const 120
   i32.const 149
   i32.const 0
   call $~lib/env/abort
   unreachable
  end
  global.get $std/array/arr
  i32.const 0
  call $~lib/array/Array<i32>#concat
  global.set $std/array/out
  global.get $std/array/out
  i32.load offset=4
  i32.const 3
  i32.ne
  if
   i32.const 0
   i32.const 120
   i32.const 152
   i32.const 0
   call $~lib/env/abort
   unreachable
  end
  i32.const 2
  global.get $std/array/out
  i32.load
  local.tee $0
  i32.load
  i32.const 2
  i32.shr_u
  i32.lt_u
  if (result i32)
   local.get $0
   i32.const 8
   i32.add
   i32.load offset=8
  else   
   unreachable
  end
  i32.const 45
  i32.ne
  if
   i32.const 0
   i32.const 120
   i32.const 153
   i32.const 0
   call $~lib/env/abort
   unreachable
  end
  global.get $std/array/source
  i32.load offset=4
  if
   i32.const 0
   i32.const 120
   i32.const 156
   i32.const 0
   call $~lib/env/abort
   unreachable
  end
  global.get $std/array/source
  global.get $std/array/arr
  call $~lib/array/Array<i32>#concat
  global.set $std/array/out
  global.get $std/array/out
  i32.load offset=4
  i32.const 3
  i32.ne
  if
   i32.const 0
   i32.const 120
   i32.const 158
   i32.const 0
   call $~lib/env/abort
   unreachable
  end
  global.get $std/array/source
  i32.load offset=4
  if
   i32.const 0
   i32.const 120
   i32.const 159
   i32.const 0
   call $~lib/env/abort
   unreachable
  end
  i32.const 664
  global.set $std/array/cwArr
  i32.const 2
  global.set $~lib/argc
  global.get $std/array/cwArr
  i32.const 0
  i32.const 3
  call $~lib/array/Array<i32>#copyWithin|trampoline
  i32.const 704
  i32.const 0
  call $std/array/isArraysEqual<u32>
  i32.eqz
  if
   i32.const 0
   i32.const 120
   i32.const 165
   i32.const 0
   call $~lib/env/abort
   unreachable
  end
  i32.const 744
  global.set $std/array/cwArr
  i32.const 2
  global.set $~lib/argc
  global.get $std/array/cwArr
  i32.const 1
  i32.const 3
  call $~lib/array/Array<i32>#copyWithin|trampoline
  i32.const 784
  i32.const 0
  call $std/array/isArraysEqual<u32>
  i32.eqz
  if
   i32.const 0
   i32.const 120
   i32.const 167
   i32.const 0
   call $~lib/env/abort
   unreachable
  end
  i32.const 824
  global.set $std/array/cwArr
  i32.const 2
  global.set $~lib/argc
  global.get $std/array/cwArr
  i32.const 1
  i32.const 2
  call $~lib/array/Array<i32>#copyWithin|trampoline
  i32.const 864
  i32.const 0
  call $std/array/isArraysEqual<u32>
  i32.eqz
  if
   i32.const 0
   i32.const 120
   i32.const 169
   i32.const 0
   call $~lib/env/abort
   unreachable
  end
  i32.const 904
  global.set $std/array/cwArr
  i32.const 2
  global.set $~lib/argc
  global.get $std/array/cwArr
  i32.const 2
  i32.const 2
  call $~lib/array/Array<i32>#copyWithin|trampoline
  i32.const 944
  i32.const 0
  call $std/array/isArraysEqual<u32>
  i32.eqz
  if
   i32.const 0
   i32.const 120
   i32.const 171
   i32.const 0
   call $~lib/env/abort
   unreachable
  end
  i32.const 984
  global.set $std/array/cwArr
  global.get $std/array/cwArr
  i32.const 0
  i32.const 3
  i32.const 4
  call $~lib/array/Array<i32>#copyWithin
  i32.const 1024
  i32.const 0
  call $std/array/isArraysEqual<u32>
  i32.eqz
  if
   i32.const 0
   i32.const 120
   i32.const 173
   i32.const 0
   call $~lib/env/abort
   unreachable
  end
  i32.const 1064
  global.set $std/array/cwArr
  global.get $std/array/cwArr
  i32.const 1
  i32.const 3
  i32.const 4
  call $~lib/array/Array<i32>#copyWithin
  i32.const 1104
  i32.const 0
  call $std/array/isArraysEqual<u32>
  i32.eqz
  if
   i32.const 0
   i32.const 120
   i32.const 175
   i32.const 0
   call $~lib/env/abort
   unreachable
  end
  i32.const 1144
  global.set $std/array/cwArr
  global.get $std/array/cwArr
  i32.const 1
  i32.const 2
  i32.const 4
  call $~lib/array/Array<i32>#copyWithin
  i32.const 1184
  i32.const 0
  call $std/array/isArraysEqual<u32>
  i32.eqz
  if
   i32.const 0
   i32.const 120
   i32.const 177
   i32.const 0
   call $~lib/env/abort
   unreachable
  end
  i32.const 1224
  global.set $std/array/cwArr
  i32.const 2
  global.set $~lib/argc
  global.get $std/array/cwArr
  i32.const 0
  i32.const -2
  call $~lib/array/Array<i32>#copyWithin|trampoline
  i32.const 1264
  i32.const 0
  call $std/array/isArraysEqual<u32>
  i32.eqz
  if
   i32.const 0
   i32.const 120
   i32.const 179
   i32.const 0
   call $~lib/env/abort
   unreachable
  end
  i32.const 1304
  global.set $std/array/cwArr
  global.get $std/array/cwArr
  i32.const 0
  i32.const -2
  i32.const -1
  call $~lib/array/Array<i32>#copyWithin
  i32.const 1344
  i32.const 0
  call $std/array/isArraysEqual<u32>
  i32.eqz
  if
   i32.const 0
   i32.const 120
   i32.const 181
   i32.const 0
   call $~lib/env/abort
   unreachable
  end
  i32.const 1384
  global.set $std/array/cwArr
  global.get $std/array/cwArr
  i32.const -4
  i32.const -3
  i32.const -2
  call $~lib/array/Array<i32>#copyWithin
  i32.const 1424
  i32.const 0
  call $std/array/isArraysEqual<u32>
  i32.eqz
  if
   i32.const 0
   i32.const 120
   i32.const 183
   i32.const 0
   call $~lib/env/abort
   unreachable
  end
  i32.const 1464
  global.set $std/array/cwArr
  global.get $std/array/cwArr
  i32.const -4
  i32.const -3
  i32.const -1
  call $~lib/array/Array<i32>#copyWithin
  i32.const 1504
  i32.const 0
  call $std/array/isArraysEqual<u32>
  i32.eqz
  if
   i32.const 0
   i32.const 120
   i32.const 185
   i32.const 0
   call $~lib/env/abort
   unreachable
  end
  i32.const 1544
  global.set $std/array/cwArr
  i32.const 2
  global.set $~lib/argc
  global.get $std/array/cwArr
  i32.const -4
  i32.const -3
  call $~lib/array/Array<i32>#copyWithin|trampoline
  i32.const 1584
  i32.const 0
  call $std/array/isArraysEqual<u32>
  i32.eqz
  if
   i32.const 0
   i32.const 120
   i32.const 187
   i32.const 0
   call $~lib/env/abort
   unreachable
  end
  global.get $std/array/arr
  i32.const 42
  call $~lib/array/Array<i32>#unshift
  drop
  global.get $std/array/arr
  i32.load offset=4
  i32.const 4
  i32.ne
  if
   i32.const 0
   i32.const 120
   i32.const 193
   i32.const 0
   call $~lib/env/abort
   unreachable
  end
  global.get $std/array/arr
  i32.load
  i32.load
  i32.const 2
  i32.shr_s
  i32.const 4
  i32.ne
  if
   i32.const 0
   i32.const 120
   i32.const 194
   i32.const 0
   call $~lib/env/abort
   unreachable
  end
  i32.const 0
  global.get $std/array/arr
  i32.load
  local.tee $0
  i32.load
  i32.const 2
  i32.shr_u
  i32.lt_u
  if (result i32)
   local.get $0
   i32.load offset=8
  else   
   unreachable
  end
  i32.const 42
  i32.ne
  if
   i32.const 0
   i32.const 120
   i32.const 195
   i32.const 0
   call $~lib/env/abort
   unreachable
  end
  i32.const 1
  global.get $std/array/arr
  i32.load
  local.tee $0
  i32.load
  i32.const 2
  i32.shr_u
  i32.lt_u
  if (result i32)
   local.get $0
   i32.const 4
   i32.add
   i32.load offset=8
  else   
   unreachable
  end
  i32.const 43
  i32.ne
  if
   i32.const 0
   i32.const 120
   i32.const 196
   i32.const 0
   call $~lib/env/abort
   unreachable
  end
  i32.const 2
  global.get $std/array/arr
  i32.load
  local.tee $0
  i32.load
  i32.const 2
  i32.shr_u
  i32.lt_u
  if (result i32)
   local.get $0
   i32.const 8
   i32.add
   i32.load offset=8
  else   
   unreachable
  end
  i32.const 44
  i32.ne
  if
   i32.const 0
   i32.const 120
   i32.const 197
   i32.const 0
   call $~lib/env/abort
   unreachable
  end
  i32.const 3
  global.get $std/array/arr
  i32.load
  local.tee $0
  i32.load
  i32.const 2
  i32.shr_u
  i32.lt_u
  if (result i32)
   local.get $0
   i32.const 12
   i32.add
   i32.load offset=8
  else   
   unreachable
  end
  i32.const 45
  i32.ne
  if
   i32.const 0
   i32.const 120
   i32.const 198
   i32.const 0
   call $~lib/env/abort
   unreachable
  end
  global.get $std/array/arr
  i32.const 41
  call $~lib/array/Array<i32>#unshift
  drop
  global.get $std/array/arr
  i32.load offset=4
  i32.const 5
  i32.ne
  if
   i32.const 0
   i32.const 120
   i32.const 202
   i32.const 0
   call $~lib/env/abort
   unreachable
  end
  global.get $std/array/arr
  i32.load
  i32.load
  i32.const 2
  i32.shr_s
  i32.const 5
  i32.ne
  if
   i32.const 0
   i32.const 120
   i32.const 203
   i32.const 0
   call $~lib/env/abort
   unreachable
  end
  i32.const 0
  global.get $std/array/arr
  i32.load
  local.tee $0
  i32.load
  i32.const 2
  i32.shr_u
  i32.lt_u
  if (result i32)
   local.get $0
   i32.load offset=8
  else   
   unreachable
  end
  i32.const 41
  i32.ne
  if
   i32.const 0
   i32.const 120
   i32.const 204
   i32.const 0
   call $~lib/env/abort
   unreachable
  end
  i32.const 1
  global.get $std/array/arr
  i32.load
  local.tee $0
  i32.load
  i32.const 2
  i32.shr_u
  i32.lt_u
  if (result i32)
   local.get $0
   i32.const 4
   i32.add
   i32.load offset=8
  else   
   unreachable
  end
  i32.const 42
  i32.ne
  if
   i32.const 0
   i32.const 120
   i32.const 205
   i32.const 0
   call $~lib/env/abort
   unreachable
  end
  i32.const 2
  global.get $std/array/arr
  i32.load
  local.tee $0
  i32.load
  i32.const 2
  i32.shr_u
  i32.lt_u
  if (result i32)
   local.get $0
   i32.const 8
   i32.add
   i32.load offset=8
  else   
   unreachable
  end
  i32.const 43
  i32.ne
  if
   i32.const 0
   i32.const 120
   i32.const 206
   i32.const 0
   call $~lib/env/abort
   unreachable
  end
  i32.const 3
  global.get $std/array/arr
  i32.load
  local.tee $0
  i32.load
  i32.const 2
  i32.shr_u
  i32.lt_u
  if (result i32)
   local.get $0
   i32.const 12
   i32.add
   i32.load offset=8
  else   
   unreachable
  end
  i32.const 44
  i32.ne
  if
   i32.const 0
   i32.const 120
   i32.const 207
   i32.const 0
   call $~lib/env/abort
   unreachable
  end
  i32.const 4
  global.get $std/array/arr
  i32.load
  local.tee $0
  i32.load
  i32.const 2
  i32.shr_u
  i32.lt_u
  if (result i32)
   local.get $0
   i32.const 16
   i32.add
   i32.load offset=8
  else   
   unreachable
  end
  i32.const 45
  i32.ne
  if
   i32.const 0
   i32.const 120
   i32.const 208
   i32.const 0
   call $~lib/env/abort
   unreachable
  end
  global.get $std/array/arr
  call $~lib/array/Array<i32>#shift
  global.set $std/array/i
  global.get $std/array/i
  i32.const 41
  i32.ne
  if
   i32.const 0
   i32.const 120
   i32.const 214
   i32.const 0
   call $~lib/env/abort
   unreachable
  end
  global.get $std/array/arr
  i32.load offset=4
  i32.const 4
  i32.ne
  if
   i32.const 0
   i32.const 120
   i32.const 215
   i32.const 0
   call $~lib/env/abort
   unreachable
  end
  global.get $std/array/arr
  i32.load
  i32.load
  i32.const 2
  i32.shr_s
  i32.const 5
  i32.ne
  if
   i32.const 0
   i32.const 120
   i32.const 216
   i32.const 0
   call $~lib/env/abort
   unreachable
  end
  i32.const 0
  global.get $std/array/arr
  i32.load
  local.tee $0
  i32.load
  i32.const 2
  i32.shr_u
  i32.lt_u
  if (result i32)
   local.get $0
   i32.load offset=8
  else   
   unreachable
  end
  i32.const 42
  i32.ne
  if
   i32.const 0
   i32.const 120
   i32.const 217
   i32.const 0
   call $~lib/env/abort
   unreachable
  end
  i32.const 1
  global.get $std/array/arr
  i32.load
  local.tee $0
  i32.load
  i32.const 2
  i32.shr_u
  i32.lt_u
  if (result i32)
   local.get $0
   i32.const 4
   i32.add
   i32.load offset=8
  else   
   unreachable
  end
  i32.const 43
  i32.ne
  if
   i32.const 0
   i32.const 120
   i32.const 218
   i32.const 0
   call $~lib/env/abort
   unreachable
  end
  i32.const 2
  global.get $std/array/arr
  i32.load
  local.tee $0
  i32.load
  i32.const 2
  i32.shr_u
  i32.lt_u
  if (result i32)
   local.get $0
   i32.const 8
   i32.add
   i32.load offset=8
  else   
   unreachable
  end
  i32.const 44
  i32.ne
  if
   i32.const 0
   i32.const 120
   i32.const 219
   i32.const 0
   call $~lib/env/abort
   unreachable
  end
  i32.const 3
  global.get $std/array/arr
  i32.load
  local.tee $0
  i32.load
  i32.const 2
  i32.shr_u
  i32.lt_u
  if (result i32)
   local.get $0
   i32.const 12
   i32.add
   i32.load offset=8
  else   
   unreachable
  end
  i32.const 45
  i32.ne
  if
   i32.const 0
   i32.const 120
   i32.const 220
   i32.const 0
   call $~lib/env/abort
   unreachable
  end
  global.get $std/array/arr
  call $~lib/array/Array<i32>#pop
  global.set $std/array/i
  global.get $std/array/i
  i32.const 45
  i32.ne
  if
   i32.const 0
   i32.const 120
   i32.const 224
   i32.const 0
   call $~lib/env/abort
   unreachable
  end
  global.get $std/array/arr
  i32.load offset=4
  i32.const 3
  i32.ne
  if
   i32.const 0
   i32.const 120
   i32.const 225
   i32.const 0
   call $~lib/env/abort
   unreachable
  end
  global.get $std/array/arr
  i32.load
  i32.load
  i32.const 2
  i32.shr_s
  i32.const 5
  i32.ne
  if
   i32.const 0
   i32.const 120
   i32.const 226
   i32.const 0
   call $~lib/env/abort
   unreachable
  end
  i32.const 0
  global.get $std/array/arr
  i32.load
  local.tee $0
  i32.load
  i32.const 2
  i32.shr_u
  i32.lt_u
  if (result i32)
   local.get $0
   i32.load offset=8
  else   
   unreachable
  end
  i32.const 42
  i32.ne
  if
   i32.const 0
   i32.const 120
   i32.const 227
   i32.const 0
   call $~lib/env/abort
   unreachable
  end
  i32.const 1
  global.get $std/array/arr
  i32.load
  local.tee $0
  i32.load
  i32.const 2
  i32.shr_u
  i32.lt_u
  if (result i32)
   local.get $0
   i32.const 4
   i32.add
   i32.load offset=8
  else   
   unreachable
  end
  i32.const 43
  i32.ne
  if
   i32.const 0
   i32.const 120
   i32.const 228
   i32.const 0
   call $~lib/env/abort
   unreachable
  end
  i32.const 2
  global.get $std/array/arr
  i32.load
  local.tee $0
  i32.load
  i32.const 2
  i32.shr_u
  i32.lt_u
  if (result i32)
   local.get $0
   i32.const 8
   i32.add
   i32.load offset=8
  else   
   unreachable
  end
  i32.const 44
  i32.ne
  if
   i32.const 0
   i32.const 120
   i32.const 229
   i32.const 0
   call $~lib/env/abort
   unreachable
  end
  global.get $std/array/arr
  call $~lib/array/Array<i32>#reverse
  drop
  global.get $std/array/arr
  i32.load offset=4
  i32.const 3
  i32.ne
  if
   i32.const 0
   i32.const 120
   i32.const 235
   i32.const 0
   call $~lib/env/abort
   unreachable
  end
  global.get $std/array/arr
  i32.load
  i32.load
  i32.const 2
  i32.shr_s
  i32.const 5
  i32.ne
  if
   i32.const 0
   i32.const 120
   i32.const 236
   i32.const 0
   call $~lib/env/abort
   unreachable
  end
  i32.const 0
  global.get $std/array/arr
  i32.load
  local.tee $0
  i32.load
  i32.const 2
  i32.shr_u
  i32.lt_u
  if (result i32)
   local.get $0
   i32.load offset=8
  else   
   unreachable
  end
  i32.const 44
  i32.ne
  if
   i32.const 0
   i32.const 120
   i32.const 237
   i32.const 0
   call $~lib/env/abort
   unreachable
  end
  i32.const 1
  global.get $std/array/arr
  i32.load
  local.tee $0
  i32.load
  i32.const 2
  i32.shr_u
  i32.lt_u
  if (result i32)
   local.get $0
   i32.const 4
   i32.add
   i32.load offset=8
  else   
   unreachable
  end
  i32.const 43
  i32.ne
  if
   i32.const 0
   i32.const 120
   i32.const 238
   i32.const 0
   call $~lib/env/abort
   unreachable
  end
  i32.const 2
  global.get $std/array/arr
  i32.load
  local.tee $0
  i32.load
  i32.const 2
  i32.shr_u
  i32.lt_u
  if (result i32)
   local.get $0
   i32.const 8
   i32.add
   i32.load offset=8
  else   
   unreachable
  end
  i32.const 42
  i32.ne
  if
   i32.const 0
   i32.const 120
   i32.const 239
   i32.const 0
   call $~lib/env/abort
   unreachable
  end
  global.get $std/array/arr
  i32.const 43
  call $~lib/array/Array<i32>#push
  drop
  global.get $std/array/arr
  i32.const 44
  call $~lib/array/Array<i32>#push
  drop
  global.get $std/array/arr
  i32.const 44
  i32.const 0
  call $~lib/array/Array<i32>#indexOf
  global.set $std/array/i
  global.get $std/array/i
  if
   i32.const 0
   i32.const 120
   i32.const 248
   i32.const 0
   call $~lib/env/abort
   unreachable
  end
  global.get $std/array/arr
  i32.const 42
  i32.const 0
  call $~lib/array/Array<i32>#indexOf
  global.set $std/array/i
  global.get $std/array/i
  i32.const 2
  i32.ne
  if
   i32.const 0
   i32.const 120
   i32.const 252
   i32.const 0
   call $~lib/env/abort
   unreachable
  end
  global.get $std/array/arr
  i32.const 45
  i32.const 0
  call $~lib/array/Array<i32>#indexOf
  global.set $std/array/i
  global.get $std/array/i
  i32.const -1
  i32.ne
  if
   i32.const 0
   i32.const 120
   i32.const 256
   i32.const 0
   call $~lib/env/abort
   unreachable
  end
  global.get $std/array/arr
  i32.const 43
  i32.const 100
  call $~lib/array/Array<i32>#indexOf
  global.set $std/array/i
  global.get $std/array/i
  i32.const -1
  i32.ne
  if
   i32.const 0
   i32.const 120
   i32.const 260
   i32.const 0
   call $~lib/env/abort
   unreachable
  end
  global.get $std/array/arr
  i32.const 43
  i32.const -100
  call $~lib/array/Array<i32>#indexOf
  global.set $std/array/i
  global.get $std/array/i
  i32.const 1
  i32.ne
  if
   i32.const 0
   i32.const 120
   i32.const 264
   i32.const 0
   call $~lib/env/abort
   unreachable
  end
  global.get $std/array/arr
  i32.const 43
  i32.const -2
  call $~lib/array/Array<i32>#indexOf
  global.set $std/array/i
  global.get $std/array/i
  i32.const 3
  i32.ne
  if
   i32.const 0
   i32.const 120
   i32.const 268
   i32.const 0
   call $~lib/env/abort
   unreachable
  end
  global.get $std/array/arr
  i32.const 43
  i32.const -4
  call $~lib/array/Array<i32>#indexOf
  global.set $std/array/i
  global.get $std/array/i
  i32.const 1
  i32.ne
  if
   i32.const 0
   i32.const 120
   i32.const 272
   i32.const 0
   call $~lib/env/abort
   unreachable
  end
  global.get $std/array/arr
  i32.const 43
  i32.const 0
  call $~lib/array/Array<i32>#indexOf
  global.set $std/array/i
  global.get $std/array/i
  i32.const 1
  i32.ne
  if
   i32.const 0
   i32.const 120
   i32.const 276
   i32.const 0
   call $~lib/env/abort
   unreachable
  end
  global.get $std/array/arr
  i32.const 43
  i32.const 1
  call $~lib/array/Array<i32>#indexOf
  global.set $std/array/i
  global.get $std/array/i
  i32.const 1
  i32.ne
  if
   i32.const 0
   i32.const 120
   i32.const 280
   i32.const 0
   call $~lib/env/abort
   unreachable
  end
  global.get $std/array/arr
  i32.const 43
  i32.const 2
  call $~lib/array/Array<i32>#indexOf
  global.set $std/array/i
  global.get $std/array/i
  i32.const 3
  i32.ne
  if
   i32.const 0
   i32.const 120
   i32.const 284
   i32.const 0
   call $~lib/env/abort
   unreachable
  end
  global.get $std/array/arr
  i32.const 44
  i32.const 0
  call $~lib/array/Array<i32>#indexOf
  i32.const 0
  i32.ge_s
  i32.const 0
  i32.ne
  global.set $std/array/includes
  global.get $std/array/includes
  i32.const 1
  i32.ne
  if
   i32.const 0
   i32.const 120
   i32.const 290
   i32.const 0
   call $~lib/env/abort
   unreachable
  end
  global.get $std/array/arr
  i32.const 42
  i32.const 0
  call $~lib/array/Array<i32>#indexOf
  i32.const 0
  i32.ge_s
  i32.const 0
  i32.ne
  global.set $std/array/includes
  global.get $std/array/includes
  i32.const 1
  i32.ne
  if
   i32.const 0
   i32.const 120
   i32.const 294
   i32.const 0
   call $~lib/env/abort
   unreachable
  end
  global.get $std/array/arr
  i32.const 45
  i32.const 0
  call $~lib/array/Array<i32>#indexOf
  i32.const 0
  i32.ge_s
  i32.const 0
  i32.ne
  global.set $std/array/includes
  global.get $std/array/includes
  if
   i32.const 0
   i32.const 120
   i32.const 298
   i32.const 0
   call $~lib/env/abort
   unreachable
  end
  global.get $std/array/arr
  i32.const 43
  i32.const 100
  call $~lib/array/Array<i32>#indexOf
  i32.const 0
  i32.ge_s
  i32.const 0
  i32.ne
  global.set $std/array/includes
  global.get $std/array/includes
  if
   i32.const 0
   i32.const 120
   i32.const 302
   i32.const 0
   call $~lib/env/abort
   unreachable
  end
  global.get $std/array/arr
  i32.const 43
  i32.const -100
  call $~lib/array/Array<i32>#indexOf
  i32.const 0
  i32.ge_s
  i32.const 0
  i32.ne
  global.set $std/array/includes
  global.get $std/array/includes
  i32.const 1
  i32.ne
  if
   i32.const 0
   i32.const 120
   i32.const 306
   i32.const 0
   call $~lib/env/abort
   unreachable
  end
  global.get $std/array/arr
  i32.const 43
  i32.const -2
  call $~lib/array/Array<i32>#indexOf
  i32.const 0
  i32.ge_s
  i32.const 0
  i32.ne
  global.set $std/array/includes
  global.get $std/array/includes
  i32.const 1
  i32.ne
  if
   i32.const 0
   i32.const 120
   i32.const 310
   i32.const 0
   call $~lib/env/abort
   unreachable
  end
  global.get $std/array/arr
  i32.const 43
  i32.const -4
  call $~lib/array/Array<i32>#indexOf
  i32.const 0
  i32.ge_s
  i32.const 0
  i32.ne
  global.set $std/array/includes
  global.get $std/array/includes
  i32.const 1
  i32.ne
  if
   i32.const 0
   i32.const 120
   i32.const 314
   i32.const 0
   call $~lib/env/abort
   unreachable
  end
  global.get $std/array/arr
  i32.const 43
  i32.const 0
  call $~lib/array/Array<i32>#indexOf
  i32.const 0
  i32.ge_s
  i32.const 0
  i32.ne
  global.set $std/array/includes
  global.get $std/array/includes
  i32.const 1
  i32.ne
  if
   i32.const 0
   i32.const 120
   i32.const 318
   i32.const 0
   call $~lib/env/abort
   unreachable
  end
  global.get $std/array/arr
  i32.const 43
  i32.const 1
  call $~lib/array/Array<i32>#indexOf
  i32.const 0
  i32.ge_s
  i32.const 0
  i32.ne
  global.set $std/array/includes
  global.get $std/array/includes
  i32.const 1
  i32.ne
  if
   i32.const 0
   i32.const 120
   i32.const 322
   i32.const 0
   call $~lib/env/abort
   unreachable
  end
  global.get $std/array/arr
  i32.const 43
  i32.const 2
  call $~lib/array/Array<i32>#indexOf
  i32.const 0
  i32.ge_s
  i32.const 0
  i32.ne
  global.set $std/array/includes
  global.get $std/array/includes
  i32.const 1
  i32.ne
  if
   i32.const 0
   i32.const 120
   i32.const 326
   i32.const 0
   call $~lib/env/abort
   unreachable
  end
  global.get $std/array/arr
  i32.const 1
  i32.const 1
  call $~lib/array/Array<i32>#splice
  drop
  global.get $std/array/arr
  i32.load offset=4
  i32.const 4
  i32.ne
  if
   i32.const 0
   i32.const 120
   i32.const 330
   i32.const 0
   call $~lib/env/abort
   unreachable
  end
  global.get $std/array/arr
  i32.load
  i32.load
  i32.const 2
  i32.shr_s
  i32.const 5
  i32.ne
  if
   i32.const 0
   i32.const 120
   i32.const 331
   i32.const 0
   call $~lib/env/abort
   unreachable
  end
  i32.const 0
  global.get $std/array/arr
  i32.load
  local.tee $0
  i32.load
  i32.const 2
  i32.shr_u
  i32.lt_u
  if (result i32)
   local.get $0
   i32.load offset=8
  else   
   unreachable
  end
  i32.const 44
  i32.ne
  if
   i32.const 0
   i32.const 120
   i32.const 332
   i32.const 0
   call $~lib/env/abort
   unreachable
  end
  i32.const 1
  global.get $std/array/arr
  i32.load
  local.tee $0
  i32.load
  i32.const 2
  i32.shr_u
  i32.lt_u
  if (result i32)
   local.get $0
   i32.const 4
   i32.add
   i32.load offset=8
  else   
   unreachable
  end
  i32.const 42
  i32.ne
  if
   i32.const 0
   i32.const 120
   i32.const 333
   i32.const 0
   call $~lib/env/abort
   unreachable
  end
  i32.const 1
  global.set $~lib/argc
  global.get $std/array/sarr
  i32.const 0
  call $~lib/array/Array<i32>#splice|trampoline
  i32.const 1664
  i32.const 0
  call $std/array/isArraysEqual<u32>
  i32.eqz
  if
   i32.const 0
   i32.const 120
   i32.const 338
   i32.const 0
   call $~lib/env/abort
   unreachable
  end
  global.get $std/array/sarr
  i32.const 1680
  i32.const 0
  call $std/array/isArraysEqual<u32>
  i32.eqz
  if
   i32.const 0
   i32.const 120
   i32.const 339
   i32.const 0
   call $~lib/env/abort
   unreachable
  end
  i32.const 1720
  global.set $std/array/sarr
  i32.const 1
  global.set $~lib/argc
  global.get $std/array/sarr
  i32.const 2
  call $~lib/array/Array<i32>#splice|trampoline
  i32.const 1760
  i32.const 0
  call $std/array/isArraysEqual<u32>
  i32.eqz
  if
   i32.const 0
   i32.const 120
   i32.const 342
   i32.const 0
   call $~lib/env/abort
   unreachable
  end
  global.get $std/array/sarr
  i32.const 1784
  i32.const 0
  call $std/array/isArraysEqual<u32>
  i32.eqz
  if
   i32.const 0
   i32.const 120
   i32.const 343
   i32.const 0
   call $~lib/env/abort
   unreachable
  end
  i32.const 1824
  global.set $std/array/sarr
  global.get $std/array/sarr
  i32.const 2
  i32.const 2
  call $~lib/array/Array<i32>#splice
  i32.const 1848
  i32.const 0
  call $std/array/isArraysEqual<u32>
  i32.eqz
  if
   i32.const 0
   i32.const 120
   i32.const 346
   i32.const 0
   call $~lib/env/abort
   unreachable
  end
  global.get $std/array/sarr
  i32.const 1888
  i32.const 0
  call $std/array/isArraysEqual<u32>
  i32.eqz
  if
   i32.const 0
   i32.const 120
   i32.const 347
   i32.const 0
   call $~lib/env/abort
   unreachable
  end
  i32.const 1928
  global.set $std/array/sarr
  global.get $std/array/sarr
  i32.const 0
  i32.const 1
  call $~lib/array/Array<i32>#splice
  i32.const 1952
  i32.const 0
  call $std/array/isArraysEqual<u32>
  i32.eqz
  if
   i32.const 0
   i32.const 120
   i32.const 350
   i32.const 0
   call $~lib/env/abort
   unreachable
  end
  global.get $std/array/sarr
  i32.const 1992
  i32.const 0
  call $std/array/isArraysEqual<u32>
  i32.eqz
  if
   i32.const 0
   i32.const 120
   i32.const 351
   i32.const 0
   call $~lib/env/abort
   unreachable
  end
  i32.const 2032
  global.set $std/array/sarr
  i32.const 1
  global.set $~lib/argc
  global.get $std/array/sarr
  i32.const -1
  call $~lib/array/Array<i32>#splice|trampoline
  i32.const 2056
  i32.const 0
  call $std/array/isArraysEqual<u32>
  i32.eqz
  if
   i32.const 0
   i32.const 120
   i32.const 354
   i32.const 0
   call $~lib/env/abort
   unreachable
  end
  global.get $std/array/sarr
  i32.const 2096
  i32.const 0
  call $std/array/isArraysEqual<u32>
  i32.eqz
  if
   i32.const 0
   i32.const 120
   i32.const 355
   i32.const 0
   call $~lib/env/abort
   unreachable
  end
  i32.const 2136
  global.set $std/array/sarr
  i32.const 1
  global.set $~lib/argc
  global.get $std/array/sarr
  i32.const -2
  call $~lib/array/Array<i32>#splice|trampoline
  i32.const 2160
  i32.const 0
  call $std/array/isArraysEqual<u32>
  i32.eqz
  if
   i32.const 0
   i32.const 120
   i32.const 358
   i32.const 0
   call $~lib/env/abort
   unreachable
  end
  global.get $std/array/sarr
  i32.const 2200
  i32.const 0
  call $std/array/isArraysEqual<u32>
  i32.eqz
  if
   i32.const 0
   i32.const 120
   i32.const 359
   i32.const 0
   call $~lib/env/abort
   unreachable
  end
  i32.const 2240
  global.set $std/array/sarr
  global.get $std/array/sarr
  i32.const -2
  i32.const 1
  call $~lib/array/Array<i32>#splice
  i32.const 2264
  i32.const 0
  call $std/array/isArraysEqual<u32>
  i32.eqz
  if
   i32.const 0
   i32.const 120
   i32.const 362
   i32.const 0
   call $~lib/env/abort
   unreachable
  end
  global.get $std/array/sarr
  i32.const 2304
  i32.const 0
  call $std/array/isArraysEqual<u32>
  i32.eqz
  if
   i32.const 0
   i32.const 120
   i32.const 363
   i32.const 0
   call $~lib/env/abort
   unreachable
  end
  i32.const 2344
  global.set $std/array/sarr
  global.get $std/array/sarr
  i32.const -7
  i32.const 1
  call $~lib/array/Array<i32>#splice
  i32.const 2368
  i32.const 0
  call $std/array/isArraysEqual<u32>
  i32.eqz
  if
   i32.const 0
   i32.const 120
   i32.const 366
   i32.const 0
   call $~lib/env/abort
   unreachable
  end
  global.get $std/array/sarr
  i32.const 2408
  i32.const 0
  call $std/array/isArraysEqual<u32>
  i32.eqz
  if
   i32.const 0
   i32.const 120
   i32.const 367
   i32.const 0
   call $~lib/env/abort
   unreachable
  end
  i32.const 2448
  global.set $std/array/sarr
  global.get $std/array/sarr
  i32.const -2
  i32.const -1
  call $~lib/array/Array<i32>#splice
  i32.const 2464
  i32.const 0
  call $std/array/isArraysEqual<u32>
  i32.eqz
  if
   i32.const 0
   i32.const 120
   i32.const 370
   i32.const 0
   call $~lib/env/abort
   unreachable
  end
  global.get $std/array/sarr
  i32.const 2504
  i32.const 0
  call $std/array/isArraysEqual<u32>
  i32.eqz
  if
   i32.const 0
   i32.const 120
   i32.const 371
   i32.const 0
   call $~lib/env/abort
   unreachable
  end
  i32.const 2544
  global.set $std/array/sarr
  global.get $std/array/sarr
  i32.const 1
  i32.const -2
  call $~lib/array/Array<i32>#splice
  i32.const 2560
  i32.const 0
  call $std/array/isArraysEqual<u32>
  i32.eqz
  if
   i32.const 0
   i32.const 120
   i32.const 374
   i32.const 0
   call $~lib/env/abort
   unreachable
  end
  global.get $std/array/sarr
  i32.const 2600
  i32.const 0
  call $std/array/isArraysEqual<u32>
  i32.eqz
  if
   i32.const 0
   i32.const 120
   i32.const 375
   i32.const 0
   call $~lib/env/abort
   unreachable
  end
  i32.const 2640
  global.set $std/array/sarr
  global.get $std/array/sarr
  i32.const 4
  i32.const 0
  call $~lib/array/Array<i32>#splice
  i32.const 2656
  i32.const 0
  call $std/array/isArraysEqual<u32>
  i32.eqz
  if
   i32.const 0
   i32.const 120
   i32.const 378
   i32.const 0
   call $~lib/env/abort
   unreachable
  end
  global.get $std/array/sarr
  i32.const 2696
  i32.const 0
  call $std/array/isArraysEqual<u32>
  i32.eqz
  if
   i32.const 0
   i32.const 120
   i32.const 379
   i32.const 0
   call $~lib/env/abort
   unreachable
  end
  i32.const 2736
  global.set $std/array/sarr
  global.get $std/array/sarr
  i32.const 7
  i32.const 0
  call $~lib/array/Array<i32>#splice
  i32.const 2752
  i32.const 0
  call $std/array/isArraysEqual<u32>
  i32.eqz
  if
   i32.const 0
   i32.const 120
   i32.const 382
   i32.const 0
   call $~lib/env/abort
   unreachable
  end
  global.get $std/array/sarr
  i32.const 2792
  i32.const 0
  call $std/array/isArraysEqual<u32>
  i32.eqz
  if
   i32.const 0
   i32.const 120
   i32.const 383
   i32.const 0
   call $~lib/env/abort
   unreachable
  end
  i32.const 2832
  global.set $std/array/sarr
  global.get $std/array/sarr
  i32.const 7
  i32.const 5
  call $~lib/array/Array<i32>#splice
  i32.const 2848
  i32.const 0
  call $std/array/isArraysEqual<u32>
  i32.eqz
  if
   i32.const 0
   i32.const 120
   i32.const 386
   i32.const 0
   call $~lib/env/abort
   unreachable
  end
  global.get $std/array/sarr
  i32.const 2888
  i32.const 0
  call $std/array/isArraysEqual<u32>
  i32.eqz
  if
   i32.const 0
   i32.const 120
   i32.const 387
   i32.const 0
   call $~lib/env/abort
   unreachable
  end
  global.get $std/array/arr
  i32.const 0
  i32.const 0
  call $~lib/array/Array<i32>#__set
  global.get $std/array/arr
  i32.const 1
  i32.const 1
  call $~lib/array/Array<i32>#__set
  global.get $std/array/arr
  i32.const 2
  i32.const 2
  call $~lib/array/Array<i32>#__set
  global.get $std/array/arr
  i32.const 3
  i32.const 3
  call $~lib/array/Array<i32>#__set
  global.get $std/array/arr
  i32.const 1
  call $~lib/array/Array<i32>#findIndex
  global.set $std/array/i
  global.get $std/array/i
  if
   i32.const 0
   i32.const 120
   i32.const 397
   i32.const 0
   call $~lib/env/abort
   unreachable
  end
  global.get $std/array/arr
  i32.const 2
  call $~lib/array/Array<i32>#findIndex
  global.set $std/array/i
  global.get $std/array/i
  i32.const 1
  i32.ne
  if
   i32.const 0
   i32.const 120
   i32.const 400
   i32.const 0
   call $~lib/env/abort
   unreachable
  end
  global.get $std/array/arr
  i32.const 3
  call $~lib/array/Array<i32>#findIndex
  global.set $std/array/i
  global.get $std/array/i
  i32.const -1
  i32.ne
  if
   i32.const 0
   i32.const 120
   i32.const 403
   i32.const 0
   call $~lib/env/abort
   unreachable
  end
  global.get $std/array/arr
  i32.const 4
  call $~lib/array/Array<i32>#findIndex
  global.set $std/array/i
  global.get $std/array/i
  i32.const -1
  i32.ne
  if
   i32.const 0
   i32.const 120
   i32.const 411
   i32.const 0
   call $~lib/env/abort
   unreachable
  end
  global.get $std/array/arr
  i32.load offset=4
  i32.const 8
  i32.ne
  if
   i32.const 0
   i32.const 120
   i32.const 412
   i32.const 0
   call $~lib/env/abort
   unreachable
  end
  global.get $std/array/arr
  i32.const 5
  call $~lib/array/Array<i32>#findIndex
  global.set $std/array/i
  global.get $std/array/i
  i32.const -1
  i32.eq
  if
   i32.const 0
   i32.const 120
   i32.const 414
   i32.const 0
   call $~lib/env/abort
   unreachable
  end
  global.get $std/array/arr
  call $~lib/array/Array<i32>#pop
  drop
  global.get $std/array/arr
  call $~lib/array/Array<i32>#pop
  drop
  global.get $std/array/arr
  call $~lib/array/Array<i32>#pop
  drop
  global.get $std/array/arr
  call $~lib/array/Array<i32>#pop
  drop
  global.get $std/array/arr
  i32.const 6
  call $~lib/array/Array<i32>#findIndex
  global.set $std/array/i
  global.get $std/array/i
  i32.const -1
  i32.ne
  if
   i32.const 0
   i32.const 120
   i32.const 427
   i32.const 0
   call $~lib/env/abort
   unreachable
  end
  global.get $std/array/arr
  i32.load offset=4
  i32.const 2
  i32.ne
  if
   i32.const 0
   i32.const 120
   i32.const 428
   i32.const 0
   call $~lib/env/abort
   unreachable
  end
  global.get $std/array/arr
  i32.const 2
  call $~lib/array/Array<i32>#push
  drop
  global.get $std/array/arr
  i32.const 3
  call $~lib/array/Array<i32>#push
  drop
  global.get $std/array/arr
  i32.const 7
  call $~lib/array/Array<i32>#every
  global.set $std/array/every
  global.get $std/array/every
  i32.const 1
  i32.ne
  if
   i32.const 0
   i32.const 120
   i32.const 436
   i32.const 0
   call $~lib/env/abort
   unreachable
  end
  global.get $std/array/arr
  i32.const 8
  call $~lib/array/Array<i32>#every
  global.set $std/array/every
  global.get $std/array/every
  if
   i32.const 0
   i32.const 120
   i32.const 439
   i32.const 0
   call $~lib/env/abort
   unreachable
  end
  global.get $std/array/arr
  i32.const 9
  call $~lib/array/Array<i32>#every
  global.set $std/array/every
  global.get $std/array/every
  i32.const 1
  i32.ne
  if
   i32.const 0
   i32.const 120
   i32.const 447
   i32.const 0
   call $~lib/env/abort
   unreachable
  end
  global.get $std/array/arr
  i32.load offset=4
  i32.const 8
  i32.ne
  if
   i32.const 0
   i32.const 120
   i32.const 448
   i32.const 0
   call $~lib/env/abort
   unreachable
  end
  global.get $std/array/arr
  i32.const 10
  call $~lib/array/Array<i32>#every
  global.set $std/array/every
  global.get $std/array/every
  if
   i32.const 0
   i32.const 120
   i32.const 450
   i32.const 0
   call $~lib/env/abort
   unreachable
  end
  global.get $std/array/arr
  call $~lib/array/Array<i32>#pop
  drop
  global.get $std/array/arr
  call $~lib/array/Array<i32>#pop
  drop
  global.get $std/array/arr
  call $~lib/array/Array<i32>#pop
  drop
  global.get $std/array/arr
  call $~lib/array/Array<i32>#pop
  drop
  global.get $std/array/arr
  i32.const 11
  call $~lib/array/Array<i32>#every
  global.set $std/array/every
  global.get $std/array/every
  i32.const 1
  i32.ne
  if
   i32.const 0
   i32.const 120
   i32.const 463
   i32.const 0
   call $~lib/env/abort
   unreachable
  end
  global.get $std/array/arr
  i32.load offset=4
  i32.const 2
  i32.ne
  if
   i32.const 0
   i32.const 120
   i32.const 464
   i32.const 0
   call $~lib/env/abort
   unreachable
  end
  global.get $std/array/arr
  i32.const 2
  call $~lib/array/Array<i32>#push
  drop
  global.get $std/array/arr
  i32.const 3
  call $~lib/array/Array<i32>#push
  drop
  global.get $std/array/arr
  i32.const 12
  call $~lib/array/Array<i32>#some
  global.set $std/array/some
  global.get $std/array/some
  i32.const 1
  i32.ne
  if
   i32.const 0
   i32.const 120
   i32.const 472
   i32.const 0
   call $~lib/env/abort
   unreachable
  end
  global.get $std/array/arr
  i32.const 13
  call $~lib/array/Array<i32>#some
  global.set $std/array/some
  global.get $std/array/some
  if
   i32.const 0
   i32.const 120
   i32.const 475
   i32.const 0
   call $~lib/env/abort
   unreachable
  end
  global.get $std/array/arr
  i32.const 14
  call $~lib/array/Array<i32>#some
  global.set $std/array/some
  global.get $std/array/some
  if
   i32.const 0
   i32.const 120
   i32.const 483
   i32.const 0
   call $~lib/env/abort
   unreachable
  end
  global.get $std/array/arr
  i32.load offset=4
  i32.const 8
  i32.ne
  if
   i32.const 0
   i32.const 120
   i32.const 484
   i32.const 0
   call $~lib/env/abort
   unreachable
  end
  global.get $std/array/arr
  i32.const 15
  call $~lib/array/Array<i32>#some
  global.set $std/array/some
  global.get $std/array/some
  i32.const 1
  i32.ne
  if
   i32.const 0
   i32.const 120
   i32.const 486
   i32.const 0
   call $~lib/env/abort
   unreachable
  end
  global.get $std/array/arr
  call $~lib/array/Array<i32>#pop
  drop
  global.get $std/array/arr
  call $~lib/array/Array<i32>#pop
  drop
  global.get $std/array/arr
  call $~lib/array/Array<i32>#pop
  drop
  global.get $std/array/arr
  call $~lib/array/Array<i32>#pop
  drop
  global.get $std/array/arr
  i32.const 16
  call $~lib/array/Array<i32>#some
  global.set $std/array/some
  global.get $std/array/some
  if
   i32.const 0
   i32.const 120
   i32.const 499
   i32.const 0
   call $~lib/env/abort
   unreachable
  end
  global.get $std/array/arr
  i32.load offset=4
  i32.const 2
  i32.ne
  if
   i32.const 0
   i32.const 120
   i32.const 500
   i32.const 0
   call $~lib/env/abort
   unreachable
  end
  global.get $std/array/arr
  i32.const 2
  call $~lib/array/Array<i32>#push
  drop
  global.get $std/array/arr
  i32.const 3
  call $~lib/array/Array<i32>#push
  drop
  i32.const 0
  global.set $std/array/i
  global.get $std/array/arr
  i32.const 17
  call $~lib/array/Array<i32>#forEach
  global.get $std/array/i
  i32.const 6
  i32.ne
  if
   i32.const 0
   i32.const 120
   i32.const 509
   i32.const 0
   call $~lib/env/abort
   unreachable
  end
  i32.const 0
  global.set $std/array/i
  global.get $std/array/arr
  i32.const 18
  call $~lib/array/Array<i32>#forEach
  global.get $std/array/i
  i32.const 6
  i32.ne
  if
   i32.const 0
   i32.const 120
   i32.const 518
   i32.const 0
   call $~lib/env/abort
   unreachable
  end
  global.get $std/array/arr
  i32.load offset=4
  i32.const 8
  i32.ne
  if
   i32.const 0
   i32.const 120
   i32.const 519
   i32.const 0
   call $~lib/env/abort
   unreachable
  end
  i32.const 0
  global.set $std/array/i
  global.get $std/array/arr
  i32.const 19
  call $~lib/array/Array<i32>#forEach
  global.get $std/array/i
  i32.const 406
  i32.ne
  if
   i32.const 0
   i32.const 120
   i32.const 522
   i32.const 0
   call $~lib/env/abort
   unreachable
  end
  global.get $std/array/arr
  call $~lib/array/Array<i32>#pop
  drop
  global.get $std/array/arr
  call $~lib/array/Array<i32>#pop
  drop
  global.get $std/array/arr
  call $~lib/array/Array<i32>#pop
  drop
  global.get $std/array/arr
  call $~lib/array/Array<i32>#pop
  drop
  i32.const 0
  global.set $std/array/i
  global.get $std/array/arr
  i32.const 20
  call $~lib/array/Array<i32>#forEach
  global.get $std/array/i
  i32.const 1
  i32.ne
  if
   i32.const 0
   i32.const 120
   i32.const 536
   i32.const 0
   call $~lib/env/abort
   unreachable
  end
  global.get $std/array/arr
  i32.load offset=4
  i32.const 2
  i32.ne
  if
   i32.const 0
   i32.const 120
   i32.const 537
   i32.const 0
   call $~lib/env/abort
   unreachable
  end
  global.get $std/array/arr
  i32.const 2
  call $~lib/array/Array<i32>#push
  drop
  global.get $std/array/arr
  i32.const 3
  call $~lib/array/Array<i32>#push
  drop
  global.get $std/array/arr
  i32.const 21
  call $~lib/array/Array<i32>#forEach
  global.get $std/array/arr
  i32.load offset=4
  i32.const 100
  i32.ne
  if
   i32.const 0
   i32.const 120
   i32.const 562
   i32.const 0
   call $~lib/env/abort
   unreachable
  end
  loop $repeat|0
   local.get $1
   i32.const 100
   i32.lt_s
   if
    global.get $std/array/arr
    call $~lib/array/Array<i32>#pop
    drop
    local.get $1
    i32.const 1
    i32.add
    local.set $1
    br $repeat|0
   end
  end
  global.get $std/array/arr
  i32.const 0
  call $~lib/array/Array<i32>#push
  drop
  global.get $std/array/arr
  i32.const 1
  call $~lib/array/Array<i32>#push
  drop
  global.get $std/array/arr
  i32.const 2
  call $~lib/array/Array<i32>#push
  drop
  global.get $std/array/arr
  i32.const 3
  call $~lib/array/Array<i32>#push
  drop
  global.get $std/array/arr
  call $~lib/array/Array<i32>#map<f32>
  global.set $std/array/newArr
  global.get $std/array/newArr
  i32.load offset=4
  i32.const 4
  i32.ne
  if
   i32.const 0
   i32.const 120
   i32.const 573
   i32.const 0
   call $~lib/env/abort
   unreachable
  end
  i32.const 0
  global.get $std/array/newArr
  i32.load
  local.tee $1
  i32.load
  i32.const 2
  i32.shr_u
  i32.lt_u
  if (result f32)
   local.get $1
   f32.load offset=8
  else   
   unreachable
  end
  i32.const 0
  global.get $std/array/arr
  i32.load
  local.tee $1
  i32.load
  i32.const 2
  i32.shr_u
  i32.lt_u
  if (result i32)
   local.get $1
   i32.load offset=8
  else   
   unreachable
  end
  f32.convert_i32_s
  f32.ne
  if
   i32.const 0
   i32.const 120
   i32.const 574
   i32.const 0
   call $~lib/env/abort
   unreachable
  end
  i32.const 0
  global.set $std/array/i
  global.get $std/array/arr
  i32.const 23
  call $~lib/array/Array<i32>#map<i32>
  drop
  global.get $std/array/i
  i32.const 6
  i32.ne
  if
   i32.const 0
   i32.const 120
   i32.const 583
   i32.const 0
   call $~lib/env/abort
   unreachable
  end
  global.get $std/array/arr
  i32.load offset=4
  i32.const 8
  i32.ne
  if
   i32.const 0
   i32.const 120
   i32.const 584
   i32.const 0
   call $~lib/env/abort
   unreachable
  end
  i32.const 0
  global.set $std/array/i
  global.get $std/array/arr
  i32.const 24
  call $~lib/array/Array<i32>#map<i32>
  drop
  global.get $std/array/i
  i32.const 406
  i32.ne
  if
   i32.const 0
   i32.const 120
   i32.const 591
   i32.const 0
   call $~lib/env/abort
   unreachable
  end
  global.get $std/array/arr
  call $~lib/array/Array<i32>#pop
  drop
  global.get $std/array/arr
  call $~lib/array/Array<i32>#pop
  drop
  global.get $std/array/arr
  call $~lib/array/Array<i32>#pop
  drop
  global.get $std/array/arr
  call $~lib/array/Array<i32>#pop
  drop
  i32.const 0
  global.set $std/array/i
  global.get $std/array/arr
  i32.const 25
  call $~lib/array/Array<i32>#map<i32>
  drop
  global.get $std/array/i
  i32.const 1
  i32.ne
  if
   i32.const 0
   i32.const 120
   i32.const 606
   i32.const 0
   call $~lib/env/abort
   unreachable
  end
  global.get $std/array/arr
  i32.load offset=4
  i32.const 2
  i32.ne
  if
   i32.const 0
   i32.const 120
   i32.const 607
   i32.const 0
   call $~lib/env/abort
   unreachable
  end
  global.get $std/array/arr
  i32.const 2
  call $~lib/array/Array<i32>#push
  drop
  global.get $std/array/arr
  i32.const 3
  call $~lib/array/Array<i32>#push
  drop
  global.get $std/array/arr
  i32.const 26
  call $~lib/array/Array<i32>#filter
  global.set $std/array/filteredArr
  global.get $std/array/filteredArr
  i32.load offset=4
  i32.const 2
  i32.ne
  if
   i32.const 0
   i32.const 120
   i32.const 615
   i32.const 0
   call $~lib/env/abort
   unreachable
  end
  i32.const 0
  global.set $std/array/i
  global.get $std/array/arr
  i32.const 27
  call $~lib/array/Array<i32>#filter
  drop
  global.get $std/array/i
  i32.const 6
  i32.ne
  if
   i32.const 0
   i32.const 120
   i32.const 624
   i32.const 0
   call $~lib/env/abort
   unreachable
  end
  global.get $std/array/arr
  i32.load offset=4
  i32.const 8
  i32.ne
  if
   i32.const 0
   i32.const 120
   i32.const 625
   i32.const 0
   call $~lib/env/abort
   unreachable
  end
  i32.const 0
  global.set $std/array/i
  global.get $std/array/arr
  i32.const 28
  call $~lib/array/Array<i32>#filter
  drop
  global.get $std/array/i
  i32.const 406
  i32.ne
  if
   i32.const 0
   i32.const 120
   i32.const 632
   i32.const 0
   call $~lib/env/abort
   unreachable
  end
  global.get $std/array/arr
  call $~lib/array/Array<i32>#pop
  drop
  global.get $std/array/arr
  call $~lib/array/Array<i32>#pop
  drop
  global.get $std/array/arr
  call $~lib/array/Array<i32>#pop
  drop
  global.get $std/array/arr
  call $~lib/array/Array<i32>#pop
  drop
  i32.const 0
  global.set $std/array/i
  global.get $std/array/arr
  i32.const 29
  call $~lib/array/Array<i32>#filter
  drop
  global.get $std/array/i
  i32.const 1
  i32.ne
  if
   i32.const 0
   i32.const 120
   i32.const 647
   i32.const 0
   call $~lib/env/abort
   unreachable
  end
  global.get $std/array/arr
  i32.load offset=4
  i32.const 2
  i32.ne
  if
   i32.const 0
   i32.const 120
   i32.const 648
   i32.const 0
   call $~lib/env/abort
   unreachable
  end
  global.get $std/array/arr
  i32.const 2
  call $~lib/array/Array<i32>#push
  drop
  global.get $std/array/arr
  i32.const 3
  call $~lib/array/Array<i32>#push
  drop
  global.get $std/array/arr
  i32.const 30
  i32.const 0
  call $~lib/array/Array<i32>#reduce<i32>
  global.set $std/array/i
  global.get $std/array/i
  i32.const 6
  i32.ne
  if
   i32.const 0
   i32.const 120
   i32.const 656
   i32.const 0
   call $~lib/env/abort
   unreachable
  end
  global.get $std/array/arr
  i32.const 31
  i32.const 4
  call $~lib/array/Array<i32>#reduce<i32>
  global.set $std/array/i
  global.get $std/array/i
  i32.const 10
  i32.ne
  if
   i32.const 0
   i32.const 120
   i32.const 660
   i32.const 0
   call $~lib/env/abort
   unreachable
  end
  global.get $std/array/arr
  i32.const 32
  i32.const 0
  call $~lib/array/Array<i32>#reduce<i32>
  i32.const 0
  i32.ne
  global.set $std/array/boolVal
  global.get $std/array/boolVal
  i32.const 1
  i32.ne
  if
   i32.const 0
   i32.const 120
   i32.const 663
   i32.const 0
   call $~lib/env/abort
   unreachable
  end
  global.get $std/array/arr
  i32.const 33
  i32.const 0
  call $~lib/array/Array<i32>#reduce<i32>
  i32.const 0
  i32.ne
  global.set $std/array/boolVal
  global.get $std/array/boolVal
  if
   i32.const 0
   i32.const 120
   i32.const 666
   i32.const 0
   call $~lib/env/abort
   unreachable
  end
  global.get $std/array/arr
  i32.const 34
  i32.const 0
  call $~lib/array/Array<i32>#reduce<i32>
  global.set $std/array/i
  global.get $std/array/i
  i32.const 6
  i32.ne
  if
   i32.const 0
   i32.const 120
   i32.const 674
   i32.const 0
   call $~lib/env/abort
   unreachable
  end
  global.get $std/array/arr
  i32.load offset=4
  i32.const 8
  i32.ne
  if
   i32.const 0
   i32.const 120
   i32.const 675
   i32.const 0
   call $~lib/env/abort
   unreachable
  end
  global.get $std/array/arr
  i32.const 35
  i32.const 0
  call $~lib/array/Array<i32>#reduce<i32>
  global.set $std/array/i
  global.get $std/array/i
  i32.const 10
  i32.ne
  if
   i32.const 0
   i32.const 120
   i32.const 677
   i32.const 0
   call $~lib/env/abort
   unreachable
  end
  global.get $std/array/arr
  call $~lib/array/Array<i32>#pop
  drop
  global.get $std/array/arr
  call $~lib/array/Array<i32>#pop
  drop
  global.get $std/array/arr
  call $~lib/array/Array<i32>#pop
  drop
  global.get $std/array/arr
  call $~lib/array/Array<i32>#pop
  drop
  global.get $std/array/arr
  i32.const 36
  i32.const 0
  call $~lib/array/Array<i32>#reduce<i32>
  global.set $std/array/i
  global.get $std/array/i
  i32.const 1
  i32.ne
  if
   i32.const 0
   i32.const 120
   i32.const 690
   i32.const 0
   call $~lib/env/abort
   unreachable
  end
  global.get $std/array/arr
  i32.load offset=4
  i32.const 2
  i32.ne
  if
   i32.const 0
   i32.const 120
   i32.const 691
   i32.const 0
   call $~lib/env/abort
   unreachable
  end
  global.get $std/array/arr
  i32.const 2
  call $~lib/array/Array<i32>#push
  drop
  global.get $std/array/arr
  i32.const 3
  call $~lib/array/Array<i32>#push
  drop
  global.get $std/array/arr
  i32.const 37
  i32.const 0
  call $~lib/array/Array<i32>#reduceRight<i32>
  global.set $std/array/i
  global.get $std/array/i
  i32.const 6
  i32.ne
  if
   i32.const 0
   i32.const 120
   i32.const 699
   i32.const 0
   call $~lib/env/abort
   unreachable
  end
  global.get $std/array/arr
  i32.const 38
  i32.const 4
  call $~lib/array/Array<i32>#reduceRight<i32>
  global.set $std/array/i
  global.get $std/array/i
  i32.const 10
  i32.ne
  if
   i32.const 0
   i32.const 120
   i32.const 703
   i32.const 0
   call $~lib/env/abort
   unreachable
  end
  global.get $std/array/arr
  i32.const 39
  i32.const 0
  call $~lib/array/Array<i32>#reduceRight<i32>
  i32.const 0
  i32.ne
  global.set $std/array/boolVal
  global.get $std/array/boolVal
  i32.const 1
  i32.ne
  if
   i32.const 0
   i32.const 120
   i32.const 706
   i32.const 0
   call $~lib/env/abort
   unreachable
  end
  global.get $std/array/arr
  i32.const 40
  i32.const 0
  call $~lib/array/Array<i32>#reduceRight<i32>
  i32.const 0
  i32.ne
  global.set $std/array/boolVal
  global.get $std/array/boolVal
  if
   i32.const 0
   i32.const 120
   i32.const 709
   i32.const 0
   call $~lib/env/abort
   unreachable
  end
  global.get $std/array/arr
  i32.const 41
  i32.const 0
  call $~lib/array/Array<i32>#reduceRight<i32>
  global.set $std/array/i
  global.get $std/array/i
  i32.const 6
  i32.ne
  if
   i32.const 0
   i32.const 120
   i32.const 717
   i32.const 0
   call $~lib/env/abort
   unreachable
  end
  global.get $std/array/arr
  i32.load offset=4
  i32.const 8
  i32.ne
  if
   i32.const 0
   i32.const 120
   i32.const 718
   i32.const 0
   call $~lib/env/abort
   unreachable
  end
  global.get $std/array/arr
  i32.const 42
  i32.const 0
  call $~lib/array/Array<i32>#reduceRight<i32>
  global.set $std/array/i
  global.get $std/array/i
  i32.const 10
  i32.ne
  if
   i32.const 0
   i32.const 120
   i32.const 720
   i32.const 0
   call $~lib/env/abort
   unreachable
  end
  global.get $std/array/arr
  call $~lib/array/Array<i32>#pop
  drop
  global.get $std/array/arr
  call $~lib/array/Array<i32>#pop
  drop
  global.get $std/array/arr
  call $~lib/array/Array<i32>#pop
  drop
  global.get $std/array/arr
  call $~lib/array/Array<i32>#pop
  drop
  global.get $std/array/arr
  i32.const 43
  i32.const 0
  call $~lib/array/Array<i32>#reduceRight<i32>
  global.set $std/array/i
  global.get $std/array/i
  i32.const 6
  i32.ne
  if
   i32.const 0
   i32.const 120
   i32.const 733
   i32.const 0
   call $~lib/env/abort
   unreachable
  end
  global.get $std/array/arr
  i32.load offset=4
  if
   i32.const 0
   i32.const 120
   i32.const 734
   i32.const 0
   call $~lib/env/abort
   unreachable
  end
  global.get $std/array/arr
  i32.const 0
  call $~lib/array/Array<i32>#push
  drop
  global.get $std/array/arr
  i32.const 1
  call $~lib/array/Array<i32>#push
  drop
  global.get $std/array/arr
  i32.const 2
  call $~lib/array/Array<i32>#push
  drop
  global.get $std/array/arr
  i32.const 3
  call $~lib/array/Array<i32>#push
  drop
  call $~lib/bindings/Math/random
  i64.reinterpret_f64
  call $~lib/math/NativeMath.seedRandom
  i32.const 0
  global.set $~lib/argc
  global.get $std/array/f32ArrayTyped
  local.set $0
  i32.const 0
  local.set $1
  block $1of1
   block $0of1
    block $outOfRange
     global.get $~lib/argc
     br_table $0of1 $1of1 $outOfRange
    end
    unreachable
   end
   i32.const 44
   local.set $1
  end
  local.get $0
  local.get $1
  call $~lib/array/Array<f32>#sort
  drop
  global.get $std/array/f32ArrayTyped
  call $std/array/isArraysEqual<f32>
  i32.eqz
  if
   i32.const 0
   i32.const 120
   i32.const 821
   i32.const 0
   call $~lib/env/abort
   unreachable
  end
  i32.const 0
  global.set $~lib/argc
  global.get $std/array/f64ArrayTyped
  local.set $0
  i32.const 0
  local.set $1
  block $1of155
   block $0of156
    block $outOfRange57
     global.get $~lib/argc
     br_table $0of156 $1of155 $outOfRange57
    end
    unreachable
   end
   i32.const 45
   local.set $1
  end
  local.get $0
  local.get $1
  call $~lib/array/Array<f64>#sort
  drop
  global.get $std/array/f64ArrayTyped
  call $std/array/isArraysEqual<f64>
  i32.eqz
  if
   i32.const 0
   i32.const 120
   i32.const 825
   i32.const 0
   call $~lib/env/abort
   unreachable
  end
  i32.const 0
  global.set $~lib/argc
  global.get $std/array/i32ArrayTyped
  local.set $0
  i32.const 0
  local.set $1
  block $1of158
   block $0of159
    block $outOfRange60
     global.get $~lib/argc
     br_table $0of159 $1of158 $outOfRange60
    end
    unreachable
   end
   i32.const 46
   local.set $1
  end
  local.get $0
  local.get $1
  call $~lib/array/Array<i32>#sort
  drop
  global.get $std/array/i32ArrayTyped
  i32.const 3592
  i32.const 0
  call $std/array/isArraysEqual<u32>
  i32.eqz
  if
   i32.const 0
   i32.const 120
   i32.const 829
   i32.const 0
   call $~lib/env/abort
   unreachable
  end
  i32.const 0
  global.set $~lib/argc
  global.get $std/array/u32ArrayTyped
  local.set $0
  i32.const 0
  local.set $1
  block $1of161
   block $0of162
    block $outOfRange63
     global.get $~lib/argc
     br_table $0of162 $1of161 $outOfRange63
    end
    unreachable
   end
   i32.const 47
   local.set $1
  end
  local.get $0
  local.get $1
  call $~lib/array/Array<i32>#sort
  drop
  global.get $std/array/u32ArrayTyped
  i32.const 3672
  i32.const 0
  call $std/array/isArraysEqual<u32>
  i32.eqz
  if
   i32.const 0
   i32.const 120
   i32.const 833
   i32.const 0
   call $~lib/env/abort
   unreachable
  end
  i32.const 64
  call $std/array/createReverseOrderedArray
  global.set $std/array/reversed64
  i32.const 128
  call $std/array/createReverseOrderedArray
  global.set $std/array/reversed128
  i32.const 1024
  call $std/array/createReverseOrderedArray
  global.set $std/array/reversed1024
  i32.const 10000
  call $std/array/createReverseOrderedArray
  global.set $std/array/reversed10000
  i32.const 512
  call $std/array/createRandomOrderedArray
  global.set $std/array/randomized512
  global.get $std/array/reversed0
  call $std/array/assertSortedDefault<i32>
  global.get $std/array/reversed1
  call $std/array/assertSortedDefault<i32>
  global.get $std/array/reversed1
  i32.const 3840
  i32.const 0
  call $std/array/isArraysEqual<u32>
  i32.eqz
  if
   i32.const 0
   i32.const 120
   i32.const 853
   i32.const 0
   call $~lib/env/abort
   unreachable
  end
  global.get $std/array/reversed2
  call $std/array/assertSortedDefault<i32>
  global.get $std/array/reversed2
  i32.const 3864
  i32.const 0
  call $std/array/isArraysEqual<u32>
  i32.eqz
  if
   i32.const 0
   i32.const 120
   i32.const 856
   i32.const 0
   call $~lib/env/abort
   unreachable
  end
  global.get $std/array/reversed4
  call $std/array/assertSortedDefault<i32>
  global.get $std/array/reversed4
  global.get $std/array/expected4
  i32.const 0
  call $std/array/isArraysEqual<u32>
  i32.eqz
  if
   i32.const 0
   i32.const 120
   i32.const 859
   i32.const 0
   call $~lib/env/abort
   unreachable
  end
  global.get $std/array/reversed64
  call $std/array/assertSortedDefault<i32>
  global.get $std/array/reversed64
  global.get $std/array/expected4
  i32.const 4
  call $std/array/isArraysEqual<u32>
  i32.eqz
  if
   i32.const 0
   i32.const 120
   i32.const 862
   i32.const 0
   call $~lib/env/abort
   unreachable
  end
  global.get $std/array/reversed128
  call $std/array/assertSortedDefault<i32>
  global.get $std/array/reversed128
  global.get $std/array/expected4
  i32.const 4
  call $std/array/isArraysEqual<u32>
  i32.eqz
  if
   i32.const 0
   i32.const 120
   i32.const 865
   i32.const 0
   call $~lib/env/abort
   unreachable
  end
  global.get $std/array/reversed1024
  call $std/array/assertSortedDefault<i32>
  global.get $std/array/reversed1024
  global.get $std/array/expected4
  i32.const 4
  call $std/array/isArraysEqual<u32>
  i32.eqz
  if
   i32.const 0
   i32.const 120
   i32.const 868
   i32.const 0
   call $~lib/env/abort
   unreachable
  end
  global.get $std/array/reversed10000
  call $std/array/assertSortedDefault<i32>
  global.get $std/array/reversed10000
  global.get $std/array/expected4
  i32.const 4
  call $std/array/isArraysEqual<u32>
  i32.eqz
  if
   i32.const 0
   i32.const 120
   i32.const 871
   i32.const 0
   call $~lib/env/abort
   unreachable
  end
  global.get $std/array/randomized512
  call $std/array/assertSortedDefault<i32>
  i32.const 64
  call $std/array/createRandomOrderedArray
  global.set $std/array/randomized64
  i32.const 257
  call $std/array/createRandomOrderedArray
  global.set $std/array/randomized257
  global.get $std/array/randomized64
  i32.const 49
  call $std/array/assertSorted<i32>
  global.get $std/array/randomized64
  i32.const 50
  call $std/array/assertSorted<i32>
  global.get $std/array/randomized257
  i32.const 51
  call $std/array/assertSorted<i32>
  global.get $std/array/randomized257
  i32.const 52
  call $std/array/assertSorted<i32>
  call $std/array/createReverseOrderedNestedArray
  global.set $std/array/reversedNested512
  global.get $std/array/reversedNested512
  i32.const 53
  call $std/array/assertSorted<Array<i32>>
  call $std/array/createReverseOrderedElementsArray
  global.set $std/array/reversedElements512
  global.get $std/array/reversedElements512
  i32.const 54
  call $std/array/assertSorted<Array<i32>>
  i32.const 1
  global.set $~lib/argc
  global.get $std/array/randomStringsActual
  call $std/array/assertSorted<String>|trampoline
  global.get $std/array/randomStringsActual
  global.get $std/array/randomStringsExpected
  call $std/array/isArraysEqual<String>
  i32.eqz
  if
   i32.const 0
   i32.const 120
   i32.const 901
   i32.const 0
   call $~lib/env/abort
   unreachable
  end
  call $std/array/createRandomStringArray
  global.set $std/array/randomStrings400
  i32.const 1
  global.set $~lib/argc
  global.get $std/array/randomStrings400
  call $std/array/assertSorted<String>|trampoline
  call $~lib/array/Array<bool>#join
  i32.const 4248
  call $~lib/string/String.__eq
  i32.eqz
  if
   i32.const 0
   i32.const 120
   i32.const 910
   i32.const 0
   call $~lib/env/abort
   unreachable
  end
  i32.const 4872
  i32.const 3904
  call $~lib/array/Array<i32>#join
  i32.const 4880
  call $~lib/string/String.__eq
  i32.eqz
  if
   i32.const 0
   i32.const 120
   i32.const 911
   i32.const 0
   call $~lib/env/abort
   unreachable
  end
  i32.const 4976
  i32.const 4936
  call $~lib/array/Array<u32>#join
  i32.const 4880
  call $~lib/string/String.__eq
  i32.eqz
  if
   i32.const 0
   i32.const 120
   i32.const 912
   i32.const 0
   call $~lib/env/abort
   unreachable
  end
  i32.const 5032
  i32.const 5008
  call $~lib/array/Array<i32>#join
  i32.const 5040
  call $~lib/string/String.__eq
  i32.eqz
  if
   i32.const 0
   i32.const 120
   i32.const 913
   i32.const 0
   call $~lib/env/abort
   unreachable
  end
  call $~lib/array/Array<f64>#join
  i32.const 6696
  call $~lib/string/String.__eq
  i32.eqz
  if
   i32.const 0
   i32.const 120
   i32.const 914
   i32.const 0
   call $~lib/env/abort
   unreachable
  end
  i32.const 6864
  i32.const 3904
  call $~lib/array/Array<String>#join
  i32.const 6784
  call $~lib/string/String.__eq
  i32.eqz
  if
   i32.const 0
   i32.const 120
   i32.const 915
   i32.const 0
   call $~lib/env/abort
   unreachable
  end
  i32.const 3
  call $~lib/array/Array<i32>#constructor
  local.set $1
  i32.const 0
  call $~lib/allocator/arena/__memory_allocate
  local.set $0
  local.get $1
  i32.load
  local.get $0
  i32.store offset=8
  local.get $1
  i32.load
  i32.const 4
  i32.add
  i32.const 0
  i32.store offset=8
  i32.const 0
  call $~lib/allocator/arena/__memory_allocate
  local.set $0
  local.get $1
  i32.load
  i32.const 8
  i32.add
  local.get $0
  i32.store offset=8
  local.get $1
  global.set $std/array/refArr
  global.get $std/array/refArr
  call $~lib/array/Array<Ref>#join
  i32.const 6912
  call $~lib/string/String.__eq
  i32.eqz
  if
   i32.const 0
   i32.const 120
   i32.const 917
   i32.const 0
   call $~lib/env/abort
   unreachable
  end
  global.get $std/array/reversed0
  i32.const 4216
  call $~lib/array/Array<i32>#join
  i32.const 3904
  call $~lib/string/String.__eq
  i32.eqz
  if
   i32.const 0
   i32.const 120
   i32.const 921
   i32.const 0
   call $~lib/env/abort
   unreachable
  end
  global.get $std/array/reversed1
  i32.const 4216
  call $~lib/array/Array<i32>#join
  i32.const 6784
  call $~lib/string/String.__eq
  i32.eqz
  if
   i32.const 0
   i32.const 120
   i32.const 922
   i32.const 0
   call $~lib/env/abort
   unreachable
  end
  global.get $std/array/reversed2
  i32.const 4216
  call $~lib/array/Array<i32>#join
  i32.const 6984
  call $~lib/string/String.__eq
  i32.eqz
  if
   i32.const 0
   i32.const 120
   i32.const 923
   i32.const 0
   call $~lib/env/abort
   unreachable
  end
  global.get $std/array/reversed4
  i32.const 4216
  call $~lib/array/Array<i32>#join
  i32.const 7000
  call $~lib/string/String.__eq
  i32.eqz
  if
   i32.const 0
   i32.const 120
   i32.const 924
   i32.const 0
   call $~lib/env/abort
   unreachable
  end
  call $~lib/array/Array<i8>#join
  i32.const 7072
  call $~lib/string/String.__eq
  i32.eqz
  if
   i32.const 0
   i32.const 120
   i32.const 926
   i32.const 0
   call $~lib/env/abort
   unreachable
  end
  call $~lib/array/Array<u16>#join
  i32.const 7136
  call $~lib/string/String.__eq
  i32.eqz
  if
   i32.const 0
   i32.const 120
   i32.const 927
   i32.const 0
   call $~lib/env/abort
   unreachable
  end
  call $~lib/array/Array<u64>#join
  i32.const 7760
  call $~lib/string/String.__eq
  i32.eqz
  if
   i32.const 0
   i32.const 120
   i32.const 928
   i32.const 0
   call $~lib/env/abort
   unreachable
  end
  call $~lib/array/Array<i64>#join
  i32.const 7960
  call $~lib/string/String.__eq
  i32.eqz
  if
   i32.const 0
   i32.const 120
   i32.const 929
   i32.const 0
   call $~lib/env/abort
   unreachable
  end
  global.get $std/array/randomStringsExpected
  i32.const 4216
  call $~lib/array/Array<String>#join
  i32.const 8048
  call $~lib/string/String.__eq
  i32.eqz
  if
   i32.const 0
   i32.const 120
   i32.const 930
   i32.const 0
   call $~lib/env/abort
   unreachable
  end
  i32.const 8168
  i32.const 4216
  call $~lib/array/Array<String>#join
  i32.const 8176
  call $~lib/string/String.__eq
  i32.eqz
  if
   i32.const 0
   i32.const 120
   i32.const 931
   i32.const 0
   call $~lib/env/abort
   unreachable
  end
  global.get $std/array/subarr32
  call $~lib/array/Array<Array<i32>>#join
  i32.const 8264
  call $~lib/string/String.__eq
  i32.eqz
  if
   i32.const 0
   i32.const 120
   i32.const 934
   i32.const 0
   call $~lib/env/abort
   unreachable
  end
  global.get $std/array/subarr8
  call $~lib/array/Array<Array<u8>>#join
  i32.const 8264
  call $~lib/string/String.__eq
  i32.eqz
  if
   i32.const 0
   i32.const 120
   i32.const 937
   i32.const 0
   call $~lib/env/abort
   unreachable
  end
  global.get $std/array/subarrU32
  call $~lib/array/Array<Array<Array<u32>>>#join
  i32.const 6784
  call $~lib/string/String.__eq
  i32.eqz
  if
   i32.const 0
   i32.const 120
   i32.const 940
   i32.const 0
   call $~lib/env/abort
   unreachable
  end
 )
 (func $start (; 148 ;) (type $_)
  call $start:std/array
 )
 (func $null (; 149 ;) (type $_)
  nop
 )
)<|MERGE_RESOLUTION|>--- conflicted
+++ resolved
@@ -3876,11 +3876,7 @@
   if
    i32.const 0
    i32.const 2896
-<<<<<<< HEAD
    i32.const 980
-=======
-   i32.const 968
->>>>>>> 2c365ada
    i32.const 4
    call $~lib/env/abort
    unreachable
@@ -5556,11 +5552,7 @@
   if
    i32.const 0
    i32.const 2896
-<<<<<<< HEAD
    i32.const 989
-=======
-   i32.const 977
->>>>>>> 2c365ada
    i32.const 24
    call $~lib/env/abort
    unreachable
