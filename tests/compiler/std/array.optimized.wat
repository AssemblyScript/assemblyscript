--- conflicted
+++ resolved
@@ -1501,13 +1501,8 @@
   if
    i32.const 1040
    i32.const 1088
-<<<<<<< HEAD
    i32.const 60
-   i32.const 59
-=======
-   i32.const 57
    i32.const 60
->>>>>>> 13340ed5
    call $~lib/builtins/abort
    unreachable
   end
@@ -1862,13 +1857,8 @@
   if
    i32.const 1504
    i32.const 1088
-<<<<<<< HEAD
    i32.const 107
-   i32.const 41
-=======
-   i32.const 104
    i32.const 42
->>>>>>> 13340ed5
    call $~lib/builtins/abort
    unreachable
   end
@@ -2006,13 +1996,8 @@
   if
    i32.const 1504
    i32.const 1088
-<<<<<<< HEAD
    i32.const 107
-   i32.const 41
-=======
-   i32.const 104
    i32.const 42
->>>>>>> 13340ed5
    call $~lib/builtins/abort
    unreachable
   end
@@ -2333,13 +2318,8 @@
   if
    i32.const 1984
    i32.const 1088
-<<<<<<< HEAD
    i32.const 302
-   i32.const 20
-=======
-   i32.const 299
    i32.const 21
->>>>>>> 13340ed5
    call $~lib/builtins/abort
    unreachable
   end
@@ -2378,13 +2358,8 @@
   if
    i32.const 1040
    i32.const 1088
-<<<<<<< HEAD
    i32.const 232
-   i32.const 59
-=======
-   i32.const 229
    i32.const 60
->>>>>>> 13340ed5
    call $~lib/builtins/abort
    unreachable
   end
@@ -2817,13 +2792,8 @@
   if
    i32.const 1504
    i32.const 1088
-<<<<<<< HEAD
    i32.const 107
-   i32.const 41
-=======
-   i32.const 104
    i32.const 42
->>>>>>> 13340ed5
    call $~lib/builtins/abort
    unreachable
   end
@@ -2837,13 +2807,8 @@
    call $~lib/rt/pure/__release
    i32.const 4928
    i32.const 1088
-<<<<<<< HEAD
    i32.const 111
-   i32.const 39
-=======
-   i32.const 108
    i32.const 40
->>>>>>> 13340ed5
    call $~lib/builtins/abort
    unreachable
   end
@@ -2935,13 +2900,8 @@
   if
    i32.const 1504
    i32.const 1088
-<<<<<<< HEAD
    i32.const 107
-   i32.const 41
-=======
-   i32.const 104
    i32.const 42
->>>>>>> 13340ed5
    call $~lib/builtins/abort
    unreachable
   end
@@ -2962,13 +2922,8 @@
    if
     i32.const 1504
     i32.const 1088
-<<<<<<< HEAD
     i32.const 123
-    i32.const 21
-=======
-    i32.const 120
     i32.const 22
->>>>>>> 13340ed5
     call $~lib/builtins/abort
     unreachable
    end
@@ -3392,13 +3347,8 @@
   if
    i32.const 1504
    i32.const 1088
-<<<<<<< HEAD
    i32.const 107
-   i32.const 41
-=======
-   i32.const 104
    i32.const 42
->>>>>>> 13340ed5
    call $~lib/builtins/abort
    unreachable
   end
@@ -4708,13 +4658,8 @@
   if
    i32.const 1504
    i32.const 1088
-<<<<<<< HEAD
    i32.const 107
-   i32.const 41
-=======
-   i32.const 104
    i32.const 42
->>>>>>> 13340ed5
    call $~lib/builtins/abort
    unreachable
   end
@@ -5317,13 +5262,8 @@
    if
     i32.const 1504
     i32.const 1088
-<<<<<<< HEAD
     i32.const 123
-    i32.const 21
-=======
-    i32.const 120
     i32.const 22
->>>>>>> 13340ed5
     call $~lib/builtins/abort
     unreachable
    end
@@ -11502,13 +11442,8 @@
   if
    i32.const 1984
    i32.const 1088
-<<<<<<< HEAD
    i32.const 363
-   i32.const 20
-=======
-   i32.const 360
    i32.const 21
->>>>>>> 13340ed5
    call $~lib/builtins/abort
    unreachable
   end
