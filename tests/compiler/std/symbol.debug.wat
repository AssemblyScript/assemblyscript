--- conflicted
+++ resolved
@@ -3876,12 +3876,7 @@
   local.get $id
   local.get $key
   call $~lib/map/Map<usize,~lib/string/String>#set
-<<<<<<< HEAD
-  local.get $2
-=======
-  drop
   local.get $id
->>>>>>> 0ed65eb9
   local.set $3
   global.get $~lib/memory/__stack_pointer
   i32.const 4
@@ -4602,269 +4597,11 @@
   global.set $~lib/memory/__stack_pointer
   local.get $1
  )
-<<<<<<< HEAD
- (func $~lib/string/String#concat (param $0 i32) (param $1 i32) (result i32)
-  (local $2 i32)
-  (local $3 i32)
-  (local $4 i32)
-  (local $5 i32)
-=======
- (func $~lib/map/Map<~lib/string/String,usize>#set (param $this i32) (param $key i32) (param $value i32) (result i32)
-  (local $hashCode i32)
-  (local $entry i32)
-  (local $var$5 i32)
-  (local $var$6 i32)
-  (local $7 i32)
-  global.get $~lib/memory/__stack_pointer
-  i32.const 4
-  i32.sub
-  global.set $~lib/memory/__stack_pointer
-  call $~stack_check
-  global.get $~lib/memory/__stack_pointer
-  i32.const 0
-  i32.store $0
-  local.get $key
-  call $~lib/util/hash/HASH<~lib/string/String>
-  local.set $hashCode
-  local.get $this
-  local.get $key
-  local.get $hashCode
-  call $~lib/map/Map<~lib/string/String,usize>#find
-  local.set $entry
-  local.get $entry
-  if
-   local.get $entry
-   local.get $value
-   call $~lib/map/MapEntry<~lib/string/String,usize>#set:value
-   i32.const 0
-   drop
-  else
-   local.get $this
-   i32.load $0 offset=16
-   local.get $this
-   i32.load $0 offset=12
-   i32.eq
-   if
-    local.get $this
-    local.get $this
-    i32.load $0 offset=20
-    local.get $this
-    i32.load $0 offset=12
-    i32.const 3
-    i32.mul
-    i32.const 4
-    i32.div_s
-    i32.lt_s
-    if (result i32)
-     local.get $this
-     i32.load $0 offset=4
-    else
-     local.get $this
-     i32.load $0 offset=4
-     i32.const 1
-     i32.shl
-     i32.const 1
-     i32.or
-    end
-    call $~lib/map/Map<~lib/string/String,usize>#rehash
-   end
-   global.get $~lib/memory/__stack_pointer
-   local.get $this
-   i32.load $0 offset=8
-   local.tee $var$5
-   i32.store $0
-   local.get $var$5
-   local.get $this
-   local.get $this
-   i32.load $0 offset=16
-   local.tee $var$6
-   i32.const 1
-   i32.add
-   call $~lib/map/Map<~lib/string/String,usize>#set:entriesOffset
-   local.get $var$6
-   i32.const 12
-   i32.mul
-   i32.add
-   local.set $entry
-   local.get $entry
-   local.get $key
-   call $~lib/map/MapEntry<~lib/string/String,usize>#set:key
-   i32.const 1
-   drop
-   local.get $this
-   local.get $key
-   i32.const 1
-   call $~lib/rt/itcms/__link
-   local.get $entry
-   local.get $value
-   call $~lib/map/MapEntry<~lib/string/String,usize>#set:value
-   i32.const 0
-   drop
-   local.get $this
-   local.get $this
-   i32.load $0 offset=20
-   i32.const 1
-   i32.add
-   call $~lib/map/Map<~lib/string/String,usize>#set:entriesCount
-   local.get $this
-   i32.load $0
-   local.get $hashCode
-   local.get $this
-   i32.load $0 offset=4
-   i32.and
-   i32.const 4
-   i32.mul
-   i32.add
-   local.set $var$6
-   local.get $entry
-   local.get $var$6
-   i32.load $0
-   call $~lib/map/MapEntry<~lib/string/String,usize>#set:taggedNext
-   local.get $var$6
-   local.get $entry
-   i32.store $0
-  end
-  local.get $this
-  local.set $7
-  global.get $~lib/memory/__stack_pointer
-  i32.const 4
-  i32.add
-  global.set $~lib/memory/__stack_pointer
-  local.get $7
- )
- (func $~lib/map/Map<usize,~lib/string/String>#set (param $this i32) (param $key i32) (param $value i32) (result i32)
-  (local $hashCode i32)
-  (local $entry i32)
-  (local $var$5 i32)
-  (local $var$6 i32)
-  (local $7 i32)
-  global.get $~lib/memory/__stack_pointer
-  i32.const 4
-  i32.sub
-  global.set $~lib/memory/__stack_pointer
-  call $~stack_check
-  global.get $~lib/memory/__stack_pointer
-  i32.const 0
-  i32.store $0
-  local.get $key
-  call $~lib/util/hash/HASH<usize>
-  local.set $hashCode
-  local.get $this
-  local.get $key
-  local.get $hashCode
-  call $~lib/map/Map<usize,~lib/string/String>#find
-  local.set $entry
-  local.get $entry
-  if
-   local.get $entry
-   local.get $value
-   call $~lib/map/MapEntry<usize,~lib/string/String>#set:value
-   i32.const 1
-   drop
-   local.get $this
-   local.get $value
-   i32.const 1
-   call $~lib/rt/itcms/__link
-  else
-   local.get $this
-   i32.load $0 offset=16
-   local.get $this
-   i32.load $0 offset=12
-   i32.eq
-   if
-    local.get $this
-    local.get $this
-    i32.load $0 offset=20
-    local.get $this
-    i32.load $0 offset=12
-    i32.const 3
-    i32.mul
-    i32.const 4
-    i32.div_s
-    i32.lt_s
-    if (result i32)
-     local.get $this
-     i32.load $0 offset=4
-    else
-     local.get $this
-     i32.load $0 offset=4
-     i32.const 1
-     i32.shl
-     i32.const 1
-     i32.or
-    end
-    call $~lib/map/Map<usize,~lib/string/String>#rehash
-   end
-   global.get $~lib/memory/__stack_pointer
-   local.get $this
-   i32.load $0 offset=8
-   local.tee $var$5
-   i32.store $0
-   local.get $var$5
-   local.get $this
-   local.get $this
-   i32.load $0 offset=16
-   local.tee $var$6
-   i32.const 1
-   i32.add
-   call $~lib/map/Map<usize,~lib/string/String>#set:entriesOffset
-   local.get $var$6
-   i32.const 12
-   i32.mul
-   i32.add
-   local.set $entry
-   local.get $entry
-   local.get $key
-   call $~lib/map/MapEntry<usize,~lib/string/String>#set:key
-   i32.const 0
-   drop
-   local.get $entry
-   local.get $value
-   call $~lib/map/MapEntry<usize,~lib/string/String>#set:value
-   i32.const 1
-   drop
-   local.get $this
-   local.get $value
-   i32.const 1
-   call $~lib/rt/itcms/__link
-   local.get $this
-   local.get $this
-   i32.load $0 offset=20
-   i32.const 1
-   i32.add
-   call $~lib/map/Map<usize,~lib/string/String>#set:entriesCount
-   local.get $this
-   i32.load $0
-   local.get $hashCode
-   local.get $this
-   i32.load $0 offset=4
-   i32.and
-   i32.const 4
-   i32.mul
-   i32.add
-   local.set $var$6
-   local.get $entry
-   local.get $var$6
-   i32.load $0
-   call $~lib/map/MapEntry<usize,~lib/string/String>#set:taggedNext
-   local.get $var$6
-   local.get $entry
-   i32.store $0
-  end
-  local.get $this
-  local.set $7
-  global.get $~lib/memory/__stack_pointer
-  i32.const 4
-  i32.add
-  global.set $~lib/memory/__stack_pointer
-  local.get $7
- )
  (func $~lib/string/String#concat (param $this i32) (param $other i32) (result i32)
   (local $thisSize i32)
   (local $otherSize i32)
   (local $outSize i32)
   (local $out i32)
->>>>>>> 0ed65eb9
   (local $6 i32)
   global.get $~lib/memory/__stack_pointer
   i32.const 4
