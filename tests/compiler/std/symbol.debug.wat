--- conflicted
+++ resolved
@@ -1017,13 +1017,8 @@
   local.get $slMap
   i32.store $0 offset=4
  )
-<<<<<<< HEAD
- (func $~lib/rt/tlsf/addMemory (param $root i32) (param $start i32) (param $end i32) (result i32)
+ (func $~lib/rt/tlsf/addMemory (type $i32_i32_i32_=>_i32) (param $root i32) (param $start i32) (param $end i32) (result i32)
   (local $root_0 i32)
-=======
- (func $~lib/rt/tlsf/addMemory (type $i32_i32_i32_=>_i32) (param $root i32) (param $start i32) (param $end i32) (result i32)
-  (local $var$3 i32)
->>>>>>> 78b2d1af
   (local $tail i32)
   (local $tailInfo i32)
   (local $size i32)
@@ -2378,8 +2373,7 @@
   i32.const 1
   i32.shr_u
  )
-<<<<<<< HEAD
- (func $~lib/util/hash/HASH<~lib/string/String> (param $key i32) (result i32)
+ (func $~lib/util/hash/HASH<~lib/string/String> (type $i32_=>_i32) (param $key i32) (result i32)
   (local $key_0 i32)
   (local $h i32)
   (local $len i32)
@@ -2389,18 +2383,6 @@
   (local $s3 i32)
   (local $s4 i32)
   (local $end i32)
-=======
- (func $~lib/util/hash/HASH<~lib/string/String> (type $i32_=>_i32) (param $key i32) (result i32)
-  (local $var$1 i32)
-  (local $var$2 i32)
-  (local $var$3 i32)
-  (local $var$4 i32)
-  (local $var$5 i32)
-  (local $var$6 i32)
-  (local $var$7 i32)
-  (local $var$8 i32)
-  (local $var$9 i32)
->>>>>>> 78b2d1af
   (local $var$10 i32)
   (local $key_1 i32)
   (local $h_0 i32)
@@ -2990,17 +2972,10 @@
   i32.add
   global.set $~lib/memory/__stack_pointer
  )
-<<<<<<< HEAD
- (func $~lib/util/hash/HASH<usize> (param $key i32) (result i32)
+ (func $~lib/util/hash/HASH<usize> (type $i32_=>_i32) (param $key i32) (result i32)
   (local $len i32)
   (local $key_0 i32)
   (local $h i32)
-=======
- (func $~lib/util/hash/HASH<usize> (type $i32_=>_i32) (param $key i32) (result i32)
-  (local $var$1 i32)
-  (local $var$2 i32)
-  (local $var$3 i32)
->>>>>>> 78b2d1af
   i32.const 0
   drop
   i32.const 0
