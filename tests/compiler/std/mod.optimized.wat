--- conflicted
+++ resolved
@@ -9,12 +9,8 @@
  (import "mod" "mod" (func $std/mod/mod (param f64 f64) (result f64)))
  (import "env" "abort" (func $~lib/builtins/abort (param i32 i32 i32 i32)))
  (memory $0 1)
-<<<<<<< HEAD
- (data (i32.const 1036) "(")
+ (data (i32.const 1036) ",")
  (data (i32.const 1048) "\01\00\00\00\14\00\00\00s\00t\00d\00/\00m\00o\00d\00.\00t\00s")
-=======
- (data (i32.const 1036) ",\00\00\00\01\00\00\00\00\00\00\00\01\00\00\00\14\00\00\00s\00t\00d\00/\00m\00o\00d\00.\00t\00s")
->>>>>>> c54dd649
  (export "memory" (memory $0))
  (export "mod" (func $std/mod/mod))
  (start $~start)
