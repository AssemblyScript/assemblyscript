(module
<<<<<<< HEAD
 (type $none_=>_none (func))
 (type $i32_i32_i32_i32_=>_none (func (param i32 i32 i32 i32)))
 (type $f32_f32_f32_=>_i32 (func (param f32 f32 f32) (result i32)))
 (type $f64_f64_f64_=>_i32 (func (param f64 f64 f64) (result i32)))
 (type $f64_f64_=>_f64 (func (param f64 f64) (result f64)))
=======
 (type $f64_f64_=>_f64 (func (param f64 f64) (result f64)))
 (type $none_=>_none (func))
 (type $f64_f64_=>_i32 (func (param f64 f64) (result i32)))
 (type $f64_f64_f64_=>_i32 (func (param f64 f64 f64) (result i32)))
 (type $i32_i32_i32_i32_=>_none (func (param i32 i32 i32 i32)))
 (type $f32_f32_=>_f32 (func (param f32 f32) (result f32)))
 (type $f32_f32_f32_=>_i32 (func (param f32 f32 f32) (result i32)))
>>>>>>> 3633f4bd
 (import "mod" "mod" (func $std/mod/mod (param f64 f64) (result f64)))
 (import "env" "abort" (func $~lib/builtins/abort (param i32 i32 i32 i32)))
 (memory $0 1)
 (data (i32.const 1036) ",")
 (data (i32.const 1048) "\01\00\00\00\14\00\00\00s\00t\00d\00/\00m\00o\00d\00.\00t\00s")
 (export "mod" (func $std/mod/mod))
 (export "memory" (memory $0))
 (start $~start)
 (func $std/mod/test_fmod (param $0 f64) (param $1 f64) (param $2 f64) (result i32)
  (local $3 i64)
  (local $4 f64)
  (local $5 i64)
  (local $6 i64)
  (local $7 i64)
  (local $8 i64)
  (local $9 i64)
  (local $10 i64)
  block $__inlined_func$std/mod/check<f64> (result i32)
   block $__inlined_func$~lib/math/NativeMath.mod (result f64)
    local.get $0
    local.get $0
    f64.trunc
    f64.sub
    local.get $0
    f64.copysign
    local.get $1
    local.tee $4
    f64.abs
    f64.const 1
    f64.eq
    br_if $__inlined_func$~lib/math/NativeMath.mod
    drop
    local.get $4
    i64.reinterpret_f64
    local.tee $5
    i64.const 52
    i64.shr_u
    i64.const 2047
    i64.and
    local.set $7
    local.get $0
    i64.reinterpret_f64
    local.tee $3
    i64.const 63
    i64.shr_u
    local.set $9
    i32.const 1
    local.get $4
    local.get $4
    f64.ne
    i32.const 1
    local.get $3
    i64.const 52
    i64.shr_u
    i64.const 2047
    i64.and
    local.tee $6
    i64.const 2047
    i64.eq
    local.get $5
    i64.const 1
    i64.shl
    local.tee $8
    i64.eqz
    select
    select
    if
     local.get $0
     local.get $4
     f64.mul
     local.tee $1
     local.get $1
     f64.div
     br $__inlined_func$~lib/math/NativeMath.mod
    end
    local.get $8
    local.get $3
    i64.const 1
    i64.shl
    local.tee $10
    i64.ge_u
    if
     local.get $0
     local.get $8
     local.get $10
     i64.ne
     f64.convert_i32_u
     f64.mul
     br $__inlined_func$~lib/math/NativeMath.mod
    end
    local.get $6
    i64.eqz
    if (result i64)
     local.get $3
     i64.const 1
     local.get $6
     local.get $3
     i64.const 12
     i64.shl
     i64.clz
     i64.sub
     local.tee $6
     i64.sub
     i64.shl
    else
     local.get $3
     i64.const 4503599627370495
     i64.and
     i64.const 4503599627370496
     i64.or
    end
    local.set $3
    local.get $7
    i64.eqz
    if (result i64)
     local.get $5
     i64.const 1
     local.get $7
     local.get $5
     i64.const 12
     i64.shl
     i64.clz
     i64.sub
     local.tee $7
     i64.sub
     i64.shl
    else
     local.get $5
     i64.const 4503599627370495
     i64.and
     i64.const 4503599627370496
     i64.or
    end
    local.set $5
    block $folding-inner0
     loop $while-continue|0
      local.get $6
      local.get $7
      i64.gt_s
      if
       local.get $3
       local.get $5
       i64.ge_u
       if (result i64)
        local.get $3
        local.get $5
        i64.eq
        br_if $folding-inner0
        local.get $3
        local.get $5
        i64.sub
       else
        local.get $3
       end
       i64.const 1
       i64.shl
       local.set $3
       local.get $6
       i64.const 1
       i64.sub
       local.set $6
       br $while-continue|0
      end
     end
     local.get $3
     local.get $5
     i64.ge_u
     if
      local.get $3
      local.get $5
      i64.eq
      br_if $folding-inner0
      local.get $3
      local.get $5
      i64.sub
      local.set $3
     end
     local.get $3
     local.get $3
     i64.const 11
     i64.shl
     i64.clz
     local.tee $5
     i64.shl
     local.set $3
     local.get $6
     local.get $5
     i64.sub
     local.tee $5
     i64.const 0
     i64.gt_s
     if (result i64)
      local.get $3
      i64.const 4503599627370496
      i64.sub
      local.get $5
      i64.const 52
      i64.shl
      i64.or
     else
      local.get $3
      i64.const 1
      local.get $5
      i64.sub
      i64.shr_u
     end
     local.get $9
     i64.const 63
     i64.shl
     i64.or
     f64.reinterpret_i64
     br $__inlined_func$~lib/math/NativeMath.mod
    end
    local.get $0
    f64.const 0
    f64.mul
   end
   local.tee $1
   local.get $1
   f64.ne
   local.get $2
   local.get $2
   f64.ne
   br_if $__inlined_func$std/mod/check<f64>
   drop
   f64.const 1
   local.get $2
   f64.div
   f64.const 1
   local.get $1
   f64.div
   f64.eq
   local.get $2
   f64.const 0
   f64.eq
   br_if $__inlined_func$std/mod/check<f64>
   drop
   local.get $1
   local.get $2
   f64.eq
  end
  if (result i32)
   block $__inlined_func$std/mod/check<f64>0 (result i32)
    local.get $0
    local.get $4
    call $std/mod/mod
    local.tee $0
    local.get $0
    f64.ne
    local.get $2
    local.get $2
    f64.ne
    br_if $__inlined_func$std/mod/check<f64>0
    drop
    f64.const 1
    local.get $2
    f64.div
    f64.const 1
    local.get $0
    f64.div
    f64.eq
    local.get $2
    f64.const 0
    f64.eq
    br_if $__inlined_func$std/mod/check<f64>0
    drop
    local.get $0
    local.get $2
    f64.eq
   end
  else
   i32.const 0
  end
 )
 (func $std/mod/test_fmodf (param $0 f32) (param $1 f32) (param $2 f32) (result i32)
  (local $3 i32)
  (local $4 i32)
  (local $5 i32)
  (local $6 i32)
  (local $7 i32)
  (local $8 i32)
  (local $9 i32)
  block $__inlined_func$std/mod/check<f32> (result i32)
   block $__inlined_func$~lib/math/NativeMathf.mod (result f32)
    local.get $0
    local.get $0
    f32.trunc
    f32.sub
    local.get $0
    f32.copysign
    local.get $1
    f32.abs
    f32.const 1
    f32.eq
    br_if $__inlined_func$~lib/math/NativeMathf.mod
    drop
    local.get $1
    i32.reinterpret_f32
    local.tee $4
    i32.const 23
    i32.shr_u
    i32.const 255
    i32.and
    local.set $6
    local.get $0
    i32.reinterpret_f32
    local.tee $3
    i32.const -2147483648
    i32.and
    local.set $8
    i32.const 1
    local.get $1
    local.get $1
    f32.ne
    local.get $3
    i32.const 23
    i32.shr_u
    i32.const 255
    i32.and
    local.tee $5
    i32.const 255
    i32.eq
    i32.const 1
    local.get $4
    i32.const 1
    i32.shl
    local.tee $7
    select
    select
    if
     local.get $0
     local.get $1
     f32.mul
     local.tee $0
     local.get $0
     f32.div
     br $__inlined_func$~lib/math/NativeMathf.mod
    end
    local.get $7
    local.get $3
    i32.const 1
    i32.shl
    local.tee $9
    i32.ge_u
    if
     local.get $0
     local.get $7
     local.get $9
     i32.ne
     f32.convert_i32_u
     f32.mul
     br $__inlined_func$~lib/math/NativeMathf.mod
    end
    local.get $5
    if (result i32)
     local.get $3
     i32.const 8388607
     i32.and
     i32.const 8388608
     i32.or
    else
     local.get $3
     i32.const 1
     local.get $5
     local.get $3
     i32.const 9
     i32.shl
     i32.clz
     i32.sub
     local.tee $5
     i32.sub
     i32.shl
    end
    local.set $3
    local.get $6
    if (result i32)
     local.get $4
     i32.const 8388607
     i32.and
     i32.const 8388608
     i32.or
    else
     local.get $4
     i32.const 1
     local.get $6
     local.get $4
     i32.const 9
     i32.shl
     i32.clz
     i32.sub
     local.tee $6
     i32.sub
     i32.shl
    end
    local.set $4
    block $folding-inner0
     loop $while-continue|0
      local.get $5
      local.get $6
      i32.gt_s
      if
       local.get $3
       local.get $4
       i32.ge_u
       if (result i32)
        local.get $3
        local.get $4
        i32.eq
        br_if $folding-inner0
        local.get $3
        local.get $4
        i32.sub
       else
        local.get $3
       end
       i32.const 1
       i32.shl
       local.set $3
       local.get $5
       i32.const 1
       i32.sub
       local.set $5
       br $while-continue|0
      end
     end
     local.get $3
     local.get $4
     i32.ge_u
     if
      local.get $3
      local.get $4
      i32.eq
      br_if $folding-inner0
      local.get $3
      local.get $4
      i32.sub
      local.set $3
     end
     local.get $3
     local.get $3
     i32.const 8
     i32.shl
     i32.clz
     local.tee $4
     i32.shl
     local.set $3
     local.get $5
     local.get $4
     i32.sub
     local.tee $4
     i32.const 0
     i32.gt_s
     if (result i32)
      local.get $3
      i32.const 8388608
      i32.sub
      local.get $4
      i32.const 23
      i32.shl
      i32.or
     else
      local.get $3
      i32.const 1
      local.get $4
      i32.sub
      i32.shr_u
     end
     local.get $8
     i32.or
     f32.reinterpret_i32
     br $__inlined_func$~lib/math/NativeMathf.mod
    end
    local.get $0
    f32.const 0
    f32.mul
   end
   local.tee $0
   local.get $0
   f32.ne
   local.get $2
   local.get $2
   f32.ne
   br_if $__inlined_func$std/mod/check<f32>
   drop
   f32.const 1
   local.get $2
   f32.div
   f32.const 1
   local.get $0
   f32.div
   f32.eq
   local.get $2
   f32.const 0
   f32.eq
   br_if $__inlined_func$std/mod/check<f32>
   drop
   local.get $0
   local.get $2
   f32.eq
  end
 )
 (func $start:std/mod
  f64.const 3
  f64.const 2
  f64.const 1
  call $std/mod/test_fmod
  i32.eqz
  if
   i32.const 0
   i32.const 1056
   i32.const 19
   i32.const 1
   call $~lib/builtins/abort
   unreachable
  end
  f64.const 3
  f64.const -2
  f64.const 1
  call $std/mod/test_fmod
  i32.eqz
  if
   i32.const 0
   i32.const 1056
   i32.const 20
   i32.const 1
   call $~lib/builtins/abort
   unreachable
  end
  f64.const -3
  f64.const 2
  f64.const -1
  call $std/mod/test_fmod
  i32.eqz
  if
   i32.const 0
   i32.const 1056
   i32.const 21
   i32.const 1
   call $~lib/builtins/abort
   unreachable
  end
  f64.const -3
  f64.const -2
  f64.const -1
  call $std/mod/test_fmod
  i32.eqz
  if
   i32.const 0
   i32.const 1056
   i32.const 22
   i32.const 1
   call $~lib/builtins/abort
   unreachable
  end
  f64.const 3.5
  f64.const 2
  f64.const 1.5
  call $std/mod/test_fmod
  i32.eqz
  if
   i32.const 0
   i32.const 1056
   i32.const 23
   i32.const 1
   call $~lib/builtins/abort
   unreachable
  end
  f64.const 3.5
  f64.const -2
  f64.const 1.5
  call $std/mod/test_fmod
  i32.eqz
  if
   i32.const 0
   i32.const 1056
   i32.const 24
   i32.const 1
   call $~lib/builtins/abort
   unreachable
  end
  f64.const -3.5
  f64.const 2
  f64.const -1.5
  call $std/mod/test_fmod
  i32.eqz
  if
   i32.const 0
   i32.const 1056
   i32.const 25
   i32.const 1
   call $~lib/builtins/abort
   unreachable
  end
  f64.const -3.5
  f64.const -2
  f64.const -1.5
  call $std/mod/test_fmod
  i32.eqz
  if
   i32.const 0
   i32.const 1056
   i32.const 26
   i32.const 1
   call $~lib/builtins/abort
   unreachable
  end
  f64.const 3
  f64.const 2.5
  f64.const 0.5
  call $std/mod/test_fmod
  i32.eqz
  if
   i32.const 0
   i32.const 1056
   i32.const 27
   i32.const 1
   call $~lib/builtins/abort
   unreachable
  end
  f64.const 3
  f64.const -2.5
  f64.const 0.5
  call $std/mod/test_fmod
  i32.eqz
  if
   i32.const 0
   i32.const 1056
   i32.const 28
   i32.const 1
   call $~lib/builtins/abort
   unreachable
  end
  f64.const -3
  f64.const 2.5
  f64.const -0.5
  call $std/mod/test_fmod
  i32.eqz
  if
   i32.const 0
   i32.const 1056
   i32.const 29
   i32.const 1
   call $~lib/builtins/abort
   unreachable
  end
  f64.const -3
  f64.const -2.5
  f64.const -0.5
  call $std/mod/test_fmod
  i32.eqz
  if
   i32.const 0
   i32.const 1056
   i32.const 30
   i32.const 1
   call $~lib/builtins/abort
   unreachable
  end
  f64.const 0.5
  f64.const 1
  f64.const 0.5
  call $std/mod/test_fmod
  i32.eqz
  if
   i32.const 0
   i32.const 1056
   i32.const 31
   i32.const 1
   call $~lib/builtins/abort
   unreachable
  end
  f64.const 0.5
  f64.const -1
  f64.const 0.5
  call $std/mod/test_fmod
  i32.eqz
  if
   i32.const 0
   i32.const 1056
   i32.const 32
   i32.const 1
   call $~lib/builtins/abort
   unreachable
  end
  f64.const -0.5
  f64.const 1
  f64.const -0.5
  call $std/mod/test_fmod
  i32.eqz
  if
   i32.const 0
   i32.const 1056
   i32.const 33
   i32.const 1
   call $~lib/builtins/abort
   unreachable
  end
  f64.const -0.5
  f64.const -1
  f64.const -0.5
  call $std/mod/test_fmod
  i32.eqz
  if
   i32.const 0
   i32.const 1056
   i32.const 34
   i32.const 1
   call $~lib/builtins/abort
   unreachable
  end
  f64.const 1.5
  f64.const 1
  f64.const 0.5
  call $std/mod/test_fmod
  i32.eqz
  if
   i32.const 0
   i32.const 1056
   i32.const 35
   i32.const 1
   call $~lib/builtins/abort
   unreachable
  end
  f64.const 1.5
  f64.const -1
  f64.const 0.5
  call $std/mod/test_fmod
  i32.eqz
  if
   i32.const 0
   i32.const 1056
   i32.const 36
   i32.const 1
   call $~lib/builtins/abort
   unreachable
  end
  f64.const -1.5
  f64.const 1
  f64.const -0.5
  call $std/mod/test_fmod
  i32.eqz
  if
   i32.const 0
   i32.const 1056
   i32.const 37
   i32.const 1
   call $~lib/builtins/abort
   unreachable
  end
  f64.const -1.5
  f64.const -1
  f64.const -0.5
  call $std/mod/test_fmod
  i32.eqz
  if
   i32.const 0
   i32.const 1056
   i32.const 38
   i32.const 1
   call $~lib/builtins/abort
   unreachable
  end
  f64.const 1.25
  f64.const 1
  f64.const 0.25
  call $std/mod/test_fmod
  i32.eqz
  if
   i32.const 0
   i32.const 1056
   i32.const 39
   i32.const 1
   call $~lib/builtins/abort
   unreachable
  end
  f64.const 1.25
  f64.const -1
  f64.const 0.25
  call $std/mod/test_fmod
  i32.eqz
  if
   i32.const 0
   i32.const 1056
   i32.const 40
   i32.const 1
   call $~lib/builtins/abort
   unreachable
  end
  f64.const -1.25
  f64.const 1
  f64.const -0.25
  call $std/mod/test_fmod
  i32.eqz
  if
   i32.const 0
   i32.const 1056
   i32.const 41
   i32.const 1
   call $~lib/builtins/abort
   unreachable
  end
  f64.const -1.25
  f64.const -1
  f64.const -0.25
  call $std/mod/test_fmod
  i32.eqz
  if
   i32.const 0
   i32.const 1056
   i32.const 42
   i32.const 1
   call $~lib/builtins/abort
   unreachable
  end
  f64.const 1
  f64.const 1.25
  f64.const 1
  call $std/mod/test_fmod
  i32.eqz
  if
   i32.const 0
   i32.const 1056
   i32.const 43
   i32.const 1
   call $~lib/builtins/abort
   unreachable
  end
  f64.const 1
  f64.const -1.25
  f64.const 1
  call $std/mod/test_fmod
  i32.eqz
  if
   i32.const 0
   i32.const 1056
   i32.const 44
   i32.const 1
   call $~lib/builtins/abort
   unreachable
  end
  f64.const -1
  f64.const 1.25
  f64.const -1
  call $std/mod/test_fmod
  i32.eqz
  if
   i32.const 0
   i32.const 1056
   i32.const 45
   i32.const 1
   call $~lib/builtins/abort
   unreachable
  end
  f64.const -1
  f64.const -1.25
  f64.const -1
  call $std/mod/test_fmod
  i32.eqz
  if
   i32.const 0
   i32.const 1056
   i32.const 46
   i32.const 1
   call $~lib/builtins/abort
   unreachable
  end
  f64.const -13
  f64.const 64
  f64.const -13
  call $std/mod/test_fmod
  i32.eqz
  if
   i32.const 0
   i32.const 1056
   i32.const 47
   i32.const 1
   call $~lib/builtins/abort
   unreachable
  end
  f64.const 0
  f64.const 0
  f64.const nan:0x8000000000000
  call $std/mod/test_fmod
  i32.eqz
  if
   i32.const 0
   i32.const 1056
   i32.const 50
   i32.const 1
   call $~lib/builtins/abort
   unreachable
  end
  f64.const -0
  f64.const 0
  f64.const nan:0x8000000000000
  call $std/mod/test_fmod
  i32.eqz
  if
   i32.const 0
   i32.const 1056
   i32.const 51
   i32.const 1
   call $~lib/builtins/abort
   unreachable
  end
  f64.const 0
  f64.const -0
  f64.const nan:0x8000000000000
  call $std/mod/test_fmod
  i32.eqz
  if
   i32.const 0
   i32.const 1056
   i32.const 52
   i32.const 1
   call $~lib/builtins/abort
   unreachable
  end
  f64.const -0
  f64.const -0
  f64.const nan:0x8000000000000
  call $std/mod/test_fmod
  i32.eqz
  if
   i32.const 0
   i32.const 1056
   i32.const 53
   i32.const 1
   call $~lib/builtins/abort
   unreachable
  end
  f64.const 0
  f64.const 1
  f64.const 0
  call $std/mod/test_fmod
  i32.eqz
  if
   i32.const 0
   i32.const 1056
   i32.const 54
   i32.const 1
   call $~lib/builtins/abort
   unreachable
  end
  f64.const -0
  f64.const 1
  f64.const -0
  call $std/mod/test_fmod
  i32.eqz
  if
   i32.const 0
   i32.const 1056
   i32.const 55
   i32.const 1
   call $~lib/builtins/abort
   unreachable
  end
  f64.const 0
  f64.const -1
  f64.const 0
  call $std/mod/test_fmod
  i32.eqz
  if
   i32.const 0
   i32.const 1056
   i32.const 56
   i32.const 1
   call $~lib/builtins/abort
   unreachable
  end
  f64.const -0
  f64.const -1
  f64.const -0
  call $std/mod/test_fmod
  i32.eqz
  if
   i32.const 0
   i32.const 1056
   i32.const 57
   i32.const 1
   call $~lib/builtins/abort
   unreachable
  end
  f64.const 1
  f64.const 0
  f64.const nan:0x8000000000000
  call $std/mod/test_fmod
  i32.eqz
  if
   i32.const 0
   i32.const 1056
   i32.const 58
   i32.const 1
   call $~lib/builtins/abort
   unreachable
  end
  f64.const -1
  f64.const 0
  f64.const nan:0x8000000000000
  call $std/mod/test_fmod
  i32.eqz
  if
   i32.const 0
   i32.const 1056
   i32.const 59
   i32.const 1
   call $~lib/builtins/abort
   unreachable
  end
  f64.const 1
  f64.const -0
  f64.const nan:0x8000000000000
  call $std/mod/test_fmod
  i32.eqz
  if
   i32.const 0
   i32.const 1056
   i32.const 60
   i32.const 1
   call $~lib/builtins/abort
   unreachable
  end
  f64.const -1
  f64.const -0
  f64.const nan:0x8000000000000
  call $std/mod/test_fmod
  i32.eqz
  if
   i32.const 0
   i32.const 1056
   i32.const 61
   i32.const 1
   call $~lib/builtins/abort
   unreachable
  end
  f64.const nan:0x8000000000000
  f64.const 0
  f64.const nan:0x8000000000000
  call $std/mod/test_fmod
  i32.eqz
  if
   i32.const 0
   i32.const 1056
   i32.const 62
   i32.const 1
   call $~lib/builtins/abort
   unreachable
  end
  f64.const nan:0x8000000000000
  f64.const -0
  f64.const nan:0x8000000000000
  call $std/mod/test_fmod
  i32.eqz
  if
   i32.const 0
   i32.const 1056
   i32.const 63
   i32.const 1
   call $~lib/builtins/abort
   unreachable
  end
  f64.const nan:0x8000000000000
  f64.const 1
  f64.const nan:0x8000000000000
  call $std/mod/test_fmod
  i32.eqz
  if
   i32.const 0
   i32.const 1056
   i32.const 64
   i32.const 1
   call $~lib/builtins/abort
   unreachable
  end
  f64.const nan:0x8000000000000
  f64.const -1
  f64.const nan:0x8000000000000
  call $std/mod/test_fmod
  i32.eqz
  if
   i32.const 0
   i32.const 1056
   i32.const 65
   i32.const 1
   call $~lib/builtins/abort
   unreachable
  end
  f64.const nan:0x8000000000000
  f64.const 0
  f64.const nan:0x8000000000000
  call $std/mod/test_fmod
  i32.eqz
  if
   i32.const 0
   i32.const 1056
   i32.const 66
   i32.const 1
   call $~lib/builtins/abort
   unreachable
  end
  f64.const nan:0x8000000000000
  f64.const -0
  f64.const nan:0x8000000000000
  call $std/mod/test_fmod
  i32.eqz
  if
   i32.const 0
   i32.const 1056
   i32.const 67
   i32.const 1
   call $~lib/builtins/abort
   unreachable
  end
  f64.const nan:0x8000000000000
  f64.const 1
  f64.const nan:0x8000000000000
  call $std/mod/test_fmod
  i32.eqz
  if
   i32.const 0
   i32.const 1056
   i32.const 68
   i32.const 1
   call $~lib/builtins/abort
   unreachable
  end
  f64.const nan:0x8000000000000
  f64.const -1
  f64.const nan:0x8000000000000
  call $std/mod/test_fmod
  i32.eqz
  if
   i32.const 0
   i32.const 1056
   i32.const 69
   i32.const 1
   call $~lib/builtins/abort
   unreachable
  end
  f64.const nan:0x8000000000000
  f64.const nan:0x8000000000000
  f64.const nan:0x8000000000000
  call $std/mod/test_fmod
  i32.eqz
  if
   i32.const 0
   i32.const 1056
   i32.const 70
   i32.const 1
   call $~lib/builtins/abort
   unreachable
  end
  f64.const 0
  f64.const inf
  f64.const 0
  call $std/mod/test_fmod
  i32.eqz
  if
   i32.const 0
   i32.const 1056
   i32.const 71
   i32.const 1
   call $~lib/builtins/abort
   unreachable
  end
  f64.const -0
  f64.const inf
  f64.const -0
  call $std/mod/test_fmod
  i32.eqz
  if
   i32.const 0
   i32.const 1056
   i32.const 72
   i32.const 1
   call $~lib/builtins/abort
   unreachable
  end
  f64.const 0
  f64.const -inf
  f64.const 0
  call $std/mod/test_fmod
  i32.eqz
  if
   i32.const 0
   i32.const 1056
   i32.const 73
   i32.const 1
   call $~lib/builtins/abort
   unreachable
  end
  f64.const -0
  f64.const -inf
  f64.const -0
  call $std/mod/test_fmod
  i32.eqz
  if
   i32.const 0
   i32.const 1056
   i32.const 74
   i32.const 1
   call $~lib/builtins/abort
   unreachable
  end
  f64.const 1
  f64.const inf
  f64.const 1
  call $std/mod/test_fmod
  i32.eqz
  if
   i32.const 0
   i32.const 1056
   i32.const 75
   i32.const 1
   call $~lib/builtins/abort
   unreachable
  end
  f64.const -1
  f64.const inf
  f64.const -1
  call $std/mod/test_fmod
  i32.eqz
  if
   i32.const 0
   i32.const 1056
   i32.const 76
   i32.const 1
   call $~lib/builtins/abort
   unreachable
  end
  f64.const 1
  f64.const -inf
  f64.const 1
  call $std/mod/test_fmod
  i32.eqz
  if
   i32.const 0
   i32.const 1056
   i32.const 77
   i32.const 1
   call $~lib/builtins/abort
   unreachable
  end
  f64.const -1
  f64.const -inf
  f64.const -1
  call $std/mod/test_fmod
  i32.eqz
  if
   i32.const 0
   i32.const 1056
   i32.const 78
   i32.const 1
   call $~lib/builtins/abort
   unreachable
  end
  f64.const inf
  f64.const 0
  f64.const nan:0x8000000000000
  call $std/mod/test_fmod
  i32.eqz
  if
   i32.const 0
   i32.const 1056
   i32.const 79
   i32.const 1
   call $~lib/builtins/abort
   unreachable
  end
  f64.const inf
  f64.const -0
  f64.const nan:0x8000000000000
  call $std/mod/test_fmod
  i32.eqz
  if
   i32.const 0
   i32.const 1056
   i32.const 80
   i32.const 1
   call $~lib/builtins/abort
   unreachable
  end
  f64.const -inf
  f64.const 0
  f64.const nan:0x8000000000000
  call $std/mod/test_fmod
  i32.eqz
  if
   i32.const 0
   i32.const 1056
   i32.const 81
   i32.const 1
   call $~lib/builtins/abort
   unreachable
  end
  f64.const -inf
  f64.const -0
  f64.const nan:0x8000000000000
  call $std/mod/test_fmod
  i32.eqz
  if
   i32.const 0
   i32.const 1056
   i32.const 82
   i32.const 1
   call $~lib/builtins/abort
   unreachable
  end
  f64.const inf
  f64.const 1
  f64.const nan:0x8000000000000
  call $std/mod/test_fmod
  i32.eqz
  if
   i32.const 0
   i32.const 1056
   i32.const 83
   i32.const 1
   call $~lib/builtins/abort
   unreachable
  end
  f64.const inf
  f64.const -1
  f64.const nan:0x8000000000000
  call $std/mod/test_fmod
  i32.eqz
  if
   i32.const 0
   i32.const 1056
   i32.const 84
   i32.const 1
   call $~lib/builtins/abort
   unreachable
  end
  f64.const -inf
  f64.const 1
  f64.const nan:0x8000000000000
  call $std/mod/test_fmod
  i32.eqz
  if
   i32.const 0
   i32.const 1056
   i32.const 85
   i32.const 1
   call $~lib/builtins/abort
   unreachable
  end
  f64.const -inf
  f64.const -1
  f64.const nan:0x8000000000000
  call $std/mod/test_fmod
  i32.eqz
  if
   i32.const 0
   i32.const 1056
   i32.const 86
   i32.const 1
   call $~lib/builtins/abort
   unreachable
  end
  f64.const inf
  f64.const inf
  f64.const nan:0x8000000000000
  call $std/mod/test_fmod
  i32.eqz
  if
   i32.const 0
   i32.const 1056
   i32.const 87
   i32.const 1
   call $~lib/builtins/abort
   unreachable
  end
  f64.const -inf
  f64.const inf
  f64.const nan:0x8000000000000
  call $std/mod/test_fmod
  i32.eqz
  if
   i32.const 0
   i32.const 1056
   i32.const 88
   i32.const 1
   call $~lib/builtins/abort
   unreachable
  end
  f64.const inf
  f64.const -inf
  f64.const nan:0x8000000000000
  call $std/mod/test_fmod
  i32.eqz
  if
   i32.const 0
   i32.const 1056
   i32.const 89
   i32.const 1
   call $~lib/builtins/abort
   unreachable
  end
  f64.const -inf
  f64.const -inf
  f64.const nan:0x8000000000000
  call $std/mod/test_fmod
  i32.eqz
  if
   i32.const 0
   i32.const 1056
   i32.const 90
   i32.const 1
   call $~lib/builtins/abort
   unreachable
  end
  f64.const inf
  f64.const nan:0x8000000000000
  f64.const nan:0x8000000000000
  call $std/mod/test_fmod
  i32.eqz
  if
   i32.const 0
   i32.const 1056
   i32.const 91
   i32.const 1
   call $~lib/builtins/abort
   unreachable
  end
  f64.const -inf
  f64.const nan:0x8000000000000
  f64.const nan:0x8000000000000
  call $std/mod/test_fmod
  i32.eqz
  if
   i32.const 0
   i32.const 1056
   i32.const 92
   i32.const 1
   call $~lib/builtins/abort
   unreachable
  end
  f64.const nan:0x8000000000000
  f64.const inf
  f64.const nan:0x8000000000000
  call $std/mod/test_fmod
  i32.eqz
  if
   i32.const 0
   i32.const 1056
   i32.const 93
   i32.const 1
   call $~lib/builtins/abort
   unreachable
  end
  f64.const nan:0x8000000000000
  f64.const -inf
  f64.const nan:0x8000000000000
  call $std/mod/test_fmod
  i32.eqz
  if
   i32.const 0
   i32.const 1056
   i32.const 94
   i32.const 1
   call $~lib/builtins/abort
   unreachable
  end
  f32.const 3
  f32.const 2
  f32.const 1
  call $std/mod/test_fmodf
  i32.eqz
  if
   i32.const 0
   i32.const 1056
   i32.const 103
   i32.const 1
   call $~lib/builtins/abort
   unreachable
  end
  f32.const 3
  f32.const -2
  f32.const 1
  call $std/mod/test_fmodf
  i32.eqz
  if
   i32.const 0
   i32.const 1056
   i32.const 104
   i32.const 1
   call $~lib/builtins/abort
   unreachable
  end
  f32.const -3
  f32.const 2
  f32.const -1
  call $std/mod/test_fmodf
  i32.eqz
  if
   i32.const 0
   i32.const 1056
   i32.const 105
   i32.const 1
   call $~lib/builtins/abort
   unreachable
  end
  f32.const -3
  f32.const -2
  f32.const -1
  call $std/mod/test_fmodf
  i32.eqz
  if
   i32.const 0
   i32.const 1056
   i32.const 106
   i32.const 1
   call $~lib/builtins/abort
   unreachable
  end
  f32.const 3.5
  f32.const 2
  f32.const 1.5
  call $std/mod/test_fmodf
  i32.eqz
  if
   i32.const 0
   i32.const 1056
   i32.const 107
   i32.const 1
   call $~lib/builtins/abort
   unreachable
  end
  f32.const 3.5
  f32.const -2
  f32.const 1.5
  call $std/mod/test_fmodf
  i32.eqz
  if
   i32.const 0
   i32.const 1056
   i32.const 108
   i32.const 1
   call $~lib/builtins/abort
   unreachable
  end
  f32.const -3.5
  f32.const 2
  f32.const -1.5
  call $std/mod/test_fmodf
  i32.eqz
  if
   i32.const 0
   i32.const 1056
   i32.const 109
   i32.const 1
   call $~lib/builtins/abort
   unreachable
  end
  f32.const -3.5
  f32.const -2
  f32.const -1.5
  call $std/mod/test_fmodf
  i32.eqz
  if
   i32.const 0
   i32.const 1056
   i32.const 110
   i32.const 1
   call $~lib/builtins/abort
   unreachable
  end
  f32.const 3
  f32.const 2.5
  f32.const 0.5
  call $std/mod/test_fmodf
  i32.eqz
  if
   i32.const 0
   i32.const 1056
   i32.const 111
   i32.const 1
   call $~lib/builtins/abort
   unreachable
  end
  f32.const 3
  f32.const -2.5
  f32.const 0.5
  call $std/mod/test_fmodf
  i32.eqz
  if
   i32.const 0
   i32.const 1056
   i32.const 112
   i32.const 1
   call $~lib/builtins/abort
   unreachable
  end
  f32.const -3
  f32.const 2.5
  f32.const -0.5
  call $std/mod/test_fmodf
  i32.eqz
  if
   i32.const 0
   i32.const 1056
   i32.const 113
   i32.const 1
   call $~lib/builtins/abort
   unreachable
  end
  f32.const -3
  f32.const -2.5
  f32.const -0.5
  call $std/mod/test_fmodf
  i32.eqz
  if
   i32.const 0
   i32.const 1056
   i32.const 114
   i32.const 1
   call $~lib/builtins/abort
   unreachable
  end
  f32.const 0.5
  f32.const 1
  f32.const 0.5
  call $std/mod/test_fmodf
  i32.eqz
  if
   i32.const 0
   i32.const 1056
   i32.const 115
   i32.const 1
   call $~lib/builtins/abort
   unreachable
  end
  f32.const 0.5
  f32.const -1
  f32.const 0.5
  call $std/mod/test_fmodf
  i32.eqz
  if
   i32.const 0
   i32.const 1056
   i32.const 116
   i32.const 1
   call $~lib/builtins/abort
   unreachable
  end
  f32.const -0.5
  f32.const 1
  f32.const -0.5
  call $std/mod/test_fmodf
  i32.eqz
  if
   i32.const 0
   i32.const 1056
   i32.const 117
   i32.const 1
   call $~lib/builtins/abort
   unreachable
  end
  f32.const -0.5
  f32.const -1
  f32.const -0.5
  call $std/mod/test_fmodf
  i32.eqz
  if
   i32.const 0
   i32.const 1056
   i32.const 118
   i32.const 1
   call $~lib/builtins/abort
   unreachable
  end
  f32.const 1.5
  f32.const 1
  f32.const 0.5
  call $std/mod/test_fmodf
  i32.eqz
  if
   i32.const 0
   i32.const 1056
   i32.const 119
   i32.const 1
   call $~lib/builtins/abort
   unreachable
  end
  f32.const 1.5
  f32.const -1
  f32.const 0.5
  call $std/mod/test_fmodf
  i32.eqz
  if
   i32.const 0
   i32.const 1056
   i32.const 120
   i32.const 1
   call $~lib/builtins/abort
   unreachable
  end
  f32.const -1.5
  f32.const 1
  f32.const -0.5
  call $std/mod/test_fmodf
  i32.eqz
  if
   i32.const 0
   i32.const 1056
   i32.const 121
   i32.const 1
   call $~lib/builtins/abort
   unreachable
  end
  f32.const -1.5
  f32.const -1
  f32.const -0.5
  call $std/mod/test_fmodf
  i32.eqz
  if
   i32.const 0
   i32.const 1056
   i32.const 122
   i32.const 1
   call $~lib/builtins/abort
   unreachable
  end
  f32.const 0
  f32.const 0
  f32.const nan:0x400000
  call $std/mod/test_fmodf
  i32.eqz
  if
   i32.const 0
   i32.const 1056
   i32.const 125
   i32.const 1
   call $~lib/builtins/abort
   unreachable
  end
  f32.const -0
  f32.const 0
  f32.const nan:0x400000
  call $std/mod/test_fmodf
  i32.eqz
  if
   i32.const 0
   i32.const 1056
   i32.const 126
   i32.const 1
   call $~lib/builtins/abort
   unreachable
  end
  f32.const 0
  f32.const -0
  f32.const nan:0x400000
  call $std/mod/test_fmodf
  i32.eqz
  if
   i32.const 0
   i32.const 1056
   i32.const 127
   i32.const 1
   call $~lib/builtins/abort
   unreachable
  end
  f32.const -0
  f32.const -0
  f32.const nan:0x400000
  call $std/mod/test_fmodf
  i32.eqz
  if
   i32.const 0
   i32.const 1056
   i32.const 128
   i32.const 1
   call $~lib/builtins/abort
   unreachable
  end
  f32.const 1
  f32.const 0
  f32.const nan:0x400000
  call $std/mod/test_fmodf
  i32.eqz
  if
   i32.const 0
   i32.const 1056
   i32.const 129
   i32.const 1
   call $~lib/builtins/abort
   unreachable
  end
  f32.const -1
  f32.const 0
  f32.const nan:0x400000
  call $std/mod/test_fmodf
  i32.eqz
  if
   i32.const 0
   i32.const 1056
   i32.const 130
   i32.const 1
   call $~lib/builtins/abort
   unreachable
  end
  f32.const 1
  f32.const -0
  f32.const nan:0x400000
  call $std/mod/test_fmodf
  i32.eqz
  if
   i32.const 0
   i32.const 1056
   i32.const 131
   i32.const 1
   call $~lib/builtins/abort
   unreachable
  end
  f32.const -1
  f32.const -0
  f32.const nan:0x400000
  call $std/mod/test_fmodf
  i32.eqz
  if
   i32.const 0
   i32.const 1056
   i32.const 132
   i32.const 1
   call $~lib/builtins/abort
   unreachable
  end
  f32.const nan:0x400000
  f32.const 0
  f32.const nan:0x400000
  call $std/mod/test_fmodf
  i32.eqz
  if
   i32.const 0
   i32.const 1056
   i32.const 133
   i32.const 1
   call $~lib/builtins/abort
   unreachable
  end
  f32.const nan:0x400000
  f32.const -0
  f32.const nan:0x400000
  call $std/mod/test_fmodf
  i32.eqz
  if
   i32.const 0
   i32.const 1056
   i32.const 134
   i32.const 1
   call $~lib/builtins/abort
   unreachable
  end
  f32.const nan:0x400000
  f32.const 1
  f32.const nan:0x400000
  call $std/mod/test_fmodf
  i32.eqz
  if
   i32.const 0
   i32.const 1056
   i32.const 135
   i32.const 1
   call $~lib/builtins/abort
   unreachable
  end
  f32.const nan:0x400000
  f32.const -1
  f32.const nan:0x400000
  call $std/mod/test_fmodf
  i32.eqz
  if
   i32.const 0
   i32.const 1056
   i32.const 136
   i32.const 1
   call $~lib/builtins/abort
   unreachable
  end
  f32.const nan:0x400000
  f32.const 0
  f32.const nan:0x400000
  call $std/mod/test_fmodf
  i32.eqz
  if
   i32.const 0
   i32.const 1056
   i32.const 137
   i32.const 1
   call $~lib/builtins/abort
   unreachable
  end
  f32.const nan:0x400000
  f32.const -0
  f32.const nan:0x400000
  call $std/mod/test_fmodf
  i32.eqz
  if
   i32.const 0
   i32.const 1056
   i32.const 138
   i32.const 1
   call $~lib/builtins/abort
   unreachable
  end
  f32.const nan:0x400000
  f32.const 1
  f32.const nan:0x400000
  call $std/mod/test_fmodf
  i32.eqz
  if
   i32.const 0
   i32.const 1056
   i32.const 139
   i32.const 1
   call $~lib/builtins/abort
   unreachable
  end
  f32.const nan:0x400000
  f32.const -1
  f32.const nan:0x400000
  call $std/mod/test_fmodf
  i32.eqz
  if
   i32.const 0
   i32.const 1056
   i32.const 140
   i32.const 1
   call $~lib/builtins/abort
   unreachable
  end
  f32.const nan:0x400000
  f32.const nan:0x400000
  f32.const nan:0x400000
  call $std/mod/test_fmodf
  i32.eqz
  if
   i32.const 0
   i32.const 1056
   i32.const 141
   i32.const 1
   call $~lib/builtins/abort
   unreachable
  end
  f32.const 0
  f32.const inf
  f32.const 0
  call $std/mod/test_fmodf
  i32.eqz
  if
   i32.const 0
   i32.const 1056
   i32.const 142
   i32.const 1
   call $~lib/builtins/abort
   unreachable
  end
  f32.const -0
  f32.const inf
  f32.const -0
  call $std/mod/test_fmodf
  i32.eqz
  if
   i32.const 0
   i32.const 1056
   i32.const 143
   i32.const 1
   call $~lib/builtins/abort
   unreachable
  end
  f32.const 0
  f32.const -inf
  f32.const 0
  call $std/mod/test_fmodf
  i32.eqz
  if
   i32.const 0
   i32.const 1056
   i32.const 144
   i32.const 1
   call $~lib/builtins/abort
   unreachable
  end
  f32.const -0
  f32.const -inf
  f32.const -0
  call $std/mod/test_fmodf
  i32.eqz
  if
   i32.const 0
   i32.const 1056
   i32.const 145
   i32.const 1
   call $~lib/builtins/abort
   unreachable
  end
  f32.const 1
  f32.const inf
  f32.const 1
  call $std/mod/test_fmodf
  i32.eqz
  if
   i32.const 0
   i32.const 1056
   i32.const 146
   i32.const 1
   call $~lib/builtins/abort
   unreachable
  end
  f32.const -1
  f32.const inf
  f32.const -1
  call $std/mod/test_fmodf
  i32.eqz
  if
   i32.const 0
   i32.const 1056
   i32.const 147
   i32.const 1
   call $~lib/builtins/abort
   unreachable
  end
  f32.const 1
  f32.const -inf
  f32.const 1
  call $std/mod/test_fmodf
  i32.eqz
  if
   i32.const 0
   i32.const 1056
   i32.const 148
   i32.const 1
   call $~lib/builtins/abort
   unreachable
  end
  f32.const -1
  f32.const -inf
  f32.const -1
  call $std/mod/test_fmodf
  i32.eqz
  if
   i32.const 0
   i32.const 1056
   i32.const 149
   i32.const 1
   call $~lib/builtins/abort
   unreachable
  end
  f32.const inf
  f32.const 0
  f32.const nan:0x400000
  call $std/mod/test_fmodf
  i32.eqz
  if
   i32.const 0
   i32.const 1056
   i32.const 150
   i32.const 1
   call $~lib/builtins/abort
   unreachable
  end
  f32.const inf
  f32.const -0
  f32.const nan:0x400000
  call $std/mod/test_fmodf
  i32.eqz
  if
   i32.const 0
   i32.const 1056
   i32.const 151
   i32.const 1
   call $~lib/builtins/abort
   unreachable
  end
  f32.const -inf
  f32.const 0
  f32.const nan:0x400000
  call $std/mod/test_fmodf
  i32.eqz
  if
   i32.const 0
   i32.const 1056
   i32.const 152
   i32.const 1
   call $~lib/builtins/abort
   unreachable
  end
  f32.const -inf
  f32.const -0
  f32.const nan:0x400000
  call $std/mod/test_fmodf
  i32.eqz
  if
   i32.const 0
   i32.const 1056
   i32.const 153
   i32.const 1
   call $~lib/builtins/abort
   unreachable
  end
  f32.const inf
  f32.const 1
  f32.const nan:0x400000
  call $std/mod/test_fmodf
  i32.eqz
  if
   i32.const 0
   i32.const 1056
   i32.const 154
   i32.const 1
   call $~lib/builtins/abort
   unreachable
  end
  f32.const inf
  f32.const -1
  f32.const nan:0x400000
  call $std/mod/test_fmodf
  i32.eqz
  if
   i32.const 0
   i32.const 1056
   i32.const 155
   i32.const 1
   call $~lib/builtins/abort
   unreachable
  end
  f32.const -inf
  f32.const 1
  f32.const nan:0x400000
  call $std/mod/test_fmodf
  i32.eqz
  if
   i32.const 0
   i32.const 1056
   i32.const 156
   i32.const 1
   call $~lib/builtins/abort
   unreachable
  end
  f32.const -inf
  f32.const -1
  f32.const nan:0x400000
  call $std/mod/test_fmodf
  i32.eqz
  if
   i32.const 0
   i32.const 1056
   i32.const 157
   i32.const 1
   call $~lib/builtins/abort
   unreachable
  end
  f32.const inf
  f32.const inf
  f32.const nan:0x400000
  call $std/mod/test_fmodf
  i32.eqz
  if
   i32.const 0
   i32.const 1056
   i32.const 158
   i32.const 1
   call $~lib/builtins/abort
   unreachable
  end
  f32.const -inf
  f32.const inf
  f32.const nan:0x400000
  call $std/mod/test_fmodf
  i32.eqz
  if
   i32.const 0
   i32.const 1056
   i32.const 159
   i32.const 1
   call $~lib/builtins/abort
   unreachable
  end
  f32.const inf
  f32.const -inf
  f32.const nan:0x400000
  call $std/mod/test_fmodf
  i32.eqz
  if
   i32.const 0
   i32.const 1056
   i32.const 160
   i32.const 1
   call $~lib/builtins/abort
   unreachable
  end
  f32.const -inf
  f32.const -inf
  f32.const nan:0x400000
  call $std/mod/test_fmodf
  i32.eqz
  if
   i32.const 0
   i32.const 1056
   i32.const 161
   i32.const 1
   call $~lib/builtins/abort
   unreachable
  end
  f32.const inf
  f32.const nan:0x400000
  f32.const nan:0x400000
  call $std/mod/test_fmodf
  i32.eqz
  if
   i32.const 0
   i32.const 1056
   i32.const 162
   i32.const 1
   call $~lib/builtins/abort
   unreachable
  end
  f32.const -inf
  f32.const nan:0x400000
  f32.const nan:0x400000
  call $std/mod/test_fmodf
  i32.eqz
  if
   i32.const 0
   i32.const 1056
   i32.const 163
   i32.const 1
   call $~lib/builtins/abort
   unreachable
  end
  f32.const nan:0x400000
  f32.const inf
  f32.const nan:0x400000
  call $std/mod/test_fmodf
  i32.eqz
  if
   i32.const 0
   i32.const 1056
   i32.const 164
   i32.const 1
   call $~lib/builtins/abort
   unreachable
  end
  f32.const nan:0x400000
  f32.const -inf
  f32.const nan:0x400000
  call $std/mod/test_fmodf
  i32.eqz
  if
   i32.const 0
   i32.const 1056
   i32.const 165
   i32.const 1
   call $~lib/builtins/abort
   unreachable
  end
 )
 (func $~start
  call $start:std/mod
 )
)<|MERGE_RESOLUTION|>--- conflicted
+++ resolved
@@ -1,19 +1,9 @@
 (module
-<<<<<<< HEAD
  (type $none_=>_none (func))
+ (type $f64_f64_=>_f64 (func (param f64 f64) (result f64)))
+ (type $f64_f64_f64_=>_i32 (func (param f64 f64 f64) (result i32)))
  (type $i32_i32_i32_i32_=>_none (func (param i32 i32 i32 i32)))
  (type $f32_f32_f32_=>_i32 (func (param f32 f32 f32) (result i32)))
- (type $f64_f64_f64_=>_i32 (func (param f64 f64 f64) (result i32)))
- (type $f64_f64_=>_f64 (func (param f64 f64) (result f64)))
-=======
- (type $f64_f64_=>_f64 (func (param f64 f64) (result f64)))
- (type $none_=>_none (func))
- (type $f64_f64_=>_i32 (func (param f64 f64) (result i32)))
- (type $f64_f64_f64_=>_i32 (func (param f64 f64 f64) (result i32)))
- (type $i32_i32_i32_i32_=>_none (func (param i32 i32 i32 i32)))
- (type $f32_f32_=>_f32 (func (param f32 f32) (result f32)))
- (type $f32_f32_f32_=>_i32 (func (param f32 f32 f32) (result i32)))
->>>>>>> 3633f4bd
  (import "mod" "mod" (func $std/mod/mod (param f64 f64) (result f64)))
  (import "env" "abort" (func $~lib/builtins/abort (param i32 i32 i32 i32)))
  (memory $0 1)
