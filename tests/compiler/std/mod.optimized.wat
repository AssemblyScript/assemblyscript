(module
 (type $FFF (func (param f64 f64) (result f64)))
 (type $FFFi (func (param f64 f64 f64) (result i32)))
 (type $FFi (func (param f64 f64) (result i32)))
 (type $iiiiv (func (param i32 i32 i32 i32)))
 (type $fffi (func (param f32 f32 f32) (result i32)))
 (type $fff (func (param f32 f32) (result f32)))
 (type $ffi (func (param f32 f32) (result i32)))
 (type $v (func))
 (import "math" "mod" (func $std/mod/mod (param f64 f64) (result f64)))
 (import "env" "abort" (func $~lib/env/abort (param i32 i32 i32 i32)))
 (memory $0 1)
 (data (i32.const 8) "\n\00\00\00s\00t\00d\00/\00m\00o\00d\00.\00t\00s")
 (table $0 1 anyfunc)
 (elem (i32.const 0) $null)
 (export "memory" (memory $0))
 (export "table" (table $0))
 (export "mod" (func $std/mod/mod))
 (start $start)
 (func $~lib/math/NativeMath.mod (; 2 ;) (type $FFF) (param $0 f64) (param $1 f64) (result f64)
  (local $2 i64)
  (local $3 i64)
  (local $4 i64)
  (local $5 i64)
  (local $6 i32)
  (local $7 i64)
  (local $8 i64)
  (local $9 i64)
  get_local $0
  i64.reinterpret/f64
  tee_local $2
  i64.const 52
  i64.shr_u
  i64.const 2047
  i64.and
  set_local $4
  get_local $1
  i64.reinterpret/f64
  tee_local $3
  i64.const 52
  i64.shr_u
  i64.const 2047
  i64.and
  set_local $5
  get_local $2
  i64.const 63
  i64.shr_u
  set_local $8
  get_local $3
  i64.const 1
  i64.shl
  tee_local $7
  i64.const 0
  i64.eq
  tee_local $6
  i32.eqz
  if
   get_local $4
   i64.const 2047
   i64.eq
   set_local $6
  end
  get_local $6
  i32.eqz
  if
   get_local $1
   get_local $1
   f64.ne
   set_local $6
  end
  get_local $6
  if
   get_local $0
   get_local $1
   f64.mul
   tee_local $0
   get_local $0
   f64.div
   return
  end
  block $folding-inner0
   get_local $2
   i64.const 1
   i64.shl
   tee_local $9
   get_local $7
   i64.le_u
   if
    get_local $7
    get_local $9
    i64.eq
    br_if $folding-inner0
    get_local $0
    return
   end
   get_local $4
   i64.eqz
   if (result i64)
    get_local $2
    i64.const 0
    get_local $4
    get_local $2
    i64.const 12
    i64.shl
    i64.clz
    i64.sub
    tee_local $4
    i64.sub
    i64.const 1
    i64.add
    i64.shl
   else    
    get_local $2
    i64.const 4503599627370495
    i64.and
    i64.const 4503599627370496
    i64.or
   end
   set_local $2
   get_local $5
   i64.eqz
   if (result i64)
    get_local $3
    i64.const 0
    get_local $5
    get_local $3
    i64.const 12
    i64.shl
    i64.clz
    i64.sub
    tee_local $5
    i64.sub
    i64.const 1
    i64.add
    i64.shl
   else    
    get_local $3
    i64.const 4503599627370495
    i64.and
    i64.const 4503599627370496
    i64.or
   end
   set_local $3
   loop $continue|0
    get_local $4
    get_local $5
    i64.gt_s
    if
     get_local $2
     get_local $3
     i64.ge_u
     if
      get_local $2
      get_local $3
      i64.eq
      br_if $folding-inner0
      get_local $2
      get_local $3
      i64.sub
      set_local $2
     end
     get_local $2
     i64.const 1
     i64.shl
     set_local $2
     get_local $4
     i64.const 1
     i64.sub
     set_local $4
     br $continue|0
    end
   end
   get_local $2
   get_local $3
   i64.ge_u
   if
    get_local $2
    get_local $3
    i64.eq
    br_if $folding-inner0
    get_local $2
    get_local $3
    i64.sub
    set_local $2
   end
   get_local $2
   get_local $2
   i64.const 11
   i64.shl
   i64.clz
   tee_local $3
   i64.shl
   set_local $2
   get_local $4
   get_local $3
   i64.sub
   tee_local $4
   i64.const 0
   i64.gt_s
   if (result i64)
    get_local $2
    i64.const 4503599627370496
    i64.sub
    get_local $4
    i64.const 52
    i64.shl
    i64.or
   else    
    get_local $2
    i64.const 0
    get_local $4
    i64.sub
    i64.const 1
    i64.add
    i64.shr_u
   end
   tee_local $2
   get_local $8
   i64.const 63
   i64.shl
   i64.or
   f64.reinterpret/i64
   return
  end
  f64.const 0
  get_local $0
  f64.mul
 )
 (func $std/mod/check<f64> (; 3 ;) (type $FFi) (param $0 f64) (param $1 f64) (result i32)
  get_local $1
  get_local $1
  f64.ne
  if
   get_local $0
   get_local $0
   f64.ne
   return
  end
  get_local $1
  f64.const 0
  f64.eq
  if
   f64.const 1
   get_local $1
   f64.div
   f64.const 1
   get_local $0
   f64.div
   f64.eq
   return
  end
  get_local $0
  get_local $1
  f64.eq
 )
 (func $std/mod/test_fmod (; 4 ;) (type $FFFi) (param $0 f64) (param $1 f64) (param $2 f64) (result i32)
  (local $3 i32)
  get_local $0
  get_local $1
  call $~lib/math/NativeMath.mod
  get_local $2
  call $std/mod/check<f64>
  tee_local $3
  if
   get_local $0
   get_local $1
   call $std/mod/mod
   get_local $2
   call $std/mod/check<f64>
   set_local $3
  end
  get_local $3
 )
 (func $~lib/math/NativeMathf.mod (; 5 ;) (type $fff) (param $0 f32) (param $1 f32) (result f32)
  (local $2 i32)
  (local $3 i32)
  (local $4 i32)
  (local $5 i32)
  (local $6 i32)
  (local $7 i32)
  (local $8 i32)
  get_local $0
  i32.reinterpret/f32
  tee_local $2
  i32.const 23
  i32.shr_u
  i32.const 255
  i32.and
  set_local $3
  get_local $1
  i32.reinterpret/f32
  tee_local $4
  i32.const 23
  i32.shr_u
  i32.const 255
  i32.and
  set_local $6
  get_local $2
  i32.const -2147483648
  i32.and
  set_local $8
  get_local $4
  i32.const 1
  i32.shl
  tee_local $7
  i32.eqz
  tee_local $5
  i32.eqz
  if
   get_local $3
   i32.const 255
   i32.eq
   set_local $5
  end
  get_local $5
  i32.eqz
  if
   get_local $1
<<<<<<< HEAD
<<<<<<< HEAD
   i32.reinterpret/f32
   tee_local $4
   i32.const 23
   i32.shr_u
   i32.const 255
   i32.and
   set_local $6
   get_local $2
   i32.const -2147483648
   i32.and
   set_local $8
   get_local $4
   i32.const 1
   i32.shl
   tee_local $7
   i32.eqz
   tee_local $5
   i32.eqz
   if
    get_local $3
    i32.const 255
    i32.eq
    set_local $5
   end
   get_local $5
   i32.eqz
   if
    get_local $1
    get_local $1
    f32.ne
    set_local $5
   end
   get_local $5
   if
    get_local $0
    get_local $1
    f32.mul
    tee_local $0
    get_local $0
    f32.div
    return
   end
=======
=======
>>>>>>> d5f72e32
   get_local $1
   f32.ne
   set_local $5
  end
  get_local $5
  if
   get_local $0
   get_local $1
   f32.mul
   tee_local $0
   get_local $0
   f32.div
   return
  end
  block $folding-inner0
<<<<<<< HEAD
>>>>>>> threading
=======
>>>>>>> d5f72e32
   get_local $2
   i32.const 1
   i32.shl
   tee_local $5
   get_local $7
   i32.le_u
   if
    get_local $5
    get_local $7
    i32.eq
    br_if $folding-inner0
    get_local $0
    return
   end
   get_local $3
   if (result i32)
    get_local $2
    i32.const 8388607
    i32.and
    i32.const 8388608
    i32.or
   else    
    get_local $2
    i32.const 1
    get_local $3
    get_local $2
    i32.const 9
    i32.shl
    i32.clz
    i32.sub
    tee_local $3
    i32.sub
    i32.shl
   end
   set_local $2
   get_local $6
   if (result i32)
    get_local $4
    i32.const 8388607
    i32.and
    i32.const 8388608
    i32.or
   else    
    get_local $4
    i32.const 1
    get_local $6
    get_local $4
    i32.const 9
    i32.shl
    i32.clz
    i32.sub
    tee_local $6
    i32.sub
    i32.shl
   end
   set_local $4
   loop $continue|0
    get_local $3
    get_local $6
    i32.gt_s
    if
     get_local $2
     get_local $4
     i32.ge_u
     if
      get_local $2
      get_local $4
      i32.eq
      br_if $folding-inner0
      get_local $2
      get_local $4
      i32.sub
      set_local $2
     end
     get_local $2
     i32.const 1
     i32.shl
     set_local $2
     get_local $3
     i32.const 1
     i32.sub
     set_local $3
     br $continue|0
    end
   end
   get_local $2
   get_local $4
   i32.ge_u
   if
    get_local $2
    get_local $4
    i32.eq
    br_if $folding-inner0
    get_local $2
    get_local $4
    i32.sub
    set_local $2
   end
   get_local $2
   get_local $2
   i32.const 8
   i32.shl
   i32.clz
   tee_local $5
   i32.shl
   set_local $2
   get_local $8
   get_local $3
   get_local $5
   i32.sub
   tee_local $3
   i32.const 0
   i32.gt_s
   if (result i32)
    get_local $2
    i32.const 8388608
    i32.sub
    get_local $3
    i32.const 23
    i32.shl
    i32.or
   else    
    get_local $2
    i32.const 1
    get_local $3
    i32.sub
    i32.shr_u
   end
   tee_local $2
   i32.or
   f32.reinterpret/i32
   return
  end
  f32.const 0
  get_local $0
  f32.mul
 )
 (func $std/mod/check<f32> (; 6 ;) (type $ffi) (param $0 f32) (param $1 f32) (result i32)
  get_local $1
  get_local $1
  f32.ne
  if
   get_local $0
   get_local $0
   f32.ne
   return
  end
  get_local $1
  f32.const 0
  f32.eq
  if
   f32.const 1
   get_local $1
   f32.div
   f32.const 1
   get_local $0
   f32.div
   f32.eq
   return
  end
  get_local $0
  get_local $1
  f32.eq
 )
 (func $std/mod/test_fmodf (; 7 ;) (type $fffi) (param $0 f32) (param $1 f32) (param $2 f32) (result i32)
  get_local $0
  get_local $1
  call $~lib/math/NativeMathf.mod
  get_local $2
  call $std/mod/check<f32>
 )
 (func $start (; 8 ;) (type $v)
  f64.const 3
  f64.const 2
  f64.const 1
  call $std/mod/test_fmod
  i32.eqz
  if
   i32.const 0
   i32.const 8
   i32.const 20
   i32.const 0
   call $~lib/env/abort
   unreachable
  end
  f64.const 3
  f64.const -2
  f64.const 1
  call $std/mod/test_fmod
  i32.eqz
  if
   i32.const 0
   i32.const 8
   i32.const 21
   i32.const 0
   call $~lib/env/abort
   unreachable
  end
  f64.const -3
  f64.const 2
  f64.const -1
  call $std/mod/test_fmod
  i32.eqz
  if
   i32.const 0
   i32.const 8
   i32.const 22
   i32.const 0
   call $~lib/env/abort
   unreachable
  end
  f64.const -3
  f64.const -2
  f64.const -1
  call $std/mod/test_fmod
  i32.eqz
  if
   i32.const 0
   i32.const 8
   i32.const 23
   i32.const 0
   call $~lib/env/abort
   unreachable
  end
  f64.const 3.5
  f64.const 2
  f64.const 1.5
  call $std/mod/test_fmod
  i32.eqz
  if
   i32.const 0
   i32.const 8
   i32.const 24
   i32.const 0
   call $~lib/env/abort
   unreachable
  end
  f64.const 3.5
  f64.const -2
  f64.const 1.5
  call $std/mod/test_fmod
  i32.eqz
  if
   i32.const 0
   i32.const 8
   i32.const 25
   i32.const 0
   call $~lib/env/abort
   unreachable
  end
  f64.const -3.5
  f64.const 2
  f64.const -1.5
  call $std/mod/test_fmod
  i32.eqz
  if
   i32.const 0
   i32.const 8
   i32.const 26
   i32.const 0
   call $~lib/env/abort
   unreachable
  end
  f64.const -3.5
  f64.const -2
  f64.const -1.5
  call $std/mod/test_fmod
  i32.eqz
  if
   i32.const 0
   i32.const 8
   i32.const 27
   i32.const 0
   call $~lib/env/abort
   unreachable
  end
  f64.const 3
  f64.const 2.5
  f64.const 0.5
  call $std/mod/test_fmod
  i32.eqz
  if
   i32.const 0
   i32.const 8
   i32.const 28
   i32.const 0
   call $~lib/env/abort
   unreachable
  end
  f64.const 3
  f64.const -2.5
  f64.const 0.5
  call $std/mod/test_fmod
  i32.eqz
  if
   i32.const 0
   i32.const 8
   i32.const 29
   i32.const 0
   call $~lib/env/abort
   unreachable
  end
  f64.const -3
  f64.const 2.5
  f64.const -0.5
  call $std/mod/test_fmod
  i32.eqz
  if
   i32.const 0
   i32.const 8
   i32.const 30
   i32.const 0
   call $~lib/env/abort
   unreachable
  end
  f64.const -3
  f64.const -2.5
  f64.const -0.5
  call $std/mod/test_fmod
  i32.eqz
  if
   i32.const 0
   i32.const 8
   i32.const 31
   i32.const 0
   call $~lib/env/abort
   unreachable
  end
  f64.const 0.5
  f64.const 1
  f64.const 0.5
  call $std/mod/test_fmod
  i32.eqz
  if
   i32.const 0
   i32.const 8
   i32.const 32
   i32.const 0
   call $~lib/env/abort
   unreachable
  end
  f64.const 0.5
  f64.const -1
  f64.const 0.5
  call $std/mod/test_fmod
  i32.eqz
  if
   i32.const 0
   i32.const 8
   i32.const 33
   i32.const 0
   call $~lib/env/abort
   unreachable
  end
  f64.const -0.5
  f64.const 1
  f64.const -0.5
  call $std/mod/test_fmod
  i32.eqz
  if
   i32.const 0
   i32.const 8
   i32.const 34
   i32.const 0
   call $~lib/env/abort
   unreachable
  end
  f64.const -0.5
  f64.const -1
  f64.const -0.5
  call $std/mod/test_fmod
  i32.eqz
  if
   i32.const 0
   i32.const 8
   i32.const 35
   i32.const 0
   call $~lib/env/abort
   unreachable
  end
  f64.const 1.5
  f64.const 1
  f64.const 0.5
  call $std/mod/test_fmod
  i32.eqz
  if
   i32.const 0
   i32.const 8
   i32.const 36
   i32.const 0
   call $~lib/env/abort
   unreachable
  end
  f64.const 1.5
  f64.const -1
  f64.const 0.5
  call $std/mod/test_fmod
  i32.eqz
  if
   i32.const 0
   i32.const 8
   i32.const 37
   i32.const 0
   call $~lib/env/abort
   unreachable
  end
  f64.const -1.5
  f64.const 1
  f64.const -0.5
  call $std/mod/test_fmod
  i32.eqz
  if
   i32.const 0
   i32.const 8
   i32.const 38
   i32.const 0
   call $~lib/env/abort
   unreachable
  end
  f64.const -1.5
  f64.const -1
  f64.const -0.5
  call $std/mod/test_fmod
  i32.eqz
  if
   i32.const 0
   i32.const 8
   i32.const 39
   i32.const 0
   call $~lib/env/abort
   unreachable
  end
  f64.const 1.25
  f64.const 1
  f64.const 0.25
  call $std/mod/test_fmod
  i32.eqz
  if
   i32.const 0
   i32.const 8
   i32.const 40
   i32.const 0
   call $~lib/env/abort
   unreachable
  end
  f64.const 1.25
  f64.const -1
  f64.const 0.25
  call $std/mod/test_fmod
  i32.eqz
  if
   i32.const 0
   i32.const 8
   i32.const 41
   i32.const 0
   call $~lib/env/abort
   unreachable
  end
  f64.const -1.25
  f64.const 1
  f64.const -0.25
  call $std/mod/test_fmod
  i32.eqz
  if
   i32.const 0
   i32.const 8
   i32.const 42
   i32.const 0
   call $~lib/env/abort
   unreachable
  end
  f64.const -1.25
  f64.const -1
  f64.const -0.25
  call $std/mod/test_fmod
  i32.eqz
  if
   i32.const 0
   i32.const 8
   i32.const 43
   i32.const 0
   call $~lib/env/abort
   unreachable
  end
  f64.const 1
  f64.const 1.25
  f64.const 1
  call $std/mod/test_fmod
  i32.eqz
  if
   i32.const 0
   i32.const 8
   i32.const 44
   i32.const 0
   call $~lib/env/abort
   unreachable
  end
  f64.const 1
  f64.const -1.25
  f64.const 1
  call $std/mod/test_fmod
  i32.eqz
  if
   i32.const 0
   i32.const 8
   i32.const 45
   i32.const 0
   call $~lib/env/abort
   unreachable
  end
  f64.const -1
  f64.const 1.25
  f64.const -1
  call $std/mod/test_fmod
  i32.eqz
  if
   i32.const 0
   i32.const 8
   i32.const 46
   i32.const 0
   call $~lib/env/abort
   unreachable
  end
  f64.const -1
  f64.const -1.25
  f64.const -1
  call $std/mod/test_fmod
  i32.eqz
  if
   i32.const 0
   i32.const 8
   i32.const 47
   i32.const 0
   call $~lib/env/abort
   unreachable
  end
  f64.const -13
  f64.const 64
  f64.const -13
  call $std/mod/test_fmod
  i32.eqz
  if
   i32.const 0
   i32.const 8
   i32.const 48
   i32.const 0
   call $~lib/env/abort
   unreachable
  end
  f64.const 0
  f64.const 0
  f64.const nan:0x8000000000000
  call $std/mod/test_fmod
  i32.eqz
  if
   i32.const 0
   i32.const 8
   i32.const 51
   i32.const 0
   call $~lib/env/abort
   unreachable
  end
  f64.const -0
  f64.const 0
  f64.const nan:0x8000000000000
  call $std/mod/test_fmod
  i32.eqz
  if
   i32.const 0
   i32.const 8
   i32.const 52
   i32.const 0
   call $~lib/env/abort
   unreachable
  end
  f64.const 0
  f64.const -0
  f64.const nan:0x8000000000000
  call $std/mod/test_fmod
  i32.eqz
  if
   i32.const 0
   i32.const 8
   i32.const 53
   i32.const 0
   call $~lib/env/abort
   unreachable
  end
  f64.const -0
  f64.const -0
  f64.const nan:0x8000000000000
  call $std/mod/test_fmod
  i32.eqz
  if
   i32.const 0
   i32.const 8
   i32.const 54
   i32.const 0
   call $~lib/env/abort
   unreachable
  end
  f64.const 0
  f64.const 1
  f64.const 0
  call $std/mod/test_fmod
  i32.eqz
  if
   i32.const 0
   i32.const 8
   i32.const 55
   i32.const 0
   call $~lib/env/abort
   unreachable
  end
  f64.const -0
  f64.const 1
  f64.const -0
  call $std/mod/test_fmod
  i32.eqz
  if
   i32.const 0
   i32.const 8
   i32.const 56
   i32.const 0
   call $~lib/env/abort
   unreachable
  end
  f64.const 0
  f64.const -1
  f64.const 0
  call $std/mod/test_fmod
  i32.eqz
  if
   i32.const 0
   i32.const 8
   i32.const 57
   i32.const 0
   call $~lib/env/abort
   unreachable
  end
  f64.const -0
  f64.const -1
  f64.const -0
  call $std/mod/test_fmod
  i32.eqz
  if
   i32.const 0
   i32.const 8
   i32.const 58
   i32.const 0
   call $~lib/env/abort
   unreachable
  end
  f64.const 1
  f64.const 0
  f64.const nan:0x8000000000000
  call $std/mod/test_fmod
  i32.eqz
  if
   i32.const 0
   i32.const 8
   i32.const 59
   i32.const 0
   call $~lib/env/abort
   unreachable
  end
  f64.const -1
  f64.const 0
  f64.const nan:0x8000000000000
  call $std/mod/test_fmod
  i32.eqz
  if
   i32.const 0
   i32.const 8
   i32.const 60
   i32.const 0
   call $~lib/env/abort
   unreachable
  end
  f64.const 1
  f64.const -0
  f64.const nan:0x8000000000000
  call $std/mod/test_fmod
  i32.eqz
  if
   i32.const 0
   i32.const 8
   i32.const 61
   i32.const 0
   call $~lib/env/abort
   unreachable
  end
  f64.const -1
  f64.const -0
  f64.const nan:0x8000000000000
  call $std/mod/test_fmod
  i32.eqz
  if
   i32.const 0
   i32.const 8
   i32.const 62
   i32.const 0
   call $~lib/env/abort
   unreachable
  end
  f64.const nan:0x8000000000000
  f64.const 0
  f64.const nan:0x8000000000000
  call $std/mod/test_fmod
  i32.eqz
  if
   i32.const 0
   i32.const 8
   i32.const 63
   i32.const 0
   call $~lib/env/abort
   unreachable
  end
  f64.const nan:0x8000000000000
  f64.const -0
  f64.const nan:0x8000000000000
  call $std/mod/test_fmod
  i32.eqz
  if
   i32.const 0
   i32.const 8
   i32.const 64
   i32.const 0
   call $~lib/env/abort
   unreachable
  end
  f64.const nan:0x8000000000000
  f64.const 1
  f64.const nan:0x8000000000000
  call $std/mod/test_fmod
  i32.eqz
  if
   i32.const 0
   i32.const 8
   i32.const 65
   i32.const 0
   call $~lib/env/abort
   unreachable
  end
  f64.const nan:0x8000000000000
  f64.const -1
  f64.const nan:0x8000000000000
  call $std/mod/test_fmod
  i32.eqz
  if
   i32.const 0
   i32.const 8
   i32.const 66
   i32.const 0
   call $~lib/env/abort
   unreachable
  end
  f64.const nan:0x8000000000000
  f64.const 0
  f64.const nan:0x8000000000000
  call $std/mod/test_fmod
  i32.eqz
  if
   i32.const 0
   i32.const 8
   i32.const 67
   i32.const 0
   call $~lib/env/abort
   unreachable
  end
  f64.const nan:0x8000000000000
  f64.const -0
  f64.const nan:0x8000000000000
  call $std/mod/test_fmod
  i32.eqz
  if
   i32.const 0
   i32.const 8
   i32.const 68
   i32.const 0
   call $~lib/env/abort
   unreachable
  end
  f64.const nan:0x8000000000000
  f64.const 1
  f64.const nan:0x8000000000000
  call $std/mod/test_fmod
  i32.eqz
  if
   i32.const 0
   i32.const 8
   i32.const 69
   i32.const 0
   call $~lib/env/abort
   unreachable
  end
  f64.const nan:0x8000000000000
  f64.const -1
  f64.const nan:0x8000000000000
  call $std/mod/test_fmod
  i32.eqz
  if
   i32.const 0
   i32.const 8
   i32.const 70
   i32.const 0
   call $~lib/env/abort
   unreachable
  end
  f64.const nan:0x8000000000000
  f64.const nan:0x8000000000000
  f64.const nan:0x8000000000000
  call $std/mod/test_fmod
  i32.eqz
  if
   i32.const 0
   i32.const 8
   i32.const 71
   i32.const 0
   call $~lib/env/abort
   unreachable
  end
  f64.const 0
  f64.const inf
  f64.const 0
  call $std/mod/test_fmod
  i32.eqz
  if
   i32.const 0
   i32.const 8
   i32.const 72
   i32.const 0
   call $~lib/env/abort
   unreachable
  end
  f64.const -0
  f64.const inf
  f64.const -0
  call $std/mod/test_fmod
  i32.eqz
  if
   i32.const 0
   i32.const 8
   i32.const 73
   i32.const 0
   call $~lib/env/abort
   unreachable
  end
  f64.const 0
  f64.const -inf
  f64.const 0
  call $std/mod/test_fmod
  i32.eqz
  if
   i32.const 0
   i32.const 8
   i32.const 74
   i32.const 0
   call $~lib/env/abort
   unreachable
  end
  f64.const -0
  f64.const -inf
  f64.const -0
  call $std/mod/test_fmod
  i32.eqz
  if
   i32.const 0
   i32.const 8
   i32.const 75
   i32.const 0
   call $~lib/env/abort
   unreachable
  end
  f64.const 1
  f64.const inf
  f64.const 1
  call $std/mod/test_fmod
  i32.eqz
  if
   i32.const 0
   i32.const 8
   i32.const 76
   i32.const 0
   call $~lib/env/abort
   unreachable
  end
  f64.const -1
  f64.const inf
  f64.const -1
  call $std/mod/test_fmod
  i32.eqz
  if
   i32.const 0
   i32.const 8
   i32.const 77
   i32.const 0
   call $~lib/env/abort
   unreachable
  end
  f64.const 1
  f64.const -inf
  f64.const 1
  call $std/mod/test_fmod
  i32.eqz
  if
   i32.const 0
   i32.const 8
   i32.const 78
   i32.const 0
   call $~lib/env/abort
   unreachable
  end
  f64.const -1
  f64.const -inf
  f64.const -1
  call $std/mod/test_fmod
  i32.eqz
  if
   i32.const 0
   i32.const 8
   i32.const 79
   i32.const 0
   call $~lib/env/abort
   unreachable
  end
  f64.const inf
  f64.const 0
  f64.const nan:0x8000000000000
  call $std/mod/test_fmod
  i32.eqz
  if
   i32.const 0
   i32.const 8
   i32.const 80
   i32.const 0
   call $~lib/env/abort
   unreachable
  end
  f64.const inf
  f64.const -0
  f64.const nan:0x8000000000000
  call $std/mod/test_fmod
  i32.eqz
  if
   i32.const 0
   i32.const 8
   i32.const 81
   i32.const 0
   call $~lib/env/abort
   unreachable
  end
  f64.const -inf
  f64.const 0
  f64.const nan:0x8000000000000
  call $std/mod/test_fmod
  i32.eqz
  if
   i32.const 0
   i32.const 8
   i32.const 82
   i32.const 0
   call $~lib/env/abort
   unreachable
  end
  f64.const -inf
  f64.const -0
  f64.const nan:0x8000000000000
  call $std/mod/test_fmod
  i32.eqz
  if
   i32.const 0
   i32.const 8
   i32.const 83
   i32.const 0
   call $~lib/env/abort
   unreachable
  end
  f64.const inf
  f64.const 1
  f64.const nan:0x8000000000000
  call $std/mod/test_fmod
  i32.eqz
  if
   i32.const 0
   i32.const 8
   i32.const 84
   i32.const 0
   call $~lib/env/abort
   unreachable
  end
  f64.const inf
  f64.const -1
  f64.const nan:0x8000000000000
  call $std/mod/test_fmod
  i32.eqz
  if
   i32.const 0
   i32.const 8
   i32.const 85
   i32.const 0
   call $~lib/env/abort
   unreachable
  end
  f64.const -inf
  f64.const 1
  f64.const nan:0x8000000000000
  call $std/mod/test_fmod
  i32.eqz
  if
   i32.const 0
   i32.const 8
   i32.const 86
   i32.const 0
   call $~lib/env/abort
   unreachable
  end
  f64.const -inf
  f64.const -1
  f64.const nan:0x8000000000000
  call $std/mod/test_fmod
  i32.eqz
  if
   i32.const 0
   i32.const 8
   i32.const 87
   i32.const 0
   call $~lib/env/abort
   unreachable
  end
  f64.const inf
  f64.const inf
  f64.const nan:0x8000000000000
  call $std/mod/test_fmod
  i32.eqz
  if
   i32.const 0
   i32.const 8
   i32.const 88
   i32.const 0
   call $~lib/env/abort
   unreachable
  end
  f64.const -inf
  f64.const inf
  f64.const nan:0x8000000000000
  call $std/mod/test_fmod
  i32.eqz
  if
   i32.const 0
   i32.const 8
   i32.const 89
   i32.const 0
   call $~lib/env/abort
   unreachable
  end
  f64.const inf
  f64.const -inf
  f64.const nan:0x8000000000000
  call $std/mod/test_fmod
  i32.eqz
  if
   i32.const 0
   i32.const 8
   i32.const 90
   i32.const 0
   call $~lib/env/abort
   unreachable
  end
  f64.const -inf
  f64.const -inf
  f64.const nan:0x8000000000000
  call $std/mod/test_fmod
  i32.eqz
  if
   i32.const 0
   i32.const 8
   i32.const 91
   i32.const 0
   call $~lib/env/abort
   unreachable
  end
  f64.const inf
  f64.const nan:0x8000000000000
  f64.const nan:0x8000000000000
  call $std/mod/test_fmod
  i32.eqz
  if
   i32.const 0
   i32.const 8
   i32.const 92
   i32.const 0
   call $~lib/env/abort
   unreachable
  end
  f64.const -inf
  f64.const nan:0x8000000000000
  f64.const nan:0x8000000000000
  call $std/mod/test_fmod
  i32.eqz
  if
   i32.const 0
   i32.const 8
   i32.const 93
   i32.const 0
   call $~lib/env/abort
   unreachable
  end
  f64.const nan:0x8000000000000
  f64.const inf
  f64.const nan:0x8000000000000
  call $std/mod/test_fmod
  i32.eqz
  if
   i32.const 0
   i32.const 8
   i32.const 94
   i32.const 0
   call $~lib/env/abort
   unreachable
  end
  f64.const nan:0x8000000000000
  f64.const -inf
  f64.const nan:0x8000000000000
  call $std/mod/test_fmod
  i32.eqz
  if
   i32.const 0
   i32.const 8
   i32.const 95
   i32.const 0
   call $~lib/env/abort
   unreachable
  end
  f32.const 3
  f32.const 2
  f32.const 1
  call $std/mod/test_fmodf
  i32.eqz
  if
   i32.const 0
   i32.const 8
   i32.const 104
   i32.const 0
   call $~lib/env/abort
   unreachable
  end
  f32.const 3
  f32.const -2
  f32.const 1
  call $std/mod/test_fmodf
  i32.eqz
  if
   i32.const 0
   i32.const 8
   i32.const 105
   i32.const 0
   call $~lib/env/abort
   unreachable
  end
  f32.const -3
  f32.const 2
  f32.const -1
  call $std/mod/test_fmodf
  i32.eqz
  if
   i32.const 0
   i32.const 8
   i32.const 106
   i32.const 0
   call $~lib/env/abort
   unreachable
  end
  f32.const -3
  f32.const -2
  f32.const -1
  call $std/mod/test_fmodf
  i32.eqz
  if
   i32.const 0
   i32.const 8
   i32.const 107
   i32.const 0
   call $~lib/env/abort
   unreachable
  end
  f32.const 3.5
  f32.const 2
  f32.const 1.5
  call $std/mod/test_fmodf
  i32.eqz
  if
   i32.const 0
   i32.const 8
   i32.const 108
   i32.const 0
   call $~lib/env/abort
   unreachable
  end
  f32.const 3.5
  f32.const -2
  f32.const 1.5
  call $std/mod/test_fmodf
  i32.eqz
  if
   i32.const 0
   i32.const 8
   i32.const 109
   i32.const 0
   call $~lib/env/abort
   unreachable
  end
  f32.const -3.5
  f32.const 2
  f32.const -1.5
  call $std/mod/test_fmodf
  i32.eqz
  if
   i32.const 0
   i32.const 8
   i32.const 110
   i32.const 0
   call $~lib/env/abort
   unreachable
  end
  f32.const -3.5
  f32.const -2
  f32.const -1.5
  call $std/mod/test_fmodf
  i32.eqz
  if
   i32.const 0
   i32.const 8
   i32.const 111
   i32.const 0
   call $~lib/env/abort
   unreachable
  end
  f32.const 3
  f32.const 2.5
  f32.const 0.5
  call $std/mod/test_fmodf
  i32.eqz
  if
   i32.const 0
   i32.const 8
   i32.const 112
   i32.const 0
   call $~lib/env/abort
   unreachable
  end
  f32.const 3
  f32.const -2.5
  f32.const 0.5
  call $std/mod/test_fmodf
  i32.eqz
  if
   i32.const 0
   i32.const 8
   i32.const 113
   i32.const 0
   call $~lib/env/abort
   unreachable
  end
  f32.const -3
  f32.const 2.5
  f32.const -0.5
  call $std/mod/test_fmodf
  i32.eqz
  if
   i32.const 0
   i32.const 8
   i32.const 114
   i32.const 0
   call $~lib/env/abort
   unreachable
  end
  f32.const -3
  f32.const -2.5
  f32.const -0.5
  call $std/mod/test_fmodf
  i32.eqz
  if
   i32.const 0
   i32.const 8
   i32.const 115
   i32.const 0
   call $~lib/env/abort
   unreachable
  end
  f32.const 0.5
  f32.const 1
  f32.const 0.5
  call $std/mod/test_fmodf
  i32.eqz
  if
   i32.const 0
   i32.const 8
   i32.const 116
   i32.const 0
   call $~lib/env/abort
   unreachable
  end
  f32.const 0.5
  f32.const -1
  f32.const 0.5
  call $std/mod/test_fmodf
  i32.eqz
  if
   i32.const 0
   i32.const 8
   i32.const 117
   i32.const 0
   call $~lib/env/abort
   unreachable
  end
  f32.const -0.5
  f32.const 1
  f32.const -0.5
  call $std/mod/test_fmodf
  i32.eqz
  if
   i32.const 0
   i32.const 8
   i32.const 118
   i32.const 0
   call $~lib/env/abort
   unreachable
  end
  f32.const -0.5
  f32.const -1
  f32.const -0.5
  call $std/mod/test_fmodf
  i32.eqz
  if
   i32.const 0
   i32.const 8
   i32.const 119
   i32.const 0
   call $~lib/env/abort
   unreachable
  end
  f32.const 1.5
  f32.const 1
  f32.const 0.5
  call $std/mod/test_fmodf
  i32.eqz
  if
   i32.const 0
   i32.const 8
   i32.const 120
   i32.const 0
   call $~lib/env/abort
   unreachable
  end
  f32.const 1.5
  f32.const -1
  f32.const 0.5
  call $std/mod/test_fmodf
  i32.eqz
  if
   i32.const 0
   i32.const 8
   i32.const 121
   i32.const 0
   call $~lib/env/abort
   unreachable
  end
  f32.const -1.5
  f32.const 1
  f32.const -0.5
  call $std/mod/test_fmodf
  i32.eqz
  if
   i32.const 0
   i32.const 8
   i32.const 122
   i32.const 0
   call $~lib/env/abort
   unreachable
  end
  f32.const -1.5
  f32.const -1
  f32.const -0.5
  call $std/mod/test_fmodf
  i32.eqz
  if
   i32.const 0
   i32.const 8
   i32.const 123
   i32.const 0
   call $~lib/env/abort
   unreachable
  end
  f32.const 0
  f32.const 0
  f32.const nan:0x400000
  call $std/mod/test_fmodf
  i32.eqz
  if
   i32.const 0
   i32.const 8
   i32.const 126
   i32.const 0
   call $~lib/env/abort
   unreachable
  end
  f32.const -0
  f32.const 0
  f32.const nan:0x400000
  call $std/mod/test_fmodf
  i32.eqz
  if
   i32.const 0
   i32.const 8
   i32.const 127
   i32.const 0
   call $~lib/env/abort
   unreachable
  end
  f32.const 0
  f32.const -0
  f32.const nan:0x400000
  call $std/mod/test_fmodf
  i32.eqz
  if
   i32.const 0
   i32.const 8
   i32.const 128
   i32.const 0
   call $~lib/env/abort
   unreachable
  end
  f32.const -0
  f32.const -0
  f32.const nan:0x400000
  call $std/mod/test_fmodf
  i32.eqz
  if
   i32.const 0
   i32.const 8
   i32.const 129
   i32.const 0
   call $~lib/env/abort
   unreachable
  end
  f32.const 1
  f32.const 0
  f32.const nan:0x400000
  call $std/mod/test_fmodf
  i32.eqz
  if
   i32.const 0
   i32.const 8
   i32.const 130
   i32.const 0
   call $~lib/env/abort
   unreachable
  end
  f32.const -1
  f32.const 0
  f32.const nan:0x400000
  call $std/mod/test_fmodf
  i32.eqz
  if
   i32.const 0
   i32.const 8
   i32.const 131
   i32.const 0
   call $~lib/env/abort
   unreachable
  end
  f32.const 1
  f32.const -0
  f32.const nan:0x400000
  call $std/mod/test_fmodf
  i32.eqz
  if
   i32.const 0
   i32.const 8
   i32.const 132
   i32.const 0
   call $~lib/env/abort
   unreachable
  end
  f32.const -1
  f32.const -0
  f32.const nan:0x400000
  call $std/mod/test_fmodf
  i32.eqz
  if
   i32.const 0
   i32.const 8
   i32.const 133
   i32.const 0
   call $~lib/env/abort
   unreachable
  end
  f32.const nan:0x400000
  f32.const 0
  f32.const nan:0x400000
  call $std/mod/test_fmodf
  i32.eqz
  if
   i32.const 0
   i32.const 8
   i32.const 134
   i32.const 0
   call $~lib/env/abort
   unreachable
  end
  f32.const nan:0x400000
  f32.const -0
  f32.const nan:0x400000
  call $std/mod/test_fmodf
  i32.eqz
  if
   i32.const 0
   i32.const 8
   i32.const 135
   i32.const 0
   call $~lib/env/abort
   unreachable
  end
  f32.const nan:0x400000
  f32.const 1
  f32.const nan:0x400000
  call $std/mod/test_fmodf
  i32.eqz
  if
   i32.const 0
   i32.const 8
   i32.const 136
   i32.const 0
   call $~lib/env/abort
   unreachable
  end
  f32.const nan:0x400000
  f32.const -1
  f32.const nan:0x400000
  call $std/mod/test_fmodf
  i32.eqz
  if
   i32.const 0
   i32.const 8
   i32.const 137
   i32.const 0
   call $~lib/env/abort
   unreachable
  end
  f32.const nan:0x400000
  f32.const 0
  f32.const nan:0x400000
  call $std/mod/test_fmodf
  i32.eqz
  if
   i32.const 0
   i32.const 8
   i32.const 138
   i32.const 0
   call $~lib/env/abort
   unreachable
  end
  f32.const nan:0x400000
  f32.const -0
  f32.const nan:0x400000
  call $std/mod/test_fmodf
  i32.eqz
  if
   i32.const 0
   i32.const 8
   i32.const 139
   i32.const 0
   call $~lib/env/abort
   unreachable
  end
  f32.const nan:0x400000
  f32.const 1
  f32.const nan:0x400000
  call $std/mod/test_fmodf
  i32.eqz
  if
   i32.const 0
   i32.const 8
   i32.const 140
   i32.const 0
   call $~lib/env/abort
   unreachable
  end
  f32.const nan:0x400000
  f32.const -1
  f32.const nan:0x400000
  call $std/mod/test_fmodf
  i32.eqz
  if
   i32.const 0
   i32.const 8
   i32.const 141
   i32.const 0
   call $~lib/env/abort
   unreachable
  end
  f32.const nan:0x400000
  f32.const nan:0x400000
  f32.const nan:0x400000
  call $std/mod/test_fmodf
  i32.eqz
  if
   i32.const 0
   i32.const 8
   i32.const 142
   i32.const 0
   call $~lib/env/abort
   unreachable
  end
  f32.const 0
  f32.const inf
  f32.const 0
  call $std/mod/test_fmodf
  i32.eqz
  if
   i32.const 0
   i32.const 8
   i32.const 143
   i32.const 0
   call $~lib/env/abort
   unreachable
  end
  f32.const -0
  f32.const inf
  f32.const -0
  call $std/mod/test_fmodf
  i32.eqz
  if
   i32.const 0
   i32.const 8
   i32.const 144
   i32.const 0
   call $~lib/env/abort
   unreachable
  end
  f32.const 0
  f32.const -inf
  f32.const 0
  call $std/mod/test_fmodf
  i32.eqz
  if
   i32.const 0
   i32.const 8
   i32.const 145
   i32.const 0
   call $~lib/env/abort
   unreachable
  end
  f32.const -0
  f32.const -inf
  f32.const -0
  call $std/mod/test_fmodf
  i32.eqz
  if
   i32.const 0
   i32.const 8
   i32.const 146
   i32.const 0
   call $~lib/env/abort
   unreachable
  end
  f32.const 1
  f32.const inf
  f32.const 1
  call $std/mod/test_fmodf
  i32.eqz
  if
   i32.const 0
   i32.const 8
   i32.const 147
   i32.const 0
   call $~lib/env/abort
   unreachable
  end
  f32.const -1
  f32.const inf
  f32.const -1
  call $std/mod/test_fmodf
  i32.eqz
  if
   i32.const 0
   i32.const 8
   i32.const 148
   i32.const 0
   call $~lib/env/abort
   unreachable
  end
  f32.const 1
  f32.const -inf
  f32.const 1
  call $std/mod/test_fmodf
  i32.eqz
  if
   i32.const 0
   i32.const 8
   i32.const 149
   i32.const 0
   call $~lib/env/abort
   unreachable
  end
  f32.const -1
  f32.const -inf
  f32.const -1
  call $std/mod/test_fmodf
  i32.eqz
  if
   i32.const 0
   i32.const 8
   i32.const 150
   i32.const 0
   call $~lib/env/abort
   unreachable
  end
  f32.const inf
  f32.const 0
  f32.const nan:0x400000
  call $std/mod/test_fmodf
  i32.eqz
  if
   i32.const 0
   i32.const 8
   i32.const 151
   i32.const 0
   call $~lib/env/abort
   unreachable
  end
  f32.const inf
  f32.const -0
  f32.const nan:0x400000
  call $std/mod/test_fmodf
  i32.eqz
  if
   i32.const 0
   i32.const 8
   i32.const 152
   i32.const 0
   call $~lib/env/abort
   unreachable
  end
  f32.const -inf
  f32.const 0
  f32.const nan:0x400000
  call $std/mod/test_fmodf
  i32.eqz
  if
   i32.const 0
   i32.const 8
   i32.const 153
   i32.const 0
   call $~lib/env/abort
   unreachable
  end
  f32.const -inf
  f32.const -0
  f32.const nan:0x400000
  call $std/mod/test_fmodf
  i32.eqz
  if
   i32.const 0
   i32.const 8
   i32.const 154
   i32.const 0
   call $~lib/env/abort
   unreachable
  end
  f32.const inf
  f32.const 1
  f32.const nan:0x400000
  call $std/mod/test_fmodf
  i32.eqz
  if
   i32.const 0
   i32.const 8
   i32.const 155
   i32.const 0
   call $~lib/env/abort
   unreachable
  end
  f32.const inf
  f32.const -1
  f32.const nan:0x400000
  call $std/mod/test_fmodf
  i32.eqz
  if
   i32.const 0
   i32.const 8
   i32.const 156
   i32.const 0
   call $~lib/env/abort
   unreachable
  end
  f32.const -inf
  f32.const 1
  f32.const nan:0x400000
  call $std/mod/test_fmodf
  i32.eqz
  if
   i32.const 0
   i32.const 8
   i32.const 157
   i32.const 0
   call $~lib/env/abort
   unreachable
  end
  f32.const -inf
  f32.const -1
  f32.const nan:0x400000
  call $std/mod/test_fmodf
  i32.eqz
  if
   i32.const 0
   i32.const 8
   i32.const 158
   i32.const 0
   call $~lib/env/abort
   unreachable
  end
  f32.const inf
  f32.const inf
  f32.const nan:0x400000
  call $std/mod/test_fmodf
  i32.eqz
  if
   i32.const 0
   i32.const 8
   i32.const 159
   i32.const 0
   call $~lib/env/abort
   unreachable
  end
  f32.const -inf
  f32.const inf
  f32.const nan:0x400000
  call $std/mod/test_fmodf
  i32.eqz
  if
   i32.const 0
   i32.const 8
   i32.const 160
   i32.const 0
   call $~lib/env/abort
   unreachable
  end
  f32.const inf
  f32.const -inf
  f32.const nan:0x400000
  call $std/mod/test_fmodf
  i32.eqz
  if
   i32.const 0
   i32.const 8
   i32.const 161
   i32.const 0
   call $~lib/env/abort
   unreachable
  end
  f32.const -inf
  f32.const -inf
  f32.const nan:0x400000
  call $std/mod/test_fmodf
  i32.eqz
  if
   i32.const 0
   i32.const 8
   i32.const 162
   i32.const 0
   call $~lib/env/abort
   unreachable
  end
  f32.const inf
  f32.const nan:0x400000
  f32.const nan:0x400000
  call $std/mod/test_fmodf
  i32.eqz
  if
   i32.const 0
   i32.const 8
   i32.const 163
   i32.const 0
   call $~lib/env/abort
   unreachable
  end
  f32.const -inf
  f32.const nan:0x400000
  f32.const nan:0x400000
  call $std/mod/test_fmodf
  i32.eqz
  if
   i32.const 0
   i32.const 8
   i32.const 164
   i32.const 0
   call $~lib/env/abort
   unreachable
  end
  f32.const nan:0x400000
  f32.const inf
  f32.const nan:0x400000
  call $std/mod/test_fmodf
  i32.eqz
  if
   i32.const 0
   i32.const 8
   i32.const 165
   i32.const 0
   call $~lib/env/abort
   unreachable
  end
  f32.const nan:0x400000
  f32.const -inf
  f32.const nan:0x400000
  call $std/mod/test_fmodf
  i32.eqz
  if
   i32.const 0
   i32.const 8
   i32.const 166
   i32.const 0
   call $~lib/env/abort
   unreachable
  end
 )
 (func $null (; 9 ;) (type $v)
  nop
 )
)<|MERGE_RESOLUTION|>--- conflicted
+++ resolved
@@ -316,53 +316,6 @@
   i32.eqz
   if
    get_local $1
-<<<<<<< HEAD
-<<<<<<< HEAD
-   i32.reinterpret/f32
-   tee_local $4
-   i32.const 23
-   i32.shr_u
-   i32.const 255
-   i32.and
-   set_local $6
-   get_local $2
-   i32.const -2147483648
-   i32.and
-   set_local $8
-   get_local $4
-   i32.const 1
-   i32.shl
-   tee_local $7
-   i32.eqz
-   tee_local $5
-   i32.eqz
-   if
-    get_local $3
-    i32.const 255
-    i32.eq
-    set_local $5
-   end
-   get_local $5
-   i32.eqz
-   if
-    get_local $1
-    get_local $1
-    f32.ne
-    set_local $5
-   end
-   get_local $5
-   if
-    get_local $0
-    get_local $1
-    f32.mul
-    tee_local $0
-    get_local $0
-    f32.div
-    return
-   end
-=======
-=======
->>>>>>> d5f72e32
    get_local $1
    f32.ne
    set_local $5
@@ -378,10 +331,6 @@
    return
   end
   block $folding-inner0
-<<<<<<< HEAD
->>>>>>> threading
-=======
->>>>>>> d5f72e32
    get_local $2
    i32.const 1
    i32.shl
