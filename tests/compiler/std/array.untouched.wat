--- conflicted
+++ resolved
@@ -12620,13 +12620,8 @@
    (block
     (call $~lib/env/abort
      (i32.const 0)
-<<<<<<< HEAD
      (i32.const 1616)
-     (i32.const 56)
-=======
-     (i32.const 1296)
      (i32.const 54)
->>>>>>> c27b6e89
      (i32.const 4)
     )
     (unreachable)
@@ -12719,13 +12714,8 @@
    (block
     (call $~lib/env/abort
      (i32.const 0)
-<<<<<<< HEAD
      (i32.const 1616)
-     (i32.const 108)
-=======
-     (i32.const 1296)
      (i32.const 106)
->>>>>>> c27b6e89
      (i32.const 4)
     )
     (unreachable)
