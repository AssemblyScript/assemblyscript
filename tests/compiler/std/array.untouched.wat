--- conflicted
+++ resolved
@@ -1904,7 +1904,7 @@
   if
    i32.const 32
    i32.const 80
-   i32.const 57
+   i32.const 60
    i32.const 59
    call $~lib/builtins/abort
    unreachable
@@ -3569,15 +3569,9 @@
   i32.load offset=12
   i32.ge_u
   if
-<<<<<<< HEAD
-   i32.const 448
-   i32.const 512
-   i32.const 96
-=======
    i32.const 496
    i32.const 80
-   i32.const 104
->>>>>>> 88cc73b7
+   i32.const 107
    i32.const 41
    call $~lib/builtins/abort
    unreachable
@@ -3778,15 +3772,9 @@
   i32.load offset=12
   i32.ge_u
   if
-<<<<<<< HEAD
-   i32.const 448
-   i32.const 512
-   i32.const 96
-=======
    i32.const 496
    i32.const 80
-   i32.const 104
->>>>>>> 88cc73b7
+   i32.const 107
    i32.const 41
    call $~lib/builtins/abort
    unreachable
@@ -4208,15 +4196,9 @@
   i32.load offset=12
   i32.ge_u
   if
-<<<<<<< HEAD
-   i32.const 448
-   i32.const 512
-   i32.const 96
-=======
    i32.const 496
    i32.const 80
-   i32.const 104
->>>>>>> 88cc73b7
+   i32.const 107
    i32.const 41
    call $~lib/builtins/abort
    unreachable
@@ -4238,13 +4220,8 @@
   i32.lt_s
   if
    i32.const 976
-<<<<<<< HEAD
-   i32.const 512
-   i32.const 291
-=======
    i32.const 80
-   i32.const 299
->>>>>>> 88cc73b7
+   i32.const 302
    i32.const 20
    call $~lib/builtins/abort
    unreachable
@@ -4354,13 +4331,8 @@
    local.get $1
    call $~lib/rt/pure/__release
    i32.const 32
-<<<<<<< HEAD
-   i32.const 512
-   i32.const 221
-=======
    i32.const 80
-   i32.const 229
->>>>>>> 88cc73b7
+   i32.const 232
    i32.const 59
    call $~lib/builtins/abort
    unreachable
@@ -4659,13 +4631,8 @@
   i32.lt_s
   if
    i32.const 976
-<<<<<<< HEAD
-   i32.const 512
-   i32.const 352
-=======
    i32.const 80
-   i32.const 360
->>>>>>> 88cc73b7
+   i32.const 363
    i32.const 20
    call $~lib/builtins/abort
    unreachable
@@ -5370,15 +5337,9 @@
   i32.load offset=12
   i32.ge_u
   if
-<<<<<<< HEAD
-   i32.const 448
-   i32.const 512
-   i32.const 96
-=======
    i32.const 496
    i32.const 80
-   i32.const 104
->>>>>>> 88cc73b7
+   i32.const 107
    i32.const 41
    call $~lib/builtins/abort
    unreachable
@@ -5393,13 +5354,8 @@
    local.get $2
    call $~lib/rt/pure/__release
    i32.const 3920
-<<<<<<< HEAD
-   i32.const 512
-   i32.const 100
-=======
    i32.const 80
-   i32.const 108
->>>>>>> 88cc73b7
+   i32.const 111
    i32.const 39
    call $~lib/builtins/abort
    unreachable
@@ -5535,15 +5491,9 @@
   i32.load offset=12
   i32.ge_u
   if
-<<<<<<< HEAD
-   i32.const 448
-   i32.const 512
-   i32.const 96
-=======
    i32.const 496
    i32.const 80
-   i32.const 104
->>>>>>> 88cc73b7
+   i32.const 107
    i32.const 41
    call $~lib/builtins/abort
    unreachable
@@ -5574,15 +5524,9 @@
    i32.const 0
    i32.lt_s
    if
-<<<<<<< HEAD
-    i32.const 448
-    i32.const 512
-    i32.const 112
-=======
     i32.const 496
     i32.const 80
-    i32.const 120
->>>>>>> 88cc73b7
+    i32.const 123
     i32.const 21
     call $~lib/builtins/abort
     unreachable
@@ -6301,15 +6245,9 @@
   i32.load offset=12
   i32.ge_u
   if
-<<<<<<< HEAD
-   i32.const 448
-   i32.const 512
-   i32.const 96
-=======
    i32.const 496
    i32.const 80
-   i32.const 104
->>>>>>> 88cc73b7
+   i32.const 107
    i32.const 41
    call $~lib/builtins/abort
    unreachable
@@ -8238,15 +8176,9 @@
   i32.load offset=12
   i32.ge_u
   if
-<<<<<<< HEAD
-   i32.const 448
-   i32.const 512
-   i32.const 96
-=======
    i32.const 496
    i32.const 80
-   i32.const 104
->>>>>>> 88cc73b7
+   i32.const 107
    i32.const 41
    call $~lib/builtins/abort
    unreachable
@@ -9570,7 +9502,7 @@
   if
    i32.const 32
    i32.const 80
-   i32.const 57
+   i32.const 60
    i32.const 59
    call $~lib/builtins/abort
    unreachable
@@ -9681,15 +9613,9 @@
    if
     local.get $2
     call $~lib/rt/pure/__release
-<<<<<<< HEAD
-    i32.const 448
-    i32.const 512
-    i32.const 112
-=======
     i32.const 496
     i32.const 80
-    i32.const 120
->>>>>>> 88cc73b7
+    i32.const 123
     i32.const 21
     call $~lib/builtins/abort
     unreachable
@@ -9970,15 +9896,9 @@
   i32.load offset=12
   i32.ge_u
   if
-<<<<<<< HEAD
-   i32.const 448
-   i32.const 512
-   i32.const 96
-=======
    i32.const 496
    i32.const 80
-   i32.const 104
->>>>>>> 88cc73b7
+   i32.const 107
    i32.const 41
    call $~lib/builtins/abort
    unreachable
@@ -9993,13 +9913,8 @@
    local.get $2
    call $~lib/rt/pure/__release
    i32.const 3920
-<<<<<<< HEAD
-   i32.const 512
-   i32.const 100
-=======
    i32.const 80
-   i32.const 108
->>>>>>> 88cc73b7
+   i32.const 111
    i32.const 39
    call $~lib/builtins/abort
    unreachable
@@ -10110,7 +10025,7 @@
   if
    i32.const 32
    i32.const 80
-   i32.const 57
+   i32.const 60
    i32.const 59
    call $~lib/builtins/abort
    unreachable
@@ -10236,15 +10151,9 @@
    if
     local.get $2
     call $~lib/rt/pure/__release
-<<<<<<< HEAD
-    i32.const 448
-    i32.const 512
-    i32.const 112
-=======
     i32.const 496
     i32.const 80
-    i32.const 120
->>>>>>> 88cc73b7
+    i32.const 123
     i32.const 21
     call $~lib/builtins/abort
     unreachable
@@ -10518,15 +10427,9 @@
   i32.load offset=12
   i32.ge_u
   if
-<<<<<<< HEAD
-   i32.const 448
-   i32.const 512
-   i32.const 96
-=======
    i32.const 496
    i32.const 80
-   i32.const 104
->>>>>>> 88cc73b7
+   i32.const 107
    i32.const 41
    call $~lib/builtins/abort
    unreachable
@@ -10541,13 +10444,8 @@
    local.get $2
    call $~lib/rt/pure/__release
    i32.const 3920
-<<<<<<< HEAD
-   i32.const 512
-   i32.const 100
-=======
    i32.const 80
-   i32.const 108
->>>>>>> 88cc73b7
+   i32.const 111
    i32.const 39
    call $~lib/builtins/abort
    unreachable
@@ -10836,15 +10734,9 @@
   i32.load offset=12
   i32.ge_u
   if
-<<<<<<< HEAD
-   i32.const 448
-   i32.const 512
-   i32.const 96
-=======
    i32.const 496
    i32.const 80
-   i32.const 104
->>>>>>> 88cc73b7
+   i32.const 107
    i32.const 41
    call $~lib/builtins/abort
    unreachable
@@ -11401,7 +11293,7 @@
   if
    i32.const 32
    i32.const 80
-   i32.const 57
+   i32.const 60
    i32.const 59
    call $~lib/builtins/abort
    unreachable
@@ -11502,28 +11394,6 @@
   local.get $1
   call $~lib/rt/pure/__retain
   local.set $1
-<<<<<<< HEAD
-=======
-  local.get $1
-  i32.const 0
-  i32.eq
-  if
-   i32.const 5168
-   local.tee $2
-   local.get $1
-   local.tee $3
-   i32.ne
-   if
-    local.get $2
-    call $~lib/rt/pure/__retain
-    local.set $2
-    local.get $3
-    call $~lib/rt/pure/__release
-   end
-   local.get $2
-   local.set $1
-  end
->>>>>>> 88cc73b7
   local.get $0
   call $~lib/string/String#get:length
   i32.const 1
@@ -11700,15 +11570,9 @@
    if
     local.get $2
     call $~lib/rt/pure/__release
-<<<<<<< HEAD
-    i32.const 448
-    i32.const 512
-    i32.const 112
-=======
     i32.const 496
     i32.const 80
-    i32.const 120
->>>>>>> 88cc73b7
+    i32.const 123
     i32.const 21
     call $~lib/builtins/abort
     unreachable
@@ -11960,15 +11824,9 @@
   i32.load offset=12
   i32.ge_u
   if
-<<<<<<< HEAD
-   i32.const 448
-   i32.const 512
-   i32.const 96
-=======
    i32.const 496
    i32.const 80
-   i32.const 104
->>>>>>> 88cc73b7
+   i32.const 107
    i32.const 41
    call $~lib/builtins/abort
    unreachable
@@ -11983,13 +11841,8 @@
    local.get $2
    call $~lib/rt/pure/__release
    i32.const 3920
-<<<<<<< HEAD
-   i32.const 512
-   i32.const 100
-=======
    i32.const 80
-   i32.const 108
->>>>>>> 88cc73b7
+   i32.const 111
    i32.const 39
    call $~lib/builtins/abort
    unreachable
