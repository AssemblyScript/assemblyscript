--- conflicted
+++ resolved
@@ -229,16 +229,16 @@
    i32.sub
    i32.const 3
    i32.and
-   local.tee $2
+   local.tee $1
    i32.sub
-   local.set $1
-   local.get $0
-   local.get $2
+   local.set $2
+   local.get $0
+   local.get $1
    i32.add
    local.tee $0
    i32.const 0
    i32.store
-   local.get $1
+   local.get $2
    i32.const -4
    i32.and
    local.tee $1
@@ -397,9 +397,10 @@
   (local $1 i32)
   i32.const 16
   call $~lib/arraybuffer/ArrayBuffer#constructor
-  local.set $1
+  local.tee $1
   local.get $0
   i32.load
+  i32.ne
   drop
   local.get $0
   local.get $1
@@ -527,12 +528,12 @@
   local.get $1
   i32.const 1
   i32.add
-  local.tee $3
+  local.tee $4
   i32.const 2
   i32.shl
   call $~lib/arraybuffer/ArrayBuffer#constructor
-  local.set $4
-  local.get $3
+  local.set $5
+  local.get $4
   f64.convert_i32_s
   f64.const 2.6666666666666665
   f64.mul
@@ -541,39 +542,39 @@
   i32.const 12
   i32.mul
   call $~lib/arraybuffer/ArrayBuffer#constructor
-  local.set $5
+  local.set $4
   local.get $0
   i32.load offset=8
-  local.tee $3
+  local.tee $2
   local.get $0
   i32.load offset=16
   i32.const 12
   i32.mul
   i32.add
   local.set $7
-  local.get $5
-  local.set $2
+  local.get $4
+  local.set $3
   loop $continue|0
-   local.get $3
+   local.get $2
    local.get $7
    i32.ne
    if
-    local.get $3
+    local.get $2
     i32.load offset=8
     i32.const 1
     i32.and
     i32.eqz
     if
+     local.get $3
      local.get $2
-     local.get $3
      i32.load8_s
      i32.store8
+     local.get $3
      local.get $2
-     local.get $3
      i32.load offset=4
      i32.store offset=4
+     local.get $3
      local.get $2
-     local.get $3
      i32.load8_s
      i32.const -2128831035
      i32.xor
@@ -583,50 +584,46 @@
      i32.and
      i32.const 2
      i32.shl
-     local.get $4
+     local.get $5
      i32.add
      local.tee $8
      i32.load
      i32.store offset=8
      local.get $8
-     local.get $2
+     local.get $3
      i32.store
-     local.get $2
+     local.get $3
      i32.const 12
      i32.add
-     local.set $2
-    end
-    local.get $3
+     local.set $3
+    end
+    local.get $2
     i32.const 12
     i32.add
-    local.set $3
+    local.set $2
     br $continue|0
    end
   end
   local.get $0
-  local.tee $2
   i32.load
   drop
-  local.get $2
+  local.get $0
+  local.get $5
+  i32.store
+  local.get $0
+  local.get $1
+  i32.store offset=4
+  local.get $0
+  i32.load offset=8
+  drop
+  local.get $0
   local.get $4
-  i32.store
-  local.get $2
-  local.get $1
-  i32.store offset=4
-  local.get $5
-  local.tee $0
-  local.get $2
-  i32.load offset=8
-  i32.ne
-  drop
-  local.get $2
-  local.get $0
   i32.store offset=8
-  local.get $2
+  local.get $0
   local.get $6
   i32.store offset=12
-  local.get $2
-  local.get $2
+  local.get $0
+  local.get $0
   i32.load offset=20
   i32.store offset=16
  )
@@ -694,14 +691,7 @@
    i32.const 1
    i32.add
    i32.store offset=16
-<<<<<<< HEAD
-   local.get $4
-=======
-   local.get $3
-   i32.const 8
-   i32.add
    local.get $5
->>>>>>> b2adf8b1
    i32.const 12
    i32.mul
    local.get $3
@@ -728,13 +718,8 @@
    i32.const 2
    i32.shl
    i32.add
-<<<<<<< HEAD
-   local.tee $4
+   local.tee $0
    i32.load
-=======
-   local.tee $0
-   i32.load offset=8
->>>>>>> b2adf8b1
    i32.store offset=8
    local.get $0
    local.get $3
@@ -1226,12 +1211,12 @@
   local.get $1
   i32.const 1
   i32.add
-  local.tee $3
+  local.tee $4
   i32.const 2
   i32.shl
   call $~lib/arraybuffer/ArrayBuffer#constructor
-  local.set $4
-  local.get $3
+  local.set $5
+  local.get $4
   f64.convert_i32_s
   f64.const 2.6666666666666665
   f64.mul
@@ -1240,39 +1225,39 @@
   i32.const 12
   i32.mul
   call $~lib/arraybuffer/ArrayBuffer#constructor
-  local.set $5
+  local.set $4
   local.get $0
   i32.load offset=8
-  local.tee $3
+  local.tee $2
   local.get $0
   i32.load offset=16
   i32.const 12
   i32.mul
   i32.add
   local.set $7
-  local.get $5
-  local.set $2
+  local.get $4
+  local.set $3
   loop $continue|0
-   local.get $3
+   local.get $2
    local.get $7
    i32.ne
    if
-    local.get $3
+    local.get $2
     i32.load offset=8
     i32.const 1
     i32.and
     i32.eqz
     if
+     local.get $3
      local.get $2
-     local.get $3
      i32.load8_u
      i32.store8
+     local.get $3
      local.get $2
-     local.get $3
      i32.load offset=4
      i32.store offset=4
+     local.get $3
      local.get $2
-     local.get $3
      i32.load8_u
      i32.const -2128831035
      i32.xor
@@ -1282,50 +1267,46 @@
      i32.and
      i32.const 2
      i32.shl
-     local.get $4
+     local.get $5
      i32.add
      local.tee $8
      i32.load
      i32.store offset=8
      local.get $8
-     local.get $2
+     local.get $3
      i32.store
-     local.get $2
+     local.get $3
      i32.const 12
      i32.add
-     local.set $2
-    end
-    local.get $3
+     local.set $3
+    end
+    local.get $2
     i32.const 12
     i32.add
-    local.set $3
+    local.set $2
     br $continue|0
    end
   end
   local.get $0
-  local.tee $2
   i32.load
   drop
-  local.get $2
+  local.get $0
+  local.get $5
+  i32.store
+  local.get $0
+  local.get $1
+  i32.store offset=4
+  local.get $0
+  i32.load offset=8
+  drop
+  local.get $0
   local.get $4
-  i32.store
-  local.get $2
-  local.get $1
-  i32.store offset=4
-  local.get $5
-  local.tee $0
-  local.get $2
-  i32.load offset=8
-  i32.ne
-  drop
-  local.get $2
-  local.get $0
   i32.store offset=8
-  local.get $2
+  local.get $0
   local.get $6
   i32.store offset=12
-  local.get $2
-  local.get $2
+  local.get $0
+  local.get $0
   i32.load offset=20
   i32.store offset=16
  )
@@ -1391,14 +1372,7 @@
    i32.const 1
    i32.add
    i32.store offset=16
-<<<<<<< HEAD
-   local.get $4
-=======
-   local.get $3
-   i32.const 8
-   i32.add
    local.get $5
->>>>>>> b2adf8b1
    i32.const 12
    i32.mul
    local.get $3
@@ -1425,13 +1399,8 @@
    i32.const 2
    i32.shl
    i32.add
-<<<<<<< HEAD
-   local.tee $4
+   local.tee $0
    i32.load
-=======
-   local.tee $0
-   i32.load offset=8
->>>>>>> b2adf8b1
    i32.store offset=8
    local.get $0
    local.get $3
@@ -1961,12 +1930,12 @@
   local.get $1
   i32.const 1
   i32.add
-  local.tee $3
+  local.tee $4
   i32.const 2
   i32.shl
   call $~lib/arraybuffer/ArrayBuffer#constructor
-  local.set $5
-  local.get $3
+  local.set $6
+  local.get $4
   f64.convert_i32_s
   f64.const 2.6666666666666665
   f64.mul
@@ -1975,48 +1944,48 @@
   i32.const 12
   i32.mul
   call $~lib/arraybuffer/ArrayBuffer#constructor
-  local.set $6
+  local.set $4
   local.get $0
   i32.load offset=8
-  local.tee $3
+  local.tee $2
   local.get $0
   i32.load offset=16
   i32.const 12
   i32.mul
   i32.add
   local.set $8
-  local.get $6
-  local.set $2
+  local.get $4
+  local.set $3
   loop $continue|0
-   local.get $3
+   local.get $2
    local.get $8
    i32.ne
    if
-    local.get $3
+    local.get $2
     i32.load offset=8
     i32.const 1
     i32.and
     i32.eqz
     if
+     local.get $3
      local.get $2
-     local.get $3
      i32.load16_s
      i32.store16
+     local.get $3
      local.get $2
-     local.get $3
      i32.load offset=4
      i32.store offset=4
+     local.get $3
      local.get $2
-     local.get $3
      i32.load16_s
-     local.tee $4
+     local.tee $5
      i32.const 255
      i32.and
      i32.const -2128831035
      i32.xor
      i32.const 16777619
      i32.mul
-     local.get $4
+     local.get $5
      i32.const 8
      i32.shr_u
      i32.xor
@@ -2026,53 +1995,46 @@
      i32.and
      i32.const 2
      i32.shl
-     local.get $5
+     local.get $6
      i32.add
-     local.tee $4
+     local.tee $5
      i32.load
      i32.store offset=8
-     local.get $4
-     local.get $2
+     local.get $5
+     local.get $3
      i32.store
-     local.get $2
+     local.get $3
      i32.const 12
      i32.add
-     local.set $2
-    end
-    local.get $3
+     local.set $3
+    end
+    local.get $2
     i32.const 12
     i32.add
-    local.set $3
+    local.set $2
     br $continue|0
    end
   end
-  local.get $5
-  local.tee $4
-  local.get $0
-  local.tee $2
+  local.get $0
   i32.load
-  i32.ne
   drop
-  local.get $2
+  local.get $0
+  local.get $6
+  i32.store
+  local.get $0
+  local.get $1
+  i32.store offset=4
+  local.get $0
+  i32.load offset=8
+  drop
+  local.get $0
   local.get $4
-  i32.store
-  local.get $2
-  local.get $1
-  i32.store offset=4
-  local.get $6
-  local.tee $0
-  local.get $2
-  i32.load offset=8
-  i32.ne
-  drop
-  local.get $2
-  local.get $0
   i32.store offset=8
-  local.get $2
+  local.get $0
   local.get $7
   i32.store offset=12
-  local.get $2
-  local.get $2
+  local.get $0
+  local.get $0
   i32.load offset=20
   i32.store offset=16
  )
@@ -2149,14 +2111,7 @@
    i32.const 1
    i32.add
    i32.store offset=16
-<<<<<<< HEAD
-   local.get $4
-=======
-   local.get $3
-   i32.const 8
-   i32.add
    local.get $5
->>>>>>> b2adf8b1
    i32.const 12
    i32.mul
    local.get $3
@@ -2183,13 +2138,8 @@
    i32.const 2
    i32.shl
    i32.add
-<<<<<<< HEAD
-   local.tee $4
+   local.tee $0
    i32.load
-=======
-   local.tee $0
-   i32.load offset=8
->>>>>>> b2adf8b1
    i32.store offset=8
    local.get $0
    local.get $3
@@ -2708,12 +2658,12 @@
   local.get $1
   i32.const 1
   i32.add
-  local.tee $3
+  local.tee $4
   i32.const 2
   i32.shl
   call $~lib/arraybuffer/ArrayBuffer#constructor
-  local.set $5
-  local.get $3
+  local.set $6
+  local.get $4
   f64.convert_i32_s
   f64.const 2.6666666666666665
   f64.mul
@@ -2722,48 +2672,48 @@
   i32.const 12
   i32.mul
   call $~lib/arraybuffer/ArrayBuffer#constructor
-  local.set $6
+  local.set $4
   local.get $0
   i32.load offset=8
-  local.tee $3
+  local.tee $2
   local.get $0
   i32.load offset=16
   i32.const 12
   i32.mul
   i32.add
   local.set $8
-  local.get $6
-  local.set $2
+  local.get $4
+  local.set $3
   loop $continue|0
-   local.get $3
+   local.get $2
    local.get $8
    i32.ne
    if
-    local.get $3
+    local.get $2
     i32.load offset=8
     i32.const 1
     i32.and
     i32.eqz
     if
+     local.get $3
      local.get $2
-     local.get $3
      i32.load16_u
      i32.store16
+     local.get $3
      local.get $2
-     local.get $3
      i32.load offset=4
      i32.store offset=4
+     local.get $3
      local.get $2
-     local.get $3
      i32.load16_u
-     local.tee $4
+     local.tee $5
      i32.const 255
      i32.and
      i32.const -2128831035
      i32.xor
      i32.const 16777619
      i32.mul
-     local.get $4
+     local.get $5
      i32.const 8
      i32.shr_u
      i32.xor
@@ -2773,53 +2723,46 @@
      i32.and
      i32.const 2
      i32.shl
-     local.get $5
+     local.get $6
      i32.add
-     local.tee $4
+     local.tee $5
      i32.load
      i32.store offset=8
-     local.get $4
-     local.get $2
+     local.get $5
+     local.get $3
      i32.store
-     local.get $2
+     local.get $3
      i32.const 12
      i32.add
-     local.set $2
-    end
-    local.get $3
+     local.set $3
+    end
+    local.get $2
     i32.const 12
     i32.add
-    local.set $3
+    local.set $2
     br $continue|0
    end
   end
-  local.get $5
-  local.tee $4
-  local.get $0
-  local.tee $2
+  local.get $0
   i32.load
-  i32.ne
   drop
-  local.get $2
+  local.get $0
+  local.get $6
+  i32.store
+  local.get $0
+  local.get $1
+  i32.store offset=4
+  local.get $0
+  i32.load offset=8
+  drop
+  local.get $0
   local.get $4
-  i32.store
-  local.get $2
-  local.get $1
-  i32.store offset=4
-  local.get $6
-  local.tee $0
-  local.get $2
-  i32.load offset=8
-  i32.ne
-  drop
-  local.get $2
-  local.get $0
   i32.store offset=8
-  local.get $2
+  local.get $0
   local.get $7
   i32.store offset=12
-  local.get $2
-  local.get $2
+  local.get $0
+  local.get $0
   i32.load offset=20
   i32.store offset=16
  )
@@ -2894,14 +2837,7 @@
    i32.const 1
    i32.add
    i32.store offset=16
-<<<<<<< HEAD
-   local.get $4
-=======
-   local.get $3
-   i32.const 8
-   i32.add
    local.get $5
->>>>>>> b2adf8b1
    i32.const 12
    i32.mul
    local.get $3
@@ -2928,13 +2864,8 @@
    i32.const 2
    i32.shl
    i32.add
-<<<<<<< HEAD
-   local.tee $4
+   local.tee $0
    i32.load
-=======
-   local.tee $0
-   i32.load offset=8
->>>>>>> b2adf8b1
    i32.store offset=8
    local.get $0
    local.get $3
@@ -3495,12 +3426,12 @@
   local.get $1
   i32.const 1
   i32.add
-  local.tee $3
+  local.tee $4
   i32.const 2
   i32.shl
   call $~lib/arraybuffer/ArrayBuffer#constructor
-  local.set $4
-  local.get $3
+  local.set $5
+  local.get $4
   f64.convert_i32_s
   f64.const 2.6666666666666665
   f64.mul
@@ -3509,89 +3440,85 @@
   i32.const 12
   i32.mul
   call $~lib/arraybuffer/ArrayBuffer#constructor
-  local.set $5
+  local.set $4
   local.get $0
   i32.load offset=8
-  local.tee $3
+  local.tee $2
   local.get $0
   i32.load offset=16
   i32.const 12
   i32.mul
   i32.add
   local.set $7
-  local.get $5
-  local.set $2
+  local.get $4
+  local.set $3
   loop $continue|0
-   local.get $3
+   local.get $2
    local.get $7
    i32.ne
    if
-    local.get $3
+    local.get $2
     i32.load offset=8
     i32.const 1
     i32.and
     i32.eqz
     if
+     local.get $3
      local.get $2
-     local.get $3
      i32.load
      i32.store
+     local.get $3
      local.get $2
-     local.get $3
      i32.load offset=4
      i32.store offset=4
+     local.get $3
      local.get $2
-     local.get $3
      i32.load
      call $~lib/util/hash/hash32
      local.get $1
      i32.and
      i32.const 2
      i32.shl
-     local.get $4
+     local.get $5
      i32.add
      local.tee $8
      i32.load
      i32.store offset=8
      local.get $8
-     local.get $2
+     local.get $3
      i32.store
-     local.get $2
+     local.get $3
      i32.const 12
      i32.add
-     local.set $2
-    end
-    local.get $3
+     local.set $3
+    end
+    local.get $2
     i32.const 12
     i32.add
-    local.set $3
+    local.set $2
     br $continue|0
    end
   end
   local.get $0
-  local.tee $2
   i32.load
   drop
-  local.get $2
+  local.get $0
+  local.get $5
+  i32.store
+  local.get $0
+  local.get $1
+  i32.store offset=4
+  local.get $0
+  i32.load offset=8
+  drop
+  local.get $0
   local.get $4
-  i32.store
-  local.get $2
-  local.get $1
-  i32.store offset=4
-  local.get $5
-  local.tee $0
-  local.get $2
-  i32.load offset=8
-  i32.ne
-  drop
-  local.get $2
-  local.get $0
   i32.store offset=8
-  local.get $2
+  local.get $0
   local.get $6
   i32.store offset=12
-  local.get $2
-  local.get $2
+  local.get $0
+  local.get $0
   i32.load offset=20
   i32.store offset=16
  )
@@ -3602,13 +3529,8 @@
   local.get $0
   local.get $1
   local.get $1
-<<<<<<< HEAD
   call $~lib/util/hash/hash32
-  local.tee $5
-=======
-  call $~lib/internal/hash/hash32
   local.tee $4
->>>>>>> b2adf8b1
   call $~lib/map/Map<i32,i32>#find
   local.tee $3
   if
@@ -3655,14 +3577,7 @@
    i32.const 1
    i32.add
    i32.store offset=16
-<<<<<<< HEAD
-   local.get $4
-=======
-   local.get $3
-   i32.const 8
-   i32.add
    local.get $5
->>>>>>> b2adf8b1
    i32.const 12
    i32.mul
    local.get $3
@@ -3689,13 +3604,8 @@
    i32.const 2
    i32.shl
    i32.add
-<<<<<<< HEAD
-   local.tee $4
+   local.tee $0
    i32.load
-=======
-   local.tee $0
-   i32.load offset=8
->>>>>>> b2adf8b1
    i32.store offset=8
    local.get $0
    local.get $3
@@ -4440,9 +4350,10 @@
   (local $1 i32)
   i32.const 16
   call $~lib/arraybuffer/ArrayBuffer#constructor
-  local.set $1
+  local.tee $1
   local.get $0
   i32.load
+  i32.ne
   drop
   local.get $0
   local.get $1
@@ -4627,12 +4538,12 @@
   local.get $1
   i32.const 1
   i32.add
-  local.tee $3
+  local.tee $4
   i32.const 2
   i32.shl
   call $~lib/arraybuffer/ArrayBuffer#constructor
-  local.set $4
-  local.get $3
+  local.set $5
+  local.get $4
   f64.convert_i32_s
   f64.const 2.6666666666666665
   f64.mul
@@ -4641,89 +4552,85 @@
   i32.const 4
   i32.shl
   call $~lib/arraybuffer/ArrayBuffer#constructor
-  local.set $5
+  local.set $4
   local.get $0
   i32.load offset=8
-  local.tee $3
+  local.tee $2
   local.get $0
   i32.load offset=16
   i32.const 4
   i32.shl
   i32.add
   local.set $7
-  local.get $5
-  local.set $2
+  local.get $4
+  local.set $3
   loop $continue|0
-   local.get $3
+   local.get $2
    local.get $7
    i32.ne
    if
-    local.get $3
+    local.get $2
     i32.load offset=12
     i32.const 1
     i32.and
     i32.eqz
     if
+     local.get $3
      local.get $2
-     local.get $3
      i64.load
      i64.store
+     local.get $3
      local.get $2
-     local.get $3
      i32.load offset=8
      i32.store offset=8
+     local.get $3
      local.get $2
-     local.get $3
      i64.load
      call $~lib/util/hash/hash64
      local.get $1
      i32.and
      i32.const 2
      i32.shl
-     local.get $4
+     local.get $5
      i32.add
      local.tee $8
      i32.load
      i32.store offset=12
      local.get $8
-     local.get $2
+     local.get $3
      i32.store
-     local.get $2
+     local.get $3
      i32.const 16
      i32.add
-     local.set $2
-    end
-    local.get $3
+     local.set $3
+    end
+    local.get $2
     i32.const 16
     i32.add
-    local.set $3
+    local.set $2
     br $continue|0
    end
   end
   local.get $0
-  local.tee $2
   i32.load
   drop
-  local.get $2
+  local.get $0
+  local.get $5
+  i32.store
+  local.get $0
+  local.get $1
+  i32.store offset=4
+  local.get $0
+  i32.load offset=8
+  drop
+  local.get $0
   local.get $4
-  i32.store
-  local.get $2
-  local.get $1
-  i32.store offset=4
-  local.get $5
-  local.tee $0
-  local.get $2
-  i32.load offset=8
-  i32.ne
-  drop
-  local.get $2
-  local.get $0
   i32.store offset=8
-  local.get $2
+  local.get $0
   local.get $6
   i32.store offset=12
-  local.get $2
-  local.get $2
+  local.get $0
+  local.get $0
   i32.load offset=20
   i32.store offset=16
  )
@@ -4734,13 +4641,8 @@
   local.get $0
   local.get $1
   local.get $1
-<<<<<<< HEAD
   call $~lib/util/hash/hash64
-  local.tee $5
-=======
-  call $~lib/internal/hash/hash64
   local.tee $4
->>>>>>> b2adf8b1
   call $~lib/map/Map<i64,i32>#find
   local.tee $3
   if
@@ -4787,14 +4689,7 @@
    i32.const 1
    i32.add
    i32.store offset=16
-<<<<<<< HEAD
-   local.get $4
-=======
-   local.get $3
-   i32.const 8
-   i32.add
    local.get $5
->>>>>>> b2adf8b1
    i32.const 4
    i32.shl
    local.get $3
@@ -4821,13 +4716,8 @@
    i32.const 2
    i32.shl
    i32.add
-<<<<<<< HEAD
-   local.tee $4
+   local.tee $0
    i32.load
-=======
-   local.tee $0
-   i32.load offset=8
->>>>>>> b2adf8b1
    i32.store offset=12
    local.get $0
    local.get $3
@@ -5675,12 +5565,12 @@
   local.get $1
   i32.const 1
   i32.add
-  local.tee $3
+  local.tee $4
   i32.const 2
   i32.shl
   call $~lib/arraybuffer/ArrayBuffer#constructor
-  local.set $4
-  local.get $3
+  local.set $5
+  local.get $4
   f64.convert_i32_s
   f64.const 2.6666666666666665
   f64.mul
@@ -5689,39 +5579,39 @@
   i32.const 12
   i32.mul
   call $~lib/arraybuffer/ArrayBuffer#constructor
-  local.set $5
+  local.set $4
   local.get $0
   i32.load offset=8
-  local.tee $3
+  local.tee $2
   local.get $0
   i32.load offset=16
   i32.const 12
   i32.mul
   i32.add
   local.set $7
-  local.get $5
-  local.set $2
+  local.get $4
+  local.set $3
   loop $continue|0
-   local.get $3
+   local.get $2
    local.get $7
    i32.ne
    if
-    local.get $3
+    local.get $2
     i32.load offset=8
     i32.const 1
     i32.and
     i32.eqz
     if
+     local.get $3
      local.get $2
-     local.get $3
      f32.load
      f32.store
+     local.get $3
      local.get $2
-     local.get $3
      i32.load offset=4
      i32.store offset=4
+     local.get $3
      local.get $2
-     local.get $3
      f32.load
      i32.reinterpret_f32
      call $~lib/util/hash/hash32
@@ -5729,50 +5619,46 @@
      i32.and
      i32.const 2
      i32.shl
-     local.get $4
+     local.get $5
      i32.add
      local.tee $8
      i32.load
      i32.store offset=8
      local.get $8
-     local.get $2
+     local.get $3
      i32.store
-     local.get $2
+     local.get $3
      i32.const 12
      i32.add
-     local.set $2
-    end
-    local.get $3
+     local.set $3
+    end
+    local.get $2
     i32.const 12
     i32.add
-    local.set $3
+    local.set $2
     br $continue|0
    end
   end
   local.get $0
-  local.tee $2
   i32.load
   drop
-  local.get $2
+  local.get $0
+  local.get $5
+  i32.store
+  local.get $0
+  local.get $1
+  i32.store offset=4
+  local.get $0
+  i32.load offset=8
+  drop
+  local.get $0
   local.get $4
-  i32.store
-  local.get $2
-  local.get $1
-  i32.store offset=4
-  local.get $5
-  local.tee $0
-  local.get $2
-  i32.load offset=8
-  i32.ne
-  drop
-  local.get $2
-  local.get $0
   i32.store offset=8
-  local.get $2
+  local.get $0
   local.get $6
   i32.store offset=12
-  local.get $2
-  local.get $2
+  local.get $0
+  local.get $0
   i32.load offset=20
   i32.store offset=16
  )
@@ -5784,13 +5670,8 @@
   local.get $1
   local.get $1
   i32.reinterpret_f32
-<<<<<<< HEAD
   call $~lib/util/hash/hash32
-  local.tee $5
-=======
-  call $~lib/internal/hash/hash32
   local.tee $4
->>>>>>> b2adf8b1
   call $~lib/map/Map<f32,i32>#find
   local.tee $3
   if
@@ -5837,14 +5718,7 @@
    i32.const 1
    i32.add
    i32.store offset=16
-<<<<<<< HEAD
-   local.get $4
-=======
-   local.get $3
-   i32.const 8
-   i32.add
    local.get $5
->>>>>>> b2adf8b1
    i32.const 12
    i32.mul
    local.get $3
@@ -5871,13 +5745,8 @@
    i32.const 2
    i32.shl
    i32.add
-<<<<<<< HEAD
-   local.tee $4
+   local.tee $0
    i32.load
-=======
-   local.tee $0
-   i32.load offset=8
->>>>>>> b2adf8b1
    i32.store offset=8
    local.get $0
    local.get $3
@@ -6376,12 +6245,12 @@
   local.get $1
   i32.const 1
   i32.add
-  local.tee $3
+  local.tee $4
   i32.const 2
   i32.shl
   call $~lib/arraybuffer/ArrayBuffer#constructor
-  local.set $4
-  local.get $3
+  local.set $5
+  local.get $4
   f64.convert_i32_s
   f64.const 2.6666666666666665
   f64.mul
@@ -6390,39 +6259,39 @@
   i32.const 4
   i32.shl
   call $~lib/arraybuffer/ArrayBuffer#constructor
-  local.set $5
+  local.set $4
   local.get $0
   i32.load offset=8
-  local.tee $3
+  local.tee $2
   local.get $0
   i32.load offset=16
   i32.const 4
   i32.shl
   i32.add
   local.set $7
-  local.get $5
-  local.set $2
+  local.get $4
+  local.set $3
   loop $continue|0
-   local.get $3
+   local.get $2
    local.get $7
    i32.ne
    if
-    local.get $3
+    local.get $2
     i32.load offset=12
     i32.const 1
     i32.and
     i32.eqz
     if
+     local.get $3
      local.get $2
-     local.get $3
      f64.load
      f64.store
+     local.get $3
      local.get $2
-     local.get $3
      i32.load offset=8
      i32.store offset=8
+     local.get $3
      local.get $2
-     local.get $3
      f64.load
      i64.reinterpret_f64
      call $~lib/util/hash/hash64
@@ -6430,50 +6299,46 @@
      i32.and
      i32.const 2
      i32.shl
-     local.get $4
+     local.get $5
      i32.add
      local.tee $8
      i32.load
      i32.store offset=12
      local.get $8
-     local.get $2
+     local.get $3
      i32.store
-     local.get $2
+     local.get $3
      i32.const 16
      i32.add
-     local.set $2
-    end
-    local.get $3
+     local.set $3
+    end
+    local.get $2
     i32.const 16
     i32.add
-    local.set $3
+    local.set $2
     br $continue|0
    end
   end
   local.get $0
-  local.tee $2
   i32.load
   drop
-  local.get $2
+  local.get $0
+  local.get $5
+  i32.store
+  local.get $0
+  local.get $1
+  i32.store offset=4
+  local.get $0
+  i32.load offset=8
+  drop
+  local.get $0
   local.get $4
-  i32.store
-  local.get $2
-  local.get $1
-  i32.store offset=4
-  local.get $5
-  local.tee $0
-  local.get $2
-  i32.load offset=8
-  i32.ne
-  drop
-  local.get $2
-  local.get $0
   i32.store offset=8
-  local.get $2
+  local.get $0
   local.get $6
   i32.store offset=12
-  local.get $2
-  local.get $2
+  local.get $0
+  local.get $0
   i32.load offset=20
   i32.store offset=16
  )
@@ -6485,13 +6350,8 @@
   local.get $1
   local.get $1
   i64.reinterpret_f64
-<<<<<<< HEAD
   call $~lib/util/hash/hash64
-  local.tee $5
-=======
-  call $~lib/internal/hash/hash64
   local.tee $4
->>>>>>> b2adf8b1
   call $~lib/map/Map<f64,i32>#find
   local.tee $3
   if
@@ -6538,14 +6398,7 @@
    i32.const 1
    i32.add
    i32.store offset=16
-<<<<<<< HEAD
-   local.get $4
-=======
-   local.get $3
-   i32.const 8
-   i32.add
    local.get $5
->>>>>>> b2adf8b1
    i32.const 4
    i32.shl
    local.get $3
@@ -6572,13 +6425,8 @@
    i32.const 2
    i32.shl
    i32.add
-<<<<<<< HEAD
-   local.tee $4
+   local.tee $0
    i32.load
-=======
-   local.tee $0
-   i32.load offset=8
->>>>>>> b2adf8b1
    i32.store offset=12
    local.get $0
    local.get $3
