(module
 (type $i32_i32_=>_none (func (param i32 i32)))
 (type $none_=>_none (func))
 (type $i32_i32_i32_=>_none (func (param i32 i32 i32)))
 (type $i32_i32_=>_i32 (func (param i32 i32) (result i32)))
 (type $i32_=>_none (func (param i32)))
 (type $i32_i64_=>_i32 (func (param i32 i64) (result i32)))
 (type $i32_=>_i32 (func (param i32) (result i32)))
 (type $i32_i32_i32_i32_=>_none (func (param i32 i32 i32 i32)))
 (type $none_=>_i32 (func (result i32)))
 (type $i32_i64_=>_none (func (param i32 i64)))
 (type $i32_f64_=>_i32 (func (param i32 f64) (result i32)))
 (type $i32_i64_i32_=>_none (func (param i32 i64 i32)))
 (type $i32_i32_i64_=>_none (func (param i32 i32 i64)))
 (type $i32_f32_=>_i32 (func (param i32 f32) (result i32)))
 (type $i32_f32_=>_none (func (param i32 f32)))
 (type $i32_f64_=>_none (func (param i32 f64)))
 (type $i32_f32_i32_=>_none (func (param i32 f32 i32)))
 (type $i32_f64_i32_=>_none (func (param i32 f64 i32)))
 (import "env" "abort" (func $~lib/builtins/abort (param i32 i32 i32 i32)))
 (global $~lib/rt/itcms/total (mut i32) (i32.const 0))
 (global $~lib/rt/itcms/threshold (mut i32) (i32.const 0))
 (global $~lib/rt/itcms/state (mut i32) (i32.const 0))
 (global $~lib/rt/itcms/visitCount (mut i32) (i32.const 0))
 (global $~lib/rt/itcms/pinSpace (mut i32) (i32.const 0))
 (global $~lib/rt/itcms/iter (mut i32) (i32.const 0))
 (global $~lib/rt/itcms/toSpace (mut i32) (i32.const 0))
 (global $~lib/rt/itcms/white (mut i32) (i32.const 0))
 (global $~lib/rt/itcms/fromSpace (mut i32) (i32.const 0))
 (global $~lib/rt/tlsf/ROOT (mut i32) (i32.const 0))
 (global $~lib/memory/__stack_pointer (mut i32) (i32.const 18404))
 (memory $0 1)
 (data (i32.const 1036) "<")
 (data (i32.const 1048) "\01\00\00\00(\00\00\00A\00l\00l\00o\00c\00a\00t\00i\00o\00n\00 \00t\00o\00o\00 \00l\00a\00r\00g\00e")
 (data (i32.const 1100) "<")
 (data (i32.const 1112) "\01\00\00\00 \00\00\00~\00l\00i\00b\00/\00r\00t\00/\00i\00t\00c\00m\00s\00.\00t\00s")
 (data (i32.const 1228) "<")
 (data (i32.const 1240) "\01\00\00\00$\00\00\00I\00n\00d\00e\00x\00 \00o\00u\00t\00 \00o\00f\00 \00r\00a\00n\00g\00e")
 (data (i32.const 1292) ",")
 (data (i32.const 1304) "\01\00\00\00\14\00\00\00~\00l\00i\00b\00/\00r\00t\00.\00t\00s")
 (data (i32.const 1372) "<")
 (data (i32.const 1384) "\01\00\00\00\1e\00\00\00~\00l\00i\00b\00/\00r\00t\00/\00t\00l\00s\00f\00.\00t\00s")
 (data (i32.const 1436) ",")
 (data (i32.const 1448) "\01\00\00\00\1c\00\00\00I\00n\00v\00a\00l\00i\00d\00 \00l\00e\00n\00g\00t\00h")
 (data (i32.const 1484) "<")
 (data (i32.const 1496) "\01\00\00\00&\00\00\00~\00l\00i\00b\00/\00a\00r\00r\00a\00y\00b\00u\00f\00f\00e\00r\00.\00t\00s")
 (data (i32.const 1548) ",")
 (data (i32.const 1560) "\01\00\00\00\14\00\00\00s\00t\00d\00/\00m\00a\00p\00.\00t\00s")
 (data (i32.const 1596) "<")
 (data (i32.const 1608) "\01\00\00\00$\00\00\00K\00e\00y\00 \00d\00o\00e\00s\00 \00n\00o\00t\00 \00e\00x\00i\00s\00t")
 (data (i32.const 1660) ",")
 (data (i32.const 1672) "\01\00\00\00\16\00\00\00~\00l\00i\00b\00/\00m\00a\00p\00.\00t\00s")
 (data (i32.const 1708) ",")
 (data (i32.const 1720) "\01\00\00\00\1a\00\00\00~\00l\00i\00b\00/\00a\00r\00r\00a\00y\00.\00t\00s")
 (data (i32.const 1760) " \00\00\00 \00\00\00\00\00\00\00 ")
 (data (i32.const 1788) "\10\89\10\00\00\00\00\00B\08\00\00\00\00\00\00\02\t\00\00\00\00\00\00P\88\10\00\00\00\00\00\10\t\12\00\00\00\00\00\10\89\00\00\00\00\00\00B\00\00\00\00\00\00\00P\80\00\00\00\00\00\00\10\t\11\00\00\00\00\00\82\08\00\00\00\00\00\00\90\08\11\00\00\00\00\00\10\t\01\00\00\00\00\00\82\00\00\00\00\00\00\00\90\00\01\00\00\00\00\00\10\t\02\00\00\00\00\00\02\01\00\00\00\00\00\00\10\01\02\00\00\00\00\00\10\t\14\00\00\00\00\00\02\n\00\00\00\00\00\00\10\n\14\00\00\00\00\00\10\t\04\00\00\00\00\00\02\02\00\00\00\00\00\00\10\02\04\00\00\00\00\00\10\t2\00\00\00\00\00\02\19\00\00\00\00\00\00\10\192\00\00\00\00\00\10\t4\00\00\00\00\00\02\1a\00\00\00\00\00\00\10\1a4")
 (export "memory" (memory $0))
 (start $~start)
 (func $~lib/rt/itcms/visitRoots
  (local $0 i32)
  (local $1 i32)
  i32.const 1248
  call $byn-split-outlined-A$~lib/rt/itcms/__visit
  i32.const 1456
  call $byn-split-outlined-A$~lib/rt/itcms/__visit
  i32.const 1616
  call $byn-split-outlined-A$~lib/rt/itcms/__visit
  i32.const 1056
  call $byn-split-outlined-A$~lib/rt/itcms/__visit
  global.get $~lib/rt/itcms/pinSpace
  local.tee $1
  i32.load offset=4
  i32.const -4
  i32.and
  local.set $0
  loop $while-continue|0
   local.get $0
   local.get $1
   i32.ne
   if
    local.get $0
    i32.load offset=4
    i32.const 3
    i32.and
    i32.const 3
    i32.ne
    if
     i32.const 0
     i32.const 1120
     i32.const 159
     i32.const 16
     call $~lib/builtins/abort
     unreachable
    end
    local.get $0
    i32.const 20
    i32.add
    call $~lib/rt/__visit_members
    local.get $0
    i32.load offset=4
    i32.const -4
    i32.and
    local.set $0
    br $while-continue|0
   end
  end
 )
 (func $~lib/rt/itcms/Object#makeGray (param $0 i32)
  (local $1 i32)
  (local $2 i32)
  (local $3 i32)
  global.get $~lib/rt/itcms/iter
  local.get $0
  i32.eq
  if
   local.get $0
   i32.load offset=8
   local.tee $1
   i32.eqz
   if
    i32.const 0
    i32.const 1120
    i32.const 147
    i32.const 30
    call $~lib/builtins/abort
    unreachable
   end
   local.get $1
   global.set $~lib/rt/itcms/iter
  end
  block $__inlined_func$~lib/rt/itcms/Object#unlink
   local.get $0
   i32.load offset=4
   i32.const -4
   i32.and
   local.tee $1
   i32.eqz
   if
    i32.const 0
    local.get $0
    i32.const 18404
    i32.lt_u
    local.get $0
    i32.load offset=8
    select
    i32.eqz
    if
     i32.const 0
     i32.const 1120
     i32.const 127
     i32.const 18
     call $~lib/builtins/abort
     unreachable
    end
    br $__inlined_func$~lib/rt/itcms/Object#unlink
   end
   local.get $0
   i32.load offset=8
   local.tee $2
   i32.eqz
   if
    i32.const 0
    i32.const 1120
    i32.const 131
    i32.const 16
    call $~lib/builtins/abort
    unreachable
   end
   local.get $1
   local.get $2
   i32.store offset=8
   local.get $2
   local.get $2
   i32.load offset=4
   i32.const 3
   i32.and
   local.get $1
   i32.or
   i32.store offset=4
  end
  global.get $~lib/rt/itcms/toSpace
  local.set $2
  local.get $0
  i32.load offset=12
  local.tee $1
  i32.const 1
  i32.le_u
  if (result i32)
   i32.const 1
  else
   i32.const 1760
   i32.load
   local.get $1
   i32.lt_u
   if
    i32.const 1248
    i32.const 1312
    i32.const 22
    i32.const 28
    call $~lib/builtins/abort
    unreachable
   end
   local.get $1
   i32.const 3
   i32.shl
   i32.const 1764
   i32.add
   i32.load
   i32.const 32
   i32.and
  end
  if (result i32)
   global.get $~lib/rt/itcms/white
   i32.eqz
  else
   i32.const 2
  end
  local.set $3
  local.get $2
  i32.load offset=8
  local.set $1
  local.get $0
  local.get $2
  local.get $3
  i32.or
  i32.store offset=4
  local.get $0
  local.get $1
  i32.store offset=8
  local.get $1
  local.get $1
  i32.load offset=4
  i32.const 3
  i32.and
  local.get $0
  i32.or
  i32.store offset=4
  local.get $2
  local.get $0
  i32.store offset=8
 )
 (func $~lib/rt/tlsf/removeBlock (param $0 i32) (param $1 i32)
  (local $2 i32)
  (local $3 i32)
  (local $4 i32)
  (local $5 i32)
  local.get $1
  i32.load
  local.tee $2
  i32.const 1
  i32.and
  i32.eqz
  if
   i32.const 0
   i32.const 1392
   i32.const 268
   i32.const 14
   call $~lib/builtins/abort
   unreachable
  end
  local.get $2
  i32.const -4
  i32.and
  local.tee $2
  i32.const 12
  i32.lt_u
  if
   i32.const 0
   i32.const 1392
   i32.const 270
   i32.const 14
   call $~lib/builtins/abort
   unreachable
  end
  local.get $2
  i32.const 256
  i32.lt_u
  if (result i32)
   local.get $2
   i32.const 4
   i32.shr_u
  else
   i32.const 31
   local.get $2
   i32.const 1073741820
   local.get $2
   i32.const 1073741820
   i32.lt_u
   select
   local.tee $2
   i32.clz
   i32.sub
   local.tee $4
   i32.const 7
   i32.sub
   local.set $3
   local.get $2
   local.get $4
   i32.const 4
   i32.sub
   i32.shr_u
   i32.const 16
   i32.xor
  end
  local.tee $2
  i32.const 16
  i32.lt_u
  local.get $3
  i32.const 23
  i32.lt_u
  i32.and
  i32.eqz
  if
   i32.const 0
   i32.const 1392
   i32.const 284
   i32.const 14
   call $~lib/builtins/abort
   unreachable
  end
  local.get $1
  i32.load offset=8
  local.set $5
  local.get $1
  i32.load offset=4
  local.tee $4
  if
   local.get $4
   local.get $5
   i32.store offset=8
  end
  local.get $5
  if
   local.get $5
   local.get $4
   i32.store offset=4
  end
  local.get $2
  local.get $3
  i32.const 4
  i32.shl
  i32.add
  i32.const 2
  i32.shl
  local.get $0
  i32.add
  i32.load offset=96
  local.get $1
  i32.eq
  if
   local.get $2
   local.get $3
   i32.const 4
   i32.shl
   i32.add
   i32.const 2
   i32.shl
   local.get $0
   i32.add
   local.get $5
   i32.store offset=96
   local.get $5
   i32.eqz
   if
    local.get $3
    i32.const 2
    i32.shl
    local.get $0
    i32.add
    local.tee $1
    i32.load offset=4
    i32.const -2
    local.get $2
    i32.rotl
    i32.and
    local.set $2
    local.get $1
    local.get $2
    i32.store offset=4
    local.get $2
    i32.eqz
    if
     local.get $0
     local.get $0
     i32.load
     i32.const -2
     local.get $3
     i32.rotl
     i32.and
     i32.store
    end
   end
  end
 )
 (func $~lib/rt/tlsf/insertBlock (param $0 i32) (param $1 i32)
  (local $2 i32)
  (local $3 i32)
  (local $4 i32)
  (local $5 i32)
  (local $6 i32)
  local.get $1
  i32.eqz
  if
   i32.const 0
   i32.const 1392
   i32.const 201
   i32.const 14
   call $~lib/builtins/abort
   unreachable
  end
  local.get $1
  i32.load
  local.tee $3
  i32.const 1
  i32.and
  i32.eqz
  if
   i32.const 0
   i32.const 1392
   i32.const 203
   i32.const 14
   call $~lib/builtins/abort
   unreachable
  end
  local.get $1
  i32.const 4
  i32.add
  local.get $1
  i32.load
  i32.const -4
  i32.and
  i32.add
  local.tee $4
  i32.load
  local.tee $2
  i32.const 1
  i32.and
  if
   local.get $0
   local.get $4
   call $~lib/rt/tlsf/removeBlock
   local.get $1
   local.get $3
   i32.const 4
   i32.add
   local.get $2
   i32.const -4
   i32.and
   i32.add
   local.tee $3
   i32.store
   local.get $1
   i32.const 4
   i32.add
   local.get $1
   i32.load
   i32.const -4
   i32.and
   i32.add
   local.tee $4
   i32.load
   local.set $2
  end
  local.get $3
  i32.const 2
  i32.and
  if
   local.get $1
   i32.const 4
   i32.sub
   i32.load
   local.tee $1
   i32.load
   local.tee $6
   i32.const 1
   i32.and
   i32.eqz
   if
    i32.const 0
    i32.const 1392
    i32.const 221
    i32.const 16
    call $~lib/builtins/abort
    unreachable
   end
   local.get $0
   local.get $1
   call $~lib/rt/tlsf/removeBlock
   local.get $1
   local.get $6
   i32.const 4
   i32.add
   local.get $3
   i32.const -4
   i32.and
   i32.add
   local.tee $3
   i32.store
  end
  local.get $4
  local.get $2
  i32.const 2
  i32.or
  i32.store
  local.get $3
  i32.const -4
  i32.and
  local.tee $2
  i32.const 12
  i32.lt_u
  if
   i32.const 0
   i32.const 1392
   i32.const 233
   i32.const 14
   call $~lib/builtins/abort
   unreachable
  end
  local.get $2
  local.get $1
  i32.const 4
  i32.add
  i32.add
  local.get $4
  i32.ne
  if
   i32.const 0
   i32.const 1392
   i32.const 234
   i32.const 14
   call $~lib/builtins/abort
   unreachable
  end
  local.get $4
  i32.const 4
  i32.sub
  local.get $1
  i32.store
  local.get $2
  i32.const 256
  i32.lt_u
  if (result i32)
   local.get $2
   i32.const 4
   i32.shr_u
  else
   i32.const 31
   local.get $2
   i32.const 1073741820
   local.get $2
   i32.const 1073741820
   i32.lt_u
   select
   local.tee $2
   i32.clz
   i32.sub
   local.tee $3
   i32.const 7
   i32.sub
   local.set $5
   local.get $2
   local.get $3
   i32.const 4
   i32.sub
   i32.shr_u
   i32.const 16
   i32.xor
  end
  local.tee $2
  i32.const 16
  i32.lt_u
  local.get $5
  i32.const 23
  i32.lt_u
  i32.and
  i32.eqz
  if
   i32.const 0
   i32.const 1392
   i32.const 251
   i32.const 14
   call $~lib/builtins/abort
   unreachable
  end
  local.get $2
  local.get $5
  i32.const 4
  i32.shl
  i32.add
  i32.const 2
  i32.shl
  local.get $0
  i32.add
  i32.load offset=96
  local.set $3
  local.get $1
  i32.const 0
  i32.store offset=4
  local.get $1
  local.get $3
  i32.store offset=8
  local.get $3
  if
   local.get $3
   local.get $1
   i32.store offset=4
  end
  local.get $2
  local.get $5
  i32.const 4
  i32.shl
  i32.add
  i32.const 2
  i32.shl
  local.get $0
  i32.add
  local.get $1
  i32.store offset=96
  local.get $0
  local.get $0
  i32.load
  i32.const 1
  local.get $5
  i32.shl
  i32.or
  i32.store
  local.get $5
  i32.const 2
  i32.shl
  local.get $0
  i32.add
  local.tee $0
  local.get $0
  i32.load offset=4
  i32.const 1
  local.get $2
  i32.shl
  i32.or
  i32.store offset=4
 )
 (func $~lib/rt/tlsf/addMemory (param $0 i32) (param $1 i32) (param $2 i32)
  (local $3 i32)
  (local $4 i32)
  local.get $1
  local.get $2
  i32.gt_u
  if
   i32.const 0
   i32.const 1392
   i32.const 377
   i32.const 14
   call $~lib/builtins/abort
   unreachable
  end
  local.get $1
  i32.const 19
  i32.add
  i32.const -16
  i32.and
  i32.const 4
  i32.sub
  local.set $1
  local.get $0
  i32.load offset=1568
  local.tee $4
  if
   local.get $1
   local.get $4
   i32.const 4
   i32.add
   i32.lt_u
   if
    i32.const 0
    i32.const 1392
    i32.const 384
    i32.const 16
    call $~lib/builtins/abort
    unreachable
   end
   local.get $4
   local.get $1
   i32.const 16
   i32.sub
   i32.eq
   if
    local.get $4
    i32.load
    local.set $3
    local.get $1
    i32.const 16
    i32.sub
    local.set $1
   end
  else
   local.get $1
   local.get $0
   i32.const 1572
   i32.add
   i32.lt_u
   if
    i32.const 0
    i32.const 1392
    i32.const 397
    i32.const 5
    call $~lib/builtins/abort
    unreachable
   end
  end
  local.get $2
  i32.const -16
  i32.and
  local.get $1
  i32.sub
  local.tee $2
  i32.const 20
  i32.lt_u
  if
   return
  end
  local.get $1
  local.get $3
  i32.const 2
  i32.and
  local.get $2
  i32.const 8
  i32.sub
  local.tee $2
  i32.const 1
  i32.or
  i32.or
  i32.store
  local.get $1
  i32.const 0
  i32.store offset=4
  local.get $1
  i32.const 0
  i32.store offset=8
  local.get $2
  local.get $1
  i32.const 4
  i32.add
  i32.add
  local.tee $2
  i32.const 2
  i32.store
  local.get $0
  local.get $2
  i32.store offset=1568
  local.get $0
  local.get $1
  call $~lib/rt/tlsf/insertBlock
 )
 (func $~lib/rt/tlsf/initialize
  (local $0 i32)
  (local $1 i32)
  memory.size
  local.tee $0
  i32.const 0
  i32.le_s
  if (result i32)
   i32.const 1
   local.get $0
   i32.sub
   memory.grow
   i32.const 0
   i32.lt_s
  else
   i32.const 0
  end
  if
   unreachable
  end
  i32.const 18416
  i32.const 0
  i32.store
  i32.const 19984
  i32.const 0
  i32.store
  loop $for-loop|0
   local.get $1
   i32.const 23
   i32.lt_u
   if
    local.get $1
    i32.const 2
    i32.shl
    i32.const 18416
    i32.add
    i32.const 0
    i32.store offset=4
    i32.const 0
    local.set $0
    loop $for-loop|1
     local.get $0
     i32.const 16
     i32.lt_u
     if
      local.get $0
      local.get $1
      i32.const 4
      i32.shl
      i32.add
      i32.const 2
      i32.shl
      i32.const 18416
      i32.add
      i32.const 0
      i32.store offset=96
      local.get $0
      i32.const 1
      i32.add
      local.set $0
      br $for-loop|1
     end
    end
    local.get $1
    i32.const 1
    i32.add
    local.set $1
    br $for-loop|0
   end
  end
  i32.const 18416
  i32.const 19988
  memory.size
  i32.const 16
  i32.shl
  call $~lib/rt/tlsf/addMemory
  i32.const 18416
  global.set $~lib/rt/tlsf/ROOT
 )
 (func $~lib/rt/itcms/step (result i32)
  (local $0 i32)
  (local $1 i32)
  (local $2 i32)
  block $folding-inner0
   block $break|0
    block $case2|0
     block $case1|0
      block $case0|0
       global.get $~lib/rt/itcms/state
       br_table $case0|0 $case1|0 $case2|0 $break|0
      end
      i32.const 1
      global.set $~lib/rt/itcms/state
      i32.const 0
      global.set $~lib/rt/itcms/visitCount
      call $~lib/rt/itcms/visitRoots
      global.get $~lib/rt/itcms/toSpace
      global.set $~lib/rt/itcms/iter
      br $folding-inner0
     end
     global.get $~lib/rt/itcms/white
     i32.eqz
     local.set $1
     global.get $~lib/rt/itcms/iter
     i32.load offset=4
     i32.const -4
     i32.and
     local.set $0
     loop $while-continue|1
      global.get $~lib/rt/itcms/toSpace
      local.get $0
      i32.ne
      if
       local.get $0
       global.set $~lib/rt/itcms/iter
       local.get $0
       i32.load offset=4
       i32.const 3
       i32.and
       local.get $1
       i32.ne
       if
        local.get $0
        local.get $1
        local.get $0
        i32.load offset=4
        i32.const -4
        i32.and
        i32.or
        i32.store offset=4
        i32.const 0
        global.set $~lib/rt/itcms/visitCount
        local.get $0
        i32.const 20
        i32.add
        call $~lib/rt/__visit_members
        br $folding-inner0
       end
       local.get $0
       i32.load offset=4
       i32.const -4
       i32.and
       local.set $0
       br $while-continue|1
      end
     end
     i32.const 0
     global.set $~lib/rt/itcms/visitCount
     call $~lib/rt/itcms/visitRoots
     global.get $~lib/rt/itcms/toSpace
     global.get $~lib/rt/itcms/iter
     i32.load offset=4
     i32.const -4
     i32.and
     i32.eq
     if
      global.get $~lib/memory/__stack_pointer
      local.set $0
      loop $while-continue|0
       local.get $0
       i32.const 18404
       i32.lt_u
       if
        local.get $0
        i32.load
        local.tee $2
        if
         local.get $2
         call $byn-split-outlined-A$~lib/rt/itcms/__visit
        end
        local.get $0
        i32.const 4
        i32.add
        local.set $0
        br $while-continue|0
       end
      end
      global.get $~lib/rt/itcms/iter
      i32.load offset=4
      i32.const -4
      i32.and
      local.set $0
      loop $while-continue|2
       global.get $~lib/rt/itcms/toSpace
       local.get $0
       i32.ne
       if
        local.get $0
        i32.load offset=4
        i32.const 3
        i32.and
        local.get $1
        i32.ne
        if
         local.get $0
         local.get $1
         local.get $0
         i32.load offset=4
         i32.const -4
         i32.and
         i32.or
         i32.store offset=4
         local.get $0
         i32.const 20
         i32.add
         call $~lib/rt/__visit_members
        end
        local.get $0
        i32.load offset=4
        i32.const -4
        i32.and
        local.set $0
        br $while-continue|2
       end
      end
      global.get $~lib/rt/itcms/fromSpace
      local.set $0
      global.get $~lib/rt/itcms/toSpace
      global.set $~lib/rt/itcms/fromSpace
      local.get $0
      global.set $~lib/rt/itcms/toSpace
      local.get $1
      global.set $~lib/rt/itcms/white
      local.get $0
      i32.load offset=4
      i32.const -4
      i32.and
      global.set $~lib/rt/itcms/iter
      i32.const 2
      global.set $~lib/rt/itcms/state
     end
     br $folding-inner0
    end
    global.get $~lib/rt/itcms/iter
    local.tee $0
    global.get $~lib/rt/itcms/toSpace
    i32.ne
    if
     local.get $0
     i32.load offset=4
     local.tee $1
     i32.const -4
     i32.and
     global.set $~lib/rt/itcms/iter
     global.get $~lib/rt/itcms/white
     i32.eqz
     local.get $1
     i32.const 3
     i32.and
     i32.ne
     if
      i32.const 0
      i32.const 1120
      i32.const 228
      i32.const 20
      call $~lib/builtins/abort
      unreachable
     end
     local.get $0
     i32.const 18404
     i32.lt_u
     if
      local.get $0
      i32.const 0
      i32.store offset=4
      local.get $0
      i32.const 0
      i32.store offset=8
     else
      global.get $~lib/rt/itcms/total
      local.get $0
      i32.load
      i32.const -4
      i32.and
      i32.const 4
      i32.add
      i32.sub
      global.set $~lib/rt/itcms/total
      local.get $0
      i32.const 4
      i32.add
      local.tee $0
      i32.const 18404
      i32.ge_u
      if
       global.get $~lib/rt/tlsf/ROOT
       i32.eqz
       if
        call $~lib/rt/tlsf/initialize
       end
       global.get $~lib/rt/tlsf/ROOT
       local.get $0
       i32.const 4
       i32.sub
       local.set $2
       local.get $0
       i32.const 15
       i32.and
       i32.const 1
       local.get $0
       select
       if (result i32)
        i32.const 1
       else
        local.get $2
        i32.load
        i32.const 1
        i32.and
       end
       if
        i32.const 0
        i32.const 1392
        i32.const 559
        i32.const 3
        call $~lib/builtins/abort
        unreachable
       end
       local.get $2
       local.get $2
       i32.load
       i32.const 1
       i32.or
       i32.store
       local.get $2
       call $~lib/rt/tlsf/insertBlock
      end
     end
     i32.const 10
     return
    end
    global.get $~lib/rt/itcms/toSpace
    local.tee $0
    local.tee $1
    local.get $1
    i32.store offset=4
    local.get $0
    local.get $0
    i32.store offset=8
    i32.const 0
    global.set $~lib/rt/itcms/state
   end
   i32.const 0
   return
  end
  global.get $~lib/rt/itcms/visitCount
 )
 (func $~lib/rt/tlsf/searchBlock (param $0 i32) (param $1 i32) (result i32)
  (local $2 i32)
  (local $3 i32)
  local.get $1
  i32.const 256
  i32.lt_u
  if (result i32)
   local.get $1
   i32.const 4
   i32.shr_u
  else
   i32.const 31
   i32.const 1
   i32.const 27
   local.get $1
   i32.clz
   i32.sub
   i32.shl
   local.get $1
   i32.add
   i32.const 1
   i32.sub
   local.get $1
   local.get $1
   i32.const 536870910
   i32.lt_u
   select
   local.tee $1
   i32.clz
   i32.sub
   local.tee $3
   i32.const 7
   i32.sub
   local.set $2
   local.get $1
   local.get $3
   i32.const 4
   i32.sub
   i32.shr_u
   i32.const 16
   i32.xor
  end
  local.tee $1
  i32.const 16
  i32.lt_u
  local.get $2
  i32.const 23
  i32.lt_u
  i32.and
  i32.eqz
  if
   i32.const 0
   i32.const 1392
   i32.const 330
   i32.const 14
   call $~lib/builtins/abort
   unreachable
  end
  local.get $2
  i32.const 2
  i32.shl
  local.get $0
  i32.add
  i32.load offset=4
  i32.const -1
  local.get $1
  i32.shl
  i32.and
  local.tee $1
  if (result i32)
   local.get $1
   i32.ctz
   local.get $2
   i32.const 4
   i32.shl
   i32.add
   i32.const 2
   i32.shl
   local.get $0
   i32.add
   i32.load offset=96
  else
   local.get $0
   i32.load
   i32.const -1
   local.get $2
   i32.const 1
   i32.add
   i32.shl
   i32.and
   local.tee $1
   if (result i32)
    local.get $1
    i32.ctz
    local.tee $1
    i32.const 2
    i32.shl
    local.get $0
    i32.add
    i32.load offset=4
    local.tee $2
    i32.eqz
    if
     i32.const 0
     i32.const 1392
     i32.const 343
     i32.const 18
     call $~lib/builtins/abort
     unreachable
    end
    local.get $2
    i32.ctz
    local.get $1
    i32.const 4
    i32.shl
    i32.add
    i32.const 2
    i32.shl
    local.get $0
    i32.add
    i32.load offset=96
   else
    i32.const 0
   end
  end
 )
 (func $~lib/memory/memory.fill (param $0 i32) (param $1 i32)
  (local $2 i32)
  block $~lib/util/memory/memset|inlined.0
   local.get $1
   i32.eqz
   br_if $~lib/util/memory/memset|inlined.0
   local.get $0
   i32.const 0
   i32.store8
   local.get $0
   local.get $1
   i32.add
   local.tee $2
   i32.const 1
   i32.sub
   i32.const 0
   i32.store8
   local.get $1
   i32.const 2
   i32.le_u
   br_if $~lib/util/memory/memset|inlined.0
   local.get $0
   i32.const 0
   i32.store8 offset=1
   local.get $0
   i32.const 0
   i32.store8 offset=2
   local.get $2
   i32.const 2
   i32.sub
   i32.const 0
   i32.store8
   local.get $2
   i32.const 3
   i32.sub
   i32.const 0
   i32.store8
   local.get $1
   i32.const 6
   i32.le_u
   br_if $~lib/util/memory/memset|inlined.0
   local.get $0
   i32.const 0
   i32.store8 offset=3
   local.get $2
   i32.const 4
   i32.sub
   i32.const 0
   i32.store8
   local.get $1
   i32.const 8
   i32.le_u
   br_if $~lib/util/memory/memset|inlined.0
   local.get $0
   i32.const 0
   local.get $0
   i32.sub
   i32.const 3
   i32.and
   local.tee $2
   i32.add
   local.tee $0
   i32.const 0
   i32.store
   local.get $0
   local.get $1
   local.get $2
   i32.sub
   i32.const -4
   i32.and
   local.tee $1
   i32.add
   local.tee $2
   i32.const 4
   i32.sub
   i32.const 0
   i32.store
   local.get $1
   i32.const 8
   i32.le_u
   br_if $~lib/util/memory/memset|inlined.0
   local.get $0
   i32.const 0
   i32.store offset=4
   local.get $0
   i32.const 0
   i32.store offset=8
   local.get $2
   i32.const 12
   i32.sub
   i32.const 0
   i32.store
   local.get $2
   i32.const 8
   i32.sub
   i32.const 0
   i32.store
   local.get $1
   i32.const 24
   i32.le_u
   br_if $~lib/util/memory/memset|inlined.0
   local.get $0
   i32.const 0
   i32.store offset=12
   local.get $0
   i32.const 0
   i32.store offset=16
   local.get $0
   i32.const 0
   i32.store offset=20
   local.get $0
   i32.const 0
   i32.store offset=24
   local.get $2
   i32.const 28
   i32.sub
   i32.const 0
   i32.store
   local.get $2
   i32.const 24
   i32.sub
   i32.const 0
   i32.store
   local.get $2
   i32.const 20
   i32.sub
   i32.const 0
   i32.store
   local.get $2
   i32.const 16
   i32.sub
   i32.const 0
   i32.store
   local.get $0
   local.get $0
   i32.const 4
   i32.and
   i32.const 24
   i32.add
   local.tee $2
   i32.add
   local.set $0
   local.get $1
   local.get $2
   i32.sub
   local.set $1
   loop $while-continue|0
    local.get $1
    i32.const 32
    i32.ge_u
    if
     local.get $0
     i64.const 0
     i64.store
     local.get $0
     i64.const 0
     i64.store offset=8
     local.get $0
     i64.const 0
     i64.store offset=16
     local.get $0
     i64.const 0
     i64.store offset=24
     local.get $1
     i32.const 32
     i32.sub
     local.set $1
     local.get $0
     i32.const 32
     i32.add
     local.set $0
     br $while-continue|0
    end
   end
  end
 )
 (func $~lib/rt/itcms/__new (param $0 i32) (param $1 i32) (result i32)
  (local $2 i32)
  (local $3 i32)
  (local $4 i32)
  (local $5 i32)
  (local $6 i32)
  local.get $0
  i32.const 1073741804
  i32.ge_u
  if
   i32.const 1056
   i32.const 1120
   i32.const 260
   i32.const 31
   call $~lib/builtins/abort
   unreachable
  end
  global.get $~lib/rt/itcms/total
  global.get $~lib/rt/itcms/threshold
  i32.ge_u
  if
   block $__inlined_func$~lib/rt/itcms/interrupt
    i32.const 2048
    local.set $2
    loop $do-loop|0
     local.get $2
     call $~lib/rt/itcms/step
     i32.sub
     local.set $2
     global.get $~lib/rt/itcms/state
     i32.eqz
     if
      global.get $~lib/rt/itcms/total
      i64.extend_i32_u
      i64.const 200
      i64.mul
      i64.const 100
      i64.div_u
      i32.wrap_i64
      i32.const 1024
      i32.add
      global.set $~lib/rt/itcms/threshold
      br $__inlined_func$~lib/rt/itcms/interrupt
     end
     local.get $2
     i32.const 0
     i32.gt_s
     br_if $do-loop|0
    end
    global.get $~lib/rt/itcms/total
    local.tee $2
    local.get $2
    global.get $~lib/rt/itcms/threshold
    i32.sub
    i32.const 1024
    i32.lt_u
    i32.const 10
    i32.shl
    i32.add
    global.set $~lib/rt/itcms/threshold
   end
  end
  global.get $~lib/rt/tlsf/ROOT
  i32.eqz
  if
   call $~lib/rt/tlsf/initialize
  end
  global.get $~lib/rt/tlsf/ROOT
  local.tee $5
  local.get $0
  i32.const 16
  i32.add
  local.tee $3
  i32.const 1073741820
  i32.gt_u
  if
   i32.const 1056
   i32.const 1392
   i32.const 458
   i32.const 29
   call $~lib/builtins/abort
   unreachable
  end
  i32.const 12
  local.get $3
  i32.const 19
  i32.add
  i32.const -16
  i32.and
  i32.const 4
  i32.sub
  local.get $3
  i32.const 12
  i32.le_u
  select
  local.tee $3
  call $~lib/rt/tlsf/searchBlock
  local.tee $2
  i32.eqz
  if
   memory.size
   local.tee $2
   i32.const 4
   local.get $5
   i32.load offset=1568
   local.get $2
   i32.const 16
   i32.shl
   i32.const 4
   i32.sub
   i32.ne
   i32.shl
   i32.const 1
   i32.const 27
   local.get $3
   i32.clz
   i32.sub
   i32.shl
   i32.const 1
   i32.sub
   local.get $3
   i32.add
   local.get $3
   local.get $3
   i32.const 536870910
   i32.lt_u
   select
   i32.add
   i32.const 65535
   i32.add
   i32.const -65536
   i32.and
   i32.const 16
   i32.shr_u
   local.tee $4
   local.get $2
   local.get $4
   i32.gt_s
   select
   memory.grow
   i32.const 0
   i32.lt_s
   if
    local.get $4
    memory.grow
    i32.const 0
    i32.lt_s
    if
     unreachable
    end
   end
   local.get $5
   local.get $2
   i32.const 16
   i32.shl
   memory.size
   i32.const 16
   i32.shl
   call $~lib/rt/tlsf/addMemory
   local.get $5
   local.get $3
   call $~lib/rt/tlsf/searchBlock
   local.tee $2
   i32.eqz
   if
    i32.const 0
    i32.const 1392
    i32.const 496
    i32.const 16
    call $~lib/builtins/abort
    unreachable
   end
  end
  local.get $2
  i32.load
  i32.const -4
  i32.and
  local.get $3
  i32.lt_u
  if
   i32.const 0
   i32.const 1392
   i32.const 498
   i32.const 14
   call $~lib/builtins/abort
   unreachable
  end
  local.get $5
  local.get $2
  call $~lib/rt/tlsf/removeBlock
  local.get $2
  i32.load
  local.set $6
  local.get $3
  i32.const 4
  i32.add
  i32.const 15
  i32.and
  if
   i32.const 0
   i32.const 1392
   i32.const 357
   i32.const 14
   call $~lib/builtins/abort
   unreachable
  end
  local.get $6
  i32.const -4
  i32.and
  local.get $3
  i32.sub
  local.tee $4
  i32.const 16
  i32.ge_u
  if
   local.get $2
   local.get $6
   i32.const 2
   i32.and
   local.get $3
   i32.or
   i32.store
   local.get $3
   local.get $2
   i32.const 4
   i32.add
   i32.add
   local.tee $3
   local.get $4
   i32.const 4
   i32.sub
   i32.const 1
   i32.or
   i32.store
   local.get $5
   local.get $3
   call $~lib/rt/tlsf/insertBlock
  else
   local.get $2
   local.get $6
   i32.const -2
   i32.and
   i32.store
   local.get $2
   i32.const 4
   i32.add
   local.get $2
   i32.load
   i32.const -4
   i32.and
   i32.add
   local.tee $3
   local.get $3
   i32.load
   i32.const -3
   i32.and
   i32.store
  end
  local.get $2
  local.get $1
  i32.store offset=12
  local.get $2
  local.get $0
  i32.store offset=16
  global.get $~lib/rt/itcms/fromSpace
  local.tee $1
  i32.load offset=8
  local.set $3
  local.get $2
  local.get $1
  global.get $~lib/rt/itcms/white
  i32.or
  i32.store offset=4
  local.get $2
  local.get $3
  i32.store offset=8
  local.get $3
  local.get $3
  i32.load offset=4
  i32.const 3
  i32.and
  local.get $2
  i32.or
  i32.store offset=4
  local.get $1
  local.get $2
  i32.store offset=8
  global.get $~lib/rt/itcms/total
  local.get $2
  i32.load
  i32.const -4
  i32.and
  i32.const 4
  i32.add
  i32.add
  global.set $~lib/rt/itcms/total
  local.get $2
  i32.const 20
  i32.add
  local.tee $1
  local.get $0
  call $~lib/memory/memory.fill
  local.get $1
 )
 (func $~lib/map/Map<i8,i32>#rehash (param $0 i32) (param $1 i32)
  (local $2 i32)
  (local $3 i32)
  (local $4 i32)
  (local $5 i32)
  (local $6 i32)
  (local $7 i32)
  (local $8 i32)
  global.get $~lib/memory/__stack_pointer
  i32.const 8
  i32.sub
  global.set $~lib/memory/__stack_pointer
  global.get $~lib/memory/__stack_pointer
  i32.const 2020
  i32.lt_s
  if
   i32.const 18432
   i32.const 18480
   i32.const 1
   i32.const 1
   call $~lib/builtins/abort
   unreachable
  end
  global.get $~lib/memory/__stack_pointer
  local.tee $2
  i64.const 0
  i64.store
  local.get $2
  local.get $1
  i32.const 1
  i32.add
  local.tee $2
  i32.const 2
  i32.shl
  call $~lib/arraybuffer/ArrayBuffer#constructor
  local.tee $4
  i32.store
  global.get $~lib/memory/__stack_pointer
  local.get $2
  i32.const 3
  i32.shl
  i32.const 3
  i32.div_s
  local.tee $6
  i32.const 12
  i32.mul
  call $~lib/arraybuffer/ArrayBuffer#constructor
  local.tee $3
  i32.store offset=4
  local.get $0
  i32.load offset=8
  local.tee $5
  local.get $0
  i32.load offset=16
  i32.const 12
  i32.mul
  i32.add
  local.set $7
  local.get $3
  local.set $2
  loop $while-continue|0
   local.get $5
   local.get $7
   i32.ne
   if
    local.get $5
    i32.load offset=8
    i32.const 1
    i32.and
    i32.eqz
    if
     local.get $2
     local.get $5
     i32.load8_s
     local.tee $8
     i32.store8
     local.get $2
     local.get $5
     i32.load offset=4
     i32.store offset=4
     local.get $2
     local.get $8
     i32.extend8_s
     i32.const -1028477379
     i32.mul
     i32.const 374761394
     i32.add
     i32.const 17
     i32.rotl
     i32.const 668265263
     i32.mul
     local.tee $8
     i32.const 15
     i32.shr_u
     local.get $8
     i32.xor
     i32.const -2048144777
     i32.mul
     local.tee $8
     i32.const 13
     i32.shr_u
     local.get $8
     i32.xor
     i32.const -1028477379
     i32.mul
     local.tee $8
     i32.const 16
     i32.shr_u
     local.get $8
     i32.xor
     local.get $1
     i32.and
     i32.const 2
     i32.shl
     local.get $4
     i32.add
     local.tee $8
     i32.load
     i32.store offset=8
     local.get $8
     local.get $2
     i32.store
     local.get $2
     i32.const 12
     i32.add
     local.set $2
    end
    local.get $5
    i32.const 12
    i32.add
    local.set $5
    br $while-continue|0
   end
  end
  local.get $0
  local.get $4
  i32.store
  local.get $4
  if
   local.get $0
   local.get $4
   call $byn-split-outlined-A$~lib/rt/itcms/__link
  end
  local.get $0
  local.get $1
  i32.store offset=4
  local.get $0
  local.get $3
  i32.store offset=8
  local.get $3
  if
   local.get $0
   local.get $3
   call $byn-split-outlined-A$~lib/rt/itcms/__link
  end
  local.get $0
  local.get $6
  i32.store offset=12
  local.get $0
  local.get $0
  i32.load offset=20
  i32.store offset=16
  global.get $~lib/memory/__stack_pointer
  i32.const 8
  i32.add
  global.set $~lib/memory/__stack_pointer
 )
 (func $~lib/map/Map<i8,i32>#get (param $0 i32) (param $1 i32) (result i32)
  (local $2 i32)
  block $__inlined_func$~lib/map/Map<i8,i32>#find (result i32)
   local.get $0
   i32.load
   local.get $0
   i32.load offset=4
   local.get $1
   i32.extend8_s
   i32.const -1028477379
   i32.mul
   i32.const 374761394
   i32.add
   i32.const 17
   i32.rotl
   i32.const 668265263
   i32.mul
   local.tee $0
   i32.const 15
   i32.shr_u
   local.get $0
   i32.xor
   i32.const -2048144777
   i32.mul
   local.tee $0
   i32.const 13
   i32.shr_u
   local.get $0
   i32.xor
   i32.const -1028477379
   i32.mul
   local.tee $0
   i32.const 16
   i32.shr_u
   local.get $0
   i32.xor
   i32.and
   i32.const 2
   i32.shl
   i32.add
   i32.load
   local.set $0
   loop $while-continue|0
    local.get $0
    if
     local.get $0
     local.get $0
     i32.load offset=8
     local.tee $2
     i32.const 1
     i32.and
     if (result i32)
      i32.const 0
     else
      local.get $0
      i32.load8_u
      local.get $1
      i32.const 255
      i32.and
      i32.eq
     end
     br_if $__inlined_func$~lib/map/Map<i8,i32>#find
     drop
     local.get $2
     i32.const -2
     i32.and
     local.set $0
     br $while-continue|0
    end
   end
   i32.const 0
  end
  local.tee $0
  i32.eqz
  if
   i32.const 1616
   i32.const 1680
   i32.const 105
   i32.const 17
   call $~lib/builtins/abort
   unreachable
  end
  local.get $0
  i32.load offset=4
 )
 (func $~lib/util/memory/memcpy (param $0 i32) (param $1 i32) (param $2 i32)
  (local $3 i32)
  (local $4 i32)
  (local $5 i32)
  loop $while-continue|0
   local.get $1
   i32.const 3
   i32.and
   i32.const 0
   local.get $2
   select
   if
    local.get $0
    local.tee $3
    i32.const 1
    i32.add
    local.set $0
    local.get $1
    local.tee $4
    i32.const 1
    i32.add
    local.set $1
    local.get $3
    local.get $4
    i32.load8_u
    i32.store8
    local.get $2
    i32.const 1
    i32.sub
    local.set $2
    br $while-continue|0
   end
  end
  local.get $0
  i32.const 3
  i32.and
  i32.eqz
  if
   loop $while-continue|1
    local.get $2
    i32.const 16
    i32.ge_u
    if
     local.get $0
     local.get $1
     i32.load
     i32.store
     local.get $0
     local.get $1
     i32.load offset=4
     i32.store offset=4
     local.get $0
     local.get $1
     i32.load offset=8
     i32.store offset=8
     local.get $0
     local.get $1
     i32.load offset=12
     i32.store offset=12
     local.get $1
     i32.const 16
     i32.add
     local.set $1
     local.get $0
     i32.const 16
     i32.add
     local.set $0
     local.get $2
     i32.const 16
     i32.sub
     local.set $2
     br $while-continue|1
    end
   end
   local.get $2
   i32.const 8
   i32.and
   if
    local.get $0
    local.get $1
    i32.load
    i32.store
    local.get $0
    local.get $1
    i32.load offset=4
    i32.store offset=4
    local.get $1
    i32.const 8
    i32.add
    local.set $1
    local.get $0
    i32.const 8
    i32.add
    local.set $0
   end
   local.get $2
   i32.const 4
   i32.and
   if
    local.get $0
    local.get $1
    i32.load
    i32.store
    local.get $1
    i32.const 4
    i32.add
    local.set $1
    local.get $0
    i32.const 4
    i32.add
    local.set $0
   end
   local.get $2
   i32.const 2
   i32.and
   if
    local.get $0
    local.get $1
    i32.load16_u
    i32.store16
    local.get $1
    i32.const 2
    i32.add
    local.set $1
    local.get $0
    i32.const 2
    i32.add
    local.set $0
   end
   local.get $2
   i32.const 1
   i32.and
   if
    local.get $0
    local.get $1
    i32.load8_u
    i32.store8
   end
   return
  end
  local.get $2
  i32.const 32
  i32.ge_u
  if
   block $break|2
    block $case2|2
     block $case1|2
      block $case0|2
       local.get $0
       i32.const 3
       i32.and
       i32.const 1
       i32.sub
       br_table $case0|2 $case1|2 $case2|2 $break|2
      end
      local.get $1
      i32.load
      local.set $5
      local.get $0
      local.get $1
      i32.load8_u
      i32.store8
      local.get $0
      local.get $1
      i32.load8_u offset=1
      i32.store8 offset=1
      local.get $0
      i32.const 2
      i32.add
      local.tee $3
      i32.const 1
      i32.add
      local.set $0
      local.get $1
      i32.const 2
      i32.add
      local.tee $4
      i32.const 1
      i32.add
      local.set $1
      local.get $3
      local.get $4
      i32.load8_u
      i32.store8
      local.get $2
      i32.const 3
      i32.sub
      local.set $2
      loop $while-continue|3
       local.get $2
       i32.const 17
       i32.ge_u
       if
        local.get $0
        local.get $1
        i32.load offset=1
        local.tee $3
        i32.const 8
        i32.shl
        local.get $5
        i32.const 24
        i32.shr_u
        i32.or
        i32.store
        local.get $0
        local.get $1
        i32.load offset=5
        local.tee $4
        i32.const 8
        i32.shl
        local.get $3
        i32.const 24
        i32.shr_u
        i32.or
        i32.store offset=4
        local.get $0
        local.get $1
        i32.load offset=9
        local.tee $3
        i32.const 8
        i32.shl
        local.get $4
        i32.const 24
        i32.shr_u
        i32.or
        i32.store offset=8
        local.get $0
        local.get $1
        i32.load offset=13
        local.tee $5
        i32.const 8
        i32.shl
        local.get $3
        i32.const 24
        i32.shr_u
        i32.or
        i32.store offset=12
        local.get $1
        i32.const 16
        i32.add
        local.set $1
        local.get $0
        i32.const 16
        i32.add
        local.set $0
        local.get $2
        i32.const 16
        i32.sub
        local.set $2
        br $while-continue|3
       end
      end
      br $break|2
     end
     local.get $1
     i32.load
     local.set $5
     local.get $0
     local.get $1
     i32.load8_u
     i32.store8
     local.get $0
     local.tee $3
     i32.const 2
     i32.add
     local.set $0
     local.get $1
     local.tee $4
     i32.const 2
     i32.add
     local.set $1
     local.get $3
     local.get $4
     i32.load8_u offset=1
     i32.store8 offset=1
     local.get $2
     i32.const 2
     i32.sub
     local.set $2
     loop $while-continue|4
      local.get $2
      i32.const 18
      i32.ge_u
      if
       local.get $0
       local.get $1
       i32.load offset=2
       local.tee $3
       i32.const 16
       i32.shl
       local.get $5
       i32.const 16
       i32.shr_u
       i32.or
       i32.store
       local.get $0
       local.get $1
       i32.load offset=6
       local.tee $4
       i32.const 16
       i32.shl
       local.get $3
       i32.const 16
       i32.shr_u
       i32.or
       i32.store offset=4
       local.get $0
       local.get $1
       i32.load offset=10
       local.tee $3
       i32.const 16
       i32.shl
       local.get $4
       i32.const 16
       i32.shr_u
       i32.or
       i32.store offset=8
       local.get $0
       local.get $1
       i32.load offset=14
       local.tee $5
       i32.const 16
       i32.shl
       local.get $3
       i32.const 16
       i32.shr_u
       i32.or
       i32.store offset=12
       local.get $1
       i32.const 16
       i32.add
       local.set $1
       local.get $0
       i32.const 16
       i32.add
       local.set $0
       local.get $2
       i32.const 16
       i32.sub
       local.set $2
       br $while-continue|4
      end
     end
     br $break|2
    end
    local.get $1
    i32.load
    local.set $5
    local.get $0
    local.tee $3
    i32.const 1
    i32.add
    local.set $0
    local.get $1
    local.tee $4
    i32.const 1
    i32.add
    local.set $1
    local.get $3
    local.get $4
    i32.load8_u
    i32.store8
    local.get $2
    i32.const 1
    i32.sub
    local.set $2
    loop $while-continue|5
     local.get $2
     i32.const 19
     i32.ge_u
     if
      local.get $0
      local.get $1
      i32.load offset=3
      local.tee $3
      i32.const 24
      i32.shl
      local.get $5
      i32.const 8
      i32.shr_u
      i32.or
      i32.store
      local.get $0
      local.get $1
      i32.load offset=7
      local.tee $4
      i32.const 24
      i32.shl
      local.get $3
      i32.const 8
      i32.shr_u
      i32.or
      i32.store offset=4
      local.get $0
      local.get $1
      i32.load offset=11
      local.tee $3
      i32.const 24
      i32.shl
      local.get $4
      i32.const 8
      i32.shr_u
      i32.or
      i32.store offset=8
      local.get $0
      local.get $1
      i32.load offset=15
      local.tee $5
      i32.const 24
      i32.shl
      local.get $3
      i32.const 8
      i32.shr_u
      i32.or
      i32.store offset=12
      local.get $1
      i32.const 16
      i32.add
      local.set $1
      local.get $0
      i32.const 16
      i32.add
      local.set $0
      local.get $2
      i32.const 16
      i32.sub
      local.set $2
      br $while-continue|5
     end
    end
   end
  end
  local.get $2
  i32.const 16
  i32.and
  if
   local.get $0
   local.get $1
   i32.load8_u
   i32.store8
   local.get $0
   local.get $1
   i32.load8_u offset=1
   i32.store8 offset=1
   local.get $0
   i32.const 2
   i32.add
   local.tee $0
   local.get $1
   i32.const 2
   i32.add
   local.tee $1
   i32.load8_u
   i32.store8
   local.get $0
   local.get $1
   i32.load8_u offset=1
   i32.store8 offset=1
   local.get $0
   i32.const 2
   i32.add
   local.tee $0
   local.get $1
   i32.const 2
   i32.add
   local.tee $1
   i32.load8_u
   i32.store8
   local.get $0
   local.get $1
   i32.load8_u offset=1
   i32.store8 offset=1
   local.get $0
   i32.const 2
   i32.add
   local.tee $0
   local.get $1
   i32.const 2
   i32.add
   local.tee $1
   i32.load8_u
   i32.store8
   local.get $0
   local.get $1
   i32.load8_u offset=1
   i32.store8 offset=1
   local.get $0
   i32.const 2
   i32.add
   local.tee $0
   local.get $1
   i32.const 2
   i32.add
   local.tee $1
   i32.load8_u
   i32.store8
   local.get $0
   local.get $1
   i32.load8_u offset=1
   i32.store8 offset=1
   local.get $0
   i32.const 2
   i32.add
   local.tee $0
   local.get $1
   i32.const 2
   i32.add
   local.tee $1
   i32.load8_u
   i32.store8
   local.get $0
   local.get $1
   i32.load8_u offset=1
   i32.store8 offset=1
   local.get $0
   i32.const 2
   i32.add
   local.tee $0
   local.get $1
   i32.const 2
   i32.add
   local.tee $1
   i32.load8_u
   i32.store8
   local.get $0
   local.get $1
   i32.load8_u offset=1
   i32.store8 offset=1
   local.get $0
   i32.const 2
   i32.add
   local.tee $0
   local.get $1
   i32.const 2
   i32.add
   local.tee $3
   i32.load8_u
   i32.store8
   local.get $3
   i32.const 2
   i32.add
   local.set $1
   local.get $0
   local.get $3
   i32.load8_u offset=1
   i32.store8 offset=1
   local.get $0
   i32.const 2
   i32.add
   local.set $0
  end
  local.get $2
  i32.const 8
  i32.and
  if
   local.get $0
   local.get $1
   i32.load8_u
   i32.store8
   local.get $0
   local.get $1
   i32.load8_u offset=1
   i32.store8 offset=1
   local.get $0
   i32.const 2
   i32.add
   local.tee $0
   local.get $1
   i32.const 2
   i32.add
   local.tee $1
   i32.load8_u
   i32.store8
   local.get $0
   local.get $1
   i32.load8_u offset=1
   i32.store8 offset=1
   local.get $0
   i32.const 2
   i32.add
   local.tee $0
   local.get $1
   i32.const 2
   i32.add
   local.tee $1
   i32.load8_u
   i32.store8
   local.get $0
   local.get $1
   i32.load8_u offset=1
   i32.store8 offset=1
   local.get $0
   i32.const 2
   i32.add
   local.tee $0
   local.get $1
   i32.const 2
   i32.add
   local.tee $3
   i32.load8_u
   i32.store8
   local.get $3
   i32.const 2
   i32.add
   local.set $1
   local.get $0
   local.get $3
   i32.load8_u offset=1
   i32.store8 offset=1
   local.get $0
   i32.const 2
   i32.add
   local.set $0
  end
  local.get $2
  i32.const 4
  i32.and
  if
   local.get $0
   local.get $1
   i32.load8_u
   i32.store8
   local.get $0
   local.get $1
   i32.load8_u offset=1
   i32.store8 offset=1
   local.get $0
   i32.const 2
   i32.add
   local.tee $0
   local.get $1
   i32.const 2
   i32.add
   local.tee $3
   i32.load8_u
   i32.store8
   local.get $3
   i32.const 2
   i32.add
   local.set $1
   local.get $0
   local.get $3
   i32.load8_u offset=1
   i32.store8 offset=1
   local.get $0
   i32.const 2
   i32.add
   local.set $0
  end
  local.get $2
  i32.const 2
  i32.and
  if
   local.get $0
   local.get $1
   i32.load8_u
   i32.store8
   local.get $0
   local.tee $3
   i32.const 2
   i32.add
   local.set $0
   local.get $1
   local.tee $4
   i32.const 2
   i32.add
   local.set $1
   local.get $3
   local.get $4
   i32.load8_u offset=1
   i32.store8 offset=1
  end
  local.get $2
  i32.const 1
  i32.and
  if
   local.get $0
   local.get $1
   i32.load8_u
   i32.store8
  end
 )
 (func $~lib/rt/itcms/__renew (param $0 i32) (param $1 i32) (result i32)
  (local $2 i32)
  (local $3 i32)
  (local $4 i32)
  (local $5 i32)
  local.get $0
  i32.const 20
  i32.sub
  local.tee $2
  i32.load
  i32.const -4
  i32.and
  i32.const 16
  i32.sub
  local.get $1
  i32.ge_u
  if
   local.get $2
   local.get $1
   i32.store offset=16
   local.get $0
   return
  end
  local.get $1
  local.get $2
  i32.load offset=12
  call $~lib/rt/itcms/__new
  local.set $4
  local.get $1
  local.get $2
  i32.load offset=16
  local.tee $2
  local.get $1
  local.get $2
  i32.lt_u
  select
  local.set $5
  block $~lib/util/memory/memmove|inlined.0
   local.get $4
   local.tee $1
   local.get $0
   i32.eq
   br_if $~lib/util/memory/memmove|inlined.0
   local.get $0
   local.get $1
   i32.sub
   local.get $5
   i32.sub
   i32.const 0
   local.get $5
   i32.const 1
   i32.shl
   i32.sub
   i32.le_u
   if
    local.get $1
    local.get $0
    local.get $5
    call $~lib/util/memory/memcpy
    br $~lib/util/memory/memmove|inlined.0
   end
   local.get $0
   local.get $1
   i32.gt_u
   if
    local.get $0
    i32.const 7
    i32.and
    local.get $1
    i32.const 7
    i32.and
    i32.eq
    if
     loop $while-continue|0
      local.get $1
      i32.const 7
      i32.and
      if
       local.get $5
       i32.eqz
       br_if $~lib/util/memory/memmove|inlined.0
       local.get $5
       i32.const 1
       i32.sub
       local.set $5
       local.get $1
       local.tee $2
       i32.const 1
       i32.add
       local.set $1
       local.get $0
       local.tee $3
       i32.const 1
       i32.add
       local.set $0
       local.get $2
       local.get $3
       i32.load8_u
       i32.store8
       br $while-continue|0
      end
     end
     loop $while-continue|1
      local.get $5
      i32.const 8
      i32.ge_u
      if
       local.get $1
       local.get $0
       i64.load
       i64.store
       local.get $5
       i32.const 8
       i32.sub
       local.set $5
       local.get $1
       i32.const 8
       i32.add
       local.set $1
       local.get $0
       i32.const 8
       i32.add
       local.set $0
       br $while-continue|1
      end
     end
    end
    loop $while-continue|2
     local.get $5
     if
      local.get $1
      local.tee $2
      i32.const 1
      i32.add
      local.set $1
      local.get $0
      local.tee $3
      i32.const 1
      i32.add
      local.set $0
      local.get $2
      local.get $3
      i32.load8_u
      i32.store8
      local.get $5
      i32.const 1
      i32.sub
      local.set $5
      br $while-continue|2
     end
    end
   else
    local.get $0
    i32.const 7
    i32.and
    local.get $1
    i32.const 7
    i32.and
    i32.eq
    if
     loop $while-continue|3
      local.get $1
      local.get $5
      i32.add
      i32.const 7
      i32.and
      if
       local.get $5
       i32.eqz
       br_if $~lib/util/memory/memmove|inlined.0
       local.get $5
       i32.const 1
       i32.sub
       local.tee $5
       local.get $1
       i32.add
       local.get $0
       local.get $5
       i32.add
       i32.load8_u
       i32.store8
       br $while-continue|3
      end
     end
     loop $while-continue|4
      local.get $5
      i32.const 8
      i32.ge_u
      if
       local.get $5
       i32.const 8
       i32.sub
       local.tee $5
       local.get $1
       i32.add
       local.get $0
       local.get $5
       i32.add
       i64.load
       i64.store
       br $while-continue|4
      end
     end
    end
    loop $while-continue|5
     local.get $5
     if
      local.get $5
      i32.const 1
      i32.sub
      local.tee $5
      local.get $1
      i32.add
      local.get $0
      local.get $5
      i32.add
      i32.load8_u
      i32.store8
      br $while-continue|5
     end
    end
   end
  end
  local.get $4
 )
 (func $~lib/array/ensureCapacity (param $0 i32) (param $1 i32) (param $2 i32) (param $3 i32)
  (local $4 i32)
  local.get $0
  i32.load offset=8
  local.tee $4
  local.get $2
  i32.shr_u
  local.get $1
  i32.lt_u
  if
   i32.const 1073741820
   local.get $2
   i32.shr_u
   local.get $1
   i32.lt_u
   if
    i32.const 1456
    i32.const 1728
    i32.const 18
    i32.const 48
    call $~lib/builtins/abort
    unreachable
   end
   local.get $1
   i32.const 8
   local.get $1
   i32.const 8
   i32.gt_u
   select
   local.get $2
   i32.shl
   local.set $1
   local.get $0
   i32.load
   local.tee $2
   local.get $3
   if
    local.get $4
    i32.const 1
    i32.shl
    local.tee $3
    i32.const 1073741820
    local.get $3
    i32.const 1073741820
    i32.lt_u
    select
    local.tee $3
    local.get $1
    local.get $1
    local.get $3
    i32.lt_u
    select
    local.set $1
   end
   local.get $1
   call $~lib/rt/itcms/__renew
   local.tee $3
   local.get $4
   i32.add
   local.get $1
   local.get $4
   i32.sub
   call $~lib/memory/memory.fill
   local.get $2
   local.get $3
   i32.ne
   if
    local.get $0
    local.get $3
    i32.store
    local.get $0
    local.get $3
    i32.store offset=4
    local.get $3
    if
     local.get $0
     local.get $3
     call $byn-split-outlined-A$~lib/rt/itcms/__link
    end
   end
   local.get $0
   local.get $1
   i32.store offset=8
  end
 )
 (func $~lib/array/Array<i8>#__set (param $0 i32) (param $1 i32) (param $2 i32)
  (local $3 i32)
  local.get $0
  i32.load offset=12
  local.get $1
  i32.le_u
  if
   local.get $1
   i32.const 0
   i32.lt_s
   if
    i32.const 1248
    i32.const 1728
    i32.const 123
    i32.const 22
    call $~lib/builtins/abort
    unreachable
   end
   local.get $0
   local.get $1
   i32.const 1
   i32.add
   local.tee $3
   i32.const 0
   i32.const 1
   call $~lib/array/ensureCapacity
   local.get $0
   local.get $3
   i32.store offset=12
  end
  local.get $1
  local.get $0
  i32.load offset=4
  i32.add
  local.get $2
  i32.store8
 )
 (func $~lib/array/Array<i32>#__set (param $0 i32) (param $1 i32) (param $2 i32)
  (local $3 i32)
  local.get $0
  i32.load offset=12
  local.get $1
  i32.le_u
  if
   local.get $1
   i32.const 0
   i32.lt_s
   if
    i32.const 1248
    i32.const 1728
    i32.const 123
    i32.const 22
    call $~lib/builtins/abort
    unreachable
   end
   local.get $0
   local.get $1
   i32.const 1
   i32.add
   local.tee $3
   i32.const 2
   i32.const 1
   call $~lib/array/ensureCapacity
   local.get $0
   local.get $3
   i32.store offset=12
  end
  local.get $0
  i32.load offset=4
  local.get $1
  i32.const 2
  i32.shl
  i32.add
  local.get $2
  i32.store
 )
 (func $~lib/array/Array<i32>#__get (param $0 i32) (param $1 i32) (result i32)
  local.get $0
  i32.load offset=12
  local.get $1
  i32.le_u
  if
   i32.const 1248
   i32.const 1728
   i32.const 107
   i32.const 42
   call $~lib/builtins/abort
   unreachable
  end
  local.get $0
  i32.load offset=4
  local.get $1
  i32.const 2
  i32.shl
  i32.add
  i32.load
 )
 (func $~lib/map/Map<i32,i32>#rehash (param $0 i32) (param $1 i32)
  (local $2 i32)
  (local $3 i32)
  (local $4 i32)
  (local $5 i32)
  (local $6 i32)
  (local $7 i32)
  (local $8 i32)
  global.get $~lib/memory/__stack_pointer
  i32.const 8
  i32.sub
  global.set $~lib/memory/__stack_pointer
  global.get $~lib/memory/__stack_pointer
  i32.const 2020
  i32.lt_s
  if
   i32.const 18432
   i32.const 18480
   i32.const 1
   i32.const 1
   call $~lib/builtins/abort
   unreachable
  end
  global.get $~lib/memory/__stack_pointer
  local.tee $2
  i64.const 0
  i64.store
  local.get $2
  local.get $1
  i32.const 1
  i32.add
  local.tee $2
  i32.const 2
  i32.shl
  call $~lib/arraybuffer/ArrayBuffer#constructor
  local.tee $4
  i32.store
  global.get $~lib/memory/__stack_pointer
  local.get $2
  i32.const 3
  i32.shl
  i32.const 3
  i32.div_s
  local.tee $6
  i32.const 12
  i32.mul
  call $~lib/arraybuffer/ArrayBuffer#constructor
  local.tee $3
  i32.store offset=4
  local.get $0
  i32.load offset=8
  local.tee $5
  local.get $0
  i32.load offset=16
  i32.const 12
  i32.mul
  i32.add
  local.set $7
  local.get $3
  local.set $2
  loop $while-continue|0
   local.get $5
   local.get $7
   i32.ne
   if
    local.get $5
    i32.load offset=8
    i32.const 1
    i32.and
    i32.eqz
    if
     local.get $2
     local.get $5
     i32.load
     local.tee $8
     i32.store
     local.get $2
     local.get $5
     i32.load offset=4
     i32.store offset=4
     local.get $2
     local.get $8
     i32.const -1028477379
     i32.mul
     i32.const 374761397
     i32.add
     i32.const 17
     i32.rotl
     i32.const 668265263
     i32.mul
     local.tee $8
     i32.const 15
     i32.shr_u
     local.get $8
     i32.xor
     i32.const -2048144777
     i32.mul
     local.tee $8
     i32.const 13
     i32.shr_u
     local.get $8
     i32.xor
     i32.const -1028477379
     i32.mul
     local.tee $8
     i32.const 16
     i32.shr_u
     local.get $8
     i32.xor
     local.get $1
     i32.and
     i32.const 2
     i32.shl
     local.get $4
     i32.add
     local.tee $8
     i32.load
     i32.store offset=8
     local.get $8
     local.get $2
     i32.store
     local.get $2
     i32.const 12
     i32.add
     local.set $2
    end
    local.get $5
    i32.const 12
    i32.add
    local.set $5
    br $while-continue|0
   end
  end
  local.get $0
  local.get $4
  i32.store
  local.get $4
  if
   local.get $0
   local.get $4
   call $byn-split-outlined-A$~lib/rt/itcms/__link
  end
  local.get $0
  local.get $1
  i32.store offset=4
  local.get $0
  local.get $3
  i32.store offset=8
  local.get $3
  if
   local.get $0
   local.get $3
   call $byn-split-outlined-A$~lib/rt/itcms/__link
  end
  local.get $0
  local.get $6
  i32.store offset=12
  local.get $0
  local.get $0
  i32.load offset=20
  i32.store offset=16
  global.get $~lib/memory/__stack_pointer
  i32.const 8
  i32.add
  global.set $~lib/memory/__stack_pointer
 )
 (func $~lib/map/Map<i8,i32>#delete (param $0 i32) (param $1 i32)
  (local $2 i32)
  (local $3 i32)
  block $__inlined_func$~lib/map/Map<i8,i32>#find (result i32)
   local.get $0
   i32.load
   local.get $0
   i32.load offset=4
   local.get $1
   local.tee $2
   i32.extend8_s
   i32.const -1028477379
   i32.mul
   i32.const 374761394
   i32.add
   i32.const 17
   i32.rotl
   i32.const 668265263
   i32.mul
   local.tee $1
   i32.const 15
   i32.shr_u
   local.get $1
   i32.xor
   i32.const -2048144777
   i32.mul
   local.tee $1
   i32.const 13
   i32.shr_u
   local.get $1
   i32.xor
   i32.const -1028477379
   i32.mul
   local.tee $1
   i32.const 16
   i32.shr_u
   local.get $1
   i32.xor
   i32.and
   i32.const 2
   i32.shl
   i32.add
   i32.load
   local.set $1
   loop $while-continue|0
    local.get $1
    if
     local.get $1
     local.get $1
     i32.load offset=8
     local.tee $3
     i32.const 1
     i32.and
     if (result i32)
      i32.const 0
     else
      local.get $1
      i32.load8_u
      local.get $2
      i32.const 255
      i32.and
      i32.eq
     end
     br_if $__inlined_func$~lib/map/Map<i8,i32>#find
     drop
     local.get $3
     i32.const -2
     i32.and
     local.set $1
     br $while-continue|0
    end
   end
   i32.const 0
  end
  local.tee $1
  i32.eqz
  if
   return
  end
  local.get $1
  local.get $1
  i32.load offset=8
  i32.const 1
  i32.or
  i32.store offset=8
  local.get $0
  local.get $0
  i32.load offset=20
  i32.const 1
  i32.sub
  i32.store offset=20
  local.get $0
  i32.load offset=4
  i32.const 1
  i32.shr_u
  local.tee $1
  i32.const 1
  i32.add
  i32.const 4
  local.get $0
  i32.load offset=20
  local.tee $2
  local.get $2
  i32.const 4
  i32.lt_u
  select
  i32.ge_u
  if (result i32)
   local.get $0
   i32.load offset=20
   local.get $0
   i32.load offset=12
   i32.const 3
   i32.mul
   i32.const 4
   i32.div_s
   i32.lt_s
  else
   i32.const 0
  end
  if
   local.get $0
   local.get $1
   call $~lib/map/Map<i8,i32>#rehash
  end
 )
 (func $~lib/map/Map<i8,i32>#clear (param $0 i32)
  (local $1 i32)
  local.get $0
  i32.const 16
  call $~lib/arraybuffer/ArrayBuffer#constructor
  local.tee $1
  i32.store
  local.get $1
  if
   local.get $0
   local.get $1
   call $byn-split-outlined-A$~lib/rt/itcms/__link
  end
  local.get $0
  i32.const 3
  i32.store offset=4
  local.get $0
  i32.const 48
  call $~lib/arraybuffer/ArrayBuffer#constructor
  local.tee $1
  i32.store offset=8
  local.get $1
  if
   local.get $0
   local.get $1
   call $byn-split-outlined-A$~lib/rt/itcms/__link
  end
  local.get $0
  i32.const 4
  i32.store offset=12
  local.get $0
  i32.const 0
  i32.store offset=16
  local.get $0
  i32.const 0
  i32.store offset=20
 )
 (func $std/map/testNumeric<i8,i32>
  (local $0 i32)
  (local $1 i32)
  (local $2 i32)
  (local $3 i32)
  (local $4 i32)
  (local $5 i32)
  (local $6 i32)
  (local $7 i32)
  (local $8 i32)
  (local $9 i32)
  (local $10 i32)
  (local $11 i32)
  (local $12 i32)
  (local $13 i32)
  (local $14 i32)
  (local $15 i32)
  (local $16 i32)
  (local $17 i32)
  global.get $~lib/memory/__stack_pointer
  i32.const 20
  i32.sub
  global.set $~lib/memory/__stack_pointer
  block $folding-inner0
   global.get $~lib/memory/__stack_pointer
   i32.const 2020
   i32.lt_s
   br_if $folding-inner0
   global.get $~lib/memory/__stack_pointer
   local.tee $5
   i64.const 0
   i64.store
   local.get $5
   i64.const 0
   i64.store offset=8
   local.get $5
   i32.const 0
   i32.store offset=16
   local.get $5
   i32.const 4
   i32.sub
   global.set $~lib/memory/__stack_pointer
   global.get $~lib/memory/__stack_pointer
   i32.const 2020
   i32.lt_s
   br_if $folding-inner0
   global.get $~lib/memory/__stack_pointer
   local.tee $3
   i32.const 0
   i32.store
   local.get $3
   i32.const 24
   i32.const 3
   call $~lib/rt/itcms/__new
   local.tee $3
   i32.store
   local.get $3
   i32.const 16
   call $~lib/arraybuffer/ArrayBuffer#constructor
   local.tee $6
   i32.store
   local.get $6
   if
    local.get $3
    local.get $6
    call $byn-split-outlined-A$~lib/rt/itcms/__link
   end
   local.get $3
   i32.const 3
   i32.store offset=4
   local.get $3
   i32.const 48
   call $~lib/arraybuffer/ArrayBuffer#constructor
   local.tee $6
   i32.store offset=8
   local.get $6
   if
    local.get $3
    local.get $6
    call $byn-split-outlined-A$~lib/rt/itcms/__link
   end
   local.get $3
   i32.const 4
   i32.store offset=12
   local.get $3
   i32.const 0
   i32.store offset=16
   local.get $3
   i32.const 0
   i32.store offset=20
   global.get $~lib/memory/__stack_pointer
   i32.const 4
   i32.add
   global.set $~lib/memory/__stack_pointer
   local.get $5
   local.get $3
   i32.store
   loop $for-loop|1
    local.get $4
    i32.extend8_s
    i32.const 100
    i32.lt_s
    if
     local.get $3
     i32.load
     local.get $3
     i32.load offset=4
     local.get $4
     i32.extend8_s
     i32.const -1028477379
     i32.mul
     i32.const 374761394
     i32.add
     i32.const 17
     i32.rotl
     i32.const 668265263
     i32.mul
     local.tee $5
     local.get $5
     i32.const 15
     i32.shr_u
     i32.xor
     i32.const -2048144777
     i32.mul
     local.tee $5
     local.get $5
     i32.const 13
     i32.shr_u
     i32.xor
     i32.const -1028477379
     i32.mul
     local.tee $5
     local.get $5
     i32.const 16
     i32.shr_u
     i32.xor
     i32.and
     i32.const 2
     i32.shl
     i32.add
     i32.load
     local.set $5
     block $__inlined_func$~lib/map/Map<i8,i32>#find
      loop $while-continue|0
       local.get $5
       if
        local.get $5
        i32.load offset=8
        local.tee $6
        i32.const 1
        i32.and
        if (result i32)
         i32.const 0
        else
         local.get $5
         i32.load8_u
         local.get $4
         i32.const 255
         i32.and
         i32.eq
        end
        br_if $__inlined_func$~lib/map/Map<i8,i32>#find
        local.get $6
        i32.const -2
        i32.and
        local.set $5
        br $while-continue|0
       end
      end
      i32.const 0
      local.set $5
     end
     local.get $5
     if
      i32.const 0
      i32.const 1568
      i32.const 6
      i32.const 5
      call $~lib/builtins/abort
      unreachable
     end
     local.get $3
     local.get $4
     local.get $4
     i32.extend8_s
     local.tee $5
     i32.const 10
     i32.add
     call $~lib/map/Map<i8,i32>#set
     local.get $3
     i32.load
     local.get $3
     i32.load offset=4
     local.get $5
     i32.const -1028477379
     i32.mul
     i32.const 374761394
     i32.add
     i32.const 17
     i32.rotl
     i32.const 668265263
     i32.mul
     local.tee $5
     local.get $5
     i32.const 15
     i32.shr_u
     i32.xor
     i32.const -2048144777
     i32.mul
     local.tee $5
     local.get $5
     i32.const 13
     i32.shr_u
     i32.xor
     i32.const -1028477379
     i32.mul
     local.tee $5
     local.get $5
     i32.const 16
     i32.shr_u
     i32.xor
     i32.and
     i32.const 2
     i32.shl
     i32.add
     i32.load
     local.set $5
     block $__inlined_func$~lib/map/Map<i8,i32>#find1
      loop $while-continue|02
       local.get $5
       if
        local.get $5
        i32.load offset=8
        local.tee $6
        i32.const 1
        i32.and
        if (result i32)
         i32.const 0
        else
         local.get $5
         i32.load8_u
         local.get $4
         i32.const 255
         i32.and
         i32.eq
        end
        br_if $__inlined_func$~lib/map/Map<i8,i32>#find1
        local.get $6
        i32.const -2
        i32.and
        local.set $5
        br $while-continue|02
       end
      end
      i32.const 0
      local.set $5
     end
     local.get $5
     i32.eqz
     if
      i32.const 0
      i32.const 1568
      i32.const 8
      i32.const 5
      call $~lib/builtins/abort
      unreachable
     end
     local.get $3
     local.get $4
     call $~lib/map/Map<i8,i32>#get
     local.get $4
     i32.extend8_s
     i32.const 10
     i32.add
     i32.ne
     if
      i32.const 0
      i32.const 1568
      i32.const 9
      i32.const 5
      call $~lib/builtins/abort
      unreachable
     end
     local.get $4
     i32.const 1
     i32.add
     local.set $4
     br $for-loop|1
    end
   end
   local.get $3
   i32.load offset=20
   i32.const 100
   i32.ne
   if
    i32.const 0
    i32.const 1568
    i32.const 11
    i32.const 3
    call $~lib/builtins/abort
    unreachable
   end
   i32.const 0
   local.set $4
   loop $for-loop|3
    local.get $4
    i32.extend8_s
    i32.const 100
    i32.lt_s
    if
     local.get $3
     i32.load
     local.get $3
     i32.load offset=4
     local.get $4
     i32.extend8_s
     i32.const -1028477379
     i32.mul
     i32.const 374761394
     i32.add
     i32.const 17
     i32.rotl
     i32.const 668265263
     i32.mul
     local.tee $5
     local.get $5
     i32.const 15
     i32.shr_u
     i32.xor
     i32.const -2048144777
     i32.mul
     local.tee $5
     local.get $5
     i32.const 13
     i32.shr_u
     i32.xor
     i32.const -1028477379
     i32.mul
     local.tee $5
     local.get $5
     i32.const 16
     i32.shr_u
     i32.xor
     i32.and
     i32.const 2
     i32.shl
     i32.add
     i32.load
     local.set $5
     block $__inlined_func$~lib/map/Map<i8,i32>#find4
      loop $while-continue|05
       local.get $5
       if
        local.get $5
        i32.load offset=8
        local.tee $6
        i32.const 1
        i32.and
        if (result i32)
         i32.const 0
        else
         local.get $5
         i32.load8_u
         local.get $4
         i32.const 255
         i32.and
         i32.eq
        end
        br_if $__inlined_func$~lib/map/Map<i8,i32>#find4
        local.get $6
        i32.const -2
        i32.and
        local.set $5
        br $while-continue|05
       end
      end
      i32.const 0
      local.set $5
     end
     local.get $5
     i32.eqz
     if
      i32.const 0
      i32.const 1568
      i32.const 15
      i32.const 5
      call $~lib/builtins/abort
      unreachable
     end
     local.get $3
     local.get $4
     call $~lib/map/Map<i8,i32>#get
     local.get $4
     i32.extend8_s
     i32.const 10
     i32.add
     i32.ne
     if
      i32.const 0
      i32.const 1568
      i32.const 16
      i32.const 5
      call $~lib/builtins/abort
      unreachable
     end
     local.get $3
     local.get $4
     local.get $4
     i32.extend8_s
     local.tee $5
     i32.const 20
     i32.add
     call $~lib/map/Map<i8,i32>#set
     local.get $3
     i32.load
     local.get $3
     i32.load offset=4
     local.get $5
     i32.const -1028477379
     i32.mul
     i32.const 374761394
     i32.add
     i32.const 17
     i32.rotl
     i32.const 668265263
     i32.mul
     local.tee $5
     local.get $5
     i32.const 15
     i32.shr_u
     i32.xor
     i32.const -2048144777
     i32.mul
     local.tee $5
     local.get $5
     i32.const 13
     i32.shr_u
     i32.xor
     i32.const -1028477379
     i32.mul
     local.tee $5
     local.get $5
     i32.const 16
     i32.shr_u
     i32.xor
     i32.and
     i32.const 2
     i32.shl
     i32.add
     i32.load
     local.set $5
     block $__inlined_func$~lib/map/Map<i8,i32>#find7
      loop $while-continue|08
       local.get $5
       if
        local.get $5
        i32.load offset=8
        local.tee $6
        i32.const 1
        i32.and
        if (result i32)
         i32.const 0
        else
         local.get $5
         i32.load8_u
         local.get $4
         i32.const 255
         i32.and
         i32.eq
        end
        br_if $__inlined_func$~lib/map/Map<i8,i32>#find7
        local.get $6
        i32.const -2
        i32.and
        local.set $5
        br $while-continue|08
       end
      end
      i32.const 0
      local.set $5
     end
     local.get $5
     i32.eqz
     if
      i32.const 0
      i32.const 1568
      i32.const 18
      i32.const 5
      call $~lib/builtins/abort
      unreachable
     end
     local.get $3
     local.get $4
     call $~lib/map/Map<i8,i32>#get
     local.get $4
     i32.extend8_s
     i32.const 20
     i32.add
     i32.ne
     if
      i32.const 0
      i32.const 1568
      i32.const 19
      i32.const 5
      call $~lib/builtins/abort
      unreachable
     end
     local.get $4
     i32.const 1
     i32.add
     local.set $4
     br $for-loop|3
    end
   end
   local.get $3
   i32.load offset=20
   i32.const 100
   i32.ne
   if
    i32.const 0
    i32.const 1568
    i32.const 21
    i32.const 3
    call $~lib/builtins/abort
    unreachable
   end
   global.get $~lib/memory/__stack_pointer
   local.tee $4
   local.get $4
   i32.const 4
   i32.sub
   global.set $~lib/memory/__stack_pointer
   global.get $~lib/memory/__stack_pointer
   i32.const 2020
   i32.lt_s
   br_if $folding-inner0
   global.get $~lib/memory/__stack_pointer
   local.tee $6
   i32.const 0
   i32.store
   local.get $3
   local.tee $4
   i32.load offset=8
   local.set $7
   local.get $3
   i32.load offset=16
   local.tee $8
   local.set $9
   local.get $6
   i32.const 8
   i32.sub
   global.set $~lib/memory/__stack_pointer
   global.get $~lib/memory/__stack_pointer
   i32.const 2020
   i32.lt_s
   br_if $folding-inner0
   global.get $~lib/memory/__stack_pointer
   local.tee $3
   i64.const 0
   i64.store
   local.get $3
   i32.const 16
   i32.const 4
   call $~lib/rt/itcms/__new
   local.tee $3
   i32.store
   local.get $3
   i32.const 0
   i32.store
   local.get $3
   i32.const 0
   i32.store offset=4
   local.get $3
   i32.const 0
   i32.store offset=8
   local.get $3
   i32.const 0
   i32.store offset=12
   local.get $9
   i32.const 1073741820
   i32.gt_u
   if
    i32.const 1456
    i32.const 1728
    i32.const 65
    i32.const 60
    call $~lib/builtins/abort
    unreachable
   end
   global.get $~lib/memory/__stack_pointer
   local.get $9
   i32.const 8
   local.get $9
   i32.const 8
   i32.gt_u
   select
   local.tee $10
   i32.const 0
   call $~lib/rt/itcms/__new
   local.tee $11
   i32.store offset=4
   local.get $11
   local.get $10
   call $~lib/memory/memory.fill
   local.get $3
   local.get $11
   i32.store
   local.get $11
   if
    local.get $3
    local.get $11
    call $byn-split-outlined-A$~lib/rt/itcms/__link
   end
   local.get $3
   local.get $11
   i32.store offset=4
   local.get $3
   local.get $10
   i32.store offset=8
   local.get $3
   local.get $9
   i32.store offset=12
   global.get $~lib/memory/__stack_pointer
   i32.const 8
   i32.add
   global.set $~lib/memory/__stack_pointer
   local.get $6
   local.get $3
   i32.store
   loop $for-loop|0
    local.get $2
    local.get $8
    i32.lt_s
    if
     local.get $2
     i32.const 12
     i32.mul
     local.get $7
     i32.add
     local.tee $6
     i32.load offset=8
     i32.const 1
     i32.and
     i32.eqz
     if
      local.get $3
      local.get $1
      local.get $6
      i32.load8_s
      call $~lib/array/Array<i8>#__set
      local.get $1
      i32.const 1
      i32.add
      local.set $1
     end
     local.get $2
     i32.const 1
     i32.add
     local.set $2
     br $for-loop|0
    end
   end
   local.get $3
   local.get $1
   i32.const 0
   i32.const 0
   call $~lib/array/ensureCapacity
   local.get $3
   local.get $1
   i32.store offset=12
   global.get $~lib/memory/__stack_pointer
   i32.const 4
   i32.add
   global.set $~lib/memory/__stack_pointer
   local.get $3
   i32.store offset=4
   global.get $~lib/memory/__stack_pointer
   local.get $4
   call $~lib/map/Map<i8,i32>#values
   local.tee $13
   i32.store offset=8
   global.get $~lib/memory/__stack_pointer
   global.get $~lib/memory/__stack_pointer
   i32.const 4
   i32.sub
   global.set $~lib/memory/__stack_pointer
   global.get $~lib/memory/__stack_pointer
   i32.const 2020
   i32.lt_s
   br_if $folding-inner0
   global.get $~lib/memory/__stack_pointer
   local.tee $2
   i32.const 0
   i32.store
   local.get $2
   i32.const 24
   i32.const 6
   call $~lib/rt/itcms/__new
   local.tee $14
   i32.store
   local.get $14
   i32.const 16
   call $~lib/arraybuffer/ArrayBuffer#constructor
   local.tee $2
   i32.store
   local.get $2
   if
    local.get $14
    local.get $2
    call $byn-split-outlined-A$~lib/rt/itcms/__link
   end
   local.get $14
   i32.const 3
   i32.store offset=4
   local.get $14
   i32.const 32
   call $~lib/arraybuffer/ArrayBuffer#constructor
   local.tee $2
   i32.store offset=8
   local.get $2
   if
    local.get $14
    local.get $2
    call $byn-split-outlined-A$~lib/rt/itcms/__link
   end
   local.get $14
   i32.const 4
   i32.store offset=12
   local.get $14
   i32.const 0
   i32.store offset=16
   local.get $14
   i32.const 0
   i32.store offset=20
   global.get $~lib/memory/__stack_pointer
   i32.const 4
   i32.add
   global.set $~lib/memory/__stack_pointer
   local.get $14
   i32.store offset=12
   global.get $~lib/memory/__stack_pointer
   call $~lib/map/Map<i32,i32>#constructor
   local.tee $15
   i32.store offset=16
   loop $for-loop|4
    local.get $3
    i32.load offset=12
    local.get $0
    i32.gt_s
    if
     local.get $0
     local.tee $1
     local.get $3
     i32.load offset=12
     i32.ge_u
     if
      i32.const 1248
      i32.const 1728
      i32.const 107
      i32.const 42
      call $~lib/builtins/abort
      unreachable
     end
     local.get $1
     local.get $3
     i32.load offset=4
     i32.add
     i32.load8_s
     local.set $5
     local.get $13
     local.get $1
     call $~lib/array/Array<i32>#__get
     local.set $16
     local.get $4
     i32.load
     local.get $4
     i32.load offset=4
     local.get $5
     local.tee $6
     i32.extend8_s
     i32.const -1028477379
     i32.mul
     i32.const 374761394
     i32.add
     i32.const 17
     i32.rotl
     i32.const 668265263
     i32.mul
     local.tee $0
     local.get $0
     i32.const 15
     i32.shr_u
     i32.xor
     i32.const -2048144777
     i32.mul
     local.tee $0
     local.get $0
     i32.const 13
     i32.shr_u
     i32.xor
     i32.const -1028477379
     i32.mul
     local.tee $0
     local.get $0
     i32.const 16
     i32.shr_u
     i32.xor
     i32.and
     i32.const 2
     i32.shl
     i32.add
     i32.load
     local.set $0
     block $__inlined_func$~lib/map/Map<i8,i32>#find12
      loop $while-continue|013
       local.get $0
       if
        local.get $0
        i32.load offset=8
        local.tee $2
        i32.const 1
        i32.and
        if (result i32)
         i32.const 0
        else
         local.get $0
         i32.load8_u
         local.get $6
         i32.const 255
         i32.and
         i32.eq
        end
        br_if $__inlined_func$~lib/map/Map<i8,i32>#find12
        local.get $2
        i32.const -2
        i32.and
        local.set $0
        br $while-continue|013
       end
      end
      i32.const 0
      local.set $0
     end
     local.get $0
     i32.eqz
     if
      i32.const 0
      i32.const 1568
      i32.const 31
      i32.const 5
      call $~lib/builtins/abort
      unreachable
     end
     local.get $4
     i32.load
     local.get $4
     i32.load offset=4
     local.get $16
     i32.const 20
     i32.sub
     local.tee $2
     i32.extend8_s
     i32.const -1028477379
     i32.mul
     i32.const 374761394
     i32.add
     i32.const 17
     i32.rotl
     i32.const 668265263
     i32.mul
     local.tee $0
     local.get $0
     i32.const 15
     i32.shr_u
     i32.xor
     i32.const -2048144777
     i32.mul
     local.tee $0
     local.get $0
     i32.const 13
     i32.shr_u
     i32.xor
     i32.const -1028477379
     i32.mul
     local.tee $0
     local.get $0
     i32.const 16
     i32.shr_u
     i32.xor
     i32.and
     i32.const 2
     i32.shl
     i32.add
     i32.load
     local.set $0
     block $__inlined_func$~lib/map/Map<i8,i32>#find15
      loop $while-continue|016
       local.get $0
       if
        local.get $0
        i32.load offset=8
        local.tee $7
        i32.const 1
        i32.and
        if (result i32)
         i32.const 0
        else
         local.get $0
         i32.load8_u
         local.get $2
         i32.const 255
         i32.and
         i32.eq
        end
        br_if $__inlined_func$~lib/map/Map<i8,i32>#find15
        local.get $7
        i32.const -2
        i32.and
        local.set $0
        br $while-continue|016
       end
      end
      i32.const 0
      local.set $0
     end
     local.get $0
     i32.eqz
     if
      i32.const 0
      i32.const 1568
      i32.const 32
      i32.const 5
      call $~lib/builtins/abort
      unreachable
     end
     global.get $~lib/memory/__stack_pointer
     i32.const 4
     i32.sub
     global.set $~lib/memory/__stack_pointer
     global.get $~lib/memory/__stack_pointer
     i32.const 2020
     i32.lt_s
     br_if $folding-inner0
     global.get $~lib/memory/__stack_pointer
     i32.const 0
     i32.store
     local.get $14
     i32.load
     local.get $5
     i32.extend8_s
     i32.const -1028477379
     i32.mul
     i32.const 374761394
     i32.add
     i32.const 17
     i32.rotl
     i32.const 668265263
     i32.mul
     local.tee $0
     local.get $0
     i32.const 15
     i32.shr_u
     i32.xor
     i32.const -2048144777
     i32.mul
     local.tee $0
     local.get $0
     i32.const 13
     i32.shr_u
     i32.xor
     i32.const -1028477379
     i32.mul
     local.tee $0
     local.get $0
     i32.const 16
     i32.shr_u
     i32.xor
     local.tee $8
     local.get $14
     i32.load offset=4
     i32.and
     i32.const 2
     i32.shl
     i32.add
     i32.load
     local.set $2
     block $__inlined_func$~lib/map/Map<i8,i8>#find
      loop $while-continue|017
       local.get $2
       if
        local.get $2
        local.tee $0
        i32.load offset=4
        local.tee $2
        i32.const 1
        i32.and
        if (result i32)
         i32.const 0
        else
         local.get $0
         i32.load8_u
         local.get $6
         i32.const 255
         i32.and
         i32.eq
        end
        br_if $__inlined_func$~lib/map/Map<i8,i8>#find
        local.get $2
        i32.const -2
        i32.and
        local.set $2
        br $while-continue|017
       end
      end
      i32.const 0
      local.set $0
     end
     local.get $0
     if
      local.get $0
      local.get $6
      i32.store8 offset=1
     else
      local.get $14
      i32.load offset=16
      local.get $14
      i32.load offset=12
      i32.eq
      if
       local.get $14
       i32.load offset=20
       local.get $14
       i32.load offset=12
       i32.const 3
       i32.mul
       i32.const 4
       i32.div_s
       i32.lt_s
       if (result i32)
        local.get $14
        i32.load offset=4
       else
        local.get $14
        i32.load offset=4
        i32.const 1
        i32.shl
        i32.const 1
        i32.or
       end
       local.set $10
       global.get $~lib/memory/__stack_pointer
       i32.const 8
       i32.sub
       global.set $~lib/memory/__stack_pointer
       global.get $~lib/memory/__stack_pointer
       i32.const 2020
       i32.lt_s
       br_if $folding-inner0
       global.get $~lib/memory/__stack_pointer
       local.tee $0
       i64.const 0
       i64.store
       local.get $0
       local.get $10
       i32.const 1
       i32.add
       local.tee $0
       i32.const 2
       i32.shl
       call $~lib/arraybuffer/ArrayBuffer#constructor
       local.tee $11
       i32.store
       global.get $~lib/memory/__stack_pointer
       local.get $0
       i32.const 3
       i32.shl
       i32.const 3
       i32.div_s
       local.tee $9
       i32.const 3
       i32.shl
       call $~lib/arraybuffer/ArrayBuffer#constructor
       local.tee $2
       i32.store offset=4
       local.get $14
       i32.load offset=8
       local.tee $7
       local.get $14
       i32.load offset=16
       i32.const 3
       i32.shl
       i32.add
       local.set $12
       local.get $2
       local.set $0
       loop $while-continue|018
        local.get $7
        local.get $12
        i32.ne
        if
         local.get $7
         i32.load offset=4
         i32.const 1
         i32.and
         i32.eqz
         if
          local.get $0
          local.get $7
          i32.load8_s
          local.tee $17
          i32.store8
          local.get $0
          local.get $7
          i32.load8_s offset=1
          i32.store8 offset=1
          local.get $0
          local.get $17
          i32.extend8_s
          i32.const -1028477379
          i32.mul
          i32.const 374761394
          i32.add
          i32.const 17
          i32.rotl
          i32.const 668265263
          i32.mul
          local.tee $17
          local.get $17
          i32.const 15
          i32.shr_u
          i32.xor
          i32.const -2048144777
          i32.mul
          local.tee $17
          local.get $17
          i32.const 13
          i32.shr_u
          i32.xor
          i32.const -1028477379
          i32.mul
          local.tee $17
          local.get $17
          i32.const 16
          i32.shr_u
          i32.xor
          local.get $10
          i32.and
          i32.const 2
          i32.shl
          local.get $11
          i32.add
          local.tee $17
          i32.load
          i32.store offset=4
          local.get $17
          local.get $0
          i32.store
          local.get $0
          i32.const 8
          i32.add
          local.set $0
         end
         local.get $7
         i32.const 8
         i32.add
         local.set $7
         br $while-continue|018
        end
       end
       local.get $14
       local.get $11
       i32.store
       local.get $11
       if
        local.get $14
        local.get $11
        call $byn-split-outlined-A$~lib/rt/itcms/__link
       end
       local.get $14
       local.get $10
       i32.store offset=4
       local.get $14
       local.get $2
       i32.store offset=8
       local.get $2
       if
        local.get $14
        local.get $2
        call $byn-split-outlined-A$~lib/rt/itcms/__link
       end
       local.get $14
       local.get $9
       i32.store offset=12
       local.get $14
       local.get $14
       i32.load offset=20
       i32.store offset=16
       global.get $~lib/memory/__stack_pointer
       i32.const 8
       i32.add
       global.set $~lib/memory/__stack_pointer
      end
      global.get $~lib/memory/__stack_pointer
      local.get $14
      i32.load offset=8
      local.tee $0
      i32.store
      local.get $14
      local.get $14
      i32.load offset=16
      local.tee $2
      i32.const 1
      i32.add
      i32.store offset=16
      local.get $2
      i32.const 3
      i32.shl
      local.get $0
      i32.add
      local.tee $0
      local.get $5
      i32.store8
      local.get $0
      local.get $6
      i32.store8 offset=1
      local.get $14
      local.get $14
      i32.load offset=20
      i32.const 1
      i32.add
      i32.store offset=20
      local.get $0
      local.get $14
      i32.load
      local.get $14
      i32.load offset=4
      local.get $8
      i32.and
      i32.const 2
      i32.shl
      i32.add
      local.tee $2
      i32.load
      i32.store offset=4
      local.get $2
      local.get $0
      i32.store
     end
     global.get $~lib/memory/__stack_pointer
     i32.const 4
     i32.add
     global.set $~lib/memory/__stack_pointer
     local.get $15
     local.get $16
     i32.const 20
     i32.sub
     local.tee $0
     local.get $0
     call $~lib/map/Map<i32,i32>#set
     local.get $1
     i32.const 1
     i32.add
     local.set $0
     br $for-loop|4
    end
   end
   local.get $14
   i32.load offset=20
   i32.const 100
   i32.ne
   if
    i32.const 0
    i32.const 1568
    i32.const 36
    i32.const 3
    call $~lib/builtins/abort
    unreachable
   end
   local.get $15
   i32.load offset=20
   i32.const 100
   i32.ne
   if
    i32.const 0
    i32.const 1568
    i32.const 37
    i32.const 3
    call $~lib/builtins/abort
    unreachable
   end
   i32.const 0
   local.set $0
   loop $for-loop|6
    local.get $0
    i32.extend8_s
    i32.const 50
    i32.lt_s
    if
     local.get $4
     i32.load
     local.get $4
     i32.load offset=4
     local.get $0
     i32.extend8_s
     i32.const -1028477379
     i32.mul
     i32.const 374761394
     i32.add
     i32.const 17
     i32.rotl
     i32.const 668265263
     i32.mul
     local.tee $1
     local.get $1
     i32.const 15
     i32.shr_u
     i32.xor
     i32.const -2048144777
     i32.mul
     local.tee $1
     local.get $1
     i32.const 13
     i32.shr_u
     i32.xor
     i32.const -1028477379
     i32.mul
     local.tee $1
     local.get $1
     i32.const 16
     i32.shr_u
     i32.xor
     i32.and
     i32.const 2
     i32.shl
     i32.add
     i32.load
     local.set $5
     block $__inlined_func$~lib/map/Map<i8,i32>#find20
      loop $while-continue|021
       local.get $5
       if
        local.get $5
        i32.load offset=8
        local.tee $1
        i32.const 1
        i32.and
        if (result i32)
         i32.const 0
        else
         local.get $5
         i32.load8_u
         local.get $0
         i32.const 255
         i32.and
         i32.eq
        end
        br_if $__inlined_func$~lib/map/Map<i8,i32>#find20
        local.get $1
        i32.const -2
        i32.and
        local.set $5
        br $while-continue|021
       end
      end
      i32.const 0
      local.set $5
     end
     local.get $5
     i32.eqz
     if
      i32.const 0
      i32.const 1568
      i32.const 41
      i32.const 5
      call $~lib/builtins/abort
      unreachable
     end
     local.get $4
     local.get $0
     call $~lib/map/Map<i8,i32>#get
     local.get $0
     i32.extend8_s
     i32.const 20
     i32.add
     i32.ne
     if
      i32.const 0
      i32.const 1568
      i32.const 42
      i32.const 5
      call $~lib/builtins/abort
      unreachable
     end
     local.get $4
     local.get $0
     call $~lib/map/Map<i8,i32>#delete
     local.get $4
     i32.load
     local.get $4
     i32.load offset=4
     local.get $0
     i32.extend8_s
     i32.const -1028477379
     i32.mul
     i32.const 374761394
     i32.add
     i32.const 17
     i32.rotl
     i32.const 668265263
     i32.mul
     local.tee $1
     local.get $1
     i32.const 15
     i32.shr_u
     i32.xor
     i32.const -2048144777
     i32.mul
     local.tee $1
     local.get $1
     i32.const 13
     i32.shr_u
     i32.xor
     i32.const -1028477379
     i32.mul
     local.tee $1
     local.get $1
     i32.const 16
     i32.shr_u
     i32.xor
     i32.and
     i32.const 2
     i32.shl
     i32.add
     i32.load
     local.set $5
     block $__inlined_func$~lib/map/Map<i8,i32>#find23
      loop $while-continue|024
       local.get $5
       if
        local.get $5
        i32.load offset=8
        local.tee $1
        i32.const 1
        i32.and
        if (result i32)
         i32.const 0
        else
         local.get $5
         i32.load8_u
         local.get $0
         i32.const 255
         i32.and
         i32.eq
        end
        br_if $__inlined_func$~lib/map/Map<i8,i32>#find23
        local.get $1
        i32.const -2
        i32.and
        local.set $5
        br $while-continue|024
       end
      end
      i32.const 0
      local.set $5
     end
     local.get $5
     if
      i32.const 0
      i32.const 1568
      i32.const 44
      i32.const 5
      call $~lib/builtins/abort
      unreachable
     end
     local.get $0
     i32.const 1
     i32.add
     local.set $0
     br $for-loop|6
    end
   end
   local.get $4
   i32.load offset=20
   i32.const 50
   i32.ne
   if
    i32.const 0
    i32.const 1568
    i32.const 46
    i32.const 3
    call $~lib/builtins/abort
    unreachable
   end
   i32.const 0
   local.set $0
   loop $for-loop|8
    local.get $0
    i32.extend8_s
    i32.const 50
    i32.lt_s
    if
     local.get $4
     i32.load
     local.get $4
     i32.load offset=4
     local.get $0
     i32.extend8_s
     i32.const -1028477379
     i32.mul
     i32.const 374761394
     i32.add
     i32.const 17
     i32.rotl
     i32.const 668265263
     i32.mul
     local.tee $1
     local.get $1
     i32.const 15
     i32.shr_u
     i32.xor
     i32.const -2048144777
     i32.mul
     local.tee $1
     local.get $1
     i32.const 13
     i32.shr_u
     i32.xor
     i32.const -1028477379
     i32.mul
     local.tee $1
     local.get $1
     i32.const 16
     i32.shr_u
     i32.xor
     i32.and
     i32.const 2
     i32.shl
     i32.add
     i32.load
     local.set $5
     block $__inlined_func$~lib/map/Map<i8,i32>#find26
      loop $while-continue|027
       local.get $5
       if
        local.get $5
        i32.load offset=8
        local.tee $1
        i32.const 1
        i32.and
        if (result i32)
         i32.const 0
        else
         local.get $5
         i32.load8_u
         local.get $0
         i32.const 255
         i32.and
         i32.eq
        end
        br_if $__inlined_func$~lib/map/Map<i8,i32>#find26
        local.get $1
        i32.const -2
        i32.and
        local.set $5
        br $while-continue|027
       end
      end
      i32.const 0
      local.set $5
     end
     local.get $5
     if
      i32.const 0
      i32.const 1568
      i32.const 50
      i32.const 5
      call $~lib/builtins/abort
      unreachable
     end
     local.get $4
     local.get $0
     local.get $0
     i32.extend8_s
     local.tee $1
     i32.const 10
     i32.add
     call $~lib/map/Map<i8,i32>#set
     local.get $4
     i32.load
     local.get $4
     i32.load offset=4
     local.get $1
     i32.const -1028477379
     i32.mul
     i32.const 374761394
     i32.add
     i32.const 17
     i32.rotl
     i32.const 668265263
     i32.mul
     local.tee $1
     local.get $1
     i32.const 15
     i32.shr_u
     i32.xor
     i32.const -2048144777
     i32.mul
     local.tee $1
     local.get $1
     i32.const 13
     i32.shr_u
     i32.xor
     i32.const -1028477379
     i32.mul
     local.tee $1
     local.get $1
     i32.const 16
     i32.shr_u
     i32.xor
     i32.and
     i32.const 2
     i32.shl
     i32.add
     i32.load
     local.set $5
     block $__inlined_func$~lib/map/Map<i8,i32>#find29
      loop $while-continue|030
       local.get $5
       if
        local.get $5
        i32.load offset=8
        local.tee $1
        i32.const 1
        i32.and
        if (result i32)
         i32.const 0
        else
         local.get $5
         i32.load8_u
         local.get $0
         i32.const 255
         i32.and
         i32.eq
        end
        br_if $__inlined_func$~lib/map/Map<i8,i32>#find29
        local.get $1
        i32.const -2
        i32.and
        local.set $5
        br $while-continue|030
       end
      end
      i32.const 0
      local.set $5
     end
     local.get $5
     i32.eqz
     if
      i32.const 0
      i32.const 1568
      i32.const 52
      i32.const 5
      call $~lib/builtins/abort
      unreachable
     end
     local.get $4
     local.get $0
     call $~lib/map/Map<i8,i32>#delete
     local.get $4
     i32.load
     local.get $4
     i32.load offset=4
     local.get $0
     i32.extend8_s
     i32.const -1028477379
     i32.mul
     i32.const 374761394
     i32.add
     i32.const 17
     i32.rotl
     i32.const 668265263
     i32.mul
     local.tee $1
     local.get $1
     i32.const 15
     i32.shr_u
     i32.xor
     i32.const -2048144777
     i32.mul
     local.tee $1
     local.get $1
     i32.const 13
     i32.shr_u
     i32.xor
     i32.const -1028477379
     i32.mul
     local.tee $1
     local.get $1
     i32.const 16
     i32.shr_u
     i32.xor
     i32.and
     i32.const 2
     i32.shl
     i32.add
     i32.load
     local.set $5
     block $__inlined_func$~lib/map/Map<i8,i32>#find32
      loop $while-continue|033
       local.get $5
       if
        local.get $5
        i32.load offset=8
        local.tee $1
        i32.const 1
        i32.and
        if (result i32)
         i32.const 0
        else
         local.get $5
         i32.load8_u
         local.get $0
         i32.const 255
         i32.and
         i32.eq
        end
        br_if $__inlined_func$~lib/map/Map<i8,i32>#find32
        local.get $1
        i32.const -2
        i32.and
        local.set $5
        br $while-continue|033
       end
      end
      i32.const 0
      local.set $5
     end
     local.get $5
     if
      i32.const 0
      i32.const 1568
      i32.const 54
      i32.const 5
      call $~lib/builtins/abort
      unreachable
     end
     local.get $0
     i32.const 1
     i32.add
     local.set $0
     br $for-loop|8
    end
   end
   local.get $4
   i32.load offset=20
   i32.const 50
   i32.ne
   if
    i32.const 0
    i32.const 1568
    i32.const 56
    i32.const 3
    call $~lib/builtins/abort
    unreachable
   end
   local.get $4
   call $~lib/map/Map<i8,i32>#clear
   local.get $4
   i32.load offset=20
   if
    i32.const 0
    i32.const 1568
    i32.const 60
    i32.const 3
    call $~lib/builtins/abort
    unreachable
   end
   global.get $~lib/memory/__stack_pointer
   i32.const 20
   i32.add
   global.set $~lib/memory/__stack_pointer
   return
  end
  i32.const 18432
  i32.const 18480
  i32.const 1
  i32.const 1
  call $~lib/builtins/abort
  unreachable
 )
 (func $~lib/map/Map<u8,i32>#rehash (param $0 i32) (param $1 i32)
  (local $2 i32)
  (local $3 i32)
  (local $4 i32)
  (local $5 i32)
  (local $6 i32)
  (local $7 i32)
  (local $8 i32)
  global.get $~lib/memory/__stack_pointer
  i32.const 8
  i32.sub
  global.set $~lib/memory/__stack_pointer
  global.get $~lib/memory/__stack_pointer
  i32.const 2020
  i32.lt_s
  if
   i32.const 18432
   i32.const 18480
   i32.const 1
   i32.const 1
   call $~lib/builtins/abort
   unreachable
  end
  global.get $~lib/memory/__stack_pointer
  local.tee $2
  i64.const 0
  i64.store
  local.get $2
  local.get $1
  i32.const 1
  i32.add
  local.tee $2
  i32.const 2
  i32.shl
  call $~lib/arraybuffer/ArrayBuffer#constructor
  local.tee $4
  i32.store
  global.get $~lib/memory/__stack_pointer
  local.get $2
  i32.const 3
  i32.shl
  i32.const 3
  i32.div_s
  local.tee $6
  i32.const 12
  i32.mul
  call $~lib/arraybuffer/ArrayBuffer#constructor
  local.tee $3
  i32.store offset=4
  local.get $0
  i32.load offset=8
  local.tee $5
  local.get $0
  i32.load offset=16
  i32.const 12
  i32.mul
  i32.add
  local.set $7
  local.get $3
  local.set $2
  loop $while-continue|0
   local.get $5
   local.get $7
   i32.ne
   if
    local.get $5
    i32.load offset=8
    i32.const 1
    i32.and
    i32.eqz
    if
     local.get $2
     local.get $5
     i32.load8_u
     local.tee $8
     i32.store8
     local.get $2
     local.get $5
     i32.load offset=4
     i32.store offset=4
     local.get $2
     local.get $8
     i32.const 255
     i32.and
     i32.const -1028477379
     i32.mul
     i32.const 374761394
     i32.add
     i32.const 17
     i32.rotl
     i32.const 668265263
     i32.mul
     local.tee $8
     i32.const 15
     i32.shr_u
     local.get $8
     i32.xor
     i32.const -2048144777
     i32.mul
     local.tee $8
     i32.const 13
     i32.shr_u
     local.get $8
     i32.xor
     i32.const -1028477379
     i32.mul
     local.tee $8
     i32.const 16
     i32.shr_u
     local.get $8
     i32.xor
     local.get $1
     i32.and
     i32.const 2
     i32.shl
     local.get $4
     i32.add
     local.tee $8
     i32.load
     i32.store offset=8
     local.get $8
     local.get $2
     i32.store
     local.get $2
     i32.const 12
     i32.add
     local.set $2
    end
    local.get $5
    i32.const 12
    i32.add
    local.set $5
    br $while-continue|0
   end
  end
  local.get $0
  local.get $4
  i32.store
  local.get $4
  if
   local.get $0
   local.get $4
   call $byn-split-outlined-A$~lib/rt/itcms/__link
  end
  local.get $0
  local.get $1
  i32.store offset=4
  local.get $0
  local.get $3
  i32.store offset=8
  local.get $3
  if
   local.get $0
   local.get $3
   call $byn-split-outlined-A$~lib/rt/itcms/__link
  end
  local.get $0
  local.get $6
  i32.store offset=12
  local.get $0
  local.get $0
  i32.load offset=20
  i32.store offset=16
  global.get $~lib/memory/__stack_pointer
  i32.const 8
  i32.add
  global.set $~lib/memory/__stack_pointer
 )
 (func $~lib/map/Map<u8,i32>#get (param $0 i32) (param $1 i32) (result i32)
  (local $2 i32)
  block $__inlined_func$~lib/map/Map<u8,i32>#find (result i32)
   local.get $0
   i32.load
   local.get $0
   i32.load offset=4
   local.get $1
   i32.const 255
   i32.and
   i32.const -1028477379
   i32.mul
   i32.const 374761394
   i32.add
   i32.const 17
   i32.rotl
   i32.const 668265263
   i32.mul
   local.tee $0
   i32.const 15
   i32.shr_u
   local.get $0
   i32.xor
   i32.const -2048144777
   i32.mul
   local.tee $0
   i32.const 13
   i32.shr_u
   local.get $0
   i32.xor
   i32.const -1028477379
   i32.mul
   local.tee $0
   i32.const 16
   i32.shr_u
   local.get $0
   i32.xor
   i32.and
   i32.const 2
   i32.shl
   i32.add
   i32.load
   local.set $0
   loop $while-continue|0
    local.get $0
    if
     local.get $0
     local.get $0
     i32.load offset=8
     local.tee $2
     i32.const 1
     i32.and
     if (result i32)
      i32.const 0
     else
      local.get $0
      i32.load8_u
      local.get $1
      i32.const 255
      i32.and
      i32.eq
     end
     br_if $__inlined_func$~lib/map/Map<u8,i32>#find
     drop
     local.get $2
     i32.const -2
     i32.and
     local.set $0
     br $while-continue|0
    end
   end
   i32.const 0
  end
  local.tee $0
  i32.eqz
  if
   i32.const 1616
   i32.const 1680
   i32.const 105
   i32.const 17
   call $~lib/builtins/abort
   unreachable
  end
  local.get $0
  i32.load offset=4
 )
 (func $~lib/map/Map<u8,i32>#delete (param $0 i32) (param $1 i32)
  (local $2 i32)
  (local $3 i32)
  block $__inlined_func$~lib/map/Map<u8,i32>#find (result i32)
   local.get $0
   i32.load
   local.get $0
   i32.load offset=4
   local.get $1
   local.tee $2
   i32.const 255
   i32.and
   i32.const -1028477379
   i32.mul
   i32.const 374761394
   i32.add
   i32.const 17
   i32.rotl
   i32.const 668265263
   i32.mul
   local.tee $1
   i32.const 15
   i32.shr_u
   local.get $1
   i32.xor
   i32.const -2048144777
   i32.mul
   local.tee $1
   i32.const 13
   i32.shr_u
   local.get $1
   i32.xor
   i32.const -1028477379
   i32.mul
   local.tee $1
   i32.const 16
   i32.shr_u
   local.get $1
   i32.xor
   i32.and
   i32.const 2
   i32.shl
   i32.add
   i32.load
   local.set $1
   loop $while-continue|0
    local.get $1
    if
     local.get $1
     local.get $1
     i32.load offset=8
     local.tee $3
     i32.const 1
     i32.and
     if (result i32)
      i32.const 0
     else
      local.get $1
      i32.load8_u
      local.get $2
      i32.const 255
      i32.and
      i32.eq
     end
     br_if $__inlined_func$~lib/map/Map<u8,i32>#find
     drop
     local.get $3
     i32.const -2
     i32.and
     local.set $1
     br $while-continue|0
    end
   end
   i32.const 0
  end
  local.tee $1
  i32.eqz
  if
   return
  end
  local.get $1
  local.get $1
  i32.load offset=8
  i32.const 1
  i32.or
  i32.store offset=8
  local.get $0
  local.get $0
  i32.load offset=20
  i32.const 1
  i32.sub
  i32.store offset=20
  local.get $0
  i32.load offset=4
  i32.const 1
  i32.shr_u
  local.tee $1
  i32.const 1
  i32.add
  i32.const 4
  local.get $0
  i32.load offset=20
  local.tee $2
  local.get $2
  i32.const 4
  i32.lt_u
  select
  i32.ge_u
  if (result i32)
   local.get $0
   i32.load offset=20
   local.get $0
   i32.load offset=12
   i32.const 3
   i32.mul
   i32.const 4
   i32.div_s
   i32.lt_s
  else
   i32.const 0
  end
  if
   local.get $0
   local.get $1
   call $~lib/map/Map<u8,i32>#rehash
  end
 )
 (func $std/map/testNumeric<u8,i32>
  (local $0 i32)
  (local $1 i32)
  (local $2 i32)
  (local $3 i32)
  (local $4 i32)
  (local $5 i32)
  (local $6 i32)
  (local $7 i32)
  (local $8 i32)
  (local $9 i32)
  (local $10 i32)
  (local $11 i32)
  (local $12 i32)
  (local $13 i32)
  (local $14 i32)
  (local $15 i32)
  (local $16 i32)
  (local $17 i32)
  global.get $~lib/memory/__stack_pointer
  i32.const 20
  i32.sub
  global.set $~lib/memory/__stack_pointer
  block $folding-inner0
   global.get $~lib/memory/__stack_pointer
   i32.const 2020
   i32.lt_s
   br_if $folding-inner0
   global.get $~lib/memory/__stack_pointer
   local.tee $4
   i64.const 0
   i64.store
   local.get $4
   i64.const 0
   i64.store offset=8
   local.get $4
   i32.const 0
   i32.store offset=16
   local.get $4
   i32.const 4
   i32.sub
   global.set $~lib/memory/__stack_pointer
   global.get $~lib/memory/__stack_pointer
   i32.const 2020
   i32.lt_s
   br_if $folding-inner0
   global.get $~lib/memory/__stack_pointer
   local.tee $5
   i32.const 0
   i32.store
   local.get $5
   i32.const 24
   i32.const 8
   call $~lib/rt/itcms/__new
   local.tee $11
   i32.store
   local.get $11
   i32.const 16
   call $~lib/arraybuffer/ArrayBuffer#constructor
   local.tee $5
   i32.store
   local.get $5
   if
    local.get $11
    local.get $5
    call $byn-split-outlined-A$~lib/rt/itcms/__link
   end
   local.get $11
   i32.const 3
   i32.store offset=4
   local.get $11
   i32.const 48
   call $~lib/arraybuffer/ArrayBuffer#constructor
   local.tee $5
   i32.store offset=8
   local.get $5
   if
    local.get $11
    local.get $5
    call $byn-split-outlined-A$~lib/rt/itcms/__link
   end
   local.get $11
   i32.const 4
   i32.store offset=12
   local.get $11
   i32.const 0
   i32.store offset=16
   local.get $11
   i32.const 0
   i32.store offset=20
   global.get $~lib/memory/__stack_pointer
   i32.const 4
   i32.add
   global.set $~lib/memory/__stack_pointer
   local.get $4
   local.get $11
   i32.store
   loop $for-loop|1
    local.get $2
    i32.const 255
    i32.and
    i32.const 100
    i32.lt_u
    if
     block $__inlined_func$~lib/map/Map<u8,i32>#find (result i32)
      local.get $11
      i32.load
      local.get $11
      i32.load offset=4
      local.get $2
      local.tee $4
      i32.const 255
      i32.and
      i32.const -1028477379
      i32.mul
      i32.const 374761394
      i32.add
      i32.const 17
      i32.rotl
      i32.const 668265263
      i32.mul
      local.tee $5
      i32.const 15
      i32.shr_u
      local.get $5
      i32.xor
      i32.const -2048144777
      i32.mul
      local.tee $5
      i32.const 13
      i32.shr_u
      local.get $5
      i32.xor
      i32.const -1028477379
      i32.mul
      local.tee $5
      i32.const 16
      i32.shr_u
      local.get $5
      i32.xor
      i32.and
      i32.const 2
      i32.shl
      i32.add
      i32.load
      local.set $5
      loop $while-continue|0
       local.get $5
       if
        local.get $5
        local.get $5
        i32.load offset=8
        local.tee $6
        i32.const 1
        i32.and
        if (result i32)
         i32.const 0
        else
         local.get $5
         i32.load8_u
         local.get $4
         i32.const 255
         i32.and
         i32.eq
        end
        br_if $__inlined_func$~lib/map/Map<u8,i32>#find
        drop
        local.get $6
        i32.const -2
        i32.and
        local.set $5
        br $while-continue|0
       end
      end
      i32.const 0
     end
     if
      i32.const 0
      i32.const 1568
      i32.const 6
      i32.const 5
      call $~lib/builtins/abort
      unreachable
     end
     local.get $11
     local.get $2
     local.get $2
     i32.const 255
     i32.and
     i32.const 10
     i32.add
     call $~lib/map/Map<u8,i32>#set
     block $__inlined_func$~lib/map/Map<u8,i32>#find1 (result i32)
      local.get $11
      i32.load
      local.get $11
      i32.load offset=4
      local.get $2
      local.tee $4
      i32.const 255
      i32.and
      i32.const -1028477379
      i32.mul
      i32.const 374761394
      i32.add
      i32.const 17
      i32.rotl
      i32.const 668265263
      i32.mul
      local.tee $5
      i32.const 15
      i32.shr_u
      local.get $5
      i32.xor
      i32.const -2048144777
      i32.mul
      local.tee $5
      i32.const 13
      i32.shr_u
      local.get $5
      i32.xor
      i32.const -1028477379
      i32.mul
      local.tee $5
      i32.const 16
      i32.shr_u
      local.get $5
      i32.xor
      i32.and
      i32.const 2
      i32.shl
      i32.add
      i32.load
      local.set $5
      loop $while-continue|02
       local.get $5
       if
        local.get $5
        local.get $5
        i32.load offset=8
        local.tee $6
        i32.const 1
        i32.and
        if (result i32)
         i32.const 0
        else
         local.get $5
         i32.load8_u
         local.get $4
         i32.const 255
         i32.and
         i32.eq
        end
        br_if $__inlined_func$~lib/map/Map<u8,i32>#find1
        drop
        local.get $6
        i32.const -2
        i32.and
        local.set $5
        br $while-continue|02
       end
      end
      i32.const 0
     end
     i32.eqz
     if
      i32.const 0
      i32.const 1568
      i32.const 8
      i32.const 5
      call $~lib/builtins/abort
      unreachable
     end
     local.get $11
     local.get $2
     call $~lib/map/Map<u8,i32>#get
     local.get $2
     i32.const 255
     i32.and
     i32.const 10
     i32.add
     i32.ne
     if
      i32.const 0
      i32.const 1568
      i32.const 9
      i32.const 5
      call $~lib/builtins/abort
      unreachable
     end
     local.get $2
     i32.const 1
     i32.add
     local.set $2
     br $for-loop|1
    end
   end
   local.get $11
   i32.load offset=20
   i32.const 100
   i32.ne
   if
    i32.const 0
    i32.const 1568
    i32.const 11
    i32.const 3
    call $~lib/builtins/abort
    unreachable
   end
   i32.const 0
   local.set $2
   loop $for-loop|3
    local.get $2
    i32.const 255
    i32.and
    i32.const 100
    i32.lt_u
    if
     block $__inlined_func$~lib/map/Map<u8,i32>#find4 (result i32)
      local.get $11
      i32.load
      local.get $11
      i32.load offset=4
      local.get $2
      local.tee $4
      i32.const 255
      i32.and
      i32.const -1028477379
      i32.mul
      i32.const 374761394
      i32.add
      i32.const 17
      i32.rotl
      i32.const 668265263
      i32.mul
      local.tee $5
      i32.const 15
      i32.shr_u
      local.get $5
      i32.xor
      i32.const -2048144777
      i32.mul
      local.tee $5
      i32.const 13
      i32.shr_u
      local.get $5
      i32.xor
      i32.const -1028477379
      i32.mul
      local.tee $5
      i32.const 16
      i32.shr_u
      local.get $5
      i32.xor
      i32.and
      i32.const 2
      i32.shl
      i32.add
      i32.load
      local.set $5
      loop $while-continue|05
       local.get $5
       if
        local.get $5
        local.get $5
        i32.load offset=8
        local.tee $6
        i32.const 1
        i32.and
        if (result i32)
         i32.const 0
        else
         local.get $5
         i32.load8_u
         local.get $4
         i32.const 255
         i32.and
         i32.eq
        end
        br_if $__inlined_func$~lib/map/Map<u8,i32>#find4
        drop
        local.get $6
        i32.const -2
        i32.and
        local.set $5
        br $while-continue|05
       end
      end
      i32.const 0
     end
     i32.eqz
     if
      i32.const 0
      i32.const 1568
      i32.const 15
      i32.const 5
      call $~lib/builtins/abort
      unreachable
     end
     local.get $11
     local.get $2
     call $~lib/map/Map<u8,i32>#get
     local.get $2
     i32.const 255
     i32.and
     i32.const 10
     i32.add
     i32.ne
     if
      i32.const 0
      i32.const 1568
      i32.const 16
      i32.const 5
      call $~lib/builtins/abort
      unreachable
     end
     local.get $11
     local.get $2
     local.get $2
     i32.const 255
     i32.and
     i32.const 20
     i32.add
     call $~lib/map/Map<u8,i32>#set
     block $__inlined_func$~lib/map/Map<u8,i32>#find7 (result i32)
      local.get $11
      i32.load
      local.get $11
      i32.load offset=4
      local.get $2
      local.tee $4
      i32.const 255
      i32.and
      i32.const -1028477379
      i32.mul
      i32.const 374761394
      i32.add
      i32.const 17
      i32.rotl
      i32.const 668265263
      i32.mul
      local.tee $5
      i32.const 15
      i32.shr_u
      local.get $5
      i32.xor
      i32.const -2048144777
      i32.mul
      local.tee $5
      i32.const 13
      i32.shr_u
      local.get $5
      i32.xor
      i32.const -1028477379
      i32.mul
      local.tee $5
      i32.const 16
      i32.shr_u
      local.get $5
      i32.xor
      i32.and
      i32.const 2
      i32.shl
      i32.add
      i32.load
      local.set $5
      loop $while-continue|08
       local.get $5
       if
        local.get $5
        local.get $5
        i32.load offset=8
        local.tee $6
        i32.const 1
        i32.and
        if (result i32)
         i32.const 0
        else
         local.get $5
         i32.load8_u
         local.get $4
         i32.const 255
         i32.and
         i32.eq
        end
        br_if $__inlined_func$~lib/map/Map<u8,i32>#find7
        drop
        local.get $6
        i32.const -2
        i32.and
        local.set $5
        br $while-continue|08
       end
      end
      i32.const 0
     end
     i32.eqz
     if
      i32.const 0
      i32.const 1568
      i32.const 18
      i32.const 5
      call $~lib/builtins/abort
      unreachable
     end
     local.get $11
     local.get $2
     call $~lib/map/Map<u8,i32>#get
     local.get $2
     i32.const 255
     i32.and
     i32.const 20
     i32.add
     i32.ne
     if
      i32.const 0
      i32.const 1568
      i32.const 19
      i32.const 5
      call $~lib/builtins/abort
      unreachable
     end
     local.get $2
     i32.const 1
     i32.add
     local.set $2
     br $for-loop|3
    end
   end
   local.get $11
   i32.load offset=20
   i32.const 100
   i32.ne
   if
    i32.const 0
    i32.const 1568
    i32.const 21
    i32.const 3
    call $~lib/builtins/abort
    unreachable
   end
   global.get $~lib/memory/__stack_pointer
   local.tee $2
   local.get $2
   i32.const 4
   i32.sub
   global.set $~lib/memory/__stack_pointer
   global.get $~lib/memory/__stack_pointer
   i32.const 2020
   i32.lt_s
   br_if $folding-inner0
   global.get $~lib/memory/__stack_pointer
   local.tee $2
   i32.const 0
   i32.store
   local.get $11
   i32.load offset=8
   local.set $5
   local.get $11
   i32.load offset=16
   local.tee $6
   local.set $7
   local.get $2
   i32.const 8
   i32.sub
   global.set $~lib/memory/__stack_pointer
   global.get $~lib/memory/__stack_pointer
   i32.const 2020
   i32.lt_s
   br_if $folding-inner0
   global.get $~lib/memory/__stack_pointer
   local.tee $8
   i64.const 0
   i64.store
   local.get $8
   i32.const 16
   i32.const 9
   call $~lib/rt/itcms/__new
   local.tee $12
   i32.store
   local.get $12
   i32.const 0
   i32.store
   local.get $12
   i32.const 0
   i32.store offset=4
   local.get $12
   i32.const 0
   i32.store offset=8
   local.get $12
   i32.const 0
   i32.store offset=12
   local.get $7
   i32.const 1073741820
   i32.gt_u
   if
    i32.const 1456
    i32.const 1728
    i32.const 65
    i32.const 60
    call $~lib/builtins/abort
    unreachable
   end
   global.get $~lib/memory/__stack_pointer
   local.get $7
   i32.const 8
   local.get $7
   i32.const 8
   i32.gt_u
   select
   local.tee $8
   i32.const 0
   call $~lib/rt/itcms/__new
   local.tee $9
   i32.store offset=4
   local.get $9
   local.get $8
   call $~lib/memory/memory.fill
   local.get $12
   local.get $9
   i32.store
   local.get $9
   if
    local.get $12
    local.get $9
    call $byn-split-outlined-A$~lib/rt/itcms/__link
   end
   local.get $12
   local.get $9
   i32.store offset=4
   local.get $12
   local.get $8
   i32.store offset=8
   local.get $12
   local.get $7
   i32.store offset=12
   global.get $~lib/memory/__stack_pointer
   i32.const 8
   i32.add
   global.set $~lib/memory/__stack_pointer
   local.get $2
   local.get $12
   i32.store
   loop $for-loop|0
    local.get $1
    local.get $6
    i32.lt_s
    if
     local.get $1
     i32.const 12
     i32.mul
     local.get $5
     i32.add
     local.tee $2
     i32.load offset=8
     i32.const 1
     i32.and
     i32.eqz
     if
      local.get $12
      local.get $3
      local.get $2
      i32.load8_u
      call $~lib/array/Array<i8>#__set
      local.get $3
      i32.const 1
      i32.add
      local.set $3
     end
     local.get $1
     i32.const 1
     i32.add
     local.set $1
     br $for-loop|0
    end
   end
   local.get $12
   local.get $3
   i32.const 0
   i32.const 0
   call $~lib/array/ensureCapacity
   local.get $12
   local.get $3
   i32.store offset=12
   global.get $~lib/memory/__stack_pointer
   i32.const 4
   i32.add
   global.set $~lib/memory/__stack_pointer
   local.get $12
   i32.store offset=4
   global.get $~lib/memory/__stack_pointer
   local.get $11
   call $~lib/map/Map<i8,i32>#values
   local.tee $13
   i32.store offset=8
   global.get $~lib/memory/__stack_pointer
   global.get $~lib/memory/__stack_pointer
   i32.const 4
   i32.sub
   global.set $~lib/memory/__stack_pointer
   global.get $~lib/memory/__stack_pointer
   i32.const 2020
   i32.lt_s
   br_if $folding-inner0
   global.get $~lib/memory/__stack_pointer
   local.tee $2
   i32.const 0
   i32.store
   local.get $2
   i32.const 24
   i32.const 10
   call $~lib/rt/itcms/__new
   local.tee $14
   i32.store
   local.get $14
   i32.const 16
   call $~lib/arraybuffer/ArrayBuffer#constructor
   local.tee $2
   i32.store
   local.get $2
   if
    local.get $14
    local.get $2
    call $byn-split-outlined-A$~lib/rt/itcms/__link
   end
   local.get $14
   i32.const 3
   i32.store offset=4
   local.get $14
   i32.const 32
   call $~lib/arraybuffer/ArrayBuffer#constructor
   local.tee $2
   i32.store offset=8
   local.get $2
   if
    local.get $14
    local.get $2
    call $byn-split-outlined-A$~lib/rt/itcms/__link
   end
   local.get $14
   i32.const 4
   i32.store offset=12
   local.get $14
   i32.const 0
   i32.store offset=16
   local.get $14
   i32.const 0
   i32.store offset=20
   global.get $~lib/memory/__stack_pointer
   i32.const 4
   i32.add
   global.set $~lib/memory/__stack_pointer
   local.get $14
   i32.store offset=12
   global.get $~lib/memory/__stack_pointer
   call $~lib/map/Map<i32,i32>#constructor
   local.tee $15
   i32.store offset=16
   loop $for-loop|4
    local.get $12
    i32.load offset=12
    local.get $0
    i32.gt_s
    if
     local.get $12
     i32.load offset=12
     local.get $0
     i32.le_u
     if
      i32.const 1248
      i32.const 1728
      i32.const 107
      i32.const 42
      call $~lib/builtins/abort
      unreachable
     end
     local.get $0
     local.get $12
     i32.load offset=4
     i32.add
     i32.load8_u
     local.set $2
     local.get $13
     local.get $0
     call $~lib/array/Array<i32>#__get
     local.set $16
     block $__inlined_func$~lib/map/Map<u8,i32>#find10 (result i32)
      local.get $11
      i32.load
      local.get $11
      i32.load offset=4
      local.get $2
      local.tee $1
      i32.const 255
      i32.and
      i32.const -1028477379
      i32.mul
      i32.const 374761394
      i32.add
      i32.const 17
      i32.rotl
      i32.const 668265263
      i32.mul
      local.tee $3
      i32.const 15
      i32.shr_u
      local.get $3
      i32.xor
      i32.const -2048144777
      i32.mul
      local.tee $3
      i32.const 13
      i32.shr_u
      local.get $3
      i32.xor
      i32.const -1028477379
      i32.mul
      local.tee $3
      i32.const 16
      i32.shr_u
      local.get $3
      i32.xor
      i32.and
      i32.const 2
      i32.shl
      i32.add
      i32.load
      local.set $3
      loop $while-continue|011
       local.get $3
       if
        local.get $3
        local.get $3
        i32.load offset=8
        local.tee $4
        i32.const 1
        i32.and
        if (result i32)
         i32.const 0
        else
         local.get $3
         i32.load8_u
         local.get $1
         i32.const 255
         i32.and
         i32.eq
        end
        br_if $__inlined_func$~lib/map/Map<u8,i32>#find10
        drop
        local.get $4
        i32.const -2
        i32.and
        local.set $3
        br $while-continue|011
       end
      end
      i32.const 0
     end
     i32.eqz
     if
      i32.const 0
      i32.const 1568
      i32.const 31
      i32.const 5
      call $~lib/builtins/abort
      unreachable
     end
     block $__inlined_func$~lib/map/Map<u8,i32>#find13 (result i32)
      local.get $11
      i32.load
      local.get $11
      i32.load offset=4
      local.get $16
      i32.const 20
      i32.sub
      local.tee $3
      i32.const 255
      i32.and
      i32.const -1028477379
      i32.mul
      i32.const 374761394
      i32.add
      i32.const 17
      i32.rotl
      i32.const 668265263
      i32.mul
      local.tee $1
      i32.const 15
      i32.shr_u
      local.get $1
      i32.xor
      i32.const -2048144777
      i32.mul
      local.tee $1
      i32.const 13
      i32.shr_u
      local.get $1
      i32.xor
      i32.const -1028477379
      i32.mul
      local.tee $1
      i32.const 16
      i32.shr_u
      local.get $1
      i32.xor
      i32.and
      i32.const 2
      i32.shl
      i32.add
      i32.load
      local.set $1
      loop $while-continue|014
       local.get $1
       if
        local.get $1
        local.get $1
        i32.load offset=8
        local.tee $4
        i32.const 1
        i32.and
        if (result i32)
         i32.const 0
        else
         local.get $1
         i32.load8_u
         local.get $3
         i32.const 255
         i32.and
         i32.eq
        end
        br_if $__inlined_func$~lib/map/Map<u8,i32>#find13
        drop
        local.get $4
        i32.const -2
        i32.and
        local.set $1
        br $while-continue|014
       end
      end
      i32.const 0
     end
     i32.eqz
     if
      i32.const 0
      i32.const 1568
      i32.const 32
      i32.const 5
      call $~lib/builtins/abort
      unreachable
     end
     global.get $~lib/memory/__stack_pointer
     i32.const 4
     i32.sub
     global.set $~lib/memory/__stack_pointer
     global.get $~lib/memory/__stack_pointer
     i32.const 2020
     i32.lt_s
     br_if $folding-inner0
     global.get $~lib/memory/__stack_pointer
     i32.const 0
     i32.store
     local.get $2
     local.set $3
     local.get $14
     i32.load
     local.get $2
     i32.const -1028477379
     i32.mul
     i32.const 374761394
     i32.add
     i32.const 17
     i32.rotl
     i32.const 668265263
     i32.mul
     local.tee $1
     local.get $1
     i32.const 15
     i32.shr_u
     i32.xor
     i32.const -2048144777
     i32.mul
     local.tee $1
     local.get $1
     i32.const 13
     i32.shr_u
     i32.xor
     i32.const -1028477379
     i32.mul
     local.tee $1
     local.get $1
     i32.const 16
     i32.shr_u
     i32.xor
     local.tee $6
     local.get $14
     i32.load offset=4
     i32.and
     i32.const 2
     i32.shl
     i32.add
     i32.load
     local.set $1
     block $__inlined_func$~lib/map/Map<u8,u8>#find
      loop $while-continue|015
       local.get $1
       if
        local.get $1
        i32.load offset=4
        local.tee $4
        i32.const 1
        i32.and
        if (result i32)
         i32.const 0
        else
         local.get $1
         i32.load8_u
         local.get $3
         i32.const 255
         i32.and
         i32.eq
        end
        br_if $__inlined_func$~lib/map/Map<u8,u8>#find
        local.get $4
        i32.const -2
        i32.and
        local.set $1
        br $while-continue|015
       end
      end
      i32.const 0
      local.set $1
     end
     local.get $1
     if
      local.get $1
      local.get $3
      i32.store8 offset=1
     else
      local.get $14
      i32.load offset=16
      local.get $14
      i32.load offset=12
      i32.eq
      if
       local.get $14
       i32.load offset=20
       local.get $14
       i32.load offset=12
       i32.const 3
       i32.mul
       i32.const 4
       i32.div_s
       i32.lt_s
       if (result i32)
        local.get $14
        i32.load offset=4
       else
        local.get $14
        i32.load offset=4
        i32.const 1
        i32.shl
        i32.const 1
        i32.or
       end
       local.set $8
       global.get $~lib/memory/__stack_pointer
       i32.const 8
       i32.sub
       global.set $~lib/memory/__stack_pointer
       global.get $~lib/memory/__stack_pointer
       i32.const 2020
       i32.lt_s
       br_if $folding-inner0
       global.get $~lib/memory/__stack_pointer
       local.tee $1
       i64.const 0
       i64.store
       local.get $1
       local.get $8
       i32.const 1
       i32.add
       local.tee $1
       i32.const 2
       i32.shl
       call $~lib/arraybuffer/ArrayBuffer#constructor
       local.tee $9
       i32.store
       global.get $~lib/memory/__stack_pointer
       local.get $1
       i32.const 3
       i32.shl
       i32.const 3
       i32.div_s
       local.tee $7
       i32.const 3
       i32.shl
       call $~lib/arraybuffer/ArrayBuffer#constructor
       local.tee $4
       i32.store offset=4
       local.get $14
       i32.load offset=8
       local.tee $5
       local.get $14
       i32.load offset=16
       i32.const 3
       i32.shl
       i32.add
       local.set $10
       local.get $4
       local.set $1
       loop $while-continue|0216
        local.get $5
        local.get $10
        i32.ne
        if
         local.get $5
         i32.load offset=4
         i32.const 1
         i32.and
         i32.eqz
         if
          local.get $1
          local.get $5
          i32.load8_u
          local.tee $17
          i32.store8
          local.get $1
          local.get $5
          i32.load8_u offset=1
          i32.store8 offset=1
          local.get $1
          local.get $17
          i32.const -1028477379
          i32.mul
          i32.const 374761394
          i32.add
          i32.const 17
          i32.rotl
          i32.const 668265263
          i32.mul
          local.tee $17
          local.get $17
          i32.const 15
          i32.shr_u
          i32.xor
          i32.const -2048144777
          i32.mul
          local.tee $17
          local.get $17
          i32.const 13
          i32.shr_u
          i32.xor
          i32.const -1028477379
          i32.mul
          local.tee $17
          local.get $17
          i32.const 16
          i32.shr_u
          i32.xor
          local.get $8
          i32.and
          i32.const 2
          i32.shl
          local.get $9
          i32.add
          local.tee $17
          i32.load
          i32.store offset=4
          local.get $17
          local.get $1
          i32.store
          local.get $1
          i32.const 8
          i32.add
          local.set $1
         end
         local.get $5
         i32.const 8
         i32.add
         local.set $5
         br $while-continue|0216
        end
       end
       local.get $14
       local.get $9
       i32.store
       local.get $9
       if
        local.get $14
        local.get $9
        call $byn-split-outlined-A$~lib/rt/itcms/__link
       end
       local.get $14
       local.get $8
       i32.store offset=4
       local.get $14
       local.get $4
       i32.store offset=8
       local.get $4
       if
        local.get $14
        local.get $4
        call $byn-split-outlined-A$~lib/rt/itcms/__link
       end
       local.get $14
       local.get $7
       i32.store offset=12
       local.get $14
       local.get $14
       i32.load offset=20
       i32.store offset=16
       global.get $~lib/memory/__stack_pointer
       i32.const 8
       i32.add
       global.set $~lib/memory/__stack_pointer
      end
      global.get $~lib/memory/__stack_pointer
      local.get $14
      i32.load offset=8
      local.tee $1
      i32.store
      local.get $14
      local.get $14
      i32.load offset=16
      local.tee $4
      i32.const 1
      i32.add
      i32.store offset=16
      local.get $4
      i32.const 3
      i32.shl
      local.get $1
      i32.add
      local.tee $1
      local.get $2
      i32.store8
      local.get $1
      local.get $3
      i32.store8 offset=1
      local.get $14
      local.get $14
      i32.load offset=20
      i32.const 1
      i32.add
      i32.store offset=20
      local.get $1
      local.get $14
      i32.load
      local.get $14
      i32.load offset=4
      local.get $6
      i32.and
      i32.const 2
      i32.shl
      i32.add
      local.tee $2
      i32.load
      i32.store offset=4
      local.get $2
      local.get $1
      i32.store
     end
     global.get $~lib/memory/__stack_pointer
     i32.const 4
     i32.add
     global.set $~lib/memory/__stack_pointer
     local.get $15
     local.get $16
     i32.const 20
     i32.sub
     local.tee $1
     local.get $1
     call $~lib/map/Map<i32,i32>#set
     local.get $0
     i32.const 1
     i32.add
     local.set $0
     br $for-loop|4
    end
   end
   local.get $14
   i32.load offset=20
   i32.const 100
   i32.ne
   if
    i32.const 0
    i32.const 1568
    i32.const 36
    i32.const 3
    call $~lib/builtins/abort
    unreachable
   end
   local.get $15
   i32.load offset=20
   i32.const 100
   i32.ne
   if
    i32.const 0
    i32.const 1568
    i32.const 37
    i32.const 3
    call $~lib/builtins/abort
    unreachable
   end
   i32.const 0
   local.set $0
   loop $for-loop|6
    local.get $0
    i32.const 255
    i32.and
    i32.const 50
    i32.lt_u
    if
     block $__inlined_func$~lib/map/Map<u8,i32>#find18 (result i32)
      local.get $11
      i32.load
      local.get $11
      i32.load offset=4
      local.get $0
      local.tee $1
      i32.const 255
      i32.and
      i32.const -1028477379
      i32.mul
      i32.const 374761394
      i32.add
      i32.const 17
      i32.rotl
      i32.const 668265263
      i32.mul
      local.tee $2
      i32.const 15
      i32.shr_u
      local.get $2
      i32.xor
      i32.const -2048144777
      i32.mul
      local.tee $2
      i32.const 13
      i32.shr_u
      local.get $2
      i32.xor
      i32.const -1028477379
      i32.mul
      local.tee $2
      i32.const 16
      i32.shr_u
      local.get $2
      i32.xor
      i32.and
      i32.const 2
      i32.shl
      i32.add
      i32.load
      local.set $2
      loop $while-continue|019
       local.get $2
       if
        local.get $2
        local.get $2
        i32.load offset=8
        local.tee $3
        i32.const 1
        i32.and
        if (result i32)
         i32.const 0
        else
         local.get $2
         i32.load8_u
         local.get $1
         i32.const 255
         i32.and
         i32.eq
        end
        br_if $__inlined_func$~lib/map/Map<u8,i32>#find18
        drop
        local.get $3
        i32.const -2
        i32.and
        local.set $2
        br $while-continue|019
       end
      end
      i32.const 0
     end
     i32.eqz
     if
      i32.const 0
      i32.const 1568
      i32.const 41
      i32.const 5
      call $~lib/builtins/abort
      unreachable
     end
     local.get $11
     local.get $0
     call $~lib/map/Map<u8,i32>#get
     local.get $0
     i32.const 255
     i32.and
     i32.const 20
     i32.add
     i32.ne
     if
      i32.const 0
      i32.const 1568
      i32.const 42
      i32.const 5
      call $~lib/builtins/abort
      unreachable
     end
     local.get $11
     local.get $0
     call $~lib/map/Map<u8,i32>#delete
     block $__inlined_func$~lib/map/Map<u8,i32>#find21 (result i32)
      local.get $11
      i32.load
      local.get $11
      i32.load offset=4
      local.get $0
      local.tee $1
      i32.const 255
      i32.and
      i32.const -1028477379
      i32.mul
      i32.const 374761394
      i32.add
      i32.const 17
      i32.rotl
      i32.const 668265263
      i32.mul
      local.tee $2
      i32.const 15
      i32.shr_u
      local.get $2
      i32.xor
      i32.const -2048144777
      i32.mul
      local.tee $2
      i32.const 13
      i32.shr_u
      local.get $2
      i32.xor
      i32.const -1028477379
      i32.mul
      local.tee $2
      i32.const 16
      i32.shr_u
      local.get $2
      i32.xor
      i32.and
      i32.const 2
      i32.shl
      i32.add
      i32.load
      local.set $2
      loop $while-continue|022
       local.get $2
       if
        local.get $2
        local.get $2
        i32.load offset=8
        local.tee $3
        i32.const 1
        i32.and
        if (result i32)
         i32.const 0
        else
         local.get $2
         i32.load8_u
         local.get $1
         i32.const 255
         i32.and
         i32.eq
        end
        br_if $__inlined_func$~lib/map/Map<u8,i32>#find21
        drop
        local.get $3
        i32.const -2
        i32.and
        local.set $2
        br $while-continue|022
       end
      end
      i32.const 0
     end
     if
      i32.const 0
      i32.const 1568
      i32.const 44
      i32.const 5
      call $~lib/builtins/abort
      unreachable
     end
     local.get $0
     i32.const 1
     i32.add
     local.set $0
     br $for-loop|6
    end
   end
   local.get $11
   i32.load offset=20
   i32.const 50
   i32.ne
   if
    i32.const 0
    i32.const 1568
    i32.const 46
    i32.const 3
    call $~lib/builtins/abort
    unreachable
   end
   i32.const 0
   local.set $0
   loop $for-loop|8
    local.get $0
    i32.const 255
    i32.and
    i32.const 50
    i32.lt_u
    if
     block $__inlined_func$~lib/map/Map<u8,i32>#find24 (result i32)
      local.get $11
      i32.load
      local.get $11
      i32.load offset=4
      local.get $0
      local.tee $1
      i32.const 255
      i32.and
      i32.const -1028477379
      i32.mul
      i32.const 374761394
      i32.add
      i32.const 17
      i32.rotl
      i32.const 668265263
      i32.mul
      local.tee $2
      i32.const 15
      i32.shr_u
      local.get $2
      i32.xor
      i32.const -2048144777
      i32.mul
      local.tee $2
      i32.const 13
      i32.shr_u
      local.get $2
      i32.xor
      i32.const -1028477379
      i32.mul
      local.tee $2
      i32.const 16
      i32.shr_u
      local.get $2
      i32.xor
      i32.and
      i32.const 2
      i32.shl
      i32.add
      i32.load
      local.set $2
      loop $while-continue|025
       local.get $2
       if
        local.get $2
        local.get $2
        i32.load offset=8
        local.tee $3
        i32.const 1
        i32.and
        if (result i32)
         i32.const 0
        else
         local.get $2
         i32.load8_u
         local.get $1
         i32.const 255
         i32.and
         i32.eq
        end
        br_if $__inlined_func$~lib/map/Map<u8,i32>#find24
        drop
        local.get $3
        i32.const -2
        i32.and
        local.set $2
        br $while-continue|025
       end
      end
      i32.const 0
     end
     if
      i32.const 0
      i32.const 1568
      i32.const 50
      i32.const 5
      call $~lib/builtins/abort
      unreachable
     end
     local.get $11
     local.get $0
     local.get $0
     i32.const 255
     i32.and
     i32.const 10
     i32.add
     call $~lib/map/Map<u8,i32>#set
     block $__inlined_func$~lib/map/Map<u8,i32>#find27 (result i32)
      local.get $11
      i32.load
      local.get $11
      i32.load offset=4
      local.get $0
      local.tee $1
      i32.const 255
      i32.and
      i32.const -1028477379
      i32.mul
      i32.const 374761394
      i32.add
      i32.const 17
      i32.rotl
      i32.const 668265263
      i32.mul
      local.tee $2
      i32.const 15
      i32.shr_u
      local.get $2
      i32.xor
      i32.const -2048144777
      i32.mul
      local.tee $2
      i32.const 13
      i32.shr_u
      local.get $2
      i32.xor
      i32.const -1028477379
      i32.mul
      local.tee $2
      i32.const 16
      i32.shr_u
      local.get $2
      i32.xor
      i32.and
      i32.const 2
      i32.shl
      i32.add
      i32.load
      local.set $2
      loop $while-continue|028
       local.get $2
       if
        local.get $2
        local.get $2
        i32.load offset=8
        local.tee $3
        i32.const 1
        i32.and
        if (result i32)
         i32.const 0
        else
         local.get $2
         i32.load8_u
         local.get $1
         i32.const 255
         i32.and
         i32.eq
        end
        br_if $__inlined_func$~lib/map/Map<u8,i32>#find27
        drop
        local.get $3
        i32.const -2
        i32.and
        local.set $2
        br $while-continue|028
       end
      end
      i32.const 0
     end
     i32.eqz
     if
      i32.const 0
      i32.const 1568
      i32.const 52
      i32.const 5
      call $~lib/builtins/abort
      unreachable
     end
     local.get $11
     local.get $0
     call $~lib/map/Map<u8,i32>#delete
     block $__inlined_func$~lib/map/Map<u8,i32>#find30 (result i32)
      local.get $11
      i32.load
      local.get $11
      i32.load offset=4
      local.get $0
      local.tee $1
      i32.const 255
      i32.and
      i32.const -1028477379
      i32.mul
      i32.const 374761394
      i32.add
      i32.const 17
      i32.rotl
      i32.const 668265263
      i32.mul
      local.tee $2
      i32.const 15
      i32.shr_u
      local.get $2
      i32.xor
      i32.const -2048144777
      i32.mul
      local.tee $2
      i32.const 13
      i32.shr_u
      local.get $2
      i32.xor
      i32.const -1028477379
      i32.mul
      local.tee $2
      i32.const 16
      i32.shr_u
      local.get $2
      i32.xor
      i32.and
      i32.const 2
      i32.shl
      i32.add
      i32.load
      local.set $2
      loop $while-continue|031
       local.get $2
       if
        local.get $2
        local.get $2
        i32.load offset=8
        local.tee $3
        i32.const 1
        i32.and
        if (result i32)
         i32.const 0
        else
         local.get $2
         i32.load8_u
         local.get $1
         i32.const 255
         i32.and
         i32.eq
        end
        br_if $__inlined_func$~lib/map/Map<u8,i32>#find30
        drop
        local.get $3
        i32.const -2
        i32.and
        local.set $2
        br $while-continue|031
       end
      end
      i32.const 0
     end
     if
      i32.const 0
      i32.const 1568
      i32.const 54
      i32.const 5
      call $~lib/builtins/abort
      unreachable
     end
     local.get $0
     i32.const 1
     i32.add
     local.set $0
     br $for-loop|8
    end
   end
   local.get $11
   i32.load offset=20
   i32.const 50
   i32.ne
   if
    i32.const 0
    i32.const 1568
    i32.const 56
    i32.const 3
    call $~lib/builtins/abort
    unreachable
   end
   local.get $11
   call $~lib/map/Map<i8,i32>#clear
   local.get $11
   i32.load offset=20
   if
    i32.const 0
    i32.const 1568
    i32.const 60
    i32.const 3
    call $~lib/builtins/abort
    unreachable
   end
   global.get $~lib/memory/__stack_pointer
   i32.const 20
   i32.add
   global.set $~lib/memory/__stack_pointer
   return
  end
  i32.const 18432
  i32.const 18480
  i32.const 1
  i32.const 1
  call $~lib/builtins/abort
  unreachable
 )
 (func $~lib/map/Map<i16,i32>#rehash (param $0 i32) (param $1 i32)
  (local $2 i32)
  (local $3 i32)
  (local $4 i32)
  (local $5 i32)
  (local $6 i32)
  (local $7 i32)
  (local $8 i32)
  global.get $~lib/memory/__stack_pointer
  i32.const 8
  i32.sub
  global.set $~lib/memory/__stack_pointer
  global.get $~lib/memory/__stack_pointer
  i32.const 2020
  i32.lt_s
  if
   i32.const 18432
   i32.const 18480
   i32.const 1
   i32.const 1
   call $~lib/builtins/abort
   unreachable
  end
  global.get $~lib/memory/__stack_pointer
  local.tee $2
  i64.const 0
  i64.store
  local.get $2
  local.get $1
  i32.const 1
  i32.add
  local.tee $2
  i32.const 2
  i32.shl
  call $~lib/arraybuffer/ArrayBuffer#constructor
  local.tee $4
  i32.store
  global.get $~lib/memory/__stack_pointer
  local.get $2
  i32.const 3
  i32.shl
  i32.const 3
  i32.div_s
  local.tee $6
  i32.const 12
  i32.mul
  call $~lib/arraybuffer/ArrayBuffer#constructor
  local.tee $3
  i32.store offset=4
  local.get $0
  i32.load offset=8
  local.tee $5
  local.get $0
  i32.load offset=16
  i32.const 12
  i32.mul
  i32.add
  local.set $7
  local.get $3
  local.set $2
  loop $while-continue|0
   local.get $5
   local.get $7
   i32.ne
   if
    local.get $5
    i32.load offset=8
    i32.const 1
    i32.and
    i32.eqz
    if
     local.get $2
     local.get $5
     i32.load16_s
     local.tee $8
     i32.store16
     local.get $2
     local.get $5
     i32.load offset=4
     i32.store offset=4
     local.get $2
     local.get $8
     i32.extend16_s
     i32.const -1028477379
     i32.mul
     i32.const 374761395
     i32.add
     i32.const 17
     i32.rotl
     i32.const 668265263
     i32.mul
     local.tee $8
     i32.const 15
     i32.shr_u
     local.get $8
     i32.xor
     i32.const -2048144777
     i32.mul
     local.tee $8
     i32.const 13
     i32.shr_u
     local.get $8
     i32.xor
     i32.const -1028477379
     i32.mul
     local.tee $8
     i32.const 16
     i32.shr_u
     local.get $8
     i32.xor
     local.get $1
     i32.and
     i32.const 2
     i32.shl
     local.get $4
     i32.add
     local.tee $8
     i32.load
     i32.store offset=8
     local.get $8
     local.get $2
     i32.store
     local.get $2
     i32.const 12
     i32.add
     local.set $2
    end
    local.get $5
    i32.const 12
    i32.add
    local.set $5
    br $while-continue|0
   end
  end
  local.get $0
  local.get $4
  i32.store
  local.get $4
  if
   local.get $0
   local.get $4
   call $byn-split-outlined-A$~lib/rt/itcms/__link
  end
  local.get $0
  local.get $1
  i32.store offset=4
  local.get $0
  local.get $3
  i32.store offset=8
  local.get $3
  if
   local.get $0
   local.get $3
   call $byn-split-outlined-A$~lib/rt/itcms/__link
  end
  local.get $0
  local.get $6
  i32.store offset=12
  local.get $0
  local.get $0
  i32.load offset=20
  i32.store offset=16
  global.get $~lib/memory/__stack_pointer
  i32.const 8
  i32.add
  global.set $~lib/memory/__stack_pointer
 )
 (func $~lib/map/Map<i16,i32>#get (param $0 i32) (param $1 i32) (result i32)
  (local $2 i32)
  block $__inlined_func$~lib/map/Map<i16,i32>#find (result i32)
   local.get $0
   i32.load
   local.get $0
   i32.load offset=4
   local.get $1
   i32.extend16_s
   i32.const -1028477379
   i32.mul
   i32.const 374761395
   i32.add
   i32.const 17
   i32.rotl
   i32.const 668265263
   i32.mul
   local.tee $0
   i32.const 15
   i32.shr_u
   local.get $0
   i32.xor
   i32.const -2048144777
   i32.mul
   local.tee $0
   i32.const 13
   i32.shr_u
   local.get $0
   i32.xor
   i32.const -1028477379
   i32.mul
   local.tee $0
   i32.const 16
   i32.shr_u
   local.get $0
   i32.xor
   i32.and
   i32.const 2
   i32.shl
   i32.add
   i32.load
   local.set $0
   loop $while-continue|0
    local.get $0
    if
     local.get $0
     local.get $0
     i32.load offset=8
     local.tee $2
     i32.const 1
     i32.and
     if (result i32)
      i32.const 0
     else
      local.get $0
      i32.load16_u
      local.get $1
      i32.const 65535
      i32.and
      i32.eq
     end
     br_if $__inlined_func$~lib/map/Map<i16,i32>#find
     drop
     local.get $2
     i32.const -2
     i32.and
     local.set $0
     br $while-continue|0
    end
   end
   i32.const 0
  end
  local.tee $0
  i32.eqz
  if
   i32.const 1616
   i32.const 1680
   i32.const 105
   i32.const 17
   call $~lib/builtins/abort
   unreachable
  end
  local.get $0
  i32.load offset=4
 )
 (func $~lib/array/Array<i16>#__set (param $0 i32) (param $1 i32) (param $2 i32)
  (local $3 i32)
  local.get $0
  i32.load offset=12
  local.get $1
  i32.le_u
  if
   local.get $1
   i32.const 0
   i32.lt_s
   if
    i32.const 1248
    i32.const 1728
    i32.const 123
    i32.const 22
    call $~lib/builtins/abort
    unreachable
   end
   local.get $0
   local.get $1
   i32.const 1
   i32.add
   local.tee $3
   i32.const 1
   i32.const 1
   call $~lib/array/ensureCapacity
   local.get $0
   local.get $3
   i32.store offset=12
  end
  local.get $0
  i32.load offset=4
  local.get $1
  i32.const 1
  i32.shl
  i32.add
  local.get $2
  i32.store16
 )
 (func $~lib/map/Map<i16,i32>#delete (param $0 i32) (param $1 i32)
  (local $2 i32)
  (local $3 i32)
  block $__inlined_func$~lib/map/Map<i16,i32>#find (result i32)
   local.get $0
   i32.load
   local.get $0
   i32.load offset=4
   local.get $1
   local.tee $2
   i32.extend16_s
   i32.const -1028477379
   i32.mul
   i32.const 374761395
   i32.add
   i32.const 17
   i32.rotl
   i32.const 668265263
   i32.mul
   local.tee $1
   i32.const 15
   i32.shr_u
   local.get $1
   i32.xor
   i32.const -2048144777
   i32.mul
   local.tee $1
   i32.const 13
   i32.shr_u
   local.get $1
   i32.xor
   i32.const -1028477379
   i32.mul
   local.tee $1
   i32.const 16
   i32.shr_u
   local.get $1
   i32.xor
   i32.and
   i32.const 2
   i32.shl
   i32.add
   i32.load
   local.set $1
   loop $while-continue|0
    local.get $1
    if
     local.get $1
     local.get $1
     i32.load offset=8
     local.tee $3
     i32.const 1
     i32.and
     if (result i32)
      i32.const 0
     else
      local.get $1
      i32.load16_u
      local.get $2
      i32.const 65535
      i32.and
      i32.eq
     end
     br_if $__inlined_func$~lib/map/Map<i16,i32>#find
     drop
     local.get $3
     i32.const -2
     i32.and
     local.set $1
     br $while-continue|0
    end
   end
   i32.const 0
  end
  local.tee $1
  i32.eqz
  if
   return
  end
  local.get $1
  local.get $1
  i32.load offset=8
  i32.const 1
  i32.or
  i32.store offset=8
  local.get $0
  local.get $0
  i32.load offset=20
  i32.const 1
  i32.sub
  i32.store offset=20
  local.get $0
  i32.load offset=4
  i32.const 1
  i32.shr_u
  local.tee $1
  i32.const 1
  i32.add
  i32.const 4
  local.get $0
  i32.load offset=20
  local.tee $2
  local.get $2
  i32.const 4
  i32.lt_u
  select
  i32.ge_u
  if (result i32)
   local.get $0
   i32.load offset=20
   local.get $0
   i32.load offset=12
   i32.const 3
   i32.mul
   i32.const 4
   i32.div_s
   i32.lt_s
  else
   i32.const 0
  end
  if
   local.get $0
   local.get $1
   call $~lib/map/Map<i16,i32>#rehash
  end
 )
 (func $std/map/testNumeric<i16,i32>
  (local $0 i32)
  (local $1 i32)
  (local $2 i32)
  (local $3 i32)
  (local $4 i32)
  (local $5 i32)
  (local $6 i32)
  (local $7 i32)
  (local $8 i32)
  (local $9 i32)
  (local $10 i32)
  (local $11 i32)
  (local $12 i32)
  (local $13 i32)
  (local $14 i32)
  (local $15 i32)
  (local $16 i32)
  (local $17 i32)
  global.get $~lib/memory/__stack_pointer
  i32.const 20
  i32.sub
  global.set $~lib/memory/__stack_pointer
  block $folding-inner0
   global.get $~lib/memory/__stack_pointer
   i32.const 2020
   i32.lt_s
   br_if $folding-inner0
   global.get $~lib/memory/__stack_pointer
   local.tee $5
   i64.const 0
   i64.store
   local.get $5
   i64.const 0
   i64.store offset=8
   local.get $5
   i32.const 0
   i32.store offset=16
   local.get $5
   i32.const 4
   i32.sub
   global.set $~lib/memory/__stack_pointer
   global.get $~lib/memory/__stack_pointer
   i32.const 2020
   i32.lt_s
   br_if $folding-inner0
   global.get $~lib/memory/__stack_pointer
   local.tee $3
   i32.const 0
   i32.store
   local.get $3
   i32.const 24
   i32.const 11
   call $~lib/rt/itcms/__new
   local.tee $3
   i32.store
   local.get $3
   i32.const 16
   call $~lib/arraybuffer/ArrayBuffer#constructor
   local.tee $6
   i32.store
   local.get $6
   if
    local.get $3
    local.get $6
    call $byn-split-outlined-A$~lib/rt/itcms/__link
   end
   local.get $3
   i32.const 3
   i32.store offset=4
   local.get $3
   i32.const 48
   call $~lib/arraybuffer/ArrayBuffer#constructor
   local.tee $6
   i32.store offset=8
   local.get $6
   if
    local.get $3
    local.get $6
    call $byn-split-outlined-A$~lib/rt/itcms/__link
   end
   local.get $3
   i32.const 4
   i32.store offset=12
   local.get $3
   i32.const 0
   i32.store offset=16
   local.get $3
   i32.const 0
   i32.store offset=20
   global.get $~lib/memory/__stack_pointer
   i32.const 4
   i32.add
   global.set $~lib/memory/__stack_pointer
   local.get $5
   local.get $3
   i32.store
   loop $for-loop|1
    local.get $4
    i32.extend16_s
    i32.const 100
    i32.lt_s
    if
     local.get $3
     i32.load
     local.get $3
     i32.load offset=4
     local.get $4
     i32.extend16_s
     i32.const -1028477379
     i32.mul
     i32.const 374761395
     i32.add
     i32.const 17
     i32.rotl
     i32.const 668265263
     i32.mul
     local.tee $5
     local.get $5
     i32.const 15
     i32.shr_u
     i32.xor
     i32.const -2048144777
     i32.mul
     local.tee $5
     local.get $5
     i32.const 13
     i32.shr_u
     i32.xor
     i32.const -1028477379
     i32.mul
     local.tee $5
     local.get $5
     i32.const 16
     i32.shr_u
     i32.xor
     i32.and
     i32.const 2
     i32.shl
     i32.add
     i32.load
     local.set $5
     block $__inlined_func$~lib/map/Map<i16,i32>#find
      loop $while-continue|0
       local.get $5
       if
        local.get $5
        i32.load offset=8
        local.tee $6
        i32.const 1
        i32.and
        if (result i32)
         i32.const 0
        else
         local.get $5
         i32.load16_u
         local.get $4
         i32.const 65535
         i32.and
         i32.eq
        end
        br_if $__inlined_func$~lib/map/Map<i16,i32>#find
        local.get $6
        i32.const -2
        i32.and
        local.set $5
        br $while-continue|0
       end
      end
      i32.const 0
      local.set $5
     end
     local.get $5
     if
      i32.const 0
      i32.const 1568
      i32.const 6
      i32.const 5
      call $~lib/builtins/abort
      unreachable
     end
     local.get $3
     local.get $4
     local.get $4
     i32.extend16_s
     local.tee $5
     i32.const 10
     i32.add
     call $~lib/map/Map<i16,i32>#set
     local.get $3
     i32.load
     local.get $3
     i32.load offset=4
     local.get $5
     i32.const -1028477379
     i32.mul
     i32.const 374761395
     i32.add
     i32.const 17
     i32.rotl
     i32.const 668265263
     i32.mul
     local.tee $5
     local.get $5
     i32.const 15
     i32.shr_u
     i32.xor
     i32.const -2048144777
     i32.mul
     local.tee $5
     local.get $5
     i32.const 13
     i32.shr_u
     i32.xor
     i32.const -1028477379
     i32.mul
     local.tee $5
     local.get $5
     i32.const 16
     i32.shr_u
     i32.xor
     i32.and
     i32.const 2
     i32.shl
     i32.add
     i32.load
     local.set $5
     block $__inlined_func$~lib/map/Map<i16,i32>#find1
      loop $while-continue|02
       local.get $5
       if
        local.get $5
        i32.load offset=8
        local.tee $6
        i32.const 1
        i32.and
        if (result i32)
         i32.const 0
        else
         local.get $5
         i32.load16_u
         local.get $4
         i32.const 65535
         i32.and
         i32.eq
        end
        br_if $__inlined_func$~lib/map/Map<i16,i32>#find1
        local.get $6
        i32.const -2
        i32.and
        local.set $5
        br $while-continue|02
       end
      end
      i32.const 0
      local.set $5
     end
     local.get $5
     i32.eqz
     if
      i32.const 0
      i32.const 1568
      i32.const 8
      i32.const 5
      call $~lib/builtins/abort
      unreachable
     end
     local.get $3
     local.get $4
     call $~lib/map/Map<i16,i32>#get
     local.get $4
     i32.extend16_s
     i32.const 10
     i32.add
     i32.ne
     if
      i32.const 0
      i32.const 1568
      i32.const 9
      i32.const 5
      call $~lib/builtins/abort
      unreachable
     end
     local.get $4
     i32.const 1
     i32.add
     local.set $4
     br $for-loop|1
    end
   end
   local.get $3
   i32.load offset=20
   i32.const 100
   i32.ne
   if
    i32.const 0
    i32.const 1568
    i32.const 11
    i32.const 3
    call $~lib/builtins/abort
    unreachable
   end
   i32.const 0
   local.set $4
   loop $for-loop|3
    local.get $4
    i32.extend16_s
    i32.const 100
    i32.lt_s
    if
     local.get $3
     i32.load
     local.get $3
     i32.load offset=4
     local.get $4
     i32.extend16_s
     i32.const -1028477379
     i32.mul
     i32.const 374761395
     i32.add
     i32.const 17
     i32.rotl
     i32.const 668265263
     i32.mul
     local.tee $5
     local.get $5
     i32.const 15
     i32.shr_u
     i32.xor
     i32.const -2048144777
     i32.mul
     local.tee $5
     local.get $5
     i32.const 13
     i32.shr_u
     i32.xor
     i32.const -1028477379
     i32.mul
     local.tee $5
     local.get $5
     i32.const 16
     i32.shr_u
     i32.xor
     i32.and
     i32.const 2
     i32.shl
     i32.add
     i32.load
     local.set $5
     block $__inlined_func$~lib/map/Map<i16,i32>#find4
      loop $while-continue|05
       local.get $5
       if
        local.get $5
        i32.load offset=8
        local.tee $6
        i32.const 1
        i32.and
        if (result i32)
         i32.const 0
        else
         local.get $5
         i32.load16_u
         local.get $4
         i32.const 65535
         i32.and
         i32.eq
        end
        br_if $__inlined_func$~lib/map/Map<i16,i32>#find4
        local.get $6
        i32.const -2
        i32.and
        local.set $5
        br $while-continue|05
       end
      end
      i32.const 0
      local.set $5
     end
     local.get $5
     i32.eqz
     if
      i32.const 0
      i32.const 1568
      i32.const 15
      i32.const 5
      call $~lib/builtins/abort
      unreachable
     end
     local.get $3
     local.get $4
     call $~lib/map/Map<i16,i32>#get
     local.get $4
     i32.extend16_s
     i32.const 10
     i32.add
     i32.ne
     if
      i32.const 0
      i32.const 1568
      i32.const 16
      i32.const 5
      call $~lib/builtins/abort
      unreachable
     end
     local.get $3
     local.get $4
     local.get $4
     i32.extend16_s
     local.tee $5
     i32.const 20
     i32.add
     call $~lib/map/Map<i16,i32>#set
     local.get $3
     i32.load
     local.get $3
     i32.load offset=4
     local.get $5
     i32.const -1028477379
     i32.mul
     i32.const 374761395
     i32.add
     i32.const 17
     i32.rotl
     i32.const 668265263
     i32.mul
     local.tee $5
     local.get $5
     i32.const 15
     i32.shr_u
     i32.xor
     i32.const -2048144777
     i32.mul
     local.tee $5
     local.get $5
     i32.const 13
     i32.shr_u
     i32.xor
     i32.const -1028477379
     i32.mul
     local.tee $5
     local.get $5
     i32.const 16
     i32.shr_u
     i32.xor
     i32.and
     i32.const 2
     i32.shl
     i32.add
     i32.load
     local.set $5
     block $__inlined_func$~lib/map/Map<i16,i32>#find7
      loop $while-continue|08
       local.get $5
       if
        local.get $5
        i32.load offset=8
        local.tee $6
        i32.const 1
        i32.and
        if (result i32)
         i32.const 0
        else
         local.get $5
         i32.load16_u
         local.get $4
         i32.const 65535
         i32.and
         i32.eq
        end
        br_if $__inlined_func$~lib/map/Map<i16,i32>#find7
        local.get $6
        i32.const -2
        i32.and
        local.set $5
        br $while-continue|08
       end
      end
      i32.const 0
      local.set $5
     end
     local.get $5
     i32.eqz
     if
      i32.const 0
      i32.const 1568
      i32.const 18
      i32.const 5
      call $~lib/builtins/abort
      unreachable
     end
     local.get $3
     local.get $4
     call $~lib/map/Map<i16,i32>#get
     local.get $4
     i32.extend16_s
     i32.const 20
     i32.add
     i32.ne
     if
      i32.const 0
      i32.const 1568
      i32.const 19
      i32.const 5
      call $~lib/builtins/abort
      unreachable
     end
     local.get $4
     i32.const 1
     i32.add
     local.set $4
     br $for-loop|3
    end
   end
   local.get $3
   i32.load offset=20
   i32.const 100
   i32.ne
   if
    i32.const 0
    i32.const 1568
    i32.const 21
    i32.const 3
    call $~lib/builtins/abort
    unreachable
   end
   global.get $~lib/memory/__stack_pointer
   local.tee $4
   local.get $4
   i32.const 4
   i32.sub
   global.set $~lib/memory/__stack_pointer
   global.get $~lib/memory/__stack_pointer
   i32.const 2020
   i32.lt_s
   br_if $folding-inner0
   global.get $~lib/memory/__stack_pointer
   local.tee $6
   i32.const 0
   i32.store
   local.get $3
   local.tee $4
   i32.load offset=8
   local.set $7
   local.get $3
   i32.load offset=16
   local.tee $8
   local.set $9
   local.get $6
   i32.const 8
   i32.sub
   global.set $~lib/memory/__stack_pointer
   global.get $~lib/memory/__stack_pointer
   i32.const 2020
   i32.lt_s
   br_if $folding-inner0
   global.get $~lib/memory/__stack_pointer
   local.tee $3
   i64.const 0
   i64.store
   local.get $3
   i32.const 16
   i32.const 12
   call $~lib/rt/itcms/__new
   local.tee $3
   i32.store
   local.get $3
   i32.const 0
   i32.store
   local.get $3
   i32.const 0
   i32.store offset=4
   local.get $3
   i32.const 0
   i32.store offset=8
   local.get $3
   i32.const 0
   i32.store offset=12
   local.get $9
   i32.const 536870910
   i32.gt_u
   if
    i32.const 1456
    i32.const 1728
    i32.const 65
    i32.const 60
    call $~lib/builtins/abort
    unreachable
   end
   global.get $~lib/memory/__stack_pointer
   local.get $9
   i32.const 8
   local.get $9
   i32.const 8
   i32.gt_u
   select
   i32.const 1
   i32.shl
   local.tee $10
   i32.const 0
   call $~lib/rt/itcms/__new
   local.tee $11
   i32.store offset=4
   local.get $11
   local.get $10
   call $~lib/memory/memory.fill
   local.get $3
   local.get $11
   i32.store
   local.get $11
   if
    local.get $3
    local.get $11
    call $byn-split-outlined-A$~lib/rt/itcms/__link
   end
   local.get $3
   local.get $11
   i32.store offset=4
   local.get $3
   local.get $10
   i32.store offset=8
   local.get $3
   local.get $9
   i32.store offset=12
   global.get $~lib/memory/__stack_pointer
   i32.const 8
   i32.add
   global.set $~lib/memory/__stack_pointer
   local.get $6
   local.get $3
   i32.store
   loop $for-loop|0
    local.get $2
    local.get $8
    i32.lt_s
    if
     local.get $2
     i32.const 12
     i32.mul
     local.get $7
     i32.add
     local.tee $6
     i32.load offset=8
     i32.const 1
     i32.and
     i32.eqz
     if
      local.get $3
      local.get $1
      local.get $6
      i32.load16_s
      call $~lib/array/Array<i16>#__set
      local.get $1
      i32.const 1
      i32.add
      local.set $1
     end
     local.get $2
     i32.const 1
     i32.add
     local.set $2
     br $for-loop|0
    end
   end
   local.get $3
   local.get $1
   i32.const 1
   i32.const 0
   call $~lib/array/ensureCapacity
   local.get $3
   local.get $1
   i32.store offset=12
   global.get $~lib/memory/__stack_pointer
   i32.const 4
   i32.add
   global.set $~lib/memory/__stack_pointer
   local.get $3
   i32.store offset=4
   global.get $~lib/memory/__stack_pointer
   local.get $4
   call $~lib/map/Map<i8,i32>#values
   local.tee $13
   i32.store offset=8
   global.get $~lib/memory/__stack_pointer
   global.get $~lib/memory/__stack_pointer
   i32.const 4
   i32.sub
   global.set $~lib/memory/__stack_pointer
   global.get $~lib/memory/__stack_pointer
   i32.const 2020
   i32.lt_s
   br_if $folding-inner0
   global.get $~lib/memory/__stack_pointer
   local.tee $2
   i32.const 0
   i32.store
   local.get $2
   i32.const 24
   i32.const 13
   call $~lib/rt/itcms/__new
   local.tee $14
   i32.store
   local.get $14
   i32.const 16
   call $~lib/arraybuffer/ArrayBuffer#constructor
   local.tee $2
   i32.store
   local.get $2
   if
    local.get $14
    local.get $2
    call $byn-split-outlined-A$~lib/rt/itcms/__link
   end
   local.get $14
   i32.const 3
   i32.store offset=4
   local.get $14
   i32.const 32
   call $~lib/arraybuffer/ArrayBuffer#constructor
   local.tee $2
   i32.store offset=8
   local.get $2
   if
    local.get $14
    local.get $2
    call $byn-split-outlined-A$~lib/rt/itcms/__link
   end
   local.get $14
   i32.const 4
   i32.store offset=12
   local.get $14
   i32.const 0
   i32.store offset=16
   local.get $14
   i32.const 0
   i32.store offset=20
   global.get $~lib/memory/__stack_pointer
   i32.const 4
   i32.add
   global.set $~lib/memory/__stack_pointer
   local.get $14
   i32.store offset=12
   global.get $~lib/memory/__stack_pointer
   call $~lib/map/Map<i32,i32>#constructor
   local.tee $15
   i32.store offset=16
   loop $for-loop|4
    local.get $3
    i32.load offset=12
    local.get $0
    i32.gt_s
    if
     local.get $0
     local.tee $1
     local.get $3
     i32.load offset=12
     i32.ge_u
     if
      i32.const 1248
      i32.const 1728
      i32.const 107
      i32.const 42
      call $~lib/builtins/abort
      unreachable
     end
     local.get $3
     i32.load offset=4
     local.get $1
     i32.const 1
     i32.shl
     i32.add
     i32.load16_s
     local.set $5
     local.get $13
     local.get $1
     call $~lib/array/Array<i32>#__get
     local.set $16
     local.get $4
     i32.load
     local.get $4
     i32.load offset=4
     local.get $5
     local.tee $6
     i32.extend16_s
     i32.const -1028477379
     i32.mul
     i32.const 374761395
     i32.add
     i32.const 17
     i32.rotl
     i32.const 668265263
     i32.mul
     local.tee $0
     local.get $0
     i32.const 15
     i32.shr_u
     i32.xor
     i32.const -2048144777
     i32.mul
     local.tee $0
     local.get $0
     i32.const 13
     i32.shr_u
     i32.xor
     i32.const -1028477379
     i32.mul
     local.tee $0
     local.get $0
     i32.const 16
     i32.shr_u
     i32.xor
     i32.and
     i32.const 2
     i32.shl
     i32.add
     i32.load
     local.set $0
     block $__inlined_func$~lib/map/Map<i16,i32>#find12
      loop $while-continue|013
       local.get $0
       if
        local.get $0
        i32.load offset=8
        local.tee $2
        i32.const 1
        i32.and
        if (result i32)
         i32.const 0
        else
         local.get $0
         i32.load16_u
         local.get $6
         i32.const 65535
         i32.and
         i32.eq
        end
        br_if $__inlined_func$~lib/map/Map<i16,i32>#find12
        local.get $2
        i32.const -2
        i32.and
        local.set $0
        br $while-continue|013
       end
      end
      i32.const 0
      local.set $0
     end
     local.get $0
     i32.eqz
     if
      i32.const 0
      i32.const 1568
      i32.const 31
      i32.const 5
      call $~lib/builtins/abort
      unreachable
     end
     local.get $4
     i32.load
     local.get $4
     i32.load offset=4
     local.get $16
     i32.const 20
     i32.sub
     local.tee $2
     i32.extend16_s
     i32.const -1028477379
     i32.mul
     i32.const 374761395
     i32.add
     i32.const 17
     i32.rotl
     i32.const 668265263
     i32.mul
     local.tee $0
     local.get $0
     i32.const 15
     i32.shr_u
     i32.xor
     i32.const -2048144777
     i32.mul
     local.tee $0
     local.get $0
     i32.const 13
     i32.shr_u
     i32.xor
     i32.const -1028477379
     i32.mul
     local.tee $0
     local.get $0
     i32.const 16
     i32.shr_u
     i32.xor
     i32.and
     i32.const 2
     i32.shl
     i32.add
     i32.load
     local.set $0
     block $__inlined_func$~lib/map/Map<i16,i32>#find15
      loop $while-continue|016
       local.get $0
       if
        local.get $0
        i32.load offset=8
        local.tee $7
        i32.const 1
        i32.and
        if (result i32)
         i32.const 0
        else
         local.get $0
         i32.load16_u
         local.get $2
         i32.const 65535
         i32.and
         i32.eq
        end
        br_if $__inlined_func$~lib/map/Map<i16,i32>#find15
        local.get $7
        i32.const -2
        i32.and
        local.set $0
        br $while-continue|016
       end
      end
      i32.const 0
      local.set $0
     end
     local.get $0
     i32.eqz
     if
      i32.const 0
      i32.const 1568
      i32.const 32
      i32.const 5
      call $~lib/builtins/abort
      unreachable
     end
     global.get $~lib/memory/__stack_pointer
     i32.const 4
     i32.sub
     global.set $~lib/memory/__stack_pointer
     global.get $~lib/memory/__stack_pointer
     i32.const 2020
     i32.lt_s
     br_if $folding-inner0
     global.get $~lib/memory/__stack_pointer
     i32.const 0
     i32.store
     local.get $14
     i32.load
     local.get $5
     i32.extend16_s
     i32.const -1028477379
     i32.mul
     i32.const 374761395
     i32.add
     i32.const 17
     i32.rotl
     i32.const 668265263
     i32.mul
     local.tee $0
     local.get $0
     i32.const 15
     i32.shr_u
     i32.xor
     i32.const -2048144777
     i32.mul
     local.tee $0
     local.get $0
     i32.const 13
     i32.shr_u
     i32.xor
     i32.const -1028477379
     i32.mul
     local.tee $0
     local.get $0
     i32.const 16
     i32.shr_u
     i32.xor
     local.tee $8
     local.get $14
     i32.load offset=4
     i32.and
     i32.const 2
     i32.shl
     i32.add
     i32.load
     local.set $2
     block $__inlined_func$~lib/map/Map<i16,i16>#find
      loop $while-continue|017
       local.get $2
       if
        local.get $2
        local.tee $0
        i32.load offset=4
        local.tee $2
        i32.const 1
        i32.and
        if (result i32)
         i32.const 0
        else
         local.get $0
         i32.load16_u
         local.get $6
         i32.const 65535
         i32.and
         i32.eq
        end
        br_if $__inlined_func$~lib/map/Map<i16,i16>#find
        local.get $2
        i32.const -2
        i32.and
        local.set $2
        br $while-continue|017
       end
      end
      i32.const 0
      local.set $0
     end
     local.get $0
     if
      local.get $0
      local.get $6
      i32.store16 offset=2
     else
      local.get $14
      i32.load offset=16
      local.get $14
      i32.load offset=12
      i32.eq
      if
       local.get $14
       i32.load offset=20
       local.get $14
       i32.load offset=12
       i32.const 3
       i32.mul
       i32.const 4
       i32.div_s
       i32.lt_s
       if (result i32)
        local.get $14
        i32.load offset=4
       else
        local.get $14
        i32.load offset=4
        i32.const 1
        i32.shl
        i32.const 1
        i32.or
       end
       local.set $10
       global.get $~lib/memory/__stack_pointer
       i32.const 8
       i32.sub
       global.set $~lib/memory/__stack_pointer
       global.get $~lib/memory/__stack_pointer
       i32.const 2020
       i32.lt_s
       br_if $folding-inner0
       global.get $~lib/memory/__stack_pointer
       local.tee $0
       i64.const 0
       i64.store
       local.get $0
       local.get $10
       i32.const 1
       i32.add
       local.tee $0
       i32.const 2
       i32.shl
       call $~lib/arraybuffer/ArrayBuffer#constructor
       local.tee $11
       i32.store
       global.get $~lib/memory/__stack_pointer
       local.get $0
       i32.const 3
       i32.shl
       i32.const 3
       i32.div_s
       local.tee $9
       i32.const 3
       i32.shl
       call $~lib/arraybuffer/ArrayBuffer#constructor
       local.tee $2
       i32.store offset=4
       local.get $14
       i32.load offset=8
       local.tee $7
       local.get $14
       i32.load offset=16
       i32.const 3
       i32.shl
       i32.add
       local.set $12
       local.get $2
       local.set $0
       loop $while-continue|018
        local.get $7
        local.get $12
        i32.ne
        if
         local.get $7
         i32.load offset=4
         i32.const 1
         i32.and
         i32.eqz
         if
          local.get $0
          local.get $7
          i32.load16_s
          local.tee $17
          i32.store16
          local.get $0
          local.get $7
          i32.load16_s offset=2
          i32.store16 offset=2
          local.get $0
          local.get $17
          i32.extend16_s
          i32.const -1028477379
          i32.mul
          i32.const 374761395
          i32.add
          i32.const 17
          i32.rotl
          i32.const 668265263
          i32.mul
          local.tee $17
          local.get $17
          i32.const 15
          i32.shr_u
          i32.xor
          i32.const -2048144777
          i32.mul
          local.tee $17
          local.get $17
          i32.const 13
          i32.shr_u
          i32.xor
          i32.const -1028477379
          i32.mul
          local.tee $17
          local.get $17
          i32.const 16
          i32.shr_u
          i32.xor
          local.get $10
          i32.and
          i32.const 2
          i32.shl
          local.get $11
          i32.add
          local.tee $17
          i32.load
          i32.store offset=4
          local.get $17
          local.get $0
          i32.store
          local.get $0
          i32.const 8
          i32.add
          local.set $0
         end
         local.get $7
         i32.const 8
         i32.add
         local.set $7
         br $while-continue|018
        end
       end
       local.get $14
       local.get $11
       i32.store
       local.get $11
       if
        local.get $14
        local.get $11
        call $byn-split-outlined-A$~lib/rt/itcms/__link
       end
       local.get $14
       local.get $10
       i32.store offset=4
       local.get $14
       local.get $2
       i32.store offset=8
       local.get $2
       if
        local.get $14
        local.get $2
        call $byn-split-outlined-A$~lib/rt/itcms/__link
       end
       local.get $14
       local.get $9
       i32.store offset=12
       local.get $14
       local.get $14
       i32.load offset=20
       i32.store offset=16
       global.get $~lib/memory/__stack_pointer
       i32.const 8
       i32.add
       global.set $~lib/memory/__stack_pointer
      end
      global.get $~lib/memory/__stack_pointer
      local.get $14
      i32.load offset=8
      local.tee $0
      i32.store
      local.get $14
      local.get $14
      i32.load offset=16
      local.tee $2
      i32.const 1
      i32.add
      i32.store offset=16
      local.get $2
      i32.const 3
      i32.shl
      local.get $0
      i32.add
      local.tee $0
      local.get $5
      i32.store16
      local.get $0
      local.get $6
      i32.store16 offset=2
      local.get $14
      local.get $14
      i32.load offset=20
      i32.const 1
      i32.add
      i32.store offset=20
      local.get $0
      local.get $14
      i32.load
      local.get $14
      i32.load offset=4
      local.get $8
      i32.and
      i32.const 2
      i32.shl
      i32.add
      local.tee $2
      i32.load
      i32.store offset=4
      local.get $2
      local.get $0
      i32.store
     end
     global.get $~lib/memory/__stack_pointer
     i32.const 4
     i32.add
     global.set $~lib/memory/__stack_pointer
     local.get $15
     local.get $16
     i32.const 20
     i32.sub
     local.tee $0
     local.get $0
     call $~lib/map/Map<i32,i32>#set
     local.get $1
     i32.const 1
     i32.add
     local.set $0
     br $for-loop|4
    end
   end
   local.get $14
   i32.load offset=20
   i32.const 100
   i32.ne
   if
    i32.const 0
    i32.const 1568
    i32.const 36
    i32.const 3
    call $~lib/builtins/abort
    unreachable
   end
   local.get $15
   i32.load offset=20
   i32.const 100
   i32.ne
   if
    i32.const 0
    i32.const 1568
    i32.const 37
    i32.const 3
    call $~lib/builtins/abort
    unreachable
   end
   i32.const 0
   local.set $0
   loop $for-loop|6
    local.get $0
    i32.extend16_s
    i32.const 50
    i32.lt_s
    if
     local.get $4
     i32.load
     local.get $4
     i32.load offset=4
     local.get $0
     i32.extend16_s
     i32.const -1028477379
     i32.mul
     i32.const 374761395
     i32.add
     i32.const 17
     i32.rotl
     i32.const 668265263
     i32.mul
     local.tee $1
     local.get $1
     i32.const 15
     i32.shr_u
     i32.xor
     i32.const -2048144777
     i32.mul
     local.tee $1
     local.get $1
     i32.const 13
     i32.shr_u
     i32.xor
     i32.const -1028477379
     i32.mul
     local.tee $1
     local.get $1
     i32.const 16
     i32.shr_u
     i32.xor
     i32.and
     i32.const 2
     i32.shl
     i32.add
     i32.load
     local.set $5
     block $__inlined_func$~lib/map/Map<i16,i32>#find20
      loop $while-continue|021
       local.get $5
       if
        local.get $5
        i32.load offset=8
        local.tee $1
        i32.const 1
        i32.and
        if (result i32)
         i32.const 0
        else
         local.get $5
         i32.load16_u
         local.get $0
         i32.const 65535
         i32.and
         i32.eq
        end
        br_if $__inlined_func$~lib/map/Map<i16,i32>#find20
        local.get $1
        i32.const -2
        i32.and
        local.set $5
        br $while-continue|021
       end
      end
      i32.const 0
      local.set $5
     end
     local.get $5
     i32.eqz
     if
      i32.const 0
      i32.const 1568
      i32.const 41
      i32.const 5
      call $~lib/builtins/abort
      unreachable
     end
     local.get $4
     local.get $0
     call $~lib/map/Map<i16,i32>#get
     local.get $0
     i32.extend16_s
     i32.const 20
     i32.add
     i32.ne
     if
      i32.const 0
      i32.const 1568
      i32.const 42
      i32.const 5
      call $~lib/builtins/abort
      unreachable
     end
     local.get $4
     local.get $0
     call $~lib/map/Map<i16,i32>#delete
     local.get $4
     i32.load
     local.get $4
     i32.load offset=4
     local.get $0
     i32.extend16_s
     i32.const -1028477379
     i32.mul
     i32.const 374761395
     i32.add
     i32.const 17
     i32.rotl
     i32.const 668265263
     i32.mul
     local.tee $1
     local.get $1
     i32.const 15
     i32.shr_u
     i32.xor
     i32.const -2048144777
     i32.mul
     local.tee $1
     local.get $1
     i32.const 13
     i32.shr_u
     i32.xor
     i32.const -1028477379
     i32.mul
     local.tee $1
     local.get $1
     i32.const 16
     i32.shr_u
     i32.xor
     i32.and
     i32.const 2
     i32.shl
     i32.add
     i32.load
     local.set $5
     block $__inlined_func$~lib/map/Map<i16,i32>#find23
      loop $while-continue|024
       local.get $5
       if
        local.get $5
        i32.load offset=8
        local.tee $1
        i32.const 1
        i32.and
        if (result i32)
         i32.const 0
        else
         local.get $5
         i32.load16_u
         local.get $0
         i32.const 65535
         i32.and
         i32.eq
        end
        br_if $__inlined_func$~lib/map/Map<i16,i32>#find23
        local.get $1
        i32.const -2
        i32.and
        local.set $5
        br $while-continue|024
       end
      end
      i32.const 0
      local.set $5
     end
     local.get $5
     if
      i32.const 0
      i32.const 1568
      i32.const 44
      i32.const 5
      call $~lib/builtins/abort
      unreachable
     end
     local.get $0
     i32.const 1
     i32.add
     local.set $0
     br $for-loop|6
    end
   end
   local.get $4
   i32.load offset=20
   i32.const 50
   i32.ne
   if
    i32.const 0
    i32.const 1568
    i32.const 46
    i32.const 3
    call $~lib/builtins/abort
    unreachable
   end
   i32.const 0
   local.set $0
   loop $for-loop|8
    local.get $0
    i32.extend16_s
    i32.const 50
    i32.lt_s
    if
     local.get $4
     i32.load
     local.get $4
     i32.load offset=4
     local.get $0
     i32.extend16_s
     i32.const -1028477379
     i32.mul
     i32.const 374761395
     i32.add
     i32.const 17
     i32.rotl
     i32.const 668265263
     i32.mul
     local.tee $1
     local.get $1
     i32.const 15
     i32.shr_u
     i32.xor
     i32.const -2048144777
     i32.mul
     local.tee $1
     local.get $1
     i32.const 13
     i32.shr_u
     i32.xor
     i32.const -1028477379
     i32.mul
     local.tee $1
     local.get $1
     i32.const 16
     i32.shr_u
     i32.xor
     i32.and
     i32.const 2
     i32.shl
     i32.add
     i32.load
     local.set $5
     block $__inlined_func$~lib/map/Map<i16,i32>#find26
      loop $while-continue|027
       local.get $5
       if
        local.get $5
        i32.load offset=8
        local.tee $1
        i32.const 1
        i32.and
        if (result i32)
         i32.const 0
        else
         local.get $5
         i32.load16_u
         local.get $0
         i32.const 65535
         i32.and
         i32.eq
        end
        br_if $__inlined_func$~lib/map/Map<i16,i32>#find26
        local.get $1
        i32.const -2
        i32.and
        local.set $5
        br $while-continue|027
       end
      end
      i32.const 0
      local.set $5
     end
     local.get $5
     if
      i32.const 0
      i32.const 1568
      i32.const 50
      i32.const 5
      call $~lib/builtins/abort
      unreachable
     end
     local.get $4
     local.get $0
     local.get $0
     i32.extend16_s
     local.tee $1
     i32.const 10
     i32.add
     call $~lib/map/Map<i16,i32>#set
     local.get $4
     i32.load
     local.get $4
     i32.load offset=4
     local.get $1
     i32.const -1028477379
     i32.mul
     i32.const 374761395
     i32.add
     i32.const 17
     i32.rotl
     i32.const 668265263
     i32.mul
     local.tee $1
     local.get $1
     i32.const 15
     i32.shr_u
     i32.xor
     i32.const -2048144777
     i32.mul
     local.tee $1
     local.get $1
     i32.const 13
     i32.shr_u
     i32.xor
     i32.const -1028477379
     i32.mul
     local.tee $1
     local.get $1
     i32.const 16
     i32.shr_u
     i32.xor
     i32.and
     i32.const 2
     i32.shl
     i32.add
     i32.load
     local.set $5
     block $__inlined_func$~lib/map/Map<i16,i32>#find29
      loop $while-continue|030
       local.get $5
       if
        local.get $5
        i32.load offset=8
        local.tee $1
        i32.const 1
        i32.and
        if (result i32)
         i32.const 0
        else
         local.get $5
         i32.load16_u
         local.get $0
         i32.const 65535
         i32.and
         i32.eq
        end
        br_if $__inlined_func$~lib/map/Map<i16,i32>#find29
        local.get $1
        i32.const -2
        i32.and
        local.set $5
        br $while-continue|030
       end
      end
      i32.const 0
      local.set $5
     end
     local.get $5
     i32.eqz
     if
      i32.const 0
      i32.const 1568
      i32.const 52
      i32.const 5
      call $~lib/builtins/abort
      unreachable
     end
     local.get $4
     local.get $0
     call $~lib/map/Map<i16,i32>#delete
     local.get $4
     i32.load
     local.get $4
     i32.load offset=4
     local.get $0
     i32.extend16_s
     i32.const -1028477379
     i32.mul
     i32.const 374761395
     i32.add
     i32.const 17
     i32.rotl
     i32.const 668265263
     i32.mul
     local.tee $1
     local.get $1
     i32.const 15
     i32.shr_u
     i32.xor
     i32.const -2048144777
     i32.mul
     local.tee $1
     local.get $1
     i32.const 13
     i32.shr_u
     i32.xor
     i32.const -1028477379
     i32.mul
     local.tee $1
     local.get $1
     i32.const 16
     i32.shr_u
     i32.xor
     i32.and
     i32.const 2
     i32.shl
     i32.add
     i32.load
     local.set $5
     block $__inlined_func$~lib/map/Map<i16,i32>#find32
      loop $while-continue|033
       local.get $5
       if
        local.get $5
        i32.load offset=8
        local.tee $1
        i32.const 1
        i32.and
        if (result i32)
         i32.const 0
        else
         local.get $5
         i32.load16_u
         local.get $0
         i32.const 65535
         i32.and
         i32.eq
        end
        br_if $__inlined_func$~lib/map/Map<i16,i32>#find32
        local.get $1
        i32.const -2
        i32.and
        local.set $5
        br $while-continue|033
       end
      end
      i32.const 0
      local.set $5
     end
     local.get $5
     if
      i32.const 0
      i32.const 1568
      i32.const 54
      i32.const 5
      call $~lib/builtins/abort
      unreachable
     end
     local.get $0
     i32.const 1
     i32.add
     local.set $0
     br $for-loop|8
    end
   end
   local.get $4
   i32.load offset=20
   i32.const 50
   i32.ne
   if
    i32.const 0
    i32.const 1568
    i32.const 56
    i32.const 3
    call $~lib/builtins/abort
    unreachable
   end
   local.get $4
   call $~lib/map/Map<i8,i32>#clear
   local.get $4
   i32.load offset=20
   if
    i32.const 0
    i32.const 1568
    i32.const 60
    i32.const 3
    call $~lib/builtins/abort
    unreachable
   end
   global.get $~lib/memory/__stack_pointer
   i32.const 20
   i32.add
   global.set $~lib/memory/__stack_pointer
   return
  end
  i32.const 18432
  i32.const 18480
  i32.const 1
  i32.const 1
  call $~lib/builtins/abort
  unreachable
 )
 (func $~lib/map/Map<u16,i32>#rehash (param $0 i32) (param $1 i32)
  (local $2 i32)
  (local $3 i32)
  (local $4 i32)
  (local $5 i32)
  (local $6 i32)
  (local $7 i32)
  (local $8 i32)
  global.get $~lib/memory/__stack_pointer
  i32.const 8
  i32.sub
  global.set $~lib/memory/__stack_pointer
  global.get $~lib/memory/__stack_pointer
  i32.const 2020
  i32.lt_s
  if
   i32.const 18432
   i32.const 18480
   i32.const 1
   i32.const 1
   call $~lib/builtins/abort
   unreachable
  end
  global.get $~lib/memory/__stack_pointer
  local.tee $2
  i64.const 0
  i64.store
  local.get $2
  local.get $1
  i32.const 1
  i32.add
  local.tee $2
  i32.const 2
  i32.shl
  call $~lib/arraybuffer/ArrayBuffer#constructor
  local.tee $4
  i32.store
  global.get $~lib/memory/__stack_pointer
  local.get $2
  i32.const 3
  i32.shl
  i32.const 3
  i32.div_s
  local.tee $6
  i32.const 12
  i32.mul
  call $~lib/arraybuffer/ArrayBuffer#constructor
  local.tee $3
  i32.store offset=4
  local.get $0
  i32.load offset=8
  local.tee $5
  local.get $0
  i32.load offset=16
  i32.const 12
  i32.mul
  i32.add
  local.set $7
  local.get $3
  local.set $2
  loop $while-continue|0
   local.get $5
   local.get $7
   i32.ne
   if
    local.get $5
    i32.load offset=8
    i32.const 1
    i32.and
    i32.eqz
    if
     local.get $2
     local.get $5
     i32.load16_u
     local.tee $8
     i32.store16
     local.get $2
     local.get $5
     i32.load offset=4
     i32.store offset=4
     local.get $2
     local.get $8
     i32.const 65535
     i32.and
     i32.const -1028477379
     i32.mul
     i32.const 374761395
     i32.add
     i32.const 17
     i32.rotl
     i32.const 668265263
     i32.mul
     local.tee $8
     i32.const 15
     i32.shr_u
     local.get $8
     i32.xor
     i32.const -2048144777
     i32.mul
     local.tee $8
     i32.const 13
     i32.shr_u
     local.get $8
     i32.xor
     i32.const -1028477379
     i32.mul
     local.tee $8
     i32.const 16
     i32.shr_u
     local.get $8
     i32.xor
     local.get $1
     i32.and
     i32.const 2
     i32.shl
     local.get $4
     i32.add
     local.tee $8
     i32.load
     i32.store offset=8
     local.get $8
     local.get $2
     i32.store
     local.get $2
     i32.const 12
     i32.add
     local.set $2
    end
    local.get $5
    i32.const 12
    i32.add
    local.set $5
    br $while-continue|0
   end
  end
  local.get $0
  local.get $4
  i32.store
  local.get $4
  if
   local.get $0
   local.get $4
   call $byn-split-outlined-A$~lib/rt/itcms/__link
  end
  local.get $0
  local.get $1
  i32.store offset=4
  local.get $0
  local.get $3
  i32.store offset=8
  local.get $3
  if
   local.get $0
   local.get $3
   call $byn-split-outlined-A$~lib/rt/itcms/__link
  end
  local.get $0
  local.get $6
  i32.store offset=12
  local.get $0
  local.get $0
  i32.load offset=20
  i32.store offset=16
  global.get $~lib/memory/__stack_pointer
  i32.const 8
  i32.add
  global.set $~lib/memory/__stack_pointer
 )
 (func $~lib/map/Map<u16,i32>#get (param $0 i32) (param $1 i32) (result i32)
  (local $2 i32)
  block $__inlined_func$~lib/map/Map<u16,i32>#find (result i32)
   local.get $0
   i32.load
   local.get $0
   i32.load offset=4
   local.get $1
   i32.const 65535
   i32.and
   i32.const -1028477379
   i32.mul
   i32.const 374761395
   i32.add
   i32.const 17
   i32.rotl
   i32.const 668265263
   i32.mul
   local.tee $0
   i32.const 15
   i32.shr_u
   local.get $0
   i32.xor
   i32.const -2048144777
   i32.mul
   local.tee $0
   i32.const 13
   i32.shr_u
   local.get $0
   i32.xor
   i32.const -1028477379
   i32.mul
   local.tee $0
   i32.const 16
   i32.shr_u
   local.get $0
   i32.xor
   i32.and
   i32.const 2
   i32.shl
   i32.add
   i32.load
   local.set $0
   loop $while-continue|0
    local.get $0
    if
     local.get $0
     local.get $0
     i32.load offset=8
     local.tee $2
     i32.const 1
     i32.and
     if (result i32)
      i32.const 0
     else
      local.get $0
      i32.load16_u
      local.get $1
      i32.const 65535
      i32.and
      i32.eq
     end
     br_if $__inlined_func$~lib/map/Map<u16,i32>#find
     drop
     local.get $2
     i32.const -2
     i32.and
     local.set $0
     br $while-continue|0
    end
   end
   i32.const 0
  end
  local.tee $0
  i32.eqz
  if
   i32.const 1616
   i32.const 1680
   i32.const 105
   i32.const 17
   call $~lib/builtins/abort
   unreachable
  end
  local.get $0
  i32.load offset=4
 )
 (func $~lib/map/Map<u16,i32>#delete (param $0 i32) (param $1 i32)
  (local $2 i32)
  (local $3 i32)
  block $__inlined_func$~lib/map/Map<u16,i32>#find (result i32)
   local.get $0
   i32.load
   local.get $0
   i32.load offset=4
   local.get $1
   local.tee $2
   i32.const 65535
   i32.and
   i32.const -1028477379
   i32.mul
   i32.const 374761395
   i32.add
   i32.const 17
   i32.rotl
   i32.const 668265263
   i32.mul
   local.tee $1
   i32.const 15
   i32.shr_u
   local.get $1
   i32.xor
   i32.const -2048144777
   i32.mul
   local.tee $1
   i32.const 13
   i32.shr_u
   local.get $1
   i32.xor
   i32.const -1028477379
   i32.mul
   local.tee $1
   i32.const 16
   i32.shr_u
   local.get $1
   i32.xor
   i32.and
   i32.const 2
   i32.shl
   i32.add
   i32.load
   local.set $1
   loop $while-continue|0
    local.get $1
    if
     local.get $1
     local.get $1
     i32.load offset=8
     local.tee $3
     i32.const 1
     i32.and
     if (result i32)
      i32.const 0
     else
      local.get $1
      i32.load16_u
      local.get $2
      i32.const 65535
      i32.and
      i32.eq
     end
     br_if $__inlined_func$~lib/map/Map<u16,i32>#find
     drop
     local.get $3
     i32.const -2
     i32.and
     local.set $1
     br $while-continue|0
    end
   end
   i32.const 0
  end
  local.tee $1
  i32.eqz
  if
   return
  end
  local.get $1
  local.get $1
  i32.load offset=8
  i32.const 1
  i32.or
  i32.store offset=8
  local.get $0
  local.get $0
  i32.load offset=20
  i32.const 1
  i32.sub
  i32.store offset=20
  local.get $0
  i32.load offset=4
  i32.const 1
  i32.shr_u
  local.tee $1
  i32.const 1
  i32.add
  i32.const 4
  local.get $0
  i32.load offset=20
  local.tee $2
  local.get $2
  i32.const 4
  i32.lt_u
  select
  i32.ge_u
  if (result i32)
   local.get $0
   i32.load offset=20
   local.get $0
   i32.load offset=12
   i32.const 3
   i32.mul
   i32.const 4
   i32.div_s
   i32.lt_s
  else
   i32.const 0
  end
  if
   local.get $0
   local.get $1
   call $~lib/map/Map<u16,i32>#rehash
  end
 )
 (func $std/map/testNumeric<u16,i32>
  (local $0 i32)
  (local $1 i32)
  (local $2 i32)
  (local $3 i32)
  (local $4 i32)
  (local $5 i32)
  (local $6 i32)
  (local $7 i32)
  (local $8 i32)
  (local $9 i32)
  (local $10 i32)
  (local $11 i32)
  (local $12 i32)
  (local $13 i32)
  (local $14 i32)
  (local $15 i32)
  (local $16 i32)
  (local $17 i32)
  global.get $~lib/memory/__stack_pointer
  i32.const 20
  i32.sub
  global.set $~lib/memory/__stack_pointer
  block $folding-inner0
   global.get $~lib/memory/__stack_pointer
   i32.const 2020
   i32.lt_s
   br_if $folding-inner0
   global.get $~lib/memory/__stack_pointer
   local.tee $4
   i64.const 0
   i64.store
   local.get $4
   i64.const 0
   i64.store offset=8
   local.get $4
   i32.const 0
   i32.store offset=16
   local.get $4
   i32.const 4
   i32.sub
   global.set $~lib/memory/__stack_pointer
   global.get $~lib/memory/__stack_pointer
   i32.const 2020
   i32.lt_s
   br_if $folding-inner0
   global.get $~lib/memory/__stack_pointer
   local.tee $5
   i32.const 0
   i32.store
   local.get $5
   i32.const 24
   i32.const 14
   call $~lib/rt/itcms/__new
   local.tee $11
   i32.store
   local.get $11
   i32.const 16
   call $~lib/arraybuffer/ArrayBuffer#constructor
   local.tee $5
   i32.store
   local.get $5
   if
    local.get $11
    local.get $5
    call $byn-split-outlined-A$~lib/rt/itcms/__link
   end
   local.get $11
   i32.const 3
   i32.store offset=4
   local.get $11
   i32.const 48
   call $~lib/arraybuffer/ArrayBuffer#constructor
   local.tee $5
   i32.store offset=8
   local.get $5
   if
    local.get $11
    local.get $5
    call $byn-split-outlined-A$~lib/rt/itcms/__link
   end
   local.get $11
   i32.const 4
   i32.store offset=12
   local.get $11
   i32.const 0
   i32.store offset=16
   local.get $11
   i32.const 0
   i32.store offset=20
   global.get $~lib/memory/__stack_pointer
   i32.const 4
   i32.add
   global.set $~lib/memory/__stack_pointer
   local.get $4
   local.get $11
   i32.store
   loop $for-loop|1
    local.get $2
    i32.const 65535
    i32.and
    i32.const 100
    i32.lt_u
    if
     block $__inlined_func$~lib/map/Map<u16,i32>#find (result i32)
      local.get $11
      i32.load
      local.get $11
      i32.load offset=4
      local.get $2
      local.tee $4
      i32.const 65535
      i32.and
      i32.const -1028477379
      i32.mul
      i32.const 374761395
      i32.add
      i32.const 17
      i32.rotl
      i32.const 668265263
      i32.mul
      local.tee $5
      i32.const 15
      i32.shr_u
      local.get $5
      i32.xor
      i32.const -2048144777
      i32.mul
      local.tee $5
      i32.const 13
      i32.shr_u
      local.get $5
      i32.xor
      i32.const -1028477379
      i32.mul
      local.tee $5
      i32.const 16
      i32.shr_u
      local.get $5
      i32.xor
      i32.and
      i32.const 2
      i32.shl
      i32.add
      i32.load
      local.set $5
      loop $while-continue|0
       local.get $5
       if
        local.get $5
        local.get $5
        i32.load offset=8
        local.tee $6
        i32.const 1
        i32.and
        if (result i32)
         i32.const 0
        else
         local.get $5
         i32.load16_u
         local.get $4
         i32.const 65535
         i32.and
         i32.eq
        end
        br_if $__inlined_func$~lib/map/Map<u16,i32>#find
        drop
        local.get $6
        i32.const -2
        i32.and
        local.set $5
        br $while-continue|0
       end
      end
      i32.const 0
     end
     if
      i32.const 0
      i32.const 1568
      i32.const 6
      i32.const 5
      call $~lib/builtins/abort
      unreachable
     end
     local.get $11
     local.get $2
     local.get $2
     i32.const 65535
     i32.and
     i32.const 10
     i32.add
     call $~lib/map/Map<u16,i32>#set
     block $__inlined_func$~lib/map/Map<u16,i32>#find1 (result i32)
      local.get $11
      i32.load
      local.get $11
      i32.load offset=4
      local.get $2
      local.tee $4
      i32.const 65535
      i32.and
      i32.const -1028477379
      i32.mul
      i32.const 374761395
      i32.add
      i32.const 17
      i32.rotl
      i32.const 668265263
      i32.mul
      local.tee $5
      i32.const 15
      i32.shr_u
      local.get $5
      i32.xor
      i32.const -2048144777
      i32.mul
      local.tee $5
      i32.const 13
      i32.shr_u
      local.get $5
      i32.xor
      i32.const -1028477379
      i32.mul
      local.tee $5
      i32.const 16
      i32.shr_u
      local.get $5
      i32.xor
      i32.and
      i32.const 2
      i32.shl
      i32.add
      i32.load
      local.set $5
      loop $while-continue|02
       local.get $5
       if
        local.get $5
        local.get $5
        i32.load offset=8
        local.tee $6
        i32.const 1
        i32.and
        if (result i32)
         i32.const 0
        else
         local.get $5
         i32.load16_u
         local.get $4
         i32.const 65535
         i32.and
         i32.eq
        end
        br_if $__inlined_func$~lib/map/Map<u16,i32>#find1
        drop
        local.get $6
        i32.const -2
        i32.and
        local.set $5
        br $while-continue|02
       end
      end
      i32.const 0
     end
     i32.eqz
     if
      i32.const 0
      i32.const 1568
      i32.const 8
      i32.const 5
      call $~lib/builtins/abort
      unreachable
     end
     local.get $11
     local.get $2
     call $~lib/map/Map<u16,i32>#get
     local.get $2
     i32.const 65535
     i32.and
     i32.const 10
     i32.add
     i32.ne
     if
      i32.const 0
      i32.const 1568
      i32.const 9
      i32.const 5
      call $~lib/builtins/abort
      unreachable
     end
     local.get $2
     i32.const 1
     i32.add
     local.set $2
     br $for-loop|1
    end
   end
   local.get $11
   i32.load offset=20
   i32.const 100
   i32.ne
   if
    i32.const 0
    i32.const 1568
    i32.const 11
    i32.const 3
    call $~lib/builtins/abort
    unreachable
   end
   i32.const 0
   local.set $2
   loop $for-loop|3
    local.get $2
    i32.const 65535
    i32.and
    i32.const 100
    i32.lt_u
    if
     block $__inlined_func$~lib/map/Map<u16,i32>#find4 (result i32)
      local.get $11
      i32.load
      local.get $11
      i32.load offset=4
      local.get $2
      local.tee $4
      i32.const 65535
      i32.and
      i32.const -1028477379
      i32.mul
      i32.const 374761395
      i32.add
      i32.const 17
      i32.rotl
      i32.const 668265263
      i32.mul
      local.tee $5
      i32.const 15
      i32.shr_u
      local.get $5
      i32.xor
      i32.const -2048144777
      i32.mul
      local.tee $5
      i32.const 13
      i32.shr_u
      local.get $5
      i32.xor
      i32.const -1028477379
      i32.mul
      local.tee $5
      i32.const 16
      i32.shr_u
      local.get $5
      i32.xor
      i32.and
      i32.const 2
      i32.shl
      i32.add
      i32.load
      local.set $5
      loop $while-continue|05
       local.get $5
       if
        local.get $5
        local.get $5
        i32.load offset=8
        local.tee $6
        i32.const 1
        i32.and
        if (result i32)
         i32.const 0
        else
         local.get $5
         i32.load16_u
         local.get $4
         i32.const 65535
         i32.and
         i32.eq
        end
        br_if $__inlined_func$~lib/map/Map<u16,i32>#find4
        drop
        local.get $6
        i32.const -2
        i32.and
        local.set $5
        br $while-continue|05
       end
      end
      i32.const 0
     end
     i32.eqz
     if
      i32.const 0
      i32.const 1568
      i32.const 15
      i32.const 5
      call $~lib/builtins/abort
      unreachable
     end
     local.get $11
     local.get $2
     call $~lib/map/Map<u16,i32>#get
     local.get $2
     i32.const 65535
     i32.and
     i32.const 10
     i32.add
     i32.ne
     if
      i32.const 0
      i32.const 1568
      i32.const 16
      i32.const 5
      call $~lib/builtins/abort
      unreachable
     end
     local.get $11
     local.get $2
     local.get $2
     i32.const 65535
     i32.and
     i32.const 20
     i32.add
     call $~lib/map/Map<u16,i32>#set
     block $__inlined_func$~lib/map/Map<u16,i32>#find7 (result i32)
      local.get $11
      i32.load
      local.get $11
      i32.load offset=4
      local.get $2
      local.tee $4
      i32.const 65535
      i32.and
      i32.const -1028477379
      i32.mul
      i32.const 374761395
      i32.add
      i32.const 17
      i32.rotl
      i32.const 668265263
      i32.mul
      local.tee $5
      i32.const 15
      i32.shr_u
      local.get $5
      i32.xor
      i32.const -2048144777
      i32.mul
      local.tee $5
      i32.const 13
      i32.shr_u
      local.get $5
      i32.xor
      i32.const -1028477379
      i32.mul
      local.tee $5
      i32.const 16
      i32.shr_u
      local.get $5
      i32.xor
      i32.and
      i32.const 2
      i32.shl
      i32.add
      i32.load
      local.set $5
      loop $while-continue|08
       local.get $5
       if
        local.get $5
        local.get $5
        i32.load offset=8
        local.tee $6
        i32.const 1
        i32.and
        if (result i32)
         i32.const 0
        else
         local.get $5
         i32.load16_u
         local.get $4
         i32.const 65535
         i32.and
         i32.eq
        end
        br_if $__inlined_func$~lib/map/Map<u16,i32>#find7
        drop
        local.get $6
        i32.const -2
        i32.and
        local.set $5
        br $while-continue|08
       end
      end
      i32.const 0
     end
     i32.eqz
     if
      i32.const 0
      i32.const 1568
      i32.const 18
      i32.const 5
      call $~lib/builtins/abort
      unreachable
     end
     local.get $11
     local.get $2
     call $~lib/map/Map<u16,i32>#get
     local.get $2
     i32.const 65535
     i32.and
     i32.const 20
     i32.add
     i32.ne
     if
      i32.const 0
      i32.const 1568
      i32.const 19
      i32.const 5
      call $~lib/builtins/abort
      unreachable
     end
     local.get $2
     i32.const 1
     i32.add
     local.set $2
     br $for-loop|3
    end
   end
   local.get $11
   i32.load offset=20
   i32.const 100
   i32.ne
   if
    i32.const 0
    i32.const 1568
    i32.const 21
    i32.const 3
    call $~lib/builtins/abort
    unreachable
   end
   global.get $~lib/memory/__stack_pointer
   local.tee $2
   local.get $2
   i32.const 4
   i32.sub
   global.set $~lib/memory/__stack_pointer
   global.get $~lib/memory/__stack_pointer
   i32.const 2020
   i32.lt_s
   br_if $folding-inner0
   global.get $~lib/memory/__stack_pointer
   local.tee $2
   i32.const 0
   i32.store
   local.get $11
   i32.load offset=8
   local.set $5
   local.get $11
   i32.load offset=16
   local.tee $6
   local.set $7
   local.get $2
   i32.const 8
   i32.sub
   global.set $~lib/memory/__stack_pointer
   global.get $~lib/memory/__stack_pointer
   i32.const 2020
   i32.lt_s
   br_if $folding-inner0
   global.get $~lib/memory/__stack_pointer
   local.tee $8
   i64.const 0
   i64.store
   local.get $8
   i32.const 16
   i32.const 15
   call $~lib/rt/itcms/__new
   local.tee $12
   i32.store
   local.get $12
   i32.const 0
   i32.store
   local.get $12
   i32.const 0
   i32.store offset=4
   local.get $12
   i32.const 0
   i32.store offset=8
   local.get $12
   i32.const 0
   i32.store offset=12
   local.get $7
   i32.const 536870910
   i32.gt_u
   if
    i32.const 1456
    i32.const 1728
    i32.const 65
    i32.const 60
    call $~lib/builtins/abort
    unreachable
   end
   global.get $~lib/memory/__stack_pointer
   local.get $7
   i32.const 8
   local.get $7
   i32.const 8
   i32.gt_u
   select
   i32.const 1
   i32.shl
   local.tee $8
   i32.const 0
   call $~lib/rt/itcms/__new
   local.tee $9
   i32.store offset=4
   local.get $9
   local.get $8
   call $~lib/memory/memory.fill
   local.get $12
   local.get $9
   i32.store
   local.get $9
   if
    local.get $12
    local.get $9
    call $byn-split-outlined-A$~lib/rt/itcms/__link
   end
   local.get $12
   local.get $9
   i32.store offset=4
   local.get $12
   local.get $8
   i32.store offset=8
   local.get $12
   local.get $7
   i32.store offset=12
   global.get $~lib/memory/__stack_pointer
   i32.const 8
   i32.add
   global.set $~lib/memory/__stack_pointer
   local.get $2
   local.get $12
   i32.store
   loop $for-loop|0
    local.get $1
    local.get $6
    i32.lt_s
    if
     local.get $1
     i32.const 12
     i32.mul
     local.get $5
     i32.add
     local.tee $2
     i32.load offset=8
     i32.const 1
     i32.and
     i32.eqz
     if
      local.get $12
      local.get $3
      local.get $2
      i32.load16_u
      call $~lib/array/Array<i16>#__set
      local.get $3
      i32.const 1
      i32.add
      local.set $3
     end
     local.get $1
     i32.const 1
     i32.add
     local.set $1
     br $for-loop|0
    end
   end
   local.get $12
   local.get $3
   i32.const 1
   i32.const 0
   call $~lib/array/ensureCapacity
   local.get $12
   local.get $3
   i32.store offset=12
   global.get $~lib/memory/__stack_pointer
   i32.const 4
   i32.add
   global.set $~lib/memory/__stack_pointer
   local.get $12
   i32.store offset=4
   global.get $~lib/memory/__stack_pointer
   local.get $11
   call $~lib/map/Map<i8,i32>#values
   local.tee $13
   i32.store offset=8
   global.get $~lib/memory/__stack_pointer
   global.get $~lib/memory/__stack_pointer
   i32.const 4
   i32.sub
   global.set $~lib/memory/__stack_pointer
   global.get $~lib/memory/__stack_pointer
   i32.const 2020
   i32.lt_s
   br_if $folding-inner0
   global.get $~lib/memory/__stack_pointer
   local.tee $2
   i32.const 0
   i32.store
   local.get $2
   i32.const 24
   i32.const 16
   call $~lib/rt/itcms/__new
   local.tee $14
   i32.store
   local.get $14
   i32.const 16
   call $~lib/arraybuffer/ArrayBuffer#constructor
   local.tee $2
   i32.store
   local.get $2
   if
    local.get $14
    local.get $2
    call $byn-split-outlined-A$~lib/rt/itcms/__link
   end
   local.get $14
   i32.const 3
   i32.store offset=4
   local.get $14
   i32.const 32
   call $~lib/arraybuffer/ArrayBuffer#constructor
   local.tee $2
   i32.store offset=8
   local.get $2
   if
    local.get $14
    local.get $2
    call $byn-split-outlined-A$~lib/rt/itcms/__link
   end
   local.get $14
   i32.const 4
   i32.store offset=12
   local.get $14
   i32.const 0
   i32.store offset=16
   local.get $14
   i32.const 0
   i32.store offset=20
   global.get $~lib/memory/__stack_pointer
   i32.const 4
   i32.add
   global.set $~lib/memory/__stack_pointer
   local.get $14
   i32.store offset=12
   global.get $~lib/memory/__stack_pointer
   call $~lib/map/Map<i32,i32>#constructor
   local.tee $15
   i32.store offset=16
   loop $for-loop|4
    local.get $12
    i32.load offset=12
    local.get $0
    i32.gt_s
    if
     local.get $12
     i32.load offset=12
     local.get $0
     i32.le_u
     if
      i32.const 1248
      i32.const 1728
      i32.const 107
      i32.const 42
      call $~lib/builtins/abort
      unreachable
     end
     local.get $12
     i32.load offset=4
     local.get $0
     i32.const 1
     i32.shl
     i32.add
     i32.load16_u
     local.set $2
     local.get $13
     local.get $0
     call $~lib/array/Array<i32>#__get
     local.set $16
     block $__inlined_func$~lib/map/Map<u16,i32>#find10 (result i32)
      local.get $11
      i32.load
      local.get $11
      i32.load offset=4
      local.get $2
      local.tee $1
      i32.const 65535
      i32.and
      i32.const -1028477379
      i32.mul
      i32.const 374761395
      i32.add
      i32.const 17
      i32.rotl
      i32.const 668265263
      i32.mul
      local.tee $3
      i32.const 15
      i32.shr_u
      local.get $3
      i32.xor
      i32.const -2048144777
      i32.mul
      local.tee $3
      i32.const 13
      i32.shr_u
      local.get $3
      i32.xor
      i32.const -1028477379
      i32.mul
      local.tee $3
      i32.const 16
      i32.shr_u
      local.get $3
      i32.xor
      i32.and
      i32.const 2
      i32.shl
      i32.add
      i32.load
      local.set $3
      loop $while-continue|011
       local.get $3
       if
        local.get $3
        local.get $3
        i32.load offset=8
        local.tee $4
        i32.const 1
        i32.and
        if (result i32)
         i32.const 0
        else
         local.get $3
         i32.load16_u
         local.get $1
         i32.const 65535
         i32.and
         i32.eq
        end
        br_if $__inlined_func$~lib/map/Map<u16,i32>#find10
        drop
        local.get $4
        i32.const -2
        i32.and
        local.set $3
        br $while-continue|011
       end
      end
      i32.const 0
     end
     i32.eqz
     if
      i32.const 0
      i32.const 1568
      i32.const 31
      i32.const 5
      call $~lib/builtins/abort
      unreachable
     end
     block $__inlined_func$~lib/map/Map<u16,i32>#find13 (result i32)
      local.get $11
      i32.load
      local.get $11
      i32.load offset=4
      local.get $16
      i32.const 20
      i32.sub
      local.tee $3
      i32.const 65535
      i32.and
      i32.const -1028477379
      i32.mul
      i32.const 374761395
      i32.add
      i32.const 17
      i32.rotl
      i32.const 668265263
      i32.mul
      local.tee $1
      i32.const 15
      i32.shr_u
      local.get $1
      i32.xor
      i32.const -2048144777
      i32.mul
      local.tee $1
      i32.const 13
      i32.shr_u
      local.get $1
      i32.xor
      i32.const -1028477379
      i32.mul
      local.tee $1
      i32.const 16
      i32.shr_u
      local.get $1
      i32.xor
      i32.and
      i32.const 2
      i32.shl
      i32.add
      i32.load
      local.set $1
      loop $while-continue|014
       local.get $1
       if
        local.get $1
        local.get $1
        i32.load offset=8
        local.tee $4
        i32.const 1
        i32.and
        if (result i32)
         i32.const 0
        else
         local.get $1
         i32.load16_u
         local.get $3
         i32.const 65535
         i32.and
         i32.eq
        end
        br_if $__inlined_func$~lib/map/Map<u16,i32>#find13
        drop
        local.get $4
        i32.const -2
        i32.and
        local.set $1
        br $while-continue|014
       end
      end
      i32.const 0
     end
     i32.eqz
     if
      i32.const 0
      i32.const 1568
      i32.const 32
      i32.const 5
      call $~lib/builtins/abort
      unreachable
     end
     global.get $~lib/memory/__stack_pointer
     i32.const 4
     i32.sub
     global.set $~lib/memory/__stack_pointer
     global.get $~lib/memory/__stack_pointer
     i32.const 2020
     i32.lt_s
     br_if $folding-inner0
     global.get $~lib/memory/__stack_pointer
     i32.const 0
     i32.store
     local.get $2
     local.set $3
     local.get $14
     i32.load
     local.get $2
     i32.const -1028477379
     i32.mul
     i32.const 374761395
     i32.add
     i32.const 17
     i32.rotl
     i32.const 668265263
     i32.mul
     local.tee $1
     local.get $1
     i32.const 15
     i32.shr_u
     i32.xor
     i32.const -2048144777
     i32.mul
     local.tee $1
     local.get $1
     i32.const 13
     i32.shr_u
     i32.xor
     i32.const -1028477379
     i32.mul
     local.tee $1
     local.get $1
     i32.const 16
     i32.shr_u
     i32.xor
     local.tee $6
     local.get $14
     i32.load offset=4
     i32.and
     i32.const 2
     i32.shl
     i32.add
     i32.load
     local.set $1
     block $__inlined_func$~lib/map/Map<u16,u16>#find
      loop $while-continue|015
       local.get $1
       if
        local.get $1
        i32.load offset=4
        local.tee $4
        i32.const 1
        i32.and
        if (result i32)
         i32.const 0
        else
         local.get $1
         i32.load16_u
         local.get $3
         i32.const 65535
         i32.and
         i32.eq
        end
        br_if $__inlined_func$~lib/map/Map<u16,u16>#find
        local.get $4
        i32.const -2
        i32.and
        local.set $1
        br $while-continue|015
       end
      end
      i32.const 0
      local.set $1
     end
     local.get $1
     if
      local.get $1
      local.get $3
      i32.store16 offset=2
     else
      local.get $14
      i32.load offset=16
      local.get $14
      i32.load offset=12
      i32.eq
      if
       local.get $14
       i32.load offset=20
       local.get $14
       i32.load offset=12
       i32.const 3
       i32.mul
       i32.const 4
       i32.div_s
       i32.lt_s
       if (result i32)
        local.get $14
        i32.load offset=4
       else
        local.get $14
        i32.load offset=4
        i32.const 1
        i32.shl
        i32.const 1
        i32.or
       end
       local.set $8
       global.get $~lib/memory/__stack_pointer
       i32.const 8
       i32.sub
       global.set $~lib/memory/__stack_pointer
       global.get $~lib/memory/__stack_pointer
       i32.const 2020
       i32.lt_s
       br_if $folding-inner0
       global.get $~lib/memory/__stack_pointer
       local.tee $1
       i64.const 0
       i64.store
       local.get $1
       local.get $8
       i32.const 1
       i32.add
       local.tee $1
       i32.const 2
       i32.shl
       call $~lib/arraybuffer/ArrayBuffer#constructor
       local.tee $9
       i32.store
       global.get $~lib/memory/__stack_pointer
       local.get $1
       i32.const 3
       i32.shl
       i32.const 3
       i32.div_s
       local.tee $7
       i32.const 3
       i32.shl
       call $~lib/arraybuffer/ArrayBuffer#constructor
       local.tee $4
       i32.store offset=4
       local.get $14
       i32.load offset=8
       local.tee $5
       local.get $14
       i32.load offset=16
       i32.const 3
       i32.shl
       i32.add
       local.set $10
       local.get $4
       local.set $1
       loop $while-continue|0216
        local.get $5
        local.get $10
        i32.ne
        if
         local.get $5
         i32.load offset=4
         i32.const 1
         i32.and
         i32.eqz
         if
          local.get $1
          local.get $5
          i32.load16_u
          local.tee $17
          i32.store16
          local.get $1
          local.get $5
          i32.load16_u offset=2
          i32.store16 offset=2
          local.get $1
          local.get $17
          i32.const -1028477379
          i32.mul
          i32.const 374761395
          i32.add
          i32.const 17
          i32.rotl
          i32.const 668265263
          i32.mul
          local.tee $17
          local.get $17
          i32.const 15
          i32.shr_u
          i32.xor
          i32.const -2048144777
          i32.mul
          local.tee $17
          local.get $17
          i32.const 13
          i32.shr_u
          i32.xor
          i32.const -1028477379
          i32.mul
          local.tee $17
          local.get $17
          i32.const 16
          i32.shr_u
          i32.xor
          local.get $8
          i32.and
          i32.const 2
          i32.shl
          local.get $9
          i32.add
          local.tee $17
          i32.load
          i32.store offset=4
          local.get $17
          local.get $1
          i32.store
          local.get $1
          i32.const 8
          i32.add
          local.set $1
         end
         local.get $5
         i32.const 8
         i32.add
         local.set $5
         br $while-continue|0216
        end
       end
       local.get $14
       local.get $9
       i32.store
       local.get $9
       if
        local.get $14
        local.get $9
        call $byn-split-outlined-A$~lib/rt/itcms/__link
       end
       local.get $14
       local.get $8
       i32.store offset=4
       local.get $14
       local.get $4
       i32.store offset=8
       local.get $4
       if
        local.get $14
        local.get $4
        call $byn-split-outlined-A$~lib/rt/itcms/__link
       end
       local.get $14
       local.get $7
       i32.store offset=12
       local.get $14
       local.get $14
       i32.load offset=20
       i32.store offset=16
       global.get $~lib/memory/__stack_pointer
       i32.const 8
       i32.add
       global.set $~lib/memory/__stack_pointer
      end
      global.get $~lib/memory/__stack_pointer
      local.get $14
      i32.load offset=8
      local.tee $1
      i32.store
      local.get $14
      local.get $14
      i32.load offset=16
      local.tee $4
      i32.const 1
      i32.add
      i32.store offset=16
      local.get $4
      i32.const 3
      i32.shl
      local.get $1
      i32.add
      local.tee $1
      local.get $2
      i32.store16
      local.get $1
      local.get $3
      i32.store16 offset=2
      local.get $14
      local.get $14
      i32.load offset=20
      i32.const 1
      i32.add
      i32.store offset=20
      local.get $1
      local.get $14
      i32.load
      local.get $14
      i32.load offset=4
      local.get $6
      i32.and
      i32.const 2
      i32.shl
      i32.add
      local.tee $2
      i32.load
      i32.store offset=4
      local.get $2
      local.get $1
      i32.store
     end
     global.get $~lib/memory/__stack_pointer
     i32.const 4
     i32.add
     global.set $~lib/memory/__stack_pointer
     local.get $15
     local.get $16
     i32.const 20
     i32.sub
     local.tee $1
     local.get $1
     call $~lib/map/Map<i32,i32>#set
     local.get $0
     i32.const 1
     i32.add
     local.set $0
     br $for-loop|4
    end
   end
   local.get $14
   i32.load offset=20
   i32.const 100
   i32.ne
   if
    i32.const 0
    i32.const 1568
    i32.const 36
    i32.const 3
    call $~lib/builtins/abort
    unreachable
   end
   local.get $15
   i32.load offset=20
   i32.const 100
   i32.ne
   if
    i32.const 0
    i32.const 1568
    i32.const 37
    i32.const 3
    call $~lib/builtins/abort
    unreachable
   end
   i32.const 0
   local.set $0
   loop $for-loop|6
    local.get $0
    i32.const 65535
    i32.and
    i32.const 50
    i32.lt_u
    if
     block $__inlined_func$~lib/map/Map<u16,i32>#find18 (result i32)
      local.get $11
      i32.load
      local.get $11
      i32.load offset=4
      local.get $0
      local.tee $1
      i32.const 65535
      i32.and
      i32.const -1028477379
      i32.mul
      i32.const 374761395
      i32.add
      i32.const 17
      i32.rotl
      i32.const 668265263
      i32.mul
      local.tee $2
      i32.const 15
      i32.shr_u
      local.get $2
      i32.xor
      i32.const -2048144777
      i32.mul
      local.tee $2
      i32.const 13
      i32.shr_u
      local.get $2
      i32.xor
      i32.const -1028477379
      i32.mul
      local.tee $2
      i32.const 16
      i32.shr_u
      local.get $2
      i32.xor
      i32.and
      i32.const 2
      i32.shl
      i32.add
      i32.load
      local.set $2
      loop $while-continue|019
       local.get $2
       if
        local.get $2
        local.get $2
        i32.load offset=8
        local.tee $3
        i32.const 1
        i32.and
        if (result i32)
         i32.const 0
        else
         local.get $2
         i32.load16_u
         local.get $1
         i32.const 65535
         i32.and
         i32.eq
        end
        br_if $__inlined_func$~lib/map/Map<u16,i32>#find18
        drop
        local.get $3
        i32.const -2
        i32.and
        local.set $2
        br $while-continue|019
       end
      end
      i32.const 0
     end
     i32.eqz
     if
      i32.const 0
      i32.const 1568
      i32.const 41
      i32.const 5
      call $~lib/builtins/abort
      unreachable
     end
     local.get $11
     local.get $0
     call $~lib/map/Map<u16,i32>#get
     local.get $0
     i32.const 65535
     i32.and
     i32.const 20
     i32.add
     i32.ne
     if
      i32.const 0
      i32.const 1568
      i32.const 42
      i32.const 5
      call $~lib/builtins/abort
      unreachable
     end
     local.get $11
     local.get $0
     call $~lib/map/Map<u16,i32>#delete
     block $__inlined_func$~lib/map/Map<u16,i32>#find21 (result i32)
      local.get $11
      i32.load
      local.get $11
      i32.load offset=4
      local.get $0
      local.tee $1
      i32.const 65535
      i32.and
      i32.const -1028477379
      i32.mul
      i32.const 374761395
      i32.add
      i32.const 17
      i32.rotl
      i32.const 668265263
      i32.mul
      local.tee $2
      i32.const 15
      i32.shr_u
      local.get $2
      i32.xor
      i32.const -2048144777
      i32.mul
      local.tee $2
      i32.const 13
      i32.shr_u
      local.get $2
      i32.xor
      i32.const -1028477379
      i32.mul
      local.tee $2
      i32.const 16
      i32.shr_u
      local.get $2
      i32.xor
      i32.and
      i32.const 2
      i32.shl
      i32.add
      i32.load
      local.set $2
      loop $while-continue|022
       local.get $2
       if
        local.get $2
        local.get $2
        i32.load offset=8
        local.tee $3
        i32.const 1
        i32.and
        if (result i32)
         i32.const 0
        else
         local.get $2
         i32.load16_u
         local.get $1
         i32.const 65535
         i32.and
         i32.eq
        end
        br_if $__inlined_func$~lib/map/Map<u16,i32>#find21
        drop
        local.get $3
        i32.const -2
        i32.and
        local.set $2
        br $while-continue|022
       end
      end
      i32.const 0
     end
     if
      i32.const 0
      i32.const 1568
      i32.const 44
      i32.const 5
      call $~lib/builtins/abort
      unreachable
     end
     local.get $0
     i32.const 1
     i32.add
     local.set $0
     br $for-loop|6
    end
   end
   local.get $11
   i32.load offset=20
   i32.const 50
   i32.ne
   if
    i32.const 0
    i32.const 1568
    i32.const 46
    i32.const 3
    call $~lib/builtins/abort
    unreachable
   end
   i32.const 0
   local.set $0
   loop $for-loop|8
    local.get $0
    i32.const 65535
    i32.and
    i32.const 50
    i32.lt_u
    if
     block $__inlined_func$~lib/map/Map<u16,i32>#find24 (result i32)
      local.get $11
      i32.load
      local.get $11
      i32.load offset=4
      local.get $0
      local.tee $1
      i32.const 65535
      i32.and
      i32.const -1028477379
      i32.mul
      i32.const 374761395
      i32.add
      i32.const 17
      i32.rotl
      i32.const 668265263
      i32.mul
      local.tee $2
      i32.const 15
      i32.shr_u
      local.get $2
      i32.xor
      i32.const -2048144777
      i32.mul
      local.tee $2
      i32.const 13
      i32.shr_u
      local.get $2
      i32.xor
      i32.const -1028477379
      i32.mul
      local.tee $2
      i32.const 16
      i32.shr_u
      local.get $2
      i32.xor
      i32.and
      i32.const 2
      i32.shl
      i32.add
      i32.load
      local.set $2
      loop $while-continue|025
       local.get $2
       if
        local.get $2
        local.get $2
        i32.load offset=8
        local.tee $3
        i32.const 1
        i32.and
        if (result i32)
         i32.const 0
        else
         local.get $2
         i32.load16_u
         local.get $1
         i32.const 65535
         i32.and
         i32.eq
        end
        br_if $__inlined_func$~lib/map/Map<u16,i32>#find24
        drop
        local.get $3
        i32.const -2
        i32.and
        local.set $2
        br $while-continue|025
       end
      end
      i32.const 0
     end
     if
      i32.const 0
      i32.const 1568
      i32.const 50
      i32.const 5
      call $~lib/builtins/abort
      unreachable
     end
     local.get $11
     local.get $0
     local.get $0
     i32.const 65535
     i32.and
     i32.const 10
     i32.add
     call $~lib/map/Map<u16,i32>#set
     block $__inlined_func$~lib/map/Map<u16,i32>#find27 (result i32)
      local.get $11
      i32.load
      local.get $11
      i32.load offset=4
      local.get $0
      local.tee $1
      i32.const 65535
      i32.and
      i32.const -1028477379
      i32.mul
      i32.const 374761395
      i32.add
      i32.const 17
      i32.rotl
      i32.const 668265263
      i32.mul
      local.tee $2
      i32.const 15
      i32.shr_u
      local.get $2
      i32.xor
      i32.const -2048144777
      i32.mul
      local.tee $2
      i32.const 13
      i32.shr_u
      local.get $2
      i32.xor
      i32.const -1028477379
      i32.mul
      local.tee $2
      i32.const 16
      i32.shr_u
      local.get $2
      i32.xor
      i32.and
      i32.const 2
      i32.shl
      i32.add
      i32.load
      local.set $2
      loop $while-continue|028
       local.get $2
       if
        local.get $2
        local.get $2
        i32.load offset=8
        local.tee $3
        i32.const 1
        i32.and
        if (result i32)
         i32.const 0
        else
         local.get $2
         i32.load16_u
         local.get $1
         i32.const 65535
         i32.and
         i32.eq
        end
        br_if $__inlined_func$~lib/map/Map<u16,i32>#find27
        drop
        local.get $3
        i32.const -2
        i32.and
        local.set $2
        br $while-continue|028
       end
      end
      i32.const 0
     end
     i32.eqz
     if
      i32.const 0
      i32.const 1568
      i32.const 52
      i32.const 5
      call $~lib/builtins/abort
      unreachable
     end
     local.get $11
     local.get $0
     call $~lib/map/Map<u16,i32>#delete
     block $__inlined_func$~lib/map/Map<u16,i32>#find30 (result i32)
      local.get $11
      i32.load
      local.get $11
      i32.load offset=4
      local.get $0
      local.tee $1
      i32.const 65535
      i32.and
      i32.const -1028477379
      i32.mul
      i32.const 374761395
      i32.add
      i32.const 17
      i32.rotl
      i32.const 668265263
      i32.mul
      local.tee $2
      i32.const 15
      i32.shr_u
      local.get $2
      i32.xor
      i32.const -2048144777
      i32.mul
      local.tee $2
      i32.const 13
      i32.shr_u
      local.get $2
      i32.xor
      i32.const -1028477379
      i32.mul
      local.tee $2
      i32.const 16
      i32.shr_u
      local.get $2
      i32.xor
      i32.and
      i32.const 2
      i32.shl
      i32.add
      i32.load
      local.set $2
      loop $while-continue|031
       local.get $2
       if
        local.get $2
        local.get $2
        i32.load offset=8
        local.tee $3
        i32.const 1
        i32.and
        if (result i32)
         i32.const 0
        else
         local.get $2
         i32.load16_u
         local.get $1
         i32.const 65535
         i32.and
         i32.eq
        end
        br_if $__inlined_func$~lib/map/Map<u16,i32>#find30
        drop
        local.get $3
        i32.const -2
        i32.and
        local.set $2
        br $while-continue|031
       end
      end
      i32.const 0
     end
     if
      i32.const 0
      i32.const 1568
      i32.const 54
      i32.const 5
      call $~lib/builtins/abort
      unreachable
     end
     local.get $0
     i32.const 1
     i32.add
     local.set $0
     br $for-loop|8
    end
   end
   local.get $11
   i32.load offset=20
   i32.const 50
   i32.ne
   if
    i32.const 0
    i32.const 1568
    i32.const 56
    i32.const 3
    call $~lib/builtins/abort
    unreachable
   end
   local.get $11
   call $~lib/map/Map<i8,i32>#clear
   local.get $11
   i32.load offset=20
   if
    i32.const 0
    i32.const 1568
    i32.const 60
    i32.const 3
    call $~lib/builtins/abort
    unreachable
   end
   global.get $~lib/memory/__stack_pointer
   i32.const 20
   i32.add
   global.set $~lib/memory/__stack_pointer
   return
  end
  i32.const 18432
  i32.const 18480
  i32.const 1
  i32.const 1
  call $~lib/builtins/abort
  unreachable
 )
 (func $~lib/map/Map<i32,i32>#get (param $0 i32) (param $1 i32) (result i32)
  (local $2 i32)
  block $__inlined_func$~lib/map/Map<i32,i32>#find (result i32)
   local.get $0
   i32.load
   local.get $0
   i32.load offset=4
   local.get $1
   i32.const -1028477379
   i32.mul
   i32.const 374761397
   i32.add
   i32.const 17
   i32.rotl
   i32.const 668265263
   i32.mul
   local.tee $0
   i32.const 15
   i32.shr_u
   local.get $0
   i32.xor
   i32.const -2048144777
   i32.mul
   local.tee $0
   i32.const 13
   i32.shr_u
   local.get $0
   i32.xor
   i32.const -1028477379
   i32.mul
   local.tee $0
   i32.const 16
   i32.shr_u
   local.get $0
   i32.xor
   i32.and
   i32.const 2
   i32.shl
   i32.add
   i32.load
   local.set $0
   loop $while-continue|0
    local.get $0
    if
     local.get $0
     local.get $0
     i32.load offset=8
     local.tee $2
     i32.const 1
     i32.and
     if (result i32)
      i32.const 0
     else
      local.get $1
      local.get $0
      i32.load
      i32.eq
     end
     br_if $__inlined_func$~lib/map/Map<i32,i32>#find
     drop
     local.get $2
     i32.const -2
     i32.and
     local.set $0
     br $while-continue|0
    end
   end
   i32.const 0
  end
  local.tee $0
  i32.eqz
  if
   i32.const 1616
   i32.const 1680
   i32.const 105
   i32.const 17
   call $~lib/builtins/abort
   unreachable
  end
  local.get $0
  i32.load offset=4
 )
 (func $~lib/map/Map<i32,i32>#delete (param $0 i32) (param $1 i32)
  (local $2 i32)
  (local $3 i32)
  block $__inlined_func$~lib/map/Map<i32,i32>#find (result i32)
   local.get $0
   i32.load
   local.get $0
   i32.load offset=4
   local.get $1
   local.tee $2
   i32.const -1028477379
   i32.mul
   i32.const 374761397
   i32.add
   i32.const 17
   i32.rotl
   i32.const 668265263
   i32.mul
   local.tee $1
   i32.const 15
   i32.shr_u
   local.get $1
   i32.xor
   i32.const -2048144777
   i32.mul
   local.tee $1
   i32.const 13
   i32.shr_u
   local.get $1
   i32.xor
   i32.const -1028477379
   i32.mul
   local.tee $1
   i32.const 16
   i32.shr_u
   local.get $1
   i32.xor
   i32.and
   i32.const 2
   i32.shl
   i32.add
   i32.load
   local.set $1
   loop $while-continue|0
    local.get $1
    if
     local.get $1
     local.get $1
     i32.load offset=8
     local.tee $3
     i32.const 1
     i32.and
     if (result i32)
      i32.const 0
     else
      local.get $2
      local.get $1
      i32.load
      i32.eq
     end
     br_if $__inlined_func$~lib/map/Map<i32,i32>#find
     drop
     local.get $3
     i32.const -2
     i32.and
     local.set $1
     br $while-continue|0
    end
   end
   i32.const 0
  end
  local.tee $1
  i32.eqz
  if
   return
  end
  local.get $1
  local.get $1
  i32.load offset=8
  i32.const 1
  i32.or
  i32.store offset=8
  local.get $0
  local.get $0
  i32.load offset=20
  i32.const 1
  i32.sub
  i32.store offset=20
  local.get $0
  i32.load offset=4
  i32.const 1
  i32.shr_u
  local.tee $1
  i32.const 1
  i32.add
  i32.const 4
  local.get $0
  i32.load offset=20
  local.tee $2
  local.get $2
  i32.const 4
  i32.lt_u
  select
  i32.ge_u
  if (result i32)
   local.get $0
   i32.load offset=20
   local.get $0
   i32.load offset=12
   i32.const 3
   i32.mul
   i32.const 4
   i32.div_s
   i32.lt_s
  else
   i32.const 0
  end
  if
   local.get $0
   local.get $1
   call $~lib/map/Map<i32,i32>#rehash
  end
 )
 (func $std/map/testNumeric<i32,i32>
  (local $0 i32)
  (local $1 i32)
  (local $2 i32)
  (local $3 i32)
  (local $4 i32)
  (local $5 i32)
  (local $6 i32)
  (local $7 i32)
  (local $8 i32)
  (local $9 i32)
  (local $10 i32)
  global.get $~lib/memory/__stack_pointer
  i32.const 20
  i32.sub
  global.set $~lib/memory/__stack_pointer
  block $folding-inner0
   global.get $~lib/memory/__stack_pointer
   i32.const 2020
   i32.lt_s
   br_if $folding-inner0
   global.get $~lib/memory/__stack_pointer
   local.tee $2
   i64.const 0
   i64.store
   local.get $2
   i64.const 0
   i64.store offset=8
   local.get $2
   i32.const 0
   i32.store offset=16
   local.get $2
   call $~lib/map/Map<i32,i32>#constructor
   local.tee $4
   i32.store
   loop $for-loop|0
    local.get $3
    i32.const 100
    i32.lt_s
    if
     local.get $4
     i32.load
     local.get $4
     i32.load offset=4
     local.get $3
     i32.const -1028477379
     i32.mul
     i32.const 374761397
     i32.add
     i32.const 17
     i32.rotl
     i32.const 668265263
     i32.mul
     local.tee $2
     local.get $2
     i32.const 15
     i32.shr_u
     i32.xor
     i32.const -2048144777
     i32.mul
     local.tee $2
     local.get $2
     i32.const 13
     i32.shr_u
     i32.xor
     i32.const -1028477379
     i32.mul
     local.tee $2
     local.get $2
     i32.const 16
     i32.shr_u
     i32.xor
     i32.and
     i32.const 2
     i32.shl
     i32.add
     i32.load
     local.set $2
     block $__inlined_func$~lib/map/Map<i32,i32>#find
      loop $while-continue|0
       local.get $2
       if
        local.get $2
        i32.load offset=8
        local.tee $6
        i32.const 1
        i32.and
        if (result i32)
         i32.const 0
        else
         local.get $3
         local.get $2
         i32.load
         i32.eq
        end
        br_if $__inlined_func$~lib/map/Map<i32,i32>#find
        local.get $6
        i32.const -2
        i32.and
        local.set $2
        br $while-continue|0
       end
      end
      i32.const 0
      local.set $2
     end
     local.get $2
     if
      i32.const 0
      i32.const 1568
      i32.const 6
      i32.const 5
      call $~lib/builtins/abort
      unreachable
     end
     local.get $4
     local.get $3
     local.get $3
     i32.const 10
     i32.add
     call $~lib/map/Map<i32,i32>#set
     local.get $4
     i32.load
     local.get $4
     i32.load offset=4
     local.get $3
     i32.const -1028477379
     i32.mul
     i32.const 374761397
     i32.add
     i32.const 17
     i32.rotl
     i32.const 668265263
     i32.mul
     local.tee $2
     local.get $2
     i32.const 15
     i32.shr_u
     i32.xor
     i32.const -2048144777
     i32.mul
     local.tee $2
     local.get $2
     i32.const 13
     i32.shr_u
     i32.xor
     i32.const -1028477379
     i32.mul
     local.tee $2
     local.get $2
     i32.const 16
     i32.shr_u
     i32.xor
     i32.and
     i32.const 2
     i32.shl
     i32.add
     i32.load
     local.set $2
     block $__inlined_func$~lib/map/Map<i32,i32>#find1
      loop $while-continue|02
       local.get $2
       if
        local.get $2
        i32.load offset=8
        local.tee $6
        i32.const 1
        i32.and
        if (result i32)
         i32.const 0
        else
         local.get $3
         local.get $2
         i32.load
         i32.eq
        end
        br_if $__inlined_func$~lib/map/Map<i32,i32>#find1
        local.get $6
        i32.const -2
        i32.and
        local.set $2
        br $while-continue|02
       end
      end
      i32.const 0
      local.set $2
     end
     local.get $2
     i32.eqz
     if
      i32.const 0
      i32.const 1568
      i32.const 8
      i32.const 5
      call $~lib/builtins/abort
      unreachable
     end
     local.get $4
     local.get $3
     call $~lib/map/Map<i32,i32>#get
     local.get $3
     i32.const 10
     i32.add
     i32.ne
     if
      i32.const 0
      i32.const 1568
      i32.const 9
      i32.const 5
      call $~lib/builtins/abort
      unreachable
     end
     local.get $3
     i32.const 1
     i32.add
     local.set $3
     br $for-loop|0
    end
   end
   local.get $4
   i32.load offset=20
   i32.const 100
   i32.ne
   if
    i32.const 0
    i32.const 1568
    i32.const 11
    i32.const 3
    call $~lib/builtins/abort
    unreachable
   end
   i32.const 0
   local.set $3
   loop $for-loop|1
    local.get $3
    i32.const 100
    i32.lt_s
    if
     local.get $4
     i32.load
     local.get $4
     i32.load offset=4
     local.get $3
     i32.const -1028477379
     i32.mul
     i32.const 374761397
     i32.add
     i32.const 17
     i32.rotl
     i32.const 668265263
     i32.mul
     local.tee $2
     local.get $2
     i32.const 15
     i32.shr_u
     i32.xor
     i32.const -2048144777
     i32.mul
     local.tee $2
     local.get $2
     i32.const 13
     i32.shr_u
     i32.xor
     i32.const -1028477379
     i32.mul
     local.tee $2
     local.get $2
     i32.const 16
     i32.shr_u
     i32.xor
     i32.and
     i32.const 2
     i32.shl
     i32.add
     i32.load
     local.set $2
     block $__inlined_func$~lib/map/Map<i32,i32>#find4
      loop $while-continue|05
       local.get $2
       if
        local.get $2
        i32.load offset=8
        local.tee $6
        i32.const 1
        i32.and
        if (result i32)
         i32.const 0
        else
         local.get $3
         local.get $2
         i32.load
         i32.eq
        end
        br_if $__inlined_func$~lib/map/Map<i32,i32>#find4
        local.get $6
        i32.const -2
        i32.and
        local.set $2
        br $while-continue|05
       end
      end
      i32.const 0
      local.set $2
     end
     local.get $2
     i32.eqz
     if
      i32.const 0
      i32.const 1568
      i32.const 15
      i32.const 5
      call $~lib/builtins/abort
      unreachable
     end
     local.get $4
     local.get $3
     call $~lib/map/Map<i32,i32>#get
     local.get $3
     i32.const 10
     i32.add
     i32.ne
     if
      i32.const 0
      i32.const 1568
      i32.const 16
      i32.const 5
      call $~lib/builtins/abort
      unreachable
     end
     local.get $4
     local.get $3
     local.get $3
     i32.const 20
     i32.add
     call $~lib/map/Map<i32,i32>#set
     local.get $4
     i32.load
     local.get $4
     i32.load offset=4
     local.get $3
     i32.const -1028477379
     i32.mul
     i32.const 374761397
     i32.add
     i32.const 17
     i32.rotl
     i32.const 668265263
     i32.mul
     local.tee $2
     local.get $2
     i32.const 15
     i32.shr_u
     i32.xor
     i32.const -2048144777
     i32.mul
     local.tee $2
     local.get $2
     i32.const 13
     i32.shr_u
     i32.xor
     i32.const -1028477379
     i32.mul
     local.tee $2
     local.get $2
     i32.const 16
     i32.shr_u
     i32.xor
     i32.and
     i32.const 2
     i32.shl
     i32.add
     i32.load
     local.set $2
     block $__inlined_func$~lib/map/Map<i32,i32>#find7
      loop $while-continue|08
       local.get $2
       if
        local.get $2
        i32.load offset=8
        local.tee $6
        i32.const 1
        i32.and
        if (result i32)
         i32.const 0
        else
         local.get $3
         local.get $2
         i32.load
         i32.eq
        end
        br_if $__inlined_func$~lib/map/Map<i32,i32>#find7
        local.get $6
        i32.const -2
        i32.and
        local.set $2
        br $while-continue|08
       end
      end
      i32.const 0
      local.set $2
     end
     local.get $2
     i32.eqz
     if
      i32.const 0
      i32.const 1568
      i32.const 18
      i32.const 5
      call $~lib/builtins/abort
      unreachable
     end
     local.get $4
     local.get $3
     call $~lib/map/Map<i32,i32>#get
     local.get $3
     i32.const 20
     i32.add
     i32.ne
     if
      i32.const 0
      i32.const 1568
      i32.const 19
      i32.const 5
      call $~lib/builtins/abort
      unreachable
     end
     local.get $3
     i32.const 1
     i32.add
     local.set $3
     br $for-loop|1
    end
   end
   local.get $4
   i32.load offset=20
   i32.const 100
   i32.ne
   if
    i32.const 0
    i32.const 1568
    i32.const 21
    i32.const 3
    call $~lib/builtins/abort
    unreachable
   end
   global.get $~lib/memory/__stack_pointer
   local.tee $2
   local.get $2
   i32.const 4
   i32.sub
   global.set $~lib/memory/__stack_pointer
   global.get $~lib/memory/__stack_pointer
   i32.const 2020
   i32.lt_s
   br_if $folding-inner0
   global.get $~lib/memory/__stack_pointer
   local.tee $2
   i32.const 0
   i32.store
   local.get $4
   i32.load offset=8
   local.set $7
   local.get $2
   local.get $4
   i32.load offset=16
   local.tee $2
   call $~lib/array/Array<i32>#constructor
   local.tee $3
   i32.store
   loop $for-loop|01
    local.get $2
    local.get $5
    i32.gt_s
    if
     local.get $5
     i32.const 12
     i32.mul
     local.get $7
     i32.add
     local.tee $8
     i32.load offset=8
     i32.const 1
     i32.and
     i32.eqz
     if
      local.get $3
      local.get $0
      local.get $8
      i32.load
      call $~lib/array/Array<i32>#__set
      local.get $0
      i32.const 1
      i32.add
      local.set $0
     end
     local.get $5
     i32.const 1
     i32.add
     local.set $5
     br $for-loop|01
    end
   end
   local.get $3
   local.get $0
   i32.const 2
   i32.const 0
   call $~lib/array/ensureCapacity
   local.get $3
   local.get $0
   i32.store offset=12
   global.get $~lib/memory/__stack_pointer
   i32.const 4
   i32.add
   global.set $~lib/memory/__stack_pointer
   local.get $3
   i32.store offset=4
   global.get $~lib/memory/__stack_pointer
   local.get $4
   call $~lib/map/Map<i8,i32>#values
   local.tee $5
   i32.store offset=8
   global.get $~lib/memory/__stack_pointer
   call $~lib/map/Map<i32,i32>#constructor
   local.tee $6
   i32.store offset=12
   global.get $~lib/memory/__stack_pointer
   call $~lib/map/Map<i32,i32>#constructor
   local.tee $7
   i32.store offset=16
   loop $for-loop|2
    local.get $3
    i32.load offset=12
    local.get $1
    i32.gt_s
    if
     local.get $3
     local.get $1
     call $~lib/array/Array<i32>#__get
     local.set $8
     local.get $5
     local.get $1
     call $~lib/array/Array<i32>#__get
     local.set $9
     local.get $4
     i32.load
     local.get $4
     i32.load offset=4
     local.get $8
     i32.const -1028477379
     i32.mul
     i32.const 374761397
     i32.add
     i32.const 17
     i32.rotl
     i32.const 668265263
     i32.mul
     local.tee $0
     local.get $0
     i32.const 15
     i32.shr_u
     i32.xor
     i32.const -2048144777
     i32.mul
     local.tee $0
     local.get $0
     i32.const 13
     i32.shr_u
     i32.xor
     i32.const -1028477379
     i32.mul
     local.tee $0
     local.get $0
     i32.const 16
     i32.shr_u
     i32.xor
     i32.and
     i32.const 2
     i32.shl
     i32.add
     i32.load
     local.set $2
     block $__inlined_func$~lib/map/Map<i32,i32>#find10
      loop $while-continue|011
       local.get $2
       if
        local.get $2
        i32.load offset=8
        local.tee $0
        i32.const 1
        i32.and
        if (result i32)
         i32.const 0
        else
         local.get $8
         local.get $2
         i32.load
         i32.eq
        end
        br_if $__inlined_func$~lib/map/Map<i32,i32>#find10
        local.get $0
        i32.const -2
        i32.and
        local.set $2
        br $while-continue|011
       end
      end
      i32.const 0
      local.set $2
     end
     local.get $2
     i32.eqz
     if
      i32.const 0
      i32.const 1568
      i32.const 31
      i32.const 5
      call $~lib/builtins/abort
      unreachable
     end
     local.get $4
     i32.load
     local.get $4
     i32.load offset=4
     local.get $9
     i32.const 20
     i32.sub
     local.tee $10
     i32.const -1028477379
     i32.mul
     i32.const 374761397
     i32.add
     i32.const 17
     i32.rotl
     i32.const 668265263
     i32.mul
     local.tee $0
     local.get $0
     i32.const 15
     i32.shr_u
     i32.xor
     i32.const -2048144777
     i32.mul
     local.tee $0
     local.get $0
     i32.const 13
     i32.shr_u
     i32.xor
     i32.const -1028477379
     i32.mul
     local.tee $0
     local.get $0
     i32.const 16
     i32.shr_u
     i32.xor
     i32.and
     i32.const 2
     i32.shl
     i32.add
     i32.load
     local.set $2
     block $__inlined_func$~lib/map/Map<i32,i32>#find13
      loop $while-continue|014
       local.get $2
       if
        local.get $2
        i32.load offset=8
        local.tee $0
        i32.const 1
        i32.and
        if (result i32)
         i32.const 0
        else
         local.get $10
         local.get $2
         i32.load
         i32.eq
        end
        br_if $__inlined_func$~lib/map/Map<i32,i32>#find13
        local.get $0
        i32.const -2
        i32.and
        local.set $2
        br $while-continue|014
       end
      end
      i32.const 0
      local.set $2
     end
     local.get $2
     i32.eqz
     if
      i32.const 0
      i32.const 1568
      i32.const 32
      i32.const 5
      call $~lib/builtins/abort
      unreachable
     end
     local.get $6
     local.get $8
     local.get $8
     call $~lib/map/Map<i32,i32>#set
     local.get $7
     local.get $9
     i32.const 20
     i32.sub
     local.tee $0
     local.get $0
     call $~lib/map/Map<i32,i32>#set
     local.get $1
     i32.const 1
     i32.add
     local.set $1
     br $for-loop|2
    end
   end
   local.get $6
   i32.load offset=20
   i32.const 100
   i32.ne
   if
    i32.const 0
    i32.const 1568
    i32.const 36
    i32.const 3
    call $~lib/builtins/abort
    unreachable
   end
   local.get $7
   i32.load offset=20
   i32.const 100
   i32.ne
   if
    i32.const 0
    i32.const 1568
    i32.const 37
    i32.const 3
    call $~lib/builtins/abort
    unreachable
   end
   i32.const 0
   local.set $1
   loop $for-loop|3
    local.get $1
    i32.const 50
    i32.lt_s
    if
     local.get $4
     i32.load
     local.get $4
     i32.load offset=4
     local.get $1
     i32.const -1028477379
     i32.mul
     i32.const 374761397
     i32.add
     i32.const 17
     i32.rotl
     i32.const 668265263
     i32.mul
     local.tee $0
     local.get $0
     i32.const 15
     i32.shr_u
     i32.xor
     i32.const -2048144777
     i32.mul
     local.tee $0
     local.get $0
     i32.const 13
     i32.shr_u
     i32.xor
     i32.const -1028477379
     i32.mul
     local.tee $0
     local.get $0
     i32.const 16
     i32.shr_u
     i32.xor
     i32.and
     i32.const 2
     i32.shl
     i32.add
     i32.load
     local.set $2
     block $__inlined_func$~lib/map/Map<i32,i32>#find16
      loop $while-continue|017
       local.get $2
       if
        local.get $2
        i32.load offset=8
        local.tee $0
        i32.const 1
        i32.and
        if (result i32)
         i32.const 0
        else
         local.get $1
         local.get $2
         i32.load
         i32.eq
        end
        br_if $__inlined_func$~lib/map/Map<i32,i32>#find16
        local.get $0
        i32.const -2
        i32.and
        local.set $2
        br $while-continue|017
       end
      end
      i32.const 0
      local.set $2
     end
     local.get $2
     i32.eqz
     if
      i32.const 0
      i32.const 1568
      i32.const 41
      i32.const 5
      call $~lib/builtins/abort
      unreachable
     end
     local.get $4
     local.get $1
     call $~lib/map/Map<i32,i32>#get
     local.get $1
     i32.const 20
     i32.add
     i32.ne
     if
      i32.const 0
      i32.const 1568
      i32.const 42
      i32.const 5
      call $~lib/builtins/abort
      unreachable
     end
     local.get $4
     local.get $1
     call $~lib/map/Map<i32,i32>#delete
     local.get $4
     i32.load
     local.get $4
     i32.load offset=4
     local.get $1
     i32.const -1028477379
     i32.mul
     i32.const 374761397
     i32.add
     i32.const 17
     i32.rotl
     i32.const 668265263
     i32.mul
     local.tee $0
     local.get $0
     i32.const 15
     i32.shr_u
     i32.xor
     i32.const -2048144777
     i32.mul
     local.tee $0
     local.get $0
     i32.const 13
     i32.shr_u
     i32.xor
     i32.const -1028477379
     i32.mul
     local.tee $0
     local.get $0
     i32.const 16
     i32.shr_u
     i32.xor
     i32.and
     i32.const 2
     i32.shl
     i32.add
     i32.load
     local.set $2
     block $__inlined_func$~lib/map/Map<i32,i32>#find19
      loop $while-continue|020
       local.get $2
       if
        local.get $2
        i32.load offset=8
        local.tee $0
        i32.const 1
        i32.and
        if (result i32)
         i32.const 0
        else
         local.get $1
         local.get $2
         i32.load
         i32.eq
        end
        br_if $__inlined_func$~lib/map/Map<i32,i32>#find19
        local.get $0
        i32.const -2
        i32.and
        local.set $2
        br $while-continue|020
       end
      end
      i32.const 0
      local.set $2
     end
     local.get $2
     if
      i32.const 0
      i32.const 1568
      i32.const 44
      i32.const 5
      call $~lib/builtins/abort
      unreachable
     end
     local.get $1
     i32.const 1
     i32.add
     local.set $1
     br $for-loop|3
    end
   end
   local.get $4
   i32.load offset=20
   i32.const 50
   i32.ne
   if
    i32.const 0
    i32.const 1568
    i32.const 46
    i32.const 3
    call $~lib/builtins/abort
    unreachable
   end
   i32.const 0
   local.set $1
   loop $for-loop|4
    local.get $1
    i32.const 50
    i32.lt_s
    if
     local.get $4
     i32.load
     local.get $4
     i32.load offset=4
     local.get $1
     i32.const -1028477379
     i32.mul
     i32.const 374761397
     i32.add
     i32.const 17
     i32.rotl
     i32.const 668265263
     i32.mul
     local.tee $0
     local.get $0
     i32.const 15
     i32.shr_u
     i32.xor
     i32.const -2048144777
     i32.mul
     local.tee $0
     local.get $0
     i32.const 13
     i32.shr_u
     i32.xor
     i32.const -1028477379
     i32.mul
     local.tee $0
     local.get $0
     i32.const 16
     i32.shr_u
     i32.xor
     i32.and
     i32.const 2
     i32.shl
     i32.add
     i32.load
     local.set $2
     block $__inlined_func$~lib/map/Map<i32,i32>#find22
      loop $while-continue|023
       local.get $2
       if
        local.get $2
        i32.load offset=8
        local.tee $0
        i32.const 1
        i32.and
        if (result i32)
         i32.const 0
        else
         local.get $1
         local.get $2
         i32.load
         i32.eq
        end
        br_if $__inlined_func$~lib/map/Map<i32,i32>#find22
        local.get $0
        i32.const -2
        i32.and
        local.set $2
        br $while-continue|023
       end
      end
      i32.const 0
      local.set $2
     end
     local.get $2
     if
      i32.const 0
      i32.const 1568
      i32.const 50
      i32.const 5
      call $~lib/builtins/abort
      unreachable
     end
     local.get $4
     local.get $1
     local.get $1
     i32.const 10
     i32.add
     call $~lib/map/Map<i32,i32>#set
     local.get $4
     i32.load
     local.get $4
     i32.load offset=4
     local.get $1
     i32.const -1028477379
     i32.mul
     i32.const 374761397
     i32.add
     i32.const 17
     i32.rotl
     i32.const 668265263
     i32.mul
     local.tee $0
     local.get $0
     i32.const 15
     i32.shr_u
     i32.xor
     i32.const -2048144777
     i32.mul
     local.tee $0
     local.get $0
     i32.const 13
     i32.shr_u
     i32.xor
     i32.const -1028477379
     i32.mul
     local.tee $0
     local.get $0
     i32.const 16
     i32.shr_u
     i32.xor
     i32.and
     i32.const 2
     i32.shl
     i32.add
     i32.load
     local.set $2
     block $__inlined_func$~lib/map/Map<i32,i32>#find25
      loop $while-continue|026
       local.get $2
       if
        local.get $2
        i32.load offset=8
        local.tee $0
        i32.const 1
        i32.and
        if (result i32)
         i32.const 0
        else
         local.get $1
         local.get $2
         i32.load
         i32.eq
        end
        br_if $__inlined_func$~lib/map/Map<i32,i32>#find25
        local.get $0
        i32.const -2
        i32.and
        local.set $2
        br $while-continue|026
       end
      end
      i32.const 0
      local.set $2
     end
     local.get $2
     i32.eqz
     if
      i32.const 0
      i32.const 1568
      i32.const 52
      i32.const 5
      call $~lib/builtins/abort
      unreachable
     end
     local.get $4
     local.get $1
     call $~lib/map/Map<i32,i32>#delete
     local.get $4
     i32.load
     local.get $4
     i32.load offset=4
     local.get $1
     i32.const -1028477379
     i32.mul
     i32.const 374761397
     i32.add
     i32.const 17
     i32.rotl
     i32.const 668265263
     i32.mul
     local.tee $0
     local.get $0
     i32.const 15
     i32.shr_u
     i32.xor
     i32.const -2048144777
     i32.mul
     local.tee $0
     local.get $0
     i32.const 13
     i32.shr_u
     i32.xor
     i32.const -1028477379
     i32.mul
     local.tee $0
     local.get $0
     i32.const 16
     i32.shr_u
     i32.xor
     i32.and
     i32.const 2
     i32.shl
     i32.add
     i32.load
     local.set $2
     block $__inlined_func$~lib/map/Map<i32,i32>#find28
      loop $while-continue|029
       local.get $2
       if
        local.get $2
        i32.load offset=8
        local.tee $0
        i32.const 1
        i32.and
        if (result i32)
         i32.const 0
        else
         local.get $1
         local.get $2
         i32.load
         i32.eq
        end
        br_if $__inlined_func$~lib/map/Map<i32,i32>#find28
        local.get $0
        i32.const -2
        i32.and
        local.set $2
        br $while-continue|029
       end
      end
      i32.const 0
      local.set $2
     end
     local.get $2
     if
      i32.const 0
      i32.const 1568
      i32.const 54
      i32.const 5
      call $~lib/builtins/abort
      unreachable
     end
     local.get $1
     i32.const 1
     i32.add
     local.set $1
     br $for-loop|4
    end
   end
   local.get $4
   i32.load offset=20
   i32.const 50
   i32.ne
   if
    i32.const 0
    i32.const 1568
    i32.const 56
    i32.const 3
    call $~lib/builtins/abort
    unreachable
   end
   local.get $4
   call $~lib/map/Map<i8,i32>#clear
   local.get $4
   i32.load offset=20
   if
    i32.const 0
    i32.const 1568
    i32.const 60
    i32.const 3
    call $~lib/builtins/abort
    unreachable
   end
   global.get $~lib/memory/__stack_pointer
   i32.const 20
   i32.add
   global.set $~lib/memory/__stack_pointer
   return
  end
  i32.const 18432
  i32.const 18480
  i32.const 1
  i32.const 1
  call $~lib/builtins/abort
  unreachable
 )
 (func $~lib/map/Map<u32,i32>#rehash (param $0 i32) (param $1 i32)
  (local $2 i32)
  (local $3 i32)
  (local $4 i32)
  (local $5 i32)
  (local $6 i32)
  (local $7 i32)
  (local $8 i32)
  global.get $~lib/memory/__stack_pointer
  i32.const 8
  i32.sub
  global.set $~lib/memory/__stack_pointer
  global.get $~lib/memory/__stack_pointer
  i32.const 2020
  i32.lt_s
  if
   i32.const 18432
   i32.const 18480
   i32.const 1
   i32.const 1
   call $~lib/builtins/abort
   unreachable
  end
  global.get $~lib/memory/__stack_pointer
  local.tee $2
  i64.const 0
  i64.store
  local.get $2
  local.get $1
  i32.const 1
  i32.add
  local.tee $2
  i32.const 2
  i32.shl
  call $~lib/arraybuffer/ArrayBuffer#constructor
  local.tee $4
  i32.store
  global.get $~lib/memory/__stack_pointer
  local.get $2
  i32.const 3
  i32.shl
  i32.const 3
  i32.div_s
  local.tee $6
  i32.const 12
  i32.mul
  call $~lib/arraybuffer/ArrayBuffer#constructor
  local.tee $3
  i32.store offset=4
  local.get $0
  i32.load offset=8
  local.tee $5
  local.get $0
  i32.load offset=16
  i32.const 12
  i32.mul
  i32.add
  local.set $7
  local.get $3
  local.set $2
  loop $while-continue|0
   local.get $5
   local.get $7
   i32.ne
   if
    local.get $5
    i32.load offset=8
    i32.const 1
    i32.and
    i32.eqz
    if
     local.get $2
     local.get $5
     i32.load
     local.tee $8
     i32.store
     local.get $2
     local.get $5
     i32.load offset=4
     i32.store offset=4
     local.get $2
     local.get $8
     i32.const -1028477379
     i32.mul
     i32.const 374761397
     i32.add
     i32.const 17
     i32.rotl
     i32.const 668265263
     i32.mul
     local.tee $8
     i32.const 15
     i32.shr_u
     local.get $8
     i32.xor
     i32.const -2048144777
     i32.mul
     local.tee $8
     i32.const 13
     i32.shr_u
     local.get $8
     i32.xor
     i32.const -1028477379
     i32.mul
     local.tee $8
     i32.const 16
     i32.shr_u
     local.get $8
     i32.xor
     local.get $1
     i32.and
     i32.const 2
     i32.shl
     local.get $4
     i32.add
     local.tee $8
     i32.load
     i32.store offset=8
     local.get $8
     local.get $2
     i32.store
     local.get $2
     i32.const 12
     i32.add
     local.set $2
    end
    local.get $5
    i32.const 12
    i32.add
    local.set $5
    br $while-continue|0
   end
  end
  local.get $0
  local.get $4
  i32.store
  local.get $4
  if
   local.get $0
   local.get $4
   call $byn-split-outlined-A$~lib/rt/itcms/__link
  end
  local.get $0
  local.get $1
  i32.store offset=4
  local.get $0
  local.get $3
  i32.store offset=8
  local.get $3
  if
   local.get $0
   local.get $3
   call $byn-split-outlined-A$~lib/rt/itcms/__link
  end
  local.get $0
  local.get $6
  i32.store offset=12
  local.get $0
  local.get $0
  i32.load offset=20
  i32.store offset=16
  global.get $~lib/memory/__stack_pointer
  i32.const 8
  i32.add
  global.set $~lib/memory/__stack_pointer
 )
 (func $~lib/map/Map<u32,i32>#get (param $0 i32) (param $1 i32) (result i32)
  (local $2 i32)
  block $__inlined_func$~lib/map/Map<u32,i32>#find (result i32)
   local.get $0
   i32.load
   local.get $0
   i32.load offset=4
   local.get $1
   i32.const -1028477379
   i32.mul
   i32.const 374761397
   i32.add
   i32.const 17
   i32.rotl
   i32.const 668265263
   i32.mul
   local.tee $0
   i32.const 15
   i32.shr_u
   local.get $0
   i32.xor
   i32.const -2048144777
   i32.mul
   local.tee $0
   i32.const 13
   i32.shr_u
   local.get $0
   i32.xor
   i32.const -1028477379
   i32.mul
   local.tee $0
   i32.const 16
   i32.shr_u
   local.get $0
   i32.xor
   i32.and
   i32.const 2
   i32.shl
   i32.add
   i32.load
   local.set $0
   loop $while-continue|0
    local.get $0
    if
     local.get $0
     local.get $0
     i32.load offset=8
     local.tee $2
     i32.const 1
     i32.and
     if (result i32)
      i32.const 0
     else
      local.get $1
      local.get $0
      i32.load
      i32.eq
     end
     br_if $__inlined_func$~lib/map/Map<u32,i32>#find
     drop
     local.get $2
     i32.const -2
     i32.and
     local.set $0
     br $while-continue|0
    end
   end
   i32.const 0
  end
  local.tee $0
  i32.eqz
  if
   i32.const 1616
   i32.const 1680
   i32.const 105
   i32.const 17
   call $~lib/builtins/abort
   unreachable
  end
  local.get $0
  i32.load offset=4
 )
 (func $~lib/map/Map<u32,i32>#delete (param $0 i32) (param $1 i32)
  (local $2 i32)
  (local $3 i32)
  block $__inlined_func$~lib/map/Map<u32,i32>#find (result i32)
   local.get $0
   i32.load
   local.get $0
   i32.load offset=4
   local.get $1
   local.tee $2
   i32.const -1028477379
   i32.mul
   i32.const 374761397
   i32.add
   i32.const 17
   i32.rotl
   i32.const 668265263
   i32.mul
   local.tee $1
   i32.const 15
   i32.shr_u
   local.get $1
   i32.xor
   i32.const -2048144777
   i32.mul
   local.tee $1
   i32.const 13
   i32.shr_u
   local.get $1
   i32.xor
   i32.const -1028477379
   i32.mul
   local.tee $1
   i32.const 16
   i32.shr_u
   local.get $1
   i32.xor
   i32.and
   i32.const 2
   i32.shl
   i32.add
   i32.load
   local.set $1
   loop $while-continue|0
    local.get $1
    if
     local.get $1
     local.get $1
     i32.load offset=8
     local.tee $3
     i32.const 1
     i32.and
     if (result i32)
      i32.const 0
     else
      local.get $2
      local.get $1
      i32.load
      i32.eq
     end
     br_if $__inlined_func$~lib/map/Map<u32,i32>#find
     drop
     local.get $3
     i32.const -2
     i32.and
     local.set $1
     br $while-continue|0
    end
   end
   i32.const 0
  end
  local.tee $1
  i32.eqz
  if
   return
  end
  local.get $1
  local.get $1
  i32.load offset=8
  i32.const 1
  i32.or
  i32.store offset=8
  local.get $0
  local.get $0
  i32.load offset=20
  i32.const 1
  i32.sub
  i32.store offset=20
  local.get $0
  i32.load offset=4
  i32.const 1
  i32.shr_u
  local.tee $1
  i32.const 1
  i32.add
  i32.const 4
  local.get $0
  i32.load offset=20
  local.tee $2
  local.get $2
  i32.const 4
  i32.lt_u
  select
  i32.ge_u
  if (result i32)
   local.get $0
   i32.load offset=20
   local.get $0
   i32.load offset=12
   i32.const 3
   i32.mul
   i32.const 4
   i32.div_s
   i32.lt_s
  else
   i32.const 0
  end
  if
   local.get $0
   local.get $1
   call $~lib/map/Map<u32,i32>#rehash
  end
 )
 (func $std/map/testNumeric<u32,i32>
  (local $0 i32)
  (local $1 i32)
  (local $2 i32)
  (local $3 i32)
  (local $4 i32)
  (local $5 i32)
  (local $6 i32)
  (local $7 i32)
  (local $8 i32)
  (local $9 i32)
  (local $10 i32)
  (local $11 i32)
  (local $12 i32)
  (local $13 i32)
  (local $14 i32)
  (local $15 i32)
  (local $16 i32)
  (local $17 i32)
  global.get $~lib/memory/__stack_pointer
  i32.const 20
  i32.sub
  global.set $~lib/memory/__stack_pointer
  block $folding-inner0
   global.get $~lib/memory/__stack_pointer
   i32.const 2020
   i32.lt_s
   br_if $folding-inner0
   global.get $~lib/memory/__stack_pointer
   local.tee $5
   i64.const 0
   i64.store
   local.get $5
   i64.const 0
   i64.store offset=8
   local.get $5
   i32.const 0
   i32.store offset=16
   local.get $5
   i32.const 4
   i32.sub
   global.set $~lib/memory/__stack_pointer
   global.get $~lib/memory/__stack_pointer
   i32.const 2020
   i32.lt_s
   br_if $folding-inner0
   global.get $~lib/memory/__stack_pointer
   local.tee $3
   i32.const 0
   i32.store
   local.get $3
   i32.const 24
   i32.const 17
   call $~lib/rt/itcms/__new
   local.tee $3
   i32.store
   local.get $3
   i32.const 16
   call $~lib/arraybuffer/ArrayBuffer#constructor
   local.tee $6
   i32.store
   local.get $6
   if
    local.get $3
    local.get $6
    call $byn-split-outlined-A$~lib/rt/itcms/__link
   end
   local.get $3
   i32.const 3
   i32.store offset=4
   local.get $3
   i32.const 48
   call $~lib/arraybuffer/ArrayBuffer#constructor
   local.tee $6
   i32.store offset=8
   local.get $6
   if
    local.get $3
    local.get $6
    call $byn-split-outlined-A$~lib/rt/itcms/__link
   end
   local.get $3
   i32.const 4
   i32.store offset=12
   local.get $3
   i32.const 0
   i32.store offset=16
   local.get $3
   i32.const 0
   i32.store offset=20
   global.get $~lib/memory/__stack_pointer
   i32.const 4
   i32.add
   global.set $~lib/memory/__stack_pointer
   local.get $5
   local.get $3
   i32.store
   loop $for-loop|0
    local.get $4
    i32.const 100
    i32.lt_u
    if
     local.get $3
     i32.load
     local.get $3
     i32.load offset=4
     local.get $4
     i32.const -1028477379
     i32.mul
     i32.const 374761397
     i32.add
     i32.const 17
     i32.rotl
     i32.const 668265263
     i32.mul
     local.tee $5
     local.get $5
     i32.const 15
     i32.shr_u
     i32.xor
     i32.const -2048144777
     i32.mul
     local.tee $5
     local.get $5
     i32.const 13
     i32.shr_u
     i32.xor
     i32.const -1028477379
     i32.mul
     local.tee $5
     local.get $5
     i32.const 16
     i32.shr_u
     i32.xor
     i32.and
     i32.const 2
     i32.shl
     i32.add
     i32.load
     local.set $5
     block $__inlined_func$~lib/map/Map<u32,i32>#find
      loop $while-continue|0
       local.get $5
       if
        local.get $5
        i32.load offset=8
        local.tee $6
        i32.const 1
        i32.and
        if (result i32)
         i32.const 0
        else
         local.get $4
         local.get $5
         i32.load
         i32.eq
        end
        br_if $__inlined_func$~lib/map/Map<u32,i32>#find
        local.get $6
        i32.const -2
        i32.and
        local.set $5
        br $while-continue|0
       end
      end
      i32.const 0
      local.set $5
     end
     local.get $5
     if
      i32.const 0
      i32.const 1568
      i32.const 6
      i32.const 5
      call $~lib/builtins/abort
      unreachable
     end
     local.get $3
     local.get $4
     local.get $4
     i32.const 10
     i32.add
     call $~lib/map/Map<u32,i32>#set
     local.get $3
     i32.load
     local.get $3
     i32.load offset=4
     local.get $4
     i32.const -1028477379
     i32.mul
     i32.const 374761397
     i32.add
     i32.const 17
     i32.rotl
     i32.const 668265263
     i32.mul
     local.tee $5
     local.get $5
     i32.const 15
     i32.shr_u
     i32.xor
     i32.const -2048144777
     i32.mul
     local.tee $5
     local.get $5
     i32.const 13
     i32.shr_u
     i32.xor
     i32.const -1028477379
     i32.mul
     local.tee $5
     local.get $5
     i32.const 16
     i32.shr_u
     i32.xor
     i32.and
     i32.const 2
     i32.shl
     i32.add
     i32.load
     local.set $5
     block $__inlined_func$~lib/map/Map<u32,i32>#find1
      loop $while-continue|02
       local.get $5
       if
        local.get $5
        i32.load offset=8
        local.tee $6
        i32.const 1
        i32.and
        if (result i32)
         i32.const 0
        else
         local.get $4
         local.get $5
         i32.load
         i32.eq
        end
        br_if $__inlined_func$~lib/map/Map<u32,i32>#find1
        local.get $6
        i32.const -2
        i32.and
        local.set $5
        br $while-continue|02
       end
      end
      i32.const 0
      local.set $5
     end
     local.get $5
     i32.eqz
     if
      i32.const 0
      i32.const 1568
      i32.const 8
      i32.const 5
      call $~lib/builtins/abort
      unreachable
     end
     local.get $3
     local.get $4
     call $~lib/map/Map<u32,i32>#get
     local.get $4
     i32.const 10
     i32.add
     i32.ne
     if
      i32.const 0
      i32.const 1568
      i32.const 9
      i32.const 5
      call $~lib/builtins/abort
      unreachable
     end
     local.get $4
     i32.const 1
     i32.add
     local.set $4
     br $for-loop|0
    end
   end
   local.get $3
   i32.load offset=20
   i32.const 100
   i32.ne
   if
    i32.const 0
    i32.const 1568
    i32.const 11
    i32.const 3
    call $~lib/builtins/abort
    unreachable
   end
   i32.const 0
   local.set $4
   loop $for-loop|1
    local.get $4
    i32.const 100
    i32.lt_u
    if
     local.get $3
     i32.load
     local.get $3
     i32.load offset=4
     local.get $4
     i32.const -1028477379
     i32.mul
     i32.const 374761397
     i32.add
     i32.const 17
     i32.rotl
     i32.const 668265263
     i32.mul
     local.tee $5
     local.get $5
     i32.const 15
     i32.shr_u
     i32.xor
     i32.const -2048144777
     i32.mul
     local.tee $5
     local.get $5
     i32.const 13
     i32.shr_u
     i32.xor
     i32.const -1028477379
     i32.mul
     local.tee $5
     local.get $5
     i32.const 16
     i32.shr_u
     i32.xor
     i32.and
     i32.const 2
     i32.shl
     i32.add
     i32.load
     local.set $5
     block $__inlined_func$~lib/map/Map<u32,i32>#find4
      loop $while-continue|05
       local.get $5
       if
        local.get $5
        i32.load offset=8
        local.tee $6
        i32.const 1
        i32.and
        if (result i32)
         i32.const 0
        else
         local.get $4
         local.get $5
         i32.load
         i32.eq
        end
        br_if $__inlined_func$~lib/map/Map<u32,i32>#find4
        local.get $6
        i32.const -2
        i32.and
        local.set $5
        br $while-continue|05
       end
      end
      i32.const 0
      local.set $5
     end
     local.get $5
     i32.eqz
     if
      i32.const 0
      i32.const 1568
      i32.const 15
      i32.const 5
      call $~lib/builtins/abort
      unreachable
     end
     local.get $3
     local.get $4
     call $~lib/map/Map<u32,i32>#get
     local.get $4
     i32.const 10
     i32.add
     i32.ne
     if
      i32.const 0
      i32.const 1568
      i32.const 16
      i32.const 5
      call $~lib/builtins/abort
      unreachable
     end
     local.get $3
     local.get $4
     local.get $4
     i32.const 20
     i32.add
     call $~lib/map/Map<u32,i32>#set
     local.get $3
     i32.load
     local.get $3
     i32.load offset=4
     local.get $4
     i32.const -1028477379
     i32.mul
     i32.const 374761397
     i32.add
     i32.const 17
     i32.rotl
     i32.const 668265263
     i32.mul
     local.tee $5
     local.get $5
     i32.const 15
     i32.shr_u
     i32.xor
     i32.const -2048144777
     i32.mul
     local.tee $5
     local.get $5
     i32.const 13
     i32.shr_u
     i32.xor
     i32.const -1028477379
     i32.mul
     local.tee $5
     local.get $5
     i32.const 16
     i32.shr_u
     i32.xor
     i32.and
     i32.const 2
     i32.shl
     i32.add
     i32.load
     local.set $5
     block $__inlined_func$~lib/map/Map<u32,i32>#find7
      loop $while-continue|08
       local.get $5
       if
        local.get $5
        i32.load offset=8
        local.tee $6
        i32.const 1
        i32.and
        if (result i32)
         i32.const 0
        else
         local.get $4
         local.get $5
         i32.load
         i32.eq
        end
        br_if $__inlined_func$~lib/map/Map<u32,i32>#find7
        local.get $6
        i32.const -2
        i32.and
        local.set $5
        br $while-continue|08
       end
      end
      i32.const 0
      local.set $5
     end
     local.get $5
     i32.eqz
     if
      i32.const 0
      i32.const 1568
      i32.const 18
      i32.const 5
      call $~lib/builtins/abort
      unreachable
     end
     local.get $3
     local.get $4
     call $~lib/map/Map<u32,i32>#get
     local.get $4
     i32.const 20
     i32.add
     i32.ne
     if
      i32.const 0
      i32.const 1568
      i32.const 19
      i32.const 5
      call $~lib/builtins/abort
      unreachable
     end
     local.get $4
     i32.const 1
     i32.add
     local.set $4
     br $for-loop|1
    end
   end
   local.get $3
   i32.load offset=20
   i32.const 100
   i32.ne
   if
    i32.const 0
    i32.const 1568
    i32.const 21
    i32.const 3
    call $~lib/builtins/abort
    unreachable
   end
   global.get $~lib/memory/__stack_pointer
   local.tee $4
   local.get $4
   i32.const 4
   i32.sub
   global.set $~lib/memory/__stack_pointer
   global.get $~lib/memory/__stack_pointer
   i32.const 2020
   i32.lt_s
   br_if $folding-inner0
   global.get $~lib/memory/__stack_pointer
   local.tee $6
   i32.const 0
   i32.store
   local.get $3
   local.tee $4
   i32.load offset=8
   local.set $7
   local.get $3
   i32.load offset=16
   local.tee $8
   local.set $9
   local.get $6
   i32.const 8
   i32.sub
   global.set $~lib/memory/__stack_pointer
   global.get $~lib/memory/__stack_pointer
   i32.const 2020
   i32.lt_s
   br_if $folding-inner0
   global.get $~lib/memory/__stack_pointer
   local.tee $3
   i64.const 0
   i64.store
   local.get $3
   i32.const 16
   i32.const 18
   call $~lib/rt/itcms/__new
   local.tee $3
   i32.store
   local.get $3
   i32.const 0
   i32.store
   local.get $3
   i32.const 0
   i32.store offset=4
   local.get $3
   i32.const 0
   i32.store offset=8
   local.get $3
   i32.const 0
   i32.store offset=12
   local.get $9
   i32.const 268435455
   i32.gt_u
   if
    i32.const 1456
    i32.const 1728
    i32.const 65
    i32.const 60
    call $~lib/builtins/abort
    unreachable
   end
   global.get $~lib/memory/__stack_pointer
   local.get $9
   i32.const 8
   local.get $9
   i32.const 8
   i32.gt_u
   select
   i32.const 2
   i32.shl
   local.tee $10
   i32.const 0
   call $~lib/rt/itcms/__new
   local.tee $11
   i32.store offset=4
   local.get $11
   local.get $10
   call $~lib/memory/memory.fill
   local.get $3
   local.get $11
   i32.store
   local.get $11
   if
    local.get $3
    local.get $11
    call $byn-split-outlined-A$~lib/rt/itcms/__link
   end
   local.get $3
   local.get $11
   i32.store offset=4
   local.get $3
   local.get $10
   i32.store offset=8
   local.get $3
   local.get $9
   i32.store offset=12
   global.get $~lib/memory/__stack_pointer
   i32.const 8
   i32.add
   global.set $~lib/memory/__stack_pointer
   local.get $6
   local.get $3
   i32.store
   loop $for-loop|01
    local.get $2
    local.get $8
    i32.lt_s
    if
     local.get $2
     i32.const 12
     i32.mul
     local.get $7
     i32.add
     local.tee $6
     i32.load offset=8
     i32.const 1
     i32.and
     i32.eqz
     if
      local.get $3
      local.get $1
      local.get $6
      i32.load
      call $~lib/array/Array<i32>#__set
      local.get $1
      i32.const 1
      i32.add
      local.set $1
     end
     local.get $2
     i32.const 1
     i32.add
     local.set $2
     br $for-loop|01
    end
   end
   local.get $3
   local.get $1
   i32.const 2
   i32.const 0
   call $~lib/array/ensureCapacity
   local.get $3
   local.get $1
   i32.store offset=12
   global.get $~lib/memory/__stack_pointer
   i32.const 4
   i32.add
   global.set $~lib/memory/__stack_pointer
   local.get $3
   i32.store offset=4
   global.get $~lib/memory/__stack_pointer
   local.get $4
   call $~lib/map/Map<i8,i32>#values
   local.tee $13
   i32.store offset=8
   global.get $~lib/memory/__stack_pointer
   global.get $~lib/memory/__stack_pointer
   i32.const 4
   i32.sub
   global.set $~lib/memory/__stack_pointer
   global.get $~lib/memory/__stack_pointer
   i32.const 2020
   i32.lt_s
   br_if $folding-inner0
   global.get $~lib/memory/__stack_pointer
   local.tee $2
   i32.const 0
   i32.store
   local.get $2
   i32.const 24
   i32.const 19
   call $~lib/rt/itcms/__new
   local.tee $14
   i32.store
   local.get $14
   i32.const 16
   call $~lib/arraybuffer/ArrayBuffer#constructor
   local.tee $2
   i32.store
   local.get $2
   if
    local.get $14
    local.get $2
    call $byn-split-outlined-A$~lib/rt/itcms/__link
   end
   local.get $14
   i32.const 3
   i32.store offset=4
   local.get $14
   i32.const 48
   call $~lib/arraybuffer/ArrayBuffer#constructor
   local.tee $2
   i32.store offset=8
   local.get $2
   if
    local.get $14
    local.get $2
    call $byn-split-outlined-A$~lib/rt/itcms/__link
   end
   local.get $14
   i32.const 4
   i32.store offset=12
   local.get $14
   i32.const 0
   i32.store offset=16
   local.get $14
   i32.const 0
   i32.store offset=20
   global.get $~lib/memory/__stack_pointer
   i32.const 4
   i32.add
   global.set $~lib/memory/__stack_pointer
   local.get $14
   i32.store offset=12
   global.get $~lib/memory/__stack_pointer
   call $~lib/map/Map<i32,i32>#constructor
   local.tee $15
   i32.store offset=16
   loop $for-loop|2
    local.get $3
    i32.load offset=12
    local.get $0
    i32.gt_s
    if
     local.get $0
     local.tee $1
     local.get $3
     i32.load offset=12
     i32.ge_u
     if
      i32.const 1248
      i32.const 1728
      i32.const 107
      i32.const 42
      call $~lib/builtins/abort
      unreachable
     end
     local.get $3
     i32.load offset=4
     local.get $1
     i32.const 2
     i32.shl
     i32.add
     i32.load
     local.set $5
     local.get $13
     local.get $1
     call $~lib/array/Array<i32>#__get
     local.set $16
     local.get $4
     i32.load
     local.get $4
     i32.load offset=4
     local.get $5
     local.tee $6
     i32.const -1028477379
     i32.mul
     i32.const 374761397
     i32.add
     i32.const 17
     i32.rotl
     i32.const 668265263
     i32.mul
     local.tee $0
     local.get $0
     i32.const 15
     i32.shr_u
     i32.xor
     i32.const -2048144777
     i32.mul
     local.tee $0
     local.get $0
     i32.const 13
     i32.shr_u
     i32.xor
     i32.const -1028477379
     i32.mul
     local.tee $0
     local.get $0
     i32.const 16
     i32.shr_u
     i32.xor
     i32.and
     i32.const 2
     i32.shl
     i32.add
     i32.load
     local.set $0
     block $__inlined_func$~lib/map/Map<u32,i32>#find12
      loop $while-continue|013
       local.get $0
       if
        local.get $0
        i32.load offset=8
        local.tee $2
        i32.const 1
        i32.and
        if (result i32)
         i32.const 0
        else
         local.get $6
         local.get $0
         i32.load
         i32.eq
        end
        br_if $__inlined_func$~lib/map/Map<u32,i32>#find12
        local.get $2
        i32.const -2
        i32.and
        local.set $0
        br $while-continue|013
       end
      end
      i32.const 0
      local.set $0
     end
     local.get $0
     i32.eqz
     if
      i32.const 0
      i32.const 1568
      i32.const 31
      i32.const 5
      call $~lib/builtins/abort
      unreachable
     end
     local.get $4
     i32.load
     local.get $4
     i32.load offset=4
     local.get $16
     i32.const 20
     i32.sub
     local.tee $2
     i32.const -1028477379
     i32.mul
     i32.const 374761397
     i32.add
     i32.const 17
     i32.rotl
     i32.const 668265263
     i32.mul
     local.tee $0
     local.get $0
     i32.const 15
     i32.shr_u
     i32.xor
     i32.const -2048144777
     i32.mul
     local.tee $0
     local.get $0
     i32.const 13
     i32.shr_u
     i32.xor
     i32.const -1028477379
     i32.mul
     local.tee $0
     local.get $0
     i32.const 16
     i32.shr_u
     i32.xor
     i32.and
     i32.const 2
     i32.shl
     i32.add
     i32.load
     local.set $0
     block $__inlined_func$~lib/map/Map<u32,i32>#find15
      loop $while-continue|016
       local.get $0
       if
        local.get $0
        i32.load offset=8
        local.tee $7
        i32.const 1
        i32.and
        if (result i32)
         i32.const 0
        else
         local.get $2
         local.get $0
         i32.load
         i32.eq
        end
        br_if $__inlined_func$~lib/map/Map<u32,i32>#find15
        local.get $7
        i32.const -2
        i32.and
        local.set $0
        br $while-continue|016
       end
      end
      i32.const 0
      local.set $0
     end
     local.get $0
     i32.eqz
     if
      i32.const 0
      i32.const 1568
      i32.const 32
      i32.const 5
      call $~lib/builtins/abort
      unreachable
     end
     global.get $~lib/memory/__stack_pointer
     i32.const 4
     i32.sub
     global.set $~lib/memory/__stack_pointer
     global.get $~lib/memory/__stack_pointer
     i32.const 2020
     i32.lt_s
     br_if $folding-inner0
     global.get $~lib/memory/__stack_pointer
     i32.const 0
     i32.store
     local.get $14
     i32.load
     local.get $5
     i32.const -1028477379
     i32.mul
     i32.const 374761397
     i32.add
     i32.const 17
     i32.rotl
     i32.const 668265263
     i32.mul
     local.tee $0
     local.get $0
     i32.const 15
     i32.shr_u
     i32.xor
     i32.const -2048144777
     i32.mul
     local.tee $0
     local.get $0
     i32.const 13
     i32.shr_u
     i32.xor
     i32.const -1028477379
     i32.mul
     local.tee $0
     local.get $0
     i32.const 16
     i32.shr_u
     i32.xor
     local.tee $8
     local.get $14
     i32.load offset=4
     i32.and
     i32.const 2
     i32.shl
     i32.add
     i32.load
     local.set $2
     block $__inlined_func$~lib/map/Map<u32,i32>#find17
      loop $while-continue|018
       local.get $2
       if
        local.get $2
        local.tee $0
        i32.load offset=8
        local.tee $2
        i32.const 1
        i32.and
        if (result i32)
         i32.const 0
        else
         local.get $6
         local.get $0
         i32.load
         i32.eq
        end
        br_if $__inlined_func$~lib/map/Map<u32,i32>#find17
        local.get $2
        i32.const -2
        i32.and
        local.set $2
        br $while-continue|018
       end
      end
      i32.const 0
      local.set $0
     end
     local.get $0
     if
      local.get $0
      local.get $6
      i32.store offset=4
     else
      local.get $14
      i32.load offset=16
      local.get $14
      i32.load offset=12
      i32.eq
      if
       local.get $14
       i32.load offset=20
       local.get $14
       i32.load offset=12
       i32.const 3
       i32.mul
       i32.const 4
       i32.div_s
       i32.lt_s
       if (result i32)
        local.get $14
        i32.load offset=4
       else
        local.get $14
        i32.load offset=4
        i32.const 1
        i32.shl
        i32.const 1
        i32.or
       end
       local.set $10
       global.get $~lib/memory/__stack_pointer
       i32.const 8
       i32.sub
       global.set $~lib/memory/__stack_pointer
       global.get $~lib/memory/__stack_pointer
       i32.const 2020
       i32.lt_s
       br_if $folding-inner0
       global.get $~lib/memory/__stack_pointer
       local.tee $0
       i64.const 0
       i64.store
       local.get $0
       local.get $10
       i32.const 1
       i32.add
       local.tee $0
       i32.const 2
       i32.shl
       call $~lib/arraybuffer/ArrayBuffer#constructor
       local.tee $11
       i32.store
       global.get $~lib/memory/__stack_pointer
       local.get $0
       i32.const 3
       i32.shl
       i32.const 3
       i32.div_s
       local.tee $9
       i32.const 12
       i32.mul
       call $~lib/arraybuffer/ArrayBuffer#constructor
       local.tee $2
       i32.store offset=4
       local.get $14
       i32.load offset=8
       local.tee $7
       local.get $14
       i32.load offset=16
       i32.const 12
       i32.mul
       i32.add
       local.set $12
       local.get $2
       local.set $0
       loop $while-continue|019
        local.get $7
        local.get $12
        i32.ne
        if
         local.get $7
         i32.load offset=8
         i32.const 1
         i32.and
         i32.eqz
         if
          local.get $0
          local.get $7
          i32.load
          local.tee $17
          i32.store
          local.get $0
          local.get $7
          i32.load offset=4
          i32.store offset=4
          local.get $0
          local.get $17
          i32.const -1028477379
          i32.mul
          i32.const 374761397
          i32.add
          i32.const 17
          i32.rotl
          i32.const 668265263
          i32.mul
          local.tee $17
          local.get $17
          i32.const 15
          i32.shr_u
          i32.xor
          i32.const -2048144777
          i32.mul
          local.tee $17
          local.get $17
          i32.const 13
          i32.shr_u
          i32.xor
          i32.const -1028477379
          i32.mul
          local.tee $17
          local.get $17
          i32.const 16
          i32.shr_u
          i32.xor
          local.get $10
          i32.and
          i32.const 2
          i32.shl
          local.get $11
          i32.add
          local.tee $17
          i32.load
          i32.store offset=8
          local.get $17
          local.get $0
          i32.store
          local.get $0
          i32.const 12
          i32.add
          local.set $0
         end
         local.get $7
         i32.const 12
         i32.add
         local.set $7
         br $while-continue|019
        end
       end
       local.get $14
       local.get $11
       i32.store
       local.get $11
       if
        local.get $14
        local.get $11
        call $byn-split-outlined-A$~lib/rt/itcms/__link
       end
       local.get $14
       local.get $10
       i32.store offset=4
       local.get $14
       local.get $2
       i32.store offset=8
       local.get $2
       if
        local.get $14
        local.get $2
        call $byn-split-outlined-A$~lib/rt/itcms/__link
       end
       local.get $14
       local.get $9
       i32.store offset=12
       local.get $14
       local.get $14
       i32.load offset=20
       i32.store offset=16
       global.get $~lib/memory/__stack_pointer
       i32.const 8
       i32.add
       global.set $~lib/memory/__stack_pointer
      end
      global.get $~lib/memory/__stack_pointer
      local.get $14
      i32.load offset=8
      local.tee $0
      i32.store
      local.get $14
      local.get $14
      i32.load offset=16
      local.tee $2
      i32.const 1
      i32.add
      i32.store offset=16
      local.get $2
      i32.const 12
      i32.mul
      local.get $0
      i32.add
      local.tee $0
      local.get $5
      i32.store
      local.get $0
      local.get $6
      i32.store offset=4
      local.get $14
      local.get $14
      i32.load offset=20
      i32.const 1
      i32.add
      i32.store offset=20
      local.get $0
      local.get $14
      i32.load
      local.get $14
      i32.load offset=4
      local.get $8
      i32.and
      i32.const 2
      i32.shl
      i32.add
      local.tee $2
      i32.load
      i32.store offset=8
      local.get $2
      local.get $0
      i32.store
     end
     global.get $~lib/memory/__stack_pointer
     i32.const 4
     i32.add
     global.set $~lib/memory/__stack_pointer
     local.get $15
     local.get $16
     i32.const 20
     i32.sub
     local.tee $0
     local.get $0
     call $~lib/map/Map<i32,i32>#set
     local.get $1
     i32.const 1
     i32.add
     local.set $0
     br $for-loop|2
    end
   end
   local.get $14
   i32.load offset=20
   i32.const 100
   i32.ne
   if
    i32.const 0
    i32.const 1568
    i32.const 36
    i32.const 3
    call $~lib/builtins/abort
    unreachable
   end
   local.get $15
   i32.load offset=20
   i32.const 100
   i32.ne
   if
    i32.const 0
    i32.const 1568
    i32.const 37
    i32.const 3
    call $~lib/builtins/abort
    unreachable
   end
   i32.const 0
   local.set $0
   loop $for-loop|3
    local.get $0
    i32.const 50
    i32.lt_u
    if
     local.get $4
     i32.load
     local.get $4
     i32.load offset=4
     local.get $0
     i32.const -1028477379
     i32.mul
     i32.const 374761397
     i32.add
     i32.const 17
     i32.rotl
     i32.const 668265263
     i32.mul
     local.tee $1
     local.get $1
     i32.const 15
     i32.shr_u
     i32.xor
     i32.const -2048144777
     i32.mul
     local.tee $1
     local.get $1
     i32.const 13
     i32.shr_u
     i32.xor
     i32.const -1028477379
     i32.mul
     local.tee $1
     local.get $1
     i32.const 16
     i32.shr_u
     i32.xor
     i32.and
     i32.const 2
     i32.shl
     i32.add
     i32.load
     local.set $5
     block $__inlined_func$~lib/map/Map<u32,i32>#find21
      loop $while-continue|022
       local.get $5
       if
        local.get $5
        i32.load offset=8
        local.tee $1
        i32.const 1
        i32.and
        if (result i32)
         i32.const 0
        else
         local.get $0
         local.get $5
         i32.load
         i32.eq
        end
        br_if $__inlined_func$~lib/map/Map<u32,i32>#find21
        local.get $1
        i32.const -2
        i32.and
        local.set $5
        br $while-continue|022
       end
      end
      i32.const 0
      local.set $5
     end
     local.get $5
     i32.eqz
     if
      i32.const 0
      i32.const 1568
      i32.const 41
      i32.const 5
      call $~lib/builtins/abort
      unreachable
     end
     local.get $4
     local.get $0
     call $~lib/map/Map<u32,i32>#get
     local.get $0
     i32.const 20
     i32.add
     i32.ne
     if
      i32.const 0
      i32.const 1568
      i32.const 42
      i32.const 5
      call $~lib/builtins/abort
      unreachable
     end
     local.get $4
     local.get $0
     call $~lib/map/Map<u32,i32>#delete
     local.get $4
     i32.load
     local.get $4
     i32.load offset=4
     local.get $0
     i32.const -1028477379
     i32.mul
     i32.const 374761397
     i32.add
     i32.const 17
     i32.rotl
     i32.const 668265263
     i32.mul
     local.tee $1
     local.get $1
     i32.const 15
     i32.shr_u
     i32.xor
     i32.const -2048144777
     i32.mul
     local.tee $1
     local.get $1
     i32.const 13
     i32.shr_u
     i32.xor
     i32.const -1028477379
     i32.mul
     local.tee $1
     local.get $1
     i32.const 16
     i32.shr_u
     i32.xor
     i32.and
     i32.const 2
     i32.shl
     i32.add
     i32.load
     local.set $5
     block $__inlined_func$~lib/map/Map<u32,i32>#find24
      loop $while-continue|025
       local.get $5
       if
        local.get $5
        i32.load offset=8
        local.tee $1
        i32.const 1
        i32.and
        if (result i32)
         i32.const 0
        else
         local.get $0
         local.get $5
         i32.load
         i32.eq
        end
        br_if $__inlined_func$~lib/map/Map<u32,i32>#find24
        local.get $1
        i32.const -2
        i32.and
        local.set $5
        br $while-continue|025
       end
      end
      i32.const 0
      local.set $5
     end
     local.get $5
     if
      i32.const 0
      i32.const 1568
      i32.const 44
      i32.const 5
      call $~lib/builtins/abort
      unreachable
     end
     local.get $0
     i32.const 1
     i32.add
     local.set $0
     br $for-loop|3
    end
   end
   local.get $4
   i32.load offset=20
   i32.const 50
   i32.ne
   if
    i32.const 0
    i32.const 1568
    i32.const 46
    i32.const 3
    call $~lib/builtins/abort
    unreachable
   end
   i32.const 0
   local.set $0
   loop $for-loop|4
    local.get $0
    i32.const 50
    i32.lt_u
    if
     local.get $4
     i32.load
     local.get $4
     i32.load offset=4
     local.get $0
     i32.const -1028477379
     i32.mul
     i32.const 374761397
     i32.add
     i32.const 17
     i32.rotl
     i32.const 668265263
     i32.mul
     local.tee $1
     local.get $1
     i32.const 15
     i32.shr_u
     i32.xor
     i32.const -2048144777
     i32.mul
     local.tee $1
     local.get $1
     i32.const 13
     i32.shr_u
     i32.xor
     i32.const -1028477379
     i32.mul
     local.tee $1
     local.get $1
     i32.const 16
     i32.shr_u
     i32.xor
     i32.and
     i32.const 2
     i32.shl
     i32.add
     i32.load
     local.set $5
     block $__inlined_func$~lib/map/Map<u32,i32>#find27
      loop $while-continue|028
       local.get $5
       if
        local.get $5
        i32.load offset=8
        local.tee $1
        i32.const 1
        i32.and
        if (result i32)
         i32.const 0
        else
         local.get $0
         local.get $5
         i32.load
         i32.eq
        end
        br_if $__inlined_func$~lib/map/Map<u32,i32>#find27
        local.get $1
        i32.const -2
        i32.and
        local.set $5
        br $while-continue|028
       end
      end
      i32.const 0
      local.set $5
     end
     local.get $5
     if
      i32.const 0
      i32.const 1568
      i32.const 50
      i32.const 5
      call $~lib/builtins/abort
      unreachable
     end
     local.get $4
     local.get $0
     local.get $0
     i32.const 10
     i32.add
     call $~lib/map/Map<u32,i32>#set
     local.get $4
     i32.load
     local.get $4
     i32.load offset=4
     local.get $0
     i32.const -1028477379
     i32.mul
     i32.const 374761397
     i32.add
     i32.const 17
     i32.rotl
     i32.const 668265263
     i32.mul
     local.tee $1
     local.get $1
     i32.const 15
     i32.shr_u
     i32.xor
     i32.const -2048144777
     i32.mul
     local.tee $1
     local.get $1
     i32.const 13
     i32.shr_u
     i32.xor
     i32.const -1028477379
     i32.mul
     local.tee $1
     local.get $1
     i32.const 16
     i32.shr_u
     i32.xor
     i32.and
     i32.const 2
     i32.shl
     i32.add
     i32.load
     local.set $5
     block $__inlined_func$~lib/map/Map<u32,i32>#find30
      loop $while-continue|031
       local.get $5
       if
        local.get $5
        i32.load offset=8
        local.tee $1
        i32.const 1
        i32.and
        if (result i32)
         i32.const 0
        else
         local.get $0
         local.get $5
         i32.load
         i32.eq
        end
        br_if $__inlined_func$~lib/map/Map<u32,i32>#find30
        local.get $1
        i32.const -2
        i32.and
        local.set $5
        br $while-continue|031
       end
      end
      i32.const 0
      local.set $5
     end
     local.get $5
     i32.eqz
     if
      i32.const 0
      i32.const 1568
      i32.const 52
      i32.const 5
      call $~lib/builtins/abort
      unreachable
     end
     local.get $4
     local.get $0
     call $~lib/map/Map<u32,i32>#delete
     local.get $4
     i32.load
     local.get $4
     i32.load offset=4
     local.get $0
     i32.const -1028477379
     i32.mul
     i32.const 374761397
     i32.add
     i32.const 17
     i32.rotl
     i32.const 668265263
     i32.mul
     local.tee $1
     local.get $1
     i32.const 15
     i32.shr_u
     i32.xor
     i32.const -2048144777
     i32.mul
     local.tee $1
     local.get $1
     i32.const 13
     i32.shr_u
     i32.xor
     i32.const -1028477379
     i32.mul
     local.tee $1
     local.get $1
     i32.const 16
     i32.shr_u
     i32.xor
     i32.and
     i32.const 2
     i32.shl
     i32.add
     i32.load
     local.set $5
     block $__inlined_func$~lib/map/Map<u32,i32>#find33
      loop $while-continue|034
       local.get $5
       if
        local.get $5
        i32.load offset=8
        local.tee $1
        i32.const 1
        i32.and
        if (result i32)
         i32.const 0
        else
         local.get $0
         local.get $5
         i32.load
         i32.eq
        end
        br_if $__inlined_func$~lib/map/Map<u32,i32>#find33
        local.get $1
        i32.const -2
        i32.and
        local.set $5
        br $while-continue|034
       end
      end
      i32.const 0
      local.set $5
     end
     local.get $5
     if
      i32.const 0
      i32.const 1568
      i32.const 54
      i32.const 5
      call $~lib/builtins/abort
      unreachable
     end
     local.get $0
     i32.const 1
     i32.add
     local.set $0
     br $for-loop|4
    end
   end
   local.get $4
   i32.load offset=20
   i32.const 50
   i32.ne
   if
    i32.const 0
    i32.const 1568
    i32.const 56
    i32.const 3
    call $~lib/builtins/abort
    unreachable
   end
   local.get $4
   call $~lib/map/Map<i8,i32>#clear
   local.get $4
   i32.load offset=20
   if
    i32.const 0
    i32.const 1568
    i32.const 60
    i32.const 3
    call $~lib/builtins/abort
    unreachable
   end
   global.get $~lib/memory/__stack_pointer
   i32.const 20
   i32.add
   global.set $~lib/memory/__stack_pointer
   return
  end
  i32.const 18432
  i32.const 18480
  i32.const 1
  i32.const 1
  call $~lib/builtins/abort
  unreachable
 )
 (func $~lib/map/Map<i64,i32>#has (param $0 i32) (param $1 i64) (result i32)
  (local $2 i32)
  block $__inlined_func$~lib/map/Map<i64,i32>#find (result i32)
   local.get $0
   i32.load
   local.get $0
   i32.load offset=4
   local.get $1
   i32.wrap_i64
   i32.const -1028477379
   i32.mul
   i32.const 374761401
   i32.add
   i32.const 17
   i32.rotl
   i32.const 668265263
   i32.mul
   local.get $1
   i64.const 32
   i64.shr_u
   i32.wrap_i64
   i32.const -1028477379
   i32.mul
   i32.add
   i32.const 17
   i32.rotl
   i32.const 668265263
   i32.mul
   local.tee $0
   i32.const 15
   i32.shr_u
   local.get $0
   i32.xor
   i32.const -2048144777
   i32.mul
   local.tee $0
   i32.const 13
   i32.shr_u
   local.get $0
   i32.xor
   i32.const -1028477379
   i32.mul
   local.tee $0
   i32.const 16
   i32.shr_u
   local.get $0
   i32.xor
   i32.and
   i32.const 2
   i32.shl
   i32.add
   i32.load
   local.set $0
   loop $while-continue|0
    local.get $0
    if
     local.get $0
     local.get $0
     i32.load offset=12
     local.tee $2
     i32.const 1
     i32.and
     if (result i32)
      i32.const 0
     else
      local.get $1
      local.get $0
      i64.load
      i64.eq
     end
     br_if $__inlined_func$~lib/map/Map<i64,i32>#find
     drop
     local.get $2
     i32.const -2
     i32.and
     local.set $0
     br $while-continue|0
    end
   end
   i32.const 0
  end
  i32.const 0
  i32.ne
 )
 (func $~lib/map/Map<i64,i32>#rehash (param $0 i32) (param $1 i32)
  (local $2 i32)
  (local $3 i32)
  (local $4 i32)
  (local $5 i32)
  (local $6 i64)
  (local $7 i32)
  (local $8 i32)
  (local $9 i32)
  global.get $~lib/memory/__stack_pointer
  i32.const 8
  i32.sub
  global.set $~lib/memory/__stack_pointer
  global.get $~lib/memory/__stack_pointer
  i32.const 2020
  i32.lt_s
  if
   i32.const 18432
   i32.const 18480
   i32.const 1
   i32.const 1
   call $~lib/builtins/abort
   unreachable
  end
  global.get $~lib/memory/__stack_pointer
  local.tee $2
  i64.const 0
  i64.store
  local.get $2
  local.get $1
  i32.const 1
  i32.add
  local.tee $2
  i32.const 2
  i32.shl
  call $~lib/arraybuffer/ArrayBuffer#constructor
  local.tee $4
  i32.store
  global.get $~lib/memory/__stack_pointer
  local.get $2
  i32.const 3
  i32.shl
  i32.const 3
  i32.div_s
  local.tee $7
  i32.const 4
  i32.shl
  call $~lib/arraybuffer/ArrayBuffer#constructor
  local.tee $3
  i32.store offset=4
  local.get $0
  i32.load offset=8
  local.tee $5
  local.get $0
  i32.load offset=16
  i32.const 4
  i32.shl
  i32.add
  local.set $8
  local.get $3
  local.set $2
  loop $while-continue|0
   local.get $5
   local.get $8
   i32.ne
   if
    local.get $5
    i32.load offset=12
    i32.const 1
    i32.and
    i32.eqz
    if
     local.get $2
     local.get $5
     i64.load
     local.tee $6
     i64.store
     local.get $2
     local.get $5
     i32.load offset=8
     i32.store offset=8
     local.get $2
     local.get $6
     i32.wrap_i64
     i32.const -1028477379
     i32.mul
     i32.const 374761401
     i32.add
     i32.const 17
     i32.rotl
     i32.const 668265263
     i32.mul
     local.get $6
     i64.const 32
     i64.shr_u
     i32.wrap_i64
     i32.const -1028477379
     i32.mul
     i32.add
     i32.const 17
     i32.rotl
     i32.const 668265263
     i32.mul
     local.tee $9
     i32.const 15
     i32.shr_u
     local.get $9
     i32.xor
     i32.const -2048144777
     i32.mul
     local.tee $9
     i32.const 13
     i32.shr_u
     local.get $9
     i32.xor
     i32.const -1028477379
     i32.mul
     local.tee $9
     i32.const 16
     i32.shr_u
     local.get $9
     i32.xor
     local.get $1
     i32.and
     i32.const 2
     i32.shl
     local.get $4
     i32.add
     local.tee $9
     i32.load
     i32.store offset=12
     local.get $9
     local.get $2
     i32.store
     local.get $2
     i32.const 16
     i32.add
     local.set $2
    end
    local.get $5
    i32.const 16
    i32.add
    local.set $5
    br $while-continue|0
   end
  end
  local.get $0
  local.get $4
  i32.store
  local.get $4
  if
   local.get $0
   local.get $4
   call $byn-split-outlined-A$~lib/rt/itcms/__link
  end
  local.get $0
  local.get $1
  i32.store offset=4
  local.get $0
  local.get $3
  i32.store offset=8
  local.get $3
  if
   local.get $0
   local.get $3
   call $byn-split-outlined-A$~lib/rt/itcms/__link
  end
  local.get $0
  local.get $7
  i32.store offset=12
  local.get $0
  local.get $0
  i32.load offset=20
  i32.store offset=16
  global.get $~lib/memory/__stack_pointer
  i32.const 8
  i32.add
  global.set $~lib/memory/__stack_pointer
 )
 (func $~lib/map/Map<i64,i32>#get (param $0 i32) (param $1 i64) (result i32)
  (local $2 i32)
  block $__inlined_func$~lib/map/Map<i64,i32>#find (result i32)
   local.get $0
   i32.load
   local.get $0
   i32.load offset=4
   local.get $1
   i32.wrap_i64
   i32.const -1028477379
   i32.mul
   i32.const 374761401
   i32.add
   i32.const 17
   i32.rotl
   i32.const 668265263
   i32.mul
   local.get $1
   i64.const 32
   i64.shr_u
   i32.wrap_i64
   i32.const -1028477379
   i32.mul
   i32.add
   i32.const 17
   i32.rotl
   i32.const 668265263
   i32.mul
   local.tee $0
   i32.const 15
   i32.shr_u
   local.get $0
   i32.xor
   i32.const -2048144777
   i32.mul
   local.tee $0
   i32.const 13
   i32.shr_u
   local.get $0
   i32.xor
   i32.const -1028477379
   i32.mul
   local.tee $0
   i32.const 16
   i32.shr_u
   local.get $0
   i32.xor
   i32.and
   i32.const 2
   i32.shl
   i32.add
   i32.load
   local.set $0
   loop $while-continue|0
    local.get $0
    if
     local.get $0
     local.get $0
     i32.load offset=12
     local.tee $2
     i32.const 1
     i32.and
     if (result i32)
      i32.const 0
     else
      local.get $1
      local.get $0
      i64.load
      i64.eq
     end
     br_if $__inlined_func$~lib/map/Map<i64,i32>#find
     drop
     local.get $2
     i32.const -2
     i32.and
     local.set $0
     br $while-continue|0
    end
   end
   i32.const 0
  end
  local.tee $0
  i32.eqz
  if
   i32.const 1616
   i32.const 1680
   i32.const 105
   i32.const 17
   call $~lib/builtins/abort
   unreachable
  end
  local.get $0
  i32.load offset=8
 )
 (func $~lib/array/Array<i64>#__set (param $0 i32) (param $1 i32) (param $2 i64)
  (local $3 i32)
  local.get $0
  i32.load offset=12
  local.get $1
  i32.le_u
  if
   local.get $1
   i32.const 0
   i32.lt_s
   if
    i32.const 1248
    i32.const 1728
    i32.const 123
    i32.const 22
    call $~lib/builtins/abort
    unreachable
   end
   local.get $0
   local.get $1
   i32.const 1
   i32.add
   local.tee $3
   i32.const 3
   i32.const 1
   call $~lib/array/ensureCapacity
   local.get $0
   local.get $3
   i32.store offset=12
  end
  local.get $0
  i32.load offset=4
  local.get $1
  i32.const 3
  i32.shl
  i32.add
  local.get $2
  i64.store
 )
 (func $~lib/map/Map<i64,i32>#delete (param $0 i32) (param $1 i64)
  (local $2 i32)
  (local $3 i32)
  block $__inlined_func$~lib/map/Map<i64,i32>#find (result i32)
   local.get $0
   i32.load
   local.get $0
   i32.load offset=4
   local.get $1
   i32.wrap_i64
   i32.const -1028477379
   i32.mul
   i32.const 374761401
   i32.add
   i32.const 17
   i32.rotl
   i32.const 668265263
   i32.mul
   local.get $1
   i64.const 32
   i64.shr_u
   i32.wrap_i64
   i32.const -1028477379
   i32.mul
   i32.add
   i32.const 17
   i32.rotl
   i32.const 668265263
   i32.mul
   local.tee $2
   i32.const 15
   i32.shr_u
   local.get $2
   i32.xor
   i32.const -2048144777
   i32.mul
   local.tee $2
   i32.const 13
   i32.shr_u
   local.get $2
   i32.xor
   i32.const -1028477379
   i32.mul
   local.tee $2
   i32.const 16
   i32.shr_u
   local.get $2
   i32.xor
   i32.and
   i32.const 2
   i32.shl
   i32.add
   i32.load
   local.set $2
   loop $while-continue|0
    local.get $2
    if
     local.get $2
     local.get $2
     i32.load offset=12
     local.tee $3
     i32.const 1
     i32.and
     if (result i32)
      i32.const 0
     else
      local.get $1
      local.get $2
      i64.load
      i64.eq
     end
     br_if $__inlined_func$~lib/map/Map<i64,i32>#find
     drop
     local.get $3
     i32.const -2
     i32.and
     local.set $2
     br $while-continue|0
    end
   end
   i32.const 0
  end
  local.tee $2
  i32.eqz
  if
   return
  end
  local.get $2
  local.get $2
  i32.load offset=12
  i32.const 1
  i32.or
  i32.store offset=12
  local.get $0
  local.get $0
  i32.load offset=20
  i32.const 1
  i32.sub
  i32.store offset=20
  local.get $0
  i32.load offset=4
  i32.const 1
  i32.shr_u
  local.tee $2
  i32.const 1
  i32.add
  i32.const 4
  local.get $0
  i32.load offset=20
  local.tee $3
  local.get $3
  i32.const 4
  i32.lt_u
  select
  i32.ge_u
  if (result i32)
   local.get $0
   i32.load offset=20
   local.get $0
   i32.load offset=12
   i32.const 3
   i32.mul
   i32.const 4
   i32.div_s
   i32.lt_s
  else
   i32.const 0
  end
  if
   local.get $0
   local.get $2
   call $~lib/map/Map<i64,i32>#rehash
  end
 )
 (func $~lib/map/Map<i64,i32>#clear (param $0 i32)
  (local $1 i32)
  local.get $0
  i32.const 16
  call $~lib/arraybuffer/ArrayBuffer#constructor
  local.tee $1
  i32.store
  local.get $1
  if
   local.get $0
   local.get $1
   call $byn-split-outlined-A$~lib/rt/itcms/__link
  end
  local.get $0
  i32.const 3
  i32.store offset=4
  local.get $0
  i32.const 64
  call $~lib/arraybuffer/ArrayBuffer#constructor
  local.tee $1
  i32.store offset=8
  local.get $1
  if
   local.get $0
   local.get $1
   call $byn-split-outlined-A$~lib/rt/itcms/__link
  end
  local.get $0
  i32.const 4
  i32.store offset=12
  local.get $0
  i32.const 0
  i32.store offset=16
  local.get $0
  i32.const 0
  i32.store offset=20
 )
 (func $std/map/testNumeric<i64,i32>
  (local $0 i32)
  (local $1 i32)
  (local $2 i32)
  (local $3 i64)
  (local $4 i32)
  (local $5 i32)
  (local $6 i32)
  (local $7 i32)
  (local $8 i32)
  (local $9 i32)
  (local $10 i32)
  (local $11 i32)
  (local $12 i32)
  (local $13 i32)
  (local $14 i32)
  (local $15 i32)
  (local $16 i64)
  (local $17 i32)
  global.get $~lib/memory/__stack_pointer
  i32.const 20
  i32.sub
  global.set $~lib/memory/__stack_pointer
  block $folding-inner0
   global.get $~lib/memory/__stack_pointer
   i32.const 2020
   i32.lt_s
   br_if $folding-inner0
   global.get $~lib/memory/__stack_pointer
   local.tee $1
   i64.const 0
   i64.store
   local.get $1
   i64.const 0
   i64.store offset=8
   local.get $1
   i32.const 0
   i32.store offset=16
   local.get $1
   i32.const 4
   i32.sub
   global.set $~lib/memory/__stack_pointer
   global.get $~lib/memory/__stack_pointer
   i32.const 2020
   i32.lt_s
   br_if $folding-inner0
   global.get $~lib/memory/__stack_pointer
   local.tee $4
   i32.const 0
   i32.store
   local.get $4
   i32.const 24
   i32.const 20
   call $~lib/rt/itcms/__new
   local.tee $9
   i32.store
   local.get $9
   i32.const 16
   call $~lib/arraybuffer/ArrayBuffer#constructor
   local.tee $4
   i32.store
   local.get $4
   if
    local.get $9
    local.get $4
    call $byn-split-outlined-A$~lib/rt/itcms/__link
   end
   local.get $9
   i32.const 3
   i32.store offset=4
   local.get $9
   i32.const 64
   call $~lib/arraybuffer/ArrayBuffer#constructor
   local.tee $4
   i32.store offset=8
   local.get $4
   if
    local.get $9
    local.get $4
    call $byn-split-outlined-A$~lib/rt/itcms/__link
   end
   local.get $9
   i32.const 4
   i32.store offset=12
   local.get $9
   i32.const 0
   i32.store offset=16
   local.get $9
   i32.const 0
   i32.store offset=20
   global.get $~lib/memory/__stack_pointer
   i32.const 4
   i32.add
   global.set $~lib/memory/__stack_pointer
   local.get $1
   local.get $9
   i32.store
   loop $for-loop|0
    local.get $3
    i64.const 100
    i64.lt_s
    if
     local.get $9
     local.get $3
     call $~lib/map/Map<i64,i32>#has
     if
      i32.const 0
      i32.const 1568
      i32.const 6
      i32.const 5
      call $~lib/builtins/abort
      unreachable
     end
     local.get $9
     local.get $3
     local.get $3
     i32.wrap_i64
     i32.const 10
     i32.add
     call $~lib/map/Map<i64,i32>#set
     local.get $9
     local.get $3
     call $~lib/map/Map<i64,i32>#has
     i32.eqz
     if
      i32.const 0
      i32.const 1568
      i32.const 8
      i32.const 5
      call $~lib/builtins/abort
      unreachable
     end
     local.get $9
     local.get $3
     call $~lib/map/Map<i64,i32>#get
     local.get $3
     i32.wrap_i64
     i32.const 10
     i32.add
     i32.ne
     if
      i32.const 0
      i32.const 1568
      i32.const 9
      i32.const 5
      call $~lib/builtins/abort
      unreachable
     end
     local.get $3
     i64.const 1
     i64.add
     local.set $3
     br $for-loop|0
    end
   end
   local.get $9
   i32.load offset=20
   i32.const 100
   i32.ne
   if
    i32.const 0
    i32.const 1568
    i32.const 11
    i32.const 3
    call $~lib/builtins/abort
    unreachable
   end
   i64.const 0
   local.set $3
   loop $for-loop|1
    local.get $3
    i64.const 100
    i64.lt_s
    if
     local.get $9
     local.get $3
     call $~lib/map/Map<i64,i32>#has
     i32.eqz
     if
      i32.const 0
      i32.const 1568
      i32.const 15
      i32.const 5
      call $~lib/builtins/abort
      unreachable
     end
     local.get $9
     local.get $3
     call $~lib/map/Map<i64,i32>#get
     local.get $3
     i32.wrap_i64
     i32.const 10
     i32.add
     i32.ne
     if
      i32.const 0
      i32.const 1568
      i32.const 16
      i32.const 5
      call $~lib/builtins/abort
      unreachable
     end
     local.get $9
     local.get $3
     local.get $3
     i32.wrap_i64
     i32.const 20
     i32.add
     call $~lib/map/Map<i64,i32>#set
     local.get $9
     local.get $3
     call $~lib/map/Map<i64,i32>#has
     i32.eqz
     if
      i32.const 0
      i32.const 1568
      i32.const 18
      i32.const 5
      call $~lib/builtins/abort
      unreachable
     end
     local.get $9
     local.get $3
     call $~lib/map/Map<i64,i32>#get
     local.get $3
     i32.wrap_i64
     i32.const 20
     i32.add
     i32.ne
     if
      i32.const 0
      i32.const 1568
      i32.const 19
      i32.const 5
      call $~lib/builtins/abort
      unreachable
     end
     local.get $3
     i64.const 1
     i64.add
     local.set $3
     br $for-loop|1
    end
   end
   local.get $9
   i32.load offset=20
   i32.const 100
   i32.ne
   if
    i32.const 0
    i32.const 1568
    i32.const 21
    i32.const 3
    call $~lib/builtins/abort
    unreachable
   end
   global.get $~lib/memory/__stack_pointer
   local.tee $1
   local.get $1
   i32.const 4
   i32.sub
   global.set $~lib/memory/__stack_pointer
   global.get $~lib/memory/__stack_pointer
   i32.const 2020
   i32.lt_s
   br_if $folding-inner0
   global.get $~lib/memory/__stack_pointer
   local.tee $6
   i32.const 0
   i32.store
   local.get $9
   i32.load offset=8
   local.set $7
   local.get $9
   i32.load offset=16
   local.tee $8
   local.set $10
   local.get $6
   i32.const 8
   i32.sub
   global.set $~lib/memory/__stack_pointer
   global.get $~lib/memory/__stack_pointer
   i32.const 2020
   i32.lt_s
   br_if $folding-inner0
   global.get $~lib/memory/__stack_pointer
   local.tee $1
   i64.const 0
   i64.store
   local.get $1
   i32.const 16
   i32.const 21
   call $~lib/rt/itcms/__new
   local.tee $1
   i32.store
   local.get $1
   i32.const 0
   i32.store
   local.get $1
   i32.const 0
   i32.store offset=4
   local.get $1
   i32.const 0
   i32.store offset=8
   local.get $1
   i32.const 0
   i32.store offset=12
   local.get $10
   i32.const 134217727
   i32.gt_u
   if
    i32.const 1456
    i32.const 1728
    i32.const 65
    i32.const 60
    call $~lib/builtins/abort
    unreachable
   end
   global.get $~lib/memory/__stack_pointer
   local.get $10
   i32.const 8
   local.get $10
   i32.const 8
   i32.gt_u
   select
   i32.const 3
   i32.shl
   local.tee $11
   i32.const 0
   call $~lib/rt/itcms/__new
   local.tee $12
   i32.store offset=4
   local.get $12
   local.get $11
   call $~lib/memory/memory.fill
   local.get $1
   local.get $12
   i32.store
   local.get $12
   if
    local.get $1
    local.get $12
    call $byn-split-outlined-A$~lib/rt/itcms/__link
   end
   local.get $1
   local.get $12
   i32.store offset=4
   local.get $1
   local.get $11
   i32.store offset=8
   local.get $1
   local.get $10
   i32.store offset=12
   global.get $~lib/memory/__stack_pointer
   i32.const 8
   i32.add
   global.set $~lib/memory/__stack_pointer
   local.get $6
   local.get $1
   i32.store
   loop $for-loop|01
    local.get $2
    local.get $8
    i32.lt_s
    if
     local.get $2
     i32.const 4
     i32.shl
     local.get $7
     i32.add
     local.tee $6
     i32.load offset=12
     i32.const 1
     i32.and
     i32.eqz
     if
      local.get $1
      local.get $0
      local.get $6
      i64.load
      call $~lib/array/Array<i64>#__set
      local.get $0
      i32.const 1
      i32.add
      local.set $0
     end
     local.get $2
     i32.const 1
     i32.add
     local.set $2
     br $for-loop|01
    end
   end
   local.get $1
   local.get $0
   i32.const 3
   i32.const 0
   call $~lib/array/ensureCapacity
   local.get $1
   local.get $0
   i32.store offset=12
   global.get $~lib/memory/__stack_pointer
   i32.const 4
   i32.add
   global.set $~lib/memory/__stack_pointer
   local.get $1
   i32.store offset=4
   global.get $~lib/memory/__stack_pointer
   local.get $9
   call $~lib/map/Map<i64,i32>#values
   local.tee $10
   i32.store offset=8
   global.get $~lib/memory/__stack_pointer
   global.get $~lib/memory/__stack_pointer
   i32.const 4
   i32.sub
   global.set $~lib/memory/__stack_pointer
   global.get $~lib/memory/__stack_pointer
   i32.const 2020
   i32.lt_s
   br_if $folding-inner0
   global.get $~lib/memory/__stack_pointer
   local.tee $2
   i32.const 0
   i32.store
   local.get $2
   i32.const 24
   i32.const 22
   call $~lib/rt/itcms/__new
   local.tee $11
   i32.store
   local.get $11
   i32.const 16
   call $~lib/arraybuffer/ArrayBuffer#constructor
   local.tee $2
   i32.store
   local.get $2
   if
    local.get $11
    local.get $2
    call $byn-split-outlined-A$~lib/rt/itcms/__link
   end
   local.get $11
   i32.const 3
   i32.store offset=4
   local.get $11
   i32.const 96
   call $~lib/arraybuffer/ArrayBuffer#constructor
   local.tee $2
   i32.store offset=8
   local.get $2
   if
    local.get $11
    local.get $2
    call $byn-split-outlined-A$~lib/rt/itcms/__link
   end
   local.get $11
   i32.const 4
   i32.store offset=12
   local.get $11
   i32.const 0
   i32.store offset=16
   local.get $11
   i32.const 0
   i32.store offset=20
   global.get $~lib/memory/__stack_pointer
   i32.const 4
   i32.add
   global.set $~lib/memory/__stack_pointer
   local.get $11
   i32.store offset=12
   global.get $~lib/memory/__stack_pointer
   call $~lib/map/Map<i32,i32>#constructor
   local.tee $12
   i32.store offset=16
   loop $for-loop|2
    local.get $1
    i32.load offset=12
    local.get $5
    i32.gt_s
    if
     local.get $1
     i32.load offset=12
     local.get $5
     i32.le_u
     if
      i32.const 1248
      i32.const 1728
      i32.const 107
      i32.const 42
      call $~lib/builtins/abort
      unreachable
     end
     local.get $1
     i32.load offset=4
     local.get $5
     i32.const 3
     i32.shl
     i32.add
     i64.load
     local.set $3
     local.get $10
     local.get $5
     call $~lib/array/Array<i32>#__get
     local.set $13
     local.get $9
     local.get $3
     call $~lib/map/Map<i64,i32>#has
     i32.eqz
     if
      i32.const 0
      i32.const 1568
      i32.const 31
      i32.const 5
      call $~lib/builtins/abort
      unreachable
     end
     local.get $9
     local.get $13
     i32.const 20
     i32.sub
     i64.extend_i32_s
     call $~lib/map/Map<i64,i32>#has
     i32.eqz
     if
      i32.const 0
      i32.const 1568
      i32.const 32
      i32.const 5
      call $~lib/builtins/abort
      unreachable
     end
     global.get $~lib/memory/__stack_pointer
     i32.const 4
     i32.sub
     global.set $~lib/memory/__stack_pointer
     global.get $~lib/memory/__stack_pointer
     i32.const 2020
     i32.lt_s
     br_if $folding-inner0
     global.get $~lib/memory/__stack_pointer
     i32.const 0
     i32.store
     local.get $11
     i32.load
     local.get $3
     i32.wrap_i64
     i32.const -1028477379
     i32.mul
     i32.const 374761401
     i32.add
     i32.const 17
     i32.rotl
     i32.const 668265263
     i32.mul
     local.get $3
     i64.const 32
     i64.shr_u
     i32.wrap_i64
     i32.const -1028477379
     i32.mul
     i32.add
     i32.const 17
     i32.rotl
     i32.const 668265263
     i32.mul
     local.tee $0
     local.get $0
     i32.const 15
     i32.shr_u
     i32.xor
     i32.const -2048144777
     i32.mul
     local.tee $0
     local.get $0
     i32.const 13
     i32.shr_u
     i32.xor
     i32.const -1028477379
     i32.mul
     local.tee $0
     local.get $0
     i32.const 16
     i32.shr_u
     i32.xor
     local.tee $14
     local.get $11
     i32.load offset=4
     i32.and
     i32.const 2
     i32.shl
     i32.add
     i32.load
     local.set $0
     block $__inlined_func$~lib/map/Map<i64,i64>#find
      loop $while-continue|0
       local.get $0
       if
        local.get $0
        i32.load offset=16
        local.tee $2
        i32.const 1
        i32.and
        if (result i32)
         i32.const 0
        else
         local.get $3
         local.get $0
         i64.load
         i64.eq
        end
        br_if $__inlined_func$~lib/map/Map<i64,i64>#find
        local.get $2
        i32.const -2
        i32.and
        local.set $0
        br $while-continue|0
       end
      end
      i32.const 0
      local.set $0
     end
     local.get $0
     if
      local.get $0
      local.get $3
      i64.store offset=8
     else
      local.get $11
      i32.load offset=16
      local.get $11
      i32.load offset=12
      i32.eq
      if
       local.get $11
       i32.load offset=20
       local.get $11
       i32.load offset=12
       i32.const 3
       i32.mul
       i32.const 4
       i32.div_s
       i32.lt_s
       if (result i32)
        local.get $11
        i32.load offset=4
       else
        local.get $11
        i32.load offset=4
        i32.const 1
        i32.shl
        i32.const 1
        i32.or
       end
       local.set $15
       global.get $~lib/memory/__stack_pointer
       i32.const 8
       i32.sub
       global.set $~lib/memory/__stack_pointer
       global.get $~lib/memory/__stack_pointer
       i32.const 2020
       i32.lt_s
       br_if $folding-inner0
       global.get $~lib/memory/__stack_pointer
       local.tee $0
       i64.const 0
       i64.store
       local.get $0
       local.get $15
       i32.const 1
       i32.add
       local.tee $0
       i32.const 2
       i32.shl
       call $~lib/arraybuffer/ArrayBuffer#constructor
       local.tee $6
       i32.store
       global.get $~lib/memory/__stack_pointer
       local.get $0
       i32.const 3
       i32.shl
       i32.const 3
       i32.div_s
       local.tee $7
       i32.const 24
       i32.mul
       call $~lib/arraybuffer/ArrayBuffer#constructor
       local.tee $2
       i32.store offset=4
       local.get $11
       i32.load offset=8
       local.tee $4
       local.get $11
       i32.load offset=16
       i32.const 24
       i32.mul
       i32.add
       local.set $8
       local.get $2
       local.set $0
       loop $while-continue|02
        local.get $4
        local.get $8
        i32.ne
        if
         local.get $4
         i32.load offset=16
         i32.const 1
         i32.and
         i32.eqz
         if
          local.get $0
          local.get $4
          i64.load
          local.tee $16
          i64.store
          local.get $0
          local.get $4
          i64.load offset=8
          i64.store offset=8
          local.get $0
          local.get $16
          i32.wrap_i64
          i32.const -1028477379
          i32.mul
          i32.const 374761401
          i32.add
          i32.const 17
          i32.rotl
          i32.const 668265263
          i32.mul
          local.get $16
          i64.const 32
          i64.shr_u
          i32.wrap_i64
          i32.const -1028477379
          i32.mul
          i32.add
          i32.const 17
          i32.rotl
          i32.const 668265263
          i32.mul
          local.tee $17
          local.get $17
          i32.const 15
          i32.shr_u
          i32.xor
          i32.const -2048144777
          i32.mul
          local.tee $17
          local.get $17
          i32.const 13
          i32.shr_u
          i32.xor
          i32.const -1028477379
          i32.mul
          local.tee $17
          local.get $17
          i32.const 16
          i32.shr_u
          i32.xor
          local.get $15
          i32.and
          i32.const 2
          i32.shl
          local.get $6
          i32.add
          local.tee $17
          i32.load
          i32.store offset=16
          local.get $17
          local.get $0
          i32.store
          local.get $0
          i32.const 24
          i32.add
          local.set $0
         end
         local.get $4
         i32.const 24
         i32.add
         local.set $4
         br $while-continue|02
        end
       end
       local.get $11
       local.get $6
       i32.store
       local.get $6
       if
        local.get $11
        local.get $6
        call $byn-split-outlined-A$~lib/rt/itcms/__link
       end
       local.get $11
       local.get $15
       i32.store offset=4
       local.get $11
       local.get $2
       i32.store offset=8
       local.get $2
       if
        local.get $11
        local.get $2
        call $byn-split-outlined-A$~lib/rt/itcms/__link
       end
       local.get $11
       local.get $7
       i32.store offset=12
       local.get $11
       local.get $11
       i32.load offset=20
       i32.store offset=16
       global.get $~lib/memory/__stack_pointer
       i32.const 8
       i32.add
       global.set $~lib/memory/__stack_pointer
      end
      global.get $~lib/memory/__stack_pointer
      local.get $11
      i32.load offset=8
      local.tee $0
      i32.store
      local.get $11
      local.get $11
      i32.load offset=16
      local.tee $2
      i32.const 1
      i32.add
      i32.store offset=16
      local.get $2
      i32.const 24
      i32.mul
      local.get $0
      i32.add
      local.tee $0
      local.get $3
      i64.store
      local.get $0
      local.get $3
      i64.store offset=8
      local.get $11
      local.get $11
      i32.load offset=20
      i32.const 1
      i32.add
      i32.store offset=20
      local.get $0
      local.get $11
      i32.load
      local.get $11
      i32.load offset=4
      local.get $14
      i32.and
      i32.const 2
      i32.shl
      i32.add
      local.tee $2
      i32.load
      i32.store offset=16
      local.get $2
      local.get $0
      i32.store
     end
     global.get $~lib/memory/__stack_pointer
     i32.const 4
     i32.add
     global.set $~lib/memory/__stack_pointer
     local.get $12
     local.get $13
     i32.const 20
     i32.sub
     local.tee $0
     local.get $0
     call $~lib/map/Map<i32,i32>#set
     local.get $5
     i32.const 1
     i32.add
     local.set $5
     br $for-loop|2
    end
   end
   local.get $11
   i32.load offset=20
   i32.const 100
   i32.ne
   if
    i32.const 0
    i32.const 1568
    i32.const 36
    i32.const 3
    call $~lib/builtins/abort
    unreachable
   end
   local.get $12
   i32.load offset=20
   i32.const 100
   i32.ne
   if
    i32.const 0
    i32.const 1568
    i32.const 37
    i32.const 3
    call $~lib/builtins/abort
    unreachable
   end
   i64.const 0
   local.set $3
   loop $for-loop|3
    local.get $3
    i64.const 50
    i64.lt_s
    if
     local.get $9
     local.get $3
     call $~lib/map/Map<i64,i32>#has
     i32.eqz
     if
      i32.const 0
      i32.const 1568
      i32.const 41
      i32.const 5
      call $~lib/builtins/abort
      unreachable
     end
     local.get $9
     local.get $3
     call $~lib/map/Map<i64,i32>#get
     local.get $3
     i32.wrap_i64
     i32.const 20
     i32.add
     i32.ne
     if
      i32.const 0
      i32.const 1568
      i32.const 42
      i32.const 5
      call $~lib/builtins/abort
      unreachable
     end
     local.get $9
     local.get $3
     call $~lib/map/Map<i64,i32>#delete
     local.get $9
     local.get $3
     call $~lib/map/Map<i64,i32>#has
     if
      i32.const 0
      i32.const 1568
      i32.const 44
      i32.const 5
      call $~lib/builtins/abort
      unreachable
     end
     local.get $3
     i64.const 1
     i64.add
     local.set $3
     br $for-loop|3
    end
   end
   local.get $9
   i32.load offset=20
   i32.const 50
   i32.ne
   if
    i32.const 0
    i32.const 1568
    i32.const 46
    i32.const 3
    call $~lib/builtins/abort
    unreachable
   end
   i64.const 0
   local.set $3
   loop $for-loop|4
    local.get $3
    i64.const 50
    i64.lt_s
    if
     local.get $9
     local.get $3
     call $~lib/map/Map<i64,i32>#has
     if
      i32.const 0
      i32.const 1568
      i32.const 50
      i32.const 5
      call $~lib/builtins/abort
      unreachable
     end
     local.get $9
     local.get $3
     local.get $3
     i32.wrap_i64
     i32.const 10
     i32.add
     call $~lib/map/Map<i64,i32>#set
     local.get $9
     local.get $3
     call $~lib/map/Map<i64,i32>#has
     i32.eqz
     if
      i32.const 0
      i32.const 1568
      i32.const 52
      i32.const 5
      call $~lib/builtins/abort
      unreachable
     end
     local.get $9
     local.get $3
     call $~lib/map/Map<i64,i32>#delete
     local.get $9
     local.get $3
     call $~lib/map/Map<i64,i32>#has
     if
      i32.const 0
      i32.const 1568
      i32.const 54
      i32.const 5
      call $~lib/builtins/abort
      unreachable
     end
     local.get $3
     i64.const 1
     i64.add
     local.set $3
     br $for-loop|4
    end
   end
   local.get $9
   i32.load offset=20
   i32.const 50
   i32.ne
   if
    i32.const 0
    i32.const 1568
    i32.const 56
    i32.const 3
    call $~lib/builtins/abort
    unreachable
   end
   local.get $9
   call $~lib/map/Map<i64,i32>#clear
   local.get $9
   i32.load offset=20
   if
    i32.const 0
    i32.const 1568
    i32.const 60
    i32.const 3
    call $~lib/builtins/abort
    unreachable
   end
   global.get $~lib/memory/__stack_pointer
   i32.const 20
   i32.add
   global.set $~lib/memory/__stack_pointer
   return
  end
  i32.const 18432
  i32.const 18480
  i32.const 1
  i32.const 1
  call $~lib/builtins/abort
  unreachable
 )
 (func $~lib/map/Map<u64,i32>#has (param $0 i32) (param $1 i64) (result i32)
  (local $2 i32)
  block $__inlined_func$~lib/map/Map<u64,i32>#find (result i32)
   local.get $0
   i32.load
   local.get $0
   i32.load offset=4
   local.get $1
   i32.wrap_i64
   i32.const -1028477379
   i32.mul
   i32.const 374761401
   i32.add
   i32.const 17
   i32.rotl
   i32.const 668265263
   i32.mul
   local.get $1
   i64.const 32
   i64.shr_u
   i32.wrap_i64
   i32.const -1028477379
   i32.mul
   i32.add
   i32.const 17
   i32.rotl
   i32.const 668265263
   i32.mul
   local.tee $0
   i32.const 15
   i32.shr_u
   local.get $0
   i32.xor
   i32.const -2048144777
   i32.mul
   local.tee $0
   i32.const 13
   i32.shr_u
   local.get $0
   i32.xor
   i32.const -1028477379
   i32.mul
   local.tee $0
   i32.const 16
   i32.shr_u
   local.get $0
   i32.xor
   i32.and
   i32.const 2
   i32.shl
   i32.add
   i32.load
   local.set $0
   loop $while-continue|0
    local.get $0
    if
     local.get $0
     local.get $0
     i32.load offset=12
     local.tee $2
     i32.const 1
     i32.and
     if (result i32)
      i32.const 0
     else
      local.get $1
      local.get $0
      i64.load
      i64.eq
     end
     br_if $__inlined_func$~lib/map/Map<u64,i32>#find
     drop
     local.get $2
     i32.const -2
     i32.and
     local.set $0
     br $while-continue|0
    end
   end
   i32.const 0
  end
  i32.const 0
  i32.ne
 )
 (func $~lib/map/Map<u64,i32>#rehash (param $0 i32) (param $1 i32)
  (local $2 i32)
  (local $3 i32)
  (local $4 i32)
  (local $5 i32)
  (local $6 i64)
  (local $7 i32)
  (local $8 i32)
  (local $9 i32)
  global.get $~lib/memory/__stack_pointer
  i32.const 8
  i32.sub
  global.set $~lib/memory/__stack_pointer
  global.get $~lib/memory/__stack_pointer
  i32.const 2020
  i32.lt_s
  if
   i32.const 18432
   i32.const 18480
   i32.const 1
   i32.const 1
   call $~lib/builtins/abort
   unreachable
  end
  global.get $~lib/memory/__stack_pointer
  local.tee $2
  i64.const 0
  i64.store
  local.get $2
  local.get $1
  i32.const 1
  i32.add
  local.tee $2
  i32.const 2
  i32.shl
  call $~lib/arraybuffer/ArrayBuffer#constructor
  local.tee $4
  i32.store
  global.get $~lib/memory/__stack_pointer
  local.get $2
  i32.const 3
  i32.shl
  i32.const 3
  i32.div_s
  local.tee $7
  i32.const 4
  i32.shl
  call $~lib/arraybuffer/ArrayBuffer#constructor
  local.tee $3
  i32.store offset=4
  local.get $0
  i32.load offset=8
  local.tee $5
  local.get $0
  i32.load offset=16
  i32.const 4
  i32.shl
  i32.add
  local.set $8
  local.get $3
  local.set $2
  loop $while-continue|0
   local.get $5
   local.get $8
   i32.ne
   if
    local.get $5
    i32.load offset=12
    i32.const 1
    i32.and
    i32.eqz
    if
     local.get $2
     local.get $5
     i64.load
     local.tee $6
     i64.store
     local.get $2
     local.get $5
     i32.load offset=8
     i32.store offset=8
     local.get $2
     local.get $6
     i32.wrap_i64
     i32.const -1028477379
     i32.mul
     i32.const 374761401
     i32.add
     i32.const 17
     i32.rotl
     i32.const 668265263
     i32.mul
     local.get $6
     i64.const 32
     i64.shr_u
     i32.wrap_i64
     i32.const -1028477379
     i32.mul
     i32.add
     i32.const 17
     i32.rotl
     i32.const 668265263
     i32.mul
     local.tee $9
     i32.const 15
     i32.shr_u
     local.get $9
     i32.xor
     i32.const -2048144777
     i32.mul
     local.tee $9
     i32.const 13
     i32.shr_u
     local.get $9
     i32.xor
     i32.const -1028477379
     i32.mul
     local.tee $9
     i32.const 16
     i32.shr_u
     local.get $9
     i32.xor
     local.get $1
     i32.and
     i32.const 2
     i32.shl
     local.get $4
     i32.add
     local.tee $9
     i32.load
     i32.store offset=12
     local.get $9
     local.get $2
     i32.store
     local.get $2
     i32.const 16
     i32.add
     local.set $2
    end
    local.get $5
    i32.const 16
    i32.add
    local.set $5
    br $while-continue|0
   end
  end
  local.get $0
  local.get $4
  i32.store
  local.get $4
  if
   local.get $0
   local.get $4
   call $byn-split-outlined-A$~lib/rt/itcms/__link
  end
  local.get $0
  local.get $1
  i32.store offset=4
  local.get $0
  local.get $3
  i32.store offset=8
  local.get $3
  if
   local.get $0
   local.get $3
   call $byn-split-outlined-A$~lib/rt/itcms/__link
  end
  local.get $0
  local.get $7
  i32.store offset=12
  local.get $0
  local.get $0
  i32.load offset=20
  i32.store offset=16
  global.get $~lib/memory/__stack_pointer
  i32.const 8
  i32.add
  global.set $~lib/memory/__stack_pointer
 )
 (func $~lib/map/Map<u64,i32>#get (param $0 i32) (param $1 i64) (result i32)
  (local $2 i32)
  block $__inlined_func$~lib/map/Map<u64,i32>#find (result i32)
   local.get $0
   i32.load
   local.get $0
   i32.load offset=4
   local.get $1
   i32.wrap_i64
   i32.const -1028477379
   i32.mul
   i32.const 374761401
   i32.add
   i32.const 17
   i32.rotl
   i32.const 668265263
   i32.mul
   local.get $1
   i64.const 32
   i64.shr_u
   i32.wrap_i64
   i32.const -1028477379
   i32.mul
   i32.add
   i32.const 17
   i32.rotl
   i32.const 668265263
   i32.mul
   local.tee $0
   i32.const 15
   i32.shr_u
   local.get $0
   i32.xor
   i32.const -2048144777
   i32.mul
   local.tee $0
   i32.const 13
   i32.shr_u
   local.get $0
   i32.xor
   i32.const -1028477379
   i32.mul
   local.tee $0
   i32.const 16
   i32.shr_u
   local.get $0
   i32.xor
   i32.and
   i32.const 2
   i32.shl
   i32.add
   i32.load
   local.set $0
   loop $while-continue|0
    local.get $0
    if
     local.get $0
     local.get $0
     i32.load offset=12
     local.tee $2
     i32.const 1
     i32.and
     if (result i32)
      i32.const 0
     else
      local.get $1
      local.get $0
      i64.load
      i64.eq
     end
     br_if $__inlined_func$~lib/map/Map<u64,i32>#find
     drop
     local.get $2
     i32.const -2
     i32.and
     local.set $0
     br $while-continue|0
    end
   end
   i32.const 0
  end
  local.tee $0
  i32.eqz
  if
   i32.const 1616
   i32.const 1680
   i32.const 105
   i32.const 17
   call $~lib/builtins/abort
   unreachable
  end
  local.get $0
  i32.load offset=8
 )
 (func $~lib/map/Map<u64,i32>#delete (param $0 i32) (param $1 i64)
  (local $2 i32)
  (local $3 i32)
  block $__inlined_func$~lib/map/Map<u64,i32>#find (result i32)
   local.get $0
   i32.load
   local.get $0
   i32.load offset=4
   local.get $1
   i32.wrap_i64
   i32.const -1028477379
   i32.mul
   i32.const 374761401
   i32.add
   i32.const 17
   i32.rotl
   i32.const 668265263
   i32.mul
   local.get $1
   i64.const 32
   i64.shr_u
   i32.wrap_i64
   i32.const -1028477379
   i32.mul
   i32.add
   i32.const 17
   i32.rotl
   i32.const 668265263
   i32.mul
   local.tee $2
   i32.const 15
   i32.shr_u
   local.get $2
   i32.xor
   i32.const -2048144777
   i32.mul
   local.tee $2
   i32.const 13
   i32.shr_u
   local.get $2
   i32.xor
   i32.const -1028477379
   i32.mul
   local.tee $2
   i32.const 16
   i32.shr_u
   local.get $2
   i32.xor
   i32.and
   i32.const 2
   i32.shl
   i32.add
   i32.load
   local.set $2
   loop $while-continue|0
    local.get $2
    if
     local.get $2
     local.get $2
     i32.load offset=12
     local.tee $3
     i32.const 1
     i32.and
     if (result i32)
      i32.const 0
     else
      local.get $1
      local.get $2
      i64.load
      i64.eq
     end
     br_if $__inlined_func$~lib/map/Map<u64,i32>#find
     drop
     local.get $3
     i32.const -2
     i32.and
     local.set $2
     br $while-continue|0
    end
   end
   i32.const 0
  end
  local.tee $2
  i32.eqz
  if
   return
  end
  local.get $2
  local.get $2
  i32.load offset=12
  i32.const 1
  i32.or
  i32.store offset=12
  local.get $0
  local.get $0
  i32.load offset=20
  i32.const 1
  i32.sub
  i32.store offset=20
  local.get $0
  i32.load offset=4
  i32.const 1
  i32.shr_u
  local.tee $2
  i32.const 1
  i32.add
  i32.const 4
  local.get $0
  i32.load offset=20
  local.tee $3
  local.get $3
  i32.const 4
  i32.lt_u
  select
  i32.ge_u
  if (result i32)
   local.get $0
   i32.load offset=20
   local.get $0
   i32.load offset=12
   i32.const 3
   i32.mul
   i32.const 4
   i32.div_s
   i32.lt_s
  else
   i32.const 0
  end
  if
   local.get $0
   local.get $2
   call $~lib/map/Map<u64,i32>#rehash
  end
 )
 (func $std/map/testNumeric<u64,i32>
  (local $0 i32)
  (local $1 i32)
  (local $2 i32)
  (local $3 i64)
  (local $4 i32)
  (local $5 i32)
  (local $6 i32)
  (local $7 i32)
  (local $8 i32)
  (local $9 i32)
  (local $10 i32)
  (local $11 i32)
  (local $12 i32)
  (local $13 i32)
  (local $14 i32)
  (local $15 i32)
  (local $16 i64)
  (local $17 i32)
  global.get $~lib/memory/__stack_pointer
  i32.const 20
  i32.sub
  global.set $~lib/memory/__stack_pointer
  block $folding-inner0
   global.get $~lib/memory/__stack_pointer
   i32.const 2020
   i32.lt_s
   br_if $folding-inner0
   global.get $~lib/memory/__stack_pointer
   local.tee $1
   i64.const 0
   i64.store
   local.get $1
   i64.const 0
   i64.store offset=8
   local.get $1
   i32.const 0
   i32.store offset=16
   local.get $1
   i32.const 4
   i32.sub
   global.set $~lib/memory/__stack_pointer
   global.get $~lib/memory/__stack_pointer
   i32.const 2020
   i32.lt_s
   br_if $folding-inner0
   global.get $~lib/memory/__stack_pointer
   local.tee $4
   i32.const 0
   i32.store
   local.get $4
   i32.const 24
   i32.const 23
   call $~lib/rt/itcms/__new
   local.tee $9
   i32.store
   local.get $9
   i32.const 16
   call $~lib/arraybuffer/ArrayBuffer#constructor
   local.tee $4
   i32.store
   local.get $4
   if
    local.get $9
    local.get $4
    call $byn-split-outlined-A$~lib/rt/itcms/__link
   end
   local.get $9
   i32.const 3
   i32.store offset=4
   local.get $9
   i32.const 64
   call $~lib/arraybuffer/ArrayBuffer#constructor
   local.tee $4
   i32.store offset=8
   local.get $4
   if
    local.get $9
    local.get $4
    call $byn-split-outlined-A$~lib/rt/itcms/__link
   end
   local.get $9
   i32.const 4
   i32.store offset=12
   local.get $9
   i32.const 0
   i32.store offset=16
   local.get $9
   i32.const 0
   i32.store offset=20
   global.get $~lib/memory/__stack_pointer
   i32.const 4
   i32.add
   global.set $~lib/memory/__stack_pointer
   local.get $1
   local.get $9
   i32.store
   loop $for-loop|0
    local.get $3
    i64.const 100
    i64.lt_u
    if
     local.get $9
     local.get $3
     call $~lib/map/Map<u64,i32>#has
     if
      i32.const 0
      i32.const 1568
      i32.const 6
      i32.const 5
      call $~lib/builtins/abort
      unreachable
     end
     local.get $9
     local.get $3
     local.get $3
     i32.wrap_i64
     i32.const 10
     i32.add
     call $~lib/map/Map<u64,i32>#set
     local.get $9
     local.get $3
     call $~lib/map/Map<u64,i32>#has
     i32.eqz
     if
      i32.const 0
      i32.const 1568
      i32.const 8
      i32.const 5
      call $~lib/builtins/abort
      unreachable
     end
     local.get $9
     local.get $3
     call $~lib/map/Map<u64,i32>#get
     local.get $3
     i32.wrap_i64
     i32.const 10
     i32.add
     i32.ne
     if
      i32.const 0
      i32.const 1568
      i32.const 9
      i32.const 5
      call $~lib/builtins/abort
      unreachable
     end
     local.get $3
     i64.const 1
     i64.add
     local.set $3
     br $for-loop|0
    end
   end
   local.get $9
   i32.load offset=20
   i32.const 100
   i32.ne
   if
    i32.const 0
    i32.const 1568
    i32.const 11
    i32.const 3
    call $~lib/builtins/abort
    unreachable
   end
   i64.const 0
   local.set $3
   loop $for-loop|1
    local.get $3
    i64.const 100
    i64.lt_u
    if
     local.get $9
     local.get $3
     call $~lib/map/Map<u64,i32>#has
     i32.eqz
     if
      i32.const 0
      i32.const 1568
      i32.const 15
      i32.const 5
      call $~lib/builtins/abort
      unreachable
     end
     local.get $9
     local.get $3
     call $~lib/map/Map<u64,i32>#get
     local.get $3
     i32.wrap_i64
     i32.const 10
     i32.add
     i32.ne
     if
      i32.const 0
      i32.const 1568
      i32.const 16
      i32.const 5
      call $~lib/builtins/abort
      unreachable
     end
     local.get $9
     local.get $3
     local.get $3
     i32.wrap_i64
     i32.const 20
     i32.add
     call $~lib/map/Map<u64,i32>#set
     local.get $9
     local.get $3
     call $~lib/map/Map<u64,i32>#has
     i32.eqz
     if
      i32.const 0
      i32.const 1568
      i32.const 18
      i32.const 5
      call $~lib/builtins/abort
      unreachable
     end
     local.get $9
     local.get $3
     call $~lib/map/Map<u64,i32>#get
     local.get $3
     i32.wrap_i64
     i32.const 20
     i32.add
     i32.ne
     if
      i32.const 0
      i32.const 1568
      i32.const 19
      i32.const 5
      call $~lib/builtins/abort
      unreachable
     end
     local.get $3
     i64.const 1
     i64.add
     local.set $3
     br $for-loop|1
    end
   end
   local.get $9
   i32.load offset=20
   i32.const 100
   i32.ne
   if
    i32.const 0
    i32.const 1568
    i32.const 21
    i32.const 3
    call $~lib/builtins/abort
    unreachable
   end
   global.get $~lib/memory/__stack_pointer
   local.tee $1
   local.get $1
   i32.const 4
   i32.sub
   global.set $~lib/memory/__stack_pointer
   global.get $~lib/memory/__stack_pointer
   i32.const 2020
   i32.lt_s
   br_if $folding-inner0
   global.get $~lib/memory/__stack_pointer
   local.tee $6
   i32.const 0
   i32.store
   local.get $9
   i32.load offset=8
   local.set $7
   local.get $9
   i32.load offset=16
   local.tee $8
   local.set $10
   local.get $6
   i32.const 8
   i32.sub
   global.set $~lib/memory/__stack_pointer
   global.get $~lib/memory/__stack_pointer
   i32.const 2020
   i32.lt_s
   br_if $folding-inner0
   global.get $~lib/memory/__stack_pointer
   local.tee $1
   i64.const 0
   i64.store
   local.get $1
   i32.const 16
   i32.const 24
   call $~lib/rt/itcms/__new
   local.tee $1
   i32.store
   local.get $1
   i32.const 0
   i32.store
   local.get $1
   i32.const 0
   i32.store offset=4
   local.get $1
   i32.const 0
   i32.store offset=8
   local.get $1
   i32.const 0
   i32.store offset=12
   local.get $10
   i32.const 134217727
   i32.gt_u
   if
    i32.const 1456
    i32.const 1728
    i32.const 65
    i32.const 60
    call $~lib/builtins/abort
    unreachable
   end
   global.get $~lib/memory/__stack_pointer
   local.get $10
   i32.const 8
   local.get $10
   i32.const 8
   i32.gt_u
   select
   i32.const 3
   i32.shl
   local.tee $11
   i32.const 0
   call $~lib/rt/itcms/__new
   local.tee $12
   i32.store offset=4
   local.get $12
   local.get $11
   call $~lib/memory/memory.fill
   local.get $1
   local.get $12
   i32.store
   local.get $12
   if
    local.get $1
    local.get $12
    call $byn-split-outlined-A$~lib/rt/itcms/__link
   end
   local.get $1
   local.get $12
   i32.store offset=4
   local.get $1
   local.get $11
   i32.store offset=8
   local.get $1
   local.get $10
   i32.store offset=12
   global.get $~lib/memory/__stack_pointer
   i32.const 8
   i32.add
   global.set $~lib/memory/__stack_pointer
   local.get $6
   local.get $1
   i32.store
   loop $for-loop|01
    local.get $2
    local.get $8
    i32.lt_s
    if
     local.get $2
     i32.const 4
     i32.shl
     local.get $7
     i32.add
     local.tee $6
     i32.load offset=12
     i32.const 1
     i32.and
     i32.eqz
     if
      local.get $1
      local.get $0
      local.get $6
      i64.load
      call $~lib/array/Array<i64>#__set
      local.get $0
      i32.const 1
      i32.add
      local.set $0
     end
     local.get $2
     i32.const 1
     i32.add
     local.set $2
     br $for-loop|01
    end
   end
   local.get $1
   local.get $0
   i32.const 3
   i32.const 0
   call $~lib/array/ensureCapacity
   local.get $1
   local.get $0
   i32.store offset=12
   global.get $~lib/memory/__stack_pointer
   i32.const 4
   i32.add
   global.set $~lib/memory/__stack_pointer
   local.get $1
   i32.store offset=4
   global.get $~lib/memory/__stack_pointer
   local.get $9
   call $~lib/map/Map<i64,i32>#values
   local.tee $10
   i32.store offset=8
   global.get $~lib/memory/__stack_pointer
   global.get $~lib/memory/__stack_pointer
   i32.const 4
   i32.sub
   global.set $~lib/memory/__stack_pointer
   global.get $~lib/memory/__stack_pointer
   i32.const 2020
   i32.lt_s
   br_if $folding-inner0
   global.get $~lib/memory/__stack_pointer
   local.tee $2
   i32.const 0
   i32.store
   local.get $2
   i32.const 24
   i32.const 25
   call $~lib/rt/itcms/__new
   local.tee $11
   i32.store
   local.get $11
   i32.const 16
   call $~lib/arraybuffer/ArrayBuffer#constructor
   local.tee $2
   i32.store
   local.get $2
   if
    local.get $11
    local.get $2
    call $byn-split-outlined-A$~lib/rt/itcms/__link
   end
   local.get $11
   i32.const 3
   i32.store offset=4
   local.get $11
   i32.const 96
   call $~lib/arraybuffer/ArrayBuffer#constructor
   local.tee $2
   i32.store offset=8
   local.get $2
   if
    local.get $11
    local.get $2
    call $byn-split-outlined-A$~lib/rt/itcms/__link
   end
   local.get $11
   i32.const 4
   i32.store offset=12
   local.get $11
   i32.const 0
   i32.store offset=16
   local.get $11
   i32.const 0
   i32.store offset=20
   global.get $~lib/memory/__stack_pointer
   i32.const 4
   i32.add
   global.set $~lib/memory/__stack_pointer
   local.get $11
   i32.store offset=12
   global.get $~lib/memory/__stack_pointer
   call $~lib/map/Map<i32,i32>#constructor
   local.tee $12
   i32.store offset=16
   loop $for-loop|2
    local.get $1
    i32.load offset=12
    local.get $5
    i32.gt_s
    if
     local.get $1
     i32.load offset=12
     local.get $5
     i32.le_u
     if
      i32.const 1248
      i32.const 1728
      i32.const 107
      i32.const 42
      call $~lib/builtins/abort
      unreachable
     end
     local.get $1
     i32.load offset=4
     local.get $5
     i32.const 3
     i32.shl
     i32.add
     i64.load
     local.set $3
     local.get $10
     local.get $5
     call $~lib/array/Array<i32>#__get
     local.set $13
     local.get $9
     local.get $3
     call $~lib/map/Map<u64,i32>#has
     i32.eqz
     if
      i32.const 0
      i32.const 1568
      i32.const 31
      i32.const 5
      call $~lib/builtins/abort
      unreachable
     end
     local.get $9
     local.get $13
     i32.const 20
     i32.sub
     i64.extend_i32_s
     call $~lib/map/Map<u64,i32>#has
     i32.eqz
     if
      i32.const 0
      i32.const 1568
      i32.const 32
      i32.const 5
      call $~lib/builtins/abort
      unreachable
     end
     global.get $~lib/memory/__stack_pointer
     i32.const 4
     i32.sub
     global.set $~lib/memory/__stack_pointer
     global.get $~lib/memory/__stack_pointer
     i32.const 2020
     i32.lt_s
     br_if $folding-inner0
     global.get $~lib/memory/__stack_pointer
     i32.const 0
     i32.store
     local.get $11
     i32.load
     local.get $3
     i32.wrap_i64
     i32.const -1028477379
     i32.mul
     i32.const 374761401
     i32.add
     i32.const 17
     i32.rotl
     i32.const 668265263
     i32.mul
     local.get $3
     i64.const 32
     i64.shr_u
     i32.wrap_i64
     i32.const -1028477379
     i32.mul
     i32.add
     i32.const 17
     i32.rotl
     i32.const 668265263
     i32.mul
     local.tee $0
     local.get $0
     i32.const 15
     i32.shr_u
     i32.xor
     i32.const -2048144777
     i32.mul
     local.tee $0
     local.get $0
     i32.const 13
     i32.shr_u
     i32.xor
     i32.const -1028477379
     i32.mul
     local.tee $0
     local.get $0
     i32.const 16
     i32.shr_u
     i32.xor
     local.tee $14
     local.get $11
     i32.load offset=4
     i32.and
     i32.const 2
     i32.shl
     i32.add
     i32.load
     local.set $0
     block $__inlined_func$~lib/map/Map<u64,u64>#find
      loop $while-continue|0
       local.get $0
       if
        local.get $0
        i32.load offset=16
        local.tee $2
        i32.const 1
        i32.and
        if (result i32)
         i32.const 0
        else
         local.get $3
         local.get $0
         i64.load
         i64.eq
        end
        br_if $__inlined_func$~lib/map/Map<u64,u64>#find
        local.get $2
        i32.const -2
        i32.and
        local.set $0
        br $while-continue|0
       end
      end
      i32.const 0
      local.set $0
     end
     local.get $0
     if
      local.get $0
      local.get $3
      i64.store offset=8
     else
      local.get $11
      i32.load offset=16
      local.get $11
      i32.load offset=12
      i32.eq
      if
       local.get $11
       i32.load offset=20
       local.get $11
       i32.load offset=12
       i32.const 3
       i32.mul
       i32.const 4
       i32.div_s
       i32.lt_s
       if (result i32)
        local.get $11
        i32.load offset=4
       else
        local.get $11
        i32.load offset=4
        i32.const 1
        i32.shl
        i32.const 1
        i32.or
       end
       local.set $15
       global.get $~lib/memory/__stack_pointer
       i32.const 8
       i32.sub
       global.set $~lib/memory/__stack_pointer
       global.get $~lib/memory/__stack_pointer
       i32.const 2020
       i32.lt_s
       br_if $folding-inner0
       global.get $~lib/memory/__stack_pointer
       local.tee $0
       i64.const 0
       i64.store
       local.get $0
       local.get $15
       i32.const 1
       i32.add
       local.tee $0
       i32.const 2
       i32.shl
       call $~lib/arraybuffer/ArrayBuffer#constructor
       local.tee $6
       i32.store
       global.get $~lib/memory/__stack_pointer
       local.get $0
       i32.const 3
       i32.shl
       i32.const 3
       i32.div_s
       local.tee $7
       i32.const 24
       i32.mul
       call $~lib/arraybuffer/ArrayBuffer#constructor
       local.tee $2
       i32.store offset=4
       local.get $11
       i32.load offset=8
       local.tee $4
       local.get $11
       i32.load offset=16
       i32.const 24
       i32.mul
       i32.add
       local.set $8
       local.get $2
       local.set $0
       loop $while-continue|02
        local.get $4
        local.get $8
        i32.ne
        if
         local.get $4
         i32.load offset=16
         i32.const 1
         i32.and
         i32.eqz
         if
          local.get $0
          local.get $4
          i64.load
          local.tee $16
          i64.store
          local.get $0
          local.get $4
          i64.load offset=8
          i64.store offset=8
          local.get $0
          local.get $16
          i32.wrap_i64
          i32.const -1028477379
          i32.mul
          i32.const 374761401
          i32.add
          i32.const 17
          i32.rotl
          i32.const 668265263
          i32.mul
          local.get $16
          i64.const 32
          i64.shr_u
          i32.wrap_i64
          i32.const -1028477379
          i32.mul
          i32.add
          i32.const 17
          i32.rotl
          i32.const 668265263
          i32.mul
          local.tee $17
          local.get $17
          i32.const 15
          i32.shr_u
          i32.xor
          i32.const -2048144777
          i32.mul
          local.tee $17
          local.get $17
          i32.const 13
          i32.shr_u
          i32.xor
          i32.const -1028477379
          i32.mul
          local.tee $17
          local.get $17
          i32.const 16
          i32.shr_u
          i32.xor
          local.get $15
          i32.and
          i32.const 2
          i32.shl
          local.get $6
          i32.add
          local.tee $17
          i32.load
          i32.store offset=16
          local.get $17
          local.get $0
          i32.store
          local.get $0
          i32.const 24
          i32.add
          local.set $0
         end
         local.get $4
         i32.const 24
         i32.add
         local.set $4
         br $while-continue|02
        end
       end
       local.get $11
       local.get $6
       i32.store
       local.get $6
       if
        local.get $11
        local.get $6
        call $byn-split-outlined-A$~lib/rt/itcms/__link
       end
       local.get $11
       local.get $15
       i32.store offset=4
       local.get $11
       local.get $2
       i32.store offset=8
       local.get $2
       if
        local.get $11
        local.get $2
        call $byn-split-outlined-A$~lib/rt/itcms/__link
       end
       local.get $11
       local.get $7
       i32.store offset=12
       local.get $11
       local.get $11
       i32.load offset=20
       i32.store offset=16
       global.get $~lib/memory/__stack_pointer
       i32.const 8
       i32.add
       global.set $~lib/memory/__stack_pointer
      end
      global.get $~lib/memory/__stack_pointer
      local.get $11
      i32.load offset=8
      local.tee $0
      i32.store
      local.get $11
      local.get $11
      i32.load offset=16
      local.tee $2
      i32.const 1
      i32.add
      i32.store offset=16
      local.get $2
      i32.const 24
      i32.mul
      local.get $0
      i32.add
      local.tee $0
      local.get $3
      i64.store
      local.get $0
      local.get $3
      i64.store offset=8
      local.get $11
      local.get $11
      i32.load offset=20
      i32.const 1
      i32.add
      i32.store offset=20
      local.get $0
      local.get $11
      i32.load
      local.get $11
      i32.load offset=4
      local.get $14
      i32.and
      i32.const 2
      i32.shl
      i32.add
      local.tee $2
      i32.load
      i32.store offset=16
      local.get $2
      local.get $0
      i32.store
     end
     global.get $~lib/memory/__stack_pointer
     i32.const 4
     i32.add
     global.set $~lib/memory/__stack_pointer
     local.get $12
     local.get $13
     i32.const 20
     i32.sub
     local.tee $0
     local.get $0
     call $~lib/map/Map<i32,i32>#set
     local.get $5
     i32.const 1
     i32.add
     local.set $5
     br $for-loop|2
    end
   end
   local.get $11
   i32.load offset=20
   i32.const 100
   i32.ne
   if
    i32.const 0
    i32.const 1568
    i32.const 36
    i32.const 3
    call $~lib/builtins/abort
    unreachable
   end
   local.get $12
   i32.load offset=20
   i32.const 100
   i32.ne
   if
    i32.const 0
    i32.const 1568
    i32.const 37
    i32.const 3
    call $~lib/builtins/abort
    unreachable
   end
   i64.const 0
   local.set $3
   loop $for-loop|3
    local.get $3
    i64.const 50
    i64.lt_u
    if
     local.get $9
     local.get $3
     call $~lib/map/Map<u64,i32>#has
     i32.eqz
     if
      i32.const 0
      i32.const 1568
      i32.const 41
      i32.const 5
      call $~lib/builtins/abort
      unreachable
     end
     local.get $9
     local.get $3
     call $~lib/map/Map<u64,i32>#get
     local.get $3
     i32.wrap_i64
     i32.const 20
     i32.add
     i32.ne
     if
      i32.const 0
      i32.const 1568
      i32.const 42
      i32.const 5
      call $~lib/builtins/abort
      unreachable
     end
     local.get $9
     local.get $3
     call $~lib/map/Map<u64,i32>#delete
     local.get $9
     local.get $3
     call $~lib/map/Map<u64,i32>#has
     if
      i32.const 0
      i32.const 1568
      i32.const 44
      i32.const 5
      call $~lib/builtins/abort
      unreachable
     end
     local.get $3
     i64.const 1
     i64.add
     local.set $3
     br $for-loop|3
    end
   end
   local.get $9
   i32.load offset=20
   i32.const 50
   i32.ne
   if
    i32.const 0
    i32.const 1568
    i32.const 46
    i32.const 3
    call $~lib/builtins/abort
    unreachable
   end
   i64.const 0
   local.set $3
   loop $for-loop|4
    local.get $3
    i64.const 50
    i64.lt_u
    if
     local.get $9
     local.get $3
     call $~lib/map/Map<u64,i32>#has
     if
      i32.const 0
      i32.const 1568
      i32.const 50
      i32.const 5
      call $~lib/builtins/abort
      unreachable
     end
     local.get $9
     local.get $3
     local.get $3
     i32.wrap_i64
     i32.const 10
     i32.add
     call $~lib/map/Map<u64,i32>#set
     local.get $9
     local.get $3
     call $~lib/map/Map<u64,i32>#has
     i32.eqz
     if
      i32.const 0
      i32.const 1568
      i32.const 52
      i32.const 5
      call $~lib/builtins/abort
      unreachable
     end
     local.get $9
     local.get $3
     call $~lib/map/Map<u64,i32>#delete
     local.get $9
     local.get $3
     call $~lib/map/Map<u64,i32>#has
     if
      i32.const 0
      i32.const 1568
      i32.const 54
      i32.const 5
      call $~lib/builtins/abort
      unreachable
     end
     local.get $3
     i64.const 1
     i64.add
     local.set $3
     br $for-loop|4
    end
   end
   local.get $9
   i32.load offset=20
   i32.const 50
   i32.ne
   if
    i32.const 0
    i32.const 1568
    i32.const 56
    i32.const 3
    call $~lib/builtins/abort
    unreachable
   end
   local.get $9
   call $~lib/map/Map<i64,i32>#clear
   local.get $9
   i32.load offset=20
   if
    i32.const 0
    i32.const 1568
    i32.const 60
    i32.const 3
    call $~lib/builtins/abort
    unreachable
   end
   global.get $~lib/memory/__stack_pointer
   i32.const 20
   i32.add
   global.set $~lib/memory/__stack_pointer
   return
  end
  i32.const 18432
  i32.const 18480
  i32.const 1
  i32.const 1
  call $~lib/builtins/abort
  unreachable
 )
 (func $~lib/map/Map<f32,i32>#rehash (param $0 i32) (param $1 i32)
  (local $2 i32)
  (local $3 i32)
  (local $4 i32)
  (local $5 i32)
  (local $6 i32)
  (local $7 i32)
  (local $8 f32)
  (local $9 i32)
  global.get $~lib/memory/__stack_pointer
  i32.const 8
  i32.sub
  global.set $~lib/memory/__stack_pointer
  global.get $~lib/memory/__stack_pointer
  i32.const 2020
  i32.lt_s
  if
   i32.const 18432
   i32.const 18480
   i32.const 1
   i32.const 1
   call $~lib/builtins/abort
   unreachable
  end
  global.get $~lib/memory/__stack_pointer
  local.tee $2
  i64.const 0
  i64.store
  local.get $2
  local.get $1
  i32.const 1
  i32.add
  local.tee $2
  i32.const 2
  i32.shl
  call $~lib/arraybuffer/ArrayBuffer#constructor
  local.tee $4
  i32.store
  global.get $~lib/memory/__stack_pointer
  local.get $2
  i32.const 3
  i32.shl
  i32.const 3
  i32.div_s
  local.tee $6
  i32.const 12
  i32.mul
  call $~lib/arraybuffer/ArrayBuffer#constructor
  local.tee $3
  i32.store offset=4
  local.get $0
  i32.load offset=8
  local.tee $5
  local.get $0
  i32.load offset=16
  i32.const 12
  i32.mul
  i32.add
  local.set $7
  local.get $3
  local.set $2
  loop $while-continue|0
   local.get $5
   local.get $7
   i32.ne
   if
    local.get $5
    i32.load offset=8
    i32.const 1
    i32.and
    i32.eqz
    if
     local.get $2
     local.get $5
     f32.load
     local.tee $8
     f32.store
     local.get $2
     local.get $5
     i32.load offset=4
     i32.store offset=4
     local.get $2
     local.get $8
     i32.reinterpret_f32
     i32.const -1028477379
     i32.mul
     i32.const 374761397
     i32.add
     i32.const 17
     i32.rotl
     i32.const 668265263
     i32.mul
     local.tee $9
     i32.const 15
     i32.shr_u
     local.get $9
     i32.xor
     i32.const -2048144777
     i32.mul
     local.tee $9
     i32.const 13
     i32.shr_u
     local.get $9
     i32.xor
     i32.const -1028477379
     i32.mul
     local.tee $9
     i32.const 16
     i32.shr_u
     local.get $9
     i32.xor
     local.get $1
     i32.and
     i32.const 2
     i32.shl
     local.get $4
     i32.add
     local.tee $9
     i32.load
     i32.store offset=8
     local.get $9
     local.get $2
     i32.store
     local.get $2
     i32.const 12
     i32.add
     local.set $2
    end
    local.get $5
    i32.const 12
    i32.add
    local.set $5
    br $while-continue|0
   end
  end
  local.get $0
  local.get $4
  i32.store
  local.get $4
  if
   local.get $0
   local.get $4
   call $byn-split-outlined-A$~lib/rt/itcms/__link
  end
  local.get $0
  local.get $1
  i32.store offset=4
  local.get $0
  local.get $3
  i32.store offset=8
  local.get $3
  if
   local.get $0
   local.get $3
   call $byn-split-outlined-A$~lib/rt/itcms/__link
  end
  local.get $0
  local.get $6
  i32.store offset=12
  local.get $0
  local.get $0
  i32.load offset=20
  i32.store offset=16
  global.get $~lib/memory/__stack_pointer
  i32.const 8
  i32.add
  global.set $~lib/memory/__stack_pointer
 )
 (func $~lib/map/Map<f32,i32>#get (param $0 i32) (param $1 f32) (result i32)
  (local $2 i32)
  block $__inlined_func$~lib/map/Map<f32,i32>#find (result i32)
   local.get $0
   i32.load
   local.get $0
   i32.load offset=4
   local.get $1
   i32.reinterpret_f32
   i32.const -1028477379
   i32.mul
   i32.const 374761397
   i32.add
   i32.const 17
   i32.rotl
   i32.const 668265263
   i32.mul
   local.tee $0
   i32.const 15
   i32.shr_u
   local.get $0
   i32.xor
   i32.const -2048144777
   i32.mul
   local.tee $0
   i32.const 13
   i32.shr_u
   local.get $0
   i32.xor
   i32.const -1028477379
   i32.mul
   local.tee $0
   i32.const 16
   i32.shr_u
   local.get $0
   i32.xor
   i32.and
   i32.const 2
   i32.shl
   i32.add
   i32.load
   local.set $0
   loop $while-continue|0
    local.get $0
    if
     local.get $0
     local.get $0
     i32.load offset=8
     local.tee $2
     i32.const 1
     i32.and
     if (result i32)
      i32.const 0
     else
      local.get $1
      local.get $0
      f32.load
      f32.eq
     end
     br_if $__inlined_func$~lib/map/Map<f32,i32>#find
     drop
     local.get $2
     i32.const -2
     i32.and
     local.set $0
     br $while-continue|0
    end
   end
   i32.const 0
  end
  local.tee $0
  i32.eqz
  if
   i32.const 1616
   i32.const 1680
   i32.const 105
   i32.const 17
   call $~lib/builtins/abort
   unreachable
  end
  local.get $0
  i32.load offset=4
 )
 (func $~lib/map/Map<f32,i32>#delete (param $0 i32) (param $1 f32)
  (local $2 i32)
  (local $3 i32)
  block $__inlined_func$~lib/map/Map<f32,i32>#find (result i32)
   local.get $0
   i32.load
   local.get $0
   i32.load offset=4
   local.get $1
   i32.reinterpret_f32
   i32.const -1028477379
   i32.mul
   i32.const 374761397
   i32.add
   i32.const 17
   i32.rotl
   i32.const 668265263
   i32.mul
   local.tee $2
   i32.const 15
   i32.shr_u
   local.get $2
   i32.xor
   i32.const -2048144777
   i32.mul
   local.tee $2
   i32.const 13
   i32.shr_u
   local.get $2
   i32.xor
   i32.const -1028477379
   i32.mul
   local.tee $2
   i32.const 16
   i32.shr_u
   local.get $2
   i32.xor
   i32.and
   i32.const 2
   i32.shl
   i32.add
   i32.load
   local.set $2
   loop $while-continue|0
    local.get $2
    if
     local.get $2
     local.get $2
     i32.load offset=8
     local.tee $3
     i32.const 1
     i32.and
     if (result i32)
      i32.const 0
     else
      local.get $1
      local.get $2
      f32.load
      f32.eq
     end
     br_if $__inlined_func$~lib/map/Map<f32,i32>#find
     drop
     local.get $3
     i32.const -2
     i32.and
     local.set $2
     br $while-continue|0
    end
   end
   i32.const 0
  end
  local.tee $2
  i32.eqz
  if
   return
  end
  local.get $2
  local.get $2
  i32.load offset=8
  i32.const 1
  i32.or
  i32.store offset=8
  local.get $0
  local.get $0
  i32.load offset=20
  i32.const 1
  i32.sub
  i32.store offset=20
  local.get $0
  i32.load offset=4
  i32.const 1
  i32.shr_u
  local.tee $2
  i32.const 1
  i32.add
  i32.const 4
  local.get $0
  i32.load offset=20
  local.tee $3
  local.get $3
  i32.const 4
  i32.lt_u
  select
  i32.ge_u
  if (result i32)
   local.get $0
   i32.load offset=20
   local.get $0
   i32.load offset=12
   i32.const 3
   i32.mul
   i32.const 4
   i32.div_s
   i32.lt_s
  else
   i32.const 0
  end
  if
   local.get $0
   local.get $2
   call $~lib/map/Map<f32,i32>#rehash
  end
 )
 (func $std/map/testNumeric<f32,i32>
  (local $0 i32)
  (local $1 i32)
  (local $2 i32)
  (local $3 i32)
  (local $4 i32)
  (local $5 f32)
  (local $6 i32)
  (local $7 i32)
  (local $8 i32)
  (local $9 i32)
  (local $10 i32)
  (local $11 i32)
  (local $12 i32)
  (local $13 f32)
  (local $14 i32)
  (local $15 i32)
  (local $16 i32)
  (local $17 i32)
  global.get $~lib/memory/__stack_pointer
  i32.const 20
  i32.sub
  global.set $~lib/memory/__stack_pointer
  block $folding-inner0
   global.get $~lib/memory/__stack_pointer
   i32.const 2020
   i32.lt_s
   br_if $folding-inner0
   global.get $~lib/memory/__stack_pointer
   local.tee $3
   i64.const 0
   i64.store
   local.get $3
   i64.const 0
   i64.store offset=8
   local.get $3
   i32.const 0
   i32.store offset=16
   local.get $3
   i32.const 4
   i32.sub
   global.set $~lib/memory/__stack_pointer
   global.get $~lib/memory/__stack_pointer
   i32.const 2020
   i32.lt_s
   br_if $folding-inner0
   global.get $~lib/memory/__stack_pointer
   local.tee $2
   i32.const 0
   i32.store
   local.get $2
   i32.const 24
   i32.const 26
   call $~lib/rt/itcms/__new
   local.tee $2
   i32.store
   local.get $2
   i32.const 16
   call $~lib/arraybuffer/ArrayBuffer#constructor
   local.tee $4
   i32.store
   local.get $4
   if
    local.get $2
    local.get $4
    call $byn-split-outlined-A$~lib/rt/itcms/__link
   end
   local.get $2
   i32.const 3
   i32.store offset=4
   local.get $2
   i32.const 48
   call $~lib/arraybuffer/ArrayBuffer#constructor
   local.tee $4
   i32.store offset=8
   local.get $4
   if
    local.get $2
    local.get $4
    call $byn-split-outlined-A$~lib/rt/itcms/__link
   end
   local.get $2
   i32.const 4
   i32.store offset=12
   local.get $2
   i32.const 0
   i32.store offset=16
   local.get $2
   i32.const 0
   i32.store offset=20
   global.get $~lib/memory/__stack_pointer
   i32.const 4
   i32.add
   global.set $~lib/memory/__stack_pointer
   local.get $3
   local.get $2
   i32.store
   loop $for-loop|0
    local.get $5
    f32.const 100
    f32.lt
    if
     local.get $2
     i32.load
     local.get $2
     i32.load offset=4
     local.get $5
     i32.reinterpret_f32
     i32.const -1028477379
     i32.mul
     i32.const 374761397
     i32.add
     i32.const 17
     i32.rotl
     i32.const 668265263
     i32.mul
     local.tee $3
     local.get $3
     i32.const 15
     i32.shr_u
     i32.xor
     i32.const -2048144777
     i32.mul
     local.tee $3
     local.get $3
     i32.const 13
     i32.shr_u
     i32.xor
     i32.const -1028477379
     i32.mul
     local.tee $3
     local.get $3
     i32.const 16
     i32.shr_u
     i32.xor
     i32.and
     i32.const 2
     i32.shl
     i32.add
     i32.load
     local.set $4
     block $__inlined_func$~lib/map/Map<f32,i32>#find
      loop $while-continue|0
       local.get $4
       if
        local.get $4
        i32.load offset=8
        local.tee $3
        i32.const 1
        i32.and
        if (result i32)
         i32.const 0
        else
         local.get $5
         local.get $4
         f32.load
         f32.eq
        end
        br_if $__inlined_func$~lib/map/Map<f32,i32>#find
        local.get $3
        i32.const -2
        i32.and
        local.set $4
        br $while-continue|0
       end
      end
      i32.const 0
      local.set $4
     end
     local.get $4
     if
      i32.const 0
      i32.const 1568
      i32.const 6
      i32.const 5
      call $~lib/builtins/abort
      unreachable
     end
<<<<<<< HEAD
     local.get $4
     local.get $3
     local.get $3
     i32.trunc_sat_f32_s
=======
     local.get $2
     local.get $5
     local.get $5
     i32.trunc_f32_s
>>>>>>> 0520fcb2
     i32.const 10
     i32.add
     call $~lib/map/Map<f32,i32>#set
     local.get $2
     i32.load
     local.get $2
     i32.load offset=4
     local.get $5
     i32.reinterpret_f32
     i32.const -1028477379
     i32.mul
     i32.const 374761397
     i32.add
     i32.const 17
     i32.rotl
     i32.const 668265263
     i32.mul
     local.tee $3
     local.get $3
     i32.const 15
     i32.shr_u
     i32.xor
     i32.const -2048144777
     i32.mul
     local.tee $3
     local.get $3
     i32.const 13
     i32.shr_u
     i32.xor
     i32.const -1028477379
     i32.mul
     local.tee $3
     local.get $3
     i32.const 16
     i32.shr_u
     i32.xor
     i32.and
     i32.const 2
     i32.shl
     i32.add
     i32.load
     local.set $4
     block $__inlined_func$~lib/map/Map<f32,i32>#find1
      loop $while-continue|02
       local.get $4
       if
        local.get $4
        i32.load offset=8
        local.tee $3
        i32.const 1
        i32.and
        if (result i32)
         i32.const 0
        else
         local.get $5
         local.get $4
         f32.load
         f32.eq
        end
        br_if $__inlined_func$~lib/map/Map<f32,i32>#find1
        local.get $3
        i32.const -2
        i32.and
        local.set $4
        br $while-continue|02
       end
      end
      i32.const 0
      local.set $4
     end
     local.get $4
     i32.eqz
     if
      i32.const 0
      i32.const 1568
      i32.const 8
      i32.const 5
      call $~lib/builtins/abort
      unreachable
     end
     local.get $2
     local.get $5
     call $~lib/map/Map<f32,i32>#get
<<<<<<< HEAD
     local.get $3
     i32.trunc_sat_f32_s
=======
     local.get $5
     i32.trunc_f32_s
>>>>>>> 0520fcb2
     i32.const 10
     i32.add
     i32.ne
     if
      i32.const 0
      i32.const 1568
      i32.const 9
      i32.const 5
      call $~lib/builtins/abort
      unreachable
     end
     local.get $5
     f32.const 1
     f32.add
     local.set $5
     br $for-loop|0
    end
   end
   local.get $2
   i32.load offset=20
   i32.const 100
   i32.ne
   if
    i32.const 0
    i32.const 1568
    i32.const 11
    i32.const 3
    call $~lib/builtins/abort
    unreachable
   end
   f32.const 0
   local.set $5
   loop $for-loop|1
    local.get $5
    f32.const 100
    f32.lt
    if
     local.get $2
     i32.load
     local.get $2
     i32.load offset=4
     local.get $5
     i32.reinterpret_f32
     i32.const -1028477379
     i32.mul
     i32.const 374761397
     i32.add
     i32.const 17
     i32.rotl
     i32.const 668265263
     i32.mul
     local.tee $3
     local.get $3
     i32.const 15
     i32.shr_u
     i32.xor
     i32.const -2048144777
     i32.mul
     local.tee $3
     local.get $3
     i32.const 13
     i32.shr_u
     i32.xor
     i32.const -1028477379
     i32.mul
     local.tee $3
     local.get $3
     i32.const 16
     i32.shr_u
     i32.xor
     i32.and
     i32.const 2
     i32.shl
     i32.add
     i32.load
     local.set $4
     block $__inlined_func$~lib/map/Map<f32,i32>#find4
      loop $while-continue|05
       local.get $4
       if
        local.get $4
        i32.load offset=8
        local.tee $3
        i32.const 1
        i32.and
        if (result i32)
         i32.const 0
        else
         local.get $5
         local.get $4
         f32.load
         f32.eq
        end
        br_if $__inlined_func$~lib/map/Map<f32,i32>#find4
        local.get $3
        i32.const -2
        i32.and
        local.set $4
        br $while-continue|05
       end
      end
      i32.const 0
      local.set $4
     end
     local.get $4
     i32.eqz
     if
      i32.const 0
      i32.const 1568
      i32.const 15
      i32.const 5
      call $~lib/builtins/abort
      unreachable
     end
     local.get $2
     local.get $5
     call $~lib/map/Map<f32,i32>#get
<<<<<<< HEAD
     local.get $3
     i32.trunc_sat_f32_s
=======
     local.get $5
     i32.trunc_f32_s
>>>>>>> 0520fcb2
     i32.const 10
     i32.add
     i32.ne
     if
      i32.const 0
      i32.const 1568
      i32.const 16
      i32.const 5
      call $~lib/builtins/abort
      unreachable
     end
<<<<<<< HEAD
     local.get $4
     local.get $3
     local.get $3
     i32.trunc_sat_f32_s
=======
     local.get $2
     local.get $5
     local.get $5
     i32.trunc_f32_s
>>>>>>> 0520fcb2
     i32.const 20
     i32.add
     call $~lib/map/Map<f32,i32>#set
     local.get $2
     i32.load
     local.get $2
     i32.load offset=4
     local.get $5
     i32.reinterpret_f32
     i32.const -1028477379
     i32.mul
     i32.const 374761397
     i32.add
     i32.const 17
     i32.rotl
     i32.const 668265263
     i32.mul
     local.tee $3
     local.get $3
     i32.const 15
     i32.shr_u
     i32.xor
     i32.const -2048144777
     i32.mul
     local.tee $3
     local.get $3
     i32.const 13
     i32.shr_u
     i32.xor
     i32.const -1028477379
     i32.mul
     local.tee $3
     local.get $3
     i32.const 16
     i32.shr_u
     i32.xor
     i32.and
     i32.const 2
     i32.shl
     i32.add
     i32.load
     local.set $4
     block $__inlined_func$~lib/map/Map<f32,i32>#find7
      loop $while-continue|08
       local.get $4
       if
        local.get $4
        i32.load offset=8
        local.tee $3
        i32.const 1
        i32.and
        if (result i32)
         i32.const 0
        else
         local.get $5
         local.get $4
         f32.load
         f32.eq
        end
        br_if $__inlined_func$~lib/map/Map<f32,i32>#find7
        local.get $3
        i32.const -2
        i32.and
        local.set $4
        br $while-continue|08
       end
      end
      i32.const 0
      local.set $4
     end
     local.get $4
     i32.eqz
     if
      i32.const 0
      i32.const 1568
      i32.const 18
      i32.const 5
      call $~lib/builtins/abort
      unreachable
     end
     local.get $2
     local.get $5
     call $~lib/map/Map<f32,i32>#get
<<<<<<< HEAD
     local.get $3
     i32.trunc_sat_f32_s
=======
     local.get $5
     i32.trunc_f32_s
>>>>>>> 0520fcb2
     i32.const 20
     i32.add
     i32.ne
     if
      i32.const 0
      i32.const 1568
      i32.const 19
      i32.const 5
      call $~lib/builtins/abort
      unreachable
     end
     local.get $5
     f32.const 1
     f32.add
     local.set $5
     br $for-loop|1
    end
   end
   local.get $2
   i32.load offset=20
   i32.const 100
   i32.ne
   if
    i32.const 0
    i32.const 1568
    i32.const 21
    i32.const 3
    call $~lib/builtins/abort
    unreachable
   end
   global.get $~lib/memory/__stack_pointer
   local.tee $3
   local.get $3
   i32.const 4
   i32.sub
   global.set $~lib/memory/__stack_pointer
   global.get $~lib/memory/__stack_pointer
   i32.const 2020
   i32.lt_s
   br_if $folding-inner0
   global.get $~lib/memory/__stack_pointer
   local.tee $7
   i32.const 0
   i32.store
   local.get $2
   local.tee $3
   i32.load offset=8
   local.set $8
   local.get $2
   i32.load offset=16
   local.tee $9
   local.set $2
   local.get $7
   i32.const 8
   i32.sub
   global.set $~lib/memory/__stack_pointer
   global.get $~lib/memory/__stack_pointer
   i32.const 2020
   i32.lt_s
   br_if $folding-inner0
   global.get $~lib/memory/__stack_pointer
   local.tee $10
   i64.const 0
   i64.store
   local.get $10
   i32.const 16
   i32.const 27
   call $~lib/rt/itcms/__new
   local.tee $10
   i32.store
   local.get $10
   i32.const 0
   i32.store
   local.get $10
   i32.const 0
   i32.store offset=4
   local.get $10
   i32.const 0
   i32.store offset=8
   local.get $10
   i32.const 0
   i32.store offset=12
   local.get $2
   i32.const 268435455
   i32.gt_u
   if
    i32.const 1456
    i32.const 1728
    i32.const 65
    i32.const 60
    call $~lib/builtins/abort
    unreachable
   end
   global.get $~lib/memory/__stack_pointer
   local.get $2
   i32.const 8
   local.get $2
   i32.const 8
   i32.gt_u
   select
   i32.const 2
   i32.shl
   local.tee $11
   i32.const 0
   call $~lib/rt/itcms/__new
   local.tee $12
   i32.store offset=4
   local.get $12
   local.get $11
   call $~lib/memory/memory.fill
   local.get $10
   local.get $12
   i32.store
   local.get $12
   if
    local.get $10
    local.get $12
    call $byn-split-outlined-A$~lib/rt/itcms/__link
   end
   local.get $10
   local.get $12
   i32.store offset=4
   local.get $10
   local.get $11
   i32.store offset=8
   local.get $10
   local.get $2
   i32.store offset=12
   global.get $~lib/memory/__stack_pointer
   i32.const 8
   i32.add
   global.set $~lib/memory/__stack_pointer
   local.get $7
   local.get $10
   i32.store
   loop $for-loop|01
    local.get $6
    local.get $9
    i32.lt_s
    if
     local.get $6
     i32.const 12
     i32.mul
     local.get $8
     i32.add
     local.tee $7
     i32.load offset=8
     i32.const 1
     i32.and
     i32.eqz
     if
      local.get $1
      local.tee $2
      i32.const 1
      i32.add
      local.set $1
      local.get $7
      f32.load
      local.set $5
      local.get $10
      i32.load offset=12
      local.get $2
      i32.le_u
      if
       local.get $2
       i32.const 0
       i32.lt_s
       if
        i32.const 1248
        i32.const 1728
        i32.const 123
        i32.const 22
        call $~lib/builtins/abort
        unreachable
       end
       local.get $10
       local.get $2
       i32.const 1
       i32.add
       local.tee $7
       i32.const 2
       i32.const 1
       call $~lib/array/ensureCapacity
       local.get $10
       local.get $7
       i32.store offset=12
      end
      local.get $10
      i32.load offset=4
      local.get $2
      i32.const 2
      i32.shl
      i32.add
      local.get $5
      f32.store
     end
     local.get $6
     i32.const 1
     i32.add
     local.set $6
     br $for-loop|01
    end
   end
   local.get $10
   local.get $1
   i32.const 2
   i32.const 0
   call $~lib/array/ensureCapacity
   local.get $10
   local.get $1
   i32.store offset=12
   global.get $~lib/memory/__stack_pointer
   i32.const 4
   i32.add
   global.set $~lib/memory/__stack_pointer
   local.get $10
   i32.store offset=4
   global.get $~lib/memory/__stack_pointer
   local.get $3
   call $~lib/map/Map<i8,i32>#values
   local.tee $9
   i32.store offset=8
   global.get $~lib/memory/__stack_pointer
   global.get $~lib/memory/__stack_pointer
   i32.const 4
   i32.sub
   global.set $~lib/memory/__stack_pointer
   global.get $~lib/memory/__stack_pointer
   i32.const 2020
   i32.lt_s
   br_if $folding-inner0
   global.get $~lib/memory/__stack_pointer
   local.tee $2
   i32.const 0
   i32.store
   local.get $2
   i32.const 24
   i32.const 28
   call $~lib/rt/itcms/__new
   local.tee $11
   i32.store
   local.get $11
   i32.const 16
   call $~lib/arraybuffer/ArrayBuffer#constructor
   local.tee $2
   i32.store
   local.get $2
   if
    local.get $11
    local.get $2
    call $byn-split-outlined-A$~lib/rt/itcms/__link
   end
   local.get $11
   i32.const 3
   i32.store offset=4
   local.get $11
   i32.const 48
   call $~lib/arraybuffer/ArrayBuffer#constructor
   local.tee $2
   i32.store offset=8
   local.get $2
   if
    local.get $11
    local.get $2
    call $byn-split-outlined-A$~lib/rt/itcms/__link
   end
   local.get $11
   i32.const 4
   i32.store offset=12
   local.get $11
   i32.const 0
   i32.store offset=16
   local.get $11
   i32.const 0
   i32.store offset=20
   global.get $~lib/memory/__stack_pointer
   i32.const 4
   i32.add
   global.set $~lib/memory/__stack_pointer
   local.get $11
   i32.store offset=12
   global.get $~lib/memory/__stack_pointer
   call $~lib/map/Map<i32,i32>#constructor
   local.tee $12
   i32.store offset=16
   loop $for-loop|2
    local.get $10
    i32.load offset=12
    local.get $0
    i32.gt_s
    if
     local.get $0
     local.tee $1
     local.get $10
     i32.load offset=12
     i32.ge_u
     if
      i32.const 1248
      i32.const 1728
      i32.const 107
      i32.const 42
      call $~lib/builtins/abort
      unreachable
     end
     local.get $10
     i32.load offset=4
     local.get $1
     i32.const 2
     i32.shl
     i32.add
     f32.load
     local.set $5
     local.get $9
     local.get $1
     call $~lib/array/Array<i32>#__get
     local.set $7
     local.get $3
     i32.load
     local.get $3
     i32.load offset=4
     local.get $5
     i32.reinterpret_f32
     i32.const -1028477379
     i32.mul
     i32.const 374761397
     i32.add
     i32.const 17
     i32.rotl
     i32.const 668265263
     i32.mul
     local.tee $0
     local.get $0
     i32.const 15
     i32.shr_u
     i32.xor
     i32.const -2048144777
     i32.mul
     local.tee $0
     local.get $0
     i32.const 13
     i32.shr_u
     i32.xor
     i32.const -1028477379
     i32.mul
     local.tee $0
     local.get $0
     i32.const 16
     i32.shr_u
     i32.xor
     i32.and
     i32.const 2
     i32.shl
     i32.add
     i32.load
     local.set $4
     block $__inlined_func$~lib/map/Map<f32,i32>#find12
      loop $while-continue|013
       local.get $4
       if
        local.get $4
        i32.load offset=8
        local.tee $0
        i32.const 1
        i32.and
        if (result i32)
         i32.const 0
        else
         local.get $5
         local.get $4
         f32.load
         f32.eq
        end
        br_if $__inlined_func$~lib/map/Map<f32,i32>#find12
        local.get $0
        i32.const -2
        i32.and
        local.set $4
        br $while-continue|013
       end
      end
      i32.const 0
      local.set $4
     end
     local.get $4
     i32.eqz
     if
      i32.const 0
      i32.const 1568
      i32.const 31
      i32.const 5
      call $~lib/builtins/abort
      unreachable
     end
     local.get $3
     i32.load
     local.get $3
     i32.load offset=4
     local.get $7
     i32.const 20
     i32.sub
     f32.convert_i32_s
     local.tee $13
     i32.reinterpret_f32
     i32.const -1028477379
     i32.mul
     i32.const 374761397
     i32.add
     i32.const 17
     i32.rotl
     i32.const 668265263
     i32.mul
     local.tee $0
     local.get $0
     i32.const 15
     i32.shr_u
     i32.xor
     i32.const -2048144777
     i32.mul
     local.tee $0
     local.get $0
     i32.const 13
     i32.shr_u
     i32.xor
     i32.const -1028477379
     i32.mul
     local.tee $0
     local.get $0
     i32.const 16
     i32.shr_u
     i32.xor
     i32.and
     i32.const 2
     i32.shl
     i32.add
     i32.load
     local.set $4
     block $__inlined_func$~lib/map/Map<f32,i32>#find15
      loop $while-continue|016
       local.get $4
       if
        local.get $4
        i32.load offset=8
        local.tee $0
        i32.const 1
        i32.and
        if (result i32)
         i32.const 0
        else
         local.get $13
         local.get $4
         f32.load
         f32.eq
        end
        br_if $__inlined_func$~lib/map/Map<f32,i32>#find15
        local.get $0
        i32.const -2
        i32.and
        local.set $4
        br $while-continue|016
       end
      end
      i32.const 0
      local.set $4
     end
     local.get $4
     i32.eqz
     if
      i32.const 0
      i32.const 1568
      i32.const 32
      i32.const 5
      call $~lib/builtins/abort
      unreachable
     end
     global.get $~lib/memory/__stack_pointer
     i32.const 4
     i32.sub
     global.set $~lib/memory/__stack_pointer
     global.get $~lib/memory/__stack_pointer
     i32.const 2020
     i32.lt_s
     br_if $folding-inner0
     global.get $~lib/memory/__stack_pointer
     i32.const 0
     i32.store
     local.get $11
     i32.load
     local.get $5
     i32.reinterpret_f32
     i32.const -1028477379
     i32.mul
     i32.const 374761397
     i32.add
     i32.const 17
     i32.rotl
     i32.const 668265263
     i32.mul
     local.tee $0
     local.get $0
     i32.const 15
     i32.shr_u
     i32.xor
     i32.const -2048144777
     i32.mul
     local.tee $0
     local.get $0
     i32.const 13
     i32.shr_u
     i32.xor
     i32.const -1028477379
     i32.mul
     local.tee $0
     local.get $0
     i32.const 16
     i32.shr_u
     i32.xor
     local.tee $14
     local.get $11
     i32.load offset=4
     i32.and
     i32.const 2
     i32.shl
     i32.add
     i32.load
     local.set $4
     block $__inlined_func$~lib/map/Map<f32,i32>#find17
      loop $while-continue|018
       local.get $4
       if
        local.get $4
        i32.load offset=8
        local.tee $0
        i32.const 1
        i32.and
        if (result i32)
         i32.const 0
        else
         local.get $5
         local.get $4
         f32.load
         f32.eq
        end
        br_if $__inlined_func$~lib/map/Map<f32,i32>#find17
        local.get $0
        i32.const -2
        i32.and
        local.set $4
        br $while-continue|018
       end
      end
      i32.const 0
      local.set $4
     end
     local.get $4
     if
      local.get $4
      local.get $5
      f32.store offset=4
     else
      local.get $11
      i32.load offset=16
      local.get $11
      i32.load offset=12
      i32.eq
      if
       local.get $11
       i32.load offset=20
       local.get $11
       i32.load offset=12
       i32.const 3
       i32.mul
       i32.const 4
       i32.div_s
       i32.lt_s
       if (result i32)
        local.get $11
        i32.load offset=4
       else
        local.get $11
        i32.load offset=4
        i32.const 1
        i32.shl
        i32.const 1
        i32.or
       end
       local.set $4
       global.get $~lib/memory/__stack_pointer
       i32.const 8
       i32.sub
       global.set $~lib/memory/__stack_pointer
       global.get $~lib/memory/__stack_pointer
       i32.const 2020
       i32.lt_s
       br_if $folding-inner0
       global.get $~lib/memory/__stack_pointer
       local.tee $0
       i64.const 0
       i64.store
       local.get $0
       local.get $4
       i32.const 1
       i32.add
       local.tee $0
       i32.const 2
       i32.shl
       call $~lib/arraybuffer/ArrayBuffer#constructor
       local.tee $8
       i32.store
       global.get $~lib/memory/__stack_pointer
       local.get $0
       i32.const 3
       i32.shl
       i32.const 3
       i32.div_s
       local.tee $15
       i32.const 12
       i32.mul
       call $~lib/arraybuffer/ArrayBuffer#constructor
       local.tee $2
       i32.store offset=4
       local.get $11
       i32.load offset=8
       local.tee $6
       local.get $11
       i32.load offset=16
       i32.const 12
       i32.mul
       i32.add
       local.set $16
       local.get $2
       local.set $0
       loop $while-continue|019
        local.get $6
        local.get $16
        i32.ne
        if
         local.get $6
         i32.load offset=8
         i32.const 1
         i32.and
         i32.eqz
         if
          local.get $0
          local.get $6
          f32.load
          local.tee $13
          f32.store
          local.get $0
          local.get $6
          f32.load offset=4
          f32.store offset=4
          local.get $0
          local.get $13
          i32.reinterpret_f32
          i32.const -1028477379
          i32.mul
          i32.const 374761397
          i32.add
          i32.const 17
          i32.rotl
          i32.const 668265263
          i32.mul
          local.tee $17
          local.get $17
          i32.const 15
          i32.shr_u
          i32.xor
          i32.const -2048144777
          i32.mul
          local.tee $17
          local.get $17
          i32.const 13
          i32.shr_u
          i32.xor
          i32.const -1028477379
          i32.mul
          local.tee $17
          local.get $17
          i32.const 16
          i32.shr_u
          i32.xor
          local.get $4
          i32.and
          i32.const 2
          i32.shl
          local.get $8
          i32.add
          local.tee $17
          i32.load
          i32.store offset=8
          local.get $17
          local.get $0
          i32.store
          local.get $0
          i32.const 12
          i32.add
          local.set $0
         end
         local.get $6
         i32.const 12
         i32.add
         local.set $6
         br $while-continue|019
        end
       end
       local.get $11
       local.get $8
       i32.store
       local.get $8
       if
        local.get $11
        local.get $8
        call $byn-split-outlined-A$~lib/rt/itcms/__link
       end
       local.get $11
       local.get $4
       i32.store offset=4
       local.get $11
       local.get $2
       i32.store offset=8
       local.get $2
       if
        local.get $11
        local.get $2
        call $byn-split-outlined-A$~lib/rt/itcms/__link
       end
       local.get $11
       local.get $15
       i32.store offset=12
       local.get $11
       local.get $11
       i32.load offset=20
       i32.store offset=16
       global.get $~lib/memory/__stack_pointer
       i32.const 8
       i32.add
       global.set $~lib/memory/__stack_pointer
      end
      global.get $~lib/memory/__stack_pointer
      local.get $11
      i32.load offset=8
      local.tee $0
      i32.store
      local.get $11
      local.get $11
      i32.load offset=16
      local.tee $2
      i32.const 1
      i32.add
      i32.store offset=16
      local.get $2
      i32.const 12
      i32.mul
      local.get $0
      i32.add
      local.tee $0
      local.get $5
      f32.store
      local.get $0
      local.get $5
      f32.store offset=4
      local.get $11
      local.get $11
      i32.load offset=20
      i32.const 1
      i32.add
      i32.store offset=20
      local.get $0
      local.get $11
      i32.load
      local.get $11
      i32.load offset=4
      local.get $14
      i32.and
      i32.const 2
      i32.shl
      i32.add
      local.tee $2
      i32.load
      i32.store offset=8
      local.get $2
      local.get $0
      i32.store
     end
     global.get $~lib/memory/__stack_pointer
     i32.const 4
     i32.add
     global.set $~lib/memory/__stack_pointer
     local.get $12
     local.get $7
     i32.const 20
     i32.sub
     local.tee $0
     local.get $0
     call $~lib/map/Map<i32,i32>#set
     local.get $1
     i32.const 1
     i32.add
     local.set $0
     br $for-loop|2
    end
   end
   local.get $11
   i32.load offset=20
   i32.const 100
   i32.ne
   if
    i32.const 0
    i32.const 1568
    i32.const 36
    i32.const 3
    call $~lib/builtins/abort
    unreachable
   end
   local.get $12
   i32.load offset=20
   i32.const 100
   i32.ne
   if
    i32.const 0
    i32.const 1568
    i32.const 37
    i32.const 3
    call $~lib/builtins/abort
    unreachable
   end
   f32.const 0
   local.set $5
   loop $for-loop|3
    local.get $5
    f32.const 50
    f32.lt
    if
     local.get $3
     i32.load
     local.get $3
     i32.load offset=4
     local.get $5
     i32.reinterpret_f32
     i32.const -1028477379
     i32.mul
     i32.const 374761397
     i32.add
     i32.const 17
     i32.rotl
     i32.const 668265263
     i32.mul
     local.tee $0
     local.get $0
     i32.const 15
     i32.shr_u
     i32.xor
     i32.const -2048144777
     i32.mul
     local.tee $0
     local.get $0
     i32.const 13
     i32.shr_u
     i32.xor
     i32.const -1028477379
     i32.mul
     local.tee $0
     local.get $0
     i32.const 16
     i32.shr_u
     i32.xor
     i32.and
     i32.const 2
     i32.shl
     i32.add
     i32.load
     local.set $0
     block $__inlined_func$~lib/map/Map<f32,i32>#find21
      loop $while-continue|022
       local.get $0
       if
        local.get $0
        i32.load offset=8
        local.tee $1
        i32.const 1
        i32.and
        if (result i32)
         i32.const 0
        else
         local.get $5
         local.get $0
         f32.load
         f32.eq
        end
        br_if $__inlined_func$~lib/map/Map<f32,i32>#find21
        local.get $1
        i32.const -2
        i32.and
        local.set $0
        br $while-continue|022
       end
      end
      i32.const 0
      local.set $0
     end
     local.get $0
     i32.eqz
     if
      i32.const 0
      i32.const 1568
      i32.const 41
      i32.const 5
      call $~lib/builtins/abort
      unreachable
     end
     local.get $3
     local.get $5
     call $~lib/map/Map<f32,i32>#get
<<<<<<< HEAD
     local.get $3
     i32.trunc_sat_f32_s
=======
     local.get $5
     i32.trunc_f32_s
>>>>>>> 0520fcb2
     i32.const 20
     i32.add
     i32.ne
     if
      i32.const 0
      i32.const 1568
      i32.const 42
      i32.const 5
      call $~lib/builtins/abort
      unreachable
     end
     local.get $3
     local.get $5
     call $~lib/map/Map<f32,i32>#delete
     local.get $3
     i32.load
     local.get $3
     i32.load offset=4
     local.get $5
     i32.reinterpret_f32
     i32.const -1028477379
     i32.mul
     i32.const 374761397
     i32.add
     i32.const 17
     i32.rotl
     i32.const 668265263
     i32.mul
     local.tee $0
     local.get $0
     i32.const 15
     i32.shr_u
     i32.xor
     i32.const -2048144777
     i32.mul
     local.tee $0
     local.get $0
     i32.const 13
     i32.shr_u
     i32.xor
     i32.const -1028477379
     i32.mul
     local.tee $0
     local.get $0
     i32.const 16
     i32.shr_u
     i32.xor
     i32.and
     i32.const 2
     i32.shl
     i32.add
     i32.load
     local.set $0
     block $__inlined_func$~lib/map/Map<f32,i32>#find24
      loop $while-continue|025
       local.get $0
       if
        local.get $0
        i32.load offset=8
        local.tee $1
        i32.const 1
        i32.and
        if (result i32)
         i32.const 0
        else
         local.get $5
         local.get $0
         f32.load
         f32.eq
        end
        br_if $__inlined_func$~lib/map/Map<f32,i32>#find24
        local.get $1
        i32.const -2
        i32.and
        local.set $0
        br $while-continue|025
       end
      end
      i32.const 0
      local.set $0
     end
     local.get $0
     if
      i32.const 0
      i32.const 1568
      i32.const 44
      i32.const 5
      call $~lib/builtins/abort
      unreachable
     end
     local.get $5
     f32.const 1
     f32.add
     local.set $5
     br $for-loop|3
    end
   end
   local.get $3
   i32.load offset=20
   i32.const 50
   i32.ne
   if
    i32.const 0
    i32.const 1568
    i32.const 46
    i32.const 3
    call $~lib/builtins/abort
    unreachable
   end
   f32.const 0
   local.set $5
   loop $for-loop|4
    local.get $5
    f32.const 50
    f32.lt
    if
     local.get $3
     i32.load
     local.get $3
     i32.load offset=4
     local.get $5
     i32.reinterpret_f32
     i32.const -1028477379
     i32.mul
     i32.const 374761397
     i32.add
     i32.const 17
     i32.rotl
     i32.const 668265263
     i32.mul
     local.tee $0
     local.get $0
     i32.const 15
     i32.shr_u
     i32.xor
     i32.const -2048144777
     i32.mul
     local.tee $0
     local.get $0
     i32.const 13
     i32.shr_u
     i32.xor
     i32.const -1028477379
     i32.mul
     local.tee $0
     local.get $0
     i32.const 16
     i32.shr_u
     i32.xor
     i32.and
     i32.const 2
     i32.shl
     i32.add
     i32.load
     local.set $0
     block $__inlined_func$~lib/map/Map<f32,i32>#find27
      loop $while-continue|028
       local.get $0
       if
        local.get $0
        i32.load offset=8
        local.tee $1
        i32.const 1
        i32.and
        if (result i32)
         i32.const 0
        else
         local.get $5
         local.get $0
         f32.load
         f32.eq
        end
        br_if $__inlined_func$~lib/map/Map<f32,i32>#find27
        local.get $1
        i32.const -2
        i32.and
        local.set $0
        br $while-continue|028
       end
      end
      i32.const 0
      local.set $0
     end
     local.get $0
     if
      i32.const 0
      i32.const 1568
      i32.const 50
      i32.const 5
      call $~lib/builtins/abort
      unreachable
     end
     local.get $3
<<<<<<< HEAD
     i32.trunc_sat_f32_s
=======
     local.get $5
     local.get $5
     i32.trunc_f32_s
>>>>>>> 0520fcb2
     i32.const 10
     i32.add
     call $~lib/map/Map<f32,i32>#set
     local.get $3
     i32.load
     local.get $3
     i32.load offset=4
     local.get $5
     i32.reinterpret_f32
     i32.const -1028477379
     i32.mul
     i32.const 374761397
     i32.add
     i32.const 17
     i32.rotl
     i32.const 668265263
     i32.mul
     local.tee $0
     local.get $0
     i32.const 15
     i32.shr_u
     i32.xor
     i32.const -2048144777
     i32.mul
     local.tee $0
     local.get $0
     i32.const 13
     i32.shr_u
     i32.xor
     i32.const -1028477379
     i32.mul
     local.tee $0
     local.get $0
     i32.const 16
     i32.shr_u
     i32.xor
     i32.and
     i32.const 2
     i32.shl
     i32.add
     i32.load
     local.set $0
     block $__inlined_func$~lib/map/Map<f32,i32>#find30
      loop $while-continue|031
       local.get $0
       if
        local.get $0
        i32.load offset=8
        local.tee $1
        i32.const 1
        i32.and
        if (result i32)
         i32.const 0
        else
         local.get $5
         local.get $0
         f32.load
         f32.eq
        end
        br_if $__inlined_func$~lib/map/Map<f32,i32>#find30
        local.get $1
        i32.const -2
        i32.and
        local.set $0
        br $while-continue|031
       end
      end
      i32.const 0
      local.set $0
     end
     local.get $0
     i32.eqz
     if
      i32.const 0
      i32.const 1568
      i32.const 52
      i32.const 5
      call $~lib/builtins/abort
      unreachable
     end
     local.get $3
     local.get $5
     call $~lib/map/Map<f32,i32>#delete
     local.get $3
     i32.load
     local.get $3
     i32.load offset=4
     local.get $5
     i32.reinterpret_f32
     i32.const -1028477379
     i32.mul
     i32.const 374761397
     i32.add
     i32.const 17
     i32.rotl
     i32.const 668265263
     i32.mul
     local.tee $0
     local.get $0
     i32.const 15
     i32.shr_u
     i32.xor
     i32.const -2048144777
     i32.mul
     local.tee $0
     local.get $0
     i32.const 13
     i32.shr_u
     i32.xor
     i32.const -1028477379
     i32.mul
     local.tee $0
     local.get $0
     i32.const 16
     i32.shr_u
     i32.xor
     i32.and
     i32.const 2
     i32.shl
     i32.add
     i32.load
     local.set $0
     block $__inlined_func$~lib/map/Map<f32,i32>#find33
      loop $while-continue|034
       local.get $0
       if
        local.get $0
        i32.load offset=8
        local.tee $1
        i32.const 1
        i32.and
        if (result i32)
         i32.const 0
        else
         local.get $5
         local.get $0
         f32.load
         f32.eq
        end
        br_if $__inlined_func$~lib/map/Map<f32,i32>#find33
        local.get $1
        i32.const -2
        i32.and
        local.set $0
        br $while-continue|034
       end
      end
      i32.const 0
      local.set $0
     end
     local.get $0
     if
      i32.const 0
      i32.const 1568
      i32.const 54
      i32.const 5
      call $~lib/builtins/abort
      unreachable
     end
     local.get $5
     f32.const 1
     f32.add
     local.set $5
     br $for-loop|4
    end
   end
   local.get $3
   i32.load offset=20
   i32.const 50
   i32.ne
   if
    i32.const 0
    i32.const 1568
    i32.const 56
    i32.const 3
    call $~lib/builtins/abort
    unreachable
   end
   local.get $3
   call $~lib/map/Map<i8,i32>#clear
   local.get $3
   i32.load offset=20
   if
    i32.const 0
    i32.const 1568
    i32.const 60
    i32.const 3
    call $~lib/builtins/abort
    unreachable
   end
   global.get $~lib/memory/__stack_pointer
   i32.const 20
   i32.add
   global.set $~lib/memory/__stack_pointer
   return
  end
  i32.const 18432
  i32.const 18480
  i32.const 1
  i32.const 1
  call $~lib/builtins/abort
  unreachable
 )
 (func $~lib/map/Map<f64,i32>#has (param $0 i32) (param $1 f64) (result i32)
  (local $2 i64)
  (local $3 i32)
  block $__inlined_func$~lib/map/Map<f64,i32>#find (result i32)
   local.get $0
   i32.load
   local.get $0
   i32.load offset=4
   local.get $1
   i64.reinterpret_f64
   local.tee $2
   i32.wrap_i64
   i32.const -1028477379
   i32.mul
   i32.const 374761401
   i32.add
   i32.const 17
   i32.rotl
   i32.const 668265263
   i32.mul
   local.get $2
   i64.const 32
   i64.shr_u
   i32.wrap_i64
   i32.const -1028477379
   i32.mul
   i32.add
   i32.const 17
   i32.rotl
   i32.const 668265263
   i32.mul
   local.tee $0
   i32.const 15
   i32.shr_u
   local.get $0
   i32.xor
   i32.const -2048144777
   i32.mul
   local.tee $0
   i32.const 13
   i32.shr_u
   local.get $0
   i32.xor
   i32.const -1028477379
   i32.mul
   local.tee $0
   i32.const 16
   i32.shr_u
   local.get $0
   i32.xor
   i32.and
   i32.const 2
   i32.shl
   i32.add
   i32.load
   local.set $0
   loop $while-continue|0
    local.get $0
    if
     local.get $0
     local.get $0
     i32.load offset=12
     local.tee $3
     i32.const 1
     i32.and
     if (result i32)
      i32.const 0
     else
      local.get $1
      local.get $0
      f64.load
      f64.eq
     end
     br_if $__inlined_func$~lib/map/Map<f64,i32>#find
     drop
     local.get $3
     i32.const -2
     i32.and
     local.set $0
     br $while-continue|0
    end
   end
   i32.const 0
  end
  i32.const 0
  i32.ne
 )
 (func $~lib/map/Map<f64,i32>#rehash (param $0 i32) (param $1 i32)
  (local $2 i32)
  (local $3 i32)
  (local $4 i32)
  (local $5 i32)
  (local $6 i32)
  (local $7 i32)
  (local $8 f64)
  (local $9 i64)
  (local $10 i32)
  global.get $~lib/memory/__stack_pointer
  i32.const 8
  i32.sub
  global.set $~lib/memory/__stack_pointer
  global.get $~lib/memory/__stack_pointer
  i32.const 2020
  i32.lt_s
  if
   i32.const 18432
   i32.const 18480
   i32.const 1
   i32.const 1
   call $~lib/builtins/abort
   unreachable
  end
  global.get $~lib/memory/__stack_pointer
  local.tee $2
  i64.const 0
  i64.store
  local.get $2
  local.get $1
  i32.const 1
  i32.add
  local.tee $2
  i32.const 2
  i32.shl
  call $~lib/arraybuffer/ArrayBuffer#constructor
  local.tee $4
  i32.store
  global.get $~lib/memory/__stack_pointer
  local.get $2
  i32.const 3
  i32.shl
  i32.const 3
  i32.div_s
  local.tee $6
  i32.const 4
  i32.shl
  call $~lib/arraybuffer/ArrayBuffer#constructor
  local.tee $3
  i32.store offset=4
  local.get $0
  i32.load offset=8
  local.tee $5
  local.get $0
  i32.load offset=16
  i32.const 4
  i32.shl
  i32.add
  local.set $7
  local.get $3
  local.set $2
  loop $while-continue|0
   local.get $5
   local.get $7
   i32.ne
   if
    local.get $5
    i32.load offset=12
    i32.const 1
    i32.and
    i32.eqz
    if
     local.get $2
     local.get $5
     f64.load
     local.tee $8
     f64.store
     local.get $2
     local.get $5
     i32.load offset=8
     i32.store offset=8
     local.get $2
     local.get $8
     i64.reinterpret_f64
     local.tee $9
     i32.wrap_i64
     i32.const -1028477379
     i32.mul
     i32.const 374761401
     i32.add
     i32.const 17
     i32.rotl
     i32.const 668265263
     i32.mul
     local.get $9
     i64.const 32
     i64.shr_u
     i32.wrap_i64
     i32.const -1028477379
     i32.mul
     i32.add
     i32.const 17
     i32.rotl
     i32.const 668265263
     i32.mul
     local.tee $10
     i32.const 15
     i32.shr_u
     local.get $10
     i32.xor
     i32.const -2048144777
     i32.mul
     local.tee $10
     i32.const 13
     i32.shr_u
     local.get $10
     i32.xor
     i32.const -1028477379
     i32.mul
     local.tee $10
     i32.const 16
     i32.shr_u
     local.get $10
     i32.xor
     local.get $1
     i32.and
     i32.const 2
     i32.shl
     local.get $4
     i32.add
     local.tee $10
     i32.load
     i32.store offset=12
     local.get $10
     local.get $2
     i32.store
     local.get $2
     i32.const 16
     i32.add
     local.set $2
    end
    local.get $5
    i32.const 16
    i32.add
    local.set $5
    br $while-continue|0
   end
  end
  local.get $0
  local.get $4
  i32.store
  local.get $4
  if
   local.get $0
   local.get $4
   call $byn-split-outlined-A$~lib/rt/itcms/__link
  end
  local.get $0
  local.get $1
  i32.store offset=4
  local.get $0
  local.get $3
  i32.store offset=8
  local.get $3
  if
   local.get $0
   local.get $3
   call $byn-split-outlined-A$~lib/rt/itcms/__link
  end
  local.get $0
  local.get $6
  i32.store offset=12
  local.get $0
  local.get $0
  i32.load offset=20
  i32.store offset=16
  global.get $~lib/memory/__stack_pointer
  i32.const 8
  i32.add
  global.set $~lib/memory/__stack_pointer
 )
 (func $~lib/map/Map<f64,i32>#get (param $0 i32) (param $1 f64) (result i32)
  (local $2 i64)
  (local $3 i32)
  block $__inlined_func$~lib/map/Map<f64,i32>#find (result i32)
   local.get $0
   i32.load
   local.get $0
   i32.load offset=4
   local.get $1
   i64.reinterpret_f64
   local.tee $2
   i32.wrap_i64
   i32.const -1028477379
   i32.mul
   i32.const 374761401
   i32.add
   i32.const 17
   i32.rotl
   i32.const 668265263
   i32.mul
   local.get $2
   i64.const 32
   i64.shr_u
   i32.wrap_i64
   i32.const -1028477379
   i32.mul
   i32.add
   i32.const 17
   i32.rotl
   i32.const 668265263
   i32.mul
   local.tee $0
   i32.const 15
   i32.shr_u
   local.get $0
   i32.xor
   i32.const -2048144777
   i32.mul
   local.tee $0
   i32.const 13
   i32.shr_u
   local.get $0
   i32.xor
   i32.const -1028477379
   i32.mul
   local.tee $0
   i32.const 16
   i32.shr_u
   local.get $0
   i32.xor
   i32.and
   i32.const 2
   i32.shl
   i32.add
   i32.load
   local.set $0
   loop $while-continue|0
    local.get $0
    if
     local.get $0
     local.get $0
     i32.load offset=12
     local.tee $3
     i32.const 1
     i32.and
     if (result i32)
      i32.const 0
     else
      local.get $1
      local.get $0
      f64.load
      f64.eq
     end
     br_if $__inlined_func$~lib/map/Map<f64,i32>#find
     drop
     local.get $3
     i32.const -2
     i32.and
     local.set $0
     br $while-continue|0
    end
   end
   i32.const 0
  end
  local.tee $0
  i32.eqz
  if
   i32.const 1616
   i32.const 1680
   i32.const 105
   i32.const 17
   call $~lib/builtins/abort
   unreachable
  end
  local.get $0
  i32.load offset=8
 )
 (func $~lib/map/Map<f64,i32>#delete (param $0 i32) (param $1 f64)
  (local $2 i32)
  (local $3 i64)
  (local $4 i32)
  block $__inlined_func$~lib/map/Map<f64,i32>#find (result i32)
   local.get $0
   i32.load
   local.get $0
   i32.load offset=4
   local.get $1
   i64.reinterpret_f64
   local.tee $3
   i32.wrap_i64
   i32.const -1028477379
   i32.mul
   i32.const 374761401
   i32.add
   i32.const 17
   i32.rotl
   i32.const 668265263
   i32.mul
   local.get $3
   i64.const 32
   i64.shr_u
   i32.wrap_i64
   i32.const -1028477379
   i32.mul
   i32.add
   i32.const 17
   i32.rotl
   i32.const 668265263
   i32.mul
   local.tee $2
   i32.const 15
   i32.shr_u
   local.get $2
   i32.xor
   i32.const -2048144777
   i32.mul
   local.tee $2
   i32.const 13
   i32.shr_u
   local.get $2
   i32.xor
   i32.const -1028477379
   i32.mul
   local.tee $2
   i32.const 16
   i32.shr_u
   local.get $2
   i32.xor
   i32.and
   i32.const 2
   i32.shl
   i32.add
   i32.load
   local.set $2
   loop $while-continue|0
    local.get $2
    if
     local.get $2
     local.get $2
     i32.load offset=12
     local.tee $4
     i32.const 1
     i32.and
     if (result i32)
      i32.const 0
     else
      local.get $1
      local.get $2
      f64.load
      f64.eq
     end
     br_if $__inlined_func$~lib/map/Map<f64,i32>#find
     drop
     local.get $4
     i32.const -2
     i32.and
     local.set $2
     br $while-continue|0
    end
   end
   i32.const 0
  end
  local.tee $2
  i32.eqz
  if
   return
  end
  local.get $2
  local.get $2
  i32.load offset=12
  i32.const 1
  i32.or
  i32.store offset=12
  local.get $0
  local.get $0
  i32.load offset=20
  i32.const 1
  i32.sub
  i32.store offset=20
  local.get $0
  i32.load offset=4
  i32.const 1
  i32.shr_u
  local.tee $2
  i32.const 1
  i32.add
  i32.const 4
  local.get $0
  i32.load offset=20
  local.tee $4
  local.get $4
  i32.const 4
  i32.lt_u
  select
  i32.ge_u
  if (result i32)
   local.get $0
   i32.load offset=20
   local.get $0
   i32.load offset=12
   i32.const 3
   i32.mul
   i32.const 4
   i32.div_s
   i32.lt_s
  else
   i32.const 0
  end
  if
   local.get $0
   local.get $2
   call $~lib/map/Map<f64,i32>#rehash
  end
 )
 (func $std/map/testNumeric<f64,i32>
  (local $0 i32)
  (local $1 i32)
  (local $2 i32)
  (local $3 f64)
  (local $4 i32)
  (local $5 i64)
  (local $6 i32)
  (local $7 i32)
  (local $8 i32)
  (local $9 i32)
  (local $10 i32)
  (local $11 i32)
  (local $12 i32)
  (local $13 i32)
  (local $14 i32)
  (local $15 i32)
  (local $16 i32)
  (local $17 f64)
  (local $18 i32)
  global.get $~lib/memory/__stack_pointer
  i32.const 20
  i32.sub
  global.set $~lib/memory/__stack_pointer
  block $folding-inner0
   global.get $~lib/memory/__stack_pointer
   i32.const 2020
   i32.lt_s
   br_if $folding-inner0
   global.get $~lib/memory/__stack_pointer
   local.tee $1
   i64.const 0
   i64.store
   local.get $1
   i64.const 0
   i64.store offset=8
   local.get $1
   i32.const 0
   i32.store offset=16
   local.get $1
   i32.const 4
   i32.sub
   global.set $~lib/memory/__stack_pointer
   global.get $~lib/memory/__stack_pointer
   i32.const 2020
   i32.lt_s
   br_if $folding-inner0
   global.get $~lib/memory/__stack_pointer
   local.tee $6
   i32.const 0
   i32.store
   local.get $6
   i32.const 24
   i32.const 29
   call $~lib/rt/itcms/__new
   local.tee $9
   i32.store
   local.get $9
   i32.const 16
   call $~lib/arraybuffer/ArrayBuffer#constructor
   local.tee $6
   i32.store
   local.get $6
   if
    local.get $9
    local.get $6
    call $byn-split-outlined-A$~lib/rt/itcms/__link
   end
   local.get $9
   i32.const 3
   i32.store offset=4
   local.get $9
   i32.const 64
   call $~lib/arraybuffer/ArrayBuffer#constructor
   local.tee $6
   i32.store offset=8
   local.get $6
   if
    local.get $9
    local.get $6
    call $byn-split-outlined-A$~lib/rt/itcms/__link
   end
   local.get $9
   i32.const 4
   i32.store offset=12
   local.get $9
   i32.const 0
   i32.store offset=16
   local.get $9
   i32.const 0
   i32.store offset=20
   global.get $~lib/memory/__stack_pointer
   i32.const 4
   i32.add
   global.set $~lib/memory/__stack_pointer
   local.get $1
   local.get $9
   i32.store
   loop $for-loop|0
    local.get $3
    f64.const 100
    f64.lt
    if
     local.get $9
     local.get $3
     call $~lib/map/Map<f64,i32>#has
     if
      i32.const 0
      i32.const 1568
      i32.const 6
      i32.const 5
      call $~lib/builtins/abort
      unreachable
     end
     local.get $9
     local.get $3
     local.get $3
     i32.trunc_sat_f64_s
     i32.const 10
     i32.add
     call $~lib/map/Map<f64,i32>#set
     local.get $9
     local.get $3
     call $~lib/map/Map<f64,i32>#has
     i32.eqz
     if
      i32.const 0
      i32.const 1568
      i32.const 8
      i32.const 5
      call $~lib/builtins/abort
      unreachable
     end
     local.get $9
     local.get $3
     call $~lib/map/Map<f64,i32>#get
     local.get $3
     i32.trunc_sat_f64_s
     i32.const 10
     i32.add
     i32.ne
     if
      i32.const 0
      i32.const 1568
      i32.const 9
      i32.const 5
      call $~lib/builtins/abort
      unreachable
     end
     local.get $3
     f64.const 1
     f64.add
     local.set $3
     br $for-loop|0
    end
   end
   local.get $9
   i32.load offset=20
   i32.const 100
   i32.ne
   if
    i32.const 0
    i32.const 1568
    i32.const 11
    i32.const 3
    call $~lib/builtins/abort
    unreachable
   end
   f64.const 0
   local.set $3
   loop $for-loop|1
    local.get $3
    f64.const 100
    f64.lt
    if
     local.get $9
     local.get $3
     call $~lib/map/Map<f64,i32>#has
     i32.eqz
     if
      i32.const 0
      i32.const 1568
      i32.const 15
      i32.const 5
      call $~lib/builtins/abort
      unreachable
     end
     local.get $9
     local.get $3
     call $~lib/map/Map<f64,i32>#get
     local.get $3
     i32.trunc_sat_f64_s
     i32.const 10
     i32.add
     i32.ne
     if
      i32.const 0
      i32.const 1568
      i32.const 16
      i32.const 5
      call $~lib/builtins/abort
      unreachable
     end
     local.get $9
     local.get $3
     local.get $3
     i32.trunc_sat_f64_s
     i32.const 20
     i32.add
     call $~lib/map/Map<f64,i32>#set
     local.get $9
     local.get $3
     call $~lib/map/Map<f64,i32>#has
     i32.eqz
     if
      i32.const 0
      i32.const 1568
      i32.const 18
      i32.const 5
      call $~lib/builtins/abort
      unreachable
     end
     local.get $9
     local.get $3
     call $~lib/map/Map<f64,i32>#get
     local.get $3
     i32.trunc_sat_f64_s
     i32.const 20
     i32.add
     i32.ne
     if
      i32.const 0
      i32.const 1568
      i32.const 19
      i32.const 5
      call $~lib/builtins/abort
      unreachable
     end
     local.get $3
     f64.const 1
     f64.add
     local.set $3
     br $for-loop|1
    end
   end
   local.get $9
   i32.load offset=20
   i32.const 100
   i32.ne
   if
    i32.const 0
    i32.const 1568
    i32.const 21
    i32.const 3
    call $~lib/builtins/abort
    unreachable
   end
   global.get $~lib/memory/__stack_pointer
   local.tee $1
   local.get $1
   i32.const 4
   i32.sub
   global.set $~lib/memory/__stack_pointer
   global.get $~lib/memory/__stack_pointer
   i32.const 2020
   i32.lt_s
   br_if $folding-inner0
   global.get $~lib/memory/__stack_pointer
   local.tee $1
   i32.const 0
   i32.store
   local.get $9
   i32.load offset=8
   local.set $7
   local.get $9
   i32.load offset=16
   local.tee $8
   local.set $10
   local.get $1
   i32.const 8
   i32.sub
   global.set $~lib/memory/__stack_pointer
   global.get $~lib/memory/__stack_pointer
   i32.const 2020
   i32.lt_s
   br_if $folding-inner0
   global.get $~lib/memory/__stack_pointer
   local.tee $11
   i64.const 0
   i64.store
   local.get $11
   i32.const 16
   i32.const 30
   call $~lib/rt/itcms/__new
   local.tee $11
   i32.store
   local.get $11
   i32.const 0
   i32.store
   local.get $11
   i32.const 0
   i32.store offset=4
   local.get $11
   i32.const 0
   i32.store offset=8
   local.get $11
   i32.const 0
   i32.store offset=12
   local.get $10
   i32.const 134217727
   i32.gt_u
   if
    i32.const 1456
    i32.const 1728
    i32.const 65
    i32.const 60
    call $~lib/builtins/abort
    unreachable
   end
   global.get $~lib/memory/__stack_pointer
   local.get $10
   i32.const 8
   local.get $10
   i32.const 8
   i32.gt_u
   select
   i32.const 3
   i32.shl
   local.tee $12
   i32.const 0
   call $~lib/rt/itcms/__new
   local.tee $13
   i32.store offset=4
   local.get $13
   local.get $12
   call $~lib/memory/memory.fill
   local.get $11
   local.get $13
   i32.store
   local.get $13
   if
    local.get $11
    local.get $13
    call $byn-split-outlined-A$~lib/rt/itcms/__link
   end
   local.get $11
   local.get $13
   i32.store offset=4
   local.get $11
   local.get $12
   i32.store offset=8
   local.get $11
   local.get $10
   i32.store offset=12
   global.get $~lib/memory/__stack_pointer
   i32.const 8
   i32.add
   global.set $~lib/memory/__stack_pointer
   local.get $1
   local.get $11
   i32.store
   loop $for-loop|01
    local.get $2
    local.get $8
    i32.lt_s
    if
     local.get $2
     i32.const 4
     i32.shl
     local.get $7
     i32.add
     local.tee $10
     i32.load offset=12
     i32.const 1
     i32.and
     i32.eqz
     if
      local.get $0
      local.tee $1
      i32.const 1
      i32.add
      local.set $0
      local.get $10
      f64.load
      local.set $3
      local.get $11
      i32.load offset=12
      local.get $1
      i32.le_u
      if
       local.get $1
       i32.const 0
       i32.lt_s
       if
        i32.const 1248
        i32.const 1728
        i32.const 123
        i32.const 22
        call $~lib/builtins/abort
        unreachable
       end
       local.get $11
       local.get $1
       i32.const 1
       i32.add
       local.tee $10
       i32.const 3
       i32.const 1
       call $~lib/array/ensureCapacity
       local.get $11
       local.get $10
       i32.store offset=12
      end
      local.get $11
      i32.load offset=4
      local.get $1
      i32.const 3
      i32.shl
      i32.add
      local.get $3
      f64.store
     end
     local.get $2
     i32.const 1
     i32.add
     local.set $2
     br $for-loop|01
    end
   end
   local.get $11
   local.get $0
   i32.const 3
   i32.const 0
   call $~lib/array/ensureCapacity
   local.get $11
   local.get $0
   i32.store offset=12
   global.get $~lib/memory/__stack_pointer
   i32.const 4
   i32.add
   global.set $~lib/memory/__stack_pointer
   local.get $11
   i32.store offset=4
   global.get $~lib/memory/__stack_pointer
   local.get $9
   call $~lib/map/Map<i64,i32>#values
   local.tee $10
   i32.store offset=8
   global.get $~lib/memory/__stack_pointer
   global.get $~lib/memory/__stack_pointer
   i32.const 4
   i32.sub
   global.set $~lib/memory/__stack_pointer
   global.get $~lib/memory/__stack_pointer
   i32.const 2020
   i32.lt_s
   br_if $folding-inner0
   global.get $~lib/memory/__stack_pointer
   local.tee $1
   i32.const 0
   i32.store
   local.get $1
   i32.const 24
   i32.const 31
   call $~lib/rt/itcms/__new
   local.tee $12
   i32.store
   local.get $12
   i32.const 16
   call $~lib/arraybuffer/ArrayBuffer#constructor
   local.tee $1
   i32.store
   local.get $1
   if
    local.get $12
    local.get $1
    call $byn-split-outlined-A$~lib/rt/itcms/__link
   end
   local.get $12
   i32.const 3
   i32.store offset=4
   local.get $12
   i32.const 96
   call $~lib/arraybuffer/ArrayBuffer#constructor
   local.tee $1
   i32.store offset=8
   local.get $1
   if
    local.get $12
    local.get $1
    call $byn-split-outlined-A$~lib/rt/itcms/__link
   end
   local.get $12
   i32.const 4
   i32.store offset=12
   local.get $12
   i32.const 0
   i32.store offset=16
   local.get $12
   i32.const 0
   i32.store offset=20
   global.get $~lib/memory/__stack_pointer
   i32.const 4
   i32.add
   global.set $~lib/memory/__stack_pointer
   local.get $12
   i32.store offset=12
   global.get $~lib/memory/__stack_pointer
   call $~lib/map/Map<i32,i32>#constructor
   local.tee $13
   i32.store offset=16
   loop $for-loop|2
    local.get $11
    i32.load offset=12
    local.get $4
    i32.gt_s
    if
     local.get $11
     i32.load offset=12
     local.get $4
     i32.le_u
     if
      i32.const 1248
      i32.const 1728
      i32.const 107
      i32.const 42
      call $~lib/builtins/abort
      unreachable
     end
     local.get $11
     i32.load offset=4
     local.get $4
     i32.const 3
     i32.shl
     i32.add
     f64.load
     local.set $3
     local.get $10
     local.get $4
     call $~lib/array/Array<i32>#__get
     local.set $14
     local.get $9
     local.get $3
     call $~lib/map/Map<f64,i32>#has
     i32.eqz
     if
      i32.const 0
      i32.const 1568
      i32.const 31
      i32.const 5
      call $~lib/builtins/abort
      unreachable
     end
     local.get $9
     local.get $14
     i32.const 20
     i32.sub
     f64.convert_i32_s
     call $~lib/map/Map<f64,i32>#has
     i32.eqz
     if
      i32.const 0
      i32.const 1568
      i32.const 32
      i32.const 5
      call $~lib/builtins/abort
      unreachable
     end
     global.get $~lib/memory/__stack_pointer
     i32.const 4
     i32.sub
     global.set $~lib/memory/__stack_pointer
     global.get $~lib/memory/__stack_pointer
     i32.const 2020
     i32.lt_s
     br_if $folding-inner0
     global.get $~lib/memory/__stack_pointer
     i32.const 0
     i32.store
     local.get $12
     i32.load
     local.get $3
     i64.reinterpret_f64
     local.tee $5
     i32.wrap_i64
     i32.const -1028477379
     i32.mul
     i32.const 374761401
     i32.add
     i32.const 17
     i32.rotl
     i32.const 668265263
     i32.mul
     local.get $5
     i64.const 32
     i64.shr_u
     i32.wrap_i64
     i32.const -1028477379
     i32.mul
     i32.add
     i32.const 17
     i32.rotl
     i32.const 668265263
     i32.mul
     local.tee $0
     local.get $0
     i32.const 15
     i32.shr_u
     i32.xor
     i32.const -2048144777
     i32.mul
     local.tee $0
     local.get $0
     i32.const 13
     i32.shr_u
     i32.xor
     i32.const -1028477379
     i32.mul
     local.tee $0
     local.get $0
     i32.const 16
     i32.shr_u
     i32.xor
     local.tee $15
     local.get $12
     i32.load offset=4
     i32.and
     i32.const 2
     i32.shl
     i32.add
     i32.load
     local.set $0
     block $__inlined_func$~lib/map/Map<f64,f64>#find
      loop $while-continue|0
       local.get $0
       if
        local.get $0
        i32.load offset=16
        local.tee $1
        i32.const 1
        i32.and
        if (result i32)
         i32.const 0
        else
         local.get $3
         local.get $0
         f64.load
         f64.eq
        end
        br_if $__inlined_func$~lib/map/Map<f64,f64>#find
        local.get $1
        i32.const -2
        i32.and
        local.set $0
        br $while-continue|0
       end
      end
      i32.const 0
      local.set $0
     end
     local.get $0
     if
      local.get $0
      local.get $3
      f64.store offset=8
     else
      local.get $12
      i32.load offset=16
      local.get $12
      i32.load offset=12
      i32.eq
      if
       local.get $12
       i32.load offset=20
       local.get $12
       i32.load offset=12
       i32.const 3
       i32.mul
       i32.const 4
       i32.div_s
       i32.lt_s
       if (result i32)
        local.get $12
        i32.load offset=4
       else
        local.get $12
        i32.load offset=4
        i32.const 1
        i32.shl
        i32.const 1
        i32.or
       end
       local.set $16
       global.get $~lib/memory/__stack_pointer
       i32.const 8
       i32.sub
       global.set $~lib/memory/__stack_pointer
       global.get $~lib/memory/__stack_pointer
       i32.const 2020
       i32.lt_s
       br_if $folding-inner0
       global.get $~lib/memory/__stack_pointer
       local.tee $0
       i64.const 0
       i64.store
       local.get $0
       local.get $16
       i32.const 1
       i32.add
       local.tee $0
       i32.const 2
       i32.shl
       call $~lib/arraybuffer/ArrayBuffer#constructor
       local.tee $6
       i32.store
       global.get $~lib/memory/__stack_pointer
       local.get $0
       i32.const 3
       i32.shl
       i32.const 3
       i32.div_s
       local.tee $7
       i32.const 24
       i32.mul
       call $~lib/arraybuffer/ArrayBuffer#constructor
       local.tee $1
       i32.store offset=4
       local.get $12
       i32.load offset=8
       local.tee $2
       local.get $12
       i32.load offset=16
       i32.const 24
       i32.mul
       i32.add
       local.set $8
       local.get $1
       local.set $0
       loop $while-continue|02
        local.get $2
        local.get $8
        i32.ne
        if
         local.get $2
         i32.load offset=16
         i32.const 1
         i32.and
         i32.eqz
         if
          local.get $0
          local.get $2
          f64.load
          local.tee $17
          f64.store
          local.get $0
          local.get $2
          f64.load offset=8
          f64.store offset=8
          local.get $0
          local.get $17
          i64.reinterpret_f64
          local.tee $5
          i32.wrap_i64
          i32.const -1028477379
          i32.mul
          i32.const 374761401
          i32.add
          i32.const 17
          i32.rotl
          i32.const 668265263
          i32.mul
          local.get $5
          i64.const 32
          i64.shr_u
          i32.wrap_i64
          i32.const -1028477379
          i32.mul
          i32.add
          i32.const 17
          i32.rotl
          i32.const 668265263
          i32.mul
          local.tee $18
          local.get $18
          i32.const 15
          i32.shr_u
          i32.xor
          i32.const -2048144777
          i32.mul
          local.tee $18
          local.get $18
          i32.const 13
          i32.shr_u
          i32.xor
          i32.const -1028477379
          i32.mul
          local.tee $18
          local.get $18
          i32.const 16
          i32.shr_u
          i32.xor
          local.get $16
          i32.and
          i32.const 2
          i32.shl
          local.get $6
          i32.add
          local.tee $18
          i32.load
          i32.store offset=16
          local.get $18
          local.get $0
          i32.store
          local.get $0
          i32.const 24
          i32.add
          local.set $0
         end
         local.get $2
         i32.const 24
         i32.add
         local.set $2
         br $while-continue|02
        end
       end
       local.get $12
       local.get $6
       i32.store
       local.get $6
       if
        local.get $12
        local.get $6
        call $byn-split-outlined-A$~lib/rt/itcms/__link
       end
       local.get $12
       local.get $16
       i32.store offset=4
       local.get $12
       local.get $1
       i32.store offset=8
       local.get $1
       if
        local.get $12
        local.get $1
        call $byn-split-outlined-A$~lib/rt/itcms/__link
       end
       local.get $12
       local.get $7
       i32.store offset=12
       local.get $12
       local.get $12
       i32.load offset=20
       i32.store offset=16
       global.get $~lib/memory/__stack_pointer
       i32.const 8
       i32.add
       global.set $~lib/memory/__stack_pointer
      end
      global.get $~lib/memory/__stack_pointer
      local.get $12
      i32.load offset=8
      local.tee $0
      i32.store
      local.get $12
      local.get $12
      i32.load offset=16
      local.tee $1
      i32.const 1
      i32.add
      i32.store offset=16
      local.get $1
      i32.const 24
      i32.mul
      local.get $0
      i32.add
      local.tee $0
      local.get $3
      f64.store
      local.get $0
      local.get $3
      f64.store offset=8
      local.get $12
      local.get $12
      i32.load offset=20
      i32.const 1
      i32.add
      i32.store offset=20
      local.get $0
      local.get $12
      i32.load
      local.get $12
      i32.load offset=4
      local.get $15
      i32.and
      i32.const 2
      i32.shl
      i32.add
      local.tee $1
      i32.load
      i32.store offset=16
      local.get $1
      local.get $0
      i32.store
     end
     global.get $~lib/memory/__stack_pointer
     i32.const 4
     i32.add
     global.set $~lib/memory/__stack_pointer
     local.get $13
     local.get $14
     i32.const 20
     i32.sub
     local.tee $0
     local.get $0
     call $~lib/map/Map<i32,i32>#set
     local.get $4
     i32.const 1
     i32.add
     local.set $4
     br $for-loop|2
    end
   end
   local.get $12
   i32.load offset=20
   i32.const 100
   i32.ne
   if
    i32.const 0
    i32.const 1568
    i32.const 36
    i32.const 3
    call $~lib/builtins/abort
    unreachable
   end
   local.get $13
   i32.load offset=20
   i32.const 100
   i32.ne
   if
    i32.const 0
    i32.const 1568
    i32.const 37
    i32.const 3
    call $~lib/builtins/abort
    unreachable
   end
   f64.const 0
   local.set $3
   loop $for-loop|3
    local.get $3
    f64.const 50
    f64.lt
    if
     local.get $9
     local.get $3
     call $~lib/map/Map<f64,i32>#has
     i32.eqz
     if
      i32.const 0
      i32.const 1568
      i32.const 41
      i32.const 5
      call $~lib/builtins/abort
      unreachable
     end
     local.get $9
     local.get $3
     call $~lib/map/Map<f64,i32>#get
     local.get $3
     i32.trunc_sat_f64_s
     i32.const 20
     i32.add
     i32.ne
     if
      i32.const 0
      i32.const 1568
      i32.const 42
      i32.const 5
      call $~lib/builtins/abort
      unreachable
     end
     local.get $9
     local.get $3
     call $~lib/map/Map<f64,i32>#delete
     local.get $9
     local.get $3
     call $~lib/map/Map<f64,i32>#has
     if
      i32.const 0
      i32.const 1568
      i32.const 44
      i32.const 5
      call $~lib/builtins/abort
      unreachable
     end
     local.get $3
     f64.const 1
     f64.add
     local.set $3
     br $for-loop|3
    end
   end
   local.get $9
   i32.load offset=20
   i32.const 50
   i32.ne
   if
    i32.const 0
    i32.const 1568
    i32.const 46
    i32.const 3
    call $~lib/builtins/abort
    unreachable
   end
   f64.const 0
   local.set $3
   loop $for-loop|4
    local.get $3
    f64.const 50
    f64.lt
    if
     local.get $9
     local.get $3
     call $~lib/map/Map<f64,i32>#has
     if
      i32.const 0
      i32.const 1568
      i32.const 50
      i32.const 5
      call $~lib/builtins/abort
      unreachable
     end
     local.get $9
     local.get $3
     local.get $3
     i32.trunc_sat_f64_s
     i32.const 10
     i32.add
     call $~lib/map/Map<f64,i32>#set
     local.get $9
     local.get $3
     call $~lib/map/Map<f64,i32>#has
     i32.eqz
     if
      i32.const 0
      i32.const 1568
      i32.const 52
      i32.const 5
      call $~lib/builtins/abort
      unreachable
     end
     local.get $9
     local.get $3
     call $~lib/map/Map<f64,i32>#delete
     local.get $9
     local.get $3
     call $~lib/map/Map<f64,i32>#has
     if
      i32.const 0
      i32.const 1568
      i32.const 54
      i32.const 5
      call $~lib/builtins/abort
      unreachable
     end
     local.get $3
     f64.const 1
     f64.add
     local.set $3
     br $for-loop|4
    end
   end
   local.get $9
   i32.load offset=20
   i32.const 50
   i32.ne
   if
    i32.const 0
    i32.const 1568
    i32.const 56
    i32.const 3
    call $~lib/builtins/abort
    unreachable
   end
   local.get $9
   call $~lib/map/Map<i64,i32>#clear
   local.get $9
   i32.load offset=20
   if
    i32.const 0
    i32.const 1568
    i32.const 60
    i32.const 3
    call $~lib/builtins/abort
    unreachable
   end
   global.get $~lib/memory/__stack_pointer
   i32.const 20
   i32.add
   global.set $~lib/memory/__stack_pointer
   return
  end
  i32.const 18432
  i32.const 18480
  i32.const 1
  i32.const 1
  call $~lib/builtins/abort
  unreachable
 )
 (func $~lib/rt/__visit_members (param $0 i32)
  (local $1 i32)
  block $folding-inner1
   block $folding-inner0
    block $invalid
     block $~lib/arraybuffer/ArrayBufferView
      block $~lib/string/String
       block $~lib/arraybuffer/ArrayBuffer
        local.get $0
        i32.const 8
        i32.sub
        i32.load
        br_table $~lib/arraybuffer/ArrayBuffer $~lib/string/String $~lib/arraybuffer/ArrayBufferView $folding-inner0 $folding-inner1 $folding-inner1 $folding-inner0 $folding-inner0 $folding-inner0 $folding-inner1 $folding-inner0 $folding-inner0 $folding-inner1 $folding-inner0 $folding-inner0 $folding-inner1 $folding-inner0 $folding-inner0 $folding-inner1 $folding-inner0 $folding-inner0 $folding-inner1 $folding-inner0 $folding-inner0 $folding-inner1 $folding-inner0 $folding-inner0 $folding-inner1 $folding-inner0 $folding-inner0 $folding-inner1 $folding-inner0 $invalid
       end
       return
      end
      return
     end
     local.get $0
     i32.load
     local.tee $0
     if
      local.get $0
      call $byn-split-outlined-A$~lib/rt/itcms/__visit
     end
     return
    end
    unreachable
   end
   local.get $0
   i32.load
   local.tee $1
   if
    local.get $1
    call $byn-split-outlined-A$~lib/rt/itcms/__visit
   end
   local.get $0
   i32.load offset=8
   local.tee $0
   if
    local.get $0
    call $byn-split-outlined-A$~lib/rt/itcms/__visit
   end
   return
  end
  local.get $0
  i32.load
  local.tee $0
  if
   local.get $0
   call $byn-split-outlined-A$~lib/rt/itcms/__visit
  end
 )
 (func $~start
  memory.size
  i32.const 16
  i32.shl
  i32.const 18404
  i32.sub
  i32.const 1
  i32.shr_u
  global.set $~lib/rt/itcms/threshold
  i32.const 1172
  i32.const 1168
  i32.store
  i32.const 1176
  i32.const 1168
  i32.store
  i32.const 1168
  global.set $~lib/rt/itcms/pinSpace
  i32.const 1204
  i32.const 1200
  i32.store
  i32.const 1208
  i32.const 1200
  i32.store
  i32.const 1200
  global.set $~lib/rt/itcms/toSpace
  i32.const 1348
  i32.const 1344
  i32.store
  i32.const 1352
  i32.const 1344
  i32.store
  i32.const 1344
  global.set $~lib/rt/itcms/fromSpace
  call $std/map/testNumeric<i8,i32>
  call $std/map/testNumeric<u8,i32>
  call $std/map/testNumeric<i16,i32>
  call $std/map/testNumeric<u16,i32>
  call $std/map/testNumeric<i32,i32>
  call $std/map/testNumeric<u32,i32>
  call $std/map/testNumeric<i64,i32>
  call $std/map/testNumeric<u64,i32>
  call $std/map/testNumeric<f32,i32>
  call $std/map/testNumeric<f64,i32>
  global.get $~lib/rt/itcms/state
  i32.const 0
  i32.gt_s
  if
   loop $while-continue|0
    global.get $~lib/rt/itcms/state
    if
     call $~lib/rt/itcms/step
     drop
     br $while-continue|0
    end
   end
  end
  call $~lib/rt/itcms/step
  drop
  loop $while-continue|1
   global.get $~lib/rt/itcms/state
   if
    call $~lib/rt/itcms/step
    drop
    br $while-continue|1
   end
  end
  global.get $~lib/rt/itcms/total
  i64.extend_i32_u
  i64.const 200
  i64.mul
  i64.const 100
  i64.div_u
  i32.wrap_i64
  i32.const 1024
  i32.add
  global.set $~lib/rt/itcms/threshold
 )
 (func $~lib/arraybuffer/ArrayBuffer#constructor (param $0 i32) (result i32)
  (local $1 i32)
  global.get $~lib/memory/__stack_pointer
  i32.const 4
  i32.sub
  global.set $~lib/memory/__stack_pointer
  global.get $~lib/memory/__stack_pointer
  i32.const 2020
  i32.lt_s
  if
   i32.const 18432
   i32.const 18480
   i32.const 1
   i32.const 1
   call $~lib/builtins/abort
   unreachable
  end
  global.get $~lib/memory/__stack_pointer
  i32.const 0
  i32.store
  local.get $0
  i32.const 1073741820
  i32.gt_u
  if
   i32.const 1456
   i32.const 1504
   i32.const 49
   i32.const 43
   call $~lib/builtins/abort
   unreachable
  end
  global.get $~lib/memory/__stack_pointer
  local.get $0
  i32.const 0
  call $~lib/rt/itcms/__new
  local.tee $1
  i32.store
  local.get $1
  local.get $0
  call $~lib/memory/memory.fill
  global.get $~lib/memory/__stack_pointer
  i32.const 4
  i32.add
  global.set $~lib/memory/__stack_pointer
  local.get $1
 )
 (func $~lib/map/Map<i8,i32>#set (param $0 i32) (param $1 i32) (param $2 i32)
  (local $3 i32)
  (local $4 i32)
  (local $5 i32)
  global.get $~lib/memory/__stack_pointer
  i32.const 4
  i32.sub
  global.set $~lib/memory/__stack_pointer
  global.get $~lib/memory/__stack_pointer
  i32.const 2020
  i32.lt_s
  if
   i32.const 18432
   i32.const 18480
   i32.const 1
   i32.const 1
   call $~lib/builtins/abort
   unreachable
  end
  global.get $~lib/memory/__stack_pointer
  i32.const 0
  i32.store
  block $__inlined_func$~lib/map/Map<i8,i32>#find (result i32)
   local.get $0
   i32.load
   local.get $1
   i32.extend8_s
   i32.const -1028477379
   i32.mul
   i32.const 374761394
   i32.add
   i32.const 17
   i32.rotl
   i32.const 668265263
   i32.mul
   local.tee $3
   i32.const 15
   i32.shr_u
   local.get $3
   i32.xor
   i32.const -2048144777
   i32.mul
   local.tee $3
   i32.const 13
   i32.shr_u
   local.get $3
   i32.xor
   i32.const -1028477379
   i32.mul
   local.tee $3
   i32.const 16
   i32.shr_u
   local.get $3
   i32.xor
   local.tee $4
   local.get $0
   i32.load offset=4
   i32.and
   i32.const 2
   i32.shl
   i32.add
   i32.load
   local.set $3
   loop $while-continue|0
    local.get $3
    if
     local.get $3
     local.get $3
     i32.load offset=8
     local.tee $5
     i32.const 1
     i32.and
     if (result i32)
      i32.const 0
     else
      local.get $3
      i32.load8_u
      local.get $1
      i32.const 255
      i32.and
      i32.eq
     end
     br_if $__inlined_func$~lib/map/Map<i8,i32>#find
     drop
     local.get $5
     i32.const -2
     i32.and
     local.set $3
     br $while-continue|0
    end
   end
   i32.const 0
  end
  local.tee $3
  if
   local.get $3
   local.get $2
   i32.store offset=4
  else
   local.get $0
   i32.load offset=16
   local.get $0
   i32.load offset=12
   i32.eq
   if
    local.get $0
    local.get $0
    i32.load offset=20
    local.get $0
    i32.load offset=12
    i32.const 3
    i32.mul
    i32.const 4
    i32.div_s
    i32.lt_s
    if (result i32)
     local.get $0
     i32.load offset=4
    else
     local.get $0
     i32.load offset=4
     i32.const 1
     i32.shl
     i32.const 1
     i32.or
    end
    call $~lib/map/Map<i8,i32>#rehash
   end
   global.get $~lib/memory/__stack_pointer
   local.get $0
   i32.load offset=8
   local.tee $3
   i32.store
   local.get $0
   local.get $0
   i32.load offset=16
   local.tee $5
   i32.const 1
   i32.add
   i32.store offset=16
   local.get $5
   i32.const 12
   i32.mul
   local.get $3
   i32.add
   local.tee $3
   local.get $1
   i32.store8
   local.get $3
   local.get $2
   i32.store offset=4
   local.get $0
   local.get $0
   i32.load offset=20
   i32.const 1
   i32.add
   i32.store offset=20
   local.get $3
   local.get $0
   i32.load
   local.get $0
   i32.load offset=4
   local.get $4
   i32.and
   i32.const 2
   i32.shl
   i32.add
   local.tee $0
   i32.load
   i32.store offset=8
   local.get $0
   local.get $3
   i32.store
  end
  global.get $~lib/memory/__stack_pointer
  i32.const 4
  i32.add
  global.set $~lib/memory/__stack_pointer
 )
 (func $~lib/array/Array<i32>#constructor (param $0 i32) (result i32)
  (local $1 i32)
  (local $2 i32)
  (local $3 i32)
  global.get $~lib/memory/__stack_pointer
  i32.const 8
  i32.sub
  global.set $~lib/memory/__stack_pointer
  global.get $~lib/memory/__stack_pointer
  i32.const 2020
  i32.lt_s
  if
   i32.const 18432
   i32.const 18480
   i32.const 1
   i32.const 1
   call $~lib/builtins/abort
   unreachable
  end
  global.get $~lib/memory/__stack_pointer
  local.tee $1
  i64.const 0
  i64.store
  local.get $1
  i32.const 16
  i32.const 5
  call $~lib/rt/itcms/__new
  local.tee $1
  i32.store
  local.get $1
  i32.const 0
  i32.store
  local.get $1
  i32.const 0
  i32.store offset=4
  local.get $1
  i32.const 0
  i32.store offset=8
  local.get $1
  i32.const 0
  i32.store offset=12
  local.get $0
  i32.const 268435455
  i32.gt_u
  if
   i32.const 1456
   i32.const 1728
   i32.const 65
   i32.const 60
   call $~lib/builtins/abort
   unreachable
  end
  global.get $~lib/memory/__stack_pointer
  local.get $0
  i32.const 8
  local.get $0
  i32.const 8
  i32.gt_u
  select
  i32.const 2
  i32.shl
  local.tee $2
  i32.const 0
  call $~lib/rt/itcms/__new
  local.tee $3
  i32.store offset=4
  local.get $3
  local.get $2
  call $~lib/memory/memory.fill
  local.get $1
  local.get $3
  i32.store
  local.get $3
  if
   local.get $1
   local.get $3
   call $byn-split-outlined-A$~lib/rt/itcms/__link
  end
  local.get $1
  local.get $3
  i32.store offset=4
  local.get $1
  local.get $2
  i32.store offset=8
  local.get $1
  local.get $0
  i32.store offset=12
  global.get $~lib/memory/__stack_pointer
  i32.const 8
  i32.add
  global.set $~lib/memory/__stack_pointer
  local.get $1
 )
 (func $~lib/map/Map<i8,i32>#values (param $0 i32) (result i32)
  (local $1 i32)
  (local $2 i32)
  (local $3 i32)
  (local $4 i32)
  (local $5 i32)
  global.get $~lib/memory/__stack_pointer
  i32.const 4
  i32.sub
  global.set $~lib/memory/__stack_pointer
  global.get $~lib/memory/__stack_pointer
  i32.const 2020
  i32.lt_s
  if
   i32.const 18432
   i32.const 18480
   i32.const 1
   i32.const 1
   call $~lib/builtins/abort
   unreachable
  end
  global.get $~lib/memory/__stack_pointer
  local.tee $4
  i32.const 0
  i32.store
  local.get $0
  i32.load offset=8
  local.set $3
  local.get $4
  local.get $0
  i32.load offset=16
  local.tee $4
  call $~lib/array/Array<i32>#constructor
  local.tee $0
  i32.store
  loop $for-loop|0
   local.get $2
   local.get $4
   i32.lt_s
   if
    local.get $2
    i32.const 12
    i32.mul
    local.get $3
    i32.add
    local.tee $5
    i32.load offset=8
    i32.const 1
    i32.and
    i32.eqz
    if
     local.get $0
     local.get $1
     local.get $5
     i32.load offset=4
     call $~lib/array/Array<i32>#__set
     local.get $1
     i32.const 1
     i32.add
     local.set $1
    end
    local.get $2
    i32.const 1
    i32.add
    local.set $2
    br $for-loop|0
   end
  end
  local.get $0
  local.get $1
  i32.const 2
  i32.const 0
  call $~lib/array/ensureCapacity
  local.get $0
  local.get $1
  i32.store offset=12
  global.get $~lib/memory/__stack_pointer
  i32.const 4
  i32.add
  global.set $~lib/memory/__stack_pointer
  local.get $0
 )
 (func $~lib/map/Map<i32,i32>#constructor (result i32)
  (local $0 i32)
  (local $1 i32)
  global.get $~lib/memory/__stack_pointer
  i32.const 4
  i32.sub
  global.set $~lib/memory/__stack_pointer
  global.get $~lib/memory/__stack_pointer
  i32.const 2020
  i32.lt_s
  if
   i32.const 18432
   i32.const 18480
   i32.const 1
   i32.const 1
   call $~lib/builtins/abort
   unreachable
  end
  global.get $~lib/memory/__stack_pointer
  local.tee $0
  i32.const 0
  i32.store
  local.get $0
  i32.const 24
  i32.const 7
  call $~lib/rt/itcms/__new
  local.tee $0
  i32.store
  local.get $0
  i32.const 16
  call $~lib/arraybuffer/ArrayBuffer#constructor
  local.tee $1
  i32.store
  local.get $1
  if
   local.get $0
   local.get $1
   call $byn-split-outlined-A$~lib/rt/itcms/__link
  end
  local.get $0
  i32.const 3
  i32.store offset=4
  local.get $0
  i32.const 48
  call $~lib/arraybuffer/ArrayBuffer#constructor
  local.tee $1
  i32.store offset=8
  local.get $1
  if
   local.get $0
   local.get $1
   call $byn-split-outlined-A$~lib/rt/itcms/__link
  end
  local.get $0
  i32.const 4
  i32.store offset=12
  local.get $0
  i32.const 0
  i32.store offset=16
  local.get $0
  i32.const 0
  i32.store offset=20
  global.get $~lib/memory/__stack_pointer
  i32.const 4
  i32.add
  global.set $~lib/memory/__stack_pointer
  local.get $0
 )
 (func $~lib/map/Map<i32,i32>#set (param $0 i32) (param $1 i32) (param $2 i32)
  (local $3 i32)
  (local $4 i32)
  (local $5 i32)
  global.get $~lib/memory/__stack_pointer
  i32.const 4
  i32.sub
  global.set $~lib/memory/__stack_pointer
  global.get $~lib/memory/__stack_pointer
  i32.const 2020
  i32.lt_s
  if
   i32.const 18432
   i32.const 18480
   i32.const 1
   i32.const 1
   call $~lib/builtins/abort
   unreachable
  end
  global.get $~lib/memory/__stack_pointer
  i32.const 0
  i32.store
  block $__inlined_func$~lib/map/Map<i32,i32>#find (result i32)
   local.get $0
   i32.load
   local.get $1
   i32.const -1028477379
   i32.mul
   i32.const 374761397
   i32.add
   i32.const 17
   i32.rotl
   i32.const 668265263
   i32.mul
   local.tee $3
   i32.const 15
   i32.shr_u
   local.get $3
   i32.xor
   i32.const -2048144777
   i32.mul
   local.tee $3
   i32.const 13
   i32.shr_u
   local.get $3
   i32.xor
   i32.const -1028477379
   i32.mul
   local.tee $3
   i32.const 16
   i32.shr_u
   local.get $3
   i32.xor
   local.tee $4
   local.get $0
   i32.load offset=4
   i32.and
   i32.const 2
   i32.shl
   i32.add
   i32.load
   local.set $3
   loop $while-continue|0
    local.get $3
    if
     local.get $3
     local.get $3
     i32.load offset=8
     local.tee $5
     i32.const 1
     i32.and
     if (result i32)
      i32.const 0
     else
      local.get $1
      local.get $3
      i32.load
      i32.eq
     end
     br_if $__inlined_func$~lib/map/Map<i32,i32>#find
     drop
     local.get $5
     i32.const -2
     i32.and
     local.set $3
     br $while-continue|0
    end
   end
   i32.const 0
  end
  local.tee $3
  if
   local.get $3
   local.get $2
   i32.store offset=4
  else
   local.get $0
   i32.load offset=16
   local.get $0
   i32.load offset=12
   i32.eq
   if
    local.get $0
    local.get $0
    i32.load offset=20
    local.get $0
    i32.load offset=12
    i32.const 3
    i32.mul
    i32.const 4
    i32.div_s
    i32.lt_s
    if (result i32)
     local.get $0
     i32.load offset=4
    else
     local.get $0
     i32.load offset=4
     i32.const 1
     i32.shl
     i32.const 1
     i32.or
    end
    call $~lib/map/Map<i32,i32>#rehash
   end
   global.get $~lib/memory/__stack_pointer
   local.get $0
   i32.load offset=8
   local.tee $3
   i32.store
   local.get $0
   local.get $0
   i32.load offset=16
   local.tee $5
   i32.const 1
   i32.add
   i32.store offset=16
   local.get $5
   i32.const 12
   i32.mul
   local.get $3
   i32.add
   local.tee $3
   local.get $1
   i32.store
   local.get $3
   local.get $2
   i32.store offset=4
   local.get $0
   local.get $0
   i32.load offset=20
   i32.const 1
   i32.add
   i32.store offset=20
   local.get $3
   local.get $0
   i32.load
   local.get $0
   i32.load offset=4
   local.get $4
   i32.and
   i32.const 2
   i32.shl
   i32.add
   local.tee $0
   i32.load
   i32.store offset=8
   local.get $0
   local.get $3
   i32.store
  end
  global.get $~lib/memory/__stack_pointer
  i32.const 4
  i32.add
  global.set $~lib/memory/__stack_pointer
 )
 (func $~lib/map/Map<u8,i32>#set (param $0 i32) (param $1 i32) (param $2 i32)
  (local $3 i32)
  (local $4 i32)
  (local $5 i32)
  global.get $~lib/memory/__stack_pointer
  i32.const 4
  i32.sub
  global.set $~lib/memory/__stack_pointer
  global.get $~lib/memory/__stack_pointer
  i32.const 2020
  i32.lt_s
  if
   i32.const 18432
   i32.const 18480
   i32.const 1
   i32.const 1
   call $~lib/builtins/abort
   unreachable
  end
  global.get $~lib/memory/__stack_pointer
  i32.const 0
  i32.store
  block $__inlined_func$~lib/map/Map<u8,i32>#find (result i32)
   local.get $0
   i32.load
   local.get $1
   i32.const 255
   i32.and
   i32.const -1028477379
   i32.mul
   i32.const 374761394
   i32.add
   i32.const 17
   i32.rotl
   i32.const 668265263
   i32.mul
   local.tee $3
   i32.const 15
   i32.shr_u
   local.get $3
   i32.xor
   i32.const -2048144777
   i32.mul
   local.tee $3
   i32.const 13
   i32.shr_u
   local.get $3
   i32.xor
   i32.const -1028477379
   i32.mul
   local.tee $3
   i32.const 16
   i32.shr_u
   local.get $3
   i32.xor
   local.tee $4
   local.get $0
   i32.load offset=4
   i32.and
   i32.const 2
   i32.shl
   i32.add
   i32.load
   local.set $3
   loop $while-continue|0
    local.get $3
    if
     local.get $3
     local.get $3
     i32.load offset=8
     local.tee $5
     i32.const 1
     i32.and
     if (result i32)
      i32.const 0
     else
      local.get $3
      i32.load8_u
      local.get $1
      i32.const 255
      i32.and
      i32.eq
     end
     br_if $__inlined_func$~lib/map/Map<u8,i32>#find
     drop
     local.get $5
     i32.const -2
     i32.and
     local.set $3
     br $while-continue|0
    end
   end
   i32.const 0
  end
  local.tee $3
  if
   local.get $3
   local.get $2
   i32.store offset=4
  else
   local.get $0
   i32.load offset=16
   local.get $0
   i32.load offset=12
   i32.eq
   if
    local.get $0
    local.get $0
    i32.load offset=20
    local.get $0
    i32.load offset=12
    i32.const 3
    i32.mul
    i32.const 4
    i32.div_s
    i32.lt_s
    if (result i32)
     local.get $0
     i32.load offset=4
    else
     local.get $0
     i32.load offset=4
     i32.const 1
     i32.shl
     i32.const 1
     i32.or
    end
    call $~lib/map/Map<u8,i32>#rehash
   end
   global.get $~lib/memory/__stack_pointer
   local.get $0
   i32.load offset=8
   local.tee $3
   i32.store
   local.get $0
   local.get $0
   i32.load offset=16
   local.tee $5
   i32.const 1
   i32.add
   i32.store offset=16
   local.get $5
   i32.const 12
   i32.mul
   local.get $3
   i32.add
   local.tee $3
   local.get $1
   i32.store8
   local.get $3
   local.get $2
   i32.store offset=4
   local.get $0
   local.get $0
   i32.load offset=20
   i32.const 1
   i32.add
   i32.store offset=20
   local.get $3
   local.get $0
   i32.load
   local.get $0
   i32.load offset=4
   local.get $4
   i32.and
   i32.const 2
   i32.shl
   i32.add
   local.tee $0
   i32.load
   i32.store offset=8
   local.get $0
   local.get $3
   i32.store
  end
  global.get $~lib/memory/__stack_pointer
  i32.const 4
  i32.add
  global.set $~lib/memory/__stack_pointer
 )
 (func $~lib/map/Map<i16,i32>#set (param $0 i32) (param $1 i32) (param $2 i32)
  (local $3 i32)
  (local $4 i32)
  (local $5 i32)
  global.get $~lib/memory/__stack_pointer
  i32.const 4
  i32.sub
  global.set $~lib/memory/__stack_pointer
  global.get $~lib/memory/__stack_pointer
  i32.const 2020
  i32.lt_s
  if
   i32.const 18432
   i32.const 18480
   i32.const 1
   i32.const 1
   call $~lib/builtins/abort
   unreachable
  end
  global.get $~lib/memory/__stack_pointer
  i32.const 0
  i32.store
  block $__inlined_func$~lib/map/Map<i16,i32>#find (result i32)
   local.get $0
   i32.load
   local.get $1
   i32.extend16_s
   i32.const -1028477379
   i32.mul
   i32.const 374761395
   i32.add
   i32.const 17
   i32.rotl
   i32.const 668265263
   i32.mul
   local.tee $3
   i32.const 15
   i32.shr_u
   local.get $3
   i32.xor
   i32.const -2048144777
   i32.mul
   local.tee $3
   i32.const 13
   i32.shr_u
   local.get $3
   i32.xor
   i32.const -1028477379
   i32.mul
   local.tee $3
   i32.const 16
   i32.shr_u
   local.get $3
   i32.xor
   local.tee $4
   local.get $0
   i32.load offset=4
   i32.and
   i32.const 2
   i32.shl
   i32.add
   i32.load
   local.set $3
   loop $while-continue|0
    local.get $3
    if
     local.get $3
     local.get $3
     i32.load offset=8
     local.tee $5
     i32.const 1
     i32.and
     if (result i32)
      i32.const 0
     else
      local.get $3
      i32.load16_u
      local.get $1
      i32.const 65535
      i32.and
      i32.eq
     end
     br_if $__inlined_func$~lib/map/Map<i16,i32>#find
     drop
     local.get $5
     i32.const -2
     i32.and
     local.set $3
     br $while-continue|0
    end
   end
   i32.const 0
  end
  local.tee $3
  if
   local.get $3
   local.get $2
   i32.store offset=4
  else
   local.get $0
   i32.load offset=16
   local.get $0
   i32.load offset=12
   i32.eq
   if
    local.get $0
    local.get $0
    i32.load offset=20
    local.get $0
    i32.load offset=12
    i32.const 3
    i32.mul
    i32.const 4
    i32.div_s
    i32.lt_s
    if (result i32)
     local.get $0
     i32.load offset=4
    else
     local.get $0
     i32.load offset=4
     i32.const 1
     i32.shl
     i32.const 1
     i32.or
    end
    call $~lib/map/Map<i16,i32>#rehash
   end
   global.get $~lib/memory/__stack_pointer
   local.get $0
   i32.load offset=8
   local.tee $3
   i32.store
   local.get $0
   local.get $0
   i32.load offset=16
   local.tee $5
   i32.const 1
   i32.add
   i32.store offset=16
   local.get $5
   i32.const 12
   i32.mul
   local.get $3
   i32.add
   local.tee $3
   local.get $1
   i32.store16
   local.get $3
   local.get $2
   i32.store offset=4
   local.get $0
   local.get $0
   i32.load offset=20
   i32.const 1
   i32.add
   i32.store offset=20
   local.get $3
   local.get $0
   i32.load
   local.get $0
   i32.load offset=4
   local.get $4
   i32.and
   i32.const 2
   i32.shl
   i32.add
   local.tee $0
   i32.load
   i32.store offset=8
   local.get $0
   local.get $3
   i32.store
  end
  global.get $~lib/memory/__stack_pointer
  i32.const 4
  i32.add
  global.set $~lib/memory/__stack_pointer
 )
 (func $~lib/map/Map<u16,i32>#set (param $0 i32) (param $1 i32) (param $2 i32)
  (local $3 i32)
  (local $4 i32)
  (local $5 i32)
  global.get $~lib/memory/__stack_pointer
  i32.const 4
  i32.sub
  global.set $~lib/memory/__stack_pointer
  global.get $~lib/memory/__stack_pointer
  i32.const 2020
  i32.lt_s
  if
   i32.const 18432
   i32.const 18480
   i32.const 1
   i32.const 1
   call $~lib/builtins/abort
   unreachable
  end
  global.get $~lib/memory/__stack_pointer
  i32.const 0
  i32.store
  block $__inlined_func$~lib/map/Map<u16,i32>#find (result i32)
   local.get $0
   i32.load
   local.get $1
   i32.const 65535
   i32.and
   i32.const -1028477379
   i32.mul
   i32.const 374761395
   i32.add
   i32.const 17
   i32.rotl
   i32.const 668265263
   i32.mul
   local.tee $3
   i32.const 15
   i32.shr_u
   local.get $3
   i32.xor
   i32.const -2048144777
   i32.mul
   local.tee $3
   i32.const 13
   i32.shr_u
   local.get $3
   i32.xor
   i32.const -1028477379
   i32.mul
   local.tee $3
   i32.const 16
   i32.shr_u
   local.get $3
   i32.xor
   local.tee $4
   local.get $0
   i32.load offset=4
   i32.and
   i32.const 2
   i32.shl
   i32.add
   i32.load
   local.set $3
   loop $while-continue|0
    local.get $3
    if
     local.get $3
     local.get $3
     i32.load offset=8
     local.tee $5
     i32.const 1
     i32.and
     if (result i32)
      i32.const 0
     else
      local.get $3
      i32.load16_u
      local.get $1
      i32.const 65535
      i32.and
      i32.eq
     end
     br_if $__inlined_func$~lib/map/Map<u16,i32>#find
     drop
     local.get $5
     i32.const -2
     i32.and
     local.set $3
     br $while-continue|0
    end
   end
   i32.const 0
  end
  local.tee $3
  if
   local.get $3
   local.get $2
   i32.store offset=4
  else
   local.get $0
   i32.load offset=16
   local.get $0
   i32.load offset=12
   i32.eq
   if
    local.get $0
    local.get $0
    i32.load offset=20
    local.get $0
    i32.load offset=12
    i32.const 3
    i32.mul
    i32.const 4
    i32.div_s
    i32.lt_s
    if (result i32)
     local.get $0
     i32.load offset=4
    else
     local.get $0
     i32.load offset=4
     i32.const 1
     i32.shl
     i32.const 1
     i32.or
    end
    call $~lib/map/Map<u16,i32>#rehash
   end
   global.get $~lib/memory/__stack_pointer
   local.get $0
   i32.load offset=8
   local.tee $3
   i32.store
   local.get $0
   local.get $0
   i32.load offset=16
   local.tee $5
   i32.const 1
   i32.add
   i32.store offset=16
   local.get $5
   i32.const 12
   i32.mul
   local.get $3
   i32.add
   local.tee $3
   local.get $1
   i32.store16
   local.get $3
   local.get $2
   i32.store offset=4
   local.get $0
   local.get $0
   i32.load offset=20
   i32.const 1
   i32.add
   i32.store offset=20
   local.get $3
   local.get $0
   i32.load
   local.get $0
   i32.load offset=4
   local.get $4
   i32.and
   i32.const 2
   i32.shl
   i32.add
   local.tee $0
   i32.load
   i32.store offset=8
   local.get $0
   local.get $3
   i32.store
  end
  global.get $~lib/memory/__stack_pointer
  i32.const 4
  i32.add
  global.set $~lib/memory/__stack_pointer
 )
 (func $~lib/map/Map<u32,i32>#set (param $0 i32) (param $1 i32) (param $2 i32)
  (local $3 i32)
  (local $4 i32)
  (local $5 i32)
  global.get $~lib/memory/__stack_pointer
  i32.const 4
  i32.sub
  global.set $~lib/memory/__stack_pointer
  global.get $~lib/memory/__stack_pointer
  i32.const 2020
  i32.lt_s
  if
   i32.const 18432
   i32.const 18480
   i32.const 1
   i32.const 1
   call $~lib/builtins/abort
   unreachable
  end
  global.get $~lib/memory/__stack_pointer
  i32.const 0
  i32.store
  block $__inlined_func$~lib/map/Map<u32,i32>#find (result i32)
   local.get $0
   i32.load
   local.get $1
   i32.const -1028477379
   i32.mul
   i32.const 374761397
   i32.add
   i32.const 17
   i32.rotl
   i32.const 668265263
   i32.mul
   local.tee $3
   i32.const 15
   i32.shr_u
   local.get $3
   i32.xor
   i32.const -2048144777
   i32.mul
   local.tee $3
   i32.const 13
   i32.shr_u
   local.get $3
   i32.xor
   i32.const -1028477379
   i32.mul
   local.tee $3
   i32.const 16
   i32.shr_u
   local.get $3
   i32.xor
   local.tee $4
   local.get $0
   i32.load offset=4
   i32.and
   i32.const 2
   i32.shl
   i32.add
   i32.load
   local.set $3
   loop $while-continue|0
    local.get $3
    if
     local.get $3
     local.get $3
     i32.load offset=8
     local.tee $5
     i32.const 1
     i32.and
     if (result i32)
      i32.const 0
     else
      local.get $1
      local.get $3
      i32.load
      i32.eq
     end
     br_if $__inlined_func$~lib/map/Map<u32,i32>#find
     drop
     local.get $5
     i32.const -2
     i32.and
     local.set $3
     br $while-continue|0
    end
   end
   i32.const 0
  end
  local.tee $3
  if
   local.get $3
   local.get $2
   i32.store offset=4
  else
   local.get $0
   i32.load offset=16
   local.get $0
   i32.load offset=12
   i32.eq
   if
    local.get $0
    local.get $0
    i32.load offset=20
    local.get $0
    i32.load offset=12
    i32.const 3
    i32.mul
    i32.const 4
    i32.div_s
    i32.lt_s
    if (result i32)
     local.get $0
     i32.load offset=4
    else
     local.get $0
     i32.load offset=4
     i32.const 1
     i32.shl
     i32.const 1
     i32.or
    end
    call $~lib/map/Map<u32,i32>#rehash
   end
   global.get $~lib/memory/__stack_pointer
   local.get $0
   i32.load offset=8
   local.tee $3
   i32.store
   local.get $0
   local.get $0
   i32.load offset=16
   local.tee $5
   i32.const 1
   i32.add
   i32.store offset=16
   local.get $5
   i32.const 12
   i32.mul
   local.get $3
   i32.add
   local.tee $3
   local.get $1
   i32.store
   local.get $3
   local.get $2
   i32.store offset=4
   local.get $0
   local.get $0
   i32.load offset=20
   i32.const 1
   i32.add
   i32.store offset=20
   local.get $3
   local.get $0
   i32.load
   local.get $0
   i32.load offset=4
   local.get $4
   i32.and
   i32.const 2
   i32.shl
   i32.add
   local.tee $0
   i32.load
   i32.store offset=8
   local.get $0
   local.get $3
   i32.store
  end
  global.get $~lib/memory/__stack_pointer
  i32.const 4
  i32.add
  global.set $~lib/memory/__stack_pointer
 )
 (func $~lib/map/Map<i64,i32>#set (param $0 i32) (param $1 i64) (param $2 i32)
  (local $3 i32)
  (local $4 i32)
  (local $5 i32)
  global.get $~lib/memory/__stack_pointer
  i32.const 4
  i32.sub
  global.set $~lib/memory/__stack_pointer
  global.get $~lib/memory/__stack_pointer
  i32.const 2020
  i32.lt_s
  if
   i32.const 18432
   i32.const 18480
   i32.const 1
   i32.const 1
   call $~lib/builtins/abort
   unreachable
  end
  global.get $~lib/memory/__stack_pointer
  i32.const 0
  i32.store
  block $__inlined_func$~lib/map/Map<i64,i32>#find (result i32)
   local.get $0
   i32.load
   local.get $1
   i32.wrap_i64
   i32.const -1028477379
   i32.mul
   i32.const 374761401
   i32.add
   i32.const 17
   i32.rotl
   i32.const 668265263
   i32.mul
   local.get $1
   i64.const 32
   i64.shr_u
   i32.wrap_i64
   i32.const -1028477379
   i32.mul
   i32.add
   i32.const 17
   i32.rotl
   i32.const 668265263
   i32.mul
   local.tee $3
   i32.const 15
   i32.shr_u
   local.get $3
   i32.xor
   i32.const -2048144777
   i32.mul
   local.tee $3
   i32.const 13
   i32.shr_u
   local.get $3
   i32.xor
   i32.const -1028477379
   i32.mul
   local.tee $3
   i32.const 16
   i32.shr_u
   local.get $3
   i32.xor
   local.tee $4
   local.get $0
   i32.load offset=4
   i32.and
   i32.const 2
   i32.shl
   i32.add
   i32.load
   local.set $3
   loop $while-continue|0
    local.get $3
    if
     local.get $3
     local.get $3
     i32.load offset=12
     local.tee $5
     i32.const 1
     i32.and
     if (result i32)
      i32.const 0
     else
      local.get $1
      local.get $3
      i64.load
      i64.eq
     end
     br_if $__inlined_func$~lib/map/Map<i64,i32>#find
     drop
     local.get $5
     i32.const -2
     i32.and
     local.set $3
     br $while-continue|0
    end
   end
   i32.const 0
  end
  local.tee $3
  if
   local.get $3
   local.get $2
   i32.store offset=8
  else
   local.get $0
   i32.load offset=16
   local.get $0
   i32.load offset=12
   i32.eq
   if
    local.get $0
    local.get $0
    i32.load offset=20
    local.get $0
    i32.load offset=12
    i32.const 3
    i32.mul
    i32.const 4
    i32.div_s
    i32.lt_s
    if (result i32)
     local.get $0
     i32.load offset=4
    else
     local.get $0
     i32.load offset=4
     i32.const 1
     i32.shl
     i32.const 1
     i32.or
    end
    call $~lib/map/Map<i64,i32>#rehash
   end
   global.get $~lib/memory/__stack_pointer
   local.get $0
   i32.load offset=8
   local.tee $3
   i32.store
   local.get $0
   local.get $0
   i32.load offset=16
   local.tee $5
   i32.const 1
   i32.add
   i32.store offset=16
   local.get $5
   i32.const 4
   i32.shl
   local.get $3
   i32.add
   local.tee $3
   local.get $1
   i64.store
   local.get $3
   local.get $2
   i32.store offset=8
   local.get $0
   local.get $0
   i32.load offset=20
   i32.const 1
   i32.add
   i32.store offset=20
   local.get $3
   local.get $0
   i32.load
   local.get $0
   i32.load offset=4
   local.get $4
   i32.and
   i32.const 2
   i32.shl
   i32.add
   local.tee $0
   i32.load
   i32.store offset=12
   local.get $0
   local.get $3
   i32.store
  end
  global.get $~lib/memory/__stack_pointer
  i32.const 4
  i32.add
  global.set $~lib/memory/__stack_pointer
 )
 (func $~lib/map/Map<i64,i32>#values (param $0 i32) (result i32)
  (local $1 i32)
  (local $2 i32)
  (local $3 i32)
  (local $4 i32)
  (local $5 i32)
  global.get $~lib/memory/__stack_pointer
  i32.const 4
  i32.sub
  global.set $~lib/memory/__stack_pointer
  global.get $~lib/memory/__stack_pointer
  i32.const 2020
  i32.lt_s
  if
   i32.const 18432
   i32.const 18480
   i32.const 1
   i32.const 1
   call $~lib/builtins/abort
   unreachable
  end
  global.get $~lib/memory/__stack_pointer
  local.tee $4
  i32.const 0
  i32.store
  local.get $0
  i32.load offset=8
  local.set $3
  local.get $4
  local.get $0
  i32.load offset=16
  local.tee $4
  call $~lib/array/Array<i32>#constructor
  local.tee $0
  i32.store
  loop $for-loop|0
   local.get $2
   local.get $4
   i32.lt_s
   if
    local.get $2
    i32.const 4
    i32.shl
    local.get $3
    i32.add
    local.tee $5
    i32.load offset=12
    i32.const 1
    i32.and
    i32.eqz
    if
     local.get $0
     local.get $1
     local.get $5
     i32.load offset=8
     call $~lib/array/Array<i32>#__set
     local.get $1
     i32.const 1
     i32.add
     local.set $1
    end
    local.get $2
    i32.const 1
    i32.add
    local.set $2
    br $for-loop|0
   end
  end
  local.get $0
  local.get $1
  i32.const 2
  i32.const 0
  call $~lib/array/ensureCapacity
  local.get $0
  local.get $1
  i32.store offset=12
  global.get $~lib/memory/__stack_pointer
  i32.const 4
  i32.add
  global.set $~lib/memory/__stack_pointer
  local.get $0
 )
 (func $~lib/map/Map<u64,i32>#set (param $0 i32) (param $1 i64) (param $2 i32)
  (local $3 i32)
  (local $4 i32)
  (local $5 i32)
  global.get $~lib/memory/__stack_pointer
  i32.const 4
  i32.sub
  global.set $~lib/memory/__stack_pointer
  global.get $~lib/memory/__stack_pointer
  i32.const 2020
  i32.lt_s
  if
   i32.const 18432
   i32.const 18480
   i32.const 1
   i32.const 1
   call $~lib/builtins/abort
   unreachable
  end
  global.get $~lib/memory/__stack_pointer
  i32.const 0
  i32.store
  block $__inlined_func$~lib/map/Map<u64,i32>#find (result i32)
   local.get $0
   i32.load
   local.get $1
   i32.wrap_i64
   i32.const -1028477379
   i32.mul
   i32.const 374761401
   i32.add
   i32.const 17
   i32.rotl
   i32.const 668265263
   i32.mul
   local.get $1
   i64.const 32
   i64.shr_u
   i32.wrap_i64
   i32.const -1028477379
   i32.mul
   i32.add
   i32.const 17
   i32.rotl
   i32.const 668265263
   i32.mul
   local.tee $3
   i32.const 15
   i32.shr_u
   local.get $3
   i32.xor
   i32.const -2048144777
   i32.mul
   local.tee $3
   i32.const 13
   i32.shr_u
   local.get $3
   i32.xor
   i32.const -1028477379
   i32.mul
   local.tee $3
   i32.const 16
   i32.shr_u
   local.get $3
   i32.xor
   local.tee $4
   local.get $0
   i32.load offset=4
   i32.and
   i32.const 2
   i32.shl
   i32.add
   i32.load
   local.set $3
   loop $while-continue|0
    local.get $3
    if
     local.get $3
     local.get $3
     i32.load offset=12
     local.tee $5
     i32.const 1
     i32.and
     if (result i32)
      i32.const 0
     else
      local.get $1
      local.get $3
      i64.load
      i64.eq
     end
     br_if $__inlined_func$~lib/map/Map<u64,i32>#find
     drop
     local.get $5
     i32.const -2
     i32.and
     local.set $3
     br $while-continue|0
    end
   end
   i32.const 0
  end
  local.tee $3
  if
   local.get $3
   local.get $2
   i32.store offset=8
  else
   local.get $0
   i32.load offset=16
   local.get $0
   i32.load offset=12
   i32.eq
   if
    local.get $0
    local.get $0
    i32.load offset=20
    local.get $0
    i32.load offset=12
    i32.const 3
    i32.mul
    i32.const 4
    i32.div_s
    i32.lt_s
    if (result i32)
     local.get $0
     i32.load offset=4
    else
     local.get $0
     i32.load offset=4
     i32.const 1
     i32.shl
     i32.const 1
     i32.or
    end
    call $~lib/map/Map<u64,i32>#rehash
   end
   global.get $~lib/memory/__stack_pointer
   local.get $0
   i32.load offset=8
   local.tee $3
   i32.store
   local.get $0
   local.get $0
   i32.load offset=16
   local.tee $5
   i32.const 1
   i32.add
   i32.store offset=16
   local.get $5
   i32.const 4
   i32.shl
   local.get $3
   i32.add
   local.tee $3
   local.get $1
   i64.store
   local.get $3
   local.get $2
   i32.store offset=8
   local.get $0
   local.get $0
   i32.load offset=20
   i32.const 1
   i32.add
   i32.store offset=20
   local.get $3
   local.get $0
   i32.load
   local.get $0
   i32.load offset=4
   local.get $4
   i32.and
   i32.const 2
   i32.shl
   i32.add
   local.tee $0
   i32.load
   i32.store offset=12
   local.get $0
   local.get $3
   i32.store
  end
  global.get $~lib/memory/__stack_pointer
  i32.const 4
  i32.add
  global.set $~lib/memory/__stack_pointer
 )
 (func $~lib/map/Map<f32,i32>#set (param $0 i32) (param $1 f32) (param $2 i32)
  (local $3 i32)
  (local $4 i32)
  (local $5 i32)
  global.get $~lib/memory/__stack_pointer
  i32.const 4
  i32.sub
  global.set $~lib/memory/__stack_pointer
  global.get $~lib/memory/__stack_pointer
  i32.const 2020
  i32.lt_s
  if
   i32.const 18432
   i32.const 18480
   i32.const 1
   i32.const 1
   call $~lib/builtins/abort
   unreachable
  end
  global.get $~lib/memory/__stack_pointer
  i32.const 0
  i32.store
  block $__inlined_func$~lib/map/Map<f32,i32>#find (result i32)
   local.get $0
   i32.load
   local.get $1
   i32.reinterpret_f32
   i32.const -1028477379
   i32.mul
   i32.const 374761397
   i32.add
   i32.const 17
   i32.rotl
   i32.const 668265263
   i32.mul
   local.tee $3
   i32.const 15
   i32.shr_u
   local.get $3
   i32.xor
   i32.const -2048144777
   i32.mul
   local.tee $3
   i32.const 13
   i32.shr_u
   local.get $3
   i32.xor
   i32.const -1028477379
   i32.mul
   local.tee $3
   i32.const 16
   i32.shr_u
   local.get $3
   i32.xor
   local.tee $4
   local.get $0
   i32.load offset=4
   i32.and
   i32.const 2
   i32.shl
   i32.add
   i32.load
   local.set $3
   loop $while-continue|0
    local.get $3
    if
     local.get $3
     local.get $3
     i32.load offset=8
     local.tee $5
     i32.const 1
     i32.and
     if (result i32)
      i32.const 0
     else
      local.get $1
      local.get $3
      f32.load
      f32.eq
     end
     br_if $__inlined_func$~lib/map/Map<f32,i32>#find
     drop
     local.get $5
     i32.const -2
     i32.and
     local.set $3
     br $while-continue|0
    end
   end
   i32.const 0
  end
  local.tee $3
  if
   local.get $3
   local.get $2
   i32.store offset=4
  else
   local.get $0
   i32.load offset=16
   local.get $0
   i32.load offset=12
   i32.eq
   if
    local.get $0
    local.get $0
    i32.load offset=20
    local.get $0
    i32.load offset=12
    i32.const 3
    i32.mul
    i32.const 4
    i32.div_s
    i32.lt_s
    if (result i32)
     local.get $0
     i32.load offset=4
    else
     local.get $0
     i32.load offset=4
     i32.const 1
     i32.shl
     i32.const 1
     i32.or
    end
    call $~lib/map/Map<f32,i32>#rehash
   end
   global.get $~lib/memory/__stack_pointer
   local.get $0
   i32.load offset=8
   local.tee $3
   i32.store
   local.get $0
   local.get $0
   i32.load offset=16
   local.tee $5
   i32.const 1
   i32.add
   i32.store offset=16
   local.get $5
   i32.const 12
   i32.mul
   local.get $3
   i32.add
   local.tee $3
   local.get $1
   f32.store
   local.get $3
   local.get $2
   i32.store offset=4
   local.get $0
   local.get $0
   i32.load offset=20
   i32.const 1
   i32.add
   i32.store offset=20
   local.get $3
   local.get $0
   i32.load
   local.get $0
   i32.load offset=4
   local.get $4
   i32.and
   i32.const 2
   i32.shl
   i32.add
   local.tee $0
   i32.load
   i32.store offset=8
   local.get $0
   local.get $3
   i32.store
  end
  global.get $~lib/memory/__stack_pointer
  i32.const 4
  i32.add
  global.set $~lib/memory/__stack_pointer
 )
 (func $~lib/map/Map<f64,i32>#set (param $0 i32) (param $1 f64) (param $2 i32)
  (local $3 i32)
  (local $4 i64)
  (local $5 i32)
  (local $6 i32)
  global.get $~lib/memory/__stack_pointer
  i32.const 4
  i32.sub
  global.set $~lib/memory/__stack_pointer
  global.get $~lib/memory/__stack_pointer
  i32.const 2020
  i32.lt_s
  if
   i32.const 18432
   i32.const 18480
   i32.const 1
   i32.const 1
   call $~lib/builtins/abort
   unreachable
  end
  global.get $~lib/memory/__stack_pointer
  i32.const 0
  i32.store
  block $__inlined_func$~lib/map/Map<f64,i32>#find (result i32)
   local.get $0
   i32.load
   local.get $1
   i64.reinterpret_f64
   local.tee $4
   i32.wrap_i64
   i32.const -1028477379
   i32.mul
   i32.const 374761401
   i32.add
   i32.const 17
   i32.rotl
   i32.const 668265263
   i32.mul
   local.get $4
   i64.const 32
   i64.shr_u
   i32.wrap_i64
   i32.const -1028477379
   i32.mul
   i32.add
   i32.const 17
   i32.rotl
   i32.const 668265263
   i32.mul
   local.tee $3
   i32.const 15
   i32.shr_u
   local.get $3
   i32.xor
   i32.const -2048144777
   i32.mul
   local.tee $3
   i32.const 13
   i32.shr_u
   local.get $3
   i32.xor
   i32.const -1028477379
   i32.mul
   local.tee $3
   i32.const 16
   i32.shr_u
   local.get $3
   i32.xor
   local.tee $5
   local.get $0
   i32.load offset=4
   i32.and
   i32.const 2
   i32.shl
   i32.add
   i32.load
   local.set $3
   loop $while-continue|0
    local.get $3
    if
     local.get $3
     local.get $3
     i32.load offset=12
     local.tee $6
     i32.const 1
     i32.and
     if (result i32)
      i32.const 0
     else
      local.get $1
      local.get $3
      f64.load
      f64.eq
     end
     br_if $__inlined_func$~lib/map/Map<f64,i32>#find
     drop
     local.get $6
     i32.const -2
     i32.and
     local.set $3
     br $while-continue|0
    end
   end
   i32.const 0
  end
  local.tee $3
  if
   local.get $3
   local.get $2
   i32.store offset=8
  else
   local.get $0
   i32.load offset=16
   local.get $0
   i32.load offset=12
   i32.eq
   if
    local.get $0
    local.get $0
    i32.load offset=20
    local.get $0
    i32.load offset=12
    i32.const 3
    i32.mul
    i32.const 4
    i32.div_s
    i32.lt_s
    if (result i32)
     local.get $0
     i32.load offset=4
    else
     local.get $0
     i32.load offset=4
     i32.const 1
     i32.shl
     i32.const 1
     i32.or
    end
    call $~lib/map/Map<f64,i32>#rehash
   end
   global.get $~lib/memory/__stack_pointer
   local.get $0
   i32.load offset=8
   local.tee $3
   i32.store
   local.get $0
   local.get $0
   i32.load offset=16
   local.tee $6
   i32.const 1
   i32.add
   i32.store offset=16
   local.get $6
   i32.const 4
   i32.shl
   local.get $3
   i32.add
   local.tee $3
   local.get $1
   f64.store
   local.get $3
   local.get $2
   i32.store offset=8
   local.get $0
   local.get $0
   i32.load offset=20
   i32.const 1
   i32.add
   i32.store offset=20
   local.get $3
   local.get $0
   i32.load
   local.get $0
   i32.load offset=4
   local.get $5
   i32.and
   i32.const 2
   i32.shl
   i32.add
   local.tee $0
   i32.load
   i32.store offset=12
   local.get $0
   local.get $3
   i32.store
  end
  global.get $~lib/memory/__stack_pointer
  i32.const 4
  i32.add
  global.set $~lib/memory/__stack_pointer
 )
 (func $byn-split-outlined-A$~lib/rt/itcms/__visit (param $0 i32)
  global.get $~lib/rt/itcms/white
  local.get $0
  i32.const 20
  i32.sub
  local.tee $0
  i32.load offset=4
  i32.const 3
  i32.and
  i32.eq
  if
   local.get $0
   call $~lib/rt/itcms/Object#makeGray
   global.get $~lib/rt/itcms/visitCount
   i32.const 1
   i32.add
   global.set $~lib/rt/itcms/visitCount
  end
 )
 (func $byn-split-outlined-A$~lib/rt/itcms/__link (param $0 i32) (param $1 i32)
  local.get $0
  i32.eqz
  if
   i32.const 0
   i32.const 1120
   i32.const 294
   i32.const 14
   call $~lib/builtins/abort
   unreachable
  end
  global.get $~lib/rt/itcms/white
  local.get $1
  i32.const 20
  i32.sub
  local.tee $1
  i32.load offset=4
  i32.const 3
  i32.and
  i32.eq
  if
   local.get $0
   i32.const 20
   i32.sub
   i32.load offset=4
   i32.const 3
   i32.and
   local.tee $0
   global.get $~lib/rt/itcms/white
   i32.eqz
   i32.eq
   if
    local.get $1
    call $~lib/rt/itcms/Object#makeGray
   else
    global.get $~lib/rt/itcms/state
    i32.const 1
    i32.eq
    local.get $0
    i32.const 3
    i32.eq
    i32.and
    if
     local.get $1
     call $~lib/rt/itcms/Object#makeGray
    end
   end
  end
 )
)<|MERGE_RESOLUTION|>--- conflicted
+++ resolved
@@ -19066,17 +19066,10 @@
       call $~lib/builtins/abort
       unreachable
      end
-<<<<<<< HEAD
-     local.get $4
-     local.get $3
-     local.get $3
-     i32.trunc_sat_f32_s
-=======
      local.get $2
      local.get $5
      local.get $5
-     i32.trunc_f32_s
->>>>>>> 0520fcb2
+     i32.trunc_sat_f32_s
      i32.const 10
      i32.add
      call $~lib/map/Map<f32,i32>#set
@@ -19160,13 +19153,8 @@
      local.get $2
      local.get $5
      call $~lib/map/Map<f32,i32>#get
-<<<<<<< HEAD
-     local.get $3
+     local.get $5
      i32.trunc_sat_f32_s
-=======
-     local.get $5
-     i32.trunc_f32_s
->>>>>>> 0520fcb2
      i32.const 10
      i32.add
      i32.ne
@@ -19284,13 +19272,8 @@
      local.get $2
      local.get $5
      call $~lib/map/Map<f32,i32>#get
-<<<<<<< HEAD
-     local.get $3
+     local.get $5
      i32.trunc_sat_f32_s
-=======
-     local.get $5
-     i32.trunc_f32_s
->>>>>>> 0520fcb2
      i32.const 10
      i32.add
      i32.ne
@@ -19302,17 +19285,10 @@
       call $~lib/builtins/abort
       unreachable
      end
-<<<<<<< HEAD
-     local.get $4
-     local.get $3
-     local.get $3
-     i32.trunc_sat_f32_s
-=======
      local.get $2
      local.get $5
      local.get $5
-     i32.trunc_f32_s
->>>>>>> 0520fcb2
+     i32.trunc_sat_f32_s
      i32.const 20
      i32.add
      call $~lib/map/Map<f32,i32>#set
@@ -19396,13 +19372,8 @@
      local.get $2
      local.get $5
      call $~lib/map/Map<f32,i32>#get
-<<<<<<< HEAD
-     local.get $3
+     local.get $5
      i32.trunc_sat_f32_s
-=======
-     local.get $5
-     i32.trunc_f32_s
->>>>>>> 0520fcb2
      i32.const 20
      i32.add
      i32.ne
@@ -20316,13 +20287,8 @@
      local.get $3
      local.get $5
      call $~lib/map/Map<f32,i32>#get
-<<<<<<< HEAD
-     local.get $3
+     local.get $5
      i32.trunc_sat_f32_s
-=======
-     local.get $5
-     i32.trunc_f32_s
->>>>>>> 0520fcb2
      i32.const 20
      i32.add
      i32.ne
@@ -20516,13 +20482,9 @@
       unreachable
      end
      local.get $3
-<<<<<<< HEAD
-     i32.trunc_sat_f32_s
-=======
      local.get $5
      local.get $5
-     i32.trunc_f32_s
->>>>>>> 0520fcb2
+     i32.trunc_sat_f32_s
      i32.const 10
      i32.add
      call $~lib/map/Map<f32,i32>#set
