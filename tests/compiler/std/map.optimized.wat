--- conflicted
+++ resolved
@@ -19065,17 +19065,10 @@
       call $~lib/builtins/abort
       unreachable
      end
-<<<<<<< HEAD
-     local.get $13
-     local.get $7
-     local.get $7
-     i32.trunc_sat_f32_s
-=======
      local.get $4
      local.get $5
      local.get $5
-     i32.trunc_f32_s
->>>>>>> 8fe5248a
+     i32.trunc_sat_f32_s
      i32.const 10
      i32.add
      call $~lib/map/Map<f32,i32>#set
@@ -19159,13 +19152,8 @@
      local.get $4
      local.get $5
      call $~lib/map/Map<f32,i32>#get
-<<<<<<< HEAD
-     local.get $7
+     local.get $5
      i32.trunc_sat_f32_s
-=======
-     local.get $5
-     i32.trunc_f32_s
->>>>>>> 8fe5248a
      i32.const 10
      i32.add
      i32.ne
@@ -19283,13 +19271,8 @@
      local.get $4
      local.get $5
      call $~lib/map/Map<f32,i32>#get
-<<<<<<< HEAD
-     local.get $7
+     local.get $5
      i32.trunc_sat_f32_s
-=======
-     local.get $5
-     i32.trunc_f32_s
->>>>>>> 8fe5248a
      i32.const 10
      i32.add
      i32.ne
@@ -19301,17 +19284,10 @@
       call $~lib/builtins/abort
       unreachable
      end
-<<<<<<< HEAD
-     local.get $13
-     local.get $7
-     local.get $7
-     i32.trunc_sat_f32_s
-=======
      local.get $4
      local.get $5
      local.get $5
-     i32.trunc_f32_s
->>>>>>> 8fe5248a
+     i32.trunc_sat_f32_s
      i32.const 20
      i32.add
      call $~lib/map/Map<f32,i32>#set
@@ -19395,13 +19371,8 @@
      local.get $4
      local.get $5
      call $~lib/map/Map<f32,i32>#get
-<<<<<<< HEAD
-     local.get $7
+     local.get $5
      i32.trunc_sat_f32_s
-=======
-     local.get $5
-     i32.trunc_f32_s
->>>>>>> 8fe5248a
      i32.const 20
      i32.add
      i32.ne
@@ -20313,13 +20284,8 @@
      local.get $4
      local.get $5
      call $~lib/map/Map<f32,i32>#get
-<<<<<<< HEAD
-     local.get $7
+     local.get $5
      i32.trunc_sat_f32_s
-=======
-     local.get $5
-     i32.trunc_f32_s
->>>>>>> 8fe5248a
      i32.const 20
      i32.add
      i32.ne
@@ -20512,17 +20478,10 @@
       call $~lib/builtins/abort
       unreachable
      end
-<<<<<<< HEAD
-     local.get $13
-     local.get $7
-     local.get $7
-     i32.trunc_sat_f32_s
-=======
      local.get $4
      local.get $5
      local.get $5
-     i32.trunc_f32_s
->>>>>>> 8fe5248a
+     i32.trunc_sat_f32_s
      i32.const 10
      i32.add
      call $~lib/map/Map<f32,i32>#set
@@ -21341,17 +21300,10 @@
       call $~lib/builtins/abort
       unreachable
      end
-<<<<<<< HEAD
-     local.get $5
-     local.get $4
-     local.get $4
-     i32.trunc_sat_f64_s
-=======
      local.get $11
      local.get $3
      local.get $3
-     i32.trunc_f64_s
->>>>>>> 8fe5248a
+     i32.trunc_sat_f64_s
      i32.const 10
      i32.add
      call $~lib/map/Map<f64,i32>#set
@@ -21370,13 +21322,8 @@
      local.get $11
      local.get $3
      call $~lib/map/Map<f64,i32>#get
-<<<<<<< HEAD
-     local.get $4
+     local.get $3
      i32.trunc_sat_f64_s
-=======
-     local.get $3
-     i32.trunc_f64_s
->>>>>>> 8fe5248a
      i32.const 10
      i32.add
      i32.ne
@@ -21429,13 +21376,8 @@
      local.get $11
      local.get $3
      call $~lib/map/Map<f64,i32>#get
-<<<<<<< HEAD
-     local.get $4
+     local.get $3
      i32.trunc_sat_f64_s
-=======
-     local.get $3
-     i32.trunc_f64_s
->>>>>>> 8fe5248a
      i32.const 10
      i32.add
      i32.ne
@@ -21447,17 +21389,10 @@
       call $~lib/builtins/abort
       unreachable
      end
-<<<<<<< HEAD
-     local.get $5
-     local.get $4
-     local.get $4
-     i32.trunc_sat_f64_s
-=======
      local.get $11
      local.get $3
      local.get $3
-     i32.trunc_f64_s
->>>>>>> 8fe5248a
+     i32.trunc_sat_f64_s
      i32.const 20
      i32.add
      call $~lib/map/Map<f64,i32>#set
@@ -21476,13 +21411,8 @@
      local.get $11
      local.get $3
      call $~lib/map/Map<f64,i32>#get
-<<<<<<< HEAD
-     local.get $4
+     local.get $3
      i32.trunc_sat_f64_s
-=======
-     local.get $3
-     i32.trunc_f64_s
->>>>>>> 8fe5248a
      i32.const 20
      i32.add
      i32.ne
@@ -22224,13 +22154,8 @@
      local.get $11
      local.get $3
      call $~lib/map/Map<f64,i32>#get
-<<<<<<< HEAD
-     local.get $4
+     local.get $3
      i32.trunc_sat_f64_s
-=======
-     local.get $3
-     i32.trunc_f64_s
->>>>>>> 8fe5248a
      i32.const 20
      i32.add
      i32.ne
@@ -22293,17 +22218,10 @@
       call $~lib/builtins/abort
       unreachable
      end
-<<<<<<< HEAD
-     local.get $5
-     local.get $4
-     local.get $4
-     i32.trunc_sat_f64_s
-=======
      local.get $11
      local.get $3
      local.get $3
-     i32.trunc_f64_s
->>>>>>> 8fe5248a
+     i32.trunc_sat_f64_s
      i32.const 10
      i32.add
      call $~lib/map/Map<f64,i32>#set
