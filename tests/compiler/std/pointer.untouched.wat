(module
 (type $FUNCSIG$viiii (func (param i32 i32 i32 i32)))
 (type $FUNCSIG$vii (func (param i32 i32)))
 (type $FUNCSIG$viii (func (param i32 i32 i32)))
 (type $FUNCSIG$viif (func (param i32 i32 f32)))
 (type $FUNCSIG$vif (func (param i32 f32)))
 (type $FUNCSIG$v (func))
 (import "env" "abort" (func $~lib/env/abort (param i32 i32 i32 i32)))
 (memory $0 1)
 (data (i32.const 8) "\01\00\00\00\1c\00\00\00s\00t\00d\00/\00p\00o\00i\00n\00t\00e\00r\00.\00t\00s\00")
 (table $0 1 funcref)
 (elem (i32.const 0) $null)
 (global $std/pointer/one (mut i32) (i32.const 0))
 (global $std/pointer/two (mut i32) (i32.const 0))
 (global $std/pointer/add (mut i32) (i32.const 0))
 (global $std/pointer/sub (mut i32) (i32.const 0))
 (global $std/pointer/nextOne (mut i32) (i32.const 0))
 (global $std/pointer/buf (mut i32) (i32.const 0))
 (global $~lib/memory/HEAP_BASE i32 (i32.const 44))
 (export "memory" (memory $0))
 (export "table" (table $0))
 (start $start)
 (func $~lib/memory/memory.fill (; 1 ;) (type $FUNCSIG$viii) (param $0 i32) (param $1 i32) (param $2 i32)
  (local $3 i32)
  (local $4 i32)
  (local $5 i32)
  (local $6 i64)
  block $~lib/util/memory/memset|inlined.0
   local.get $2
   i32.eqz
   if
    br $~lib/util/memory/memset|inlined.0
   end
   local.get $0
   local.get $1
   i32.store8
   local.get $0
   local.get $2
   i32.add
   i32.const 1
   i32.sub
   local.get $1
   i32.store8
   local.get $2
   i32.const 2
   i32.le_u
   if
    br $~lib/util/memory/memset|inlined.0
   end
   local.get $0
   i32.const 1
   i32.add
   local.get $1
   i32.store8
   local.get $0
   i32.const 2
   i32.add
   local.get $1
   i32.store8
   local.get $0
   local.get $2
   i32.add
   i32.const 2
   i32.sub
   local.get $1
   i32.store8
   local.get $0
   local.get $2
   i32.add
   i32.const 3
   i32.sub
   local.get $1
   i32.store8
   local.get $2
   i32.const 6
   i32.le_u
   if
    br $~lib/util/memory/memset|inlined.0
   end
   local.get $0
   i32.const 3
   i32.add
   local.get $1
   i32.store8
   local.get $0
   local.get $2
   i32.add
   i32.const 4
   i32.sub
   local.get $1
   i32.store8
   local.get $2
   i32.const 8
   i32.le_u
   if
    br $~lib/util/memory/memset|inlined.0
   end
   i32.const 0
   local.get $0
   i32.sub
   i32.const 3
   i32.and
   local.set $5
   local.get $0
   local.get $5
   i32.add
   local.set $0
   local.get $2
   local.get $5
   i32.sub
   local.set $2
   local.get $2
   i32.const -4
   i32.and
   local.set $2
   i32.const -1
   i32.const 255
   i32.div_u
   local.get $1
   i32.const 255
   i32.and
   i32.mul
   local.set $4
   local.get $0
   local.get $4
   i32.store
   local.get $0
   local.get $2
   i32.add
   i32.const 4
   i32.sub
   local.get $4
   i32.store
   local.get $2
   i32.const 8
   i32.le_u
   if
    br $~lib/util/memory/memset|inlined.0
   end
   local.get $0
   i32.const 4
   i32.add
   local.get $4
   i32.store
   local.get $0
   i32.const 8
   i32.add
   local.get $4
   i32.store
   local.get $0
   local.get $2
   i32.add
   i32.const 12
   i32.sub
   local.get $4
   i32.store
   local.get $0
   local.get $2
   i32.add
   i32.const 8
   i32.sub
   local.get $4
   i32.store
   local.get $2
   i32.const 24
   i32.le_u
   if
    br $~lib/util/memory/memset|inlined.0
   end
   local.get $0
   i32.const 12
   i32.add
   local.get $4
   i32.store
   local.get $0
   i32.const 16
   i32.add
   local.get $4
   i32.store
   local.get $0
   i32.const 20
   i32.add
   local.get $4
   i32.store
   local.get $0
   i32.const 24
   i32.add
   local.get $4
   i32.store
   local.get $0
   local.get $2
   i32.add
   i32.const 28
   i32.sub
   local.get $4
   i32.store
   local.get $0
   local.get $2
   i32.add
   i32.const 24
   i32.sub
   local.get $4
   i32.store
   local.get $0
   local.get $2
   i32.add
   i32.const 20
   i32.sub
   local.get $4
   i32.store
   local.get $0
   local.get $2
   i32.add
   i32.const 16
   i32.sub
   local.get $4
   i32.store
   i32.const 24
   local.get $0
   i32.const 4
   i32.and
   i32.add
   local.set $5
   local.get $0
   local.get $5
   i32.add
   local.set $0
   local.get $2
   local.get $5
   i32.sub
   local.set $2
   local.get $4
   i64.extend_i32_u
   local.get $4
   i64.extend_i32_u
   i64.const 32
   i64.shl
   i64.or
   local.set $6
   block $break|0
    loop $continue|0
     local.get $2
     i32.const 32
     i32.ge_u
     if
      block
       local.get $0
       local.get $6
       i64.store
       local.get $0
       i32.const 8
       i32.add
       local.get $6
       i64.store
       local.get $0
       i32.const 16
       i32.add
       local.get $6
       i64.store
       local.get $0
       i32.const 24
       i32.add
       local.get $6
       i64.store
       local.get $2
       i32.const 32
       i32.sub
       local.set $2
       local.get $0
       i32.const 32
       i32.add
       local.set $0
      end
      br $continue|0
     end
    end
   end
  end
 )
 (func $~lib/util/memory/memcpy (; 2 ;) (type $FUNCSIG$viii) (param $0 i32) (param $1 i32) (param $2 i32)
  (local $3 i32)
  (local $4 i32)
  (local $5 i32)
  block $break|0
   loop $continue|0
    local.get $2
    if (result i32)
     local.get $1
     i32.const 3
     i32.and
    else     
     local.get $2
    end
    if
     block
      block (result i32)
       local.get $0
       local.tee $5
       i32.const 1
       i32.add
       local.set $0
       local.get $5
      end
      block (result i32)
       local.get $1
       local.tee $5
       i32.const 1
       i32.add
       local.set $1
       local.get $5
      end
      i32.load8_u
      i32.store8
      local.get $2
      i32.const 1
      i32.sub
      local.set $2
     end
     br $continue|0
    end
   end
  end
  local.get $0
  i32.const 3
  i32.and
  i32.const 0
  i32.eq
  if
   block $break|1
    loop $continue|1
     local.get $2
     i32.const 16
     i32.ge_u
     if
      block
       local.get $0
       local.get $1
       i32.load
       i32.store
       local.get $0
       i32.const 4
       i32.add
       local.get $1
       i32.const 4
       i32.add
       i32.load
       i32.store
       local.get $0
       i32.const 8
       i32.add
       local.get $1
       i32.const 8
       i32.add
       i32.load
       i32.store
       local.get $0
       i32.const 12
       i32.add
       local.get $1
       i32.const 12
       i32.add
       i32.load
       i32.store
       local.get $1
       i32.const 16
       i32.add
       local.set $1
       local.get $0
       i32.const 16
       i32.add
       local.set $0
       local.get $2
       i32.const 16
       i32.sub
       local.set $2
      end
      br $continue|1
     end
    end
   end
   local.get $2
   i32.const 8
   i32.and
   if
    local.get $0
    local.get $1
    i32.load
    i32.store
    local.get $0
    i32.const 4
    i32.add
    local.get $1
    i32.const 4
    i32.add
    i32.load
    i32.store
    local.get $0
    i32.const 8
    i32.add
    local.set $0
    local.get $1
    i32.const 8
    i32.add
    local.set $1
   end
   local.get $2
   i32.const 4
   i32.and
   if
    local.get $0
    local.get $1
    i32.load
    i32.store
    local.get $0
    i32.const 4
    i32.add
    local.set $0
    local.get $1
    i32.const 4
    i32.add
    local.set $1
   end
   local.get $2
   i32.const 2
   i32.and
   if
    local.get $0
    local.get $1
    i32.load16_u
    i32.store16
    local.get $0
    i32.const 2
    i32.add
    local.set $0
    local.get $1
    i32.const 2
    i32.add
    local.set $1
   end
   local.get $2
   i32.const 1
   i32.and
   if
    block (result i32)
     local.get $0
     local.tee $5
     i32.const 1
     i32.add
     local.set $0
     local.get $5
    end
    block (result i32)
     local.get $1
     local.tee $5
     i32.const 1
     i32.add
     local.set $1
     local.get $5
    end
    i32.load8_u
    i32.store8
   end
   return
  end
  local.get $2
  i32.const 32
  i32.ge_u
  if
   block $break|2
    block $case2|2
     block $case1|2
      block $case0|2
       local.get $0
       i32.const 3
       i32.and
       local.set $5
       local.get $5
       i32.const 1
       i32.eq
       br_if $case0|2
       local.get $5
       i32.const 2
       i32.eq
       br_if $case1|2
       local.get $5
       i32.const 3
       i32.eq
       br_if $case2|2
       br $break|2
      end
      block
       local.get $1
       i32.load
       local.set $3
       block (result i32)
        local.get $0
        local.tee $5
        i32.const 1
        i32.add
        local.set $0
        local.get $5
       end
       block (result i32)
        local.get $1
        local.tee $5
        i32.const 1
        i32.add
        local.set $1
        local.get $5
       end
       i32.load8_u
       i32.store8
       block (result i32)
        local.get $0
        local.tee $5
        i32.const 1
        i32.add
        local.set $0
        local.get $5
       end
       block (result i32)
        local.get $1
        local.tee $5
        i32.const 1
        i32.add
        local.set $1
        local.get $5
       end
       i32.load8_u
       i32.store8
       block (result i32)
        local.get $0
        local.tee $5
        i32.const 1
        i32.add
        local.set $0
        local.get $5
       end
       block (result i32)
        local.get $1
        local.tee $5
        i32.const 1
        i32.add
        local.set $1
        local.get $5
       end
       i32.load8_u
       i32.store8
       local.get $2
       i32.const 3
       i32.sub
       local.set $2
       block $break|3
        loop $continue|3
         local.get $2
         i32.const 17
         i32.ge_u
         if
          block
           local.get $1
           i32.const 1
           i32.add
           i32.load
           local.set $4
           local.get $0
           local.get $3
           i32.const 24
           i32.shr_u
           local.get $4
           i32.const 8
           i32.shl
           i32.or
           i32.store
           local.get $1
           i32.const 5
           i32.add
           i32.load
           local.set $3
           local.get $0
           i32.const 4
           i32.add
           local.get $4
           i32.const 24
           i32.shr_u
           local.get $3
           i32.const 8
           i32.shl
           i32.or
           i32.store
           local.get $1
           i32.const 9
           i32.add
           i32.load
           local.set $4
           local.get $0
           i32.const 8
           i32.add
           local.get $3
           i32.const 24
           i32.shr_u
           local.get $4
           i32.const 8
           i32.shl
           i32.or
           i32.store
           local.get $1
           i32.const 13
           i32.add
           i32.load
           local.set $3
           local.get $0
           i32.const 12
           i32.add
           local.get $4
           i32.const 24
           i32.shr_u
           local.get $3
           i32.const 8
           i32.shl
           i32.or
           i32.store
           local.get $1
           i32.const 16
           i32.add
           local.set $1
           local.get $0
           i32.const 16
           i32.add
           local.set $0
           local.get $2
           i32.const 16
           i32.sub
           local.set $2
          end
          br $continue|3
         end
        end
       end
       br $break|2
       unreachable
      end
      unreachable
     end
     block
      local.get $1
      i32.load
      local.set $3
      block (result i32)
       local.get $0
       local.tee $5
       i32.const 1
       i32.add
       local.set $0
       local.get $5
      end
      block (result i32)
       local.get $1
       local.tee $5
       i32.const 1
       i32.add
       local.set $1
       local.get $5
      end
      i32.load8_u
      i32.store8
      block (result i32)
       local.get $0
       local.tee $5
       i32.const 1
       i32.add
       local.set $0
       local.get $5
      end
      block (result i32)
       local.get $1
       local.tee $5
       i32.const 1
       i32.add
       local.set $1
       local.get $5
      end
      i32.load8_u
      i32.store8
      local.get $2
      i32.const 2
      i32.sub
      local.set $2
      block $break|4
       loop $continue|4
        local.get $2
        i32.const 18
        i32.ge_u
        if
         block
          local.get $1
          i32.const 2
          i32.add
          i32.load
          local.set $4
          local.get $0
          local.get $3
          i32.const 16
          i32.shr_u
          local.get $4
          i32.const 16
          i32.shl
          i32.or
          i32.store
          local.get $1
          i32.const 6
          i32.add
          i32.load
          local.set $3
          local.get $0
          i32.const 4
          i32.add
          local.get $4
          i32.const 16
          i32.shr_u
          local.get $3
          i32.const 16
          i32.shl
          i32.or
          i32.store
          local.get $1
          i32.const 10
          i32.add
          i32.load
          local.set $4
          local.get $0
          i32.const 8
          i32.add
          local.get $3
          i32.const 16
          i32.shr_u
          local.get $4
          i32.const 16
          i32.shl
          i32.or
          i32.store
          local.get $1
          i32.const 14
          i32.add
          i32.load
          local.set $3
          local.get $0
          i32.const 12
          i32.add
          local.get $4
          i32.const 16
          i32.shr_u
          local.get $3
          i32.const 16
          i32.shl
          i32.or
          i32.store
          local.get $1
          i32.const 16
          i32.add
          local.set $1
          local.get $0
          i32.const 16
          i32.add
          local.set $0
          local.get $2
          i32.const 16
          i32.sub
          local.set $2
         end
         br $continue|4
        end
       end
      end
      br $break|2
      unreachable
     end
     unreachable
    end
    block
     local.get $1
     i32.load
     local.set $3
     block (result i32)
      local.get $0
      local.tee $5
      i32.const 1
      i32.add
      local.set $0
      local.get $5
     end
     block (result i32)
      local.get $1
      local.tee $5
      i32.const 1
      i32.add
      local.set $1
      local.get $5
     end
     i32.load8_u
     i32.store8
     local.get $2
     i32.const 1
     i32.sub
     local.set $2
     block $break|5
      loop $continue|5
       local.get $2
       i32.const 19
       i32.ge_u
       if
        block
         local.get $1
         i32.const 3
         i32.add
         i32.load
         local.set $4
         local.get $0
         local.get $3
         i32.const 8
         i32.shr_u
         local.get $4
         i32.const 24
         i32.shl
         i32.or
         i32.store
         local.get $1
         i32.const 7
         i32.add
         i32.load
         local.set $3
         local.get $0
         i32.const 4
         i32.add
         local.get $4
         i32.const 8
         i32.shr_u
         local.get $3
         i32.const 24
         i32.shl
         i32.or
         i32.store
         local.get $1
         i32.const 11
         i32.add
         i32.load
         local.set $4
         local.get $0
         i32.const 8
         i32.add
         local.get $3
         i32.const 8
         i32.shr_u
         local.get $4
         i32.const 24
         i32.shl
         i32.or
         i32.store
         local.get $1
         i32.const 15
         i32.add
         i32.load
         local.set $3
         local.get $0
         i32.const 12
         i32.add
         local.get $4
         i32.const 8
         i32.shr_u
         local.get $3
         i32.const 24
         i32.shl
         i32.or
         i32.store
         local.get $1
         i32.const 16
         i32.add
         local.set $1
         local.get $0
         i32.const 16
         i32.add
         local.set $0
         local.get $2
         i32.const 16
         i32.sub
         local.set $2
        end
        br $continue|5
       end
      end
     end
     br $break|2
     unreachable
    end
    unreachable
   end
  end
  local.get $2
  i32.const 16
  i32.and
  if
   block (result i32)
    local.get $0
    local.tee $5
    i32.const 1
    i32.add
    local.set $0
    local.get $5
   end
   block (result i32)
    local.get $1
    local.tee $5
    i32.const 1
    i32.add
    local.set $1
    local.get $5
   end
   i32.load8_u
   i32.store8
   block (result i32)
    local.get $0
    local.tee $5
    i32.const 1
    i32.add
    local.set $0
    local.get $5
   end
   block (result i32)
    local.get $1
    local.tee $5
    i32.const 1
    i32.add
    local.set $1
    local.get $5
   end
   i32.load8_u
   i32.store8
   block (result i32)
    local.get $0
    local.tee $5
    i32.const 1
    i32.add
    local.set $0
    local.get $5
   end
   block (result i32)
    local.get $1
    local.tee $5
    i32.const 1
    i32.add
    local.set $1
    local.get $5
   end
   i32.load8_u
   i32.store8
   block (result i32)
    local.get $0
    local.tee $5
    i32.const 1
    i32.add
    local.set $0
    local.get $5
   end
   block (result i32)
    local.get $1
    local.tee $5
    i32.const 1
    i32.add
    local.set $1
    local.get $5
   end
   i32.load8_u
   i32.store8
   block (result i32)
    local.get $0
    local.tee $5
    i32.const 1
    i32.add
    local.set $0
    local.get $5
   end
   block (result i32)
    local.get $1
    local.tee $5
    i32.const 1
    i32.add
    local.set $1
    local.get $5
   end
   i32.load8_u
   i32.store8
   block (result i32)
    local.get $0
    local.tee $5
    i32.const 1
    i32.add
    local.set $0
    local.get $5
   end
   block (result i32)
    local.get $1
    local.tee $5
    i32.const 1
    i32.add
    local.set $1
    local.get $5
   end
   i32.load8_u
   i32.store8
   block (result i32)
    local.get $0
    local.tee $5
    i32.const 1
    i32.add
    local.set $0
    local.get $5
   end
   block (result i32)
    local.get $1
    local.tee $5
    i32.const 1
    i32.add
    local.set $1
    local.get $5
   end
   i32.load8_u
   i32.store8
   block (result i32)
    local.get $0
    local.tee $5
    i32.const 1
    i32.add
    local.set $0
    local.get $5
   end
   block (result i32)
    local.get $1
    local.tee $5
    i32.const 1
    i32.add
    local.set $1
    local.get $5
   end
   i32.load8_u
   i32.store8
   block (result i32)
    local.get $0
    local.tee $5
    i32.const 1
    i32.add
    local.set $0
    local.get $5
   end
   block (result i32)
    local.get $1
    local.tee $5
    i32.const 1
    i32.add
    local.set $1
    local.get $5
   end
   i32.load8_u
   i32.store8
   block (result i32)
    local.get $0
    local.tee $5
    i32.const 1
    i32.add
    local.set $0
    local.get $5
   end
   block (result i32)
    local.get $1
    local.tee $5
    i32.const 1
    i32.add
    local.set $1
    local.get $5
   end
   i32.load8_u
   i32.store8
   block (result i32)
    local.get $0
    local.tee $5
    i32.const 1
    i32.add
    local.set $0
    local.get $5
   end
   block (result i32)
    local.get $1
    local.tee $5
    i32.const 1
    i32.add
    local.set $1
    local.get $5
   end
   i32.load8_u
   i32.store8
   block (result i32)
    local.get $0
    local.tee $5
    i32.const 1
    i32.add
    local.set $0
    local.get $5
   end
   block (result i32)
    local.get $1
    local.tee $5
    i32.const 1
    i32.add
    local.set $1
    local.get $5
   end
   i32.load8_u
   i32.store8
   block (result i32)
    local.get $0
    local.tee $5
    i32.const 1
    i32.add
    local.set $0
    local.get $5
   end
   block (result i32)
    local.get $1
    local.tee $5
    i32.const 1
    i32.add
    local.set $1
    local.get $5
   end
   i32.load8_u
   i32.store8
   block (result i32)
    local.get $0
    local.tee $5
    i32.const 1
    i32.add
    local.set $0
    local.get $5
   end
   block (result i32)
    local.get $1
    local.tee $5
    i32.const 1
    i32.add
    local.set $1
    local.get $5
   end
   i32.load8_u
   i32.store8
   block (result i32)
    local.get $0
    local.tee $5
    i32.const 1
    i32.add
    local.set $0
    local.get $5
   end
   block (result i32)
    local.get $1
    local.tee $5
    i32.const 1
    i32.add
    local.set $1
    local.get $5
   end
   i32.load8_u
   i32.store8
   block (result i32)
    local.get $0
    local.tee $5
    i32.const 1
    i32.add
    local.set $0
    local.get $5
   end
   block (result i32)
    local.get $1
    local.tee $5
    i32.const 1
    i32.add
    local.set $1
    local.get $5
   end
   i32.load8_u
   i32.store8
  end
  local.get $2
  i32.const 8
  i32.and
  if
   block (result i32)
    local.get $0
    local.tee $5
    i32.const 1
    i32.add
    local.set $0
    local.get $5
   end
   block (result i32)
    local.get $1
    local.tee $5
    i32.const 1
    i32.add
    local.set $1
    local.get $5
   end
   i32.load8_u
   i32.store8
   block (result i32)
    local.get $0
    local.tee $5
    i32.const 1
    i32.add
    local.set $0
    local.get $5
   end
   block (result i32)
    local.get $1
    local.tee $5
    i32.const 1
    i32.add
    local.set $1
    local.get $5
   end
   i32.load8_u
   i32.store8
   block (result i32)
    local.get $0
    local.tee $5
    i32.const 1
    i32.add
    local.set $0
    local.get $5
   end
   block (result i32)
    local.get $1
    local.tee $5
    i32.const 1
    i32.add
    local.set $1
    local.get $5
   end
   i32.load8_u
   i32.store8
   block (result i32)
    local.get $0
    local.tee $5
    i32.const 1
    i32.add
    local.set $0
    local.get $5
   end
   block (result i32)
    local.get $1
    local.tee $5
    i32.const 1
    i32.add
    local.set $1
    local.get $5
   end
   i32.load8_u
   i32.store8
   block (result i32)
    local.get $0
    local.tee $5
    i32.const 1
    i32.add
    local.set $0
    local.get $5
   end
   block (result i32)
    local.get $1
    local.tee $5
    i32.const 1
    i32.add
    local.set $1
    local.get $5
   end
   i32.load8_u
   i32.store8
   block (result i32)
    local.get $0
    local.tee $5
    i32.const 1
    i32.add
    local.set $0
    local.get $5
   end
   block (result i32)
    local.get $1
    local.tee $5
    i32.const 1
    i32.add
    local.set $1
    local.get $5
   end
   i32.load8_u
   i32.store8
   block (result i32)
    local.get $0
    local.tee $5
    i32.const 1
    i32.add
    local.set $0
    local.get $5
   end
   block (result i32)
    local.get $1
    local.tee $5
    i32.const 1
    i32.add
    local.set $1
    local.get $5
   end
   i32.load8_u
   i32.store8
   block (result i32)
    local.get $0
    local.tee $5
    i32.const 1
    i32.add
    local.set $0
    local.get $5
   end
   block (result i32)
    local.get $1
    local.tee $5
    i32.const 1
    i32.add
    local.set $1
    local.get $5
   end
   i32.load8_u
   i32.store8
  end
  local.get $2
  i32.const 4
  i32.and
  if
   block (result i32)
    local.get $0
    local.tee $5
    i32.const 1
    i32.add
    local.set $0
    local.get $5
   end
   block (result i32)
    local.get $1
    local.tee $5
    i32.const 1
    i32.add
    local.set $1
    local.get $5
   end
   i32.load8_u
   i32.store8
   block (result i32)
    local.get $0
    local.tee $5
    i32.const 1
    i32.add
    local.set $0
    local.get $5
   end
   block (result i32)
    local.get $1
    local.tee $5
    i32.const 1
    i32.add
    local.set $1
    local.get $5
   end
   i32.load8_u
   i32.store8
   block (result i32)
    local.get $0
    local.tee $5
    i32.const 1
    i32.add
    local.set $0
    local.get $5
   end
   block (result i32)
    local.get $1
    local.tee $5
    i32.const 1
    i32.add
    local.set $1
    local.get $5
   end
   i32.load8_u
   i32.store8
   block (result i32)
    local.get $0
    local.tee $5
    i32.const 1
    i32.add
    local.set $0
    local.get $5
   end
   block (result i32)
    local.get $1
    local.tee $5
    i32.const 1
    i32.add
    local.set $1
    local.get $5
   end
   i32.load8_u
   i32.store8
  end
  local.get $2
  i32.const 2
  i32.and
  if
   block (result i32)
    local.get $0
    local.tee $5
    i32.const 1
    i32.add
    local.set $0
    local.get $5
   end
   block (result i32)
    local.get $1
    local.tee $5
    i32.const 1
    i32.add
    local.set $1
    local.get $5
   end
   i32.load8_u
   i32.store8
   block (result i32)
    local.get $0
    local.tee $5
    i32.const 1
    i32.add
    local.set $0
    local.get $5
   end
   block (result i32)
    local.get $1
    local.tee $5
    i32.const 1
    i32.add
    local.set $1
    local.get $5
   end
   i32.load8_u
   i32.store8
  end
  local.get $2
  i32.const 1
  i32.and
  if
   block (result i32)
    local.get $0
    local.tee $5
    i32.const 1
    i32.add
    local.set $0
    local.get $5
   end
   block (result i32)
    local.get $1
    local.tee $5
    i32.const 1
    i32.add
    local.set $1
    local.get $5
   end
   i32.load8_u
   i32.store8
  end
 )
 (func $~lib/memory/memory.copy (; 3 ;) (type $FUNCSIG$viii) (param $0 i32) (param $1 i32) (param $2 i32)
  (local $3 i32)
  (local $4 i32)
  (local $5 i32)
  block $~lib/util/memory/memmove|inlined.0
   local.get $0
   local.get $1
   i32.eq
   if
    br $~lib/util/memory/memmove|inlined.0
   end
   local.get $1
   local.get $2
   i32.add
   local.get $0
   i32.le_u
   local.tee $5
   if (result i32)
    local.get $5
   else    
    local.get $0
    local.get $2
    i32.add
    local.get $1
    i32.le_u
   end
   if
    local.get $0
    local.get $1
    local.get $2
    call $~lib/util/memory/memcpy
    br $~lib/util/memory/memmove|inlined.0
   end
   local.get $0
   local.get $1
   i32.lt_u
   if
    local.get $1
    i32.const 7
    i32.and
    local.get $0
    i32.const 7
    i32.and
    i32.eq
    if
     block $break|0
      loop $continue|0
       local.get $0
       i32.const 7
       i32.and
       if
        block
         local.get $2
         i32.eqz
         if
          br $~lib/util/memory/memmove|inlined.0
         end
         local.get $2
         i32.const 1
         i32.sub
         local.set $2
         block (result i32)
          local.get $0
          local.tee $5
          i32.const 1
          i32.add
          local.set $0
          local.get $5
         end
         block (result i32)
          local.get $1
          local.tee $5
          i32.const 1
          i32.add
          local.set $1
          local.get $5
         end
         i32.load8_u
         i32.store8
        end
        br $continue|0
       end
      end
     end
     block $break|1
      loop $continue|1
       local.get $2
       i32.const 8
       i32.ge_u
       if
        block
         local.get $0
         local.get $1
         i64.load
         i64.store
         local.get $2
         i32.const 8
         i32.sub
         local.set $2
         local.get $0
         i32.const 8
         i32.add
         local.set $0
         local.get $1
         i32.const 8
         i32.add
         local.set $1
        end
        br $continue|1
       end
      end
     end
    end
    block $break|2
     loop $continue|2
      local.get $2
      if
       block
        block (result i32)
         local.get $0
         local.tee $5
         i32.const 1
         i32.add
         local.set $0
         local.get $5
        end
        block (result i32)
         local.get $1
         local.tee $5
         i32.const 1
         i32.add
         local.set $1
         local.get $5
        end
        i32.load8_u
        i32.store8
        local.get $2
        i32.const 1
        i32.sub
        local.set $2
       end
       br $continue|2
      end
     end
    end
   else    
    local.get $1
    i32.const 7
    i32.and
    local.get $0
    i32.const 7
    i32.and
    i32.eq
    if
     block $break|3
      loop $continue|3
       local.get $0
       local.get $2
       i32.add
       i32.const 7
       i32.and
       if
        block
         local.get $2
         i32.eqz
         if
          br $~lib/util/memory/memmove|inlined.0
         end
         local.get $0
         local.get $2
         i32.const 1
         i32.sub
         local.tee $2
         i32.add
         local.get $1
         local.get $2
         i32.add
         i32.load8_u
         i32.store8
        end
        br $continue|3
       end
      end
     end
     block $break|4
      loop $continue|4
       local.get $2
       i32.const 8
       i32.ge_u
       if
        block
         local.get $2
         i32.const 8
         i32.sub
         local.set $2
         local.get $0
         local.get $2
         i32.add
         local.get $1
         local.get $2
         i32.add
         i64.load
         i64.store
        end
        br $continue|4
       end
      end
     end
    end
    block $break|5
     loop $continue|5
      local.get $2
      if
       local.get $0
       local.get $2
       i32.const 1
       i32.sub
       local.tee $2
       i32.add
       local.get $1
       local.get $2
       i32.add
       i32.load8_u
       i32.store8
       br $continue|5
      end
     end
    end
   end
  end
 )
<<<<<<< HEAD
 (func $std/pointer/Pointer<Entry>#set:value (; 4 ;) (type $FUNCSIG$vii) (param $0 i32) (param $1 i32)
=======
 (func $std/pointer/Pointer<std/pointer/Entry>#set:value (; 4 ;) (type $FUNCSIG$vii) (param $0 i32) (param $1 i32)
  (local $2 i32)
  (local $3 i32)
  (local $4 i32)
>>>>>>> b2adf8b1
  local.get $1
  i32.const 0
  i32.eq
  if
   local.get $0
   i32.const 0
   i32.const 8
   call $~lib/memory/memory.fill
  else   
   local.get $0
   local.get $1
   i32.const 8
   call $~lib/memory/memory.copy
  end
 )
 (func $std/pointer/Pointer<f32>#set (; 5 ;) (type $FUNCSIG$viif) (param $0 i32) (param $1 i32) (param $2 f32)
  local.get $0
  local.get $1
  i32.const 4
  i32.mul
  i32.add
  local.get $2
  f32.store
 )
 (func $std/pointer/Pointer<f32>#set:value (; 6 ;) (type $FUNCSIG$vif) (param $0 i32) (param $1 f32)
  local.get $0
  local.get $1
  f32.store
 )
 (func $start:std/pointer (; 7 ;) (type $FUNCSIG$v)
  (local $0 i32)
  (local $1 i32)
  (local $2 f32)
  block $std/pointer/Pointer<std/pointer/Entry>#constructor|inlined.0 (result i32)
   i32.const 0
   local.set $1
   i32.const 8
   local.set $0
   local.get $0
  end
  global.set $std/pointer/one
  block $std/pointer/Pointer<std/pointer/Entry>#constructor|inlined.1 (result i32)
   i32.const 0
   local.set $1
   i32.const 24
   local.set $0
   local.get $0
  end
  global.set $std/pointer/two
  block $std/pointer/Pointer<std/pointer/Entry>#get:offset|inlined.0 (result i32)
   global.get $std/pointer/one
   local.set $0
   local.get $0
  end
  i32.const 8
  i32.eq
  i32.eqz
  if
   i32.const 0
   i32.const 16
   i32.const 78
   i32.const 0
   call $~lib/env/abort
   unreachable
  end
  block $std/pointer/Pointer<std/pointer/Entry>#get:offset|inlined.1 (result i32)
   global.get $std/pointer/two
   local.set $0
   local.get $0
  end
  i32.const 24
  i32.eq
  i32.eqz
  if
   i32.const 0
   i32.const 16
   i32.const 79
   i32.const 0
   call $~lib/env/abort
   unreachable
  end
  block $std/pointer/Pointer<std/pointer/Entry>#get:value|inlined.0 (result i32)
   global.get $std/pointer/one
   local.set $0
   local.get $0
   br $std/pointer/Pointer<std/pointer/Entry>#get:value|inlined.0
  end
  i32.const 1
  i32.store
  block $std/pointer/Pointer<std/pointer/Entry>#get:value|inlined.1 (result i32)
   global.get $std/pointer/one
   local.set $0
   local.get $0
   br $std/pointer/Pointer<std/pointer/Entry>#get:value|inlined.1
  end
  i32.const 2
  i32.store offset=4
  block $std/pointer/Pointer<std/pointer/Entry>#get:value|inlined.2 (result i32)
   global.get $std/pointer/one
   local.set $0
   local.get $0
   br $std/pointer/Pointer<std/pointer/Entry>#get:value|inlined.2
  end
  i32.load
  i32.const 1
  i32.eq
  i32.eqz
  if
   i32.const 0
   i32.const 16
   i32.const 83
   i32.const 0
   call $~lib/env/abort
   unreachable
  end
  block $std/pointer/Pointer<std/pointer/Entry>#get:value|inlined.3 (result i32)
   global.get $std/pointer/one
   local.set $0
   local.get $0
   br $std/pointer/Pointer<std/pointer/Entry>#get:value|inlined.3
  end
  i32.load offset=4
  i32.const 2
  i32.eq
  i32.eqz
  if
   i32.const 0
   i32.const 16
   i32.const 84
   i32.const 0
   call $~lib/env/abort
   unreachable
  end
  block $std/pointer/Pointer<std/pointer/Entry>#add|inlined.0 (result i32)
   global.get $std/pointer/one
   local.set $1
   global.get $std/pointer/two
   local.set $0
   local.get $1
   local.get $0
   i32.add
  end
  global.set $std/pointer/add
  block $std/pointer/Pointer<std/pointer/Entry>#get:offset|inlined.2 (result i32)
   global.get $std/pointer/add
   local.set $0
   local.get $0
  end
  i32.const 32
  i32.eq
  i32.eqz
  if
   i32.const 0
   i32.const 16
   i32.const 87
   i32.const 0
   call $~lib/env/abort
   unreachable
  end
  block $std/pointer/Pointer<std/pointer/Entry>#sub|inlined.0 (result i32)
   global.get $std/pointer/two
   local.set $1
   global.get $std/pointer/one
   local.set $0
   local.get $1
   local.get $0
   i32.sub
  end
  global.set $std/pointer/sub
  block $std/pointer/Pointer<std/pointer/Entry>#get:offset|inlined.3 (result i32)
   global.get $std/pointer/sub
   local.set $0
   local.get $0
  end
  i32.const 16
  i32.eq
  i32.eqz
  if
   i32.const 0
   i32.const 16
   i32.const 90
   i32.const 0
   call $~lib/env/abort
   unreachable
  end
  block $std/pointer/Pointer<std/pointer/Entry>#get:offset|inlined.4 (result i32)
   global.get $std/pointer/one
   local.set $0
   local.get $0
  end
  i32.const 8
  i32.eq
  i32.eqz
  if
   i32.const 0
   i32.const 16
   i32.const 92
   i32.const 0
   call $~lib/env/abort
   unreachable
  end
  block (result i32)
   block $std/pointer/Pointer<std/pointer/Entry>#inc|inlined.0 (result i32)
    global.get $std/pointer/one
    local.set $0
    local.get $0
    i32.const 8
    i32.add
   end
   local.tee $0
   global.set $std/pointer/one
   local.get $0
  end
  global.set $std/pointer/nextOne
  global.get $std/pointer/nextOne
  global.get $std/pointer/one
  i32.eq
  i32.eqz
  if
   i32.const 0
   i32.const 16
   i32.const 94
   i32.const 0
   call $~lib/env/abort
   unreachable
  end
  block $std/pointer/Pointer<std/pointer/Entry>#get:offset|inlined.5 (result i32)
   global.get $std/pointer/one
   local.set $0
   local.get $0
  end
  i32.const 16
  i32.eq
  i32.eqz
  if
   i32.const 0
   i32.const 16
   i32.const 95
   i32.const 0
   call $~lib/env/abort
   unreachable
  end
  block $std/pointer/Pointer<std/pointer/Entry>#get:offset|inlined.6 (result i32)
   global.get $std/pointer/two
   local.set $0
   local.get $0
  end
  i32.const 24
  i32.eq
  i32.eqz
  if
   i32.const 0
   i32.const 16
   i32.const 97
   i32.const 0
   call $~lib/env/abort
   unreachable
  end
  block $std/pointer/Pointer<std/pointer/Entry>#dec|inlined.0 (result i32)
   global.get $std/pointer/two
   local.set $0
   local.get $0
   i32.const 8
   i32.sub
  end
  global.set $std/pointer/two
  block $std/pointer/Pointer<std/pointer/Entry>#dec|inlined.1 (result i32)
   global.get $std/pointer/two
   local.set $0
   local.get $0
   i32.const 8
   i32.sub
  end
  global.set $std/pointer/two
  block $std/pointer/Pointer<std/pointer/Entry>#get:offset|inlined.7 (result i32)
   global.get $std/pointer/two
   local.set $0
   local.get $0
  end
  i32.const 8
  i32.eq
  i32.eqz
  if
   i32.const 0
   i32.const 16
   i32.const 100
   i32.const 0
   call $~lib/env/abort
   unreachable
  end
  block $std/pointer/Pointer<std/pointer/Entry>#get:value|inlined.4 (result i32)
   global.get $std/pointer/two
   local.set $0
   local.get $0
   br $std/pointer/Pointer<std/pointer/Entry>#get:value|inlined.4
  end
  i32.load
  i32.const 1
  i32.eq
  i32.eqz
  if
   i32.const 0
   i32.const 16
   i32.const 101
   i32.const 0
   call $~lib/env/abort
   unreachable
  end
  block $std/pointer/Pointer<std/pointer/Entry>#get:value|inlined.5 (result i32)
   global.get $std/pointer/two
   local.set $0
   local.get $0
   br $std/pointer/Pointer<std/pointer/Entry>#get:value|inlined.5
  end
  i32.load offset=4
  i32.const 2
  i32.eq
  i32.eqz
  if
   i32.const 0
   i32.const 16
   i32.const 102
   i32.const 0
   call $~lib/env/abort
   unreachable
  end
  global.get $std/pointer/one
  block $std/pointer/Pointer<std/pointer/Entry>#get:value|inlined.6 (result i32)
   global.get $std/pointer/two
   local.set $0
   local.get $0
   br $std/pointer/Pointer<std/pointer/Entry>#get:value|inlined.6
  end
  call $std/pointer/Pointer<std/pointer/Entry>#set:value
  block $std/pointer/Pointer<std/pointer/Entry>#get:offset|inlined.8 (result i32)
   global.get $std/pointer/one
   local.set $0
   local.get $0
  end
  block $std/pointer/Pointer<std/pointer/Entry>#get:offset|inlined.9 (result i32)
   global.get $std/pointer/two
   local.set $0
   local.get $0
  end
  i32.ne
  i32.eqz
  if
   i32.const 0
   i32.const 16
   i32.const 105
   i32.const 0
   call $~lib/env/abort
   unreachable
  end
  block $std/pointer/Pointer<std/pointer/Entry>#get:value|inlined.7 (result i32)
   global.get $std/pointer/one
   local.set $0
   local.get $0
   br $std/pointer/Pointer<std/pointer/Entry>#get:value|inlined.7
  end
  i32.load
  i32.const 1
  i32.eq
  i32.eqz
  if
   i32.const 0
   i32.const 16
   i32.const 106
   i32.const 0
   call $~lib/env/abort
   unreachable
  end
  block $std/pointer/Pointer<std/pointer/Entry>#get:value|inlined.8 (result i32)
   global.get $std/pointer/one
   local.set $0
   local.get $0
   br $std/pointer/Pointer<std/pointer/Entry>#get:value|inlined.8
  end
  i32.load offset=4
  i32.const 2
  i32.eq
  i32.eqz
  if
   i32.const 0
   i32.const 16
   i32.const 107
   i32.const 0
   call $~lib/env/abort
   unreachable
  end
  block $std/pointer/Pointer<f32>#constructor|inlined.0 (result i32)
   i32.const 0
   local.set $1
   i32.const 0
   local.set $0
   local.get $0
  end
  global.set $std/pointer/buf
  global.get $std/pointer/buf
  i32.const 0
  f32.const 1.100000023841858
  call $std/pointer/Pointer<f32>#set
  global.get $std/pointer/buf
  i32.const 1
  f32.const 1.2000000476837158
  call $std/pointer/Pointer<f32>#set
  block $std/pointer/Pointer<f32>#get|inlined.0 (result f32)
   global.get $std/pointer/buf
   local.set $1
   i32.const 0
   local.set $0
   local.get $1
   local.get $0
   i32.const 4
   i32.mul
   i32.add
   f32.load
  end
  f32.const 1.100000023841858
  f32.eq
  i32.eqz
  if
   i32.const 0
   i32.const 16
   i32.const 113
   i32.const 0
   call $~lib/env/abort
   unreachable
  end
  block $std/pointer/Pointer<f32>#get|inlined.1 (result f32)
   global.get $std/pointer/buf
   local.set $1
   i32.const 1
   local.set $0
   local.get $1
   local.get $0
   i32.const 4
   i32.mul
   i32.add
   f32.load
  end
  f32.const 1.2000000476837158
  f32.eq
  i32.eqz
  if
   i32.const 0
   i32.const 16
   i32.const 114
   i32.const 0
   call $~lib/env/abort
   unreachable
  end
  block $std/pointer/Pointer<f32>#get|inlined.2 (result f32)
   global.get $std/pointer/buf
   local.set $1
   i32.const 0
   local.set $0
   local.get $1
   local.get $0
   i32.const 4
   i32.mul
   i32.add
   f32.load
  end
  f32.const 1.100000023841858
  f32.eq
  i32.eqz
  if
   i32.const 0
   i32.const 16
   i32.const 116
   i32.const 0
   call $~lib/env/abort
   unreachable
  end
  block $std/pointer/Pointer<f32>#get|inlined.3 (result f32)
   global.get $std/pointer/buf
   local.set $1
   i32.const 1
   local.set $0
   local.get $1
   local.get $0
   i32.const 4
   i32.mul
   i32.add
   f32.load
  end
  f32.const 1.2000000476837158
  f32.eq
  i32.eqz
  if
   i32.const 0
   i32.const 16
   i32.const 117
   i32.const 0
   call $~lib/env/abort
   unreachable
  end
  i32.const 0
  f32.load
  f32.const 1.100000023841858
  f32.eq
  i32.eqz
  if
   i32.const 0
   i32.const 16
   i32.const 119
   i32.const 0
   call $~lib/env/abort
   unreachable
  end
  i32.const 4
  f32.load
  f32.const 1.2000000476837158
  f32.eq
  i32.eqz
  if
   i32.const 0
   i32.const 16
   i32.const 120
   i32.const 0
   call $~lib/env/abort
   unreachable
  end
  block $std/pointer/Pointer<f32>#set|inlined.0
   global.get $std/pointer/buf
   local.set $1
   i32.const 2
   local.set $0
   f32.const 1.2999999523162842
   local.set $2
   local.get $1
   local.get $0
   i32.const 4
   i32.mul
   i32.add
   local.get $2
   f32.store
  end
  block $std/pointer/Pointer<f32>#get|inlined.4 (result f32)
   global.get $std/pointer/buf
   local.set $1
   i32.const 2
   local.set $0
   local.get $1
   local.get $0
   i32.const 4
   i32.mul
   i32.add
   f32.load
  end
  f32.const 1.2999999523162842
  f32.eq
  i32.eqz
  if
   i32.const 0
   i32.const 16
   i32.const 123
   i32.const 0
   call $~lib/env/abort
   unreachable
  end
  block $std/pointer/Pointer<f32>#get|inlined.5 (result f32)
   global.get $std/pointer/buf
   local.set $1
   i32.const 2
   local.set $0
   local.get $1
   local.get $0
   i32.const 4
   i32.mul
   i32.add
   f32.load
  end
  f32.const 1.2999999523162842
  f32.eq
  i32.eqz
  if
   i32.const 0
   i32.const 16
   i32.const 124
   i32.const 0
   call $~lib/env/abort
   unreachable
  end
  i32.const 8
  f32.load
  f32.const 1.2999999523162842
  f32.eq
  i32.eqz
  if
   i32.const 0
   i32.const 16
   i32.const 125
   i32.const 0
   call $~lib/env/abort
   unreachable
  end
  global.get $std/pointer/buf
  f32.const 1.399999976158142
  call $std/pointer/Pointer<f32>#set:value
  block $std/pointer/Pointer<f32>#get:value|inlined.0 (result f32)
   global.get $std/pointer/buf
   local.set $0
   local.get $0
   f32.load
   br $std/pointer/Pointer<f32>#get:value|inlined.0
  end
  f32.const 1.399999976158142
  f32.eq
  i32.eqz
  if
   i32.const 0
   i32.const 16
   i32.const 128
   i32.const 0
   call $~lib/env/abort
   unreachable
  end
  i32.const 0
  f32.load
  f32.const 1.399999976158142
  f32.eq
  i32.eqz
  if
   i32.const 0
   i32.const 16
   i32.const 129
   i32.const 0
   call $~lib/env/abort
   unreachable
  end
 )
 (func $start (; 8 ;) (type $FUNCSIG$v)
  call $start:std/pointer
 )
 (func $null (; 9 ;) (type $FUNCSIG$v)
 )
)<|MERGE_RESOLUTION|>--- conflicted
+++ resolved
@@ -1709,14 +1709,7 @@
    end
   end
  )
-<<<<<<< HEAD
- (func $std/pointer/Pointer<Entry>#set:value (; 4 ;) (type $FUNCSIG$vii) (param $0 i32) (param $1 i32)
-=======
  (func $std/pointer/Pointer<std/pointer/Entry>#set:value (; 4 ;) (type $FUNCSIG$vii) (param $0 i32) (param $1 i32)
-  (local $2 i32)
-  (local $3 i32)
-  (local $4 i32)
->>>>>>> b2adf8b1
   local.get $1
   i32.const 0
   i32.eq
