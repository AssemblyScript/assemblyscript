--- conflicted
+++ resolved
@@ -1027,13 +1027,8 @@
   local.get $slMap
   i32.store $0 offset=4
  )
-<<<<<<< HEAD
- (func $~lib/rt/tlsf/addMemory (param $root i32) (param $start i32) (param $end i32) (result i32)
+ (func $~lib/rt/tlsf/addMemory (type $i32_i32_i32_=>_i32) (param $root i32) (param $start i32) (param $end i32) (result i32)
   (local $root_0 i32)
-=======
- (func $~lib/rt/tlsf/addMemory (type $i32_i32_i32_=>_i32) (param $root i32) (param $start i32) (param $end i32) (result i32)
-  (local $var$3 i32)
->>>>>>> 78b2d1af
   (local $tail i32)
   (local $tailInfo i32)
   (local $size i32)
@@ -2827,20 +2822,13 @@
   global.get $~lib/util/uri/URI_UNSAFE
   call $~lib/util/uri/encode
  )
-<<<<<<< HEAD
- (func $~lib/util/uri/loadHex (param $src i32) (param $offset i32) (result i32)
+ (func $~lib/util/uri/loadHex (type $i32_i32_=>_i32) (param $src i32) (param $offset i32) (result i32)
   (local $c0 i32)
   (local $c1 i32)
   (local $ch i32)
   (local $ch_0 i32)
   (local $ch_1 i32)
   (local $ch_2 i32)
-=======
- (func $~lib/util/uri/loadHex (type $i32_i32_=>_i32) (param $src i32) (param $offset i32) (result i32)
-  (local $var$2 i32)
-  (local $var$3 i32)
-  (local $var$4 i32)
->>>>>>> 78b2d1af
   local.get $src
   local.get $offset
   i32.add
