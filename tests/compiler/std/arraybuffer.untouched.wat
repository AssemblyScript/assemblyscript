--- conflicted
+++ resolved
@@ -1886,27 +1886,17 @@
   (local $4 i32)
   (local $5 i32)
   (local $6 i32)
-<<<<<<< HEAD
-  get_local $0
-=======
   (local $7 i32)
   (local $8 i32)
   local.get $0
->>>>>>> ed97672a
   i32.load
   local.set $3
   local.get $1
   i32.const 0
   i32.lt_s
-<<<<<<< HEAD
-  if (result i32)
-   get_local $3
-   get_local $1
-=======
   if
    local.get $3
    local.get $1
->>>>>>> ed97672a
    i32.add
    local.tee $4
    i32.const 0
@@ -1915,10 +1905,7 @@
    local.get $5
    i32.gt_s
    select
-<<<<<<< HEAD
-=======
    local.set $1
->>>>>>> ed97672a
   else   
    local.get $1
    local.tee $4
@@ -1928,25 +1915,14 @@
    local.get $5
    i32.lt_s
    select
-<<<<<<< HEAD
-  end
-  set_local $1
-  get_local $2
+   local.set $1
+  end
+  local.get $2
   i32.const 0
   i32.lt_s
-  if (result i32)
-   get_local $3
-   get_local $2
-=======
-   local.set $1
-  end
-  local.get $2
-  i32.const 0
-  i32.lt_s
   if
    local.get $3
    local.get $2
->>>>>>> ed97672a
    i32.add
    local.tee $4
    i32.const 0
@@ -1955,10 +1931,7 @@
    local.get $5
    i32.gt_s
    select
-<<<<<<< HEAD
-=======
    local.set $2
->>>>>>> ed97672a
   else   
    local.get $2
    local.tee $4
@@ -1968,17 +1941,10 @@
    local.get $5
    i32.lt_s
    select
-<<<<<<< HEAD
-  end
-  set_local $2
-  get_local $2
-  get_local $1
-=======
    local.set $2
   end
   local.get $2
   local.get $1
->>>>>>> ed97672a
   i32.sub
   local.tee $4
   i32.const 0
@@ -1987,27 +1953,6 @@
   local.get $5
   i32.gt_s
   select
-<<<<<<< HEAD
-  set_local $3
-  get_local $3
-  call $~lib/internal/arraybuffer/allocateUnsafe
-  set_local $6
-  get_local $6
-  get_global $~lib/internal/arraybuffer/HEADER_SIZE
-  i32.add
-  set_local $4
-  get_local $0
-  get_global $~lib/internal/arraybuffer/HEADER_SIZE
-  i32.add
-  get_local $1
-  i32.add
-  set_local $5
-  get_local $4
-  get_local $5
-  get_local $3
-  call $~lib/internal/memory/memmove
-  get_local $6
-=======
   local.set $6
   local.get $6
   call $~lib/internal/arraybuffer/allocateUnsafe
@@ -2031,7 +1976,6 @@
    call $~lib/internal/memory/memmove
   end
   local.get $7
->>>>>>> ed97672a
  )
  (func $~lib/arraybuffer/ArrayBuffer#slice|trampoline (; 10 ;) (type $iiii) (param $0 i32) (param $1 i32) (param $2 i32) (result i32)
   block $2of2
