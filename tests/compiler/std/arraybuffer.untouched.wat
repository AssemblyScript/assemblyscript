(module
 (type $i32_i32_=>_none (func (param i32 i32)))
 (type $i32_=>_i32 (func (param i32) (result i32)))
 (type $i32_=>_none (func (param i32)))
 (type $none_=>_none (func))
 (type $i32_i32_=>_i32 (func (param i32 i32) (result i32)))
 (type $i32_i32_i32_=>_none (func (param i32 i32 i32)))
 (type $i32_i32_i32_=>_i32 (func (param i32 i32 i32) (result i32)))
 (type $i32_i32_i32_i32_=>_i32 (func (param i32 i32 i32 i32) (result i32)))
 (type $i32_i32_i32_i32_=>_none (func (param i32 i32 i32 i32)))
 (type $none_=>_i32 (func (result i32)))
 (import "env" "abort" (func $~lib/builtins/abort (param i32 i32 i32 i32)))
 (import "env" "mark" (func $~lib/rt/tcms/__visit_externals (param i32)))
 (memory $0 1)
<<<<<<< HEAD
 (data (i32.const 12) "0\00\00\00\00\00\00\00\00\00\00\00\01\00\00\00\1c\00\00\00I\00n\00v\00a\00l\00i\00d\00 \00l\00e\00n\00g\00t\00h\00")
 (data (i32.const 60) "<\00\00\00\00\00\00\00\00\00\00\00\01\00\00\00&\00\00\00~\00l\00i\00b\00/\00a\00r\00r\00a\00y\00b\00u\00f\00f\00e\00r\00.\00t\00s\00\00\00")
 (data (i32.const 128) "\00\00\00\00\00\00\00\00\00\00\00\00\00\00\00\00\00\00\00\00")
 (data (i32.const 156) "4\00\00\00\00\00\00\00\00\00\00\00\01\00\00\00\1e\00\00\00~\00l\00i\00b\00/\00r\00t\00/\00t\00c\00m\00s\00.\00t\00s\00\00\00")
 (data (i32.const 208) "\00\00\00\00\00\00\00\00\00\00\00\00\00\00\00\00\00\00\00\00")
 (data (i32.const 236) "4\00\00\00\00\00\00\00\00\00\00\00\01\00\00\00\1e\00\00\00~\00l\00i\00b\00/\00r\00t\00/\00t\00l\00s\00f\00.\00t\00s\00\00\00")
 (data (i32.const 300) "<\00\00\00\00\00\00\00\00\00\00\00\01\00\00\00(\00\00\00a\00l\00l\00o\00c\00a\00t\00i\00o\00n\00 \00t\00o\00o\00 \00l\00a\00r\00g\00e\00")
 (data (i32.const 364) "8\00\00\00\00\00\00\00\00\00\00\00\01\00\00\00$\00\00\00s\00t\00d\00/\00a\00r\00r\00a\00y\00b\00u\00f\00f\00e\00r\00.\00t\00s\00")
 (data (i32.const 428) "\1c\00\00\00\00\00\00\00\00\00\00\00\00\00\00\00\08\00\00\00\01\00\00\00\02\00\00\00")
 (data (i32.const 460) "4\00\00\00\00\00\00\00\00\00\00\00\01\00\00\00 \00\00\00~\00l\00i\00b\00/\00d\00a\00t\00a\00v\00i\00e\00w\00.\00t\00s\00")
=======
 (data (i32.const 12) ",\00\00\00\01\00\00\00\00\00\00\00\01\00\00\00\1c\00\00\00I\00n\00v\00a\00l\00i\00d\00 \00l\00e\00n\00g\00t\00h\00")
 (data (i32.const 60) "<\00\00\00\01\00\00\00\00\00\00\00\01\00\00\00&\00\00\00~\00l\00i\00b\00/\00a\00r\00r\00a\00y\00b\00u\00f\00f\00e\00r\00.\00t\00s\00\00\00\00\00\00\00")
 (data (i32.const 124) "<\00\00\00\01\00\00\00\00\00\00\00\01\00\00\00(\00\00\00a\00l\00l\00o\00c\00a\00t\00i\00o\00n\00 \00t\00o\00o\00 \00l\00a\00r\00g\00e\00\00\00\00\00")
 (data (i32.const 188) "<\00\00\00\01\00\00\00\00\00\00\00\01\00\00\00\1e\00\00\00~\00l\00i\00b\00/\00r\00t\00/\00p\00u\00r\00e\00.\00t\00s\00\00\00\00\00\00\00\00\00\00\00\00\00\00\00")
 (data (i32.const 252) "<\00\00\00\01\00\00\00\00\00\00\00\01\00\00\00\1e\00\00\00~\00l\00i\00b\00/\00r\00t\00/\00t\00l\00s\00f\00.\00t\00s\00\00\00\00\00\00\00\00\00\00\00\00\00\00\00")
 (data (i32.const 316) "<\00\00\00\01\00\00\00\00\00\00\00\01\00\00\00$\00\00\00s\00t\00d\00/\00a\00r\00r\00a\00y\00b\00u\00f\00f\00e\00r\00.\00t\00s\00\00\00\00\00\00\00\00\00")
 (data (i32.const 380) "\1c\00\00\00\01\00\00\00\00\00\00\00\00\00\00\00\08\00\00\00\01\00\00\00\02\00\00\00\00\00\00\00")
 (data (i32.const 412) "<\00\00\00\01\00\00\00\00\00\00\00\01\00\00\00 \00\00\00~\00l\00i\00b\00/\00d\00a\00t\00a\00v\00i\00e\00w\00.\00t\00s\00\00\00\00\00\00\00\00\00\00\00\00\00")
>>>>>>> c54dd649
 (table $0 1 funcref)
 (global $~lib/rt/tcms/state (mut i32) (i32.const 0))
 (global $~lib/rt/tcms/fromSpace (mut i32) (i32.const 128))
 (global $~lib/rt/tcms/toSpace (mut i32) (i32.const 208))
 (global $~lib/rt/tcms/iter (mut i32) (i32.const 0))
 (global $~lib/rt/tlsf/ROOT (mut i32) (i32.const 0))
 (global $~lib/ASC_LOW_MEMORY_LIMIT i32 (i32.const 0))
 (global $~lib/rt/tcms/white (mut i32) (i32.const 0))
 (global $~lib/ASC_SHRINK_LEVEL i32 (i32.const 0))
 (global $~lib/rt/tcms/total (mut i32) (i32.const 0))
 (global $~lib/rt/tcms/totalMem (mut i32) (i32.const 0))
 (global $~argumentsLength (mut i32) (i32.const 0))
<<<<<<< HEAD
 (global $~lib/rt/tcms/depth (mut i32) (i32.const 0))
 (global $~lib/rt/tcms/threshold (mut i32) (i32.const 100))
 (global $~lib/rt/tcms/debt (mut i32) (i32.const 0))
 (global $~lib/memory/__heap_base i32 (i32.const 512))
=======
 (global $~lib/memory/__heap_base i32 (i32.const 476))
>>>>>>> c54dd649
 (export "memory" (memory $0))
 (start $~start)
 (func $~lib/rt/tcms/Object#set:nextWithColor (param $0 i32) (param $1 i32)
  local.get $0
  local.get $1
  i32.store offset=4
 )
 (func $~lib/rt/tcms/Object#set:prev (param $0 i32) (param $1 i32)
  local.get $0
  local.get $1
  i32.store offset=8
 )
 (func $~lib/rt/tcms/init
  (local $0 i32)
  (local $1 i32)
  i32.const 4
  i32.const 4
  i32.eq
  drop
  global.get $~lib/rt/tcms/fromSpace
  local.set $0
  local.get $0
  local.get $0
  call $~lib/rt/tcms/Object#set:nextWithColor
  local.get $0
  local.get $0
  local.tee $1
  i32.eqz
  if (result i32)
   i32.const 0
   i32.const 176
   i32.const 153
   i32.const 17
   call $~lib/builtins/abort
   unreachable
  else
   local.get $1
  end
  call $~lib/rt/tcms/Object#set:prev
  global.get $~lib/rt/tcms/toSpace
  local.set $1
  local.get $1
  local.get $1
  call $~lib/rt/tcms/Object#set:nextWithColor
  local.get $1
  local.get $1
  local.tee $0
  i32.eqz
  if (result i32)
   i32.const 0
   i32.const 176
   i32.const 153
   i32.const 17
   call $~lib/builtins/abort
   unreachable
  else
   local.get $0
  end
  call $~lib/rt/tcms/Object#set:prev
  global.get $~lib/rt/tcms/toSpace
  global.set $~lib/rt/tcms/iter
  i32.const 1
  global.set $~lib/rt/tcms/state
 )
 (func $~lib/rt/tlsf/Root#set:flMap (param $0 i32) (param $1 i32)
  local.get $0
  local.get $1
  i32.store
 )
 (func $~lib/rt/common/BLOCK#set:mmInfo (param $0 i32) (param $1 i32)
  local.get $0
  local.get $1
  i32.store
 )
 (func $~lib/rt/tlsf/Block#set:prev (param $0 i32) (param $1 i32)
  local.get $0
  local.get $1
  i32.store offset=4
 )
 (func $~lib/rt/tlsf/Block#set:next (param $0 i32) (param $1 i32)
  local.get $0
  local.get $1
  i32.store offset=8
 )
 (func $~lib/rt/tlsf/removeBlock (param $0 i32) (param $1 i32)
  (local $2 i32)
  (local $3 i32)
  (local $4 i32)
  (local $5 i32)
  (local $6 i32)
  (local $7 i32)
  (local $8 i32)
  (local $9 i32)
  (local $10 i32)
  (local $11 i32)
  local.get $1
  i32.load
  local.set $2
  i32.const 1
  drop
  local.get $2
  i32.const 1
  i32.and
  i32.eqz
  if
   i32.const 0
   i32.const 256
   i32.const 272
   i32.const 14
   call $~lib/builtins/abort
   unreachable
  end
  local.get $2
  i32.const 3
  i32.const -1
  i32.xor
  i32.and
  local.set $3
  i32.const 1
  drop
  local.get $3
  i32.const 12
  i32.ge_u
  if (result i32)
   local.get $3
   i32.const 1073741820
   i32.lt_u
  else
   i32.const 0
  end
  i32.eqz
  if
   i32.const 0
   i32.const 256
   i32.const 274
   i32.const 14
   call $~lib/builtins/abort
   unreachable
  end
  local.get $3
  i32.const 256
  i32.lt_u
  if
   i32.const 0
   local.set $4
   local.get $3
   i32.const 4
   i32.shr_u
   local.set $5
  else
   i32.const 31
   local.get $3
   i32.clz
   i32.sub
   local.set $4
   local.get $3
   local.get $4
   i32.const 4
   i32.sub
   i32.shr_u
   i32.const 1
   i32.const 4
   i32.shl
   i32.xor
   local.set $5
   local.get $4
   i32.const 8
   i32.const 1
   i32.sub
   i32.sub
   local.set $4
  end
  i32.const 1
  drop
  local.get $4
  i32.const 23
  i32.lt_u
  if (result i32)
   local.get $5
   i32.const 16
   i32.lt_u
  else
   i32.const 0
  end
  i32.eqz
  if
   i32.const 0
   i32.const 256
   i32.const 287
   i32.const 14
   call $~lib/builtins/abort
   unreachable
  end
  local.get $1
  i32.load offset=4
  local.set $6
  local.get $1
  i32.load offset=8
  local.set $7
  local.get $6
  if
   local.get $6
   local.get $7
   call $~lib/rt/tlsf/Block#set:next
  end
  local.get $7
  if
   local.get $7
   local.get $6
   call $~lib/rt/tlsf/Block#set:prev
  end
  local.get $1
  local.get $0
  local.set $10
  local.get $4
  local.set $9
  local.get $5
  local.set $8
  local.get $10
  local.get $9
  i32.const 4
  i32.shl
  local.get $8
  i32.add
  i32.const 2
  i32.shl
  i32.add
  i32.load offset=96
  i32.eq
  if
   local.get $0
   local.set $11
   local.get $4
   local.set $10
   local.get $5
   local.set $9
   local.get $7
   local.set $8
   local.get $11
   local.get $10
   i32.const 4
   i32.shl
   local.get $9
   i32.add
   i32.const 2
   i32.shl
   i32.add
   local.get $8
   i32.store offset=96
   local.get $7
   i32.eqz
   if
    local.get $0
    local.set $9
    local.get $4
    local.set $8
    local.get $9
    local.get $8
    i32.const 2
    i32.shl
    i32.add
    i32.load offset=4
    local.set $9
    local.get $0
    local.set $8
    local.get $4
    local.set $11
    local.get $9
    i32.const 1
    local.get $5
    i32.shl
    i32.const -1
    i32.xor
    i32.and
    local.tee $9
    local.set $10
    local.get $8
    local.get $11
    i32.const 2
    i32.shl
    i32.add
    local.get $10
    i32.store offset=4
    local.get $9
    i32.eqz
    if
     local.get $0
     local.get $0
     i32.load
     i32.const 1
     local.get $4
     i32.shl
     i32.const -1
     i32.xor
     i32.and
     call $~lib/rt/tlsf/Root#set:flMap
    end
   end
  end
 )
 (func $~lib/rt/tlsf/insertBlock (param $0 i32) (param $1 i32)
  (local $2 i32)
  (local $3 i32)
  (local $4 i32)
  (local $5 i32)
  (local $6 i32)
  (local $7 i32)
  (local $8 i32)
  (local $9 i32)
  (local $10 i32)
  (local $11 i32)
  (local $12 i32)
  (local $13 i32)
  i32.const 1
  drop
  local.get $1
  i32.eqz
  if
   i32.const 0
   i32.const 256
   i32.const 200
   i32.const 14
   call $~lib/builtins/abort
   unreachable
  end
  local.get $1
  i32.load
  local.set $2
  i32.const 1
  drop
  local.get $2
  i32.const 1
  i32.and
  i32.eqz
  if
   i32.const 0
   i32.const 256
   i32.const 202
   i32.const 14
   call $~lib/builtins/abort
   unreachable
  end
  local.get $1
  local.set $3
  local.get $3
  i32.const 4
  i32.add
  local.get $3
  i32.load
  i32.const 3
  i32.const -1
  i32.xor
  i32.and
  i32.add
  local.set $4
  local.get $4
  i32.load
  local.set $5
  local.get $5
  i32.const 1
  i32.and
  if
   local.get $2
   i32.const 3
   i32.const -1
   i32.xor
   i32.and
   i32.const 4
   i32.add
   local.get $5
   i32.const 3
   i32.const -1
   i32.xor
   i32.and
   i32.add
   local.set $3
   local.get $3
   i32.const 1073741820
   i32.lt_u
   if
    local.get $0
    local.get $4
    call $~lib/rt/tlsf/removeBlock
    local.get $1
    local.get $2
    i32.const 3
    i32.and
    local.get $3
    i32.or
    local.tee $2
    call $~lib/rt/common/BLOCK#set:mmInfo
    local.get $1
    local.set $6
    local.get $6
    i32.const 4
    i32.add
    local.get $6
    i32.load
    i32.const 3
    i32.const -1
    i32.xor
    i32.and
    i32.add
    local.set $4
    local.get $4
    i32.load
    local.set $5
   end
  end
  local.get $2
  i32.const 2
  i32.and
  if
   local.get $1
   local.set $6
   local.get $6
   i32.const 4
   i32.sub
   i32.load
   local.set $6
   local.get $6
   i32.load
   local.set $3
   i32.const 1
   drop
   local.get $3
   i32.const 1
   i32.and
   i32.eqz
   if
    i32.const 0
    i32.const 256
    i32.const 223
    i32.const 16
    call $~lib/builtins/abort
    unreachable
   end
   local.get $3
   i32.const 3
   i32.const -1
   i32.xor
   i32.and
   i32.const 4
   i32.add
   local.get $2
   i32.const 3
   i32.const -1
   i32.xor
   i32.and
   i32.add
   local.set $7
   local.get $7
   i32.const 1073741820
   i32.lt_u
   if
    local.get $0
    local.get $6
    call $~lib/rt/tlsf/removeBlock
    local.get $6
    local.get $3
    i32.const 3
    i32.and
    local.get $7
    i32.or
    local.tee $2
    call $~lib/rt/common/BLOCK#set:mmInfo
    local.get $6
    local.set $1
   end
  end
  local.get $4
  local.get $5
  i32.const 2
  i32.or
  call $~lib/rt/common/BLOCK#set:mmInfo
  local.get $2
  i32.const 3
  i32.const -1
  i32.xor
  i32.and
  local.set $8
  i32.const 1
  drop
  local.get $8
  i32.const 12
  i32.ge_u
  if (result i32)
   local.get $8
   i32.const 1073741820
   i32.lt_u
  else
   i32.const 0
  end
  i32.eqz
  if
   i32.const 0
   i32.const 256
   i32.const 238
   i32.const 14
   call $~lib/builtins/abort
   unreachable
  end
  i32.const 1
  drop
  local.get $1
  i32.const 4
  i32.add
  local.get $8
  i32.add
  local.get $4
  i32.eq
  i32.eqz
  if
   i32.const 0
   i32.const 256
   i32.const 239
   i32.const 14
   call $~lib/builtins/abort
   unreachable
  end
  local.get $4
  i32.const 4
  i32.sub
  local.get $1
  i32.store
  local.get $8
  i32.const 256
  i32.lt_u
  if
   i32.const 0
   local.set $9
   local.get $8
   i32.const 4
   i32.shr_u
   local.set $10
  else
   i32.const 31
   local.get $8
   i32.clz
   i32.sub
   local.set $9
   local.get $8
   local.get $9
   i32.const 4
   i32.sub
   i32.shr_u
   i32.const 1
   i32.const 4
   i32.shl
   i32.xor
   local.set $10
   local.get $9
   i32.const 8
   i32.const 1
   i32.sub
   i32.sub
   local.set $9
  end
  i32.const 1
  drop
  local.get $9
  i32.const 23
  i32.lt_u
  if (result i32)
   local.get $10
   i32.const 16
   i32.lt_u
  else
   i32.const 0
  end
  i32.eqz
  if
   i32.const 0
   i32.const 256
   i32.const 255
   i32.const 14
   call $~lib/builtins/abort
   unreachable
  end
  local.get $0
  local.set $7
  local.get $9
  local.set $3
  local.get $10
  local.set $6
  local.get $7
  local.get $3
  i32.const 4
  i32.shl
  local.get $6
  i32.add
  i32.const 2
  i32.shl
  i32.add
  i32.load offset=96
  local.set $11
  local.get $1
  i32.const 0
  call $~lib/rt/tlsf/Block#set:prev
  local.get $1
  local.get $11
  call $~lib/rt/tlsf/Block#set:next
  local.get $11
  if
   local.get $11
   local.get $1
   call $~lib/rt/tlsf/Block#set:prev
  end
  local.get $0
  local.set $12
  local.get $9
  local.set $7
  local.get $10
  local.set $3
  local.get $1
  local.set $6
  local.get $12
  local.get $7
  i32.const 4
  i32.shl
  local.get $3
  i32.add
  i32.const 2
  i32.shl
  i32.add
  local.get $6
  i32.store offset=96
  local.get $0
  local.get $0
  i32.load
  i32.const 1
  local.get $9
  i32.shl
  i32.or
  call $~lib/rt/tlsf/Root#set:flMap
  local.get $0
  local.set $13
  local.get $9
  local.set $12
  local.get $0
  local.set $3
  local.get $9
  local.set $6
  local.get $3
  local.get $6
  i32.const 2
  i32.shl
  i32.add
  i32.load offset=4
  i32.const 1
  local.get $10
  i32.shl
  i32.or
  local.set $7
  local.get $13
  local.get $12
  i32.const 2
  i32.shl
  i32.add
  local.get $7
  i32.store offset=4
 )
 (func $~lib/rt/tlsf/addMemory (param $0 i32) (param $1 i32) (param $2 i32) (result i32)
  (local $3 i32)
  (local $4 i32)
  (local $5 i32)
  (local $6 i32)
  (local $7 i32)
  (local $8 i32)
  (local $9 i32)
  i32.const 1
  drop
  local.get $1
  local.get $2
  i32.le_u
  i32.eqz
  if
   i32.const 0
   i32.const 256
   i32.const 380
   i32.const 14
   call $~lib/builtins/abort
   unreachable
  end
  local.get $1
  i32.const 4
  i32.add
  i32.const 15
  i32.add
  i32.const 15
  i32.const -1
  i32.xor
  i32.and
  i32.const 4
  i32.sub
  local.set $1
  local.get $2
  i32.const 15
  i32.const -1
  i32.xor
  i32.and
  local.set $2
  local.get $0
  local.set $3
  local.get $3
  i32.load offset=1568
  local.set $4
  i32.const 0
  local.set $5
  local.get $4
  if
   i32.const 1
   drop
   local.get $1
   local.get $4
   i32.const 4
   i32.add
   i32.ge_u
   i32.eqz
   if
    i32.const 0
    i32.const 256
    i32.const 387
    i32.const 16
    call $~lib/builtins/abort
    unreachable
   end
   local.get $1
   i32.const 16
   i32.sub
   local.get $4
   i32.eq
   if
    local.get $1
    i32.const 16
    i32.sub
    local.set $1
    local.get $4
    i32.load
    local.set $5
   else
    nop
   end
  else
   i32.const 1
   drop
   local.get $1
   local.get $0
   i32.const 1572
   i32.add
   i32.ge_u
   i32.eqz
   if
    i32.const 0
    i32.const 256
    i32.const 400
    i32.const 5
    call $~lib/builtins/abort
    unreachable
   end
  end
  local.get $2
  local.get $1
  i32.sub
  local.set $6
  local.get $6
  i32.const 4
  i32.const 12
  i32.add
  i32.const 4
  i32.add
  i32.lt_u
  if
   i32.const 0
   return
  end
  local.get $6
  i32.const 2
  i32.const 4
  i32.mul
  i32.sub
  local.set $7
  local.get $1
  local.set $8
  local.get $8
  local.get $7
  i32.const 1
  i32.or
  local.get $5
  i32.const 2
  i32.and
  i32.or
  call $~lib/rt/common/BLOCK#set:mmInfo
  local.get $8
  i32.const 0
  call $~lib/rt/tlsf/Block#set:prev
  local.get $8
  i32.const 0
  call $~lib/rt/tlsf/Block#set:next
  local.get $1
  i32.const 4
  i32.add
  local.get $7
  i32.add
  local.set $4
  local.get $4
  i32.const 0
  i32.const 2
  i32.or
  call $~lib/rt/common/BLOCK#set:mmInfo
  local.get $0
  local.set $9
  local.get $4
  local.set $3
  local.get $9
  local.get $3
  i32.store offset=1568
  local.get $0
  local.get $8
  call $~lib/rt/tlsf/insertBlock
  i32.const 1
 )
 (func $~lib/rt/tlsf/initialize
  (local $0 i32)
  (local $1 i32)
  (local $2 i32)
  (local $3 i32)
  (local $4 i32)
  (local $5 i32)
  (local $6 i32)
  (local $7 i32)
  (local $8 i32)
  (local $9 i32)
  (local $10 i32)
  (local $11 i32)
  (local $12 i32)
  i32.const 0
  drop
  global.get $~lib/memory/__heap_base
  i32.const 15
  i32.add
  i32.const 15
  i32.const -1
  i32.xor
  i32.and
  local.set $0
  memory.size
  local.set $1
  local.get $0
  i32.const 1572
  i32.add
  i32.const 65535
  i32.add
  i32.const 65535
  i32.const -1
  i32.xor
  i32.and
  i32.const 16
  i32.shr_u
  local.set $2
  local.get $2
  local.get $1
  i32.gt_s
  if (result i32)
   local.get $2
   local.get $1
   i32.sub
   memory.grow
   i32.const 0
   i32.lt_s
  else
   i32.const 0
  end
  if
   unreachable
  end
  local.get $0
  local.set $3
  local.get $3
  i32.const 0
  call $~lib/rt/tlsf/Root#set:flMap
  local.get $3
  local.set $5
  i32.const 0
  local.set $4
  local.get $5
  local.get $4
  i32.store offset=1568
  i32.const 0
  local.set $5
  loop $for-loop|0
   local.get $5
   i32.const 23
   i32.lt_u
   local.set $4
   local.get $4
   if
    local.get $3
    local.set $8
    local.get $5
    local.set $7
    i32.const 0
    local.set $6
    local.get $8
    local.get $7
    i32.const 2
    i32.shl
    i32.add
    local.get $6
    i32.store offset=4
    i32.const 0
    local.set $8
    loop $for-loop|1
     local.get $8
     i32.const 16
     i32.lt_u
     local.set $7
     local.get $7
     if
      local.get $3
      local.set $11
      local.get $5
      local.set $10
      local.get $8
      local.set $9
      i32.const 0
      local.set $6
      local.get $11
      local.get $10
      i32.const 4
      i32.shl
      local.get $9
      i32.add
      i32.const 2
      i32.shl
      i32.add
      local.get $6
      i32.store offset=96
      local.get $8
      i32.const 1
      i32.add
      local.set $8
      br $for-loop|1
     end
    end
    local.get $5
    i32.const 1
    i32.add
    local.set $5
    br $for-loop|0
   end
  end
  local.get $0
  i32.const 1572
  i32.add
  local.set $12
  i32.const 0
  drop
  local.get $3
  local.get $12
  memory.size
  i32.const 16
  i32.shl
  call $~lib/rt/tlsf/addMemory
  drop
  local.get $3
  global.set $~lib/rt/tlsf/ROOT
 )
 (func $~lib/rt/tlsf/computeSize (param $0 i32) (result i32)
  local.get $0
  i32.const 12
  i32.le_u
  if (result i32)
   i32.const 12
  else
   local.get $0
   i32.const 4
   i32.add
   i32.const 15
   i32.add
   i32.const 15
   i32.const -1
   i32.xor
   i32.and
   i32.const 4
   i32.sub
  end
 )
 (func $~lib/rt/tlsf/prepareSize (param $0 i32) (result i32)
  local.get $0
  i32.const 1073741820
  i32.ge_u
  if
   i32.const 320
   i32.const 256
   i32.const 461
   i32.const 30
   call $~lib/builtins/abort
   unreachable
  end
  local.get $0
  call $~lib/rt/tlsf/computeSize
 )
 (func $~lib/rt/tlsf/searchBlock (param $0 i32) (param $1 i32) (result i32)
  (local $2 i32)
  (local $3 i32)
  (local $4 i32)
  (local $5 i32)
  (local $6 i32)
  (local $7 i32)
  (local $8 i32)
  (local $9 i32)
  local.get $1
  i32.const 256
  i32.lt_u
  if
   i32.const 0
   local.set $2
   local.get $1
   i32.const 4
   i32.shr_u
   local.set $3
  else
   local.get $1
   i32.const 536870910
   i32.lt_u
   if (result i32)
    local.get $1
    i32.const 1
    i32.const 27
    local.get $1
    i32.clz
    i32.sub
    i32.shl
    i32.add
    i32.const 1
    i32.sub
   else
    local.get $1
   end
   local.set $4
   i32.const 31
   local.get $4
   i32.clz
   i32.sub
   local.set $2
   local.get $4
   local.get $2
   i32.const 4
   i32.sub
   i32.shr_u
   i32.const 1
   i32.const 4
   i32.shl
   i32.xor
   local.set $3
   local.get $2
   i32.const 8
   i32.const 1
   i32.sub
   i32.sub
   local.set $2
  end
  i32.const 1
  drop
  local.get $2
  i32.const 23
  i32.lt_u
  if (result i32)
   local.get $3
   i32.const 16
   i32.lt_u
  else
   i32.const 0
  end
  i32.eqz
  if
   i32.const 0
   i32.const 256
   i32.const 333
   i32.const 14
   call $~lib/builtins/abort
   unreachable
  end
  local.get $0
  local.set $5
  local.get $2
  local.set $4
  local.get $5
  local.get $4
  i32.const 2
  i32.shl
  i32.add
  i32.load offset=4
  i32.const 0
  i32.const -1
  i32.xor
  local.get $3
  i32.shl
  i32.and
  local.set $6
  i32.const 0
  local.set $7
  local.get $6
  i32.eqz
  if
   local.get $0
   i32.load
   i32.const 0
   i32.const -1
   i32.xor
   local.get $2
   i32.const 1
   i32.add
   i32.shl
   i32.and
   local.set $5
   local.get $5
   i32.eqz
   if
    i32.const 0
    local.set $7
   else
    local.get $5
    i32.ctz
    local.set $2
    local.get $0
    local.set $8
    local.get $2
    local.set $4
    local.get $8
    local.get $4
    i32.const 2
    i32.shl
    i32.add
    i32.load offset=4
    local.set $6
    i32.const 1
    drop
    local.get $6
    i32.eqz
    if
     i32.const 0
     i32.const 256
     i32.const 346
     i32.const 18
     call $~lib/builtins/abort
     unreachable
    end
    local.get $0
    local.set $9
    local.get $2
    local.set $8
    local.get $6
    i32.ctz
    local.set $4
    local.get $9
    local.get $8
    i32.const 4
    i32.shl
    local.get $4
    i32.add
    i32.const 2
    i32.shl
    i32.add
    i32.load offset=96
    local.set $7
   end
  else
   local.get $0
   local.set $9
   local.get $2
   local.set $8
   local.get $6
   i32.ctz
   local.set $4
   local.get $9
   local.get $8
   i32.const 4
   i32.shl
   local.get $4
   i32.add
   i32.const 2
   i32.shl
   i32.add
   i32.load offset=96
   local.set $7
  end
  local.get $7
 )
 (func $~lib/rt/tlsf/growMemory (param $0 i32) (param $1 i32)
  (local $2 i32)
  (local $3 i32)
  (local $4 i32)
  (local $5 i32)
  (local $6 i32)
  (local $7 i32)
  i32.const 0
  drop
  local.get $1
  i32.const 536870910
  i32.lt_u
  if
   local.get $1
   i32.const 1
   i32.const 27
   local.get $1
   i32.clz
   i32.sub
   i32.shl
   i32.const 1
   i32.sub
   i32.add
   local.set $1
  end
  memory.size
  local.set $2
  local.get $1
  i32.const 4
  local.get $2
  i32.const 16
  i32.shl
  i32.const 4
  i32.sub
  local.get $0
  local.set $3
  local.get $3
  i32.load offset=1568
  i32.ne
  i32.shl
  i32.add
  local.set $1
  local.get $1
  i32.const 65535
  i32.add
  i32.const 65535
  i32.const -1
  i32.xor
  i32.and
  i32.const 16
  i32.shr_u
  local.set $4
  local.get $2
  local.tee $3
  local.get $4
  local.tee $5
  local.get $3
  local.get $5
  i32.gt_s
  select
  local.set $6
  local.get $6
  memory.grow
  i32.const 0
  i32.lt_s
  if
   local.get $4
   memory.grow
   i32.const 0
   i32.lt_s
   if
    unreachable
   end
  end
  memory.size
  local.set $7
  local.get $0
  local.get $2
  i32.const 16
  i32.shl
  local.get $7
  i32.const 16
  i32.shl
  call $~lib/rt/tlsf/addMemory
  drop
 )
 (func $~lib/rt/tlsf/prepareBlock (param $0 i32) (param $1 i32) (param $2 i32)
  (local $3 i32)
  (local $4 i32)
  (local $5 i32)
  local.get $1
  i32.load
  local.set $3
  i32.const 1
  drop
  local.get $2
  i32.const 4
  i32.add
  i32.const 15
  i32.and
  i32.eqz
  i32.eqz
  if
   i32.const 0
   i32.const 256
   i32.const 360
   i32.const 14
   call $~lib/builtins/abort
   unreachable
  end
  local.get $3
  i32.const 3
  i32.const -1
  i32.xor
  i32.and
  local.get $2
  i32.sub
  local.set $4
  local.get $4
  i32.const 4
  i32.const 12
  i32.add
  i32.ge_u
  if
   local.get $1
   local.get $2
   local.get $3
   i32.const 2
   i32.and
   i32.or
   call $~lib/rt/common/BLOCK#set:mmInfo
   local.get $1
   i32.const 4
   i32.add
   local.get $2
   i32.add
   local.set $5
   local.get $5
   local.get $4
   i32.const 4
   i32.sub
   i32.const 1
   i32.or
   call $~lib/rt/common/BLOCK#set:mmInfo
   local.get $0
   local.get $5
   call $~lib/rt/tlsf/insertBlock
  else
   local.get $1
   local.get $3
   i32.const 1
   i32.const -1
   i32.xor
   i32.and
   call $~lib/rt/common/BLOCK#set:mmInfo
   local.get $1
   local.set $5
   local.get $5
   i32.const 4
   i32.add
   local.get $5
   i32.load
   i32.const 3
   i32.const -1
   i32.xor
   i32.and
   i32.add
   local.get $1
   local.set $5
   local.get $5
   i32.const 4
   i32.add
   local.get $5
   i32.load
   i32.const 3
   i32.const -1
   i32.xor
   i32.and
   i32.add
   i32.load
   i32.const 2
   i32.const -1
   i32.xor
   i32.and
   call $~lib/rt/common/BLOCK#set:mmInfo
  end
 )
 (func $~lib/rt/tlsf/allocateBlock (param $0 i32) (param $1 i32) (result i32)
  (local $2 i32)
  (local $3 i32)
  local.get $1
  call $~lib/rt/tlsf/prepareSize
  local.set $2
  local.get $0
  local.get $2
  call $~lib/rt/tlsf/searchBlock
  local.set $3
  local.get $3
  i32.eqz
  if
   local.get $0
   local.get $2
   call $~lib/rt/tlsf/growMemory
   local.get $0
   local.get $2
   call $~lib/rt/tlsf/searchBlock
   local.set $3
   i32.const 1
   drop
   local.get $3
   i32.eqz
   if
    i32.const 0
    i32.const 256
    i32.const 499
    i32.const 16
    call $~lib/builtins/abort
    unreachable
   end
  end
  i32.const 1
  drop
  local.get $3
  i32.load
  i32.const 3
  i32.const -1
  i32.xor
  i32.and
  local.get $2
  i32.ge_u
  i32.eqz
  if
   i32.const 0
   i32.const 256
   i32.const 501
   i32.const 14
   call $~lib/builtins/abort
   unreachable
  end
  local.get $0
  local.get $3
  call $~lib/rt/tlsf/removeBlock
  local.get $0
  local.get $3
  local.get $2
  call $~lib/rt/tlsf/prepareBlock
  i32.const 0
  drop
  local.get $3
 )
 (func $~lib/rt/tlsf/__alloc (param $0 i32) (result i32)
  global.get $~lib/rt/tlsf/ROOT
  i32.eqz
  if
   call $~lib/rt/tlsf/initialize
  end
  global.get $~lib/rt/tlsf/ROOT
  local.get $0
  call $~lib/rt/tlsf/allocateBlock
  i32.const 4
  i32.add
 )
 (func $~lib/rt/tcms/Object#set:next (param $0 i32) (param $1 i32)
  local.get $0
  local.get $1
  local.get $0
  i32.load offset=4
  i32.const 3
  i32.and
  i32.or
  call $~lib/rt/tcms/Object#set:nextWithColor
 )
 (func $~lib/rt/tcms/ObjectList#push (param $0 i32) (param $1 i32)
  (local $2 i32)
  (local $3 i32)
  local.get $1
  global.get $~lib/rt/tcms/toSpace
  i32.ne
  if (result i32)
   local.get $1
   global.get $~lib/rt/tcms/fromSpace
   i32.ne
  else
   i32.const 0
  end
  i32.eqz
  if
   i32.const 0
   i32.const 176
   i32.const 142
   i32.const 5
   call $~lib/builtins/abort
   unreachable
  end
  local.get $0
  i32.load offset=8
  local.set $2
  local.get $1
  local.get $0
  local.tee $3
  i32.eqz
  if (result i32)
   i32.const 0
   i32.const 176
   i32.const 144
   i32.const 16
   call $~lib/builtins/abort
   unreachable
  else
   local.get $3
  end
  call $~lib/rt/tcms/Object#set:next
  local.get $1
  local.get $2
  local.tee $3
  i32.eqz
  if (result i32)
   i32.const 0
   i32.const 176
   i32.const 145
   i32.const 16
   call $~lib/builtins/abort
   unreachable
  else
   local.get $3
  end
  call $~lib/rt/tcms/Object#set:prev
  local.get $2
  local.get $1
  local.tee $3
  i32.eqz
  if (result i32)
   i32.const 0
   i32.const 176
   i32.const 146
   i32.const 17
   call $~lib/builtins/abort
   unreachable
  else
   local.get $3
  end
  call $~lib/rt/tcms/Object#set:next
  local.get $0
  local.get $1
  local.tee $3
  i32.eqz
  if (result i32)
   i32.const 0
   i32.const 176
   i32.const 147
   i32.const 17
   call $~lib/builtins/abort
   unreachable
  else
   local.get $3
  end
  call $~lib/rt/tcms/Object#set:prev
 )
 (func $~lib/rt/tcms/Object#set:color (param $0 i32) (param $1 i32)
  local.get $0
  local.get $0
  i32.load offset=4
  i32.const 3
  i32.const -1
  i32.xor
  i32.and
  local.get $1
  i32.or
  call $~lib/rt/tcms/Object#set:nextWithColor
 )
 (func $~lib/rt/tcms/Object#set:rtId (param $0 i32) (param $1 i32)
  local.get $0
  local.get $1
  i32.store offset=12
 )
 (func $~lib/rt/tcms/Object#set:rtSize (param $0 i32) (param $1 i32)
  local.get $0
  local.get $1
  i32.store offset=16
 )
 (func $~lib/memory/memory.fill (param $0 i32) (param $1 i32) (param $2 i32)
  (local $3 i32)
  (local $4 i32)
  (local $5 i32)
  (local $6 i32)
  (local $7 i32)
  (local $8 i32)
  (local $9 i64)
  (local $10 i32)
  block $~lib/util/memory/memset|inlined.0
   local.get $0
   local.set $5
   local.get $1
   local.set $4
   local.get $2
   local.set $3
   i32.const 0
   i32.const 1
   i32.gt_s
   drop
   local.get $3
   i32.eqz
   if
    br $~lib/util/memory/memset|inlined.0
   end
   local.get $5
   local.get $3
   i32.add
   i32.const 4
   i32.sub
   local.set $6
   local.get $5
   local.get $4
   i32.store8
   local.get $6
   local.get $4
   i32.store8 offset=3
   local.get $3
   i32.const 2
   i32.le_u
   if
    br $~lib/util/memory/memset|inlined.0
   end
   local.get $5
   local.get $4
   i32.store8 offset=1
   local.get $5
   local.get $4
   i32.store8 offset=2
   local.get $6
   local.get $4
   i32.store8 offset=2
   local.get $6
   local.get $4
   i32.store8 offset=1
   local.get $3
   i32.const 6
   i32.le_u
   if
    br $~lib/util/memory/memset|inlined.0
   end
   local.get $5
   local.get $4
   i32.store8 offset=3
   local.get $6
   local.get $4
   i32.store8
   local.get $3
   i32.const 8
   i32.le_u
   if
    br $~lib/util/memory/memset|inlined.0
   end
   i32.const 0
   local.get $5
   i32.sub
   i32.const 3
   i32.and
   local.set $7
   local.get $5
   local.get $7
   i32.add
   local.set $5
   local.get $3
   local.get $7
   i32.sub
   local.set $3
   local.get $3
   i32.const -4
   i32.and
   local.set $3
   i32.const -1
   i32.const 255
   i32.div_u
   local.get $4
   i32.const 255
   i32.and
   i32.mul
   local.set $8
   local.get $5
   local.get $3
   i32.add
   i32.const 28
   i32.sub
   local.set $6
   local.get $5
   local.get $8
   i32.store
   local.get $6
   local.get $8
   i32.store offset=24
   local.get $3
   i32.const 8
   i32.le_u
   if
    br $~lib/util/memory/memset|inlined.0
   end
   local.get $5
   local.get $8
   i32.store offset=4
   local.get $5
   local.get $8
   i32.store offset=8
   local.get $6
   local.get $8
   i32.store offset=16
   local.get $6
   local.get $8
   i32.store offset=20
   local.get $3
   i32.const 24
   i32.le_u
   if
    br $~lib/util/memory/memset|inlined.0
   end
   local.get $5
   local.get $8
   i32.store offset=12
   local.get $5
   local.get $8
   i32.store offset=16
   local.get $5
   local.get $8
   i32.store offset=20
   local.get $5
   local.get $8
   i32.store offset=24
   local.get $6
   local.get $8
   i32.store
   local.get $6
   local.get $8
   i32.store offset=4
   local.get $6
   local.get $8
   i32.store offset=8
   local.get $6
   local.get $8
   i32.store offset=12
   i32.const 24
   local.get $5
   i32.const 4
   i32.and
   i32.add
   local.set $7
   local.get $5
   local.get $7
   i32.add
   local.set $5
   local.get $3
   local.get $7
   i32.sub
   local.set $3
   local.get $8
   i64.extend_i32_u
   local.get $8
   i64.extend_i32_u
   i64.const 32
   i64.shl
   i64.or
   local.set $9
   loop $while-continue|0
    local.get $3
    i32.const 32
    i32.ge_u
    local.set $10
    local.get $10
    if
     local.get $5
     local.get $9
     i64.store
     local.get $5
     local.get $9
     i64.store offset=8
     local.get $5
     local.get $9
     i64.store offset=16
     local.get $5
     local.get $9
     i64.store offset=24
     local.get $3
     i32.const 32
     i32.sub
     local.set $3
     local.get $5
     i32.const 32
     i32.add
     local.set $5
     br $while-continue|0
    end
   end
  end
 )
 (func $~lib/rt/tcms/Object#get:size (param $0 i32) (result i32)
  i32.const 4
  local.get $0
  i32.load
  i32.const 3
  i32.const -1
  i32.xor
  i32.and
  i32.add
 )
 (func $~lib/rt/tcms/__new (param $0 i32) (param $1 i32) (result i32)
  (local $2 i32)
  (local $3 i32)
  (local $4 i32)
  global.get $~lib/rt/tcms/state
  i32.const 0
  i32.eq
  if
   call $~lib/rt/tcms/init
  end
  i32.const 16
  local.get $0
  i32.add
  call $~lib/rt/tlsf/__alloc
  i32.const 4
  i32.sub
  local.set $2
  global.get $~lib/rt/tcms/fromSpace
  local.get $2
  call $~lib/rt/tcms/ObjectList#push
  local.get $2
  global.get $~lib/rt/tcms/white
  call $~lib/rt/tcms/Object#set:color
  local.get $2
  local.get $1
  call $~lib/rt/tcms/Object#set:rtId
  local.get $2
  local.get $0
  call $~lib/rt/tcms/Object#set:rtSize
  local.get $2
  local.set $3
  local.get $3
  i32.const 20
  i32.add
  local.set $4
  local.get $4
  i32.const 0
  local.get $0
  call $~lib/memory/memory.fill
  global.get $~lib/rt/tcms/total
  i32.const 1
  i32.add
  global.set $~lib/rt/tcms/total
  global.get $~lib/rt/tcms/totalMem
  local.get $2
  call $~lib/rt/tcms/Object#get:size
  i32.add
  global.set $~lib/rt/tcms/totalMem
  local.get $4
 )
 (func $~lib/arraybuffer/ArrayBuffer#constructor (param $0 i32) (param $1 i32) (result i32)
  (local $2 i32)
  local.get $1
  i32.const 1073741820
  i32.gt_u
  if
   i32.const 32
   i32.const 80
   i32.const 49
   i32.const 43
   call $~lib/builtins/abort
   unreachable
  end
  local.get $1
  i32.const 0
  call $~lib/rt/tcms/__new
  local.set $2
  local.get $2
  i32.const 0
  local.get $1
  call $~lib/memory/memory.fill
  local.get $2
 )
 (func $~lib/arraybuffer/ArrayBuffer#get:byteLength (param $0 i32) (result i32)
  local.get $0
  i32.const 20
  i32.sub
  i32.load offset=16
 )
 (func $~lib/util/memory/memcpy (param $0 i32) (param $1 i32) (param $2 i32)
  (local $3 i32)
  (local $4 i32)
  (local $5 i32)
  (local $6 i32)
  loop $while-continue|0
   local.get $2
   if (result i32)
    local.get $1
    i32.const 3
    i32.and
   else
    i32.const 0
   end
   local.set $5
   local.get $5
   if
    local.get $0
    local.tee $6
    i32.const 1
    i32.add
    local.set $0
    local.get $6
    local.get $1
    local.tee $6
    i32.const 1
    i32.add
    local.set $1
    local.get $6
    i32.load8_u
    i32.store8
    local.get $2
    i32.const 1
    i32.sub
    local.set $2
    br $while-continue|0
   end
  end
  local.get $0
  i32.const 3
  i32.and
  i32.const 0
  i32.eq
  if
   loop $while-continue|1
    local.get $2
    i32.const 16
    i32.ge_u
    local.set $5
    local.get $5
    if
     local.get $0
     local.get $1
     i32.load
     i32.store
     local.get $0
     i32.const 4
     i32.add
     local.get $1
     i32.const 4
     i32.add
     i32.load
     i32.store
     local.get $0
     i32.const 8
     i32.add
     local.get $1
     i32.const 8
     i32.add
     i32.load
     i32.store
     local.get $0
     i32.const 12
     i32.add
     local.get $1
     i32.const 12
     i32.add
     i32.load
     i32.store
     local.get $1
     i32.const 16
     i32.add
     local.set $1
     local.get $0
     i32.const 16
     i32.add
     local.set $0
     local.get $2
     i32.const 16
     i32.sub
     local.set $2
     br $while-continue|1
    end
   end
   local.get $2
   i32.const 8
   i32.and
   if
    local.get $0
    local.get $1
    i32.load
    i32.store
    local.get $0
    i32.const 4
    i32.add
    local.get $1
    i32.const 4
    i32.add
    i32.load
    i32.store
    local.get $0
    i32.const 8
    i32.add
    local.set $0
    local.get $1
    i32.const 8
    i32.add
    local.set $1
   end
   local.get $2
   i32.const 4
   i32.and
   if
    local.get $0
    local.get $1
    i32.load
    i32.store
    local.get $0
    i32.const 4
    i32.add
    local.set $0
    local.get $1
    i32.const 4
    i32.add
    local.set $1
   end
   local.get $2
   i32.const 2
   i32.and
   if
    local.get $0
    local.get $1
    i32.load16_u
    i32.store16
    local.get $0
    i32.const 2
    i32.add
    local.set $0
    local.get $1
    i32.const 2
    i32.add
    local.set $1
   end
   local.get $2
   i32.const 1
   i32.and
   if
    local.get $0
    local.tee $5
    i32.const 1
    i32.add
    local.set $0
    local.get $5
    local.get $1
    local.tee $5
    i32.const 1
    i32.add
    local.set $1
    local.get $5
    i32.load8_u
    i32.store8
   end
   return
  end
  local.get $2
  i32.const 32
  i32.ge_u
  if
   block $break|2
    block $case2|2
     block $case1|2
      block $case0|2
       local.get $0
       i32.const 3
       i32.and
       local.set $5
       local.get $5
       i32.const 1
       i32.eq
       br_if $case0|2
       local.get $5
       i32.const 2
       i32.eq
       br_if $case1|2
       local.get $5
       i32.const 3
       i32.eq
       br_if $case2|2
       br $break|2
      end
      local.get $1
      i32.load
      local.set $3
      local.get $0
      local.tee $5
      i32.const 1
      i32.add
      local.set $0
      local.get $5
      local.get $1
      local.tee $5
      i32.const 1
      i32.add
      local.set $1
      local.get $5
      i32.load8_u
      i32.store8
      local.get $0
      local.tee $5
      i32.const 1
      i32.add
      local.set $0
      local.get $5
      local.get $1
      local.tee $5
      i32.const 1
      i32.add
      local.set $1
      local.get $5
      i32.load8_u
      i32.store8
      local.get $0
      local.tee $5
      i32.const 1
      i32.add
      local.set $0
      local.get $5
      local.get $1
      local.tee $5
      i32.const 1
      i32.add
      local.set $1
      local.get $5
      i32.load8_u
      i32.store8
      local.get $2
      i32.const 3
      i32.sub
      local.set $2
      loop $while-continue|3
       local.get $2
       i32.const 17
       i32.ge_u
       local.set $5
       local.get $5
       if
        local.get $1
        i32.const 1
        i32.add
        i32.load
        local.set $4
        local.get $0
        local.get $3
        i32.const 24
        i32.shr_u
        local.get $4
        i32.const 8
        i32.shl
        i32.or
        i32.store
        local.get $1
        i32.const 5
        i32.add
        i32.load
        local.set $3
        local.get $0
        i32.const 4
        i32.add
        local.get $4
        i32.const 24
        i32.shr_u
        local.get $3
        i32.const 8
        i32.shl
        i32.or
        i32.store
        local.get $1
        i32.const 9
        i32.add
        i32.load
        local.set $4
        local.get $0
        i32.const 8
        i32.add
        local.get $3
        i32.const 24
        i32.shr_u
        local.get $4
        i32.const 8
        i32.shl
        i32.or
        i32.store
        local.get $1
        i32.const 13
        i32.add
        i32.load
        local.set $3
        local.get $0
        i32.const 12
        i32.add
        local.get $4
        i32.const 24
        i32.shr_u
        local.get $3
        i32.const 8
        i32.shl
        i32.or
        i32.store
        local.get $1
        i32.const 16
        i32.add
        local.set $1
        local.get $0
        i32.const 16
        i32.add
        local.set $0
        local.get $2
        i32.const 16
        i32.sub
        local.set $2
        br $while-continue|3
       end
      end
      br $break|2
     end
     local.get $1
     i32.load
     local.set $3
     local.get $0
     local.tee $5
     i32.const 1
     i32.add
     local.set $0
     local.get $5
     local.get $1
     local.tee $5
     i32.const 1
     i32.add
     local.set $1
     local.get $5
     i32.load8_u
     i32.store8
     local.get $0
     local.tee $5
     i32.const 1
     i32.add
     local.set $0
     local.get $5
     local.get $1
     local.tee $5
     i32.const 1
     i32.add
     local.set $1
     local.get $5
     i32.load8_u
     i32.store8
     local.get $2
     i32.const 2
     i32.sub
     local.set $2
     loop $while-continue|4
      local.get $2
      i32.const 18
      i32.ge_u
      local.set $5
      local.get $5
      if
       local.get $1
       i32.const 2
       i32.add
       i32.load
       local.set $4
       local.get $0
       local.get $3
       i32.const 16
       i32.shr_u
       local.get $4
       i32.const 16
       i32.shl
       i32.or
       i32.store
       local.get $1
       i32.const 6
       i32.add
       i32.load
       local.set $3
       local.get $0
       i32.const 4
       i32.add
       local.get $4
       i32.const 16
       i32.shr_u
       local.get $3
       i32.const 16
       i32.shl
       i32.or
       i32.store
       local.get $1
       i32.const 10
       i32.add
       i32.load
       local.set $4
       local.get $0
       i32.const 8
       i32.add
       local.get $3
       i32.const 16
       i32.shr_u
       local.get $4
       i32.const 16
       i32.shl
       i32.or
       i32.store
       local.get $1
       i32.const 14
       i32.add
       i32.load
       local.set $3
       local.get $0
       i32.const 12
       i32.add
       local.get $4
       i32.const 16
       i32.shr_u
       local.get $3
       i32.const 16
       i32.shl
       i32.or
       i32.store
       local.get $1
       i32.const 16
       i32.add
       local.set $1
       local.get $0
       i32.const 16
       i32.add
       local.set $0
       local.get $2
       i32.const 16
       i32.sub
       local.set $2
       br $while-continue|4
      end
     end
     br $break|2
    end
    local.get $1
    i32.load
    local.set $3
    local.get $0
    local.tee $5
    i32.const 1
    i32.add
    local.set $0
    local.get $5
    local.get $1
    local.tee $5
    i32.const 1
    i32.add
    local.set $1
    local.get $5
    i32.load8_u
    i32.store8
    local.get $2
    i32.const 1
    i32.sub
    local.set $2
    loop $while-continue|5
     local.get $2
     i32.const 19
     i32.ge_u
     local.set $5
     local.get $5
     if
      local.get $1
      i32.const 3
      i32.add
      i32.load
      local.set $4
      local.get $0
      local.get $3
      i32.const 8
      i32.shr_u
      local.get $4
      i32.const 24
      i32.shl
      i32.or
      i32.store
      local.get $1
      i32.const 7
      i32.add
      i32.load
      local.set $3
      local.get $0
      i32.const 4
      i32.add
      local.get $4
      i32.const 8
      i32.shr_u
      local.get $3
      i32.const 24
      i32.shl
      i32.or
      i32.store
      local.get $1
      i32.const 11
      i32.add
      i32.load
      local.set $4
      local.get $0
      i32.const 8
      i32.add
      local.get $3
      i32.const 8
      i32.shr_u
      local.get $4
      i32.const 24
      i32.shl
      i32.or
      i32.store
      local.get $1
      i32.const 15
      i32.add
      i32.load
      local.set $3
      local.get $0
      i32.const 12
      i32.add
      local.get $4
      i32.const 8
      i32.shr_u
      local.get $3
      i32.const 24
      i32.shl
      i32.or
      i32.store
      local.get $1
      i32.const 16
      i32.add
      local.set $1
      local.get $0
      i32.const 16
      i32.add
      local.set $0
      local.get $2
      i32.const 16
      i32.sub
      local.set $2
      br $while-continue|5
     end
    end
    br $break|2
   end
  end
  local.get $2
  i32.const 16
  i32.and
  if
   local.get $0
   local.tee $5
   i32.const 1
   i32.add
   local.set $0
   local.get $5
   local.get $1
   local.tee $5
   i32.const 1
   i32.add
   local.set $1
   local.get $5
   i32.load8_u
   i32.store8
   local.get $0
   local.tee $5
   i32.const 1
   i32.add
   local.set $0
   local.get $5
   local.get $1
   local.tee $5
   i32.const 1
   i32.add
   local.set $1
   local.get $5
   i32.load8_u
   i32.store8
   local.get $0
   local.tee $5
   i32.const 1
   i32.add
   local.set $0
   local.get $5
   local.get $1
   local.tee $5
   i32.const 1
   i32.add
   local.set $1
   local.get $5
   i32.load8_u
   i32.store8
   local.get $0
   local.tee $5
   i32.const 1
   i32.add
   local.set $0
   local.get $5
   local.get $1
   local.tee $5
   i32.const 1
   i32.add
   local.set $1
   local.get $5
   i32.load8_u
   i32.store8
   local.get $0
   local.tee $5
   i32.const 1
   i32.add
   local.set $0
   local.get $5
   local.get $1
   local.tee $5
   i32.const 1
   i32.add
   local.set $1
   local.get $5
   i32.load8_u
   i32.store8
   local.get $0
   local.tee $5
   i32.const 1
   i32.add
   local.set $0
   local.get $5
   local.get $1
   local.tee $5
   i32.const 1
   i32.add
   local.set $1
   local.get $5
   i32.load8_u
   i32.store8
   local.get $0
   local.tee $5
   i32.const 1
   i32.add
   local.set $0
   local.get $5
   local.get $1
   local.tee $5
   i32.const 1
   i32.add
   local.set $1
   local.get $5
   i32.load8_u
   i32.store8
   local.get $0
   local.tee $5
   i32.const 1
   i32.add
   local.set $0
   local.get $5
   local.get $1
   local.tee $5
   i32.const 1
   i32.add
   local.set $1
   local.get $5
   i32.load8_u
   i32.store8
   local.get $0
   local.tee $5
   i32.const 1
   i32.add
   local.set $0
   local.get $5
   local.get $1
   local.tee $5
   i32.const 1
   i32.add
   local.set $1
   local.get $5
   i32.load8_u
   i32.store8
   local.get $0
   local.tee $5
   i32.const 1
   i32.add
   local.set $0
   local.get $5
   local.get $1
   local.tee $5
   i32.const 1
   i32.add
   local.set $1
   local.get $5
   i32.load8_u
   i32.store8
   local.get $0
   local.tee $5
   i32.const 1
   i32.add
   local.set $0
   local.get $5
   local.get $1
   local.tee $5
   i32.const 1
   i32.add
   local.set $1
   local.get $5
   i32.load8_u
   i32.store8
   local.get $0
   local.tee $5
   i32.const 1
   i32.add
   local.set $0
   local.get $5
   local.get $1
   local.tee $5
   i32.const 1
   i32.add
   local.set $1
   local.get $5
   i32.load8_u
   i32.store8
   local.get $0
   local.tee $5
   i32.const 1
   i32.add
   local.set $0
   local.get $5
   local.get $1
   local.tee $5
   i32.const 1
   i32.add
   local.set $1
   local.get $5
   i32.load8_u
   i32.store8
   local.get $0
   local.tee $5
   i32.const 1
   i32.add
   local.set $0
   local.get $5
   local.get $1
   local.tee $5
   i32.const 1
   i32.add
   local.set $1
   local.get $5
   i32.load8_u
   i32.store8
   local.get $0
   local.tee $5
   i32.const 1
   i32.add
   local.set $0
   local.get $5
   local.get $1
   local.tee $5
   i32.const 1
   i32.add
   local.set $1
   local.get $5
   i32.load8_u
   i32.store8
   local.get $0
   local.tee $5
   i32.const 1
   i32.add
   local.set $0
   local.get $5
   local.get $1
   local.tee $5
   i32.const 1
   i32.add
   local.set $1
   local.get $5
   i32.load8_u
   i32.store8
  end
  local.get $2
  i32.const 8
  i32.and
  if
   local.get $0
   local.tee $5
   i32.const 1
   i32.add
   local.set $0
   local.get $5
   local.get $1
   local.tee $5
   i32.const 1
   i32.add
   local.set $1
   local.get $5
   i32.load8_u
   i32.store8
   local.get $0
   local.tee $5
   i32.const 1
   i32.add
   local.set $0
   local.get $5
   local.get $1
   local.tee $5
   i32.const 1
   i32.add
   local.set $1
   local.get $5
   i32.load8_u
   i32.store8
   local.get $0
   local.tee $5
   i32.const 1
   i32.add
   local.set $0
   local.get $5
   local.get $1
   local.tee $5
   i32.const 1
   i32.add
   local.set $1
   local.get $5
   i32.load8_u
   i32.store8
   local.get $0
   local.tee $5
   i32.const 1
   i32.add
   local.set $0
   local.get $5
   local.get $1
   local.tee $5
   i32.const 1
   i32.add
   local.set $1
   local.get $5
   i32.load8_u
   i32.store8
   local.get $0
   local.tee $5
   i32.const 1
   i32.add
   local.set $0
   local.get $5
   local.get $1
   local.tee $5
   i32.const 1
   i32.add
   local.set $1
   local.get $5
   i32.load8_u
   i32.store8
   local.get $0
   local.tee $5
   i32.const 1
   i32.add
   local.set $0
   local.get $5
   local.get $1
   local.tee $5
   i32.const 1
   i32.add
   local.set $1
   local.get $5
   i32.load8_u
   i32.store8
   local.get $0
   local.tee $5
   i32.const 1
   i32.add
   local.set $0
   local.get $5
   local.get $1
   local.tee $5
   i32.const 1
   i32.add
   local.set $1
   local.get $5
   i32.load8_u
   i32.store8
   local.get $0
   local.tee $5
   i32.const 1
   i32.add
   local.set $0
   local.get $5
   local.get $1
   local.tee $5
   i32.const 1
   i32.add
   local.set $1
   local.get $5
   i32.load8_u
   i32.store8
  end
  local.get $2
  i32.const 4
  i32.and
  if
   local.get $0
   local.tee $5
   i32.const 1
   i32.add
   local.set $0
   local.get $5
   local.get $1
   local.tee $5
   i32.const 1
   i32.add
   local.set $1
   local.get $5
   i32.load8_u
   i32.store8
   local.get $0
   local.tee $5
   i32.const 1
   i32.add
   local.set $0
   local.get $5
   local.get $1
   local.tee $5
   i32.const 1
   i32.add
   local.set $1
   local.get $5
   i32.load8_u
   i32.store8
   local.get $0
   local.tee $5
   i32.const 1
   i32.add
   local.set $0
   local.get $5
   local.get $1
   local.tee $5
   i32.const 1
   i32.add
   local.set $1
   local.get $5
   i32.load8_u
   i32.store8
   local.get $0
   local.tee $5
   i32.const 1
   i32.add
   local.set $0
   local.get $5
   local.get $1
   local.tee $5
   i32.const 1
   i32.add
   local.set $1
   local.get $5
   i32.load8_u
   i32.store8
  end
  local.get $2
  i32.const 2
  i32.and
  if
   local.get $0
   local.tee $5
   i32.const 1
   i32.add
   local.set $0
   local.get $5
   local.get $1
   local.tee $5
   i32.const 1
   i32.add
   local.set $1
   local.get $5
   i32.load8_u
   i32.store8
   local.get $0
   local.tee $5
   i32.const 1
   i32.add
   local.set $0
   local.get $5
   local.get $1
   local.tee $5
   i32.const 1
   i32.add
   local.set $1
   local.get $5
   i32.load8_u
   i32.store8
  end
  local.get $2
  i32.const 1
  i32.and
  if
   local.get $0
   local.tee $5
   i32.const 1
   i32.add
   local.set $0
   local.get $5
   local.get $1
   local.tee $5
   i32.const 1
   i32.add
   local.set $1
   local.get $5
   i32.load8_u
   i32.store8
  end
 )
 (func $~lib/memory/memory.copy (param $0 i32) (param $1 i32) (param $2 i32)
  (local $3 i32)
  (local $4 i32)
  (local $5 i32)
  (local $6 i32)
  (local $7 i32)
  block $~lib/util/memory/memmove|inlined.0
   local.get $0
   local.set $5
   local.get $1
   local.set $4
   local.get $2
   local.set $3
   local.get $5
   local.get $4
   i32.eq
   if
    br $~lib/util/memory/memmove|inlined.0
   end
   i32.const 0
   i32.const 1
   i32.lt_s
   drop
   local.get $4
   local.get $5
   i32.sub
   local.get $3
   i32.sub
   i32.const 0
   local.get $3
   i32.const 1
   i32.shl
   i32.sub
   i32.le_u
   if
    local.get $5
    local.get $4
    local.get $3
    call $~lib/util/memory/memcpy
    br $~lib/util/memory/memmove|inlined.0
   end
   local.get $5
   local.get $4
   i32.lt_u
   if
    i32.const 0
    i32.const 2
    i32.lt_s
    drop
    local.get $4
    i32.const 7
    i32.and
    local.get $5
    i32.const 7
    i32.and
    i32.eq
    if
     loop $while-continue|0
      local.get $5
      i32.const 7
      i32.and
      local.set $6
      local.get $6
      if
       local.get $3
       i32.eqz
       if
        br $~lib/util/memory/memmove|inlined.0
       end
       local.get $3
       i32.const 1
       i32.sub
       local.set $3
       local.get $5
       local.tee $7
       i32.const 1
       i32.add
       local.set $5
       local.get $7
       local.get $4
       local.tee $7
       i32.const 1
       i32.add
       local.set $4
       local.get $7
       i32.load8_u
       i32.store8
       br $while-continue|0
      end
     end
     loop $while-continue|1
      local.get $3
      i32.const 8
      i32.ge_u
      local.set $6
      local.get $6
      if
       local.get $5
       local.get $4
       i64.load
       i64.store
       local.get $3
       i32.const 8
       i32.sub
       local.set $3
       local.get $5
       i32.const 8
       i32.add
       local.set $5
       local.get $4
       i32.const 8
       i32.add
       local.set $4
       br $while-continue|1
      end
     end
    end
    loop $while-continue|2
     local.get $3
     local.set $6
     local.get $6
     if
      local.get $5
      local.tee $7
      i32.const 1
      i32.add
      local.set $5
      local.get $7
      local.get $4
      local.tee $7
      i32.const 1
      i32.add
      local.set $4
      local.get $7
      i32.load8_u
      i32.store8
      local.get $3
      i32.const 1
      i32.sub
      local.set $3
      br $while-continue|2
     end
    end
   else
    i32.const 0
    i32.const 2
    i32.lt_s
    drop
    local.get $4
    i32.const 7
    i32.and
    local.get $5
    i32.const 7
    i32.and
    i32.eq
    if
     loop $while-continue|3
      local.get $5
      local.get $3
      i32.add
      i32.const 7
      i32.and
      local.set $6
      local.get $6
      if
       local.get $3
       i32.eqz
       if
        br $~lib/util/memory/memmove|inlined.0
       end
       local.get $5
       local.get $3
       i32.const 1
       i32.sub
       local.tee $3
       i32.add
       local.get $4
       local.get $3
       i32.add
       i32.load8_u
       i32.store8
       br $while-continue|3
      end
     end
     loop $while-continue|4
      local.get $3
      i32.const 8
      i32.ge_u
      local.set $6
      local.get $6
      if
       local.get $3
       i32.const 8
       i32.sub
       local.set $3
       local.get $5
       local.get $3
       i32.add
       local.get $4
       local.get $3
       i32.add
       i64.load
       i64.store
       br $while-continue|4
      end
     end
    end
    loop $while-continue|5
     local.get $3
     local.set $6
     local.get $6
     if
      local.get $5
      local.get $3
      i32.const 1
      i32.sub
      local.tee $3
      i32.add
      local.get $4
      local.get $3
      i32.add
      i32.load8_u
      i32.store8
      br $while-continue|5
     end
    end
   end
  end
 )
 (func $~lib/arraybuffer/ArrayBuffer#slice (param $0 i32) (param $1 i32) (param $2 i32) (result i32)
  (local $3 i32)
  (local $4 i32)
  (local $5 i32)
  (local $6 i32)
  (local $7 i32)
  local.get $0
  call $~lib/arraybuffer/ArrayBuffer#get:byteLength
  local.set $3
  local.get $1
  i32.const 0
  i32.lt_s
  if (result i32)
   local.get $3
   local.get $1
   i32.add
   local.tee $4
   i32.const 0
   local.tee $5
   local.get $4
   local.get $5
   i32.gt_s
   select
  else
   local.get $1
   local.tee $5
   local.get $3
   local.tee $4
   local.get $5
   local.get $4
   i32.lt_s
   select
  end
  local.set $1
  local.get $2
  i32.const 0
  i32.lt_s
  if (result i32)
   local.get $3
   local.get $2
   i32.add
   local.tee $4
   i32.const 0
   local.tee $5
   local.get $4
   local.get $5
   i32.gt_s
   select
  else
   local.get $2
   local.tee $5
   local.get $3
   local.tee $4
   local.get $5
   local.get $4
   i32.lt_s
   select
  end
  local.set $2
  local.get $2
  local.get $1
  i32.sub
  local.tee $4
  i32.const 0
  local.tee $5
  local.get $4
  local.get $5
  i32.gt_s
  select
  local.set $6
  local.get $6
  i32.const 0
  call $~lib/rt/tcms/__new
  local.set $7
  local.get $7
  local.get $0
  local.get $1
  i32.add
  local.get $6
  call $~lib/memory/memory.copy
  local.get $7
 )
 (func $~lib/arraybuffer/ArrayBuffer.isView<~lib/array/Array<i32>|null> (param $0 i32) (result i32)
  i32.const 1
  drop
  local.get $0
  i32.const 0
  i32.eq
  if
   i32.const 0
   return
  end
  i32.const 0
  drop
  i32.const 0
  drop
  i32.const 0
  drop
  i32.const 0
  drop
  i32.const 0
  drop
  i32.const 0
  drop
  i32.const 0
  drop
  i32.const 0
  drop
  i32.const 0
  drop
  i32.const 0
  drop
  i32.const 0
  drop
  i32.const 0
  drop
  i32.const 0
 )
 (func $~lib/arraybuffer/ArrayBuffer.isView<usize> (param $0 i32) (result i32)
  i32.const 0
  drop
  i32.const 0
  drop
  i32.const 0
  drop
  i32.const 0
  drop
  i32.const 0
  drop
  i32.const 0
  drop
  i32.const 0
  drop
  i32.const 0
  drop
  i32.const 0
  drop
  i32.const 0
  drop
  i32.const 0
  drop
  i32.const 0
  drop
  i32.const 0
  drop
  i32.const 0
 )
 (func $~lib/arraybuffer/ArrayBuffer.isView<~lib/typedarray/Uint8Array|null> (param $0 i32) (result i32)
  i32.const 1
  drop
  local.get $0
  i32.const 0
  i32.eq
  if
   i32.const 0
   return
  end
  i32.const 0
  drop
  i32.const 1
  drop
  i32.const 1
  return
 )
 (func $~lib/arraybuffer/ArrayBuffer.isView<~lib/typedarray/Int32Array|null> (param $0 i32) (result i32)
  i32.const 1
  drop
  local.get $0
  i32.const 0
  i32.eq
  if
   i32.const 0
   return
  end
  i32.const 0
  drop
  i32.const 0
  drop
  i32.const 0
  drop
  i32.const 0
  drop
  i32.const 0
  drop
  i32.const 1
  drop
  i32.const 1
  return
 )
 (func $~lib/arraybuffer/ArrayBuffer.isView<~lib/dataview/DataView|null> (param $0 i32) (result i32)
  i32.const 1
  drop
  local.get $0
  i32.const 0
  i32.eq
  if
   i32.const 0
   return
  end
  i32.const 0
  drop
  i32.const 0
  drop
  i32.const 0
  drop
  i32.const 0
  drop
  i32.const 0
  drop
  i32.const 0
  drop
  i32.const 0
  drop
  i32.const 0
  drop
  i32.const 0
  drop
  i32.const 0
  drop
  i32.const 0
  drop
  i32.const 1
  drop
  i32.const 1
  return
 )
 (func $~lib/rt/tcms/Object#get:color (param $0 i32) (result i32)
  local.get $0
  i32.load offset=4
  i32.const 3
  i32.and
 )
 (func $~lib/rt/tcms/Object#get:next (param $0 i32) (result i32)
  local.get $0
  i32.load offset=4
  i32.const 3
  i32.const -1
  i32.xor
  i32.and
 )
 (func $~lib/rt/tcms/Object#unlink (param $0 i32)
  (local $1 i32)
  (local $2 i32)
  (local $3 i32)
  local.get $0
  call $~lib/rt/tcms/Object#get:next
  local.set $1
  local.get $0
  i32.load offset=8
  local.set $2
  local.get $1
  i32.const 0
  i32.eq
  if
   local.get $2
   i32.const 0
   i32.eq
   i32.eqz
   if
    i32.const 0
    i32.const 176
    i32.const 120
    i32.const 7
    call $~lib/builtins/abort
    unreachable
   end
   return
  end
  local.get $1
  local.get $2
  local.tee $3
  i32.eqz
  if (result i32)
   i32.const 0
   i32.const 176
   i32.const 123
   i32.const 17
   call $~lib/builtins/abort
   unreachable
  else
   local.get $3
  end
  call $~lib/rt/tcms/Object#set:prev
  local.get $2
  local.get $1
  call $~lib/rt/tcms/Object#set:next
 )
 (func $~lib/rt/tcms/Object#makeGray (param $0 i32)
  (local $1 i32)
  local.get $0
  global.get $~lib/rt/tcms/iter
  i32.eq
  if
   local.get $0
   i32.load offset=8
   local.tee $1
   i32.eqz
   if (result i32)
    i32.const 0
    i32.const 176
    i32.const 130
    i32.const 30
    call $~lib/builtins/abort
    unreachable
   else
    local.get $1
   end
   global.set $~lib/rt/tcms/iter
  end
  local.get $0
  call $~lib/rt/tcms/Object#unlink
  global.get $~lib/rt/tcms/toSpace
  local.get $0
  call $~lib/rt/tcms/ObjectList#push
  local.get $0
  i32.const 2
  call $~lib/rt/tcms/Object#set:color
 )
 (func $~lib/rt/tcms/__link (param $0 i32) (param $1 i32) (param $2 i32)
  (local $3 i32)
  (local $4 i32)
  (local $5 i32)
  local.get $1
  i32.eqz
  if
   return
  end
  global.get $~lib/rt/tcms/state
  i32.const 0
  i32.eq
  if
   call $~lib/rt/tcms/init
  end
  i32.const 1
  drop
  local.get $0
  i32.eqz
  if
   i32.const 0
   i32.const 176
   i32.const 299
   i32.const 14
   call $~lib/builtins/abort
   unreachable
  end
  global.get $~lib/rt/tcms/white
  i32.eqz
  local.set $3
  local.get $0
  local.set $4
  local.get $4
  i32.const 20
  i32.sub
  local.set $5
  local.get $5
  call $~lib/rt/tcms/Object#get:color
  local.get $3
  i32.eq
  if
   local.get $1
   local.set $4
   local.get $4
   i32.const 20
   i32.sub
   local.set $4
   local.get $4
   call $~lib/rt/tcms/Object#get:color
   global.get $~lib/rt/tcms/white
   i32.eq
   if
    local.get $2
    if
     local.get $5
     call $~lib/rt/tcms/Object#makeGray
    else
     local.get $4
     call $~lib/rt/tcms/Object#makeGray
    end
   end
  end
 )
 (func $~lib/arraybuffer/ArrayBufferView#set:buffer (param $0 i32) (param $1 i32)
  local.get $0
  local.get $1
  i32.store
  local.get $0
  local.get $1
  i32.const 0
  call $~lib/rt/tcms/__link
 )
 (func $~lib/arraybuffer/ArrayBufferView#set:dataStart (param $0 i32) (param $1 i32)
  local.get $0
  local.get $1
  i32.store offset=4
 )
 (func $~lib/arraybuffer/ArrayBufferView#set:byteLength (param $0 i32) (param $1 i32)
  local.get $0
  local.get $1
  i32.store offset=8
 )
 (func $~lib/arraybuffer/ArrayBufferView#constructor (param $0 i32) (param $1 i32) (param $2 i32) (result i32)
  (local $3 i32)
  local.get $0
  i32.eqz
  if
   i32.const 12
   i32.const 2
   call $~lib/rt/tcms/__new
   local.set $0
  end
  local.get $0
  i32.const 0
  call $~lib/arraybuffer/ArrayBufferView#set:buffer
  local.get $0
  i32.const 0
  call $~lib/arraybuffer/ArrayBufferView#set:dataStart
  local.get $0
  i32.const 0
  call $~lib/arraybuffer/ArrayBufferView#set:byteLength
  local.get $1
  i32.const 1073741820
  local.get $2
  i32.shr_u
  i32.gt_u
  if
   i32.const 32
   i32.const 80
   i32.const 18
   i32.const 57
   call $~lib/builtins/abort
   unreachable
  end
  local.get $1
  local.get $2
  i32.shl
  local.tee $1
  i32.const 0
  call $~lib/rt/tcms/__new
  local.set $3
  local.get $3
  i32.const 0
  local.get $1
  call $~lib/memory/memory.fill
  local.get $0
  local.get $3
  call $~lib/arraybuffer/ArrayBufferView#set:buffer
  local.get $0
  local.get $3
  call $~lib/arraybuffer/ArrayBufferView#set:dataStart
  local.get $0
  local.get $1
  call $~lib/arraybuffer/ArrayBufferView#set:byteLength
  local.get $0
 )
 (func $~lib/typedarray/Uint8Array#constructor (param $0 i32) (param $1 i32) (result i32)
  local.get $0
  i32.eqz
  if
   i32.const 12
   i32.const 5
   call $~lib/rt/tcms/__new
   local.set $0
  end
  local.get $0
  local.get $1
  i32.const 0
  call $~lib/arraybuffer/ArrayBufferView#constructor
  local.set $0
  local.get $0
 )
 (func $~lib/rt/__newBuffer (param $0 i32) (param $1 i32) (param $2 i32) (result i32)
  (local $3 i32)
  local.get $0
  local.get $1
  call $~lib/rt/tcms/__new
  local.set $3
  local.get $2
  if
   local.get $3
   local.get $2
   local.get $0
   call $~lib/memory/memory.copy
  end
  local.get $3
 )
 (func $~lib/rt/__newArray (param $0 i32) (param $1 i32) (param $2 i32) (param $3 i32) (result i32)
  (local $4 i32)
  (local $5 i32)
  (local $6 i32)
  i32.const 16
  local.get $2
  call $~lib/rt/tcms/__new
  local.set $4
  local.get $0
  local.get $1
  i32.shl
  local.set $5
  local.get $5
  i32.const 0
  local.get $3
  call $~lib/rt/__newBuffer
  local.set $6
  local.get $4
  local.get $6
  i32.store
  local.get $4
  local.get $6
  i32.const 0
  call $~lib/rt/tcms/__link
  local.get $4
  local.get $6
  i32.store offset=4
  local.get $4
  local.get $5
  i32.store offset=8
  local.get $4
  local.get $0
  i32.store offset=12
  local.get $4
 )
 (func $~lib/arraybuffer/ArrayBuffer.isView<~lib/array/Array<i32>> (param $0 i32) (result i32)
  i32.const 0
  drop
  i32.const 0
  drop
  i32.const 0
  drop
  i32.const 0
  drop
  i32.const 0
  drop
  i32.const 0
  drop
  i32.const 0
  drop
  i32.const 0
  drop
  i32.const 0
  drop
  i32.const 0
  drop
  i32.const 0
  drop
  i32.const 0
  drop
  i32.const 0
  drop
  i32.const 0
 )
 (func $~lib/arraybuffer/ArrayBuffer.isView<~lib/typedarray/Uint8Array> (param $0 i32) (result i32)
  i32.const 0
  drop
  i32.const 0
  drop
  i32.const 1
  drop
  i32.const 1
  return
 )
 (func $~lib/typedarray/Int32Array#constructor (param $0 i32) (param $1 i32) (result i32)
  local.get $0
  i32.eqz
  if
   i32.const 12
   i32.const 9
   call $~lib/rt/tcms/__new
   local.set $0
  end
  local.get $0
  local.get $1
  i32.const 2
  call $~lib/arraybuffer/ArrayBufferView#constructor
  local.set $0
  local.get $0
 )
 (func $~lib/arraybuffer/ArrayBuffer.isView<~lib/typedarray/Int32Array> (param $0 i32) (result i32)
  i32.const 0
  drop
  i32.const 0
  drop
  i32.const 0
  drop
  i32.const 0
  drop
  i32.const 0
  drop
  i32.const 0
  drop
  i32.const 1
  drop
  i32.const 1
  return
 )
 (func $~lib/dataview/DataView#set:buffer (param $0 i32) (param $1 i32)
  local.get $0
  local.get $1
  i32.store
  local.get $0
  local.get $1
  i32.const 0
  call $~lib/rt/tcms/__link
 )
 (func $~lib/dataview/DataView#set:dataStart (param $0 i32) (param $1 i32)
  local.get $0
  local.get $1
  i32.store offset=4
 )
 (func $~lib/dataview/DataView#set:byteLength (param $0 i32) (param $1 i32)
  local.get $0
  local.get $1
  i32.store offset=8
 )
 (func $~lib/dataview/DataView#constructor (param $0 i32) (param $1 i32) (param $2 i32) (param $3 i32) (result i32)
  (local $4 i32)
  local.get $0
  i32.eqz
  if
   i32.const 12
   i32.const 15
   call $~lib/rt/tcms/__new
   local.set $0
  end
  local.get $0
  i32.const 0
  call $~lib/dataview/DataView#set:buffer
  local.get $0
  i32.const 0
  call $~lib/dataview/DataView#set:dataStart
  local.get $0
  i32.const 0
  call $~lib/dataview/DataView#set:byteLength
  local.get $3
  i32.const 1073741820
  i32.gt_u
  local.get $2
  local.get $3
  i32.add
  local.get $1
  call $~lib/arraybuffer/ArrayBuffer#get:byteLength
  i32.gt_u
  i32.or
  if
   i32.const 32
   i32.const 480
   i32.const 25
   i32.const 7
   call $~lib/builtins/abort
   unreachable
  end
  local.get $0
  local.get $1
  call $~lib/dataview/DataView#set:buffer
  local.get $1
  local.get $2
  i32.add
  local.set $4
  local.get $0
  local.get $4
  call $~lib/dataview/DataView#set:dataStart
  local.get $0
  local.get $3
  call $~lib/dataview/DataView#set:byteLength
  local.get $0
 )
 (func $~lib/dataview/DataView#constructor@varargs (param $0 i32) (param $1 i32) (param $2 i32) (param $3 i32) (result i32)
  block $2of2
   block $1of2
    block $0of2
     block $outOfRange
      global.get $~argumentsLength
      i32.const 1
      i32.sub
      br_table $0of2 $1of2 $2of2 $outOfRange
     end
     unreachable
    end
    i32.const 0
    local.set $2
   end
   local.get $1
   call $~lib/arraybuffer/ArrayBuffer#get:byteLength
   local.set $3
  end
  local.get $0
  local.get $1
  local.get $2
  local.get $3
  call $~lib/dataview/DataView#constructor
 )
 (func $~lib/arraybuffer/ArrayBuffer.isView<~lib/dataview/DataView> (param $0 i32) (result i32)
  i32.const 0
  drop
  i32.const 0
  drop
  i32.const 0
  drop
  i32.const 0
  drop
  i32.const 0
  drop
  i32.const 0
  drop
  i32.const 0
  drop
  i32.const 0
  drop
  i32.const 0
  drop
  i32.const 0
  drop
  i32.const 0
  drop
  i32.const 0
  drop
  i32.const 1
  drop
  i32.const 1
  return
 )
 (func $~lib/rt/tlsf/checkUsedBlock (param $0 i32) (result i32)
  (local $1 i32)
  local.get $0
  i32.const 4
  i32.sub
  local.set $1
  local.get $0
  i32.const 0
  i32.ne
  if (result i32)
   local.get $0
   i32.const 15
   i32.and
   i32.eqz
  else
   i32.const 0
  end
  if (result i32)
   local.get $1
   i32.load
   i32.const 1
   i32.and
   i32.eqz
  else
   i32.const 0
  end
  i32.eqz
  if
   i32.const 0
   i32.const 256
   i32.const 564
   i32.const 3
   call $~lib/builtins/abort
   unreachable
  end
  local.get $1
 )
 (func $~lib/rt/tlsf/freeBlock (param $0 i32) (param $1 i32)
  i32.const 0
  drop
  local.get $1
  local.get $1
  i32.load
  i32.const 1
  i32.or
  call $~lib/rt/common/BLOCK#set:mmInfo
  local.get $0
  local.get $1
  call $~lib/rt/tlsf/insertBlock
 )
 (func $~lib/rt/tlsf/__free (param $0 i32)
  local.get $0
  global.get $~lib/memory/__heap_base
  i32.lt_u
  if
   return
  end
  global.get $~lib/rt/tlsf/ROOT
  i32.eqz
  if
   call $~lib/rt/tlsf/initialize
  end
  global.get $~lib/rt/tlsf/ROOT
  local.get $0
  call $~lib/rt/tlsf/checkUsedBlock
  call $~lib/rt/tlsf/freeBlock
 )
 (func $~lib/rt/tcms/free (param $0 i32)
  local.get $0
  global.get $~lib/memory/__heap_base
  i32.lt_u
  if
   return
  end
  global.get $~lib/rt/tcms/total
  i32.const 1
  i32.sub
  global.set $~lib/rt/tcms/total
  global.get $~lib/rt/tcms/totalMem
  local.get $0
  call $~lib/rt/tcms/Object#get:size
  i32.sub
  global.set $~lib/rt/tcms/totalMem
  i32.const 0
  drop
  local.get $0
  i32.const 4
  i32.add
  call $~lib/rt/tlsf/__free
 )
 (func $~lib/rt/tcms/step (result i32)
  (local $0 i32)
  (local $1 i32)
  (local $2 i32)
  block $break|0
   block $case3|0
    block $case2|0
     block $case1|0
      block $case0|0
       global.get $~lib/rt/tcms/state
       local.set $1
       local.get $1
       i32.const 0
       i32.eq
       br_if $case0|0
       local.get $1
       i32.const 1
       i32.eq
       br_if $case1|0
       local.get $1
       i32.const 2
       i32.eq
       br_if $case2|0
       local.get $1
       i32.const 3
       i32.eq
       br_if $case3|0
       br $break|0
      end
      call $~lib/rt/tcms/init
     end
     i32.const 0
     call $~lib/rt/__visit_globals
     i32.const 0
     call $~lib/rt/tcms/__visit_externals
     i32.const 2
     global.set $~lib/rt/tcms/state
    end
    global.get $~lib/rt/tcms/white
    i32.eqz
    local.set $1
    global.get $~lib/rt/tcms/iter
    call $~lib/rt/tcms/Object#get:next
    local.set $0
    local.get $0
    global.get $~lib/rt/tcms/toSpace
    i32.ne
    if
     local.get $0
     global.set $~lib/rt/tcms/iter
     local.get $0
     local.get $1
     call $~lib/rt/tcms/Object#set:color
     local.get $0
     local.set $2
     local.get $2
     i32.const 20
     i32.add
     i32.const 0
     call $~lib/rt/__visit_members
    else
     i32.const 0
     call $~lib/rt/__visit_globals
     i32.const 0
     call $~lib/rt/tcms/__visit_externals
     global.get $~lib/rt/tcms/iter
     call $~lib/rt/tcms/Object#get:next
     local.set $0
     local.get $0
     global.get $~lib/rt/tcms/toSpace
     i32.eq
     if
      global.get $~lib/rt/tcms/fromSpace
      local.set $2
      global.get $~lib/rt/tcms/toSpace
      global.set $~lib/rt/tcms/fromSpace
      local.get $2
      global.set $~lib/rt/tcms/toSpace
      local.get $1
      global.set $~lib/rt/tcms/white
      local.get $2
      call $~lib/rt/tcms/Object#get:next
      global.set $~lib/rt/tcms/iter
      i32.const 3
      global.set $~lib/rt/tcms/state
     end
    end
    br $break|0
   end
   global.get $~lib/rt/tcms/iter
   local.set $0
   local.get $0
   global.get $~lib/rt/tcms/toSpace
   i32.ne
   if
    local.get $0
    call $~lib/rt/tcms/Object#get:next
    global.set $~lib/rt/tcms/iter
    i32.const 1
    drop
    local.get $0
    call $~lib/rt/tcms/Object#get:color
    global.get $~lib/rt/tcms/white
    i32.eqz
    i32.eq
    i32.eqz
    if
     i32.const 0
     i32.const 176
     i32.const 201
     i32.const 20
     call $~lib/builtins/abort
     unreachable
    end
    local.get $0
    call $~lib/rt/tcms/free
    i32.const 1
    return
   end
   global.get $~lib/rt/tcms/toSpace
   local.set $2
   local.get $2
   local.get $2
   call $~lib/rt/tcms/Object#set:nextWithColor
   local.get $2
   local.get $2
   local.tee $1
   i32.eqz
   if (result i32)
    i32.const 0
    i32.const 176
    i32.const 153
    i32.const 17
    call $~lib/builtins/abort
    unreachable
   else
    local.get $1
   end
   call $~lib/rt/tcms/Object#set:prev
   i32.const 1
   global.set $~lib/rt/tcms/state
   i32.const 0
   global.set $~lib/rt/tcms/debt
   br $break|0
  end
  i32.const 0
 )
 (func $~lib/rt/tcms/collectIncremental
  (local $0 i32)
  (local $1 i32)
  global.get $~lib/rt/tcms/depth
  i32.eqz
  i32.eqz
  if
   i32.const 0
   i32.const 176
   i32.const 372
   i32.const 3
   call $~lib/builtins/abort
   unreachable
  end
  global.get $~lib/rt/tcms/total
  global.get $~lib/rt/tcms/threshold
  i32.lt_u
  if
   return
  end
  i32.const 0
  drop
  global.get $~lib/rt/tcms/total
  global.get $~lib/rt/tcms/threshold
  i32.sub
  global.set $~lib/rt/tcms/debt
  i32.const 2
  i32.const 100
  i32.mul
  local.set $0
  loop $do-continue|0
   local.get $0
   call $~lib/rt/tcms/step
   i32.sub
   local.set $0
   global.get $~lib/rt/tcms/state
   i32.const 1
   i32.eq
   if
    i32.const 2
    global.get $~lib/rt/tcms/total
    i32.mul
    global.set $~lib/rt/tcms/threshold
    i32.const 0
    drop
    i32.const 0
    drop
    return
   end
   local.get $0
   i32.const 0
   i32.gt_s
   local.set $1
   local.get $1
   br_if $do-continue|0
  end
  global.get $~lib/rt/tcms/debt
  i32.const 100
  i32.lt_u
  if
   global.get $~lib/rt/tcms/total
   i32.const 100
   i32.add
   global.set $~lib/rt/tcms/threshold
  else
   global.get $~lib/rt/tcms/debt
   i32.const 100
   i32.sub
   global.set $~lib/rt/tcms/debt
   global.get $~lib/rt/tcms/total
   global.set $~lib/rt/tcms/threshold
  end
 )
 (func $~lib/rt/tcms/collectFull
  (local $0 i32)
  i32.const 0
  drop
  global.get $~lib/rt/tcms/state
  i32.const 1
  i32.gt_s
  if
   loop $while-continue|0
    global.get $~lib/rt/tcms/state
    i32.const 1
    i32.ne
    local.set $0
    local.get $0
    if
     call $~lib/rt/tcms/step
     drop
     br $while-continue|0
    end
   end
  end
  call $~lib/rt/tcms/step
  drop
  loop $while-continue|1
   global.get $~lib/rt/tcms/state
   i32.const 1
   i32.ne
   local.set $0
   local.get $0
   if
    call $~lib/rt/tcms/step
    drop
    br $while-continue|1
   end
  end
  i32.const 2
  global.get $~lib/rt/tcms/total
  i32.mul
  global.set $~lib/rt/tcms/threshold
  i32.const 0
  drop
  i32.const 0
  drop
 )
 (func $~lib/rt/tcms/__collect (param $0 i32)
  local.get $0
  if
   call $~lib/rt/tcms/collectIncremental
  else
   call $~lib/rt/tcms/collectFull
  end
 )
 (func $start:std/arraybuffer
  (local $0 i32)
  (local $1 i32)
  (local $2 i32)
  (local $3 i32)
  (local $4 i32)
  i32.const 0
  i32.const 8
  call $~lib/arraybuffer/ArrayBuffer#constructor
  local.set $0
  local.get $0
  call $~lib/arraybuffer/ArrayBuffer#get:byteLength
  i32.const 8
  i32.eq
  i32.eqz
  if
   i32.const 0
   i32.const 384
   i32.const 4
   i32.const 3
   call $~lib/builtins/abort
   unreachable
  end
  local.get $0
  i32.const 0
  i32.const 1073741820
  call $~lib/arraybuffer/ArrayBuffer#slice
  local.set $1
  local.get $1
  call $~lib/arraybuffer/ArrayBuffer#get:byteLength
  i32.const 8
  i32.eq
  i32.eqz
  if
   i32.const 0
   i32.const 384
   i32.const 8
   i32.const 3
   call $~lib/builtins/abort
   unreachable
  end
  local.get $1
  local.get $0
  i32.ne
  i32.eqz
  if
   i32.const 0
   i32.const 384
   i32.const 9
   i32.const 3
   call $~lib/builtins/abort
   unreachable
  end
  local.get $0
  i32.const 1
  i32.const 1073741820
  call $~lib/arraybuffer/ArrayBuffer#slice
  local.set $1
  local.get $1
  call $~lib/arraybuffer/ArrayBuffer#get:byteLength
  i32.const 7
  i32.eq
  i32.eqz
  if
   i32.const 0
   i32.const 384
   i32.const 13
   i32.const 3
   call $~lib/builtins/abort
   unreachable
  end
  local.get $0
  i32.const -1
  i32.const 1073741820
  call $~lib/arraybuffer/ArrayBuffer#slice
  local.set $1
  local.get $1
  call $~lib/arraybuffer/ArrayBuffer#get:byteLength
  i32.const 1
  i32.eq
  i32.eqz
  if
   i32.const 0
   i32.const 384
   i32.const 17
   i32.const 3
   call $~lib/builtins/abort
   unreachable
  end
  local.get $0
  i32.const 1
  i32.const 3
  call $~lib/arraybuffer/ArrayBuffer#slice
  local.set $1
  local.get $1
  call $~lib/arraybuffer/ArrayBuffer#get:byteLength
  i32.const 2
  i32.eq
  i32.eqz
  if
   i32.const 0
   i32.const 384
   i32.const 21
   i32.const 3
   call $~lib/builtins/abort
   unreachable
  end
  local.get $0
  i32.const 1
  i32.const -1
  call $~lib/arraybuffer/ArrayBuffer#slice
  local.set $1
  local.get $1
  call $~lib/arraybuffer/ArrayBuffer#get:byteLength
  i32.const 6
  i32.eq
  i32.eqz
  if
   i32.const 0
   i32.const 384
   i32.const 25
   i32.const 3
   call $~lib/builtins/abort
   unreachable
  end
  local.get $0
  i32.const -3
  i32.const -1
  call $~lib/arraybuffer/ArrayBuffer#slice
  local.set $1
  local.get $1
  call $~lib/arraybuffer/ArrayBuffer#get:byteLength
  i32.const 2
  i32.eq
  i32.eqz
  if
   i32.const 0
   i32.const 384
   i32.const 29
   i32.const 3
   call $~lib/builtins/abort
   unreachable
  end
  local.get $0
  i32.const -4
  i32.const 42
  call $~lib/arraybuffer/ArrayBuffer#slice
  local.set $1
  local.get $1
  call $~lib/arraybuffer/ArrayBuffer#get:byteLength
  i32.const 4
  i32.eq
  i32.eqz
  if
   i32.const 0
   i32.const 384
   i32.const 33
   i32.const 3
   call $~lib/builtins/abort
   unreachable
  end
  local.get $0
  i32.const 42
  i32.const 1073741820
  call $~lib/arraybuffer/ArrayBuffer#slice
  local.set $1
  local.get $1
  call $~lib/arraybuffer/ArrayBuffer#get:byteLength
  i32.const 0
  i32.eq
  i32.eqz
  if
   i32.const 0
   i32.const 384
   i32.const 37
   i32.const 3
   call $~lib/builtins/abort
   unreachable
  end
  local.get $1
  i32.const 0
  i32.ne
  i32.eqz
  if
   i32.const 0
   i32.const 384
   i32.const 38
   i32.const 3
   call $~lib/builtins/abort
   unreachable
  end
  i32.const 0
  call $~lib/arraybuffer/ArrayBuffer.isView<~lib/array/Array<i32>|null>
  i32.eqz
  i32.eqz
  if
   i32.const 0
   i32.const 384
   i32.const 40
   i32.const 3
   call $~lib/builtins/abort
   unreachable
  end
  i32.const 0
  call $~lib/arraybuffer/ArrayBuffer.isView<usize>
  i32.eqz
  i32.eqz
  if
   i32.const 0
   i32.const 384
   i32.const 41
   i32.const 3
   call $~lib/builtins/abort
   unreachable
  end
  i32.const 1
  call $~lib/arraybuffer/ArrayBuffer.isView<usize>
  i32.eqz
  i32.eqz
  if
   i32.const 0
   i32.const 384
   i32.const 42
   i32.const 3
   call $~lib/builtins/abort
   unreachable
  end
  i32.const 0
  call $~lib/arraybuffer/ArrayBuffer.isView<~lib/typedarray/Uint8Array|null>
  i32.eqz
  i32.eqz
  if
   i32.const 0
   i32.const 384
   i32.const 43
   i32.const 3
   call $~lib/builtins/abort
   unreachable
  end
  i32.const 0
  call $~lib/arraybuffer/ArrayBuffer.isView<~lib/typedarray/Int32Array|null>
  i32.eqz
  i32.eqz
  if
   i32.const 0
   i32.const 384
   i32.const 44
   i32.const 3
   call $~lib/builtins/abort
   unreachable
  end
  i32.const 0
  call $~lib/arraybuffer/ArrayBuffer.isView<~lib/dataview/DataView|null>
  i32.eqz
  i32.eqz
  if
   i32.const 0
   i32.const 384
   i32.const 45
   i32.const 3
   call $~lib/builtins/abort
   unreachable
  end
  i32.const 0
  i32.const 1
  call $~lib/typedarray/Uint8Array#constructor
  local.set $2
  i32.const 2
  i32.const 2
  i32.const 3
  i32.const 448
  call $~lib/rt/__newArray
  call $~lib/arraybuffer/ArrayBuffer.isView<~lib/array/Array<i32>>
  i32.eqz
  i32.eqz
  if
   i32.const 0
   i32.const 384
   i32.const 48
   i32.const 3
   call $~lib/builtins/abort
   unreachable
  end
  local.get $2
  call $~lib/arraybuffer/ArrayBuffer.isView<~lib/typedarray/Uint8Array>
  i32.eqz
  if
   i32.const 0
   i32.const 384
   i32.const 49
   i32.const 3
   call $~lib/builtins/abort
   unreachable
  end
  i32.const 0
  i32.const 1
  call $~lib/typedarray/Int32Array#constructor
  call $~lib/arraybuffer/ArrayBuffer.isView<~lib/typedarray/Int32Array>
  i32.eqz
  if
   i32.const 0
   i32.const 384
   i32.const 50
   i32.const 3
   call $~lib/builtins/abort
   unreachable
  end
  i32.const 0
  local.get $2
  i32.load
  i32.const 0
  i32.const 1
  global.set $~argumentsLength
  i32.const 0
  call $~lib/dataview/DataView#constructor@varargs
  call $~lib/arraybuffer/ArrayBuffer.isView<~lib/dataview/DataView>
  i32.eqz
  if
   i32.const 0
   i32.const 384
   i32.const 51
   i32.const 3
   call $~lib/builtins/abort
   unreachable
  end
  i32.const 0
  call $~lib/rt/tcms/__collect
 )
 (func $~start
  call $start:std/arraybuffer
 )
 (func $~lib/rt/tcms/__visit (param $0 i32) (param $1 i32)
  (local $2 i32)
  local.get $0
  i32.eqz
  if
   return
  end
  local.get $0
  local.set $2
  local.get $2
  i32.const 20
  i32.sub
  local.set $2
  i32.const 0
  drop
  local.get $2
  call $~lib/rt/tcms/Object#get:color
  global.get $~lib/rt/tcms/white
  i32.eq
  if
   local.get $2
   call $~lib/rt/tcms/Object#makeGray
  end
 )
 (func $~lib/rt/__visit_globals (param $0 i32)
  (local $1 i32)
  i32.const 32
  local.get $0
  call $~lib/rt/tcms/__visit
 )
 (func $~lib/arraybuffer/ArrayBuffer~visit (param $0 i32) (param $1 i32)
  nop
 )
 (func $~lib/string/String~visit (param $0 i32) (param $1 i32)
  nop
 )
 (func $~lib/arraybuffer/ArrayBufferView~visit (param $0 i32) (param $1 i32)
  (local $2 i32)
  local.get $0
  i32.load
  local.tee $2
  if
   local.get $2
   local.get $1
   call $~lib/rt/tcms/__visit
  end
 )
 (func $~lib/array/Array<i32>#__visit (param $0 i32) (param $1 i32)
  i32.const 0
  drop
  local.get $0
  i32.load
  local.get $1
  call $~lib/rt/tcms/__visit
 )
 (func $~lib/array/Array<i32>~visit (param $0 i32) (param $1 i32)
  local.get $0
  local.get $1
  call $~lib/array/Array<i32>#__visit
 )
 (func $~lib/typedarray/Int8Array~visit (param $0 i32) (param $1 i32)
  local.get $0
  local.get $1
  call $~lib/arraybuffer/ArrayBufferView~visit
 )
 (func $~lib/typedarray/Uint8Array~visit (param $0 i32) (param $1 i32)
  local.get $0
  local.get $1
  call $~lib/arraybuffer/ArrayBufferView~visit
 )
 (func $~lib/typedarray/Uint8ClampedArray~visit (param $0 i32) (param $1 i32)
  local.get $0
  local.get $1
  call $~lib/arraybuffer/ArrayBufferView~visit
 )
 (func $~lib/typedarray/Int16Array~visit (param $0 i32) (param $1 i32)
  local.get $0
  local.get $1
  call $~lib/arraybuffer/ArrayBufferView~visit
 )
 (func $~lib/typedarray/Uint16Array~visit (param $0 i32) (param $1 i32)
  local.get $0
  local.get $1
  call $~lib/arraybuffer/ArrayBufferView~visit
 )
 (func $~lib/typedarray/Int32Array~visit (param $0 i32) (param $1 i32)
  local.get $0
  local.get $1
  call $~lib/arraybuffer/ArrayBufferView~visit
 )
 (func $~lib/typedarray/Uint32Array~visit (param $0 i32) (param $1 i32)
  local.get $0
  local.get $1
  call $~lib/arraybuffer/ArrayBufferView~visit
 )
 (func $~lib/typedarray/Int64Array~visit (param $0 i32) (param $1 i32)
  local.get $0
  local.get $1
  call $~lib/arraybuffer/ArrayBufferView~visit
 )
 (func $~lib/typedarray/Uint64Array~visit (param $0 i32) (param $1 i32)
  local.get $0
  local.get $1
  call $~lib/arraybuffer/ArrayBufferView~visit
 )
 (func $~lib/typedarray/Float32Array~visit (param $0 i32) (param $1 i32)
  local.get $0
  local.get $1
  call $~lib/arraybuffer/ArrayBufferView~visit
 )
 (func $~lib/typedarray/Float64Array~visit (param $0 i32) (param $1 i32)
  local.get $0
  local.get $1
  call $~lib/arraybuffer/ArrayBufferView~visit
 )
 (func $~lib/dataview/DataView~visit (param $0 i32) (param $1 i32)
  (local $2 i32)
  local.get $0
  i32.load
  local.tee $2
  if
   local.get $2
   local.get $1
   call $~lib/rt/tcms/__visit
  end
 )
 (func $~lib/rt/__visit_members (param $0 i32) (param $1 i32)
  block $invalid
   block $~lib/dataview/DataView
    block $~lib/typedarray/Float64Array
     block $~lib/typedarray/Float32Array
      block $~lib/typedarray/Uint64Array
       block $~lib/typedarray/Int64Array
        block $~lib/typedarray/Uint32Array
         block $~lib/typedarray/Int32Array
          block $~lib/typedarray/Uint16Array
           block $~lib/typedarray/Int16Array
            block $~lib/typedarray/Uint8ClampedArray
             block $~lib/typedarray/Uint8Array
              block $~lib/typedarray/Int8Array
               block $~lib/array/Array<i32>
                block $~lib/arraybuffer/ArrayBufferView
                 block $~lib/string/String
                  block $~lib/arraybuffer/ArrayBuffer
                   local.get $0
                   i32.const 8
                   i32.sub
                   i32.load
                   br_table $~lib/arraybuffer/ArrayBuffer $~lib/string/String $~lib/arraybuffer/ArrayBufferView $~lib/array/Array<i32> $~lib/typedarray/Int8Array $~lib/typedarray/Uint8Array $~lib/typedarray/Uint8ClampedArray $~lib/typedarray/Int16Array $~lib/typedarray/Uint16Array $~lib/typedarray/Int32Array $~lib/typedarray/Uint32Array $~lib/typedarray/Int64Array $~lib/typedarray/Uint64Array $~lib/typedarray/Float32Array $~lib/typedarray/Float64Array $~lib/dataview/DataView $invalid
                  end
                  local.get $0
                  local.get $1
                  call $~lib/arraybuffer/ArrayBuffer~visit
                  return
                 end
                 local.get $0
                 local.get $1
                 call $~lib/string/String~visit
                 return
                end
                local.get $0
                local.get $1
                call $~lib/arraybuffer/ArrayBufferView~visit
                return
               end
               local.get $0
               local.get $1
               call $~lib/array/Array<i32>~visit
               return
              end
              local.get $0
              local.get $1
              call $~lib/typedarray/Int8Array~visit
              return
             end
             local.get $0
             local.get $1
             call $~lib/typedarray/Uint8Array~visit
             return
            end
            local.get $0
            local.get $1
            call $~lib/typedarray/Uint8ClampedArray~visit
            return
           end
           local.get $0
           local.get $1
           call $~lib/typedarray/Int16Array~visit
           return
          end
          local.get $0
          local.get $1
          call $~lib/typedarray/Uint16Array~visit
          return
         end
         local.get $0
         local.get $1
         call $~lib/typedarray/Int32Array~visit
         return
        end
        local.get $0
        local.get $1
        call $~lib/typedarray/Uint32Array~visit
        return
       end
       local.get $0
       local.get $1
       call $~lib/typedarray/Int64Array~visit
       return
      end
      local.get $0
      local.get $1
      call $~lib/typedarray/Uint64Array~visit
      return
     end
     local.get $0
     local.get $1
     call $~lib/typedarray/Float32Array~visit
     return
    end
    local.get $0
    local.get $1
    call $~lib/typedarray/Float64Array~visit
    return
   end
   local.get $0
   local.get $1
   call $~lib/dataview/DataView~visit
   return
  end
  unreachable
 )
)<|MERGE_RESOLUTION|>--- conflicted
+++ resolved
@@ -12,31 +12,20 @@
  (import "env" "abort" (func $~lib/builtins/abort (param i32 i32 i32 i32)))
  (import "env" "mark" (func $~lib/rt/tcms/__visit_externals (param i32)))
  (memory $0 1)
-<<<<<<< HEAD
- (data (i32.const 12) "0\00\00\00\00\00\00\00\00\00\00\00\01\00\00\00\1c\00\00\00I\00n\00v\00a\00l\00i\00d\00 \00l\00e\00n\00g\00t\00h\00")
- (data (i32.const 60) "<\00\00\00\00\00\00\00\00\00\00\00\01\00\00\00&\00\00\00~\00l\00i\00b\00/\00a\00r\00r\00a\00y\00b\00u\00f\00f\00e\00r\00.\00t\00s\00\00\00")
+ (data (i32.const 12) ",\00\00\00\00\00\00\00\00\00\00\00\01\00\00\00\1c\00\00\00I\00n\00v\00a\00l\00i\00d\00 \00l\00e\00n\00g\00t\00h\00")
+ (data (i32.const 60) "<\00\00\00\00\00\00\00\00\00\00\00\01\00\00\00&\00\00\00~\00l\00i\00b\00/\00a\00r\00r\00a\00y\00b\00u\00f\00f\00e\00r\00.\00t\00s\00\00\00\00\00\00\00")
  (data (i32.const 128) "\00\00\00\00\00\00\00\00\00\00\00\00\00\00\00\00\00\00\00\00")
- (data (i32.const 156) "4\00\00\00\00\00\00\00\00\00\00\00\01\00\00\00\1e\00\00\00~\00l\00i\00b\00/\00r\00t\00/\00t\00c\00m\00s\00.\00t\00s\00\00\00")
- (data (i32.const 208) "\00\00\00\00\00\00\00\00\00\00\00\00\00\00\00\00\00\00\00\00")
- (data (i32.const 236) "4\00\00\00\00\00\00\00\00\00\00\00\01\00\00\00\1e\00\00\00~\00l\00i\00b\00/\00r\00t\00/\00t\00l\00s\00f\00.\00t\00s\00\00\00")
- (data (i32.const 300) "<\00\00\00\00\00\00\00\00\00\00\00\01\00\00\00(\00\00\00a\00l\00l\00o\00c\00a\00t\00i\00o\00n\00 \00t\00o\00o\00 \00l\00a\00r\00g\00e\00")
- (data (i32.const 364) "8\00\00\00\00\00\00\00\00\00\00\00\01\00\00\00$\00\00\00s\00t\00d\00/\00a\00r\00r\00a\00y\00b\00u\00f\00f\00e\00r\00.\00t\00s\00")
- (data (i32.const 428) "\1c\00\00\00\00\00\00\00\00\00\00\00\00\00\00\00\08\00\00\00\01\00\00\00\02\00\00\00")
- (data (i32.const 460) "4\00\00\00\00\00\00\00\00\00\00\00\01\00\00\00 \00\00\00~\00l\00i\00b\00/\00d\00a\00t\00a\00v\00i\00e\00w\00.\00t\00s\00")
-=======
- (data (i32.const 12) ",\00\00\00\01\00\00\00\00\00\00\00\01\00\00\00\1c\00\00\00I\00n\00v\00a\00l\00i\00d\00 \00l\00e\00n\00g\00t\00h\00")
- (data (i32.const 60) "<\00\00\00\01\00\00\00\00\00\00\00\01\00\00\00&\00\00\00~\00l\00i\00b\00/\00a\00r\00r\00a\00y\00b\00u\00f\00f\00e\00r\00.\00t\00s\00\00\00\00\00\00\00")
- (data (i32.const 124) "<\00\00\00\01\00\00\00\00\00\00\00\01\00\00\00(\00\00\00a\00l\00l\00o\00c\00a\00t\00i\00o\00n\00 \00t\00o\00o\00 \00l\00a\00r\00g\00e\00\00\00\00\00")
- (data (i32.const 188) "<\00\00\00\01\00\00\00\00\00\00\00\01\00\00\00\1e\00\00\00~\00l\00i\00b\00/\00r\00t\00/\00p\00u\00r\00e\00.\00t\00s\00\00\00\00\00\00\00\00\00\00\00\00\00\00\00")
- (data (i32.const 252) "<\00\00\00\01\00\00\00\00\00\00\00\01\00\00\00\1e\00\00\00~\00l\00i\00b\00/\00r\00t\00/\00t\00l\00s\00f\00.\00t\00s\00\00\00\00\00\00\00\00\00\00\00\00\00\00\00")
- (data (i32.const 316) "<\00\00\00\01\00\00\00\00\00\00\00\01\00\00\00$\00\00\00s\00t\00d\00/\00a\00r\00r\00a\00y\00b\00u\00f\00f\00e\00r\00.\00t\00s\00\00\00\00\00\00\00\00\00")
- (data (i32.const 380) "\1c\00\00\00\01\00\00\00\00\00\00\00\00\00\00\00\08\00\00\00\01\00\00\00\02\00\00\00\00\00\00\00")
- (data (i32.const 412) "<\00\00\00\01\00\00\00\00\00\00\00\01\00\00\00 \00\00\00~\00l\00i\00b\00/\00d\00a\00t\00a\00v\00i\00e\00w\00.\00t\00s\00\00\00\00\00\00\00\00\00\00\00\00\00")
->>>>>>> c54dd649
+ (data (i32.const 156) "<\00\00\00\00\00\00\00\00\00\00\00\01\00\00\00\1e\00\00\00~\00l\00i\00b\00/\00r\00t\00/\00t\00c\00m\00s\00.\00t\00s\00\00\00\00\00\00\00\00\00\00\00\00\00\00\00")
+ (data (i32.const 224) "\00\00\00\00\00\00\00\00\00\00\00\00\00\00\00\00\00\00\00\00")
+ (data (i32.const 252) "<\00\00\00\00\00\00\00\00\00\00\00\01\00\00\00\1e\00\00\00~\00l\00i\00b\00/\00r\00t\00/\00t\00l\00s\00f\00.\00t\00s\00\00\00\00\00\00\00\00\00\00\00\00\00\00\00")
+ (data (i32.const 316) "<\00\00\00\00\00\00\00\00\00\00\00\01\00\00\00(\00\00\00a\00l\00l\00o\00c\00a\00t\00i\00o\00n\00 \00t\00o\00o\00 \00l\00a\00r\00g\00e\00\00\00\00\00")
+ (data (i32.const 380) "<\00\00\00\00\00\00\00\00\00\00\00\01\00\00\00$\00\00\00s\00t\00d\00/\00a\00r\00r\00a\00y\00b\00u\00f\00f\00e\00r\00.\00t\00s\00\00\00\00\00\00\00\00\00")
+ (data (i32.const 444) "\1c\00\00\00\00\00\00\00\00\00\00\00\00\00\00\00\08\00\00\00\01\00\00\00\02\00\00\00\00\00\00\00")
+ (data (i32.const 476) "<\00\00\00\00\00\00\00\00\00\00\00\01\00\00\00 \00\00\00~\00l\00i\00b\00/\00d\00a\00t\00a\00v\00i\00e\00w\00.\00t\00s\00\00\00\00\00\00\00\00\00\00\00\00\00")
  (table $0 1 funcref)
  (global $~lib/rt/tcms/state (mut i32) (i32.const 0))
  (global $~lib/rt/tcms/fromSpace (mut i32) (i32.const 128))
- (global $~lib/rt/tcms/toSpace (mut i32) (i32.const 208))
+ (global $~lib/rt/tcms/toSpace (mut i32) (i32.const 224))
  (global $~lib/rt/tcms/iter (mut i32) (i32.const 0))
  (global $~lib/rt/tlsf/ROOT (mut i32) (i32.const 0))
  (global $~lib/ASC_LOW_MEMORY_LIMIT i32 (i32.const 0))
@@ -45,14 +34,10 @@
  (global $~lib/rt/tcms/total (mut i32) (i32.const 0))
  (global $~lib/rt/tcms/totalMem (mut i32) (i32.const 0))
  (global $~argumentsLength (mut i32) (i32.const 0))
-<<<<<<< HEAD
  (global $~lib/rt/tcms/depth (mut i32) (i32.const 0))
  (global $~lib/rt/tcms/threshold (mut i32) (i32.const 100))
  (global $~lib/rt/tcms/debt (mut i32) (i32.const 0))
- (global $~lib/memory/__heap_base i32 (i32.const 512))
-=======
- (global $~lib/memory/__heap_base i32 (i32.const 476))
->>>>>>> c54dd649
+ (global $~lib/memory/__heap_base i32 (i32.const 540))
  (export "memory" (memory $0))
  (start $~start)
  (func $~lib/rt/tcms/Object#set:nextWithColor (param $0 i32) (param $1 i32)
@@ -159,7 +144,7 @@
   i32.eqz
   if
    i32.const 0
-   i32.const 256
+   i32.const 272
    i32.const 272
    i32.const 14
    call $~lib/builtins/abort
@@ -186,7 +171,7 @@
   i32.eqz
   if
    i32.const 0
-   i32.const 256
+   i32.const 272
    i32.const 274
    i32.const 14
    call $~lib/builtins/abort
@@ -240,7 +225,7 @@
   i32.eqz
   if
    i32.const 0
-   i32.const 256
+   i32.const 272
    i32.const 287
    i32.const 14
    call $~lib/builtins/abort
@@ -372,7 +357,7 @@
   i32.eqz
   if
    i32.const 0
-   i32.const 256
+   i32.const 272
    i32.const 200
    i32.const 14
    call $~lib/builtins/abort
@@ -389,7 +374,7 @@
   i32.eqz
   if
    i32.const 0
-   i32.const 256
+   i32.const 272
    i32.const 202
    i32.const 14
    call $~lib/builtins/abort
@@ -484,7 +469,7 @@
    i32.eqz
    if
     i32.const 0
-    i32.const 256
+    i32.const 272
     i32.const 223
     i32.const 16
     call $~lib/builtins/abort
@@ -549,7 +534,7 @@
   i32.eqz
   if
    i32.const 0
-   i32.const 256
+   i32.const 272
    i32.const 238
    i32.const 14
    call $~lib/builtins/abort
@@ -567,7 +552,7 @@
   i32.eqz
   if
    i32.const 0
-   i32.const 256
+   i32.const 272
    i32.const 239
    i32.const 14
    call $~lib/builtins/abort
@@ -626,7 +611,7 @@
   i32.eqz
   if
    i32.const 0
-   i32.const 256
+   i32.const 272
    i32.const 255
    i32.const 14
    call $~lib/builtins/abort
@@ -731,7 +716,7 @@
   i32.eqz
   if
    i32.const 0
-   i32.const 256
+   i32.const 272
    i32.const 380
    i32.const 14
    call $~lib/builtins/abort
@@ -774,7 +759,7 @@
    i32.eqz
    if
     i32.const 0
-    i32.const 256
+    i32.const 272
     i32.const 387
     i32.const 16
     call $~lib/builtins/abort
@@ -807,7 +792,7 @@
    i32.eqz
    if
     i32.const 0
-    i32.const 256
+    i32.const 272
     i32.const 400
     i32.const 5
     call $~lib/builtins/abort
@@ -1046,8 +1031,8 @@
   i32.const 1073741820
   i32.ge_u
   if
-   i32.const 320
-   i32.const 256
+   i32.const 336
+   i32.const 272
    i32.const 461
    i32.const 30
    call $~lib/builtins/abort
@@ -1131,7 +1116,7 @@
   i32.eqz
   if
    i32.const 0
-   i32.const 256
+   i32.const 272
    i32.const 333
    i32.const 14
    call $~lib/builtins/abort
@@ -1196,7 +1181,7 @@
     i32.eqz
     if
      i32.const 0
-     i32.const 256
+     i32.const 272
      i32.const 346
      i32.const 18
      call $~lib/builtins/abort
@@ -1347,7 +1332,7 @@
   i32.eqz
   if
    i32.const 0
-   i32.const 256
+   i32.const 272
    i32.const 360
    i32.const 14
    call $~lib/builtins/abort
@@ -1456,7 +1441,7 @@
    i32.eqz
    if
     i32.const 0
-    i32.const 256
+    i32.const 272
     i32.const 499
     i32.const 16
     call $~lib/builtins/abort
@@ -1476,7 +1461,7 @@
   i32.eqz
   if
    i32.const 0
-   i32.const 256
+   i32.const 272
    i32.const 501
    i32.const 14
    call $~lib/builtins/abort
@@ -3821,7 +3806,7 @@
   i32.or
   if
    i32.const 32
-   i32.const 480
+   i32.const 496
    i32.const 25
    i32.const 7
    call $~lib/builtins/abort
@@ -3926,7 +3911,7 @@
   i32.eqz
   if
    i32.const 0
-   i32.const 256
+   i32.const 272
    i32.const 564
    i32.const 3
    call $~lib/builtins/abort
@@ -4276,7 +4261,7 @@
   i32.eqz
   if
    i32.const 0
-   i32.const 384
+   i32.const 400
    i32.const 4
    i32.const 3
    call $~lib/builtins/abort
@@ -4294,7 +4279,7 @@
   i32.eqz
   if
    i32.const 0
-   i32.const 384
+   i32.const 400
    i32.const 8
    i32.const 3
    call $~lib/builtins/abort
@@ -4306,7 +4291,7 @@
   i32.eqz
   if
    i32.const 0
-   i32.const 384
+   i32.const 400
    i32.const 9
    i32.const 3
    call $~lib/builtins/abort
@@ -4324,7 +4309,7 @@
   i32.eqz
   if
    i32.const 0
-   i32.const 384
+   i32.const 400
    i32.const 13
    i32.const 3
    call $~lib/builtins/abort
@@ -4342,7 +4327,7 @@
   i32.eqz
   if
    i32.const 0
-   i32.const 384
+   i32.const 400
    i32.const 17
    i32.const 3
    call $~lib/builtins/abort
@@ -4360,7 +4345,7 @@
   i32.eqz
   if
    i32.const 0
-   i32.const 384
+   i32.const 400
    i32.const 21
    i32.const 3
    call $~lib/builtins/abort
@@ -4378,7 +4363,7 @@
   i32.eqz
   if
    i32.const 0
-   i32.const 384
+   i32.const 400
    i32.const 25
    i32.const 3
    call $~lib/builtins/abort
@@ -4396,7 +4381,7 @@
   i32.eqz
   if
    i32.const 0
-   i32.const 384
+   i32.const 400
    i32.const 29
    i32.const 3
    call $~lib/builtins/abort
@@ -4414,7 +4399,7 @@
   i32.eqz
   if
    i32.const 0
-   i32.const 384
+   i32.const 400
    i32.const 33
    i32.const 3
    call $~lib/builtins/abort
@@ -4432,7 +4417,7 @@
   i32.eqz
   if
    i32.const 0
-   i32.const 384
+   i32.const 400
    i32.const 37
    i32.const 3
    call $~lib/builtins/abort
@@ -4444,7 +4429,7 @@
   i32.eqz
   if
    i32.const 0
-   i32.const 384
+   i32.const 400
    i32.const 38
    i32.const 3
    call $~lib/builtins/abort
@@ -4456,7 +4441,7 @@
   i32.eqz
   if
    i32.const 0
-   i32.const 384
+   i32.const 400
    i32.const 40
    i32.const 3
    call $~lib/builtins/abort
@@ -4468,7 +4453,7 @@
   i32.eqz
   if
    i32.const 0
-   i32.const 384
+   i32.const 400
    i32.const 41
    i32.const 3
    call $~lib/builtins/abort
@@ -4480,7 +4465,7 @@
   i32.eqz
   if
    i32.const 0
-   i32.const 384
+   i32.const 400
    i32.const 42
    i32.const 3
    call $~lib/builtins/abort
@@ -4492,7 +4477,7 @@
   i32.eqz
   if
    i32.const 0
-   i32.const 384
+   i32.const 400
    i32.const 43
    i32.const 3
    call $~lib/builtins/abort
@@ -4504,7 +4489,7 @@
   i32.eqz
   if
    i32.const 0
-   i32.const 384
+   i32.const 400
    i32.const 44
    i32.const 3
    call $~lib/builtins/abort
@@ -4516,7 +4501,7 @@
   i32.eqz
   if
    i32.const 0
-   i32.const 384
+   i32.const 400
    i32.const 45
    i32.const 3
    call $~lib/builtins/abort
@@ -4529,14 +4514,14 @@
   i32.const 2
   i32.const 2
   i32.const 3
-  i32.const 448
+  i32.const 464
   call $~lib/rt/__newArray
   call $~lib/arraybuffer/ArrayBuffer.isView<~lib/array/Array<i32>>
   i32.eqz
   i32.eqz
   if
    i32.const 0
-   i32.const 384
+   i32.const 400
    i32.const 48
    i32.const 3
    call $~lib/builtins/abort
@@ -4547,7 +4532,7 @@
   i32.eqz
   if
    i32.const 0
-   i32.const 384
+   i32.const 400
    i32.const 49
    i32.const 3
    call $~lib/builtins/abort
@@ -4560,7 +4545,7 @@
   i32.eqz
   if
    i32.const 0
-   i32.const 384
+   i32.const 400
    i32.const 50
    i32.const 3
    call $~lib/builtins/abort
@@ -4578,7 +4563,7 @@
   i32.eqz
   if
    i32.const 0
-   i32.const 384
+   i32.const 400
    i32.const 51
    i32.const 3
    call $~lib/builtins/abort
