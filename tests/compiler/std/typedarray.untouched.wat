(module
 (type $iiii_ (func (param i32 i32 i32 i32)))
 (type $_ (func))
 (type $i_ (func (param i32)))
 (type $iii (func (param i32 i32) (result i32)))
 (type $ii (func (param i32) (result i32)))
 (type $iii_ (func (param i32 i32 i32)))
 (type $iiii (func (param i32 i32 i32) (result i32)))
 (type $iiF_ (func (param i32 i32 f64)))
 (type $FFi (func (param f64 f64) (result i32)))
 (type $iiF (func (param i32 i32) (result f64)))
 (type $iiiii (func (param i32 i32 i32 i32) (result i32)))
 (type $iiI_ (func (param i32 i32 i64)))
 (type $IIiiI (func (param i64 i64 i32 i32) (result i64)))
 (type $iiII (func (param i32 i32 i64) (result i64)))
 (type $iif_ (func (param i32 i32 f32)))
 (type $ffiif (func (param f32 f32 i32 i32) (result f32)))
 (type $iiff (func (param i32 i32 f32) (result f32)))
 (type $FFiiF (func (param f64 f64 i32 i32) (result f64)))
 (type $iiFF (func (param i32 i32 f64) (result f64)))
 (type $IiiI (func (param i64 i32 i32) (result i64)))
 (type $iiI (func (param i32 i32) (result i64)))
 (type $fiif (func (param f32 i32 i32) (result f32)))
 (type $iif (func (param i32 i32) (result f32)))
 (type $FiiF (func (param f64 i32 i32) (result f64)))
 (type $Iiii (func (param i64 i32 i32) (result i32)))
 (type $fiii (func (param f32 i32 i32) (result i32)))
 (type $Fiii (func (param f64 i32 i32) (result i32)))
 (type $fff (func (param f32 f32) (result f32)))
 (type $FFF (func (param f64 f64) (result f64)))
 (import "env" "abort" (func $~lib/env/abort (param i32 i32 i32 i32)))
 (memory $0 1)
 (data (i32.const 8) "\11\00\00\00s\00t\00d\00/\00t\00y\00p\00e\00d\00a\00r\00r\00a\00y\00.\00t\00s\00")
 (data (i32.const 48) "\1b\00\00\00~\00l\00i\00b\00/\00i\00n\00t\00e\00r\00n\00a\00l\00/\00t\00y\00p\00e\00d\00a\00r\00r\00a\00y\00.\00t\00s\00")
 (data (i32.const 112) "\1c\00\00\00~\00l\00i\00b\00/\00i\00n\00t\00e\00r\00n\00a\00l\00/\00a\00r\00r\00a\00y\00b\00u\00f\00f\00e\00r\00.\00t\00s\00")
 (data (i32.const 176) "\05\00\00\00\00\00\00\00\01\01\01\04\05\00\00\00")
 (data (i32.const 192) "\b0\00\00\00\05\00\00\00")
 (data (i32.const 200) "\05\00\00\00\00\00\00\00\00\00\00\00\00\00\00\00")
 (data (i32.const 216) "\c8\00\00\00\05\00\00\00")
 (data (i32.const 224) "\05\00\00\00\00\00\00\00\01\01\00\00\00\00\00\00")
 (data (i32.const 240) "\e0\00\00\00\05\00\00\00")
 (data (i32.const 248) "\05\00\00\00\00\00\00\00\01\01\00\02\02\00\00\00")
 (data (i32.const 264) "\f8\00\00\00\05\00\00\00")
 (data (i32.const 272) "\05\00\00\00\00\00\00\00\01\01\00\02\02\00\00\00")
 (data (i32.const 288) "\10\01\00\00\05\00\00\00")
 (data (i32.const 296) "\03\00\00\00\00\00\00\00\00\00\00\00\00\00\00\00")
 (data (i32.const 312) "(\01\00\00\03\00\00\00")
 (data (i32.const 320) "\05\00\00\00\00\00\00\00\01\00\00\00\02\00\00\00")
 (data (i32.const 336) "@\01\00\00\05\00\00\00")
 (data (i32.const 344) "\14\00\00\00\00\00\00\00\01\00\00\00\01\00\00\00\01\00\00\00\04\00\00\00\05\00\00\00\00\00\00\00")
 (data (i32.const 376) "X\01\00\00\05\00\00\00")
 (data (i32.const 384) "\14\00\00\00\00\00\00\00\00\00\00\00\00\00\00\00\00\00\00\00\00\00\00\00\00\00\00\00\00\00\00\00")
 (data (i32.const 416) "\80\01\00\00\05\00\00\00")
 (data (i32.const 424) "\14\00\00\00\00\00\00\00\01\00\00\00\01\00\00\00\00\00\00\00\00\00\00\00\00\00\00\00\00\00\00\00")
 (data (i32.const 456) "\a8\01\00\00\05\00\00\00")
 (data (i32.const 464) "\14\00\00\00\00\00\00\00\01\00\00\00\01\00\00\00\00\00\00\00\02\00\00\00\02\00\00\00\00\00\00\00")
 (data (i32.const 496) "\d0\01\00\00\05\00\00\00")
 (data (i32.const 504) "\14\00\00\00\00\00\00\00\01\00\00\00\01\00\00\00\00\00\00\00\02\00\00\00\02\00\00\00\00\00\00\00")
 (data (i32.const 536) "\f8\01\00\00\05\00\00\00")
 (data (i32.const 544) "\0c\00\00\00\00\00\00\00\00\00\00\00\00\00\00\00\00\00\00\00\00\00\00\00\00\00\00\00\00\00\00\00")
 (data (i32.const 576) " \02\00\00\03\00\00\00")
 (data (i32.const 584) "\14\00\00\00\00\00\00\00\01\00\00\00\00\00\00\00\00\00\00\00\00\00\00\00\02\00\00\00\00\00\00\00")
 (data (i32.const 616) "H\02\00\00\05\00\00\00")
 (table $0 101 funcref)
 (elem (i32.const 0) $null $~lib/internal/sort/COMPARATOR<f64>~anonymous|1 $std/typedarray/testReduce<Int8Array,i8>~anonymous|2 $std/typedarray/testReduce<Uint8Array,u8>~anonymous|3 $std/typedarray/testReduce<Uint8ClampedArray,u8>~anonymous|4 $std/typedarray/testReduce<Int16Array,i16>~anonymous|5 $std/typedarray/testReduce<Uint16Array,u16>~anonymous|6 $std/typedarray/testReduce<Int32Array,i32>~anonymous|7 $std/typedarray/testReduce<Uint32Array,u32>~anonymous|8 $std/typedarray/testReduce<Int64Array,i64>~anonymous|9 $std/typedarray/testReduce<Uint64Array,u64>~anonymous|10 $std/typedarray/testReduce<Float32Array,f32>~anonymous|11 $std/typedarray/testReduce<Float64Array,f64>~anonymous|12 $std/typedarray/testReduceRight<Int8Array,i8>~anonymous|13 $std/typedarray/testReduceRight<Uint8Array,u8>~anonymous|14 $std/typedarray/testReduceRight<Uint8ClampedArray,u8>~anonymous|15 $std/typedarray/testReduceRight<Int16Array,i16>~anonymous|16 $std/typedarray/testReduceRight<Uint16Array,u16>~anonymous|17 $std/typedarray/testReduceRight<Int32Array,i32>~anonymous|18 $std/typedarray/testReduceRight<Uint32Array,u32>~anonymous|19 $std/typedarray/testReduceRight<Int64Array,i64>~anonymous|20 $std/typedarray/testReduceRight<Uint64Array,u64>~anonymous|21 $std/typedarray/testReduceRight<Float32Array,f32>~anonymous|22 $std/typedarray/testReduceRight<Float64Array,f64>~anonymous|23 $std/typedarray/testArrayMap<Int8Array,i8>~anonymous|24 $std/typedarray/testArrayMap<Uint8Array,u8>~anonymous|25 $std/typedarray/testArrayMap<Uint8ClampedArray,u8>~anonymous|26 $std/typedarray/testArrayMap<Int16Array,i16>~anonymous|27 $std/typedarray/testArrayMap<Uint16Array,u16>~anonymous|28 $std/typedarray/testArrayMap<Int32Array,i32>~anonymous|29 $std/typedarray/testArrayMap<Uint32Array,u32>~anonymous|30 $std/typedarray/testArrayMap<Int64Array,i64>~anonymous|31 $std/typedarray/testArrayMap<Uint64Array,u64>~anonymous|32 $std/typedarray/testArrayMap<Float32Array,f32>~anonymous|33 $std/typedarray/testArrayMap<Float64Array,f64>~anonymous|34 $std/typedarray/testArraySome<Int8Array,i8>~anonymous|35 $std/typedarray/testArraySome<Int8Array,i8>~anonymous|36 $std/typedarray/testArraySome<Uint8Array,u8>~anonymous|37 $std/typedarray/testArraySome<Uint8Array,u8>~anonymous|38 $std/typedarray/testArraySome<Uint8ClampedArray,u8>~anonymous|39 $std/typedarray/testArraySome<Uint8ClampedArray,u8>~anonymous|40 $std/typedarray/testArraySome<Int16Array,i16>~anonymous|41 $std/typedarray/testArraySome<Int16Array,i16>~anonymous|42 $std/typedarray/testArraySome<Uint16Array,u16>~anonymous|43 $std/typedarray/testArraySome<Uint16Array,u16>~anonymous|44 $std/typedarray/testArraySome<Int32Array,i32>~anonymous|45 $std/typedarray/testArraySome<Int32Array,i32>~anonymous|46 $std/typedarray/testArraySome<Uint32Array,u32>~anonymous|47 $std/typedarray/testArraySome<Uint32Array,u32>~anonymous|48 $std/typedarray/testArraySome<Int64Array,i64>~anonymous|49 $std/typedarray/testArraySome<Int64Array,i64>~anonymous|50 $std/typedarray/testArraySome<Uint64Array,u64>~anonymous|51 $std/typedarray/testArraySome<Uint64Array,u64>~anonymous|52 $std/typedarray/testArraySome<Float32Array,f32>~anonymous|53 $std/typedarray/testArraySome<Float32Array,f32>~anonymous|54 $std/typedarray/testArraySome<Float64Array,f64>~anonymous|55 $std/typedarray/testArraySome<Float64Array,f64>~anonymous|56 $std/typedarray/testArrayFindIndex<Int8Array,i8>~anonymous|57 $std/typedarray/testArrayFindIndex<Int8Array,i8>~anonymous|58 $std/typedarray/testArrayFindIndex<Uint8Array,u8>~anonymous|59 $std/typedarray/testArrayFindIndex<Uint8Array,u8>~anonymous|60 $std/typedarray/testArrayFindIndex<Uint8ClampedArray,u8>~anonymous|61 $std/typedarray/testArrayFindIndex<Uint8ClampedArray,u8>~anonymous|62 $std/typedarray/testArrayFindIndex<Int16Array,i16>~anonymous|63 $std/typedarray/testArrayFindIndex<Int16Array,i16>~anonymous|64 $std/typedarray/testArrayFindIndex<Uint16Array,u16>~anonymous|65 $std/typedarray/testArrayFindIndex<Uint16Array,u16>~anonymous|66 $std/typedarray/testArrayFindIndex<Int32Array,i32>~anonymous|67 $std/typedarray/testArrayFindIndex<Int32Array,i32>~anonymous|68 $std/typedarray/testArrayFindIndex<Uint32Array,u32>~anonymous|69 $std/typedarray/testArrayFindIndex<Uint32Array,u32>~anonymous|70 $std/typedarray/testArrayFindIndex<Int64Array,i64>~anonymous|71 $std/typedarray/testArrayFindIndex<Int64Array,i64>~anonymous|72 $std/typedarray/testArrayFindIndex<Uint64Array,u64>~anonymous|73 $std/typedarray/testArrayFindIndex<Uint64Array,u64>~anonymous|74 $std/typedarray/testArrayFindIndex<Float32Array,f32>~anonymous|75 $std/typedarray/testArrayFindIndex<Float32Array,f32>~anonymous|76 $std/typedarray/testArrayFindIndex<Float64Array,f64>~anonymous|77 $std/typedarray/testArrayFindIndex<Float64Array,f64>~anonymous|78 $std/typedarray/testArrayEvery<Int8Array,i8>~anonymous|79 $std/typedarray/testArrayEvery<Int8Array,i8>~anonymous|80 $std/typedarray/testArrayEvery<Uint8Array,u8>~anonymous|81 $std/typedarray/testArrayEvery<Uint8Array,u8>~anonymous|82 $std/typedarray/testArrayEvery<Uint8ClampedArray,u8>~anonymous|83 $std/typedarray/testArrayEvery<Uint8ClampedArray,u8>~anonymous|84 $std/typedarray/testArrayEvery<Int16Array,i16>~anonymous|85 $std/typedarray/testArrayEvery<Int16Array,i16>~anonymous|86 $std/typedarray/testArrayEvery<Uint16Array,u16>~anonymous|87 $std/typedarray/testArrayEvery<Uint16Array,u16>~anonymous|88 $std/typedarray/testArrayEvery<Int32Array,i32>~anonymous|89 $std/typedarray/testArrayEvery<Int32Array,i32>~anonymous|90 $std/typedarray/testArrayEvery<Uint32Array,u32>~anonymous|91 $std/typedarray/testArrayEvery<Uint32Array,u32>~anonymous|92 $std/typedarray/testArrayEvery<Int64Array,i64>~anonymous|93 $std/typedarray/testArrayEvery<Int64Array,i64>~anonymous|94 $std/typedarray/testArrayEvery<Uint64Array,u64>~anonymous|95 $std/typedarray/testArrayEvery<Uint64Array,u64>~anonymous|96 $std/typedarray/testArrayEvery<Float32Array,f32>~anonymous|97 $std/typedarray/testArrayEvery<Float32Array,f32>~anonymous|98 $std/typedarray/testArrayEvery<Float64Array,f64>~anonymous|99 $std/typedarray/testArrayEvery<Float64Array,f64>~anonymous|100)
 (global $~lib/typedarray/Int8Array.BYTES_PER_ELEMENT i32 (i32.const 1))
 (global $~lib/typedarray/Uint8Array.BYTES_PER_ELEMENT i32 (i32.const 1))
 (global $~lib/typedarray/Uint8ClampedArray.BYTES_PER_ELEMENT i32 (i32.const 1))
 (global $~lib/typedarray/Int16Array.BYTES_PER_ELEMENT i32 (i32.const 2))
 (global $~lib/typedarray/Uint16Array.BYTES_PER_ELEMENT i32 (i32.const 2))
 (global $~lib/typedarray/Int32Array.BYTES_PER_ELEMENT i32 (i32.const 4))
 (global $~lib/typedarray/Uint32Array.BYTES_PER_ELEMENT i32 (i32.const 4))
 (global $~lib/typedarray/Int64Array.BYTES_PER_ELEMENT i32 (i32.const 8))
 (global $~lib/typedarray/Uint64Array.BYTES_PER_ELEMENT i32 (i32.const 8))
 (global $~lib/typedarray/Float32Array.BYTES_PER_ELEMENT i32 (i32.const 4))
 (global $~lib/typedarray/Float64Array.BYTES_PER_ELEMENT i32 (i32.const 8))
 (global $~lib/allocator/arena/startOffset (mut i32) (i32.const 0))
 (global $~lib/allocator/arena/offset (mut i32) (i32.const 0))
 (global $std/typedarray/arr (mut i32) (i32.const 0))
 (global $std/typedarray/af64 (mut i32) (i32.const 0))
 (global $~lib/argc (mut i32) (i32.const 0))
 (global $std/typedarray/clampedArr (mut i32) (i32.const 0))
 (global $ASC_OPTIMIZE_LEVEL i32 (i32.const 0))
 (global $std/typedarray/arr8 (mut i32) (i32.const 0))
 (global $~lib/builtins/i32.MAX_VALUE i32 (i32.const 2147483647))
 (global $std/typedarray/sub8 (mut i32) (i32.const 0))
 (global $std/typedarray/arr32 (mut i32) (i32.const 0))
 (global $std/typedarray/sub32 (mut i32) (i32.const 0))
 (global $std/typedarray/MAX_F64LENGTH i32 (i32.const 134217727))
 (global $std/typedarray/multisubarr (mut i32) (i32.const 0))
 (global $std/typedarray/multisubarr1 (mut i32) (i32.const 0))
 (global $std/typedarray/multisubarr2 (mut i32) (i32.const 0))
 (global $std/typedarray/multisubarr3 (mut i32) (i32.const 0))
 (global $~lib/memory/HEAP_BASE i32 (i32.const 624))
 (export "memory" (memory $0))
 (export "table" (table $0))
 (start $start)
 (func $start:~lib/allocator/arena (; 1 ;) (type $_)
  global.get $~lib/memory/HEAP_BASE
  i32.const 7
  i32.add
  i32.const 7
  i32.const -1
  i32.xor
  i32.and
  global.set $~lib/allocator/arena/startOffset
  global.get $~lib/allocator/arena/startOffset
  global.set $~lib/allocator/arena/offset
 )
 (func $~lib/internal/arraybuffer/computeSize (; 2 ;) (type $ii) (param $0 i32) (result i32)
  i32.const 1
  i32.const 32
  local.get $0
  i32.const 8
  i32.add
  i32.const 1
  i32.sub
  i32.clz
  i32.sub
  i32.shl
 )
 (func $~lib/allocator/arena/__memory_allocate (; 3 ;) (type $ii) (param $0 i32) (result i32)
  (local $1 i32)
  (local $2 i32)
  (local $3 i32)
  (local $4 i32)
  (local $5 i32)
  (local $6 i32)
  local.get $0
  i32.const 1073741824
  i32.gt_u
  if
   unreachable
  end
  global.get $~lib/allocator/arena/offset
  local.set $1
  local.get $1
  local.get $0
  local.tee $2
  i32.const 1
  local.tee $3
  local.get $2
  local.get $3
  i32.gt_u
  select
  i32.add
  i32.const 7
  i32.add
  i32.const 7
  i32.const -1
  i32.xor
  i32.and
  local.set $4
  current_memory
  local.set $5
  local.get $4
  local.get $5
  i32.const 16
  i32.shl
  i32.gt_u
  if
   local.get $4
   local.get $1
   i32.sub
   i32.const 65535
   i32.add
   i32.const 65535
   i32.const -1
   i32.xor
   i32.and
   i32.const 16
   i32.shr_u
   local.set $2
   local.get $5
   local.tee $3
   local.get $2
   local.tee $6
   local.get $3
   local.get $6
   i32.gt_s
   select
   local.set $3
   local.get $3
   grow_memory
   i32.const 0
   i32.lt_s
   if
    local.get $2
    grow_memory
    i32.const 0
    i32.lt_s
    if
     unreachable
    end
   end
  end
  local.get $4
  global.set $~lib/allocator/arena/offset
  local.get $1
 )
 (func $~lib/internal/arraybuffer/allocateUnsafe (; 4 ;) (type $ii) (param $0 i32) (result i32)
  (local $1 i32)
  (local $2 i32)
  local.get $0
  i32.const 1073741816
  i32.le_u
  i32.eqz
  if
   i32.const 0
   i32.const 112
   i32.const 26
   i32.const 2
   call $~lib/env/abort
   unreachable
  end
  block $~lib/memory/memory.allocate|inlined.0 (result i32)
   local.get $0
   call $~lib/internal/arraybuffer/computeSize
   local.set $2
   local.get $2
   call $~lib/allocator/arena/__memory_allocate
   br $~lib/memory/memory.allocate|inlined.0
  end
  local.set $1
  local.get $1
  local.get $0
  i32.store
  local.get $1
 )
 (func $~lib/internal/memory/memset (; 5 ;) (type $iii_) (param $0 i32) (param $1 i32) (param $2 i32)
  (local $3 i32)
  (local $4 i32)
  (local $5 i64)
  local.get $2
  i32.eqz
  if
   return
  end
  local.get $0
  local.get $1
  i32.store8
  local.get $0
  local.get $2
  i32.add
  i32.const 1
  i32.sub
  local.get $1
  i32.store8
  local.get $2
  i32.const 2
  i32.le_u
  if
   return
  end
  local.get $0
  i32.const 1
  i32.add
  local.get $1
  i32.store8
  local.get $0
  i32.const 2
  i32.add
  local.get $1
  i32.store8
  local.get $0
  local.get $2
  i32.add
  i32.const 2
  i32.sub
  local.get $1
  i32.store8
  local.get $0
  local.get $2
  i32.add
  i32.const 3
  i32.sub
  local.get $1
  i32.store8
  local.get $2
  i32.const 6
  i32.le_u
  if
   return
  end
  local.get $0
  i32.const 3
  i32.add
  local.get $1
  i32.store8
  local.get $0
  local.get $2
  i32.add
  i32.const 4
  i32.sub
  local.get $1
  i32.store8
  local.get $2
  i32.const 8
  i32.le_u
  if
   return
  end
  i32.const 0
  local.get $0
  i32.sub
  i32.const 3
  i32.and
  local.set $3
  local.get $0
  local.get $3
  i32.add
  local.set $0
  local.get $2
  local.get $3
  i32.sub
  local.set $2
  local.get $2
  i32.const -4
  i32.and
  local.set $2
  i32.const -1
  i32.const 255
  i32.div_u
  local.get $1
  i32.const 255
  i32.and
  i32.mul
  local.set $4
  local.get $0
  local.get $4
  i32.store
  local.get $0
  local.get $2
  i32.add
  i32.const 4
  i32.sub
  local.get $4
  i32.store
  local.get $2
  i32.const 8
  i32.le_u
  if
   return
  end
  local.get $0
  i32.const 4
  i32.add
  local.get $4
  i32.store
  local.get $0
  i32.const 8
  i32.add
  local.get $4
  i32.store
  local.get $0
  local.get $2
  i32.add
  i32.const 12
  i32.sub
  local.get $4
  i32.store
  local.get $0
  local.get $2
  i32.add
  i32.const 8
  i32.sub
  local.get $4
  i32.store
  local.get $2
  i32.const 24
  i32.le_u
  if
   return
  end
  local.get $0
  i32.const 12
  i32.add
  local.get $4
  i32.store
  local.get $0
  i32.const 16
  i32.add
  local.get $4
  i32.store
  local.get $0
  i32.const 20
  i32.add
  local.get $4
  i32.store
  local.get $0
  i32.const 24
  i32.add
  local.get $4
  i32.store
  local.get $0
  local.get $2
  i32.add
  i32.const 28
  i32.sub
  local.get $4
  i32.store
  local.get $0
  local.get $2
  i32.add
  i32.const 24
  i32.sub
  local.get $4
  i32.store
  local.get $0
  local.get $2
  i32.add
  i32.const 20
  i32.sub
  local.get $4
  i32.store
  local.get $0
  local.get $2
  i32.add
  i32.const 16
  i32.sub
  local.get $4
  i32.store
  i32.const 24
  local.get $0
  i32.const 4
  i32.and
  i32.add
  local.set $3
  local.get $0
  local.get $3
  i32.add
  local.set $0
  local.get $2
  local.get $3
  i32.sub
  local.set $2
  local.get $4
  i64.extend_i32_u
  local.get $4
  i64.extend_i32_u
  i64.const 32
  i64.shl
  i64.or
  local.set $5
  block $break|0
   loop $continue|0
    local.get $2
    i32.const 32
    i32.ge_u
    if
     block
      local.get $0
      local.get $5
      i64.store
      local.get $0
      i32.const 8
      i32.add
      local.get $5
      i64.store
      local.get $0
      i32.const 16
      i32.add
      local.get $5
      i64.store
      local.get $0
      i32.const 24
      i32.add
      local.get $5
      i64.store
      local.get $2
      i32.const 32
      i32.sub
      local.set $2
      local.get $0
      i32.const 32
      i32.add
      local.set $0
     end
     br $continue|0
    end
   end
  end
 )
 (func $~lib/memory/memory.allocate (; 6 ;) (type $ii) (param $0 i32) (result i32)
  local.get $0
  call $~lib/allocator/arena/__memory_allocate
  return
 )
 (func $~lib/internal/typedarray/TypedArray<i8>#constructor (; 7 ;) (type $iii) (param $0 i32) (param $1 i32) (result i32)
  (local $2 i32)
  (local $3 i32)
  (local $4 i32)
  (local $5 i32)
  (local $6 i32)
  local.get $1
  i32.const 1073741816
  i32.gt_u
  if
   i32.const 0
   i32.const 48
   i32.const 23
   i32.const 34
   call $~lib/env/abort
   unreachable
  end
  local.get $1
  i32.const 0
  i32.shl
  local.set $2
  local.get $2
  call $~lib/internal/arraybuffer/allocateUnsafe
  local.set $3
  block $~lib/memory/memory.fill|inlined.0
   local.get $3
   i32.const 8
   i32.add
   local.set $4
   i32.const 0
   local.set $5
   local.get $2
   local.set $6
   local.get $4
   local.get $5
   local.get $6
   call $~lib/internal/memory/memset
  end
  block (result i32)
   local.get $0
   i32.eqz
   if
    i32.const 12
    call $~lib/memory/memory.allocate
    local.set $0
   end
   local.get $0
   i32.const 0
   i32.store
   local.get $0
   i32.const 0
   i32.store offset=4
   local.get $0
   i32.const 0
   i32.store offset=8
   local.get $0
  end
  local.get $3
  i32.store
  local.get $0
  i32.const 0
  i32.store offset=4
  local.get $0
  local.get $2
  i32.store offset=8
  local.get $0
 )
 (func $~lib/typedarray/Int8Array#constructor (; 8 ;) (type $iii) (param $0 i32) (param $1 i32) (result i32)
  local.get $0
  i32.eqz
  if
   i32.const 12
   call $~lib/memory/memory.allocate
   local.set $0
  end
  local.get $0
  local.get $1
  call $~lib/internal/typedarray/TypedArray<i8>#constructor
  local.set $0
  local.get $0
 )
 (func $~lib/internal/typedarray/TypedArray<u8>#constructor (; 9 ;) (type $iii) (param $0 i32) (param $1 i32) (result i32)
  (local $2 i32)
  (local $3 i32)
  (local $4 i32)
  (local $5 i32)
  (local $6 i32)
  local.get $1
  i32.const 1073741816
  i32.gt_u
  if
   i32.const 0
   i32.const 48
   i32.const 23
   i32.const 34
   call $~lib/env/abort
   unreachable
  end
  local.get $1
  i32.const 0
  i32.shl
  local.set $2
  local.get $2
  call $~lib/internal/arraybuffer/allocateUnsafe
  local.set $3
  block $~lib/memory/memory.fill|inlined.1
   local.get $3
   i32.const 8
   i32.add
   local.set $4
   i32.const 0
   local.set $5
   local.get $2
   local.set $6
   local.get $4
   local.get $5
   local.get $6
   call $~lib/internal/memory/memset
  end
  block (result i32)
   local.get $0
   i32.eqz
   if
    i32.const 12
    call $~lib/memory/memory.allocate
    local.set $0
   end
   local.get $0
   i32.const 0
   i32.store
   local.get $0
   i32.const 0
   i32.store offset=4
   local.get $0
   i32.const 0
   i32.store offset=8
   local.get $0
  end
  local.get $3
  i32.store
  local.get $0
  i32.const 0
  i32.store offset=4
  local.get $0
  local.get $2
  i32.store offset=8
  local.get $0
 )
 (func $~lib/typedarray/Uint8Array#constructor (; 10 ;) (type $iii) (param $0 i32) (param $1 i32) (result i32)
  local.get $0
  i32.eqz
  if
   i32.const 12
   call $~lib/memory/memory.allocate
   local.set $0
  end
  local.get $0
  local.get $1
  call $~lib/internal/typedarray/TypedArray<u8>#constructor
  local.set $0
  local.get $0
 )
 (func $~lib/typedarray/Uint8ClampedArray#constructor (; 11 ;) (type $iii) (param $0 i32) (param $1 i32) (result i32)
  local.get $0
  i32.eqz
  if
   i32.const 12
   call $~lib/memory/memory.allocate
   local.set $0
  end
  local.get $0
  local.get $1
  call $~lib/typedarray/Uint8Array#constructor
  local.set $0
  local.get $0
 )
 (func $~lib/internal/typedarray/TypedArray<i16>#constructor (; 12 ;) (type $iii) (param $0 i32) (param $1 i32) (result i32)
  (local $2 i32)
  (local $3 i32)
  (local $4 i32)
  (local $5 i32)
  (local $6 i32)
  local.get $1
  i32.const 536870908
  i32.gt_u
  if
   i32.const 0
   i32.const 48
   i32.const 23
   i32.const 34
   call $~lib/env/abort
   unreachable
  end
  local.get $1
  i32.const 1
  i32.shl
  local.set $2
  local.get $2
  call $~lib/internal/arraybuffer/allocateUnsafe
  local.set $3
  block $~lib/memory/memory.fill|inlined.2
   local.get $3
   i32.const 8
   i32.add
   local.set $4
   i32.const 0
   local.set $5
   local.get $2
   local.set $6
   local.get $4
   local.get $5
   local.get $6
   call $~lib/internal/memory/memset
  end
  block (result i32)
   local.get $0
   i32.eqz
   if
    i32.const 12
    call $~lib/memory/memory.allocate
    local.set $0
   end
   local.get $0
   i32.const 0
   i32.store
   local.get $0
   i32.const 0
   i32.store offset=4
   local.get $0
   i32.const 0
   i32.store offset=8
   local.get $0
  end
  local.get $3
  i32.store
  local.get $0
  i32.const 0
  i32.store offset=4
  local.get $0
  local.get $2
  i32.store offset=8
  local.get $0
 )
 (func $~lib/typedarray/Int16Array#constructor (; 13 ;) (type $iii) (param $0 i32) (param $1 i32) (result i32)
  local.get $0
  i32.eqz
  if
   i32.const 12
   call $~lib/memory/memory.allocate
   local.set $0
  end
  local.get $0
  local.get $1
  call $~lib/internal/typedarray/TypedArray<i16>#constructor
  local.set $0
  local.get $0
 )
 (func $~lib/internal/typedarray/TypedArray<u16>#constructor (; 14 ;) (type $iii) (param $0 i32) (param $1 i32) (result i32)
  (local $2 i32)
  (local $3 i32)
  (local $4 i32)
  (local $5 i32)
  (local $6 i32)
  local.get $1
  i32.const 536870908
  i32.gt_u
  if
   i32.const 0
   i32.const 48
   i32.const 23
   i32.const 34
   call $~lib/env/abort
   unreachable
  end
  local.get $1
  i32.const 1
  i32.shl
  local.set $2
  local.get $2
  call $~lib/internal/arraybuffer/allocateUnsafe
  local.set $3
  block $~lib/memory/memory.fill|inlined.3
   local.get $3
   i32.const 8
   i32.add
   local.set $4
   i32.const 0
   local.set $5
   local.get $2
   local.set $6
   local.get $4
   local.get $5
   local.get $6
   call $~lib/internal/memory/memset
  end
  block (result i32)
   local.get $0
   i32.eqz
   if
    i32.const 12
    call $~lib/memory/memory.allocate
    local.set $0
   end
   local.get $0
   i32.const 0
   i32.store
   local.get $0
   i32.const 0
   i32.store offset=4
   local.get $0
   i32.const 0
   i32.store offset=8
   local.get $0
  end
  local.get $3
  i32.store
  local.get $0
  i32.const 0
  i32.store offset=4
  local.get $0
  local.get $2
  i32.store offset=8
  local.get $0
 )
 (func $~lib/typedarray/Uint16Array#constructor (; 15 ;) (type $iii) (param $0 i32) (param $1 i32) (result i32)
  local.get $0
  i32.eqz
  if
   i32.const 12
   call $~lib/memory/memory.allocate
   local.set $0
  end
  local.get $0
  local.get $1
  call $~lib/internal/typedarray/TypedArray<u16>#constructor
  local.set $0
  local.get $0
 )
 (func $~lib/internal/typedarray/TypedArray<i32>#constructor (; 16 ;) (type $iii) (param $0 i32) (param $1 i32) (result i32)
  (local $2 i32)
  (local $3 i32)
  (local $4 i32)
  (local $5 i32)
  (local $6 i32)
  local.get $1
  i32.const 268435454
  i32.gt_u
  if
   i32.const 0
   i32.const 48
   i32.const 23
   i32.const 34
   call $~lib/env/abort
   unreachable
  end
  local.get $1
  i32.const 2
  i32.shl
  local.set $2
  local.get $2
  call $~lib/internal/arraybuffer/allocateUnsafe
  local.set $3
  block $~lib/memory/memory.fill|inlined.4
   local.get $3
   i32.const 8
   i32.add
   local.set $4
   i32.const 0
   local.set $5
   local.get $2
   local.set $6
   local.get $4
   local.get $5
   local.get $6
   call $~lib/internal/memory/memset
  end
  block (result i32)
   local.get $0
   i32.eqz
   if
    i32.const 12
    call $~lib/memory/memory.allocate
    local.set $0
   end
   local.get $0
   i32.const 0
   i32.store
   local.get $0
   i32.const 0
   i32.store offset=4
   local.get $0
   i32.const 0
   i32.store offset=8
   local.get $0
  end
  local.get $3
  i32.store
  local.get $0
  i32.const 0
  i32.store offset=4
  local.get $0
  local.get $2
  i32.store offset=8
  local.get $0
 )
 (func $~lib/typedarray/Int32Array#constructor (; 17 ;) (type $iii) (param $0 i32) (param $1 i32) (result i32)
  local.get $0
  i32.eqz
  if
   i32.const 12
   call $~lib/memory/memory.allocate
   local.set $0
  end
  local.get $0
  local.get $1
  call $~lib/internal/typedarray/TypedArray<i32>#constructor
  local.set $0
  local.get $0
 )
 (func $~lib/internal/typedarray/TypedArray<u32>#constructor (; 18 ;) (type $iii) (param $0 i32) (param $1 i32) (result i32)
  (local $2 i32)
  (local $3 i32)
  (local $4 i32)
  (local $5 i32)
  (local $6 i32)
  local.get $1
  i32.const 268435454
  i32.gt_u
  if
   i32.const 0
   i32.const 48
   i32.const 23
   i32.const 34
   call $~lib/env/abort
   unreachable
  end
  local.get $1
  i32.const 2
  i32.shl
  local.set $2
  local.get $2
  call $~lib/internal/arraybuffer/allocateUnsafe
  local.set $3
  block $~lib/memory/memory.fill|inlined.5
   local.get $3
   i32.const 8
   i32.add
   local.set $4
   i32.const 0
   local.set $5
   local.get $2
   local.set $6
   local.get $4
   local.get $5
   local.get $6
   call $~lib/internal/memory/memset
  end
  block (result i32)
   local.get $0
   i32.eqz
   if
    i32.const 12
    call $~lib/memory/memory.allocate
    local.set $0
   end
   local.get $0
   i32.const 0
   i32.store
   local.get $0
   i32.const 0
   i32.store offset=4
   local.get $0
   i32.const 0
   i32.store offset=8
   local.get $0
  end
  local.get $3
  i32.store
  local.get $0
  i32.const 0
  i32.store offset=4
  local.get $0
  local.get $2
  i32.store offset=8
  local.get $0
 )
 (func $~lib/typedarray/Uint32Array#constructor (; 19 ;) (type $iii) (param $0 i32) (param $1 i32) (result i32)
  local.get $0
  i32.eqz
  if
   i32.const 12
   call $~lib/memory/memory.allocate
   local.set $0
  end
  local.get $0
  local.get $1
  call $~lib/internal/typedarray/TypedArray<u32>#constructor
  local.set $0
  local.get $0
 )
 (func $~lib/internal/typedarray/TypedArray<i64>#constructor (; 20 ;) (type $iii) (param $0 i32) (param $1 i32) (result i32)
  (local $2 i32)
  (local $3 i32)
  (local $4 i32)
  (local $5 i32)
  (local $6 i32)
  local.get $1
  i32.const 134217727
  i32.gt_u
  if
   i32.const 0
   i32.const 48
   i32.const 23
   i32.const 34
   call $~lib/env/abort
   unreachable
  end
  local.get $1
  i32.const 3
  i32.shl
  local.set $2
  local.get $2
  call $~lib/internal/arraybuffer/allocateUnsafe
  local.set $3
  block $~lib/memory/memory.fill|inlined.6
   local.get $3
   i32.const 8
   i32.add
   local.set $4
   i32.const 0
   local.set $5
   local.get $2
   local.set $6
   local.get $4
   local.get $5
   local.get $6
   call $~lib/internal/memory/memset
  end
  block (result i32)
   local.get $0
   i32.eqz
   if
    i32.const 12
    call $~lib/memory/memory.allocate
    local.set $0
   end
   local.get $0
   i32.const 0
   i32.store
   local.get $0
   i32.const 0
   i32.store offset=4
   local.get $0
   i32.const 0
   i32.store offset=8
   local.get $0
  end
  local.get $3
  i32.store
  local.get $0
  i32.const 0
  i32.store offset=4
  local.get $0
  local.get $2
  i32.store offset=8
  local.get $0
 )
 (func $~lib/typedarray/Int64Array#constructor (; 21 ;) (type $iii) (param $0 i32) (param $1 i32) (result i32)
  local.get $0
  i32.eqz
  if
   i32.const 12
   call $~lib/memory/memory.allocate
   local.set $0
  end
  local.get $0
  local.get $1
  call $~lib/internal/typedarray/TypedArray<i64>#constructor
  local.set $0
  local.get $0
 )
 (func $~lib/internal/typedarray/TypedArray<u64>#constructor (; 22 ;) (type $iii) (param $0 i32) (param $1 i32) (result i32)
  (local $2 i32)
  (local $3 i32)
  (local $4 i32)
  (local $5 i32)
  (local $6 i32)
  local.get $1
  i32.const 134217727
  i32.gt_u
  if
   i32.const 0
   i32.const 48
   i32.const 23
   i32.const 34
   call $~lib/env/abort
   unreachable
  end
  local.get $1
  i32.const 3
  i32.shl
  local.set $2
  local.get $2
  call $~lib/internal/arraybuffer/allocateUnsafe
  local.set $3
  block $~lib/memory/memory.fill|inlined.7
   local.get $3
   i32.const 8
   i32.add
   local.set $4
   i32.const 0
   local.set $5
   local.get $2
   local.set $6
   local.get $4
   local.get $5
   local.get $6
   call $~lib/internal/memory/memset
  end
  block (result i32)
   local.get $0
   i32.eqz
   if
    i32.const 12
    call $~lib/memory/memory.allocate
    local.set $0
   end
   local.get $0
   i32.const 0
   i32.store
   local.get $0
   i32.const 0
   i32.store offset=4
   local.get $0
   i32.const 0
   i32.store offset=8
   local.get $0
  end
  local.get $3
  i32.store
  local.get $0
  i32.const 0
  i32.store offset=4
  local.get $0
  local.get $2
  i32.store offset=8
  local.get $0
 )
 (func $~lib/typedarray/Uint64Array#constructor (; 23 ;) (type $iii) (param $0 i32) (param $1 i32) (result i32)
  local.get $0
  i32.eqz
  if
   i32.const 12
   call $~lib/memory/memory.allocate
   local.set $0
  end
  local.get $0
  local.get $1
  call $~lib/internal/typedarray/TypedArray<u64>#constructor
  local.set $0
  local.get $0
 )
 (func $~lib/internal/typedarray/TypedArray<f32>#constructor (; 24 ;) (type $iii) (param $0 i32) (param $1 i32) (result i32)
  (local $2 i32)
  (local $3 i32)
  (local $4 i32)
  (local $5 i32)
  (local $6 i32)
  local.get $1
  i32.const 268435454
  i32.gt_u
  if
   i32.const 0
   i32.const 48
   i32.const 23
   i32.const 34
   call $~lib/env/abort
   unreachable
  end
  local.get $1
  i32.const 2
  i32.shl
  local.set $2
  local.get $2
  call $~lib/internal/arraybuffer/allocateUnsafe
  local.set $3
  block $~lib/memory/memory.fill|inlined.8
   local.get $3
   i32.const 8
   i32.add
   local.set $4
   i32.const 0
   local.set $5
   local.get $2
   local.set $6
   local.get $4
   local.get $5
   local.get $6
   call $~lib/internal/memory/memset
  end
  block (result i32)
   local.get $0
   i32.eqz
   if
    i32.const 12
    call $~lib/memory/memory.allocate
    local.set $0
   end
   local.get $0
   i32.const 0
   i32.store
   local.get $0
   i32.const 0
   i32.store offset=4
   local.get $0
   i32.const 0
   i32.store offset=8
   local.get $0
  end
  local.get $3
  i32.store
  local.get $0
  i32.const 0
  i32.store offset=4
  local.get $0
  local.get $2
  i32.store offset=8
  local.get $0
 )
 (func $~lib/typedarray/Float32Array#constructor (; 25 ;) (type $iii) (param $0 i32) (param $1 i32) (result i32)
  local.get $0
  i32.eqz
  if
   i32.const 12
   call $~lib/memory/memory.allocate
   local.set $0
  end
  local.get $0
  local.get $1
  call $~lib/internal/typedarray/TypedArray<f32>#constructor
  local.set $0
  local.get $0
 )
 (func $~lib/internal/typedarray/TypedArray<f64>#constructor (; 26 ;) (type $iii) (param $0 i32) (param $1 i32) (result i32)
  (local $2 i32)
  (local $3 i32)
  (local $4 i32)
  (local $5 i32)
  (local $6 i32)
  local.get $1
  i32.const 134217727
  i32.gt_u
  if
   i32.const 0
   i32.const 48
   i32.const 23
   i32.const 34
   call $~lib/env/abort
   unreachable
  end
  local.get $1
  i32.const 3
  i32.shl
  local.set $2
  local.get $2
  call $~lib/internal/arraybuffer/allocateUnsafe
  local.set $3
  block $~lib/memory/memory.fill|inlined.9
   local.get $3
   i32.const 8
   i32.add
   local.set $4
   i32.const 0
   local.set $5
   local.get $2
   local.set $6
   local.get $4
   local.get $5
   local.get $6
   call $~lib/internal/memory/memset
  end
  block (result i32)
   local.get $0
   i32.eqz
   if
    i32.const 12
    call $~lib/memory/memory.allocate
    local.set $0
   end
   local.get $0
   i32.const 0
   i32.store
   local.get $0
   i32.const 0
   i32.store offset=4
   local.get $0
   i32.const 0
   i32.store offset=8
   local.get $0
  end
  local.get $3
  i32.store
  local.get $0
  i32.const 0
  i32.store offset=4
  local.get $0
  local.get $2
  i32.store offset=8
  local.get $0
 )
 (func $~lib/typedarray/Float64Array#constructor (; 27 ;) (type $iii) (param $0 i32) (param $1 i32) (result i32)
  local.get $0
  i32.eqz
  if
   i32.const 12
   call $~lib/memory/memory.allocate
   local.set $0
  end
  local.get $0
  local.get $1
  call $~lib/internal/typedarray/TypedArray<f64>#constructor
  local.set $0
  local.get $0
 )
 (func $std/typedarray/testInstantiate (; 28 ;) (type $i_) (param $0 i32)
  (local $1 i32)
  (local $2 i32)
  (local $3 i32)
  (local $4 i32)
  (local $5 i32)
  (local $6 i32)
  (local $7 i32)
  (local $8 i32)
  (local $9 i32)
  (local $10 i32)
  (local $11 i32)
  (local $12 i32)
  i32.const 0
  local.get $0
  call $~lib/typedarray/Int8Array#constructor
  local.set $1
  local.get $1
  i32.load offset=4
  i32.const 0
  i32.eq
  i32.eqz
  if
   i32.const 0
   i32.const 8
   i32.const 34
   i32.const 2
   call $~lib/env/abort
   unreachable
  end
  local.get $1
  i32.load offset=8
  local.get $0
  global.get $~lib/typedarray/Int8Array.BYTES_PER_ELEMENT
  i32.mul
  i32.eq
  i32.eqz
  if
   i32.const 0
   i32.const 8
   i32.const 35
   i32.const 2
   call $~lib/env/abort
   unreachable
  end
  block $~lib/internal/typedarray/TypedArray<i8>#get:length|inlined.0 (result i32)
   local.get $1
   local.set $2
   local.get $2
   i32.load offset=8
   i32.const 0
   i32.shr_u
  end
  local.get $0
  i32.eq
  i32.eqz
  if
   i32.const 0
   i32.const 8
   i32.const 36
   i32.const 2
   call $~lib/env/abort
   unreachable
  end
  i32.const 0
  local.get $0
  call $~lib/typedarray/Uint8Array#constructor
  local.set $3
  local.get $3
  i32.load offset=4
  i32.const 0
  i32.eq
  i32.eqz
  if
   i32.const 0
   i32.const 8
   i32.const 39
   i32.const 2
   call $~lib/env/abort
   unreachable
  end
  local.get $3
  i32.load offset=8
  local.get $0
  global.get $~lib/typedarray/Uint8Array.BYTES_PER_ELEMENT
  i32.mul
  i32.eq
  i32.eqz
  if
   i32.const 0
   i32.const 8
   i32.const 40
   i32.const 2
   call $~lib/env/abort
   unreachable
  end
  block $~lib/internal/typedarray/TypedArray<u8>#get:length|inlined.0 (result i32)
   local.get $3
   local.set $2
   local.get $2
   i32.load offset=8
   i32.const 0
   i32.shr_u
  end
  local.get $0
  i32.eq
  i32.eqz
  if
   i32.const 0
   i32.const 8
   i32.const 41
   i32.const 2
   call $~lib/env/abort
   unreachable
  end
  i32.const 0
  local.get $0
  call $~lib/typedarray/Uint8ClampedArray#constructor
  local.set $4
  local.get $4
  i32.load offset=4
  i32.const 0
  i32.eq
  i32.eqz
  if
   i32.const 0
   i32.const 8
   i32.const 44
   i32.const 2
   call $~lib/env/abort
   unreachable
  end
  local.get $4
  i32.load offset=8
  local.get $0
  global.get $~lib/typedarray/Uint8Array.BYTES_PER_ELEMENT
  i32.mul
  i32.eq
  i32.eqz
  if
   i32.const 0
   i32.const 8
   i32.const 45
   i32.const 2
   call $~lib/env/abort
   unreachable
  end
  block $~lib/internal/typedarray/TypedArray<u8>#get:length|inlined.1 (result i32)
   local.get $4
   local.set $2
   local.get $2
   i32.load offset=8
   i32.const 0
   i32.shr_u
  end
  local.get $0
  i32.eq
  i32.eqz
  if
   i32.const 0
   i32.const 8
   i32.const 46
   i32.const 2
   call $~lib/env/abort
   unreachable
  end
  i32.const 0
  local.get $0
  call $~lib/typedarray/Int16Array#constructor
  local.set $5
  local.get $5
  i32.load offset=4
  i32.const 0
  i32.eq
  i32.eqz
  if
   i32.const 0
   i32.const 8
   i32.const 49
   i32.const 2
   call $~lib/env/abort
   unreachable
  end
  local.get $5
  i32.load offset=8
  local.get $0
  global.get $~lib/typedarray/Int16Array.BYTES_PER_ELEMENT
  i32.mul
  i32.eq
  i32.eqz
  if
   i32.const 0
   i32.const 8
   i32.const 50
   i32.const 2
   call $~lib/env/abort
   unreachable
  end
  block $~lib/internal/typedarray/TypedArray<i16>#get:length|inlined.0 (result i32)
   local.get $5
   local.set $2
   local.get $2
   i32.load offset=8
   i32.const 1
   i32.shr_u
  end
  local.get $0
  i32.eq
  i32.eqz
  if
   i32.const 0
   i32.const 8
   i32.const 51
   i32.const 2
   call $~lib/env/abort
   unreachable
  end
  i32.const 0
  local.get $0
  call $~lib/typedarray/Uint16Array#constructor
  local.set $6
  local.get $6
  i32.load offset=4
  i32.const 0
  i32.eq
  i32.eqz
  if
   i32.const 0
   i32.const 8
   i32.const 54
   i32.const 2
   call $~lib/env/abort
   unreachable
  end
  local.get $6
  i32.load offset=8
  local.get $0
  global.get $~lib/typedarray/Uint16Array.BYTES_PER_ELEMENT
  i32.mul
  i32.eq
  i32.eqz
  if
   i32.const 0
   i32.const 8
   i32.const 55
   i32.const 2
   call $~lib/env/abort
   unreachable
  end
  block $~lib/internal/typedarray/TypedArray<u16>#get:length|inlined.0 (result i32)
   local.get $6
   local.set $2
   local.get $2
   i32.load offset=8
   i32.const 1
   i32.shr_u
  end
  local.get $0
  i32.eq
  i32.eqz
  if
   i32.const 0
   i32.const 8
   i32.const 56
   i32.const 2
   call $~lib/env/abort
   unreachable
  end
  i32.const 0
  local.get $0
  call $~lib/typedarray/Int32Array#constructor
  local.set $7
  local.get $7
  i32.load offset=4
  i32.const 0
  i32.eq
  i32.eqz
  if
   i32.const 0
   i32.const 8
   i32.const 59
   i32.const 2
   call $~lib/env/abort
   unreachable
  end
  local.get $7
  i32.load offset=8
  local.get $0
  global.get $~lib/typedarray/Int32Array.BYTES_PER_ELEMENT
  i32.mul
  i32.eq
  i32.eqz
  if
   i32.const 0
   i32.const 8
   i32.const 60
   i32.const 2
   call $~lib/env/abort
   unreachable
  end
  block $~lib/internal/typedarray/TypedArray<i32>#get:length|inlined.0 (result i32)
   local.get $7
   local.set $2
   local.get $2
   i32.load offset=8
   i32.const 2
   i32.shr_u
  end
  local.get $0
  i32.eq
  i32.eqz
  if
   i32.const 0
   i32.const 8
   i32.const 61
   i32.const 2
   call $~lib/env/abort
   unreachable
  end
  i32.const 0
  local.get $0
  call $~lib/typedarray/Uint32Array#constructor
  local.set $8
  local.get $8
  i32.load offset=4
  i32.const 0
  i32.eq
  i32.eqz
  if
   i32.const 0
   i32.const 8
   i32.const 64
   i32.const 2
   call $~lib/env/abort
   unreachable
  end
  local.get $8
  i32.load offset=8
  local.get $0
  global.get $~lib/typedarray/Uint32Array.BYTES_PER_ELEMENT
  i32.mul
  i32.eq
  i32.eqz
  if
   i32.const 0
   i32.const 8
   i32.const 65
   i32.const 2
   call $~lib/env/abort
   unreachable
  end
  block $~lib/internal/typedarray/TypedArray<u32>#get:length|inlined.0 (result i32)
   local.get $8
   local.set $2
   local.get $2
   i32.load offset=8
   i32.const 2
   i32.shr_u
  end
  local.get $0
  i32.eq
  i32.eqz
  if
   i32.const 0
   i32.const 8
   i32.const 66
   i32.const 2
   call $~lib/env/abort
   unreachable
  end
  i32.const 0
  local.get $0
  call $~lib/typedarray/Int64Array#constructor
  local.set $9
  local.get $9
  i32.load offset=4
  i32.const 0
  i32.eq
  i32.eqz
  if
   i32.const 0
   i32.const 8
   i32.const 69
   i32.const 2
   call $~lib/env/abort
   unreachable
  end
  local.get $9
  i32.load offset=8
  local.get $0
  global.get $~lib/typedarray/Int64Array.BYTES_PER_ELEMENT
  i32.mul
  i32.eq
  i32.eqz
  if
   i32.const 0
   i32.const 8
   i32.const 70
   i32.const 2
   call $~lib/env/abort
   unreachable
  end
  block $~lib/internal/typedarray/TypedArray<i64>#get:length|inlined.0 (result i32)
   local.get $9
   local.set $2
   local.get $2
   i32.load offset=8
   i32.const 3
   i32.shr_u
  end
  local.get $0
  i32.eq
  i32.eqz
  if
   i32.const 0
   i32.const 8
   i32.const 71
   i32.const 2
   call $~lib/env/abort
   unreachable
  end
  i32.const 0
  local.get $0
  call $~lib/typedarray/Uint64Array#constructor
  local.set $10
  local.get $10
  i32.load offset=4
  i32.const 0
  i32.eq
  i32.eqz
  if
   i32.const 0
   i32.const 8
   i32.const 74
   i32.const 2
   call $~lib/env/abort
   unreachable
  end
  local.get $10
  i32.load offset=8
  local.get $0
  global.get $~lib/typedarray/Uint64Array.BYTES_PER_ELEMENT
  i32.mul
  i32.eq
  i32.eqz
  if
   i32.const 0
   i32.const 8
   i32.const 75
   i32.const 2
   call $~lib/env/abort
   unreachable
  end
  block $~lib/internal/typedarray/TypedArray<u64>#get:length|inlined.0 (result i32)
   local.get $10
   local.set $2
   local.get $2
   i32.load offset=8
   i32.const 3
   i32.shr_u
  end
  local.get $0
  i32.eq
  i32.eqz
  if
   i32.const 0
   i32.const 8
   i32.const 76
   i32.const 2
   call $~lib/env/abort
   unreachable
  end
  i32.const 0
  local.get $0
  call $~lib/typedarray/Float32Array#constructor
  local.set $11
  local.get $11
  i32.load offset=4
  i32.const 0
  i32.eq
  i32.eqz
  if
   i32.const 0
   i32.const 8
   i32.const 79
   i32.const 2
   call $~lib/env/abort
   unreachable
  end
  local.get $11
  i32.load offset=8
  local.get $0
  global.get $~lib/typedarray/Float32Array.BYTES_PER_ELEMENT
  i32.mul
  i32.eq
  i32.eqz
  if
   i32.const 0
   i32.const 8
   i32.const 80
   i32.const 2
   call $~lib/env/abort
   unreachable
  end
  block $~lib/internal/typedarray/TypedArray<f32>#get:length|inlined.0 (result i32)
   local.get $11
   local.set $2
   local.get $2
   i32.load offset=8
   i32.const 2
   i32.shr_u
  end
  local.get $0
  i32.eq
  i32.eqz
  if
   i32.const 0
   i32.const 8
   i32.const 81
   i32.const 2
   call $~lib/env/abort
   unreachable
  end
  i32.const 0
  local.get $0
  call $~lib/typedarray/Float64Array#constructor
  local.set $12
  local.get $12
  i32.load offset=4
  i32.const 0
  i32.eq
  i32.eqz
  if
   i32.const 0
   i32.const 8
   i32.const 84
   i32.const 2
   call $~lib/env/abort
   unreachable
  end
  local.get $12
  i32.load offset=8
  local.get $0
  global.get $~lib/typedarray/Float64Array.BYTES_PER_ELEMENT
  i32.mul
  i32.eq
  i32.eqz
  if
   i32.const 0
   i32.const 8
   i32.const 85
   i32.const 2
   call $~lib/env/abort
   unreachable
  end
  block $~lib/internal/typedarray/TypedArray<f64>#get:length|inlined.0 (result i32)
   local.get $12
   local.set $2
   local.get $2
   i32.load offset=8
   i32.const 3
   i32.shr_u
  end
  local.get $0
  i32.eq
  i32.eqz
  if
   i32.const 0
   i32.const 8
   i32.const 86
   i32.const 2
   call $~lib/env/abort
   unreachable
  end
 )
 (func $~lib/internal/typedarray/TypedArray<i32>#__set (; 29 ;) (type $iii_) (param $0 i32) (param $1 i32) (param $2 i32)
  (local $3 i32)
  (local $4 i32)
  (local $5 i32)
  (local $6 i32)
  local.get $1
  local.get $0
  i32.load offset=8
  i32.const 2
  i32.shr_u
  i32.ge_u
  if
   i32.const 0
   i32.const 48
   i32.const 50
   i32.const 63
   call $~lib/env/abort
   unreachable
  end
  block $~lib/internal/arraybuffer/STORE<i32,i32>|inlined.0
   local.get $0
   i32.load
   local.set $3
   local.get $1
   local.set $4
   local.get $2
   local.set $5
   local.get $0
   i32.load offset=4
   local.set $6
   local.get $3
   local.get $4
   i32.const 2
   i32.shl
   i32.add
   local.get $6
   i32.add
   local.get $5
   i32.store offset=8
  end
 )
 (func $~lib/internal/typedarray/TypedArray<i32>#__get (; 30 ;) (type $iii) (param $0 i32) (param $1 i32) (result i32)
  (local $2 i32)
  (local $3 i32)
  (local $4 i32)
  local.get $1
  local.get $0
  i32.load offset=8
  i32.const 2
  i32.shr_u
  i32.ge_u
  if
   i32.const 0
   i32.const 48
   i32.const 39
   i32.const 63
   call $~lib/env/abort
   unreachable
  end
  block $~lib/internal/arraybuffer/LOAD<i32,i32>|inlined.0 (result i32)
   local.get $0
   i32.load
   local.set $2
   local.get $1
   local.set $3
   local.get $0
   i32.load offset=4
   local.set $4
   local.get $2
   local.get $3
   i32.const 2
   i32.shl
   i32.add
   local.get $4
   i32.add
   i32.load offset=8
  end
 )
 (func $~lib/typedarray/Int32Array#subarray (; 31 ;) (type $iiii) (param $0 i32) (param $1 i32) (param $2 i32) (result i32)
  (local $3 i32)
  (local $4 i32)
  (local $5 i32)
  (local $6 i32)
  (local $7 i32)
  (local $8 i32)
  local.get $0
  local.set $3
  local.get $1
  local.set $4
  local.get $2
  local.set $5
  block $~lib/internal/typedarray/TypedArray<i32>#get:length|inlined.2 (result i32)
   local.get $3
   local.set $6
   local.get $6
   i32.load offset=8
   i32.const 2
   i32.shr_u
  end
  local.set $6
  local.get $4
  i32.const 0
  i32.lt_s
  if
   local.get $6
   local.get $4
   i32.add
   local.tee $7
   i32.const 0
   local.tee $8
   local.get $7
   local.get $8
   i32.gt_s
   select
   local.set $4
  else   
   local.get $4
   local.tee $7
   local.get $6
   local.tee $8
   local.get $7
   local.get $8
   i32.lt_s
   select
   local.set $4
  end
  local.get $5
  i32.const 0
  i32.lt_s
  if
   local.get $6
   local.get $5
   i32.add
   local.tee $7
   local.get $4
   local.tee $8
   local.get $7
   local.get $8
   i32.gt_s
   select
   local.set $5
  else   
   local.get $5
   local.tee $7
   local.get $6
   local.tee $8
   local.get $7
   local.get $8
   i32.lt_s
   select
   local.tee $7
   local.get $4
   local.tee $8
   local.get $7
   local.get $8
   i32.gt_s
   select
   local.set $5
  end
  block $~lib/memory/memory.allocate|inlined.1 (result i32)
   i32.const 12
   local.set $7
   local.get $7
   call $~lib/allocator/arena/__memory_allocate
   br $~lib/memory/memory.allocate|inlined.1
  end
  local.set $7
  local.get $7
  local.get $3
  i32.load
  i32.store
  local.get $7
  local.get $3
  i32.load offset=4
  local.get $4
  i32.const 2
  i32.shl
  i32.add
  i32.store offset=4
  local.get $7
  local.get $5
  local.get $4
  i32.sub
  i32.const 2
  i32.shl
  i32.store offset=8
  local.get $7
 )
 (func $~lib/internal/typedarray/TypedArray<f64>#__set (; 32 ;) (type $iiF_) (param $0 i32) (param $1 i32) (param $2 f64)
  (local $3 i32)
  (local $4 i32)
  (local $5 f64)
  (local $6 i32)
  local.get $1
  local.get $0
  i32.load offset=8
  i32.const 3
  i32.shr_u
  i32.ge_u
  if
   i32.const 0
   i32.const 48
   i32.const 50
   i32.const 63
   call $~lib/env/abort
   unreachable
  end
  block $~lib/internal/arraybuffer/STORE<f64,f64>|inlined.0
   local.get $0
   i32.load
   local.set $3
   local.get $1
   local.set $4
   local.get $2
   local.set $5
   local.get $0
   i32.load offset=4
   local.set $6
   local.get $3
   local.get $4
   i32.const 3
   i32.shl
   i32.add
   local.get $6
   i32.add
   local.get $5
   f64.store offset=8
  end
 )
 (func $~lib/typedarray/Float64Array#subarray (; 33 ;) (type $iiii) (param $0 i32) (param $1 i32) (param $2 i32) (result i32)
  (local $3 i32)
  (local $4 i32)
  (local $5 i32)
  (local $6 i32)
  (local $7 i32)
  (local $8 i32)
  local.get $0
  local.set $3
  local.get $1
  local.set $4
  local.get $2
  local.set $5
  block $~lib/internal/typedarray/TypedArray<f64>#get:length|inlined.1 (result i32)
   local.get $3
   local.set $6
   local.get $6
   i32.load offset=8
   i32.const 3
   i32.shr_u
  end
  local.set $6
  local.get $4
  i32.const 0
  i32.lt_s
  if
   local.get $6
   local.get $4
   i32.add
   local.tee $7
   i32.const 0
   local.tee $8
   local.get $7
   local.get $8
   i32.gt_s
   select
   local.set $4
  else   
   local.get $4
   local.tee $7
   local.get $6
   local.tee $8
   local.get $7
   local.get $8
   i32.lt_s
   select
   local.set $4
  end
  local.get $5
  i32.const 0
  i32.lt_s
  if
   local.get $6
   local.get $5
   i32.add
   local.tee $7
   local.get $4
   local.tee $8
   local.get $7
   local.get $8
   i32.gt_s
   select
   local.set $5
  else   
   local.get $5
   local.tee $7
   local.get $6
   local.tee $8
   local.get $7
   local.get $8
   i32.lt_s
   select
   local.tee $7
   local.get $4
   local.tee $8
   local.get $7
   local.get $8
   i32.gt_s
   select
   local.set $5
  end
  block $~lib/memory/memory.allocate|inlined.2 (result i32)
   i32.const 12
   local.set $7
   local.get $7
   call $~lib/allocator/arena/__memory_allocate
   br $~lib/memory/memory.allocate|inlined.2
  end
  local.set $7
  local.get $7
  local.get $3
  i32.load
  i32.store
  local.get $7
  local.get $3
  i32.load offset=4
  local.get $4
  i32.const 3
  i32.shl
  i32.add
  i32.store offset=4
  local.get $7
  local.get $5
  local.get $4
  i32.sub
  i32.const 3
  i32.shl
  i32.store offset=8
  local.get $7
 )
 (func $~lib/internal/sort/insertionSort<f64> (; 34 ;) (type $iiii_) (param $0 i32) (param $1 i32) (param $2 i32) (param $3 i32)
  (local $4 i32)
  (local $5 i32)
  (local $6 i32)
  (local $7 i32)
  (local $8 f64)
  (local $9 i32)
  (local $10 f64)
  (local $11 f64)
  block $break|0
   i32.const 0
   local.set $4
   loop $repeat|0
    local.get $4
    local.get $2
    i32.lt_s
    i32.eqz
    br_if $break|0
    block
     block $~lib/internal/arraybuffer/LOAD<f64,f64>|inlined.2 (result f64)
      local.get $0
      local.set $5
      local.get $4
      local.set $6
      local.get $1
      local.set $7
      local.get $5
      local.get $6
      i32.const 3
      i32.shl
      i32.add
      local.get $7
      i32.add
      f64.load offset=8
     end
     local.set $8
     local.get $4
     i32.const 1
     i32.sub
     local.set $7
     block $break|1
      loop $continue|1
       local.get $7
       i32.const 0
       i32.ge_s
       if
        block
         block $~lib/internal/arraybuffer/LOAD<f64,f64>|inlined.3 (result f64)
          local.get $0
          local.set $6
          local.get $7
          local.set $5
          local.get $1
          local.set $9
          local.get $6
          local.get $5
          i32.const 3
          i32.shl
          i32.add
          local.get $9
          i32.add
          f64.load offset=8
         end
         local.set $10
         block (result i32)
          i32.const 2
          global.set $~lib/argc
          local.get $8
          local.get $10
          local.get $3
          call_indirect (type $FFi)
         end
         i32.const 0
         i32.lt_s
         if
          local.get $0
          local.set $9
          block (result i32)
           local.get $7
           local.tee $5
           i32.const 1
           i32.sub
           local.set $7
           local.get $5
          end
          i32.const 1
          i32.add
          local.set $5
          local.get $10
          local.set $11
          local.get $1
          local.set $6
          local.get $9
          local.get $5
          i32.const 3
          i32.shl
          i32.add
          local.get $6
          i32.add
          local.get $11
          f64.store offset=8
         else          
          br $break|1
         end
        end
        br $continue|1
       end
      end
     end
     block $~lib/internal/arraybuffer/STORE<f64,f64>|inlined.4
      local.get $0
      local.set $6
      local.get $7
      i32.const 1
      i32.add
      local.set $5
      local.get $8
      local.set $10
      local.get $1
      local.set $9
      local.get $6
      local.get $5
      i32.const 3
      i32.shl
      i32.add
      local.get $9
      i32.add
      local.get $10
      f64.store offset=8
     end
    end
    local.get $4
    i32.const 1
    i32.add
    local.set $4
    br $repeat|0
    unreachable
   end
   unreachable
  end
 )
 (func $~lib/allocator/arena/__memory_free (; 35 ;) (type $i_) (param $0 i32)
  nop
 )
 (func $~lib/internal/sort/weakHeapSort<f64> (; 36 ;) (type $iiii_) (param $0 i32) (param $1 i32) (param $2 i32) (param $3 i32)
  (local $4 i32)
  (local $5 i32)
  (local $6 i32)
  (local $7 i32)
  (local $8 i32)
  (local $9 i32)
  (local $10 i32)
  (local $11 i32)
  (local $12 f64)
  (local $13 f64)
  (local $14 f64)
  (local $15 f64)
  local.get $2
  i32.const 31
  i32.add
  i32.const 5
  i32.shr_s
  i32.const 2
  i32.shl
  local.set $4
  block $~lib/memory/memory.allocate|inlined.3 (result i32)
   local.get $4
   local.set $5
   local.get $5
   call $~lib/allocator/arena/__memory_allocate
   br $~lib/memory/memory.allocate|inlined.3
  end
  local.set $6
  block $~lib/memory/memory.fill|inlined.10
   local.get $6
   local.set $5
   i32.const 0
   local.set $7
   local.get $4
   local.set $8
   local.get $5
   local.get $7
   local.get $8
   call $~lib/internal/memory/memset
  end
  block $break|0
   local.get $2
   i32.const 1
   i32.sub
   local.set $8
   loop $repeat|0
    local.get $8
    i32.const 0
    i32.gt_s
    i32.eqz
    br_if $break|0
    block
     local.get $8
     local.set $7
     block $break|1
      loop $continue|1
       local.get $7
       i32.const 1
       i32.and
       local.get $6
       local.get $7
       i32.const 6
       i32.shr_s
       i32.const 2
       i32.shl
       i32.add
       i32.load
       local.get $7
       i32.const 1
       i32.shr_s
       i32.const 31
       i32.and
       i32.shr_u
       i32.const 1
       i32.and
       i32.eq
       if
        local.get $7
        i32.const 1
        i32.shr_s
        local.set $7
        br $continue|1
       end
      end
     end
     local.get $7
     i32.const 1
     i32.shr_s
     local.set $5
     block $~lib/internal/arraybuffer/LOAD<f64,f64>|inlined.4 (result f64)
      local.get $0
      local.set $9
      local.get $5
      local.set $10
      local.get $1
      local.set $11
      local.get $9
      local.get $10
      i32.const 3
      i32.shl
      i32.add
      local.get $11
      i32.add
      f64.load offset=8
     end
     local.set $12
     block $~lib/internal/arraybuffer/LOAD<f64,f64>|inlined.5 (result f64)
      local.get $0
      local.set $11
      local.get $8
      local.set $10
      local.get $1
      local.set $9
      local.get $11
      local.get $10
      i32.const 3
      i32.shl
      i32.add
      local.get $9
      i32.add
      f64.load offset=8
     end
     local.set $13
     block (result i32)
      i32.const 2
      global.set $~lib/argc
      local.get $12
      local.get $13
      local.get $3
      call_indirect (type $FFi)
     end
     i32.const 0
     i32.lt_s
     if
      local.get $6
      local.get $8
      i32.const 5
      i32.shr_s
      i32.const 2
      i32.shl
      i32.add
      local.get $6
      local.get $8
      i32.const 5
      i32.shr_s
      i32.const 2
      i32.shl
      i32.add
      i32.load
      i32.const 1
      local.get $8
      i32.const 31
      i32.and
      i32.shl
      i32.xor
      i32.store
      block $~lib/internal/arraybuffer/STORE<f64,f64>|inlined.5
       local.get $0
       local.set $9
       local.get $8
       local.set $10
       local.get $12
       local.set $14
       local.get $1
       local.set $11
       local.get $9
       local.get $10
       i32.const 3
       i32.shl
       i32.add
       local.get $11
       i32.add
       local.get $14
       f64.store offset=8
      end
      block $~lib/internal/arraybuffer/STORE<f64,f64>|inlined.6
       local.get $0
       local.set $11
       local.get $5
       local.set $10
       local.get $13
       local.set $14
       local.get $1
       local.set $9
       local.get $11
       local.get $10
       i32.const 3
       i32.shl
       i32.add
       local.get $9
       i32.add
       local.get $14
       f64.store offset=8
      end
     end
    end
    local.get $8
    i32.const 1
    i32.sub
    local.set $8
    br $repeat|0
    unreachable
   end
   unreachable
  end
  block $break|2
   local.get $2
   i32.const 1
   i32.sub
   local.set $8
   loop $repeat|2
    local.get $8
    i32.const 2
    i32.ge_s
    i32.eqz
    br_if $break|2
    block
     block $~lib/internal/arraybuffer/LOAD<f64,f64>|inlined.6 (result f64)
      local.get $0
      local.set $5
      i32.const 0
      local.set $7
      local.get $1
      local.set $9
      local.get $5
      local.get $7
      i32.const 3
      i32.shl
      i32.add
      local.get $9
      i32.add
      f64.load offset=8
     end
     local.set $13
     block $~lib/internal/arraybuffer/STORE<f64,f64>|inlined.7
      local.get $0
      local.set $9
      i32.const 0
      local.set $7
      block $~lib/internal/arraybuffer/LOAD<f64,f64>|inlined.7 (result f64)
       local.get $0
       local.set $5
       local.get $8
       local.set $10
       local.get $1
       local.set $11
       local.get $5
       local.get $10
       i32.const 3
       i32.shl
       i32.add
       local.get $11
       i32.add
       f64.load offset=8
      end
      local.set $12
      local.get $1
      local.set $11
      local.get $9
      local.get $7
      i32.const 3
      i32.shl
      i32.add
      local.get $11
      i32.add
      local.get $12
      f64.store offset=8
     end
     block $~lib/internal/arraybuffer/STORE<f64,f64>|inlined.8
      local.get $0
      local.set $11
      local.get $8
      local.set $7
      local.get $13
      local.set $12
      local.get $1
      local.set $9
      local.get $11
      local.get $7
      i32.const 3
      i32.shl
      i32.add
      local.get $9
      i32.add
      local.get $12
      f64.store offset=8
     end
     i32.const 1
     local.set $9
     block $break|3
      loop $continue|3
       local.get $9
       i32.const 1
       i32.shl
       local.get $6
       local.get $9
       i32.const 5
       i32.shr_s
       i32.const 2
       i32.shl
       i32.add
       i32.load
       local.get $9
       i32.const 31
       i32.and
       i32.shr_u
       i32.const 1
       i32.and
       i32.add
       local.tee $7
       local.get $8
       i32.lt_s
       if
        local.get $7
        local.set $9
        br $continue|3
       end
      end
     end
     block $break|4
      loop $continue|4
       local.get $9
       i32.const 0
       i32.gt_s
       if
        block
         block $~lib/internal/arraybuffer/LOAD<f64,f64>|inlined.8 (result f64)
          local.get $0
          local.set $11
          i32.const 0
          local.set $10
          local.get $1
          local.set $5
          local.get $11
          local.get $10
          i32.const 3
          i32.shl
          i32.add
          local.get $5
          i32.add
          f64.load offset=8
         end
         local.set $13
         block $~lib/internal/arraybuffer/LOAD<f64,f64>|inlined.9 (result f64)
          local.get $0
          local.set $5
          local.get $9
          local.set $10
          local.get $1
          local.set $11
          local.get $5
          local.get $10
          i32.const 3
          i32.shl
          i32.add
          local.get $11
          i32.add
          f64.load offset=8
         end
         local.set $12
         block (result i32)
          i32.const 2
          global.set $~lib/argc
          local.get $13
          local.get $12
          local.get $3
          call_indirect (type $FFi)
         end
         i32.const 0
         i32.lt_s
         if
          local.get $6
          local.get $9
          i32.const 5
          i32.shr_s
          i32.const 2
          i32.shl
          i32.add
          local.get $6
          local.get $9
          i32.const 5
          i32.shr_s
          i32.const 2
          i32.shl
          i32.add
          i32.load
          i32.const 1
          local.get $9
          i32.const 31
          i32.and
          i32.shl
          i32.xor
          i32.store
          block $~lib/internal/arraybuffer/STORE<f64,f64>|inlined.9
           local.get $0
           local.set $11
           local.get $9
           local.set $10
           local.get $13
           local.set $14
           local.get $1
           local.set $5
           local.get $11
           local.get $10
           i32.const 3
           i32.shl
           i32.add
           local.get $5
           i32.add
           local.get $14
           f64.store offset=8
          end
          block $~lib/internal/arraybuffer/STORE<f64,f64>|inlined.10
           local.get $0
           local.set $5
           i32.const 0
           local.set $10
           local.get $12
           local.set $14
           local.get $1
           local.set $11
           local.get $5
           local.get $10
           i32.const 3
           i32.shl
           i32.add
           local.get $11
           i32.add
           local.get $14
           f64.store offset=8
          end
         end
         local.get $9
         i32.const 1
         i32.shr_s
         local.set $9
        end
        br $continue|4
       end
      end
     end
    end
    local.get $8
    i32.const 1
    i32.sub
    local.set $8
    br $repeat|2
    unreachable
   end
   unreachable
  end
  block $~lib/memory/memory.free|inlined.0
   local.get $6
   local.set $8
   local.get $8
   call $~lib/allocator/arena/__memory_free
   br $~lib/memory/memory.free|inlined.0
  end
  block $~lib/internal/arraybuffer/LOAD<f64,f64>|inlined.10 (result f64)
   local.get $0
   local.set $8
   i32.const 1
   local.set $7
   local.get $1
   local.set $9
   local.get $8
   local.get $7
   i32.const 3
   i32.shl
   i32.add
   local.get $9
   i32.add
   f64.load offset=8
  end
  local.set $15
  block $~lib/internal/arraybuffer/STORE<f64,f64>|inlined.11
   local.get $0
   local.set $9
   i32.const 1
   local.set $7
   block $~lib/internal/arraybuffer/LOAD<f64,f64>|inlined.11 (result f64)
    local.get $0
    local.set $8
    i32.const 0
    local.set $11
    local.get $1
    local.set $10
    local.get $8
    local.get $11
    i32.const 3
    i32.shl
    i32.add
    local.get $10
    i32.add
    f64.load offset=8
   end
   local.set $13
   local.get $1
   local.set $10
   local.get $9
   local.get $7
   i32.const 3
   i32.shl
   i32.add
   local.get $10
   i32.add
   local.get $13
   f64.store offset=8
  end
  block $~lib/internal/arraybuffer/STORE<f64,f64>|inlined.12
   local.get $0
   local.set $10
   i32.const 0
   local.set $7
   local.get $15
   local.set $13
   local.get $1
   local.set $9
   local.get $10
   local.get $7
   i32.const 3
   i32.shl
   i32.add
   local.get $9
   i32.add
   local.get $13
   f64.store offset=8
  end
 )
 (func $~lib/typedarray/Float64Array#sort (; 37 ;) (type $iii) (param $0 i32) (param $1 i32) (result i32)
  (local $2 i32)
  (local $3 i32)
  (local $4 i32)
  (local $5 i32)
  (local $6 i32)
  (local $7 i32)
  (local $8 i32)
  (local $9 i32)
  (local $10 f64)
  (local $11 f64)
  (local $12 f64)
  (local $13 i32)
  block $~lib/internal/typedarray/SORT<Float64Array,f64>|inlined.0 (result i32)
   local.get $0
   local.set $2
   local.get $1
   local.set $3
   local.get $2
   i32.load offset=4
   local.set $4
   block $~lib/internal/typedarray/TypedArray<f64>#get:length|inlined.3 (result i32)
    local.get $2
    local.set $5
    local.get $5
    i32.load offset=8
    i32.const 3
    i32.shr_u
   end
   local.set $5
   local.get $5
   i32.const 1
   i32.le_s
   if
    local.get $2
    br $~lib/internal/typedarray/SORT<Float64Array,f64>|inlined.0
   end
   local.get $2
   i32.load
   local.set $6
   local.get $5
   i32.const 2
   i32.eq
   if
    block $~lib/internal/arraybuffer/LOAD<f64,f64>|inlined.0 (result f64)
     local.get $6
     local.set $7
     i32.const 1
     local.set $8
     local.get $4
     local.set $9
     local.get $7
     local.get $8
     i32.const 3
     i32.shl
     i32.add
     local.get $9
     i32.add
     f64.load offset=8
    end
    local.set $10
    block $~lib/internal/arraybuffer/LOAD<f64,f64>|inlined.1 (result f64)
     local.get $6
     local.set $9
     i32.const 0
     local.set $8
     local.get $4
     local.set $7
     local.get $9
     local.get $8
     i32.const 3
     i32.shl
     i32.add
     local.get $7
     i32.add
     f64.load offset=8
    end
    local.set $11
    block (result i32)
     i32.const 2
     global.set $~lib/argc
     local.get $10
     local.get $11
     local.get $3
     call_indirect (type $FFi)
    end
    i32.const 0
    i32.lt_s
    if
     block $~lib/internal/arraybuffer/STORE<f64,f64>|inlined.1
      local.get $6
      local.set $7
      i32.const 1
      local.set $8
      local.get $11
      local.set $12
      local.get $4
      local.set $9
      local.get $7
      local.get $8
      i32.const 3
      i32.shl
      i32.add
      local.get $9
      i32.add
      local.get $12
      f64.store offset=8
     end
     block $~lib/internal/arraybuffer/STORE<f64,f64>|inlined.2
      local.get $6
      local.set $9
      i32.const 0
      local.set $8
      local.get $10
      local.set $12
      local.get $4
      local.set $7
      local.get $9
      local.get $8
      i32.const 3
      i32.shl
      i32.add
      local.get $7
      i32.add
      local.get $12
      f64.store offset=8
     end
    end
    local.get $2
    br $~lib/internal/typedarray/SORT<Float64Array,f64>|inlined.0
   end
   block $~lib/internal/sort/SORT<f64>|inlined.0
    local.get $6
    local.set $7
    local.get $4
    local.set $8
    local.get $5
    local.set $9
    local.get $3
    local.set $13
    local.get $9
    i32.const 256
    i32.lt_s
    if
     local.get $7
     local.get $8
     local.get $9
     local.get $13
     call $~lib/internal/sort/insertionSort<f64>
    else     
     local.get $7
     local.get $8
     local.get $9
     local.get $13
     call $~lib/internal/sort/weakHeapSort<f64>
    end
   end
   local.get $2
  end
 )
 (func $~lib/internal/sort/COMPARATOR<f64>~anonymous|1 (; 38 ;) (type $FFi) (param $0 f64) (param $1 f64) (result i32)
  (local $2 i64)
  (local $3 i64)
  local.get $0
  i64.reinterpret_f64
  local.set $2
  local.get $1
  i64.reinterpret_f64
  local.set $3
  local.get $2
  local.get $2
  i64.const 63
  i64.shr_s
  i64.const 1
  i64.shr_u
  i64.xor
  local.set $2
  local.get $3
  local.get $3
  i64.const 63
  i64.shr_s
  i64.const 1
  i64.shr_u
  i64.xor
  local.set $3
  local.get $2
  local.get $3
  i64.gt_s
  local.get $2
  local.get $3
  i64.lt_s
  i32.sub
 )
 (func $~lib/typedarray/Float64Array#sort|trampoline (; 39 ;) (type $iii) (param $0 i32) (param $1 i32) (result i32)
  block $1of1
   block $0of1
    block $outOfRange
     global.get $~lib/argc
     br_table $0of1 $1of1 $outOfRange
    end
    unreachable
   end
   block $~lib/internal/sort/COMPARATOR<f64>|inlined.0 (result i32)
    i32.const 1
    br $~lib/internal/sort/COMPARATOR<f64>|inlined.0
   end
   local.set $1
  end
  local.get $0
  local.get $1
  call $~lib/typedarray/Float64Array#sort
 )
 (func $~lib/internal/typedarray/TypedArray<f64>#__get (; 40 ;) (type $iiF) (param $0 i32) (param $1 i32) (result f64)
  (local $2 i32)
  (local $3 i32)
  (local $4 i32)
  local.get $1
  local.get $0
  i32.load offset=8
  i32.const 3
  i32.shr_u
  i32.ge_u
  if
   i32.const 0
   i32.const 48
   i32.const 39
   i32.const 63
   call $~lib/env/abort
   unreachable
  end
  block $~lib/internal/arraybuffer/LOAD<f64,f64>|inlined.12 (result f64)
   local.get $0
   i32.load
   local.set $2
   local.get $1
   local.set $3
   local.get $0
   i32.load offset=4
   local.set $4
   local.get $2
   local.get $3
   i32.const 3
   i32.shl
   i32.add
   local.get $4
   i32.add
   f64.load offset=8
  end
 )
<<<<<<< HEAD
 (func $~lib/typedarray/clampToByte (; 40 ;) (type $ii) (param $0 i32) (result i32)
  (local $1 i32)
  (local $2 i32)
  local.get $0
  local.tee $1
  i32.const 0
  local.tee $2
  local.get $1
  local.get $2
  i32.gt_s
  select
  local.tee $1
  i32.const 255
  local.tee $2
  local.get $1
  local.get $2
  i32.lt_s
  select
  return
 )
=======
>>>>>>> 6b495f71
 (func $~lib/internal/typedarray/TypedArray<u8>#__set (; 41 ;) (type $iii_) (param $0 i32) (param $1 i32) (param $2 i32)
  (local $3 i32)
  (local $4 i32)
  (local $5 i32)
  (local $6 i32)
  local.get $1
  local.get $0
  i32.load offset=8
  i32.const 0
  i32.shr_u
  i32.ge_u
  if
   i32.const 0
   i32.const 48
   i32.const 50
   i32.const 63
   call $~lib/env/abort
   unreachable
  end
  block $~lib/internal/arraybuffer/STORE<u8,u32>|inlined.0
   local.get $0
   i32.load
   local.set $3
   local.get $1
   local.set $4
   local.get $2
   local.set $5
   local.get $0
   i32.load offset=4
   local.set $6
   local.get $3
   local.get $4
   i32.const 0
   i32.shl
   i32.add
   local.get $6
   i32.add
   local.get $5
   i32.store8 offset=8
  end
 )
 (func $~lib/typedarray/Uint8ClampedArray#__set (; 42 ;) (type $iii_) (param $0 i32) (param $1 i32) (param $2 i32)
<<<<<<< HEAD
=======
  (local $3 i32)
  (local $4 i32)
>>>>>>> 6b495f71
  local.get $0
  local.get $1
  local.get $2
  call $~lib/typedarray/clampToByte
  call $~lib/internal/typedarray/TypedArray<u8>#__set
 )
 (func $~lib/internal/typedarray/TypedArray<u8>#__get (; 43 ;) (type $iii) (param $0 i32) (param $1 i32) (result i32)
  (local $2 i32)
  (local $3 i32)
  (local $4 i32)
  local.get $1
  local.get $0
  i32.load offset=8
  i32.const 0
  i32.shr_u
  i32.ge_u
  if
   i32.const 0
   i32.const 48
   i32.const 39
   i32.const 63
   call $~lib/env/abort
   unreachable
  end
  block $~lib/internal/arraybuffer/LOAD<u8,u8>|inlined.0 (result i32)
   local.get $0
   i32.load
   local.set $2
   local.get $1
   local.set $3
   local.get $0
   i32.load offset=4
   local.set $4
   local.get $2
   local.get $3
   i32.const 0
   i32.shl
   i32.add
   local.get $4
   i32.add
   i32.load8_u offset=8
  end
 )
 (func $~lib/internal/typedarray/TypedArray<i8>#__set (; 44 ;) (type $iii_) (param $0 i32) (param $1 i32) (param $2 i32)
  (local $3 i32)
  (local $4 i32)
  (local $5 i32)
  (local $6 i32)
  local.get $1
  local.get $0
  i32.load offset=8
  i32.const 0
  i32.shr_u
  i32.ge_u
  if
   i32.const 0
   i32.const 48
   i32.const 50
   i32.const 63
   call $~lib/env/abort
   unreachable
  end
  block $~lib/internal/arraybuffer/STORE<i8,i32>|inlined.0
   local.get $0
   i32.load
   local.set $3
   local.get $1
   local.set $4
   local.get $2
   local.set $5
   local.get $0
   i32.load offset=4
   local.set $6
   local.get $3
   local.get $4
   i32.const 0
   i32.shl
   i32.add
   local.get $6
   i32.add
   local.get $5
   i32.store8 offset=8
  end
 )
 (func $~lib/typedarray/Int8Array#fill (; 45 ;) (type $iiiii) (param $0 i32) (param $1 i32) (param $2 i32) (param $3 i32) (result i32)
  (local $4 i32)
  (local $5 i32)
  (local $6 i32)
  (local $7 i32)
  (local $8 i32)
  (local $9 i32)
  (local $10 i32)
  (local $11 i32)
  (local $12 i32)
  (local $13 i32)
  local.get $0
  local.set $4
  local.get $1
  local.set $5
  local.get $2
  local.set $6
  local.get $3
  local.set $7
  local.get $4
  i32.load
  local.set $8
  local.get $4
  i32.load offset=4
  local.set $9
  block $~lib/internal/typedarray/TypedArray<i8>#get:length|inlined.1 (result i32)
   local.get $4
   local.set $10
   local.get $10
   i32.load offset=8
   i32.const 0
   i32.shr_u
  end
  local.set $10
  local.get $6
  i32.const 0
  i32.lt_s
  if (result i32)
   local.get $10
   local.get $6
   i32.add
   local.tee $11
   i32.const 0
   local.tee $12
   local.get $11
   local.get $12
   i32.gt_s
   select
  else   
   local.get $6
   local.tee $11
   local.get $10
   local.tee $12
   local.get $11
   local.get $12
   i32.lt_s
   select
  end
  local.set $6
  local.get $7
  i32.const 0
  i32.lt_s
  if (result i32)
   local.get $10
   local.get $7
   i32.add
   local.tee $11
   i32.const 0
   local.tee $12
   local.get $11
   local.get $12
   i32.gt_s
   select
  else   
   local.get $7
   local.tee $11
   local.get $10
   local.tee $12
   local.get $11
   local.get $12
   i32.lt_s
   select
  end
  local.set $7
  local.get $6
  local.get $7
  i32.lt_s
  if
   local.get $8
   local.get $6
   i32.add
   local.get $9
   i32.add
   i32.const 8
   i32.add
   local.set $11
   local.get $5
   local.set $12
   local.get $7
   local.get $6
   i32.sub
   local.set $13
   local.get $11
   local.get $12
   local.get $13
   call $~lib/internal/memory/memset
  end
  local.get $4
 )
 (func $~lib/internal/typedarray/TypedArray<i8>#__get (; 46 ;) (type $iii) (param $0 i32) (param $1 i32) (result i32)
  (local $2 i32)
  (local $3 i32)
  (local $4 i32)
  local.get $1
  local.get $0
  i32.load offset=8
  i32.const 0
  i32.shr_u
  i32.ge_u
  if
   i32.const 0
   i32.const 48
   i32.const 39
   i32.const 63
   call $~lib/env/abort
   unreachable
  end
  block $~lib/internal/arraybuffer/LOAD<i8,i8>|inlined.0 (result i32)
   local.get $0
   i32.load
   local.set $2
   local.get $1
   local.set $3
   local.get $0
   i32.load offset=4
   local.set $4
   local.get $2
   local.get $3
   i32.const 0
   i32.shl
   i32.add
   local.get $4
   i32.add
   i32.load8_s offset=8
  end
 )
 (func $~lib/array/Array<i8>#__get (; 47 ;) (type $iii) (param $0 i32) (param $1 i32) (result i32)
  (local $2 i32)
  (local $3 i32)
  (local $4 i32)
  (local $5 i32)
  local.get $0
  i32.load
  local.set $2
  local.get $1
  local.get $2
  i32.load
  i32.const 0
  i32.shr_u
  i32.lt_u
  if (result i32)
   local.get $2
   local.set $3
   local.get $1
   local.set $4
   i32.const 0
   local.set $5
   local.get $3
   local.get $4
   i32.const 0
   i32.shl
   i32.add
   local.get $5
   i32.add
   i32.load8_s offset=8
  else   
   unreachable
  end
 )
 (func $std/typedarray/isInt8ArrayEqual (; 48 ;) (type $iii) (param $0 i32) (param $1 i32) (result i32)
  (local $2 i32)
  (local $3 i32)
  block $~lib/internal/typedarray/TypedArray<i8>#get:length|inlined.3 (result i32)
   local.get $0
   local.set $2
   local.get $2
   i32.load offset=8
   i32.const 0
   i32.shr_u
  end
  block $~lib/array/Array<i8>#get:length|inlined.1 (result i32)
   local.get $1
   local.set $2
   local.get $2
   i32.load offset=4
  end
  i32.ne
  if
   i32.const 0
   return
  end
  block $break|0
   block
    i32.const 0
    local.set $2
    block $~lib/internal/typedarray/TypedArray<i8>#get:length|inlined.4 (result i32)
     local.get $0
     local.set $3
     local.get $3
     i32.load offset=8
     i32.const 0
     i32.shr_u
    end
    local.set $3
   end
   loop $repeat|0
    local.get $2
    local.get $3
    i32.lt_s
    i32.eqz
    br_if $break|0
    local.get $0
    local.get $2
    call $~lib/internal/typedarray/TypedArray<i8>#__get
    i32.const 24
    i32.shl
    i32.const 24
    i32.shr_s
    local.get $1
    local.get $2
    call $~lib/array/Array<i8>#__get
    i32.const 24
    i32.shl
    i32.const 24
    i32.shr_s
    i32.ne
    if
     i32.const 0
     return
    end
    local.get $2
    i32.const 1
    i32.add
    local.set $2
    br $repeat|0
    unreachable
   end
   unreachable
  end
  i32.const 1
 )
 (func $~lib/typedarray/Int8Array#fill|trampoline (; 49 ;) (type $iiiii) (param $0 i32) (param $1 i32) (param $2 i32) (param $3 i32) (result i32)
  block $2of2
   block $1of2
    block $0of2
     block $outOfRange
      global.get $~lib/argc
      i32.const 1
      i32.sub
      br_table $0of2 $1of2 $2of2 $outOfRange
     end
     unreachable
    end
    i32.const 0
    local.set $2
   end
   global.get $~lib/builtins/i32.MAX_VALUE
   local.set $3
  end
  local.get $0
  local.get $1
  local.get $2
  local.get $3
  call $~lib/typedarray/Int8Array#fill
 )
 (func $~lib/typedarray/Int8Array#subarray (; 50 ;) (type $iiii) (param $0 i32) (param $1 i32) (param $2 i32) (result i32)
  (local $3 i32)
  (local $4 i32)
  (local $5 i32)
  (local $6 i32)
  (local $7 i32)
  (local $8 i32)
  local.get $0
  local.set $3
  local.get $1
  local.set $4
  local.get $2
  local.set $5
  block $~lib/internal/typedarray/TypedArray<i8>#get:length|inlined.5 (result i32)
   local.get $3
   local.set $6
   local.get $6
   i32.load offset=8
   i32.const 0
   i32.shr_u
  end
  local.set $6
  local.get $4
  i32.const 0
  i32.lt_s
  if
   local.get $6
   local.get $4
   i32.add
   local.tee $7
   i32.const 0
   local.tee $8
   local.get $7
   local.get $8
   i32.gt_s
   select
   local.set $4
  else   
   local.get $4
   local.tee $7
   local.get $6
   local.tee $8
   local.get $7
   local.get $8
   i32.lt_s
   select
   local.set $4
  end
  local.get $5
  i32.const 0
  i32.lt_s
  if
   local.get $6
   local.get $5
   i32.add
   local.tee $7
   local.get $4
   local.tee $8
   local.get $7
   local.get $8
   i32.gt_s
   select
   local.set $5
  else   
   local.get $5
   local.tee $7
   local.get $6
   local.tee $8
   local.get $7
   local.get $8
   i32.lt_s
   select
   local.tee $7
   local.get $4
   local.tee $8
   local.get $7
   local.get $8
   i32.gt_s
   select
   local.set $5
  end
  block $~lib/memory/memory.allocate|inlined.4 (result i32)
   i32.const 12
   local.set $7
   local.get $7
   call $~lib/allocator/arena/__memory_allocate
   br $~lib/memory/memory.allocate|inlined.4
  end
  local.set $7
  local.get $7
  local.get $3
  i32.load
  i32.store
  local.get $7
  local.get $3
  i32.load offset=4
  local.get $4
  i32.const 0
  i32.shl
  i32.add
  i32.store offset=4
  local.get $7
  local.get $5
  local.get $4
  i32.sub
  i32.const 0
  i32.shl
  i32.store offset=8
  local.get $7
 )
 (func $~lib/typedarray/Int32Array#fill (; 51 ;) (type $iiiii) (param $0 i32) (param $1 i32) (param $2 i32) (param $3 i32) (result i32)
  (local $4 i32)
  (local $5 i32)
  (local $6 i32)
  (local $7 i32)
  (local $8 i32)
  (local $9 i32)
  (local $10 i32)
  (local $11 i32)
  (local $12 i32)
  (local $13 i32)
  (local $14 i32)
  local.get $0
  local.set $4
  local.get $1
  local.set $5
  local.get $2
  local.set $6
  local.get $3
  local.set $7
  local.get $4
  i32.load
  local.set $8
  local.get $4
  i32.load offset=4
  local.set $9
  block $~lib/internal/typedarray/TypedArray<i32>#get:length|inlined.4 (result i32)
   local.get $4
   local.set $10
   local.get $10
   i32.load offset=8
   i32.const 2
   i32.shr_u
  end
  local.set $10
  local.get $6
  i32.const 0
  i32.lt_s
  if (result i32)
   local.get $10
   local.get $6
   i32.add
   local.tee $11
   i32.const 0
   local.tee $12
   local.get $11
   local.get $12
   i32.gt_s
   select
  else   
   local.get $6
   local.tee $11
   local.get $10
   local.tee $12
   local.get $11
   local.get $12
   i32.lt_s
   select
  end
  local.set $6
  local.get $7
  i32.const 0
  i32.lt_s
  if (result i32)
   local.get $10
   local.get $7
   i32.add
   local.tee $11
   i32.const 0
   local.tee $12
   local.get $11
   local.get $12
   i32.gt_s
   select
  else   
   local.get $7
   local.tee $11
   local.get $10
   local.tee $12
   local.get $11
   local.get $12
   i32.lt_s
   select
  end
  local.set $7
  block $break|0
   loop $repeat|0
    local.get $6
    local.get $7
    i32.lt_s
    i32.eqz
    br_if $break|0
    block $~lib/internal/arraybuffer/STORE<i32,i32>|inlined.1
     local.get $8
     local.set $11
     local.get $6
     local.set $12
     local.get $5
     local.set $13
     local.get $9
     local.set $14
     local.get $11
     local.get $12
     i32.const 2
     i32.shl
     i32.add
     local.get $14
     i32.add
     local.get $13
     i32.store offset=8
    end
    local.get $6
    i32.const 1
    i32.add
    local.set $6
    br $repeat|0
    unreachable
   end
   unreachable
  end
  local.get $4
 )
 (func $~lib/array/Array<i32>#__get (; 52 ;) (type $iii) (param $0 i32) (param $1 i32) (result i32)
  (local $2 i32)
  (local $3 i32)
  (local $4 i32)
  (local $5 i32)
  local.get $0
  i32.load
  local.set $2
  local.get $1
  local.get $2
  i32.load
  i32.const 2
  i32.shr_u
  i32.lt_u
  if (result i32)
   local.get $2
   local.set $3
   local.get $1
   local.set $4
   i32.const 0
   local.set $5
   local.get $3
   local.get $4
   i32.const 2
   i32.shl
   i32.add
   local.get $5
   i32.add
   i32.load offset=8
  else   
   unreachable
  end
 )
 (func $std/typedarray/isInt32ArrayEqual (; 53 ;) (type $iii) (param $0 i32) (param $1 i32) (result i32)
  (local $2 i32)
  (local $3 i32)
  block $~lib/internal/typedarray/TypedArray<i32>#get:length|inlined.6 (result i32)
   local.get $0
   local.set $2
   local.get $2
   i32.load offset=8
   i32.const 2
   i32.shr_u
  end
  block $~lib/array/Array<i32>#get:length|inlined.1 (result i32)
   local.get $1
   local.set $2
   local.get $2
   i32.load offset=4
  end
  i32.ne
  if
   i32.const 0
   return
  end
  block $break|0
   block
    i32.const 0
    local.set $2
    block $~lib/internal/typedarray/TypedArray<i32>#get:length|inlined.7 (result i32)
     local.get $0
     local.set $3
     local.get $3
     i32.load offset=8
     i32.const 2
     i32.shr_u
    end
    local.set $3
   end
   loop $repeat|0
    local.get $2
    local.get $3
    i32.lt_s
    i32.eqz
    br_if $break|0
    local.get $0
    local.get $2
    call $~lib/internal/typedarray/TypedArray<i32>#__get
    local.get $1
    local.get $2
    call $~lib/array/Array<i32>#__get
    i32.ne
    if
     i32.const 0
     return
    end
    local.get $2
    i32.const 1
    i32.add
    local.set $2
    br $repeat|0
    unreachable
   end
   unreachable
  end
  i32.const 1
 )
 (func $~lib/typedarray/Int32Array#fill|trampoline (; 54 ;) (type $iiiii) (param $0 i32) (param $1 i32) (param $2 i32) (param $3 i32) (result i32)
  block $2of2
   block $1of2
    block $0of2
     block $outOfRange
      global.get $~lib/argc
      i32.const 1
      i32.sub
      br_table $0of2 $1of2 $2of2 $outOfRange
     end
     unreachable
    end
    i32.const 0
    local.set $2
   end
   global.get $~lib/builtins/i32.MAX_VALUE
   local.set $3
  end
  local.get $0
  local.get $1
  local.get $2
  local.get $3
  call $~lib/typedarray/Int32Array#fill
 )
 (func $std/typedarray/testReduce<Int8Array,i8>~anonymous|2 (; 55 ;) (type $iiiii) (param $0 i32) (param $1 i32) (param $2 i32) (param $3 i32) (result i32)
  local.get $0
  local.get $1
  i32.add
 )
 (func $~lib/typedarray/Int8Array#reduce<i8> (; 56 ;) (type $iiii) (param $0 i32) (param $1 i32) (param $2 i32) (result i32)
  (local $3 i32)
  (local $4 i32)
  (local $5 i32)
  (local $6 i32)
  (local $7 i32)
  (local $8 i32)
  (local $9 i32)
  (local $10 i32)
  (local $11 i32)
  (local $12 i32)
  local.get $0
  local.set $3
  local.get $1
  local.set $4
  local.get $2
  local.set $5
  block $~lib/internal/typedarray/TypedArray<i8>#get:length|inlined.10 (result i32)
   local.get $3
   local.set $6
   local.get $6
   i32.load offset=8
   i32.const 0
   i32.shr_u
  end
  local.set $6
  local.get $3
  i32.load
  local.set $7
  local.get $3
  i32.load offset=4
  local.set $8
  block $break|0
   i32.const 0
   local.set $9
   loop $repeat|0
    local.get $9
    local.get $6
    i32.lt_s
    i32.eqz
    br_if $break|0
    block (result i32)
     i32.const 4
     global.set $~lib/argc
     local.get $5
     block $~lib/internal/arraybuffer/LOAD<i8,i8>|inlined.2 (result i32)
      local.get $7
      local.set $10
      local.get $9
      local.set $11
      local.get $8
      local.set $12
      local.get $10
      local.get $11
      i32.const 0
      i32.shl
      i32.add
      local.get $12
      i32.add
      i32.load8_s offset=8
     end
     local.get $9
     local.get $3
     local.get $4
     call_indirect (type $iiiii)
    end
    local.set $5
    local.get $9
    i32.const 1
    i32.add
    local.set $9
    br $repeat|0
    unreachable
   end
   unreachable
  end
  local.get $5
 )
 (func $std/typedarray/testReduce<Int8Array,i8> (; 57 ;) (type $_)
  (local $0 i32)
  (local $1 i32)
  i32.const 0
  i32.const 3
  call $~lib/typedarray/Int8Array#constructor
  local.set $0
  local.get $0
  i32.const 0
  i32.const 1
  call $~lib/internal/typedarray/TypedArray<i8>#__set
  local.get $0
  i32.const 1
  i32.const 2
  call $~lib/internal/typedarray/TypedArray<i8>#__set
  local.get $0
  i32.const 2
  i32.const 3
  call $~lib/internal/typedarray/TypedArray<i8>#__set
  local.get $0
  i32.const 2
  i32.const 0
  call $~lib/typedarray/Int8Array#reduce<i8>
  local.set $1
  local.get $1
  i32.const 24
  i32.shl
  i32.const 24
  i32.shr_s
  i32.const 6
  i32.eq
  i32.eqz
  if
   i32.const 0
   i32.const 8
   i32.const 252
   i32.const 2
   call $~lib/env/abort
   unreachable
  end
 )
 (func $std/typedarray/testReduce<Uint8Array,u8>~anonymous|3 (; 58 ;) (type $iiiii) (param $0 i32) (param $1 i32) (param $2 i32) (param $3 i32) (result i32)
  local.get $0
  local.get $1
  i32.add
 )
 (func $~lib/typedarray/Uint8Array#reduce<u8> (; 59 ;) (type $iiii) (param $0 i32) (param $1 i32) (param $2 i32) (result i32)
  (local $3 i32)
  (local $4 i32)
  (local $5 i32)
  (local $6 i32)
  (local $7 i32)
  (local $8 i32)
  (local $9 i32)
  (local $10 i32)
  (local $11 i32)
  (local $12 i32)
  local.get $0
  local.set $3
  local.get $1
  local.set $4
  local.get $2
  local.set $5
  block $~lib/internal/typedarray/TypedArray<u8>#get:length|inlined.2 (result i32)
   local.get $3
   local.set $6
   local.get $6
   i32.load offset=8
   i32.const 0
   i32.shr_u
  end
  local.set $6
  local.get $3
  i32.load
  local.set $7
  local.get $3
  i32.load offset=4
  local.set $8
  block $break|0
   i32.const 0
   local.set $9
   loop $repeat|0
    local.get $9
    local.get $6
    i32.lt_s
    i32.eqz
    br_if $break|0
    block (result i32)
     i32.const 4
     global.set $~lib/argc
     local.get $5
     block $~lib/internal/arraybuffer/LOAD<u8,u8>|inlined.1 (result i32)
      local.get $7
      local.set $10
      local.get $9
      local.set $11
      local.get $8
      local.set $12
      local.get $10
      local.get $11
      i32.const 0
      i32.shl
      i32.add
      local.get $12
      i32.add
      i32.load8_u offset=8
     end
     local.get $9
     local.get $3
     local.get $4
     call_indirect (type $iiiii)
    end
    local.set $5
    local.get $9
    i32.const 1
    i32.add
    local.set $9
    br $repeat|0
    unreachable
   end
   unreachable
  end
  local.get $5
 )
 (func $std/typedarray/testReduce<Uint8Array,u8> (; 60 ;) (type $_)
  (local $0 i32)
  (local $1 i32)
  i32.const 0
  i32.const 3
  call $~lib/typedarray/Uint8Array#constructor
  local.set $0
  local.get $0
  i32.const 0
  i32.const 1
  call $~lib/internal/typedarray/TypedArray<u8>#__set
  local.get $0
  i32.const 1
  i32.const 2
  call $~lib/internal/typedarray/TypedArray<u8>#__set
  local.get $0
  i32.const 2
  i32.const 3
  call $~lib/internal/typedarray/TypedArray<u8>#__set
  local.get $0
  i32.const 3
  i32.const 0
  call $~lib/typedarray/Uint8Array#reduce<u8>
  local.set $1
  local.get $1
  i32.const 255
  i32.and
  i32.const 6
  i32.eq
  i32.eqz
  if
   i32.const 0
   i32.const 8
   i32.const 252
   i32.const 2
   call $~lib/env/abort
   unreachable
  end
 )
 (func $std/typedarray/testReduce<Uint8ClampedArray,u8>~anonymous|4 (; 61 ;) (type $iiiii) (param $0 i32) (param $1 i32) (param $2 i32) (param $3 i32) (result i32)
  local.get $0
  local.get $1
  i32.add
 )
 (func $std/typedarray/testReduce<Uint8ClampedArray,u8> (; 62 ;) (type $_)
  (local $0 i32)
  (local $1 i32)
  i32.const 0
  i32.const 3
  call $~lib/typedarray/Uint8ClampedArray#constructor
  local.set $0
  local.get $0
  i32.const 0
  i32.const 1
  call $~lib/typedarray/Uint8ClampedArray#__set
  local.get $0
  i32.const 1
  i32.const 2
  call $~lib/typedarray/Uint8ClampedArray#__set
  local.get $0
  i32.const 2
  i32.const 3
  call $~lib/typedarray/Uint8ClampedArray#__set
  local.get $0
  i32.const 4
  i32.const 0
  call $~lib/typedarray/Uint8Array#reduce<u8>
  local.set $1
  local.get $1
  i32.const 255
  i32.and
  i32.const 6
  i32.eq
  i32.eqz
  if
   i32.const 0
   i32.const 8
   i32.const 252
   i32.const 2
   call $~lib/env/abort
   unreachable
  end
 )
 (func $~lib/internal/typedarray/TypedArray<i16>#__set (; 63 ;) (type $iii_) (param $0 i32) (param $1 i32) (param $2 i32)
  (local $3 i32)
  (local $4 i32)
  (local $5 i32)
  (local $6 i32)
  local.get $1
  local.get $0
  i32.load offset=8
  i32.const 1
  i32.shr_u
  i32.ge_u
  if
   i32.const 0
   i32.const 48
   i32.const 50
   i32.const 63
   call $~lib/env/abort
   unreachable
  end
  block $~lib/internal/arraybuffer/STORE<i16,i32>|inlined.0
   local.get $0
   i32.load
   local.set $3
   local.get $1
   local.set $4
   local.get $2
   local.set $5
   local.get $0
   i32.load offset=4
   local.set $6
   local.get $3
   local.get $4
   i32.const 1
   i32.shl
   i32.add
   local.get $6
   i32.add
   local.get $5
   i32.store16 offset=8
  end
 )
 (func $std/typedarray/testReduce<Int16Array,i16>~anonymous|5 (; 64 ;) (type $iiiii) (param $0 i32) (param $1 i32) (param $2 i32) (param $3 i32) (result i32)
  local.get $0
  local.get $1
  i32.add
 )
 (func $~lib/typedarray/Int16Array#reduce<i16> (; 65 ;) (type $iiii) (param $0 i32) (param $1 i32) (param $2 i32) (result i32)
  (local $3 i32)
  (local $4 i32)
  (local $5 i32)
  (local $6 i32)
  (local $7 i32)
  (local $8 i32)
  (local $9 i32)
  (local $10 i32)
  (local $11 i32)
  (local $12 i32)
  local.get $0
  local.set $3
  local.get $1
  local.set $4
  local.get $2
  local.set $5
  block $~lib/internal/typedarray/TypedArray<i16>#get:length|inlined.1 (result i32)
   local.get $3
   local.set $6
   local.get $6
   i32.load offset=8
   i32.const 1
   i32.shr_u
  end
  local.set $6
  local.get $3
  i32.load
  local.set $7
  local.get $3
  i32.load offset=4
  local.set $8
  block $break|0
   i32.const 0
   local.set $9
   loop $repeat|0
    local.get $9
    local.get $6
    i32.lt_s
    i32.eqz
    br_if $break|0
    block (result i32)
     i32.const 4
     global.set $~lib/argc
     local.get $5
     block $~lib/internal/arraybuffer/LOAD<i16,i16>|inlined.0 (result i32)
      local.get $7
      local.set $10
      local.get $9
      local.set $11
      local.get $8
      local.set $12
      local.get $10
      local.get $11
      i32.const 1
      i32.shl
      i32.add
      local.get $12
      i32.add
      i32.load16_s offset=8
     end
     local.get $9
     local.get $3
     local.get $4
     call_indirect (type $iiiii)
    end
    local.set $5
    local.get $9
    i32.const 1
    i32.add
    local.set $9
    br $repeat|0
    unreachable
   end
   unreachable
  end
  local.get $5
 )
 (func $std/typedarray/testReduce<Int16Array,i16> (; 66 ;) (type $_)
  (local $0 i32)
  (local $1 i32)
  i32.const 0
  i32.const 3
  call $~lib/typedarray/Int16Array#constructor
  local.set $0
  local.get $0
  i32.const 0
  i32.const 1
  call $~lib/internal/typedarray/TypedArray<i16>#__set
  local.get $0
  i32.const 1
  i32.const 2
  call $~lib/internal/typedarray/TypedArray<i16>#__set
  local.get $0
  i32.const 2
  i32.const 3
  call $~lib/internal/typedarray/TypedArray<i16>#__set
  local.get $0
  i32.const 5
  i32.const 0
  call $~lib/typedarray/Int16Array#reduce<i16>
  local.set $1
  local.get $1
  i32.const 16
  i32.shl
  i32.const 16
  i32.shr_s
  i32.const 6
  i32.eq
  i32.eqz
  if
   i32.const 0
   i32.const 8
   i32.const 252
   i32.const 2
   call $~lib/env/abort
   unreachable
  end
 )
 (func $~lib/internal/typedarray/TypedArray<u16>#__set (; 67 ;) (type $iii_) (param $0 i32) (param $1 i32) (param $2 i32)
  (local $3 i32)
  (local $4 i32)
  (local $5 i32)
  (local $6 i32)
  local.get $1
  local.get $0
  i32.load offset=8
  i32.const 1
  i32.shr_u
  i32.ge_u
  if
   i32.const 0
   i32.const 48
   i32.const 50
   i32.const 63
   call $~lib/env/abort
   unreachable
  end
  block $~lib/internal/arraybuffer/STORE<u16,u32>|inlined.0
   local.get $0
   i32.load
   local.set $3
   local.get $1
   local.set $4
   local.get $2
   local.set $5
   local.get $0
   i32.load offset=4
   local.set $6
   local.get $3
   local.get $4
   i32.const 1
   i32.shl
   i32.add
   local.get $6
   i32.add
   local.get $5
   i32.store16 offset=8
  end
 )
 (func $std/typedarray/testReduce<Uint16Array,u16>~anonymous|6 (; 68 ;) (type $iiiii) (param $0 i32) (param $1 i32) (param $2 i32) (param $3 i32) (result i32)
  local.get $0
  local.get $1
  i32.add
 )
 (func $~lib/typedarray/Uint16Array#reduce<u16> (; 69 ;) (type $iiii) (param $0 i32) (param $1 i32) (param $2 i32) (result i32)
  (local $3 i32)
  (local $4 i32)
  (local $5 i32)
  (local $6 i32)
  (local $7 i32)
  (local $8 i32)
  (local $9 i32)
  (local $10 i32)
  (local $11 i32)
  (local $12 i32)
  local.get $0
  local.set $3
  local.get $1
  local.set $4
  local.get $2
  local.set $5
  block $~lib/internal/typedarray/TypedArray<u16>#get:length|inlined.1 (result i32)
   local.get $3
   local.set $6
   local.get $6
   i32.load offset=8
   i32.const 1
   i32.shr_u
  end
  local.set $6
  local.get $3
  i32.load
  local.set $7
  local.get $3
  i32.load offset=4
  local.set $8
  block $break|0
   i32.const 0
   local.set $9
   loop $repeat|0
    local.get $9
    local.get $6
    i32.lt_s
    i32.eqz
    br_if $break|0
    block (result i32)
     i32.const 4
     global.set $~lib/argc
     local.get $5
     block $~lib/internal/arraybuffer/LOAD<u16,u16>|inlined.0 (result i32)
      local.get $7
      local.set $10
      local.get $9
      local.set $11
      local.get $8
      local.set $12
      local.get $10
      local.get $11
      i32.const 1
      i32.shl
      i32.add
      local.get $12
      i32.add
      i32.load16_u offset=8
     end
     local.get $9
     local.get $3
     local.get $4
     call_indirect (type $iiiii)
    end
    local.set $5
    local.get $9
    i32.const 1
    i32.add
    local.set $9
    br $repeat|0
    unreachable
   end
   unreachable
  end
  local.get $5
 )
 (func $std/typedarray/testReduce<Uint16Array,u16> (; 70 ;) (type $_)
  (local $0 i32)
  (local $1 i32)
  i32.const 0
  i32.const 3
  call $~lib/typedarray/Uint16Array#constructor
  local.set $0
  local.get $0
  i32.const 0
  i32.const 1
  call $~lib/internal/typedarray/TypedArray<u16>#__set
  local.get $0
  i32.const 1
  i32.const 2
  call $~lib/internal/typedarray/TypedArray<u16>#__set
  local.get $0
  i32.const 2
  i32.const 3
  call $~lib/internal/typedarray/TypedArray<u16>#__set
  local.get $0
  i32.const 6
  i32.const 0
  call $~lib/typedarray/Uint16Array#reduce<u16>
  local.set $1
  local.get $1
  i32.const 65535
  i32.and
  i32.const 6
  i32.eq
  i32.eqz
  if
   i32.const 0
   i32.const 8
   i32.const 252
   i32.const 2
   call $~lib/env/abort
   unreachable
  end
 )
 (func $std/typedarray/testReduce<Int32Array,i32>~anonymous|7 (; 71 ;) (type $iiiii) (param $0 i32) (param $1 i32) (param $2 i32) (param $3 i32) (result i32)
  local.get $0
  local.get $1
  i32.add
 )
 (func $~lib/typedarray/Int32Array#reduce<i32> (; 72 ;) (type $iiii) (param $0 i32) (param $1 i32) (param $2 i32) (result i32)
  (local $3 i32)
  (local $4 i32)
  (local $5 i32)
  (local $6 i32)
  (local $7 i32)
  (local $8 i32)
  (local $9 i32)
  (local $10 i32)
  (local $11 i32)
  (local $12 i32)
  local.get $0
  local.set $3
  local.get $1
  local.set $4
  local.get $2
  local.set $5
  block $~lib/internal/typedarray/TypedArray<i32>#get:length|inlined.9 (result i32)
   local.get $3
   local.set $6
   local.get $6
   i32.load offset=8
   i32.const 2
   i32.shr_u
  end
  local.set $6
  local.get $3
  i32.load
  local.set $7
  local.get $3
  i32.load offset=4
  local.set $8
  block $break|0
   i32.const 0
   local.set $9
   loop $repeat|0
    local.get $9
    local.get $6
    i32.lt_s
    i32.eqz
    br_if $break|0
    block (result i32)
     i32.const 4
     global.set $~lib/argc
     local.get $5
     block $~lib/internal/arraybuffer/LOAD<i32,i32>|inlined.2 (result i32)
      local.get $7
      local.set $10
      local.get $9
      local.set $11
      local.get $8
      local.set $12
      local.get $10
      local.get $11
      i32.const 2
      i32.shl
      i32.add
      local.get $12
      i32.add
      i32.load offset=8
     end
     local.get $9
     local.get $3
     local.get $4
     call_indirect (type $iiiii)
    end
    local.set $5
    local.get $9
    i32.const 1
    i32.add
    local.set $9
    br $repeat|0
    unreachable
   end
   unreachable
  end
  local.get $5
 )
 (func $std/typedarray/testReduce<Int32Array,i32> (; 73 ;) (type $_)
  (local $0 i32)
  (local $1 i32)
  i32.const 0
  i32.const 3
  call $~lib/typedarray/Int32Array#constructor
  local.set $0
  local.get $0
  i32.const 0
  i32.const 1
  call $~lib/internal/typedarray/TypedArray<i32>#__set
  local.get $0
  i32.const 1
  i32.const 2
  call $~lib/internal/typedarray/TypedArray<i32>#__set
  local.get $0
  i32.const 2
  i32.const 3
  call $~lib/internal/typedarray/TypedArray<i32>#__set
  local.get $0
  i32.const 7
  i32.const 0
  call $~lib/typedarray/Int32Array#reduce<i32>
  local.set $1
  local.get $1
  i32.const 6
  i32.eq
  i32.eqz
  if
   i32.const 0
   i32.const 8
   i32.const 252
   i32.const 2
   call $~lib/env/abort
   unreachable
  end
 )
 (func $~lib/internal/typedarray/TypedArray<u32>#__set (; 74 ;) (type $iii_) (param $0 i32) (param $1 i32) (param $2 i32)
  (local $3 i32)
  (local $4 i32)
  (local $5 i32)
  (local $6 i32)
  local.get $1
  local.get $0
  i32.load offset=8
  i32.const 2
  i32.shr_u
  i32.ge_u
  if
   i32.const 0
   i32.const 48
   i32.const 50
   i32.const 63
   call $~lib/env/abort
   unreachable
  end
  block $~lib/internal/arraybuffer/STORE<u32,u32>|inlined.0
   local.get $0
   i32.load
   local.set $3
   local.get $1
   local.set $4
   local.get $2
   local.set $5
   local.get $0
   i32.load offset=4
   local.set $6
   local.get $3
   local.get $4
   i32.const 2
   i32.shl
   i32.add
   local.get $6
   i32.add
   local.get $5
   i32.store offset=8
  end
 )
 (func $std/typedarray/testReduce<Uint32Array,u32>~anonymous|8 (; 75 ;) (type $iiiii) (param $0 i32) (param $1 i32) (param $2 i32) (param $3 i32) (result i32)
  local.get $0
  local.get $1
  i32.add
 )
 (func $~lib/typedarray/Uint32Array#reduce<u32> (; 76 ;) (type $iiii) (param $0 i32) (param $1 i32) (param $2 i32) (result i32)
  (local $3 i32)
  (local $4 i32)
  (local $5 i32)
  (local $6 i32)
  (local $7 i32)
  (local $8 i32)
  (local $9 i32)
  (local $10 i32)
  (local $11 i32)
  (local $12 i32)
  local.get $0
  local.set $3
  local.get $1
  local.set $4
  local.get $2
  local.set $5
  block $~lib/internal/typedarray/TypedArray<u32>#get:length|inlined.1 (result i32)
   local.get $3
   local.set $6
   local.get $6
   i32.load offset=8
   i32.const 2
   i32.shr_u
  end
  local.set $6
  local.get $3
  i32.load
  local.set $7
  local.get $3
  i32.load offset=4
  local.set $8
  block $break|0
   i32.const 0
   local.set $9
   loop $repeat|0
    local.get $9
    local.get $6
    i32.lt_s
    i32.eqz
    br_if $break|0
    block (result i32)
     i32.const 4
     global.set $~lib/argc
     local.get $5
     block $~lib/internal/arraybuffer/LOAD<u32,u32>|inlined.0 (result i32)
      local.get $7
      local.set $10
      local.get $9
      local.set $11
      local.get $8
      local.set $12
      local.get $10
      local.get $11
      i32.const 2
      i32.shl
      i32.add
      local.get $12
      i32.add
      i32.load offset=8
     end
     local.get $9
     local.get $3
     local.get $4
     call_indirect (type $iiiii)
    end
    local.set $5
    local.get $9
    i32.const 1
    i32.add
    local.set $9
    br $repeat|0
    unreachable
   end
   unreachable
  end
  local.get $5
 )
 (func $std/typedarray/testReduce<Uint32Array,u32> (; 77 ;) (type $_)
  (local $0 i32)
  (local $1 i32)
  i32.const 0
  i32.const 3
  call $~lib/typedarray/Uint32Array#constructor
  local.set $0
  local.get $0
  i32.const 0
  i32.const 1
  call $~lib/internal/typedarray/TypedArray<u32>#__set
  local.get $0
  i32.const 1
  i32.const 2
  call $~lib/internal/typedarray/TypedArray<u32>#__set
  local.get $0
  i32.const 2
  i32.const 3
  call $~lib/internal/typedarray/TypedArray<u32>#__set
  local.get $0
  i32.const 8
  i32.const 0
  call $~lib/typedarray/Uint32Array#reduce<u32>
  local.set $1
  local.get $1
  i32.const 6
  i32.eq
  i32.eqz
  if
   i32.const 0
   i32.const 8
   i32.const 252
   i32.const 2
   call $~lib/env/abort
   unreachable
  end
 )
 (func $~lib/internal/typedarray/TypedArray<i64>#__set (; 78 ;) (type $iiI_) (param $0 i32) (param $1 i32) (param $2 i64)
  (local $3 i32)
  (local $4 i32)
  (local $5 i64)
  (local $6 i32)
  local.get $1
  local.get $0
  i32.load offset=8
  i32.const 3
  i32.shr_u
  i32.ge_u
  if
   i32.const 0
   i32.const 48
   i32.const 50
   i32.const 63
   call $~lib/env/abort
   unreachable
  end
  block $~lib/internal/arraybuffer/STORE<i64,i64>|inlined.0
   local.get $0
   i32.load
   local.set $3
   local.get $1
   local.set $4
   local.get $2
   local.set $5
   local.get $0
   i32.load offset=4
   local.set $6
   local.get $3
   local.get $4
   i32.const 3
   i32.shl
   i32.add
   local.get $6
   i32.add
   local.get $5
   i64.store offset=8
  end
 )
 (func $std/typedarray/testReduce<Int64Array,i64>~anonymous|9 (; 79 ;) (type $IIiiI) (param $0 i64) (param $1 i64) (param $2 i32) (param $3 i32) (result i64)
  local.get $0
  local.get $1
  i64.add
 )
 (func $~lib/typedarray/Int64Array#reduce<i64> (; 80 ;) (type $iiII) (param $0 i32) (param $1 i32) (param $2 i64) (result i64)
  (local $3 i32)
  (local $4 i32)
  (local $5 i64)
  (local $6 i32)
  (local $7 i32)
  (local $8 i32)
  (local $9 i32)
  (local $10 i32)
  (local $11 i32)
  (local $12 i32)
  local.get $0
  local.set $3
  local.get $1
  local.set $4
  local.get $2
  local.set $5
  block $~lib/internal/typedarray/TypedArray<i64>#get:length|inlined.1 (result i32)
   local.get $3
   local.set $6
   local.get $6
   i32.load offset=8
   i32.const 3
   i32.shr_u
  end
  local.set $6
  local.get $3
  i32.load
  local.set $7
  local.get $3
  i32.load offset=4
  local.set $8
  block $break|0
   i32.const 0
   local.set $9
   loop $repeat|0
    local.get $9
    local.get $6
    i32.lt_s
    i32.eqz
    br_if $break|0
    block (result i64)
     i32.const 4
     global.set $~lib/argc
     local.get $5
     block $~lib/internal/arraybuffer/LOAD<i64,i64>|inlined.0 (result i64)
      local.get $7
      local.set $10
      local.get $9
      local.set $11
      local.get $8
      local.set $12
      local.get $10
      local.get $11
      i32.const 3
      i32.shl
      i32.add
      local.get $12
      i32.add
      i64.load offset=8
     end
     local.get $9
     local.get $3
     local.get $4
     call_indirect (type $IIiiI)
    end
    local.set $5
    local.get $9
    i32.const 1
    i32.add
    local.set $9
    br $repeat|0
    unreachable
   end
   unreachable
  end
  local.get $5
 )
 (func $std/typedarray/testReduce<Int64Array,i64> (; 81 ;) (type $_)
  (local $0 i32)
  (local $1 i64)
  i32.const 0
  i32.const 3
  call $~lib/typedarray/Int64Array#constructor
  local.set $0
  local.get $0
  i32.const 0
  i64.const 1
  call $~lib/internal/typedarray/TypedArray<i64>#__set
  local.get $0
  i32.const 1
  i64.const 2
  call $~lib/internal/typedarray/TypedArray<i64>#__set
  local.get $0
  i32.const 2
  i64.const 3
  call $~lib/internal/typedarray/TypedArray<i64>#__set
  local.get $0
  i32.const 9
  i64.const 0
  call $~lib/typedarray/Int64Array#reduce<i64>
  local.set $1
  local.get $1
  i64.const 6
  i64.eq
  i32.eqz
  if
   i32.const 0
   i32.const 8
   i32.const 252
   i32.const 2
   call $~lib/env/abort
   unreachable
  end
 )
 (func $~lib/internal/typedarray/TypedArray<u64>#__set (; 82 ;) (type $iiI_) (param $0 i32) (param $1 i32) (param $2 i64)
  (local $3 i32)
  (local $4 i32)
  (local $5 i64)
  (local $6 i32)
  local.get $1
  local.get $0
  i32.load offset=8
  i32.const 3
  i32.shr_u
  i32.ge_u
  if
   i32.const 0
   i32.const 48
   i32.const 50
   i32.const 63
   call $~lib/env/abort
   unreachable
  end
  block $~lib/internal/arraybuffer/STORE<u64,u64>|inlined.0
   local.get $0
   i32.load
   local.set $3
   local.get $1
   local.set $4
   local.get $2
   local.set $5
   local.get $0
   i32.load offset=4
   local.set $6
   local.get $3
   local.get $4
   i32.const 3
   i32.shl
   i32.add
   local.get $6
   i32.add
   local.get $5
   i64.store offset=8
  end
 )
 (func $std/typedarray/testReduce<Uint64Array,u64>~anonymous|10 (; 83 ;) (type $IIiiI) (param $0 i64) (param $1 i64) (param $2 i32) (param $3 i32) (result i64)
  local.get $0
  local.get $1
  i64.add
 )
 (func $~lib/typedarray/Uint64Array#reduce<u64> (; 84 ;) (type $iiII) (param $0 i32) (param $1 i32) (param $2 i64) (result i64)
  (local $3 i32)
  (local $4 i32)
  (local $5 i64)
  (local $6 i32)
  (local $7 i32)
  (local $8 i32)
  (local $9 i32)
  (local $10 i32)
  (local $11 i32)
  (local $12 i32)
  local.get $0
  local.set $3
  local.get $1
  local.set $4
  local.get $2
  local.set $5
  block $~lib/internal/typedarray/TypedArray<u64>#get:length|inlined.1 (result i32)
   local.get $3
   local.set $6
   local.get $6
   i32.load offset=8
   i32.const 3
   i32.shr_u
  end
  local.set $6
  local.get $3
  i32.load
  local.set $7
  local.get $3
  i32.load offset=4
  local.set $8
  block $break|0
   i32.const 0
   local.set $9
   loop $repeat|0
    local.get $9
    local.get $6
    i32.lt_s
    i32.eqz
    br_if $break|0
    block (result i64)
     i32.const 4
     global.set $~lib/argc
     local.get $5
     block $~lib/internal/arraybuffer/LOAD<u64,u64>|inlined.0 (result i64)
      local.get $7
      local.set $10
      local.get $9
      local.set $11
      local.get $8
      local.set $12
      local.get $10
      local.get $11
      i32.const 3
      i32.shl
      i32.add
      local.get $12
      i32.add
      i64.load offset=8
     end
     local.get $9
     local.get $3
     local.get $4
     call_indirect (type $IIiiI)
    end
    local.set $5
    local.get $9
    i32.const 1
    i32.add
    local.set $9
    br $repeat|0
    unreachable
   end
   unreachable
  end
  local.get $5
 )
 (func $std/typedarray/testReduce<Uint64Array,u64> (; 85 ;) (type $_)
  (local $0 i32)
  (local $1 i64)
  i32.const 0
  i32.const 3
  call $~lib/typedarray/Uint64Array#constructor
  local.set $0
  local.get $0
  i32.const 0
  i64.const 1
  call $~lib/internal/typedarray/TypedArray<u64>#__set
  local.get $0
  i32.const 1
  i64.const 2
  call $~lib/internal/typedarray/TypedArray<u64>#__set
  local.get $0
  i32.const 2
  i64.const 3
  call $~lib/internal/typedarray/TypedArray<u64>#__set
  local.get $0
  i32.const 10
  i64.const 0
  call $~lib/typedarray/Uint64Array#reduce<u64>
  local.set $1
  local.get $1
  i64.const 6
  i64.eq
  i32.eqz
  if
   i32.const 0
   i32.const 8
   i32.const 252
   i32.const 2
   call $~lib/env/abort
   unreachable
  end
 )
 (func $~lib/internal/typedarray/TypedArray<f32>#__set (; 86 ;) (type $iif_) (param $0 i32) (param $1 i32) (param $2 f32)
  (local $3 i32)
  (local $4 i32)
  (local $5 f32)
  (local $6 i32)
  local.get $1
  local.get $0
  i32.load offset=8
  i32.const 2
  i32.shr_u
  i32.ge_u
  if
   i32.const 0
   i32.const 48
   i32.const 50
   i32.const 63
   call $~lib/env/abort
   unreachable
  end
  block $~lib/internal/arraybuffer/STORE<f32,f32>|inlined.0
   local.get $0
   i32.load
   local.set $3
   local.get $1
   local.set $4
   local.get $2
   local.set $5
   local.get $0
   i32.load offset=4
   local.set $6
   local.get $3
   local.get $4
   i32.const 2
   i32.shl
   i32.add
   local.get $6
   i32.add
   local.get $5
   f32.store offset=8
  end
 )
 (func $std/typedarray/testReduce<Float32Array,f32>~anonymous|11 (; 87 ;) (type $ffiif) (param $0 f32) (param $1 f32) (param $2 i32) (param $3 i32) (result f32)
  local.get $0
  local.get $1
  f32.add
 )
 (func $~lib/typedarray/Float32Array#reduce<f32> (; 88 ;) (type $iiff) (param $0 i32) (param $1 i32) (param $2 f32) (result f32)
  (local $3 i32)
  (local $4 i32)
  (local $5 f32)
  (local $6 i32)
  (local $7 i32)
  (local $8 i32)
  (local $9 i32)
  (local $10 i32)
  (local $11 i32)
  (local $12 i32)
  local.get $0
  local.set $3
  local.get $1
  local.set $4
  local.get $2
  local.set $5
  block $~lib/internal/typedarray/TypedArray<f32>#get:length|inlined.1 (result i32)
   local.get $3
   local.set $6
   local.get $6
   i32.load offset=8
   i32.const 2
   i32.shr_u
  end
  local.set $6
  local.get $3
  i32.load
  local.set $7
  local.get $3
  i32.load offset=4
  local.set $8
  block $break|0
   i32.const 0
   local.set $9
   loop $repeat|0
    local.get $9
    local.get $6
    i32.lt_s
    i32.eqz
    br_if $break|0
    block (result f32)
     i32.const 4
     global.set $~lib/argc
     local.get $5
     block $~lib/internal/arraybuffer/LOAD<f32,f32>|inlined.0 (result f32)
      local.get $7
      local.set $10
      local.get $9
      local.set $11
      local.get $8
      local.set $12
      local.get $10
      local.get $11
      i32.const 2
      i32.shl
      i32.add
      local.get $12
      i32.add
      f32.load offset=8
     end
     local.get $9
     local.get $3
     local.get $4
     call_indirect (type $ffiif)
    end
    local.set $5
    local.get $9
    i32.const 1
    i32.add
    local.set $9
    br $repeat|0
    unreachable
   end
   unreachable
  end
  local.get $5
 )
 (func $std/typedarray/testReduce<Float32Array,f32> (; 89 ;) (type $_)
  (local $0 i32)
  (local $1 f32)
  i32.const 0
  i32.const 3
  call $~lib/typedarray/Float32Array#constructor
  local.set $0
  local.get $0
  i32.const 0
  f32.const 1
  call $~lib/internal/typedarray/TypedArray<f32>#__set
  local.get $0
  i32.const 1
  f32.const 2
  call $~lib/internal/typedarray/TypedArray<f32>#__set
  local.get $0
  i32.const 2
  f32.const 3
  call $~lib/internal/typedarray/TypedArray<f32>#__set
  local.get $0
  i32.const 11
  f32.const 0
  call $~lib/typedarray/Float32Array#reduce<f32>
  local.set $1
  local.get $1
  f32.const 6
  f32.eq
  i32.eqz
  if
   i32.const 0
   i32.const 8
   i32.const 252
   i32.const 2
   call $~lib/env/abort
   unreachable
  end
 )
 (func $std/typedarray/testReduce<Float64Array,f64>~anonymous|12 (; 90 ;) (type $FFiiF) (param $0 f64) (param $1 f64) (param $2 i32) (param $3 i32) (result f64)
  local.get $0
  local.get $1
  f64.add
 )
 (func $~lib/typedarray/Float64Array#reduce<f64> (; 91 ;) (type $iiFF) (param $0 i32) (param $1 i32) (param $2 f64) (result f64)
  (local $3 i32)
  (local $4 i32)
  (local $5 f64)
  (local $6 i32)
  (local $7 i32)
  (local $8 i32)
  (local $9 i32)
  (local $10 i32)
  (local $11 i32)
  (local $12 i32)
  local.get $0
  local.set $3
  local.get $1
  local.set $4
  local.get $2
  local.set $5
  block $~lib/internal/typedarray/TypedArray<f64>#get:length|inlined.4 (result i32)
   local.get $3
   local.set $6
   local.get $6
   i32.load offset=8
   i32.const 3
   i32.shr_u
  end
  local.set $6
  local.get $3
  i32.load
  local.set $7
  local.get $3
  i32.load offset=4
  local.set $8
  block $break|0
   i32.const 0
   local.set $9
   loop $repeat|0
    local.get $9
    local.get $6
    i32.lt_s
    i32.eqz
    br_if $break|0
    block (result f64)
     i32.const 4
     global.set $~lib/argc
     local.get $5
     block $~lib/internal/arraybuffer/LOAD<f64,f64>|inlined.13 (result f64)
      local.get $7
      local.set $10
      local.get $9
      local.set $11
      local.get $8
      local.set $12
      local.get $10
      local.get $11
      i32.const 3
      i32.shl
      i32.add
      local.get $12
      i32.add
      f64.load offset=8
     end
     local.get $9
     local.get $3
     local.get $4
     call_indirect (type $FFiiF)
    end
    local.set $5
    local.get $9
    i32.const 1
    i32.add
    local.set $9
    br $repeat|0
    unreachable
   end
   unreachable
  end
  local.get $5
 )
 (func $std/typedarray/testReduce<Float64Array,f64> (; 92 ;) (type $_)
  (local $0 i32)
  (local $1 f64)
  i32.const 0
  i32.const 3
  call $~lib/typedarray/Float64Array#constructor
  local.set $0
  local.get $0
  i32.const 0
  f64.const 1
  call $~lib/internal/typedarray/TypedArray<f64>#__set
  local.get $0
  i32.const 1
  f64.const 2
  call $~lib/internal/typedarray/TypedArray<f64>#__set
  local.get $0
  i32.const 2
  f64.const 3
  call $~lib/internal/typedarray/TypedArray<f64>#__set
  local.get $0
  i32.const 12
  f64.const 0
  call $~lib/typedarray/Float64Array#reduce<f64>
  local.set $1
  local.get $1
  f64.const 6
  f64.eq
  i32.eqz
  if
   i32.const 0
   i32.const 8
   i32.const 252
   i32.const 2
   call $~lib/env/abort
   unreachable
  end
 )
 (func $std/typedarray/testReduceRight<Int8Array,i8>~anonymous|13 (; 93 ;) (type $iiiii) (param $0 i32) (param $1 i32) (param $2 i32) (param $3 i32) (result i32)
  local.get $0
  local.get $1
  i32.add
 )
 (func $~lib/typedarray/Int8Array#reduceRight<i8> (; 94 ;) (type $iiii) (param $0 i32) (param $1 i32) (param $2 i32) (result i32)
  (local $3 i32)
  (local $4 i32)
  (local $5 i32)
  (local $6 i32)
  (local $7 i32)
  (local $8 i32)
  (local $9 i32)
  (local $10 i32)
  (local $11 i32)
  local.get $0
  local.set $3
  local.get $1
  local.set $4
  local.get $2
  local.set $5
  local.get $3
  i32.load
  local.set $6
  local.get $3
  i32.load offset=4
  local.set $7
  block $break|0
   block $~lib/internal/typedarray/TypedArray<i8>#get:length|inlined.11 (result i32)
    local.get $3
    local.set $8
    local.get $8
    i32.load offset=8
    i32.const 0
    i32.shr_u
   end
   i32.const 1
   i32.sub
   local.set $8
   loop $repeat|0
    local.get $8
    i32.const 0
    i32.ge_s
    i32.eqz
    br_if $break|0
    block (result i32)
     i32.const 4
     global.set $~lib/argc
     local.get $5
     block $~lib/internal/arraybuffer/LOAD<i8,i8>|inlined.3 (result i32)
      local.get $6
      local.set $9
      local.get $8
      local.set $10
      local.get $7
      local.set $11
      local.get $9
      local.get $10
      i32.const 0
      i32.shl
      i32.add
      local.get $11
      i32.add
      i32.load8_s offset=8
     end
     local.get $8
     local.get $3
     local.get $4
     call_indirect (type $iiiii)
    end
    local.set $5
    local.get $8
    i32.const 1
    i32.sub
    local.set $8
    br $repeat|0
    unreachable
   end
   unreachable
  end
  local.get $5
 )
 (func $std/typedarray/testReduceRight<Int8Array,i8> (; 95 ;) (type $_)
  (local $0 i32)
  (local $1 i32)
  i32.const 0
  i32.const 3
  call $~lib/typedarray/Int8Array#constructor
  local.set $0
  local.get $0
  i32.const 0
  i32.const 1
  call $~lib/internal/typedarray/TypedArray<i8>#__set
  local.get $0
  i32.const 1
  i32.const 2
  call $~lib/internal/typedarray/TypedArray<i8>#__set
  local.get $0
  i32.const 2
  i32.const 3
  call $~lib/internal/typedarray/TypedArray<i8>#__set
  local.get $0
  i32.const 13
  i32.const 0
  call $~lib/typedarray/Int8Array#reduceRight<i8>
  local.set $1
  local.get $1
  i32.const 24
  i32.shl
  i32.const 24
  i32.shr_s
  i32.const 6
  i32.eq
  i32.eqz
  if
   i32.const 0
   i32.const 8
   i32.const 279
   i32.const 2
   call $~lib/env/abort
   unreachable
  end
 )
 (func $std/typedarray/testReduceRight<Uint8Array,u8>~anonymous|14 (; 96 ;) (type $iiiii) (param $0 i32) (param $1 i32) (param $2 i32) (param $3 i32) (result i32)
  local.get $0
  local.get $1
  i32.add
 )
 (func $~lib/typedarray/Uint8Array#reduceRight<u8> (; 97 ;) (type $iiii) (param $0 i32) (param $1 i32) (param $2 i32) (result i32)
  (local $3 i32)
  (local $4 i32)
  (local $5 i32)
  (local $6 i32)
  (local $7 i32)
  (local $8 i32)
  (local $9 i32)
  (local $10 i32)
  (local $11 i32)
  local.get $0
  local.set $3
  local.get $1
  local.set $4
  local.get $2
  local.set $5
  local.get $3
  i32.load
  local.set $6
  local.get $3
  i32.load offset=4
  local.set $7
  block $break|0
   block $~lib/internal/typedarray/TypedArray<u8>#get:length|inlined.3 (result i32)
    local.get $3
    local.set $8
    local.get $8
    i32.load offset=8
    i32.const 0
    i32.shr_u
   end
   i32.const 1
   i32.sub
   local.set $8
   loop $repeat|0
    local.get $8
    i32.const 0
    i32.ge_s
    i32.eqz
    br_if $break|0
    block (result i32)
     i32.const 4
     global.set $~lib/argc
     local.get $5
     block $~lib/internal/arraybuffer/LOAD<u8,u8>|inlined.2 (result i32)
      local.get $6
      local.set $9
      local.get $8
      local.set $10
      local.get $7
      local.set $11
      local.get $9
      local.get $10
      i32.const 0
      i32.shl
      i32.add
      local.get $11
      i32.add
      i32.load8_u offset=8
     end
     local.get $8
     local.get $3
     local.get $4
     call_indirect (type $iiiii)
    end
    local.set $5
    local.get $8
    i32.const 1
    i32.sub
    local.set $8
    br $repeat|0
    unreachable
   end
   unreachable
  end
  local.get $5
 )
 (func $std/typedarray/testReduceRight<Uint8Array,u8> (; 98 ;) (type $_)
  (local $0 i32)
  (local $1 i32)
  i32.const 0
  i32.const 3
  call $~lib/typedarray/Uint8Array#constructor
  local.set $0
  local.get $0
  i32.const 0
  i32.const 1
  call $~lib/internal/typedarray/TypedArray<u8>#__set
  local.get $0
  i32.const 1
  i32.const 2
  call $~lib/internal/typedarray/TypedArray<u8>#__set
  local.get $0
  i32.const 2
  i32.const 3
  call $~lib/internal/typedarray/TypedArray<u8>#__set
  local.get $0
  i32.const 14
  i32.const 0
  call $~lib/typedarray/Uint8Array#reduceRight<u8>
  local.set $1
  local.get $1
  i32.const 255
  i32.and
  i32.const 6
  i32.eq
  i32.eqz
  if
   i32.const 0
   i32.const 8
   i32.const 279
   i32.const 2
   call $~lib/env/abort
   unreachable
  end
 )
 (func $std/typedarray/testReduceRight<Uint8ClampedArray,u8>~anonymous|15 (; 99 ;) (type $iiiii) (param $0 i32) (param $1 i32) (param $2 i32) (param $3 i32) (result i32)
  local.get $0
  local.get $1
  i32.add
 )
 (func $std/typedarray/testReduceRight<Uint8ClampedArray,u8> (; 100 ;) (type $_)
  (local $0 i32)
  (local $1 i32)
  i32.const 0
  i32.const 3
  call $~lib/typedarray/Uint8ClampedArray#constructor
  local.set $0
  local.get $0
  i32.const 0
  i32.const 1
  call $~lib/typedarray/Uint8ClampedArray#__set
  local.get $0
  i32.const 1
  i32.const 2
  call $~lib/typedarray/Uint8ClampedArray#__set
  local.get $0
  i32.const 2
  i32.const 3
  call $~lib/typedarray/Uint8ClampedArray#__set
  local.get $0
  i32.const 15
  i32.const 0
  call $~lib/typedarray/Uint8Array#reduceRight<u8>
  local.set $1
  local.get $1
  i32.const 255
  i32.and
  i32.const 6
  i32.eq
  i32.eqz
  if
   i32.const 0
   i32.const 8
   i32.const 279
   i32.const 2
   call $~lib/env/abort
   unreachable
  end
 )
 (func $std/typedarray/testReduceRight<Int16Array,i16>~anonymous|16 (; 101 ;) (type $iiiii) (param $0 i32) (param $1 i32) (param $2 i32) (param $3 i32) (result i32)
  local.get $0
  local.get $1
  i32.add
 )
 (func $~lib/typedarray/Int16Array#reduceRight<i16> (; 102 ;) (type $iiii) (param $0 i32) (param $1 i32) (param $2 i32) (result i32)
  (local $3 i32)
  (local $4 i32)
  (local $5 i32)
  (local $6 i32)
  (local $7 i32)
  (local $8 i32)
  (local $9 i32)
  (local $10 i32)
  (local $11 i32)
  local.get $0
  local.set $3
  local.get $1
  local.set $4
  local.get $2
  local.set $5
  local.get $3
  i32.load
  local.set $6
  local.get $3
  i32.load offset=4
  local.set $7
  block $break|0
   block $~lib/internal/typedarray/TypedArray<i16>#get:length|inlined.2 (result i32)
    local.get $3
    local.set $8
    local.get $8
    i32.load offset=8
    i32.const 1
    i32.shr_u
   end
   i32.const 1
   i32.sub
   local.set $8
   loop $repeat|0
    local.get $8
    i32.const 0
    i32.ge_s
    i32.eqz
    br_if $break|0
    block (result i32)
     i32.const 4
     global.set $~lib/argc
     local.get $5
     block $~lib/internal/arraybuffer/LOAD<i16,i16>|inlined.1 (result i32)
      local.get $6
      local.set $9
      local.get $8
      local.set $10
      local.get $7
      local.set $11
      local.get $9
      local.get $10
      i32.const 1
      i32.shl
      i32.add
      local.get $11
      i32.add
      i32.load16_s offset=8
     end
     local.get $8
     local.get $3
     local.get $4
     call_indirect (type $iiiii)
    end
    local.set $5
    local.get $8
    i32.const 1
    i32.sub
    local.set $8
    br $repeat|0
    unreachable
   end
   unreachable
  end
  local.get $5
 )
 (func $std/typedarray/testReduceRight<Int16Array,i16> (; 103 ;) (type $_)
  (local $0 i32)
  (local $1 i32)
  i32.const 0
  i32.const 3
  call $~lib/typedarray/Int16Array#constructor
  local.set $0
  local.get $0
  i32.const 0
  i32.const 1
  call $~lib/internal/typedarray/TypedArray<i16>#__set
  local.get $0
  i32.const 1
  i32.const 2
  call $~lib/internal/typedarray/TypedArray<i16>#__set
  local.get $0
  i32.const 2
  i32.const 3
  call $~lib/internal/typedarray/TypedArray<i16>#__set
  local.get $0
  i32.const 16
  i32.const 0
  call $~lib/typedarray/Int16Array#reduceRight<i16>
  local.set $1
  local.get $1
  i32.const 16
  i32.shl
  i32.const 16
  i32.shr_s
  i32.const 6
  i32.eq
  i32.eqz
  if
   i32.const 0
   i32.const 8
   i32.const 279
   i32.const 2
   call $~lib/env/abort
   unreachable
  end
 )
 (func $std/typedarray/testReduceRight<Uint16Array,u16>~anonymous|17 (; 104 ;) (type $iiiii) (param $0 i32) (param $1 i32) (param $2 i32) (param $3 i32) (result i32)
  local.get $0
  local.get $1
  i32.add
 )
 (func $~lib/typedarray/Uint16Array#reduceRight<u16> (; 105 ;) (type $iiii) (param $0 i32) (param $1 i32) (param $2 i32) (result i32)
  (local $3 i32)
  (local $4 i32)
  (local $5 i32)
  (local $6 i32)
  (local $7 i32)
  (local $8 i32)
  (local $9 i32)
  (local $10 i32)
  (local $11 i32)
  local.get $0
  local.set $3
  local.get $1
  local.set $4
  local.get $2
  local.set $5
  local.get $3
  i32.load
  local.set $6
  local.get $3
  i32.load offset=4
  local.set $7
  block $break|0
   block $~lib/internal/typedarray/TypedArray<u16>#get:length|inlined.2 (result i32)
    local.get $3
    local.set $8
    local.get $8
    i32.load offset=8
    i32.const 1
    i32.shr_u
   end
   i32.const 1
   i32.sub
   local.set $8
   loop $repeat|0
    local.get $8
    i32.const 0
    i32.ge_s
    i32.eqz
    br_if $break|0
    block (result i32)
     i32.const 4
     global.set $~lib/argc
     local.get $5
     block $~lib/internal/arraybuffer/LOAD<u16,u16>|inlined.1 (result i32)
      local.get $6
      local.set $9
      local.get $8
      local.set $10
      local.get $7
      local.set $11
      local.get $9
      local.get $10
      i32.const 1
      i32.shl
      i32.add
      local.get $11
      i32.add
      i32.load16_u offset=8
     end
     local.get $8
     local.get $3
     local.get $4
     call_indirect (type $iiiii)
    end
    local.set $5
    local.get $8
    i32.const 1
    i32.sub
    local.set $8
    br $repeat|0
    unreachable
   end
   unreachable
  end
  local.get $5
 )
 (func $std/typedarray/testReduceRight<Uint16Array,u16> (; 106 ;) (type $_)
  (local $0 i32)
  (local $1 i32)
  i32.const 0
  i32.const 3
  call $~lib/typedarray/Uint16Array#constructor
  local.set $0
  local.get $0
  i32.const 0
  i32.const 1
  call $~lib/internal/typedarray/TypedArray<u16>#__set
  local.get $0
  i32.const 1
  i32.const 2
  call $~lib/internal/typedarray/TypedArray<u16>#__set
  local.get $0
  i32.const 2
  i32.const 3
  call $~lib/internal/typedarray/TypedArray<u16>#__set
  local.get $0
  i32.const 17
  i32.const 0
  call $~lib/typedarray/Uint16Array#reduceRight<u16>
  local.set $1
  local.get $1
  i32.const 65535
  i32.and
  i32.const 6
  i32.eq
  i32.eqz
  if
   i32.const 0
   i32.const 8
   i32.const 279
   i32.const 2
   call $~lib/env/abort
   unreachable
  end
 )
 (func $std/typedarray/testReduceRight<Int32Array,i32>~anonymous|18 (; 107 ;) (type $iiiii) (param $0 i32) (param $1 i32) (param $2 i32) (param $3 i32) (result i32)
  local.get $0
  local.get $1
  i32.add
 )
 (func $~lib/typedarray/Int32Array#reduceRight<i32> (; 108 ;) (type $iiii) (param $0 i32) (param $1 i32) (param $2 i32) (result i32)
  (local $3 i32)
  (local $4 i32)
  (local $5 i32)
  (local $6 i32)
  (local $7 i32)
  (local $8 i32)
  (local $9 i32)
  (local $10 i32)
  (local $11 i32)
  local.get $0
  local.set $3
  local.get $1
  local.set $4
  local.get $2
  local.set $5
  local.get $3
  i32.load
  local.set $6
  local.get $3
  i32.load offset=4
  local.set $7
  block $break|0
   block $~lib/internal/typedarray/TypedArray<i32>#get:length|inlined.10 (result i32)
    local.get $3
    local.set $8
    local.get $8
    i32.load offset=8
    i32.const 2
    i32.shr_u
   end
   i32.const 1
   i32.sub
   local.set $8
   loop $repeat|0
    local.get $8
    i32.const 0
    i32.ge_s
    i32.eqz
    br_if $break|0
    block (result i32)
     i32.const 4
     global.set $~lib/argc
     local.get $5
     block $~lib/internal/arraybuffer/LOAD<i32,i32>|inlined.3 (result i32)
      local.get $6
      local.set $9
      local.get $8
      local.set $10
      local.get $7
      local.set $11
      local.get $9
      local.get $10
      i32.const 2
      i32.shl
      i32.add
      local.get $11
      i32.add
      i32.load offset=8
     end
     local.get $8
     local.get $3
     local.get $4
     call_indirect (type $iiiii)
    end
    local.set $5
    local.get $8
    i32.const 1
    i32.sub
    local.set $8
    br $repeat|0
    unreachable
   end
   unreachable
  end
  local.get $5
 )
 (func $std/typedarray/testReduceRight<Int32Array,i32> (; 109 ;) (type $_)
  (local $0 i32)
  (local $1 i32)
  i32.const 0
  i32.const 3
  call $~lib/typedarray/Int32Array#constructor
  local.set $0
  local.get $0
  i32.const 0
  i32.const 1
  call $~lib/internal/typedarray/TypedArray<i32>#__set
  local.get $0
  i32.const 1
  i32.const 2
  call $~lib/internal/typedarray/TypedArray<i32>#__set
  local.get $0
  i32.const 2
  i32.const 3
  call $~lib/internal/typedarray/TypedArray<i32>#__set
  local.get $0
  i32.const 18
  i32.const 0
  call $~lib/typedarray/Int32Array#reduceRight<i32>
  local.set $1
  local.get $1
  i32.const 6
  i32.eq
  i32.eqz
  if
   i32.const 0
   i32.const 8
   i32.const 279
   i32.const 2
   call $~lib/env/abort
   unreachable
  end
 )
 (func $std/typedarray/testReduceRight<Uint32Array,u32>~anonymous|19 (; 110 ;) (type $iiiii) (param $0 i32) (param $1 i32) (param $2 i32) (param $3 i32) (result i32)
  local.get $0
  local.get $1
  i32.add
 )
 (func $~lib/typedarray/Uint32Array#reduceRight<u32> (; 111 ;) (type $iiii) (param $0 i32) (param $1 i32) (param $2 i32) (result i32)
  (local $3 i32)
  (local $4 i32)
  (local $5 i32)
  (local $6 i32)
  (local $7 i32)
  (local $8 i32)
  (local $9 i32)
  (local $10 i32)
  (local $11 i32)
  local.get $0
  local.set $3
  local.get $1
  local.set $4
  local.get $2
  local.set $5
  local.get $3
  i32.load
  local.set $6
  local.get $3
  i32.load offset=4
  local.set $7
  block $break|0
   block $~lib/internal/typedarray/TypedArray<u32>#get:length|inlined.2 (result i32)
    local.get $3
    local.set $8
    local.get $8
    i32.load offset=8
    i32.const 2
    i32.shr_u
   end
   i32.const 1
   i32.sub
   local.set $8
   loop $repeat|0
    local.get $8
    i32.const 0
    i32.ge_s
    i32.eqz
    br_if $break|0
    block (result i32)
     i32.const 4
     global.set $~lib/argc
     local.get $5
     block $~lib/internal/arraybuffer/LOAD<u32,u32>|inlined.1 (result i32)
      local.get $6
      local.set $9
      local.get $8
      local.set $10
      local.get $7
      local.set $11
      local.get $9
      local.get $10
      i32.const 2
      i32.shl
      i32.add
      local.get $11
      i32.add
      i32.load offset=8
     end
     local.get $8
     local.get $3
     local.get $4
     call_indirect (type $iiiii)
    end
    local.set $5
    local.get $8
    i32.const 1
    i32.sub
    local.set $8
    br $repeat|0
    unreachable
   end
   unreachable
  end
  local.get $5
 )
 (func $std/typedarray/testReduceRight<Uint32Array,u32> (; 112 ;) (type $_)
  (local $0 i32)
  (local $1 i32)
  i32.const 0
  i32.const 3
  call $~lib/typedarray/Uint32Array#constructor
  local.set $0
  local.get $0
  i32.const 0
  i32.const 1
  call $~lib/internal/typedarray/TypedArray<u32>#__set
  local.get $0
  i32.const 1
  i32.const 2
  call $~lib/internal/typedarray/TypedArray<u32>#__set
  local.get $0
  i32.const 2
  i32.const 3
  call $~lib/internal/typedarray/TypedArray<u32>#__set
  local.get $0
  i32.const 19
  i32.const 0
  call $~lib/typedarray/Uint32Array#reduceRight<u32>
  local.set $1
  local.get $1
  i32.const 6
  i32.eq
  i32.eqz
  if
   i32.const 0
   i32.const 8
   i32.const 279
   i32.const 2
   call $~lib/env/abort
   unreachable
  end
 )
 (func $std/typedarray/testReduceRight<Int64Array,i64>~anonymous|20 (; 113 ;) (type $IIiiI) (param $0 i64) (param $1 i64) (param $2 i32) (param $3 i32) (result i64)
  local.get $0
  local.get $1
  i64.add
 )
 (func $~lib/typedarray/Int64Array#reduceRight<i64> (; 114 ;) (type $iiII) (param $0 i32) (param $1 i32) (param $2 i64) (result i64)
  (local $3 i32)
  (local $4 i32)
  (local $5 i64)
  (local $6 i32)
  (local $7 i32)
  (local $8 i32)
  (local $9 i32)
  (local $10 i32)
  (local $11 i32)
  local.get $0
  local.set $3
  local.get $1
  local.set $4
  local.get $2
  local.set $5
  local.get $3
  i32.load
  local.set $6
  local.get $3
  i32.load offset=4
  local.set $7
  block $break|0
   block $~lib/internal/typedarray/TypedArray<i64>#get:length|inlined.2 (result i32)
    local.get $3
    local.set $8
    local.get $8
    i32.load offset=8
    i32.const 3
    i32.shr_u
   end
   i32.const 1
   i32.sub
   local.set $8
   loop $repeat|0
    local.get $8
    i32.const 0
    i32.ge_s
    i32.eqz
    br_if $break|0
    block (result i64)
     i32.const 4
     global.set $~lib/argc
     local.get $5
     block $~lib/internal/arraybuffer/LOAD<i64,i64>|inlined.1 (result i64)
      local.get $6
      local.set $9
      local.get $8
      local.set $10
      local.get $7
      local.set $11
      local.get $9
      local.get $10
      i32.const 3
      i32.shl
      i32.add
      local.get $11
      i32.add
      i64.load offset=8
     end
     local.get $8
     local.get $3
     local.get $4
     call_indirect (type $IIiiI)
    end
    local.set $5
    local.get $8
    i32.const 1
    i32.sub
    local.set $8
    br $repeat|0
    unreachable
   end
   unreachable
  end
  local.get $5
 )
 (func $std/typedarray/testReduceRight<Int64Array,i64> (; 115 ;) (type $_)
  (local $0 i32)
  (local $1 i64)
  i32.const 0
  i32.const 3
  call $~lib/typedarray/Int64Array#constructor
  local.set $0
  local.get $0
  i32.const 0
  i64.const 1
  call $~lib/internal/typedarray/TypedArray<i64>#__set
  local.get $0
  i32.const 1
  i64.const 2
  call $~lib/internal/typedarray/TypedArray<i64>#__set
  local.get $0
  i32.const 2
  i64.const 3
  call $~lib/internal/typedarray/TypedArray<i64>#__set
  local.get $0
  i32.const 20
  i64.const 0
  call $~lib/typedarray/Int64Array#reduceRight<i64>
  local.set $1
  local.get $1
  i64.const 6
  i64.eq
  i32.eqz
  if
   i32.const 0
   i32.const 8
   i32.const 279
   i32.const 2
   call $~lib/env/abort
   unreachable
  end
 )
 (func $std/typedarray/testReduceRight<Uint64Array,u64>~anonymous|21 (; 116 ;) (type $IIiiI) (param $0 i64) (param $1 i64) (param $2 i32) (param $3 i32) (result i64)
  local.get $0
  local.get $1
  i64.add
 )
 (func $~lib/typedarray/Uint64Array#reduceRight<u64> (; 117 ;) (type $iiII) (param $0 i32) (param $1 i32) (param $2 i64) (result i64)
  (local $3 i32)
  (local $4 i32)
  (local $5 i64)
  (local $6 i32)
  (local $7 i32)
  (local $8 i32)
  (local $9 i32)
  (local $10 i32)
  (local $11 i32)
  local.get $0
  local.set $3
  local.get $1
  local.set $4
  local.get $2
  local.set $5
  local.get $3
  i32.load
  local.set $6
  local.get $3
  i32.load offset=4
  local.set $7
  block $break|0
   block $~lib/internal/typedarray/TypedArray<u64>#get:length|inlined.2 (result i32)
    local.get $3
    local.set $8
    local.get $8
    i32.load offset=8
    i32.const 3
    i32.shr_u
   end
   i32.const 1
   i32.sub
   local.set $8
   loop $repeat|0
    local.get $8
    i32.const 0
    i32.ge_s
    i32.eqz
    br_if $break|0
    block (result i64)
     i32.const 4
     global.set $~lib/argc
     local.get $5
     block $~lib/internal/arraybuffer/LOAD<u64,u64>|inlined.1 (result i64)
      local.get $6
      local.set $9
      local.get $8
      local.set $10
      local.get $7
      local.set $11
      local.get $9
      local.get $10
      i32.const 3
      i32.shl
      i32.add
      local.get $11
      i32.add
      i64.load offset=8
     end
     local.get $8
     local.get $3
     local.get $4
     call_indirect (type $IIiiI)
    end
    local.set $5
    local.get $8
    i32.const 1
    i32.sub
    local.set $8
    br $repeat|0
    unreachable
   end
   unreachable
  end
  local.get $5
 )
 (func $std/typedarray/testReduceRight<Uint64Array,u64> (; 118 ;) (type $_)
  (local $0 i32)
  (local $1 i64)
  i32.const 0
  i32.const 3
  call $~lib/typedarray/Uint64Array#constructor
  local.set $0
  local.get $0
  i32.const 0
  i64.const 1
  call $~lib/internal/typedarray/TypedArray<u64>#__set
  local.get $0
  i32.const 1
  i64.const 2
  call $~lib/internal/typedarray/TypedArray<u64>#__set
  local.get $0
  i32.const 2
  i64.const 3
  call $~lib/internal/typedarray/TypedArray<u64>#__set
  local.get $0
  i32.const 21
  i64.const 0
  call $~lib/typedarray/Uint64Array#reduceRight<u64>
  local.set $1
  local.get $1
  i64.const 6
  i64.eq
  i32.eqz
  if
   i32.const 0
   i32.const 8
   i32.const 279
   i32.const 2
   call $~lib/env/abort
   unreachable
  end
 )
 (func $std/typedarray/testReduceRight<Float32Array,f32>~anonymous|22 (; 119 ;) (type $ffiif) (param $0 f32) (param $1 f32) (param $2 i32) (param $3 i32) (result f32)
  local.get $0
  local.get $1
  f32.add
 )
 (func $~lib/typedarray/Float32Array#reduceRight<f32> (; 120 ;) (type $iiff) (param $0 i32) (param $1 i32) (param $2 f32) (result f32)
  (local $3 i32)
  (local $4 i32)
  (local $5 f32)
  (local $6 i32)
  (local $7 i32)
  (local $8 i32)
  (local $9 i32)
  (local $10 i32)
  (local $11 i32)
  local.get $0
  local.set $3
  local.get $1
  local.set $4
  local.get $2
  local.set $5
  local.get $3
  i32.load
  local.set $6
  local.get $3
  i32.load offset=4
  local.set $7
  block $break|0
   block $~lib/internal/typedarray/TypedArray<f32>#get:length|inlined.2 (result i32)
    local.get $3
    local.set $8
    local.get $8
    i32.load offset=8
    i32.const 2
    i32.shr_u
   end
   i32.const 1
   i32.sub
   local.set $8
   loop $repeat|0
    local.get $8
    i32.const 0
    i32.ge_s
    i32.eqz
    br_if $break|0
    block (result f32)
     i32.const 4
     global.set $~lib/argc
     local.get $5
     block $~lib/internal/arraybuffer/LOAD<f32,f32>|inlined.1 (result f32)
      local.get $6
      local.set $9
      local.get $8
      local.set $10
      local.get $7
      local.set $11
      local.get $9
      local.get $10
      i32.const 2
      i32.shl
      i32.add
      local.get $11
      i32.add
      f32.load offset=8
     end
     local.get $8
     local.get $3
     local.get $4
     call_indirect (type $ffiif)
    end
    local.set $5
    local.get $8
    i32.const 1
    i32.sub
    local.set $8
    br $repeat|0
    unreachable
   end
   unreachable
  end
  local.get $5
 )
 (func $std/typedarray/testReduceRight<Float32Array,f32> (; 121 ;) (type $_)
  (local $0 i32)
  (local $1 f32)
  i32.const 0
  i32.const 3
  call $~lib/typedarray/Float32Array#constructor
  local.set $0
  local.get $0
  i32.const 0
  f32.const 1
  call $~lib/internal/typedarray/TypedArray<f32>#__set
  local.get $0
  i32.const 1
  f32.const 2
  call $~lib/internal/typedarray/TypedArray<f32>#__set
  local.get $0
  i32.const 2
  f32.const 3
  call $~lib/internal/typedarray/TypedArray<f32>#__set
  local.get $0
  i32.const 22
  f32.const 0
  call $~lib/typedarray/Float32Array#reduceRight<f32>
  local.set $1
  local.get $1
  f32.const 6
  f32.eq
  i32.eqz
  if
   i32.const 0
   i32.const 8
   i32.const 279
   i32.const 2
   call $~lib/env/abort
   unreachable
  end
 )
 (func $std/typedarray/testReduceRight<Float64Array,f64>~anonymous|23 (; 122 ;) (type $FFiiF) (param $0 f64) (param $1 f64) (param $2 i32) (param $3 i32) (result f64)
  local.get $0
  local.get $1
  f64.add
 )
 (func $~lib/typedarray/Float64Array#reduceRight<f64> (; 123 ;) (type $iiFF) (param $0 i32) (param $1 i32) (param $2 f64) (result f64)
  (local $3 i32)
  (local $4 i32)
  (local $5 f64)
  (local $6 i32)
  (local $7 i32)
  (local $8 i32)
  (local $9 i32)
  (local $10 i32)
  (local $11 i32)
  local.get $0
  local.set $3
  local.get $1
  local.set $4
  local.get $2
  local.set $5
  local.get $3
  i32.load
  local.set $6
  local.get $3
  i32.load offset=4
  local.set $7
  block $break|0
   block $~lib/internal/typedarray/TypedArray<f64>#get:length|inlined.5 (result i32)
    local.get $3
    local.set $8
    local.get $8
    i32.load offset=8
    i32.const 3
    i32.shr_u
   end
   i32.const 1
   i32.sub
   local.set $8
   loop $repeat|0
    local.get $8
    i32.const 0
    i32.ge_s
    i32.eqz
    br_if $break|0
    block (result f64)
     i32.const 4
     global.set $~lib/argc
     local.get $5
     block $~lib/internal/arraybuffer/LOAD<f64,f64>|inlined.14 (result f64)
      local.get $6
      local.set $9
      local.get $8
      local.set $10
      local.get $7
      local.set $11
      local.get $9
      local.get $10
      i32.const 3
      i32.shl
      i32.add
      local.get $11
      i32.add
      f64.load offset=8
     end
     local.get $8
     local.get $3
     local.get $4
     call_indirect (type $FFiiF)
    end
    local.set $5
    local.get $8
    i32.const 1
    i32.sub
    local.set $8
    br $repeat|0
    unreachable
   end
   unreachable
  end
  local.get $5
 )
 (func $std/typedarray/testReduceRight<Float64Array,f64> (; 124 ;) (type $_)
  (local $0 i32)
  (local $1 f64)
  i32.const 0
  i32.const 3
  call $~lib/typedarray/Float64Array#constructor
  local.set $0
  local.get $0
  i32.const 0
  f64.const 1
  call $~lib/internal/typedarray/TypedArray<f64>#__set
  local.get $0
  i32.const 1
  f64.const 2
  call $~lib/internal/typedarray/TypedArray<f64>#__set
  local.get $0
  i32.const 2
  f64.const 3
  call $~lib/internal/typedarray/TypedArray<f64>#__set
  local.get $0
  i32.const 23
  f64.const 0
  call $~lib/typedarray/Float64Array#reduceRight<f64>
  local.set $1
  local.get $1
  f64.const 6
  f64.eq
  i32.eqz
  if
   i32.const 0
   i32.const 8
   i32.const 279
   i32.const 2
   call $~lib/env/abort
   unreachable
  end
 )
 (func $std/typedarray/testArrayMap<Int8Array,i8>~anonymous|24 (; 125 ;) (type $iiii) (param $0 i32) (param $1 i32) (param $2 i32) (result i32)
  local.get $0
  local.get $0
  i32.mul
 )
 (func $~lib/typedarray/Int8Array#map (; 126 ;) (type $iii) (param $0 i32) (param $1 i32) (result i32)
  (local $2 i32)
  (local $3 i32)
  (local $4 i32)
  (local $5 i32)
  (local $6 i32)
  (local $7 i32)
  (local $8 i32)
  (local $9 i32)
  (local $10 i32)
  (local $11 i32)
  (local $12 i32)
  (local $13 i32)
  (local $14 i32)
  local.get $0
  local.set $2
  local.get $1
  local.set $3
  block $~lib/internal/typedarray/TypedArray<i8>#get:length|inlined.12 (result i32)
   local.get $2
   local.set $4
   local.get $4
   i32.load offset=8
   i32.const 0
   i32.shr_u
  end
  local.set $4
  local.get $2
  i32.load
  local.set $5
  local.get $2
  i32.load offset=4
  local.set $6
  i32.const 0
  local.get $4
  call $~lib/typedarray/Int8Array#constructor
  local.set $7
  local.get $7
  i32.load
  local.set $8
  block $break|0
   i32.const 0
   local.set $9
   loop $repeat|0
    local.get $9
    local.get $4
    i32.lt_s
    i32.eqz
    br_if $break|0
    block $~lib/internal/arraybuffer/STORE<i8,i32>|inlined.1
     local.get $8
     local.set $10
     local.get $9
     local.set $11
     block (result i32)
      i32.const 3
      global.set $~lib/argc
      block $~lib/internal/arraybuffer/LOAD<i8,i8>|inlined.4 (result i32)
       local.get $5
       local.set $12
       local.get $9
       local.set $13
       local.get $6
       local.set $14
       local.get $12
       local.get $13
       i32.const 0
       i32.shl
       i32.add
       local.get $14
       i32.add
       i32.load8_s offset=8
      end
      local.get $9
      local.get $2
      local.get $3
      call_indirect (type $iiii)
     end
     i32.const 24
     i32.shl
     i32.const 24
     i32.shr_s
     local.set $14
     i32.const 0
     local.set $13
     local.get $10
     local.get $11
     i32.const 0
     i32.shl
     i32.add
     local.get $13
     i32.add
     local.get $14
     i32.store8 offset=8
    end
    local.get $9
    i32.const 1
    i32.add
    local.set $9
    br $repeat|0
    unreachable
   end
   unreachable
  end
  local.get $7
 )
 (func $std/typedarray/testArrayMap<Int8Array,i8> (; 127 ;) (type $_)
  (local $0 i32)
  (local $1 i32)
  i32.const 0
  i32.const 3
  call $~lib/typedarray/Int8Array#constructor
  local.set $0
  local.get $0
  i32.const 0
  i32.const 1
  call $~lib/internal/typedarray/TypedArray<i8>#__set
  local.get $0
  i32.const 1
  i32.const 2
  call $~lib/internal/typedarray/TypedArray<i8>#__set
  local.get $0
  i32.const 2
  i32.const 3
  call $~lib/internal/typedarray/TypedArray<i8>#__set
  local.get $0
  i32.const 24
  call $~lib/typedarray/Int8Array#map
  local.set $1
  local.get $1
  i32.const 0
  call $~lib/internal/typedarray/TypedArray<i8>#__get
  i32.const 24
  i32.shl
  i32.const 24
  i32.shr_s
  i32.const 1
  i32.eq
  i32.eqz
  if
   i32.const 0
   i32.const 8
   i32.const 306
   i32.const 2
   call $~lib/env/abort
   unreachable
  end
  local.get $1
  i32.const 1
  call $~lib/internal/typedarray/TypedArray<i8>#__get
  i32.const 24
  i32.shl
  i32.const 24
  i32.shr_s
  i32.const 4
  i32.eq
  i32.eqz
  if
   i32.const 0
   i32.const 8
   i32.const 307
   i32.const 2
   call $~lib/env/abort
   unreachable
  end
  local.get $1
  i32.const 2
  call $~lib/internal/typedarray/TypedArray<i8>#__get
  i32.const 24
  i32.shl
  i32.const 24
  i32.shr_s
  i32.const 9
  i32.eq
  i32.eqz
  if
   i32.const 0
   i32.const 8
   i32.const 308
   i32.const 2
   call $~lib/env/abort
   unreachable
  end
 )
 (func $std/typedarray/testArrayMap<Uint8Array,u8>~anonymous|25 (; 128 ;) (type $iiii) (param $0 i32) (param $1 i32) (param $2 i32) (result i32)
  local.get $0
  local.get $0
  i32.mul
 )
 (func $~lib/typedarray/Uint8Array#map (; 129 ;) (type $iii) (param $0 i32) (param $1 i32) (result i32)
  (local $2 i32)
  (local $3 i32)
  (local $4 i32)
  (local $5 i32)
  (local $6 i32)
  (local $7 i32)
  (local $8 i32)
  (local $9 i32)
  (local $10 i32)
  (local $11 i32)
  (local $12 i32)
  (local $13 i32)
  (local $14 i32)
  local.get $0
  local.set $2
  local.get $1
  local.set $3
  block $~lib/internal/typedarray/TypedArray<u8>#get:length|inlined.4 (result i32)
   local.get $2
   local.set $4
   local.get $4
   i32.load offset=8
   i32.const 0
   i32.shr_u
  end
  local.set $4
  local.get $2
  i32.load
  local.set $5
  local.get $2
  i32.load offset=4
  local.set $6
  i32.const 0
  local.get $4
  call $~lib/typedarray/Uint8Array#constructor
  local.set $7
  local.get $7
  i32.load
  local.set $8
  block $break|0
   i32.const 0
   local.set $9
   loop $repeat|0
    local.get $9
    local.get $4
    i32.lt_s
    i32.eqz
    br_if $break|0
    block $~lib/internal/arraybuffer/STORE<u8,u32>|inlined.1
     local.get $8
     local.set $10
     local.get $9
     local.set $11
     block (result i32)
      i32.const 3
      global.set $~lib/argc
      block $~lib/internal/arraybuffer/LOAD<u8,u8>|inlined.3 (result i32)
       local.get $5
       local.set $12
       local.get $9
       local.set $13
       local.get $6
       local.set $14
       local.get $12
       local.get $13
       i32.const 0
       i32.shl
       i32.add
       local.get $14
       i32.add
       i32.load8_u offset=8
      end
      local.get $9
      local.get $2
      local.get $3
      call_indirect (type $iiii)
     end
     i32.const 255
     i32.and
     local.set $14
     i32.const 0
     local.set $13
     local.get $10
     local.get $11
     i32.const 0
     i32.shl
     i32.add
     local.get $13
     i32.add
     local.get $14
     i32.store8 offset=8
    end
    local.get $9
    i32.const 1
    i32.add
    local.set $9
    br $repeat|0
    unreachable
   end
   unreachable
  end
  local.get $7
 )
 (func $std/typedarray/testArrayMap<Uint8Array,u8> (; 130 ;) (type $_)
  (local $0 i32)
  (local $1 i32)
  i32.const 0
  i32.const 3
  call $~lib/typedarray/Uint8Array#constructor
  local.set $0
  local.get $0
  i32.const 0
  i32.const 1
  call $~lib/internal/typedarray/TypedArray<u8>#__set
  local.get $0
  i32.const 1
  i32.const 2
  call $~lib/internal/typedarray/TypedArray<u8>#__set
  local.get $0
  i32.const 2
  i32.const 3
  call $~lib/internal/typedarray/TypedArray<u8>#__set
  local.get $0
  i32.const 25
  call $~lib/typedarray/Uint8Array#map
  local.set $1
  local.get $1
  i32.const 0
  call $~lib/internal/typedarray/TypedArray<u8>#__get
  i32.const 255
  i32.and
  i32.const 1
  i32.eq
  i32.eqz
  if
   i32.const 0
   i32.const 8
   i32.const 306
   i32.const 2
   call $~lib/env/abort
   unreachable
  end
  local.get $1
  i32.const 1
  call $~lib/internal/typedarray/TypedArray<u8>#__get
  i32.const 255
  i32.and
  i32.const 4
  i32.eq
  i32.eqz
  if
   i32.const 0
   i32.const 8
   i32.const 307
   i32.const 2
   call $~lib/env/abort
   unreachable
  end
  local.get $1
  i32.const 2
  call $~lib/internal/typedarray/TypedArray<u8>#__get
  i32.const 255
  i32.and
  i32.const 9
  i32.eq
  i32.eqz
  if
   i32.const 0
   i32.const 8
   i32.const 308
   i32.const 2
   call $~lib/env/abort
   unreachable
  end
 )
 (func $std/typedarray/testArrayMap<Uint8ClampedArray,u8>~anonymous|26 (; 131 ;) (type $iiii) (param $0 i32) (param $1 i32) (param $2 i32) (result i32)
  local.get $0
  local.get $0
  i32.mul
 )
 (func $~lib/typedarray/Uint8ClampedArray#map (; 132 ;) (type $iii) (param $0 i32) (param $1 i32) (result i32)
  (local $2 i32)
  (local $3 i32)
  (local $4 i32)
  (local $5 i32)
  (local $6 i32)
  (local $7 i32)
  (local $8 i32)
  (local $9 i32)
  (local $10 i32)
  (local $11 i32)
  (local $12 i32)
  (local $13 i32)
  (local $14 i32)
  local.get $0
  local.set $2
  local.get $1
  local.set $3
  block $~lib/internal/typedarray/TypedArray<u8>#get:length|inlined.5 (result i32)
   local.get $2
   local.set $4
   local.get $4
   i32.load offset=8
   i32.const 0
   i32.shr_u
  end
  local.set $4
  local.get $2
  i32.load
  local.set $5
  local.get $2
  i32.load offset=4
  local.set $6
  i32.const 0
  local.get $4
  call $~lib/typedarray/Uint8ClampedArray#constructor
  local.set $7
  local.get $7
  i32.load
  local.set $8
  block $break|0
   i32.const 0
   local.set $9
   loop $repeat|0
    local.get $9
    local.get $4
    i32.lt_s
    i32.eqz
    br_if $break|0
    block $~lib/internal/arraybuffer/STORE<u8,u32>|inlined.2
     local.get $8
     local.set $10
     local.get $9
     local.set $11
     block (result i32)
      i32.const 3
      global.set $~lib/argc
      block $~lib/internal/arraybuffer/LOAD<u8,u8>|inlined.4 (result i32)
       local.get $5
       local.set $12
       local.get $9
       local.set $13
       local.get $6
       local.set $14
       local.get $12
       local.get $13
       i32.const 0
       i32.shl
       i32.add
       local.get $14
       i32.add
       i32.load8_u offset=8
      end
      local.get $9
      local.get $2
      local.get $3
      call_indirect (type $iiii)
     end
     i32.const 255
     i32.and
     local.set $14
     i32.const 0
     local.set $13
     local.get $10
     local.get $11
     i32.const 0
     i32.shl
     i32.add
     local.get $13
     i32.add
     local.get $14
     i32.store8 offset=8
    end
    local.get $9
    i32.const 1
    i32.add
    local.set $9
    br $repeat|0
    unreachable
   end
   unreachable
  end
  local.get $7
 )
 (func $std/typedarray/testArrayMap<Uint8ClampedArray,u8> (; 133 ;) (type $_)
  (local $0 i32)
  (local $1 i32)
  i32.const 0
  i32.const 3
  call $~lib/typedarray/Uint8ClampedArray#constructor
  local.set $0
  local.get $0
  i32.const 0
  i32.const 1
  call $~lib/typedarray/Uint8ClampedArray#__set
  local.get $0
  i32.const 1
  i32.const 2
  call $~lib/typedarray/Uint8ClampedArray#__set
  local.get $0
  i32.const 2
  i32.const 3
  call $~lib/typedarray/Uint8ClampedArray#__set
  local.get $0
  i32.const 26
  call $~lib/typedarray/Uint8ClampedArray#map
  local.set $1
  local.get $1
  i32.const 0
  call $~lib/internal/typedarray/TypedArray<u8>#__get
  i32.const 255
  i32.and
  i32.const 1
  i32.eq
  i32.eqz
  if
   i32.const 0
   i32.const 8
   i32.const 306
   i32.const 2
   call $~lib/env/abort
   unreachable
  end
  local.get $1
  i32.const 1
  call $~lib/internal/typedarray/TypedArray<u8>#__get
  i32.const 255
  i32.and
  i32.const 4
  i32.eq
  i32.eqz
  if
   i32.const 0
   i32.const 8
   i32.const 307
   i32.const 2
   call $~lib/env/abort
   unreachable
  end
  local.get $1
  i32.const 2
  call $~lib/internal/typedarray/TypedArray<u8>#__get
  i32.const 255
  i32.and
  i32.const 9
  i32.eq
  i32.eqz
  if
   i32.const 0
   i32.const 8
   i32.const 308
   i32.const 2
   call $~lib/env/abort
   unreachable
  end
 )
 (func $std/typedarray/testArrayMap<Int16Array,i16>~anonymous|27 (; 134 ;) (type $iiii) (param $0 i32) (param $1 i32) (param $2 i32) (result i32)
  local.get $0
  local.get $0
  i32.mul
 )
 (func $~lib/typedarray/Int16Array#map (; 135 ;) (type $iii) (param $0 i32) (param $1 i32) (result i32)
  (local $2 i32)
  (local $3 i32)
  (local $4 i32)
  (local $5 i32)
  (local $6 i32)
  (local $7 i32)
  (local $8 i32)
  (local $9 i32)
  (local $10 i32)
  (local $11 i32)
  (local $12 i32)
  (local $13 i32)
  (local $14 i32)
  local.get $0
  local.set $2
  local.get $1
  local.set $3
  block $~lib/internal/typedarray/TypedArray<i16>#get:length|inlined.3 (result i32)
   local.get $2
   local.set $4
   local.get $4
   i32.load offset=8
   i32.const 1
   i32.shr_u
  end
  local.set $4
  local.get $2
  i32.load
  local.set $5
  local.get $2
  i32.load offset=4
  local.set $6
  i32.const 0
  local.get $4
  call $~lib/typedarray/Int16Array#constructor
  local.set $7
  local.get $7
  i32.load
  local.set $8
  block $break|0
   i32.const 0
   local.set $9
   loop $repeat|0
    local.get $9
    local.get $4
    i32.lt_s
    i32.eqz
    br_if $break|0
    block $~lib/internal/arraybuffer/STORE<i16,i32>|inlined.1
     local.get $8
     local.set $10
     local.get $9
     local.set $11
     block (result i32)
      i32.const 3
      global.set $~lib/argc
      block $~lib/internal/arraybuffer/LOAD<i16,i16>|inlined.2 (result i32)
       local.get $5
       local.set $12
       local.get $9
       local.set $13
       local.get $6
       local.set $14
       local.get $12
       local.get $13
       i32.const 1
       i32.shl
       i32.add
       local.get $14
       i32.add
       i32.load16_s offset=8
      end
      local.get $9
      local.get $2
      local.get $3
      call_indirect (type $iiii)
     end
     i32.const 16
     i32.shl
     i32.const 16
     i32.shr_s
     local.set $14
     i32.const 0
     local.set $13
     local.get $10
     local.get $11
     i32.const 1
     i32.shl
     i32.add
     local.get $13
     i32.add
     local.get $14
     i32.store16 offset=8
    end
    local.get $9
    i32.const 1
    i32.add
    local.set $9
    br $repeat|0
    unreachable
   end
   unreachable
  end
  local.get $7
 )
 (func $~lib/internal/typedarray/TypedArray<i16>#__get (; 136 ;) (type $iii) (param $0 i32) (param $1 i32) (result i32)
  (local $2 i32)
  (local $3 i32)
  (local $4 i32)
  local.get $1
  local.get $0
  i32.load offset=8
  i32.const 1
  i32.shr_u
  i32.ge_u
  if
   i32.const 0
   i32.const 48
   i32.const 39
   i32.const 63
   call $~lib/env/abort
   unreachable
  end
  block $~lib/internal/arraybuffer/LOAD<i16,i16>|inlined.3 (result i32)
   local.get $0
   i32.load
   local.set $2
   local.get $1
   local.set $3
   local.get $0
   i32.load offset=4
   local.set $4
   local.get $2
   local.get $3
   i32.const 1
   i32.shl
   i32.add
   local.get $4
   i32.add
   i32.load16_s offset=8
  end
 )
 (func $std/typedarray/testArrayMap<Int16Array,i16> (; 137 ;) (type $_)
  (local $0 i32)
  (local $1 i32)
  i32.const 0
  i32.const 3
  call $~lib/typedarray/Int16Array#constructor
  local.set $0
  local.get $0
  i32.const 0
  i32.const 1
  call $~lib/internal/typedarray/TypedArray<i16>#__set
  local.get $0
  i32.const 1
  i32.const 2
  call $~lib/internal/typedarray/TypedArray<i16>#__set
  local.get $0
  i32.const 2
  i32.const 3
  call $~lib/internal/typedarray/TypedArray<i16>#__set
  local.get $0
  i32.const 27
  call $~lib/typedarray/Int16Array#map
  local.set $1
  local.get $1
  i32.const 0
  call $~lib/internal/typedarray/TypedArray<i16>#__get
  i32.const 16
  i32.shl
  i32.const 16
  i32.shr_s
  i32.const 1
  i32.eq
  i32.eqz
  if
   i32.const 0
   i32.const 8
   i32.const 306
   i32.const 2
   call $~lib/env/abort
   unreachable
  end
  local.get $1
  i32.const 1
  call $~lib/internal/typedarray/TypedArray<i16>#__get
  i32.const 16
  i32.shl
  i32.const 16
  i32.shr_s
  i32.const 4
  i32.eq
  i32.eqz
  if
   i32.const 0
   i32.const 8
   i32.const 307
   i32.const 2
   call $~lib/env/abort
   unreachable
  end
  local.get $1
  i32.const 2
  call $~lib/internal/typedarray/TypedArray<i16>#__get
  i32.const 16
  i32.shl
  i32.const 16
  i32.shr_s
  i32.const 9
  i32.eq
  i32.eqz
  if
   i32.const 0
   i32.const 8
   i32.const 308
   i32.const 2
   call $~lib/env/abort
   unreachable
  end
 )
 (func $std/typedarray/testArrayMap<Uint16Array,u16>~anonymous|28 (; 138 ;) (type $iiii) (param $0 i32) (param $1 i32) (param $2 i32) (result i32)
  local.get $0
  local.get $0
  i32.mul
 )
 (func $~lib/typedarray/Uint16Array#map (; 139 ;) (type $iii) (param $0 i32) (param $1 i32) (result i32)
  (local $2 i32)
  (local $3 i32)
  (local $4 i32)
  (local $5 i32)
  (local $6 i32)
  (local $7 i32)
  (local $8 i32)
  (local $9 i32)
  (local $10 i32)
  (local $11 i32)
  (local $12 i32)
  (local $13 i32)
  (local $14 i32)
  local.get $0
  local.set $2
  local.get $1
  local.set $3
  block $~lib/internal/typedarray/TypedArray<u16>#get:length|inlined.3 (result i32)
   local.get $2
   local.set $4
   local.get $4
   i32.load offset=8
   i32.const 1
   i32.shr_u
  end
  local.set $4
  local.get $2
  i32.load
  local.set $5
  local.get $2
  i32.load offset=4
  local.set $6
  i32.const 0
  local.get $4
  call $~lib/typedarray/Uint16Array#constructor
  local.set $7
  local.get $7
  i32.load
  local.set $8
  block $break|0
   i32.const 0
   local.set $9
   loop $repeat|0
    local.get $9
    local.get $4
    i32.lt_s
    i32.eqz
    br_if $break|0
    block $~lib/internal/arraybuffer/STORE<u16,u32>|inlined.1
     local.get $8
     local.set $10
     local.get $9
     local.set $11
     block (result i32)
      i32.const 3
      global.set $~lib/argc
      block $~lib/internal/arraybuffer/LOAD<u16,u16>|inlined.2 (result i32)
       local.get $5
       local.set $12
       local.get $9
       local.set $13
       local.get $6
       local.set $14
       local.get $12
       local.get $13
       i32.const 1
       i32.shl
       i32.add
       local.get $14
       i32.add
       i32.load16_u offset=8
      end
      local.get $9
      local.get $2
      local.get $3
      call_indirect (type $iiii)
     end
     i32.const 65535
     i32.and
     local.set $14
     i32.const 0
     local.set $13
     local.get $10
     local.get $11
     i32.const 1
     i32.shl
     i32.add
     local.get $13
     i32.add
     local.get $14
     i32.store16 offset=8
    end
    local.get $9
    i32.const 1
    i32.add
    local.set $9
    br $repeat|0
    unreachable
   end
   unreachable
  end
  local.get $7
 )
 (func $~lib/internal/typedarray/TypedArray<u16>#__get (; 140 ;) (type $iii) (param $0 i32) (param $1 i32) (result i32)
  (local $2 i32)
  (local $3 i32)
  (local $4 i32)
  local.get $1
  local.get $0
  i32.load offset=8
  i32.const 1
  i32.shr_u
  i32.ge_u
  if
   i32.const 0
   i32.const 48
   i32.const 39
   i32.const 63
   call $~lib/env/abort
   unreachable
  end
  block $~lib/internal/arraybuffer/LOAD<u16,u16>|inlined.3 (result i32)
   local.get $0
   i32.load
   local.set $2
   local.get $1
   local.set $3
   local.get $0
   i32.load offset=4
   local.set $4
   local.get $2
   local.get $3
   i32.const 1
   i32.shl
   i32.add
   local.get $4
   i32.add
   i32.load16_u offset=8
  end
 )
 (func $std/typedarray/testArrayMap<Uint16Array,u16> (; 141 ;) (type $_)
  (local $0 i32)
  (local $1 i32)
  i32.const 0
  i32.const 3
  call $~lib/typedarray/Uint16Array#constructor
  local.set $0
  local.get $0
  i32.const 0
  i32.const 1
  call $~lib/internal/typedarray/TypedArray<u16>#__set
  local.get $0
  i32.const 1
  i32.const 2
  call $~lib/internal/typedarray/TypedArray<u16>#__set
  local.get $0
  i32.const 2
  i32.const 3
  call $~lib/internal/typedarray/TypedArray<u16>#__set
  local.get $0
  i32.const 28
  call $~lib/typedarray/Uint16Array#map
  local.set $1
  local.get $1
  i32.const 0
  call $~lib/internal/typedarray/TypedArray<u16>#__get
  i32.const 65535
  i32.and
  i32.const 1
  i32.eq
  i32.eqz
  if
   i32.const 0
   i32.const 8
   i32.const 306
   i32.const 2
   call $~lib/env/abort
   unreachable
  end
  local.get $1
  i32.const 1
  call $~lib/internal/typedarray/TypedArray<u16>#__get
  i32.const 65535
  i32.and
  i32.const 4
  i32.eq
  i32.eqz
  if
   i32.const 0
   i32.const 8
   i32.const 307
   i32.const 2
   call $~lib/env/abort
   unreachable
  end
  local.get $1
  i32.const 2
  call $~lib/internal/typedarray/TypedArray<u16>#__get
  i32.const 65535
  i32.and
  i32.const 9
  i32.eq
  i32.eqz
  if
   i32.const 0
   i32.const 8
   i32.const 308
   i32.const 2
   call $~lib/env/abort
   unreachable
  end
 )
 (func $std/typedarray/testArrayMap<Int32Array,i32>~anonymous|29 (; 142 ;) (type $iiii) (param $0 i32) (param $1 i32) (param $2 i32) (result i32)
  local.get $0
  local.get $0
  i32.mul
 )
 (func $~lib/typedarray/Int32Array#map (; 143 ;) (type $iii) (param $0 i32) (param $1 i32) (result i32)
  (local $2 i32)
  (local $3 i32)
  (local $4 i32)
  (local $5 i32)
  (local $6 i32)
  (local $7 i32)
  (local $8 i32)
  (local $9 i32)
  (local $10 i32)
  (local $11 i32)
  (local $12 i32)
  (local $13 i32)
  (local $14 i32)
  local.get $0
  local.set $2
  local.get $1
  local.set $3
  block $~lib/internal/typedarray/TypedArray<i32>#get:length|inlined.11 (result i32)
   local.get $2
   local.set $4
   local.get $4
   i32.load offset=8
   i32.const 2
   i32.shr_u
  end
  local.set $4
  local.get $2
  i32.load
  local.set $5
  local.get $2
  i32.load offset=4
  local.set $6
  i32.const 0
  local.get $4
  call $~lib/typedarray/Int32Array#constructor
  local.set $7
  local.get $7
  i32.load
  local.set $8
  block $break|0
   i32.const 0
   local.set $9
   loop $repeat|0
    local.get $9
    local.get $4
    i32.lt_s
    i32.eqz
    br_if $break|0
    block $~lib/internal/arraybuffer/STORE<i32,i32>|inlined.2
     local.get $8
     local.set $10
     local.get $9
     local.set $11
     block (result i32)
      i32.const 3
      global.set $~lib/argc
      block $~lib/internal/arraybuffer/LOAD<i32,i32>|inlined.4 (result i32)
       local.get $5
       local.set $12
       local.get $9
       local.set $13
       local.get $6
       local.set $14
       local.get $12
       local.get $13
       i32.const 2
       i32.shl
       i32.add
       local.get $14
       i32.add
       i32.load offset=8
      end
      local.get $9
      local.get $2
      local.get $3
      call_indirect (type $iiii)
     end
     local.set $14
     i32.const 0
     local.set $13
     local.get $10
     local.get $11
     i32.const 2
     i32.shl
     i32.add
     local.get $13
     i32.add
     local.get $14
     i32.store offset=8
    end
    local.get $9
    i32.const 1
    i32.add
    local.set $9
    br $repeat|0
    unreachable
   end
   unreachable
  end
  local.get $7
 )
 (func $std/typedarray/testArrayMap<Int32Array,i32> (; 144 ;) (type $_)
  (local $0 i32)
  (local $1 i32)
  i32.const 0
  i32.const 3
  call $~lib/typedarray/Int32Array#constructor
  local.set $0
  local.get $0
  i32.const 0
  i32.const 1
  call $~lib/internal/typedarray/TypedArray<i32>#__set
  local.get $0
  i32.const 1
  i32.const 2
  call $~lib/internal/typedarray/TypedArray<i32>#__set
  local.get $0
  i32.const 2
  i32.const 3
  call $~lib/internal/typedarray/TypedArray<i32>#__set
  local.get $0
  i32.const 29
  call $~lib/typedarray/Int32Array#map
  local.set $1
  local.get $1
  i32.const 0
  call $~lib/internal/typedarray/TypedArray<i32>#__get
  i32.const 1
  i32.eq
  i32.eqz
  if
   i32.const 0
   i32.const 8
   i32.const 306
   i32.const 2
   call $~lib/env/abort
   unreachable
  end
  local.get $1
  i32.const 1
  call $~lib/internal/typedarray/TypedArray<i32>#__get
  i32.const 4
  i32.eq
  i32.eqz
  if
   i32.const 0
   i32.const 8
   i32.const 307
   i32.const 2
   call $~lib/env/abort
   unreachable
  end
  local.get $1
  i32.const 2
  call $~lib/internal/typedarray/TypedArray<i32>#__get
  i32.const 9
  i32.eq
  i32.eqz
  if
   i32.const 0
   i32.const 8
   i32.const 308
   i32.const 2
   call $~lib/env/abort
   unreachable
  end
 )
 (func $std/typedarray/testArrayMap<Uint32Array,u32>~anonymous|30 (; 145 ;) (type $iiii) (param $0 i32) (param $1 i32) (param $2 i32) (result i32)
  local.get $0
  local.get $0
  i32.mul
 )
 (func $~lib/typedarray/Uint32Array#map (; 146 ;) (type $iii) (param $0 i32) (param $1 i32) (result i32)
  (local $2 i32)
  (local $3 i32)
  (local $4 i32)
  (local $5 i32)
  (local $6 i32)
  (local $7 i32)
  (local $8 i32)
  (local $9 i32)
  (local $10 i32)
  (local $11 i32)
  (local $12 i32)
  (local $13 i32)
  (local $14 i32)
  local.get $0
  local.set $2
  local.get $1
  local.set $3
  block $~lib/internal/typedarray/TypedArray<u32>#get:length|inlined.3 (result i32)
   local.get $2
   local.set $4
   local.get $4
   i32.load offset=8
   i32.const 2
   i32.shr_u
  end
  local.set $4
  local.get $2
  i32.load
  local.set $5
  local.get $2
  i32.load offset=4
  local.set $6
  i32.const 0
  local.get $4
  call $~lib/typedarray/Uint32Array#constructor
  local.set $7
  local.get $7
  i32.load
  local.set $8
  block $break|0
   i32.const 0
   local.set $9
   loop $repeat|0
    local.get $9
    local.get $4
    i32.lt_s
    i32.eqz
    br_if $break|0
    block $~lib/internal/arraybuffer/STORE<u32,u32>|inlined.1
     local.get $8
     local.set $10
     local.get $9
     local.set $11
     block (result i32)
      i32.const 3
      global.set $~lib/argc
      block $~lib/internal/arraybuffer/LOAD<u32,u32>|inlined.2 (result i32)
       local.get $5
       local.set $12
       local.get $9
       local.set $13
       local.get $6
       local.set $14
       local.get $12
       local.get $13
       i32.const 2
       i32.shl
       i32.add
       local.get $14
       i32.add
       i32.load offset=8
      end
      local.get $9
      local.get $2
      local.get $3
      call_indirect (type $iiii)
     end
     local.set $14
     i32.const 0
     local.set $13
     local.get $10
     local.get $11
     i32.const 2
     i32.shl
     i32.add
     local.get $13
     i32.add
     local.get $14
     i32.store offset=8
    end
    local.get $9
    i32.const 1
    i32.add
    local.set $9
    br $repeat|0
    unreachable
   end
   unreachable
  end
  local.get $7
 )
 (func $~lib/internal/typedarray/TypedArray<u32>#__get (; 147 ;) (type $iii) (param $0 i32) (param $1 i32) (result i32)
  (local $2 i32)
  (local $3 i32)
  (local $4 i32)
  local.get $1
  local.get $0
  i32.load offset=8
  i32.const 2
  i32.shr_u
  i32.ge_u
  if
   i32.const 0
   i32.const 48
   i32.const 39
   i32.const 63
   call $~lib/env/abort
   unreachable
  end
  block $~lib/internal/arraybuffer/LOAD<u32,u32>|inlined.3 (result i32)
   local.get $0
   i32.load
   local.set $2
   local.get $1
   local.set $3
   local.get $0
   i32.load offset=4
   local.set $4
   local.get $2
   local.get $3
   i32.const 2
   i32.shl
   i32.add
   local.get $4
   i32.add
   i32.load offset=8
  end
 )
 (func $std/typedarray/testArrayMap<Uint32Array,u32> (; 148 ;) (type $_)
  (local $0 i32)
  (local $1 i32)
  i32.const 0
  i32.const 3
  call $~lib/typedarray/Uint32Array#constructor
  local.set $0
  local.get $0
  i32.const 0
  i32.const 1
  call $~lib/internal/typedarray/TypedArray<u32>#__set
  local.get $0
  i32.const 1
  i32.const 2
  call $~lib/internal/typedarray/TypedArray<u32>#__set
  local.get $0
  i32.const 2
  i32.const 3
  call $~lib/internal/typedarray/TypedArray<u32>#__set
  local.get $0
  i32.const 30
  call $~lib/typedarray/Uint32Array#map
  local.set $1
  local.get $1
  i32.const 0
  call $~lib/internal/typedarray/TypedArray<u32>#__get
  i32.const 1
  i32.eq
  i32.eqz
  if
   i32.const 0
   i32.const 8
   i32.const 306
   i32.const 2
   call $~lib/env/abort
   unreachable
  end
  local.get $1
  i32.const 1
  call $~lib/internal/typedarray/TypedArray<u32>#__get
  i32.const 4
  i32.eq
  i32.eqz
  if
   i32.const 0
   i32.const 8
   i32.const 307
   i32.const 2
   call $~lib/env/abort
   unreachable
  end
  local.get $1
  i32.const 2
  call $~lib/internal/typedarray/TypedArray<u32>#__get
  i32.const 9
  i32.eq
  i32.eqz
  if
   i32.const 0
   i32.const 8
   i32.const 308
   i32.const 2
   call $~lib/env/abort
   unreachable
  end
 )
 (func $std/typedarray/testArrayMap<Int64Array,i64>~anonymous|31 (; 149 ;) (type $IiiI) (param $0 i64) (param $1 i32) (param $2 i32) (result i64)
  local.get $0
  local.get $0
  i64.mul
 )
 (func $~lib/typedarray/Int64Array#map (; 150 ;) (type $iii) (param $0 i32) (param $1 i32) (result i32)
  (local $2 i32)
  (local $3 i32)
  (local $4 i32)
  (local $5 i32)
  (local $6 i32)
  (local $7 i32)
  (local $8 i32)
  (local $9 i32)
  (local $10 i32)
  (local $11 i32)
  (local $12 i32)
  (local $13 i32)
  (local $14 i32)
  (local $15 i64)
  local.get $0
  local.set $2
  local.get $1
  local.set $3
  block $~lib/internal/typedarray/TypedArray<i64>#get:length|inlined.3 (result i32)
   local.get $2
   local.set $4
   local.get $4
   i32.load offset=8
   i32.const 3
   i32.shr_u
  end
  local.set $4
  local.get $2
  i32.load
  local.set $5
  local.get $2
  i32.load offset=4
  local.set $6
  i32.const 0
  local.get $4
  call $~lib/typedarray/Int64Array#constructor
  local.set $7
  local.get $7
  i32.load
  local.set $8
  block $break|0
   i32.const 0
   local.set $9
   loop $repeat|0
    local.get $9
    local.get $4
    i32.lt_s
    i32.eqz
    br_if $break|0
    block $~lib/internal/arraybuffer/STORE<i64,i64>|inlined.1
     local.get $8
     local.set $10
     local.get $9
     local.set $11
     block (result i64)
      i32.const 3
      global.set $~lib/argc
      block $~lib/internal/arraybuffer/LOAD<i64,i64>|inlined.2 (result i64)
       local.get $5
       local.set $12
       local.get $9
       local.set $13
       local.get $6
       local.set $14
       local.get $12
       local.get $13
       i32.const 3
       i32.shl
       i32.add
       local.get $14
       i32.add
       i64.load offset=8
      end
      local.get $9
      local.get $2
      local.get $3
      call_indirect (type $IiiI)
     end
     local.set $15
     i32.const 0
     local.set $14
     local.get $10
     local.get $11
     i32.const 3
     i32.shl
     i32.add
     local.get $14
     i32.add
     local.get $15
     i64.store offset=8
    end
    local.get $9
    i32.const 1
    i32.add
    local.set $9
    br $repeat|0
    unreachable
   end
   unreachable
  end
  local.get $7
 )
 (func $~lib/internal/typedarray/TypedArray<i64>#__get (; 151 ;) (type $iiI) (param $0 i32) (param $1 i32) (result i64)
  (local $2 i32)
  (local $3 i32)
  (local $4 i32)
  local.get $1
  local.get $0
  i32.load offset=8
  i32.const 3
  i32.shr_u
  i32.ge_u
  if
   i32.const 0
   i32.const 48
   i32.const 39
   i32.const 63
   call $~lib/env/abort
   unreachable
  end
  block $~lib/internal/arraybuffer/LOAD<i64,i64>|inlined.3 (result i64)
   local.get $0
   i32.load
   local.set $2
   local.get $1
   local.set $3
   local.get $0
   i32.load offset=4
   local.set $4
   local.get $2
   local.get $3
   i32.const 3
   i32.shl
   i32.add
   local.get $4
   i32.add
   i64.load offset=8
  end
 )
 (func $std/typedarray/testArrayMap<Int64Array,i64> (; 152 ;) (type $_)
  (local $0 i32)
  (local $1 i32)
  i32.const 0
  i32.const 3
  call $~lib/typedarray/Int64Array#constructor
  local.set $0
  local.get $0
  i32.const 0
  i64.const 1
  call $~lib/internal/typedarray/TypedArray<i64>#__set
  local.get $0
  i32.const 1
  i64.const 2
  call $~lib/internal/typedarray/TypedArray<i64>#__set
  local.get $0
  i32.const 2
  i64.const 3
  call $~lib/internal/typedarray/TypedArray<i64>#__set
  local.get $0
  i32.const 31
  call $~lib/typedarray/Int64Array#map
  local.set $1
  local.get $1
  i32.const 0
  call $~lib/internal/typedarray/TypedArray<i64>#__get
  i64.const 1
  i64.eq
  i32.eqz
  if
   i32.const 0
   i32.const 8
   i32.const 306
   i32.const 2
   call $~lib/env/abort
   unreachable
  end
  local.get $1
  i32.const 1
  call $~lib/internal/typedarray/TypedArray<i64>#__get
  i64.const 4
  i64.eq
  i32.eqz
  if
   i32.const 0
   i32.const 8
   i32.const 307
   i32.const 2
   call $~lib/env/abort
   unreachable
  end
  local.get $1
  i32.const 2
  call $~lib/internal/typedarray/TypedArray<i64>#__get
  i64.const 9
  i64.eq
  i32.eqz
  if
   i32.const 0
   i32.const 8
   i32.const 308
   i32.const 2
   call $~lib/env/abort
   unreachable
  end
 )
 (func $std/typedarray/testArrayMap<Uint64Array,u64>~anonymous|32 (; 153 ;) (type $IiiI) (param $0 i64) (param $1 i32) (param $2 i32) (result i64)
  local.get $0
  local.get $0
  i64.mul
 )
 (func $~lib/typedarray/Uint64Array#map (; 154 ;) (type $iii) (param $0 i32) (param $1 i32) (result i32)
  (local $2 i32)
  (local $3 i32)
  (local $4 i32)
  (local $5 i32)
  (local $6 i32)
  (local $7 i32)
  (local $8 i32)
  (local $9 i32)
  (local $10 i32)
  (local $11 i32)
  (local $12 i32)
  (local $13 i32)
  (local $14 i32)
  (local $15 i64)
  local.get $0
  local.set $2
  local.get $1
  local.set $3
  block $~lib/internal/typedarray/TypedArray<u64>#get:length|inlined.3 (result i32)
   local.get $2
   local.set $4
   local.get $4
   i32.load offset=8
   i32.const 3
   i32.shr_u
  end
  local.set $4
  local.get $2
  i32.load
  local.set $5
  local.get $2
  i32.load offset=4
  local.set $6
  i32.const 0
  local.get $4
  call $~lib/typedarray/Uint64Array#constructor
  local.set $7
  local.get $7
  i32.load
  local.set $8
  block $break|0
   i32.const 0
   local.set $9
   loop $repeat|0
    local.get $9
    local.get $4
    i32.lt_s
    i32.eqz
    br_if $break|0
    block $~lib/internal/arraybuffer/STORE<u64,u64>|inlined.1
     local.get $8
     local.set $10
     local.get $9
     local.set $11
     block (result i64)
      i32.const 3
      global.set $~lib/argc
      block $~lib/internal/arraybuffer/LOAD<u64,u64>|inlined.2 (result i64)
       local.get $5
       local.set $12
       local.get $9
       local.set $13
       local.get $6
       local.set $14
       local.get $12
       local.get $13
       i32.const 3
       i32.shl
       i32.add
       local.get $14
       i32.add
       i64.load offset=8
      end
      local.get $9
      local.get $2
      local.get $3
      call_indirect (type $IiiI)
     end
     local.set $15
     i32.const 0
     local.set $14
     local.get $10
     local.get $11
     i32.const 3
     i32.shl
     i32.add
     local.get $14
     i32.add
     local.get $15
     i64.store offset=8
    end
    local.get $9
    i32.const 1
    i32.add
    local.set $9
    br $repeat|0
    unreachable
   end
   unreachable
  end
  local.get $7
 )
 (func $~lib/internal/typedarray/TypedArray<u64>#__get (; 155 ;) (type $iiI) (param $0 i32) (param $1 i32) (result i64)
  (local $2 i32)
  (local $3 i32)
  (local $4 i32)
  local.get $1
  local.get $0
  i32.load offset=8
  i32.const 3
  i32.shr_u
  i32.ge_u
  if
   i32.const 0
   i32.const 48
   i32.const 39
   i32.const 63
   call $~lib/env/abort
   unreachable
  end
  block $~lib/internal/arraybuffer/LOAD<u64,u64>|inlined.3 (result i64)
   local.get $0
   i32.load
   local.set $2
   local.get $1
   local.set $3
   local.get $0
   i32.load offset=4
   local.set $4
   local.get $2
   local.get $3
   i32.const 3
   i32.shl
   i32.add
   local.get $4
   i32.add
   i64.load offset=8
  end
 )
 (func $std/typedarray/testArrayMap<Uint64Array,u64> (; 156 ;) (type $_)
  (local $0 i32)
  (local $1 i32)
  i32.const 0
  i32.const 3
  call $~lib/typedarray/Uint64Array#constructor
  local.set $0
  local.get $0
  i32.const 0
  i64.const 1
  call $~lib/internal/typedarray/TypedArray<u64>#__set
  local.get $0
  i32.const 1
  i64.const 2
  call $~lib/internal/typedarray/TypedArray<u64>#__set
  local.get $0
  i32.const 2
  i64.const 3
  call $~lib/internal/typedarray/TypedArray<u64>#__set
  local.get $0
  i32.const 32
  call $~lib/typedarray/Uint64Array#map
  local.set $1
  local.get $1
  i32.const 0
  call $~lib/internal/typedarray/TypedArray<u64>#__get
  i64.const 1
  i64.eq
  i32.eqz
  if
   i32.const 0
   i32.const 8
   i32.const 306
   i32.const 2
   call $~lib/env/abort
   unreachable
  end
  local.get $1
  i32.const 1
  call $~lib/internal/typedarray/TypedArray<u64>#__get
  i64.const 4
  i64.eq
  i32.eqz
  if
   i32.const 0
   i32.const 8
   i32.const 307
   i32.const 2
   call $~lib/env/abort
   unreachable
  end
  local.get $1
  i32.const 2
  call $~lib/internal/typedarray/TypedArray<u64>#__get
  i64.const 9
  i64.eq
  i32.eqz
  if
   i32.const 0
   i32.const 8
   i32.const 308
   i32.const 2
   call $~lib/env/abort
   unreachable
  end
 )
 (func $std/typedarray/testArrayMap<Float32Array,f32>~anonymous|33 (; 157 ;) (type $fiif) (param $0 f32) (param $1 i32) (param $2 i32) (result f32)
  local.get $0
  local.get $0
  f32.mul
 )
 (func $~lib/typedarray/Float32Array#map (; 158 ;) (type $iii) (param $0 i32) (param $1 i32) (result i32)
  (local $2 i32)
  (local $3 i32)
  (local $4 i32)
  (local $5 i32)
  (local $6 i32)
  (local $7 i32)
  (local $8 i32)
  (local $9 i32)
  (local $10 i32)
  (local $11 i32)
  (local $12 i32)
  (local $13 i32)
  (local $14 i32)
  (local $15 f32)
  local.get $0
  local.set $2
  local.get $1
  local.set $3
  block $~lib/internal/typedarray/TypedArray<f32>#get:length|inlined.3 (result i32)
   local.get $2
   local.set $4
   local.get $4
   i32.load offset=8
   i32.const 2
   i32.shr_u
  end
  local.set $4
  local.get $2
  i32.load
  local.set $5
  local.get $2
  i32.load offset=4
  local.set $6
  i32.const 0
  local.get $4
  call $~lib/typedarray/Float32Array#constructor
  local.set $7
  local.get $7
  i32.load
  local.set $8
  block $break|0
   i32.const 0
   local.set $9
   loop $repeat|0
    local.get $9
    local.get $4
    i32.lt_s
    i32.eqz
    br_if $break|0
    block $~lib/internal/arraybuffer/STORE<f32,f32>|inlined.1
     local.get $8
     local.set $10
     local.get $9
     local.set $11
     block (result f32)
      i32.const 3
      global.set $~lib/argc
      block $~lib/internal/arraybuffer/LOAD<f32,f32>|inlined.2 (result f32)
       local.get $5
       local.set $12
       local.get $9
       local.set $13
       local.get $6
       local.set $14
       local.get $12
       local.get $13
       i32.const 2
       i32.shl
       i32.add
       local.get $14
       i32.add
       f32.load offset=8
      end
      local.get $9
      local.get $2
      local.get $3
      call_indirect (type $fiif)
     end
     local.set $15
     i32.const 0
     local.set $14
     local.get $10
     local.get $11
     i32.const 2
     i32.shl
     i32.add
     local.get $14
     i32.add
     local.get $15
     f32.store offset=8
    end
    local.get $9
    i32.const 1
    i32.add
    local.set $9
    br $repeat|0
    unreachable
   end
   unreachable
  end
  local.get $7
 )
 (func $~lib/internal/typedarray/TypedArray<f32>#__get (; 159 ;) (type $iif) (param $0 i32) (param $1 i32) (result f32)
  (local $2 i32)
  (local $3 i32)
  (local $4 i32)
  local.get $1
  local.get $0
  i32.load offset=8
  i32.const 2
  i32.shr_u
  i32.ge_u
  if
   i32.const 0
   i32.const 48
   i32.const 39
   i32.const 63
   call $~lib/env/abort
   unreachable
  end
  block $~lib/internal/arraybuffer/LOAD<f32,f32>|inlined.3 (result f32)
   local.get $0
   i32.load
   local.set $2
   local.get $1
   local.set $3
   local.get $0
   i32.load offset=4
   local.set $4
   local.get $2
   local.get $3
   i32.const 2
   i32.shl
   i32.add
   local.get $4
   i32.add
   f32.load offset=8
  end
 )
 (func $std/typedarray/testArrayMap<Float32Array,f32> (; 160 ;) (type $_)
  (local $0 i32)
  (local $1 i32)
  i32.const 0
  i32.const 3
  call $~lib/typedarray/Float32Array#constructor
  local.set $0
  local.get $0
  i32.const 0
  f32.const 1
  call $~lib/internal/typedarray/TypedArray<f32>#__set
  local.get $0
  i32.const 1
  f32.const 2
  call $~lib/internal/typedarray/TypedArray<f32>#__set
  local.get $0
  i32.const 2
  f32.const 3
  call $~lib/internal/typedarray/TypedArray<f32>#__set
  local.get $0
  i32.const 33
  call $~lib/typedarray/Float32Array#map
  local.set $1
  local.get $1
  i32.const 0
  call $~lib/internal/typedarray/TypedArray<f32>#__get
  f32.const 1
  f32.eq
  i32.eqz
  if
   i32.const 0
   i32.const 8
   i32.const 306
   i32.const 2
   call $~lib/env/abort
   unreachable
  end
  local.get $1
  i32.const 1
  call $~lib/internal/typedarray/TypedArray<f32>#__get
  f32.const 4
  f32.eq
  i32.eqz
  if
   i32.const 0
   i32.const 8
   i32.const 307
   i32.const 2
   call $~lib/env/abort
   unreachable
  end
  local.get $1
  i32.const 2
  call $~lib/internal/typedarray/TypedArray<f32>#__get
  f32.const 9
  f32.eq
  i32.eqz
  if
   i32.const 0
   i32.const 8
   i32.const 308
   i32.const 2
   call $~lib/env/abort
   unreachable
  end
 )
 (func $std/typedarray/testArrayMap<Float64Array,f64>~anonymous|34 (; 161 ;) (type $FiiF) (param $0 f64) (param $1 i32) (param $2 i32) (result f64)
  local.get $0
  local.get $0
  f64.mul
 )
 (func $~lib/typedarray/Float64Array#map (; 162 ;) (type $iii) (param $0 i32) (param $1 i32) (result i32)
  (local $2 i32)
  (local $3 i32)
  (local $4 i32)
  (local $5 i32)
  (local $6 i32)
  (local $7 i32)
  (local $8 i32)
  (local $9 i32)
  (local $10 i32)
  (local $11 i32)
  (local $12 i32)
  (local $13 i32)
  (local $14 i32)
  (local $15 f64)
  local.get $0
  local.set $2
  local.get $1
  local.set $3
  block $~lib/internal/typedarray/TypedArray<f64>#get:length|inlined.6 (result i32)
   local.get $2
   local.set $4
   local.get $4
   i32.load offset=8
   i32.const 3
   i32.shr_u
  end
  local.set $4
  local.get $2
  i32.load
  local.set $5
  local.get $2
  i32.load offset=4
  local.set $6
  i32.const 0
  local.get $4
  call $~lib/typedarray/Float64Array#constructor
  local.set $7
  local.get $7
  i32.load
  local.set $8
  block $break|0
   i32.const 0
   local.set $9
   loop $repeat|0
    local.get $9
    local.get $4
    i32.lt_s
    i32.eqz
    br_if $break|0
    block $~lib/internal/arraybuffer/STORE<f64,f64>|inlined.13
     local.get $8
     local.set $10
     local.get $9
     local.set $11
     block (result f64)
      i32.const 3
      global.set $~lib/argc
      block $~lib/internal/arraybuffer/LOAD<f64,f64>|inlined.15 (result f64)
       local.get $5
       local.set $12
       local.get $9
       local.set $13
       local.get $6
       local.set $14
       local.get $12
       local.get $13
       i32.const 3
       i32.shl
       i32.add
       local.get $14
       i32.add
       f64.load offset=8
      end
      local.get $9
      local.get $2
      local.get $3
      call_indirect (type $FiiF)
     end
     local.set $15
     i32.const 0
     local.set $14
     local.get $10
     local.get $11
     i32.const 3
     i32.shl
     i32.add
     local.get $14
     i32.add
     local.get $15
     f64.store offset=8
    end
    local.get $9
    i32.const 1
    i32.add
    local.set $9
    br $repeat|0
    unreachable
   end
   unreachable
  end
  local.get $7
 )
 (func $std/typedarray/testArrayMap<Float64Array,f64> (; 163 ;) (type $_)
  (local $0 i32)
  (local $1 i32)
  i32.const 0
  i32.const 3
  call $~lib/typedarray/Float64Array#constructor
  local.set $0
  local.get $0
  i32.const 0
  f64.const 1
  call $~lib/internal/typedarray/TypedArray<f64>#__set
  local.get $0
  i32.const 1
  f64.const 2
  call $~lib/internal/typedarray/TypedArray<f64>#__set
  local.get $0
  i32.const 2
  f64.const 3
  call $~lib/internal/typedarray/TypedArray<f64>#__set
  local.get $0
  i32.const 34
  call $~lib/typedarray/Float64Array#map
  local.set $1
  local.get $1
  i32.const 0
  call $~lib/internal/typedarray/TypedArray<f64>#__get
  f64.const 1
  f64.eq
  i32.eqz
  if
   i32.const 0
   i32.const 8
   i32.const 306
   i32.const 2
   call $~lib/env/abort
   unreachable
  end
  local.get $1
  i32.const 1
  call $~lib/internal/typedarray/TypedArray<f64>#__get
  f64.const 4
  f64.eq
  i32.eqz
  if
   i32.const 0
   i32.const 8
   i32.const 307
   i32.const 2
   call $~lib/env/abort
   unreachable
  end
  local.get $1
  i32.const 2
  call $~lib/internal/typedarray/TypedArray<f64>#__get
  f64.const 9
  f64.eq
  i32.eqz
  if
   i32.const 0
   i32.const 8
   i32.const 308
   i32.const 2
   call $~lib/env/abort
   unreachable
  end
 )
 (func $std/typedarray/testArraySome<Int8Array,i8>~anonymous|35 (; 164 ;) (type $iiii) (param $0 i32) (param $1 i32) (param $2 i32) (result i32)
  local.get $0
  i32.const 24
  i32.shl
  i32.const 24
  i32.shr_s
  i32.const 2
  i32.eq
 )
 (func $~lib/typedarray/Int8Array#some (; 165 ;) (type $iii) (param $0 i32) (param $1 i32) (result i32)
  (local $2 i32)
  (local $3 i32)
  (local $4 i32)
  (local $5 i32)
  (local $6 i32)
  (local $7 i32)
  (local $8 i32)
  (local $9 i32)
  (local $10 i32)
  block $~lib/internal/typedarray/SOME<Int8Array,i8>|inlined.0 (result i32)
   local.get $0
   local.set $2
   local.get $1
   local.set $3
   block $~lib/internal/typedarray/TypedArray<i8>#get:length|inlined.13 (result i32)
    local.get $2
    local.set $4
    local.get $4
    i32.load offset=8
    i32.const 0
    i32.shr_u
   end
   local.set $4
   local.get $2
   i32.load
   local.set $5
   local.get $2
   i32.load offset=4
   local.set $6
   block $break|0
    i32.const 0
    local.set $7
    loop $repeat|0
     local.get $7
     local.get $4
     i32.lt_s
     i32.eqz
     br_if $break|0
     block (result i32)
      i32.const 3
      global.set $~lib/argc
      block $~lib/internal/arraybuffer/LOAD<i8,i8>|inlined.6 (result i32)
       local.get $5
       local.set $10
       local.get $7
       local.set $9
       local.get $6
       local.set $8
       local.get $10
       local.get $9
       i32.const 0
       i32.shl
       i32.add
       local.get $8
       i32.add
       i32.load8_s offset=8
      end
      local.get $7
      local.get $2
      local.get $3
      call_indirect (type $iiii)
     end
     i32.const 0
     i32.ne
     if
      i32.const 1
      br $~lib/internal/typedarray/SOME<Int8Array,i8>|inlined.0
     end
     local.get $7
     i32.const 1
     i32.add
     local.set $7
     br $repeat|0
     unreachable
    end
    unreachable
   end
   i32.const 0
  end
 )
 (func $std/typedarray/testArraySome<Int8Array,i8>~anonymous|36 (; 166 ;) (type $iiii) (param $0 i32) (param $1 i32) (param $2 i32) (result i32)
  local.get $0
  i32.const 24
  i32.shl
  i32.const 24
  i32.shr_s
  i32.const 0
  i32.eq
 )
 (func $std/typedarray/testArraySome<Int8Array,i8> (; 167 ;) (type $_)
  (local $0 i32)
  (local $1 i32)
  (local $2 i32)
  i32.const 0
  i32.const 3
  call $~lib/typedarray/Int8Array#constructor
  local.set $0
  local.get $0
  i32.const 0
  i32.const 2
  call $~lib/internal/typedarray/TypedArray<i8>#__set
  local.get $0
  i32.const 1
  i32.const 4
  call $~lib/internal/typedarray/TypedArray<i8>#__set
  local.get $0
  i32.const 2
  i32.const 6
  call $~lib/internal/typedarray/TypedArray<i8>#__set
  local.get $0
  i32.const 35
  call $~lib/typedarray/Int8Array#some
  local.set $1
  local.get $1
  i32.const 0
  i32.ne
  i32.eqz
  if
   i32.const 0
   i32.const 8
   i32.const 335
   i32.const 2
   call $~lib/env/abort
   unreachable
  end
  local.get $0
  i32.const 36
  call $~lib/typedarray/Int8Array#some
  local.set $2
  local.get $2
  i32.const 0
  i32.ne
  i32.eqz
  i32.eqz
  if
   i32.const 0
   i32.const 8
   i32.const 338
   i32.const 2
   call $~lib/env/abort
   unreachable
  end
 )
 (func $std/typedarray/testArraySome<Uint8Array,u8>~anonymous|37 (; 168 ;) (type $iiii) (param $0 i32) (param $1 i32) (param $2 i32) (result i32)
  local.get $0
  i32.const 255
  i32.and
  i32.const 2
  i32.eq
 )
 (func $~lib/typedarray/Uint8Array#some (; 169 ;) (type $iii) (param $0 i32) (param $1 i32) (result i32)
  (local $2 i32)
  (local $3 i32)
  (local $4 i32)
  (local $5 i32)
  (local $6 i32)
  (local $7 i32)
  (local $8 i32)
  (local $9 i32)
  (local $10 i32)
  block $~lib/internal/typedarray/SOME<Uint8Array,u8>|inlined.0 (result i32)
   local.get $0
   local.set $2
   local.get $1
   local.set $3
   block $~lib/internal/typedarray/TypedArray<u8>#get:length|inlined.6 (result i32)
    local.get $2
    local.set $4
    local.get $4
    i32.load offset=8
    i32.const 0
    i32.shr_u
   end
   local.set $4
   local.get $2
   i32.load
   local.set $5
   local.get $2
   i32.load offset=4
   local.set $6
   block $break|0
    i32.const 0
    local.set $7
    loop $repeat|0
     local.get $7
     local.get $4
     i32.lt_s
     i32.eqz
     br_if $break|0
     block (result i32)
      i32.const 3
      global.set $~lib/argc
      block $~lib/internal/arraybuffer/LOAD<u8,u8>|inlined.6 (result i32)
       local.get $5
       local.set $10
       local.get $7
       local.set $9
       local.get $6
       local.set $8
       local.get $10
       local.get $9
       i32.const 0
       i32.shl
       i32.add
       local.get $8
       i32.add
       i32.load8_u offset=8
      end
      local.get $7
      local.get $2
      local.get $3
      call_indirect (type $iiii)
     end
     i32.const 0
     i32.ne
     if
      i32.const 1
      br $~lib/internal/typedarray/SOME<Uint8Array,u8>|inlined.0
     end
     local.get $7
     i32.const 1
     i32.add
     local.set $7
     br $repeat|0
     unreachable
    end
    unreachable
   end
   i32.const 0
  end
 )
 (func $std/typedarray/testArraySome<Uint8Array,u8>~anonymous|38 (; 170 ;) (type $iiii) (param $0 i32) (param $1 i32) (param $2 i32) (result i32)
  local.get $0
  i32.const 255
  i32.and
  i32.const 0
  i32.eq
 )
 (func $std/typedarray/testArraySome<Uint8Array,u8> (; 171 ;) (type $_)
  (local $0 i32)
  (local $1 i32)
  (local $2 i32)
  i32.const 0
  i32.const 3
  call $~lib/typedarray/Uint8Array#constructor
  local.set $0
  local.get $0
  i32.const 0
  i32.const 2
  call $~lib/internal/typedarray/TypedArray<u8>#__set
  local.get $0
  i32.const 1
  i32.const 4
  call $~lib/internal/typedarray/TypedArray<u8>#__set
  local.get $0
  i32.const 2
  i32.const 6
  call $~lib/internal/typedarray/TypedArray<u8>#__set
  local.get $0
  i32.const 37
  call $~lib/typedarray/Uint8Array#some
  local.set $1
  local.get $1
  i32.const 0
  i32.ne
  i32.eqz
  if
   i32.const 0
   i32.const 8
   i32.const 335
   i32.const 2
   call $~lib/env/abort
   unreachable
  end
  local.get $0
  i32.const 38
  call $~lib/typedarray/Uint8Array#some
  local.set $2
  local.get $2
  i32.const 0
  i32.ne
  i32.eqz
  i32.eqz
  if
   i32.const 0
   i32.const 8
   i32.const 338
   i32.const 2
   call $~lib/env/abort
   unreachable
  end
 )
 (func $std/typedarray/testArraySome<Uint8ClampedArray,u8>~anonymous|39 (; 172 ;) (type $iiii) (param $0 i32) (param $1 i32) (param $2 i32) (result i32)
  local.get $0
  i32.const 255
  i32.and
  i32.const 2
  i32.eq
 )
 (func $~lib/typedarray/Uint8ClampedArray#some (; 173 ;) (type $iii) (param $0 i32) (param $1 i32) (result i32)
  (local $2 i32)
  (local $3 i32)
  (local $4 i32)
  (local $5 i32)
  (local $6 i32)
  (local $7 i32)
  (local $8 i32)
  (local $9 i32)
  (local $10 i32)
  block $~lib/internal/typedarray/SOME<Uint8ClampedArray,u8>|inlined.0 (result i32)
   local.get $0
   local.set $2
   local.get $1
   local.set $3
   block $~lib/internal/typedarray/TypedArray<u8>#get:length|inlined.7 (result i32)
    local.get $2
    local.set $4
    local.get $4
    i32.load offset=8
    i32.const 0
    i32.shr_u
   end
   local.set $4
   local.get $2
   i32.load
   local.set $5
   local.get $2
   i32.load offset=4
   local.set $6
   block $break|0
    i32.const 0
    local.set $7
    loop $repeat|0
     local.get $7
     local.get $4
     i32.lt_s
     i32.eqz
     br_if $break|0
     block (result i32)
      i32.const 3
      global.set $~lib/argc
      block $~lib/internal/arraybuffer/LOAD<u8,u8>|inlined.8 (result i32)
       local.get $5
       local.set $10
       local.get $7
       local.set $9
       local.get $6
       local.set $8
       local.get $10
       local.get $9
       i32.const 0
       i32.shl
       i32.add
       local.get $8
       i32.add
       i32.load8_u offset=8
      end
      local.get $7
      local.get $2
      local.get $3
      call_indirect (type $iiii)
     end
     i32.const 0
     i32.ne
     if
      i32.const 1
      br $~lib/internal/typedarray/SOME<Uint8ClampedArray,u8>|inlined.0
     end
     local.get $7
     i32.const 1
     i32.add
     local.set $7
     br $repeat|0
     unreachable
    end
    unreachable
   end
   i32.const 0
  end
 )
 (func $std/typedarray/testArraySome<Uint8ClampedArray,u8>~anonymous|40 (; 174 ;) (type $iiii) (param $0 i32) (param $1 i32) (param $2 i32) (result i32)
  local.get $0
  i32.const 255
  i32.and
  i32.const 0
  i32.eq
 )
 (func $std/typedarray/testArraySome<Uint8ClampedArray,u8> (; 175 ;) (type $_)
  (local $0 i32)
  (local $1 i32)
  (local $2 i32)
  i32.const 0
  i32.const 3
  call $~lib/typedarray/Uint8ClampedArray#constructor
  local.set $0
  local.get $0
  i32.const 0
  i32.const 2
  call $~lib/typedarray/Uint8ClampedArray#__set
  local.get $0
  i32.const 1
  i32.const 4
  call $~lib/typedarray/Uint8ClampedArray#__set
  local.get $0
  i32.const 2
  i32.const 6
  call $~lib/typedarray/Uint8ClampedArray#__set
  local.get $0
  i32.const 39
  call $~lib/typedarray/Uint8ClampedArray#some
  local.set $1
  local.get $1
  i32.const 0
  i32.ne
  i32.eqz
  if
   i32.const 0
   i32.const 8
   i32.const 335
   i32.const 2
   call $~lib/env/abort
   unreachable
  end
  local.get $0
  i32.const 40
  call $~lib/typedarray/Uint8ClampedArray#some
  local.set $2
  local.get $2
  i32.const 0
  i32.ne
  i32.eqz
  i32.eqz
  if
   i32.const 0
   i32.const 8
   i32.const 338
   i32.const 2
   call $~lib/env/abort
   unreachable
  end
 )
 (func $std/typedarray/testArraySome<Int16Array,i16>~anonymous|41 (; 176 ;) (type $iiii) (param $0 i32) (param $1 i32) (param $2 i32) (result i32)
  local.get $0
  i32.const 16
  i32.shl
  i32.const 16
  i32.shr_s
  i32.const 2
  i32.eq
 )
 (func $~lib/typedarray/Int16Array#some (; 177 ;) (type $iii) (param $0 i32) (param $1 i32) (result i32)
  (local $2 i32)
  (local $3 i32)
  (local $4 i32)
  (local $5 i32)
  (local $6 i32)
  (local $7 i32)
  (local $8 i32)
  (local $9 i32)
  (local $10 i32)
  block $~lib/internal/typedarray/SOME<Int16Array,i16>|inlined.0 (result i32)
   local.get $0
   local.set $2
   local.get $1
   local.set $3
   block $~lib/internal/typedarray/TypedArray<i16>#get:length|inlined.4 (result i32)
    local.get $2
    local.set $4
    local.get $4
    i32.load offset=8
    i32.const 1
    i32.shr_u
   end
   local.set $4
   local.get $2
   i32.load
   local.set $5
   local.get $2
   i32.load offset=4
   local.set $6
   block $break|0
    i32.const 0
    local.set $7
    loop $repeat|0
     local.get $7
     local.get $4
     i32.lt_s
     i32.eqz
     br_if $break|0
     block (result i32)
      i32.const 3
      global.set $~lib/argc
      block $~lib/internal/arraybuffer/LOAD<i16,i16>|inlined.5 (result i32)
       local.get $5
       local.set $10
       local.get $7
       local.set $9
       local.get $6
       local.set $8
       local.get $10
       local.get $9
       i32.const 1
       i32.shl
       i32.add
       local.get $8
       i32.add
       i32.load16_s offset=8
      end
      local.get $7
      local.get $2
      local.get $3
      call_indirect (type $iiii)
     end
     i32.const 0
     i32.ne
     if
      i32.const 1
      br $~lib/internal/typedarray/SOME<Int16Array,i16>|inlined.0
     end
     local.get $7
     i32.const 1
     i32.add
     local.set $7
     br $repeat|0
     unreachable
    end
    unreachable
   end
   i32.const 0
  end
 )
 (func $std/typedarray/testArraySome<Int16Array,i16>~anonymous|42 (; 178 ;) (type $iiii) (param $0 i32) (param $1 i32) (param $2 i32) (result i32)
  local.get $0
  i32.const 16
  i32.shl
  i32.const 16
  i32.shr_s
  i32.const 0
  i32.eq
 )
 (func $std/typedarray/testArraySome<Int16Array,i16> (; 179 ;) (type $_)
  (local $0 i32)
  (local $1 i32)
  (local $2 i32)
  i32.const 0
  i32.const 3
  call $~lib/typedarray/Int16Array#constructor
  local.set $0
  local.get $0
  i32.const 0
  i32.const 2
  call $~lib/internal/typedarray/TypedArray<i16>#__set
  local.get $0
  i32.const 1
  i32.const 4
  call $~lib/internal/typedarray/TypedArray<i16>#__set
  local.get $0
  i32.const 2
  i32.const 6
  call $~lib/internal/typedarray/TypedArray<i16>#__set
  local.get $0
  i32.const 41
  call $~lib/typedarray/Int16Array#some
  local.set $1
  local.get $1
  i32.const 0
  i32.ne
  i32.eqz
  if
   i32.const 0
   i32.const 8
   i32.const 335
   i32.const 2
   call $~lib/env/abort
   unreachable
  end
  local.get $0
  i32.const 42
  call $~lib/typedarray/Int16Array#some
  local.set $2
  local.get $2
  i32.const 0
  i32.ne
  i32.eqz
  i32.eqz
  if
   i32.const 0
   i32.const 8
   i32.const 338
   i32.const 2
   call $~lib/env/abort
   unreachable
  end
 )
 (func $std/typedarray/testArraySome<Uint16Array,u16>~anonymous|43 (; 180 ;) (type $iiii) (param $0 i32) (param $1 i32) (param $2 i32) (result i32)
  local.get $0
  i32.const 65535
  i32.and
  i32.const 2
  i32.eq
 )
 (func $~lib/typedarray/Uint16Array#some (; 181 ;) (type $iii) (param $0 i32) (param $1 i32) (result i32)
  (local $2 i32)
  (local $3 i32)
  (local $4 i32)
  (local $5 i32)
  (local $6 i32)
  (local $7 i32)
  (local $8 i32)
  (local $9 i32)
  (local $10 i32)
  block $~lib/internal/typedarray/SOME<Uint16Array,u16>|inlined.0 (result i32)
   local.get $0
   local.set $2
   local.get $1
   local.set $3
   block $~lib/internal/typedarray/TypedArray<u16>#get:length|inlined.4 (result i32)
    local.get $2
    local.set $4
    local.get $4
    i32.load offset=8
    i32.const 1
    i32.shr_u
   end
   local.set $4
   local.get $2
   i32.load
   local.set $5
   local.get $2
   i32.load offset=4
   local.set $6
   block $break|0
    i32.const 0
    local.set $7
    loop $repeat|0
     local.get $7
     local.get $4
     i32.lt_s
     i32.eqz
     br_if $break|0
     block (result i32)
      i32.const 3
      global.set $~lib/argc
      block $~lib/internal/arraybuffer/LOAD<u16,u16>|inlined.5 (result i32)
       local.get $5
       local.set $10
       local.get $7
       local.set $9
       local.get $6
       local.set $8
       local.get $10
       local.get $9
       i32.const 1
       i32.shl
       i32.add
       local.get $8
       i32.add
       i32.load16_u offset=8
      end
      local.get $7
      local.get $2
      local.get $3
      call_indirect (type $iiii)
     end
     i32.const 0
     i32.ne
     if
      i32.const 1
      br $~lib/internal/typedarray/SOME<Uint16Array,u16>|inlined.0
     end
     local.get $7
     i32.const 1
     i32.add
     local.set $7
     br $repeat|0
     unreachable
    end
    unreachable
   end
   i32.const 0
  end
 )
 (func $std/typedarray/testArraySome<Uint16Array,u16>~anonymous|44 (; 182 ;) (type $iiii) (param $0 i32) (param $1 i32) (param $2 i32) (result i32)
  local.get $0
  i32.const 65535
  i32.and
  i32.const 0
  i32.eq
 )
 (func $std/typedarray/testArraySome<Uint16Array,u16> (; 183 ;) (type $_)
  (local $0 i32)
  (local $1 i32)
  (local $2 i32)
  i32.const 0
  i32.const 3
  call $~lib/typedarray/Uint16Array#constructor
  local.set $0
  local.get $0
  i32.const 0
  i32.const 2
  call $~lib/internal/typedarray/TypedArray<u16>#__set
  local.get $0
  i32.const 1
  i32.const 4
  call $~lib/internal/typedarray/TypedArray<u16>#__set
  local.get $0
  i32.const 2
  i32.const 6
  call $~lib/internal/typedarray/TypedArray<u16>#__set
  local.get $0
  i32.const 43
  call $~lib/typedarray/Uint16Array#some
  local.set $1
  local.get $1
  i32.const 0
  i32.ne
  i32.eqz
  if
   i32.const 0
   i32.const 8
   i32.const 335
   i32.const 2
   call $~lib/env/abort
   unreachable
  end
  local.get $0
  i32.const 44
  call $~lib/typedarray/Uint16Array#some
  local.set $2
  local.get $2
  i32.const 0
  i32.ne
  i32.eqz
  i32.eqz
  if
   i32.const 0
   i32.const 8
   i32.const 338
   i32.const 2
   call $~lib/env/abort
   unreachable
  end
 )
 (func $std/typedarray/testArraySome<Int32Array,i32>~anonymous|45 (; 184 ;) (type $iiii) (param $0 i32) (param $1 i32) (param $2 i32) (result i32)
  local.get $0
  i32.const 2
  i32.eq
 )
 (func $~lib/typedarray/Int32Array#some (; 185 ;) (type $iii) (param $0 i32) (param $1 i32) (result i32)
  (local $2 i32)
  (local $3 i32)
  (local $4 i32)
  (local $5 i32)
  (local $6 i32)
  (local $7 i32)
  (local $8 i32)
  (local $9 i32)
  (local $10 i32)
  block $~lib/internal/typedarray/SOME<Int32Array,i32>|inlined.0 (result i32)
   local.get $0
   local.set $2
   local.get $1
   local.set $3
   block $~lib/internal/typedarray/TypedArray<i32>#get:length|inlined.12 (result i32)
    local.get $2
    local.set $4
    local.get $4
    i32.load offset=8
    i32.const 2
    i32.shr_u
   end
   local.set $4
   local.get $2
   i32.load
   local.set $5
   local.get $2
   i32.load offset=4
   local.set $6
   block $break|0
    i32.const 0
    local.set $7
    loop $repeat|0
     local.get $7
     local.get $4
     i32.lt_s
     i32.eqz
     br_if $break|0
     block (result i32)
      i32.const 3
      global.set $~lib/argc
      block $~lib/internal/arraybuffer/LOAD<i32,i32>|inlined.6 (result i32)
       local.get $5
       local.set $10
       local.get $7
       local.set $9
       local.get $6
       local.set $8
       local.get $10
       local.get $9
       i32.const 2
       i32.shl
       i32.add
       local.get $8
       i32.add
       i32.load offset=8
      end
      local.get $7
      local.get $2
      local.get $3
      call_indirect (type $iiii)
     end
     i32.const 0
     i32.ne
     if
      i32.const 1
      br $~lib/internal/typedarray/SOME<Int32Array,i32>|inlined.0
     end
     local.get $7
     i32.const 1
     i32.add
     local.set $7
     br $repeat|0
     unreachable
    end
    unreachable
   end
   i32.const 0
  end
 )
 (func $std/typedarray/testArraySome<Int32Array,i32>~anonymous|46 (; 186 ;) (type $iiii) (param $0 i32) (param $1 i32) (param $2 i32) (result i32)
  local.get $0
  i32.const 0
  i32.eq
 )
 (func $std/typedarray/testArraySome<Int32Array,i32> (; 187 ;) (type $_)
  (local $0 i32)
  (local $1 i32)
  (local $2 i32)
  i32.const 0
  i32.const 3
  call $~lib/typedarray/Int32Array#constructor
  local.set $0
  local.get $0
  i32.const 0
  i32.const 2
  call $~lib/internal/typedarray/TypedArray<i32>#__set
  local.get $0
  i32.const 1
  i32.const 4
  call $~lib/internal/typedarray/TypedArray<i32>#__set
  local.get $0
  i32.const 2
  i32.const 6
  call $~lib/internal/typedarray/TypedArray<i32>#__set
  local.get $0
  i32.const 45
  call $~lib/typedarray/Int32Array#some
  local.set $1
  local.get $1
  i32.const 0
  i32.ne
  i32.eqz
  if
   i32.const 0
   i32.const 8
   i32.const 335
   i32.const 2
   call $~lib/env/abort
   unreachable
  end
  local.get $0
  i32.const 46
  call $~lib/typedarray/Int32Array#some
  local.set $2
  local.get $2
  i32.const 0
  i32.ne
  i32.eqz
  i32.eqz
  if
   i32.const 0
   i32.const 8
   i32.const 338
   i32.const 2
   call $~lib/env/abort
   unreachable
  end
 )
 (func $std/typedarray/testArraySome<Uint32Array,u32>~anonymous|47 (; 188 ;) (type $iiii) (param $0 i32) (param $1 i32) (param $2 i32) (result i32)
  local.get $0
  i32.const 2
  i32.eq
 )
 (func $~lib/typedarray/Uint32Array#some (; 189 ;) (type $iii) (param $0 i32) (param $1 i32) (result i32)
  (local $2 i32)
  (local $3 i32)
  (local $4 i32)
  (local $5 i32)
  (local $6 i32)
  (local $7 i32)
  (local $8 i32)
  (local $9 i32)
  (local $10 i32)
  block $~lib/internal/typedarray/SOME<Uint32Array,u32>|inlined.0 (result i32)
   local.get $0
   local.set $2
   local.get $1
   local.set $3
   block $~lib/internal/typedarray/TypedArray<u32>#get:length|inlined.4 (result i32)
    local.get $2
    local.set $4
    local.get $4
    i32.load offset=8
    i32.const 2
    i32.shr_u
   end
   local.set $4
   local.get $2
   i32.load
   local.set $5
   local.get $2
   i32.load offset=4
   local.set $6
   block $break|0
    i32.const 0
    local.set $7
    loop $repeat|0
     local.get $7
     local.get $4
     i32.lt_s
     i32.eqz
     br_if $break|0
     block (result i32)
      i32.const 3
      global.set $~lib/argc
      block $~lib/internal/arraybuffer/LOAD<u32,u32>|inlined.5 (result i32)
       local.get $5
       local.set $10
       local.get $7
       local.set $9
       local.get $6
       local.set $8
       local.get $10
       local.get $9
       i32.const 2
       i32.shl
       i32.add
       local.get $8
       i32.add
       i32.load offset=8
      end
      local.get $7
      local.get $2
      local.get $3
      call_indirect (type $iiii)
     end
     i32.const 0
     i32.ne
     if
      i32.const 1
      br $~lib/internal/typedarray/SOME<Uint32Array,u32>|inlined.0
     end
     local.get $7
     i32.const 1
     i32.add
     local.set $7
     br $repeat|0
     unreachable
    end
    unreachable
   end
   i32.const 0
  end
 )
 (func $std/typedarray/testArraySome<Uint32Array,u32>~anonymous|48 (; 190 ;) (type $iiii) (param $0 i32) (param $1 i32) (param $2 i32) (result i32)
  local.get $0
  i32.const 0
  i32.eq
 )
 (func $std/typedarray/testArraySome<Uint32Array,u32> (; 191 ;) (type $_)
  (local $0 i32)
  (local $1 i32)
  (local $2 i32)
  i32.const 0
  i32.const 3
  call $~lib/typedarray/Uint32Array#constructor
  local.set $0
  local.get $0
  i32.const 0
  i32.const 2
  call $~lib/internal/typedarray/TypedArray<u32>#__set
  local.get $0
  i32.const 1
  i32.const 4
  call $~lib/internal/typedarray/TypedArray<u32>#__set
  local.get $0
  i32.const 2
  i32.const 6
  call $~lib/internal/typedarray/TypedArray<u32>#__set
  local.get $0
  i32.const 47
  call $~lib/typedarray/Uint32Array#some
  local.set $1
  local.get $1
  i32.const 0
  i32.ne
  i32.eqz
  if
   i32.const 0
   i32.const 8
   i32.const 335
   i32.const 2
   call $~lib/env/abort
   unreachable
  end
  local.get $0
  i32.const 48
  call $~lib/typedarray/Uint32Array#some
  local.set $2
  local.get $2
  i32.const 0
  i32.ne
  i32.eqz
  i32.eqz
  if
   i32.const 0
   i32.const 8
   i32.const 338
   i32.const 2
   call $~lib/env/abort
   unreachable
  end
 )
 (func $std/typedarray/testArraySome<Int64Array,i64>~anonymous|49 (; 192 ;) (type $Iiii) (param $0 i64) (param $1 i32) (param $2 i32) (result i32)
  local.get $0
  i64.const 2
  i64.eq
 )
 (func $~lib/typedarray/Int64Array#some (; 193 ;) (type $iii) (param $0 i32) (param $1 i32) (result i32)
  (local $2 i32)
  (local $3 i32)
  (local $4 i32)
  (local $5 i32)
  (local $6 i32)
  (local $7 i32)
  (local $8 i32)
  (local $9 i32)
  (local $10 i32)
  block $~lib/internal/typedarray/SOME<Int64Array,i64>|inlined.0 (result i32)
   local.get $0
   local.set $2
   local.get $1
   local.set $3
   block $~lib/internal/typedarray/TypedArray<i64>#get:length|inlined.4 (result i32)
    local.get $2
    local.set $4
    local.get $4
    i32.load offset=8
    i32.const 3
    i32.shr_u
   end
   local.set $4
   local.get $2
   i32.load
   local.set $5
   local.get $2
   i32.load offset=4
   local.set $6
   block $break|0
    i32.const 0
    local.set $7
    loop $repeat|0
     local.get $7
     local.get $4
     i32.lt_s
     i32.eqz
     br_if $break|0
     block (result i32)
      i32.const 3
      global.set $~lib/argc
      block $~lib/internal/arraybuffer/LOAD<i64,i64>|inlined.5 (result i64)
       local.get $5
       local.set $10
       local.get $7
       local.set $9
       local.get $6
       local.set $8
       local.get $10
       local.get $9
       i32.const 3
       i32.shl
       i32.add
       local.get $8
       i32.add
       i64.load offset=8
      end
      local.get $7
      local.get $2
      local.get $3
      call_indirect (type $Iiii)
     end
     i32.const 0
     i32.ne
     if
      i32.const 1
      br $~lib/internal/typedarray/SOME<Int64Array,i64>|inlined.0
     end
     local.get $7
     i32.const 1
     i32.add
     local.set $7
     br $repeat|0
     unreachable
    end
    unreachable
   end
   i32.const 0
  end
 )
 (func $std/typedarray/testArraySome<Int64Array,i64>~anonymous|50 (; 194 ;) (type $Iiii) (param $0 i64) (param $1 i32) (param $2 i32) (result i32)
  local.get $0
  i64.const 0
  i64.eq
 )
 (func $std/typedarray/testArraySome<Int64Array,i64> (; 195 ;) (type $_)
  (local $0 i32)
  (local $1 i32)
  (local $2 i32)
  i32.const 0
  i32.const 3
  call $~lib/typedarray/Int64Array#constructor
  local.set $0
  local.get $0
  i32.const 0
  i64.const 2
  call $~lib/internal/typedarray/TypedArray<i64>#__set
  local.get $0
  i32.const 1
  i64.const 4
  call $~lib/internal/typedarray/TypedArray<i64>#__set
  local.get $0
  i32.const 2
  i64.const 6
  call $~lib/internal/typedarray/TypedArray<i64>#__set
  local.get $0
  i32.const 49
  call $~lib/typedarray/Int64Array#some
  local.set $1
  local.get $1
  i32.const 0
  i32.ne
  i32.eqz
  if
   i32.const 0
   i32.const 8
   i32.const 335
   i32.const 2
   call $~lib/env/abort
   unreachable
  end
  local.get $0
  i32.const 50
  call $~lib/typedarray/Int64Array#some
  local.set $2
  local.get $2
  i32.const 0
  i32.ne
  i32.eqz
  i32.eqz
  if
   i32.const 0
   i32.const 8
   i32.const 338
   i32.const 2
   call $~lib/env/abort
   unreachable
  end
 )
 (func $std/typedarray/testArraySome<Uint64Array,u64>~anonymous|51 (; 196 ;) (type $Iiii) (param $0 i64) (param $1 i32) (param $2 i32) (result i32)
  local.get $0
  i64.const 2
  i64.eq
 )
 (func $~lib/typedarray/Uint64Array#some (; 197 ;) (type $iii) (param $0 i32) (param $1 i32) (result i32)
  (local $2 i32)
  (local $3 i32)
  (local $4 i32)
  (local $5 i32)
  (local $6 i32)
  (local $7 i32)
  (local $8 i32)
  (local $9 i32)
  (local $10 i32)
  block $~lib/internal/typedarray/SOME<Uint64Array,u64>|inlined.0 (result i32)
   local.get $0
   local.set $2
   local.get $1
   local.set $3
   block $~lib/internal/typedarray/TypedArray<u64>#get:length|inlined.4 (result i32)
    local.get $2
    local.set $4
    local.get $4
    i32.load offset=8
    i32.const 3
    i32.shr_u
   end
   local.set $4
   local.get $2
   i32.load
   local.set $5
   local.get $2
   i32.load offset=4
   local.set $6
   block $break|0
    i32.const 0
    local.set $7
    loop $repeat|0
     local.get $7
     local.get $4
     i32.lt_s
     i32.eqz
     br_if $break|0
     block (result i32)
      i32.const 3
      global.set $~lib/argc
      block $~lib/internal/arraybuffer/LOAD<u64,u64>|inlined.5 (result i64)
       local.get $5
       local.set $10
       local.get $7
       local.set $9
       local.get $6
       local.set $8
       local.get $10
       local.get $9
       i32.const 3
       i32.shl
       i32.add
       local.get $8
       i32.add
       i64.load offset=8
      end
      local.get $7
      local.get $2
      local.get $3
      call_indirect (type $Iiii)
     end
     i32.const 0
     i32.ne
     if
      i32.const 1
      br $~lib/internal/typedarray/SOME<Uint64Array,u64>|inlined.0
     end
     local.get $7
     i32.const 1
     i32.add
     local.set $7
     br $repeat|0
     unreachable
    end
    unreachable
   end
   i32.const 0
  end
 )
 (func $std/typedarray/testArraySome<Uint64Array,u64>~anonymous|52 (; 198 ;) (type $Iiii) (param $0 i64) (param $1 i32) (param $2 i32) (result i32)
  local.get $0
  i64.const 0
  i64.eq
 )
 (func $std/typedarray/testArraySome<Uint64Array,u64> (; 199 ;) (type $_)
  (local $0 i32)
  (local $1 i32)
  (local $2 i32)
  i32.const 0
  i32.const 3
  call $~lib/typedarray/Uint64Array#constructor
  local.set $0
  local.get $0
  i32.const 0
  i64.const 2
  call $~lib/internal/typedarray/TypedArray<u64>#__set
  local.get $0
  i32.const 1
  i64.const 4
  call $~lib/internal/typedarray/TypedArray<u64>#__set
  local.get $0
  i32.const 2
  i64.const 6
  call $~lib/internal/typedarray/TypedArray<u64>#__set
  local.get $0
  i32.const 51
  call $~lib/typedarray/Uint64Array#some
  local.set $1
  local.get $1
  i32.const 0
  i32.ne
  i32.eqz
  if
   i32.const 0
   i32.const 8
   i32.const 335
   i32.const 2
   call $~lib/env/abort
   unreachable
  end
  local.get $0
  i32.const 52
  call $~lib/typedarray/Uint64Array#some
  local.set $2
  local.get $2
  i32.const 0
  i32.ne
  i32.eqz
  i32.eqz
  if
   i32.const 0
   i32.const 8
   i32.const 338
   i32.const 2
   call $~lib/env/abort
   unreachable
  end
 )
 (func $std/typedarray/testArraySome<Float32Array,f32>~anonymous|53 (; 200 ;) (type $fiii) (param $0 f32) (param $1 i32) (param $2 i32) (result i32)
  local.get $0
  f32.const 2
  f32.eq
 )
 (func $~lib/typedarray/Float32Array#some (; 201 ;) (type $iii) (param $0 i32) (param $1 i32) (result i32)
  (local $2 i32)
  (local $3 i32)
  (local $4 i32)
  (local $5 i32)
  (local $6 i32)
  (local $7 i32)
  (local $8 i32)
  (local $9 i32)
  (local $10 i32)
  block $~lib/internal/typedarray/SOME<Float32Array,f32>|inlined.0 (result i32)
   local.get $0
   local.set $2
   local.get $1
   local.set $3
   block $~lib/internal/typedarray/TypedArray<f32>#get:length|inlined.4 (result i32)
    local.get $2
    local.set $4
    local.get $4
    i32.load offset=8
    i32.const 2
    i32.shr_u
   end
   local.set $4
   local.get $2
   i32.load
   local.set $5
   local.get $2
   i32.load offset=4
   local.set $6
   block $break|0
    i32.const 0
    local.set $7
    loop $repeat|0
     local.get $7
     local.get $4
     i32.lt_s
     i32.eqz
     br_if $break|0
     block (result i32)
      i32.const 3
      global.set $~lib/argc
      block $~lib/internal/arraybuffer/LOAD<f32,f32>|inlined.5 (result f32)
       local.get $5
       local.set $10
       local.get $7
       local.set $9
       local.get $6
       local.set $8
       local.get $10
       local.get $9
       i32.const 2
       i32.shl
       i32.add
       local.get $8
       i32.add
       f32.load offset=8
      end
      local.get $7
      local.get $2
      local.get $3
      call_indirect (type $fiii)
     end
     i32.const 0
     i32.ne
     if
      i32.const 1
      br $~lib/internal/typedarray/SOME<Float32Array,f32>|inlined.0
     end
     local.get $7
     i32.const 1
     i32.add
     local.set $7
     br $repeat|0
     unreachable
    end
    unreachable
   end
   i32.const 0
  end
 )
 (func $std/typedarray/testArraySome<Float32Array,f32>~anonymous|54 (; 202 ;) (type $fiii) (param $0 f32) (param $1 i32) (param $2 i32) (result i32)
  local.get $0
  f32.const 0
  f32.eq
 )
 (func $std/typedarray/testArraySome<Float32Array,f32> (; 203 ;) (type $_)
  (local $0 i32)
  (local $1 i32)
  (local $2 i32)
  i32.const 0
  i32.const 3
  call $~lib/typedarray/Float32Array#constructor
  local.set $0
  local.get $0
  i32.const 0
  f32.const 2
  call $~lib/internal/typedarray/TypedArray<f32>#__set
  local.get $0
  i32.const 1
  f32.const 4
  call $~lib/internal/typedarray/TypedArray<f32>#__set
  local.get $0
  i32.const 2
  f32.const 6
  call $~lib/internal/typedarray/TypedArray<f32>#__set
  local.get $0
  i32.const 53
  call $~lib/typedarray/Float32Array#some
  local.set $1
  local.get $1
  i32.const 0
  i32.ne
  i32.eqz
  if
   i32.const 0
   i32.const 8
   i32.const 335
   i32.const 2
   call $~lib/env/abort
   unreachable
  end
  local.get $0
  i32.const 54
  call $~lib/typedarray/Float32Array#some
  local.set $2
  local.get $2
  i32.const 0
  i32.ne
  i32.eqz
  i32.eqz
  if
   i32.const 0
   i32.const 8
   i32.const 338
   i32.const 2
   call $~lib/env/abort
   unreachable
  end
 )
 (func $std/typedarray/testArraySome<Float64Array,f64>~anonymous|55 (; 204 ;) (type $Fiii) (param $0 f64) (param $1 i32) (param $2 i32) (result i32)
  local.get $0
  f64.const 2
  f64.eq
 )
 (func $~lib/typedarray/Float64Array#some (; 205 ;) (type $iii) (param $0 i32) (param $1 i32) (result i32)
  (local $2 i32)
  (local $3 i32)
  (local $4 i32)
  (local $5 i32)
  (local $6 i32)
  (local $7 i32)
  (local $8 i32)
  (local $9 i32)
  (local $10 i32)
  block $~lib/internal/typedarray/SOME<Float64Array,f64>|inlined.0 (result i32)
   local.get $0
   local.set $2
   local.get $1
   local.set $3
   block $~lib/internal/typedarray/TypedArray<f64>#get:length|inlined.7 (result i32)
    local.get $2
    local.set $4
    local.get $4
    i32.load offset=8
    i32.const 3
    i32.shr_u
   end
   local.set $4
   local.get $2
   i32.load
   local.set $5
   local.get $2
   i32.load offset=4
   local.set $6
   block $break|0
    i32.const 0
    local.set $7
    loop $repeat|0
     local.get $7
     local.get $4
     i32.lt_s
     i32.eqz
     br_if $break|0
     block (result i32)
      i32.const 3
      global.set $~lib/argc
      block $~lib/internal/arraybuffer/LOAD<f64,f64>|inlined.17 (result f64)
       local.get $5
       local.set $10
       local.get $7
       local.set $9
       local.get $6
       local.set $8
       local.get $10
       local.get $9
       i32.const 3
       i32.shl
       i32.add
       local.get $8
       i32.add
       f64.load offset=8
      end
      local.get $7
      local.get $2
      local.get $3
      call_indirect (type $Fiii)
     end
     i32.const 0
     i32.ne
     if
      i32.const 1
      br $~lib/internal/typedarray/SOME<Float64Array,f64>|inlined.0
     end
     local.get $7
     i32.const 1
     i32.add
     local.set $7
     br $repeat|0
     unreachable
    end
    unreachable
   end
   i32.const 0
  end
 )
 (func $std/typedarray/testArraySome<Float64Array,f64>~anonymous|56 (; 206 ;) (type $Fiii) (param $0 f64) (param $1 i32) (param $2 i32) (result i32)
  local.get $0
  f64.const 0
  f64.eq
 )
 (func $std/typedarray/testArraySome<Float64Array,f64> (; 207 ;) (type $_)
  (local $0 i32)
  (local $1 i32)
  (local $2 i32)
  i32.const 0
  i32.const 3
  call $~lib/typedarray/Float64Array#constructor
  local.set $0
  local.get $0
  i32.const 0
  f64.const 2
  call $~lib/internal/typedarray/TypedArray<f64>#__set
  local.get $0
  i32.const 1
  f64.const 4
  call $~lib/internal/typedarray/TypedArray<f64>#__set
  local.get $0
  i32.const 2
  f64.const 6
  call $~lib/internal/typedarray/TypedArray<f64>#__set
  local.get $0
  i32.const 55
  call $~lib/typedarray/Float64Array#some
  local.set $1
  local.get $1
  i32.const 0
  i32.ne
  i32.eqz
  if
   i32.const 0
   i32.const 8
   i32.const 335
   i32.const 2
   call $~lib/env/abort
   unreachable
  end
  local.get $0
  i32.const 56
  call $~lib/typedarray/Float64Array#some
  local.set $2
  local.get $2
  i32.const 0
  i32.ne
  i32.eqz
  i32.eqz
  if
   i32.const 0
   i32.const 8
   i32.const 338
   i32.const 2
   call $~lib/env/abort
   unreachable
  end
 )
 (func $std/typedarray/testArrayFindIndex<Int8Array,i8>~anonymous|57 (; 208 ;) (type $iiii) (param $0 i32) (param $1 i32) (param $2 i32) (result i32)
  local.get $0
  i32.const 24
  i32.shl
  i32.const 24
  i32.shr_s
  i32.const 2
  i32.eq
 )
 (func $~lib/typedarray/Int8Array#findIndex (; 209 ;) (type $iii) (param $0 i32) (param $1 i32) (result i32)
  (local $2 i32)
  (local $3 i32)
  (local $4 i32)
  (local $5 i32)
  (local $6 i32)
  (local $7 i32)
  (local $8 i32)
  (local $9 i32)
  (local $10 i32)
  block $~lib/internal/typedarray/FIND_INDEX<Int8Array,i8>|inlined.0 (result i32)
   local.get $0
   local.set $2
   local.get $1
   local.set $3
   block $~lib/internal/typedarray/TypedArray<i8>#get:length|inlined.14 (result i32)
    local.get $2
    local.set $4
    local.get $4
    i32.load offset=8
    i32.const 0
    i32.shr_u
   end
   local.set $4
   local.get $2
   i32.load
   local.set $5
   local.get $2
   i32.load offset=4
   local.set $6
   block $break|0
    i32.const 0
    local.set $7
    loop $repeat|0
     local.get $7
     local.get $4
     i32.lt_s
     i32.eqz
     br_if $break|0
     block (result i32)
      i32.const 3
      global.set $~lib/argc
      block $~lib/internal/arraybuffer/LOAD<i8,i8>|inlined.8 (result i32)
       local.get $5
       local.set $10
       local.get $7
       local.set $9
       local.get $6
       local.set $8
       local.get $10
       local.get $9
       i32.const 0
       i32.shl
       i32.add
       local.get $8
       i32.add
       i32.load8_s offset=8
      end
      local.get $7
      local.get $2
      local.get $3
      call_indirect (type $iiii)
     end
     i32.const 0
     i32.ne
     if
      local.get $7
      br $~lib/internal/typedarray/FIND_INDEX<Int8Array,i8>|inlined.0
     end
     local.get $7
     i32.const 1
     i32.add
     local.set $7
     br $repeat|0
     unreachable
    end
    unreachable
   end
   i32.const -1
  end
 )
 (func $std/typedarray/testArrayFindIndex<Int8Array,i8>~anonymous|58 (; 210 ;) (type $iiii) (param $0 i32) (param $1 i32) (param $2 i32) (result i32)
  local.get $0
  i32.const 24
  i32.shl
  i32.const 24
  i32.shr_s
  i32.const 4
  i32.eq
 )
 (func $std/typedarray/testArrayFindIndex<Int8Array,i8> (; 211 ;) (type $_)
  (local $0 i32)
  (local $1 i32)
  (local $2 i32)
  i32.const 0
  i32.const 3
  call $~lib/typedarray/Int8Array#constructor
  local.set $0
  local.get $0
  i32.const 0
  i32.const 1
  call $~lib/internal/typedarray/TypedArray<i8>#__set
  local.get $0
  i32.const 1
  i32.const 2
  call $~lib/internal/typedarray/TypedArray<i8>#__set
  local.get $0
  i32.const 2
  i32.const 3
  call $~lib/internal/typedarray/TypedArray<i8>#__set
  local.get $0
  i32.const 57
  call $~lib/typedarray/Int8Array#findIndex
  local.set $1
  local.get $1
  i32.const 1
  i32.eq
  i32.eqz
  if
   i32.const 0
   i32.const 8
   i32.const 365
   i32.const 2
   call $~lib/env/abort
   unreachable
  end
  local.get $0
  i32.const 58
  call $~lib/typedarray/Int8Array#findIndex
  local.set $2
  local.get $2
  i32.const -1
  i32.eq
  i32.eqz
  if
   i32.const 0
   i32.const 8
   i32.const 368
   i32.const 2
   call $~lib/env/abort
   unreachable
  end
 )
 (func $std/typedarray/testArrayFindIndex<Uint8Array,u8>~anonymous|59 (; 212 ;) (type $iiii) (param $0 i32) (param $1 i32) (param $2 i32) (result i32)
  local.get $0
  i32.const 255
  i32.and
  i32.const 2
  i32.eq
 )
 (func $~lib/typedarray/Uint8Array#findIndex (; 213 ;) (type $iii) (param $0 i32) (param $1 i32) (result i32)
  (local $2 i32)
  (local $3 i32)
  (local $4 i32)
  (local $5 i32)
  (local $6 i32)
  (local $7 i32)
  (local $8 i32)
  (local $9 i32)
  (local $10 i32)
  block $~lib/internal/typedarray/FIND_INDEX<Uint8Array,u8>|inlined.0 (result i32)
   local.get $0
   local.set $2
   local.get $1
   local.set $3
   block $~lib/internal/typedarray/TypedArray<u8>#get:length|inlined.8 (result i32)
    local.get $2
    local.set $4
    local.get $4
    i32.load offset=8
    i32.const 0
    i32.shr_u
   end
   local.set $4
   local.get $2
   i32.load
   local.set $5
   local.get $2
   i32.load offset=4
   local.set $6
   block $break|0
    i32.const 0
    local.set $7
    loop $repeat|0
     local.get $7
     local.get $4
     i32.lt_s
     i32.eqz
     br_if $break|0
     block (result i32)
      i32.const 3
      global.set $~lib/argc
      block $~lib/internal/arraybuffer/LOAD<u8,u8>|inlined.10 (result i32)
       local.get $5
       local.set $10
       local.get $7
       local.set $9
       local.get $6
       local.set $8
       local.get $10
       local.get $9
       i32.const 0
       i32.shl
       i32.add
       local.get $8
       i32.add
       i32.load8_u offset=8
      end
      local.get $7
      local.get $2
      local.get $3
      call_indirect (type $iiii)
     end
     i32.const 0
     i32.ne
     if
      local.get $7
      br $~lib/internal/typedarray/FIND_INDEX<Uint8Array,u8>|inlined.0
     end
     local.get $7
     i32.const 1
     i32.add
     local.set $7
     br $repeat|0
     unreachable
    end
    unreachable
   end
   i32.const -1
  end
 )
 (func $std/typedarray/testArrayFindIndex<Uint8Array,u8>~anonymous|60 (; 214 ;) (type $iiii) (param $0 i32) (param $1 i32) (param $2 i32) (result i32)
  local.get $0
  i32.const 255
  i32.and
  i32.const 4
  i32.eq
 )
 (func $std/typedarray/testArrayFindIndex<Uint8Array,u8> (; 215 ;) (type $_)
  (local $0 i32)
  (local $1 i32)
  (local $2 i32)
  i32.const 0
  i32.const 3
  call $~lib/typedarray/Uint8Array#constructor
  local.set $0
  local.get $0
  i32.const 0
  i32.const 1
  call $~lib/internal/typedarray/TypedArray<u8>#__set
  local.get $0
  i32.const 1
  i32.const 2
  call $~lib/internal/typedarray/TypedArray<u8>#__set
  local.get $0
  i32.const 2
  i32.const 3
  call $~lib/internal/typedarray/TypedArray<u8>#__set
  local.get $0
  i32.const 59
  call $~lib/typedarray/Uint8Array#findIndex
  local.set $1
  local.get $1
  i32.const 1
  i32.eq
  i32.eqz
  if
   i32.const 0
   i32.const 8
   i32.const 365
   i32.const 2
   call $~lib/env/abort
   unreachable
  end
  local.get $0
  i32.const 60
  call $~lib/typedarray/Uint8Array#findIndex
  local.set $2
  local.get $2
  i32.const -1
  i32.eq
  i32.eqz
  if
   i32.const 0
   i32.const 8
   i32.const 368
   i32.const 2
   call $~lib/env/abort
   unreachable
  end
 )
 (func $std/typedarray/testArrayFindIndex<Uint8ClampedArray,u8>~anonymous|61 (; 216 ;) (type $iiii) (param $0 i32) (param $1 i32) (param $2 i32) (result i32)
  local.get $0
  i32.const 255
  i32.and
  i32.const 2
  i32.eq
 )
 (func $~lib/typedarray/Uint8ClampedArray#findIndex (; 217 ;) (type $iii) (param $0 i32) (param $1 i32) (result i32)
  (local $2 i32)
  (local $3 i32)
  (local $4 i32)
  (local $5 i32)
  (local $6 i32)
  (local $7 i32)
  (local $8 i32)
  (local $9 i32)
  (local $10 i32)
  block $~lib/internal/typedarray/FIND_INDEX<Uint8ClampedArray,u8>|inlined.0 (result i32)
   local.get $0
   local.set $2
   local.get $1
   local.set $3
   block $~lib/internal/typedarray/TypedArray<u8>#get:length|inlined.9 (result i32)
    local.get $2
    local.set $4
    local.get $4
    i32.load offset=8
    i32.const 0
    i32.shr_u
   end
   local.set $4
   local.get $2
   i32.load
   local.set $5
   local.get $2
   i32.load offset=4
   local.set $6
   block $break|0
    i32.const 0
    local.set $7
    loop $repeat|0
     local.get $7
     local.get $4
     i32.lt_s
     i32.eqz
     br_if $break|0
     block (result i32)
      i32.const 3
      global.set $~lib/argc
      block $~lib/internal/arraybuffer/LOAD<u8,u8>|inlined.12 (result i32)
       local.get $5
       local.set $10
       local.get $7
       local.set $9
       local.get $6
       local.set $8
       local.get $10
       local.get $9
       i32.const 0
       i32.shl
       i32.add
       local.get $8
       i32.add
       i32.load8_u offset=8
      end
      local.get $7
      local.get $2
      local.get $3
      call_indirect (type $iiii)
     end
     i32.const 0
     i32.ne
     if
      local.get $7
      br $~lib/internal/typedarray/FIND_INDEX<Uint8ClampedArray,u8>|inlined.0
     end
     local.get $7
     i32.const 1
     i32.add
     local.set $7
     br $repeat|0
     unreachable
    end
    unreachable
   end
   i32.const -1
  end
 )
 (func $std/typedarray/testArrayFindIndex<Uint8ClampedArray,u8>~anonymous|62 (; 218 ;) (type $iiii) (param $0 i32) (param $1 i32) (param $2 i32) (result i32)
  local.get $0
  i32.const 255
  i32.and
  i32.const 4
  i32.eq
 )
 (func $std/typedarray/testArrayFindIndex<Uint8ClampedArray,u8> (; 219 ;) (type $_)
  (local $0 i32)
  (local $1 i32)
  (local $2 i32)
  i32.const 0
  i32.const 3
  call $~lib/typedarray/Uint8ClampedArray#constructor
  local.set $0
  local.get $0
  i32.const 0
  i32.const 1
  call $~lib/typedarray/Uint8ClampedArray#__set
  local.get $0
  i32.const 1
  i32.const 2
  call $~lib/typedarray/Uint8ClampedArray#__set
  local.get $0
  i32.const 2
  i32.const 3
  call $~lib/typedarray/Uint8ClampedArray#__set
  local.get $0
  i32.const 61
  call $~lib/typedarray/Uint8ClampedArray#findIndex
  local.set $1
  local.get $1
  i32.const 1
  i32.eq
  i32.eqz
  if
   i32.const 0
   i32.const 8
   i32.const 365
   i32.const 2
   call $~lib/env/abort
   unreachable
  end
  local.get $0
  i32.const 62
  call $~lib/typedarray/Uint8ClampedArray#findIndex
  local.set $2
  local.get $2
  i32.const -1
  i32.eq
  i32.eqz
  if
   i32.const 0
   i32.const 8
   i32.const 368
   i32.const 2
   call $~lib/env/abort
   unreachable
  end
 )
 (func $std/typedarray/testArrayFindIndex<Int16Array,i16>~anonymous|63 (; 220 ;) (type $iiii) (param $0 i32) (param $1 i32) (param $2 i32) (result i32)
  local.get $0
  i32.const 16
  i32.shl
  i32.const 16
  i32.shr_s
  i32.const 2
  i32.eq
 )
 (func $~lib/typedarray/Int16Array#findIndex (; 221 ;) (type $iii) (param $0 i32) (param $1 i32) (result i32)
  (local $2 i32)
  (local $3 i32)
  (local $4 i32)
  (local $5 i32)
  (local $6 i32)
  (local $7 i32)
  (local $8 i32)
  (local $9 i32)
  (local $10 i32)
  block $~lib/internal/typedarray/FIND_INDEX<Int16Array,i16>|inlined.0 (result i32)
   local.get $0
   local.set $2
   local.get $1
   local.set $3
   block $~lib/internal/typedarray/TypedArray<i16>#get:length|inlined.5 (result i32)
    local.get $2
    local.set $4
    local.get $4
    i32.load offset=8
    i32.const 1
    i32.shr_u
   end
   local.set $4
   local.get $2
   i32.load
   local.set $5
   local.get $2
   i32.load offset=4
   local.set $6
   block $break|0
    i32.const 0
    local.set $7
    loop $repeat|0
     local.get $7
     local.get $4
     i32.lt_s
     i32.eqz
     br_if $break|0
     block (result i32)
      i32.const 3
      global.set $~lib/argc
      block $~lib/internal/arraybuffer/LOAD<i16,i16>|inlined.7 (result i32)
       local.get $5
       local.set $10
       local.get $7
       local.set $9
       local.get $6
       local.set $8
       local.get $10
       local.get $9
       i32.const 1
       i32.shl
       i32.add
       local.get $8
       i32.add
       i32.load16_s offset=8
      end
      local.get $7
      local.get $2
      local.get $3
      call_indirect (type $iiii)
     end
     i32.const 0
     i32.ne
     if
      local.get $7
      br $~lib/internal/typedarray/FIND_INDEX<Int16Array,i16>|inlined.0
     end
     local.get $7
     i32.const 1
     i32.add
     local.set $7
     br $repeat|0
     unreachable
    end
    unreachable
   end
   i32.const -1
  end
 )
 (func $std/typedarray/testArrayFindIndex<Int16Array,i16>~anonymous|64 (; 222 ;) (type $iiii) (param $0 i32) (param $1 i32) (param $2 i32) (result i32)
  local.get $0
  i32.const 16
  i32.shl
  i32.const 16
  i32.shr_s
  i32.const 4
  i32.eq
 )
 (func $std/typedarray/testArrayFindIndex<Int16Array,i16> (; 223 ;) (type $_)
  (local $0 i32)
  (local $1 i32)
  (local $2 i32)
  i32.const 0
  i32.const 3
  call $~lib/typedarray/Int16Array#constructor
  local.set $0
  local.get $0
  i32.const 0
  i32.const 1
  call $~lib/internal/typedarray/TypedArray<i16>#__set
  local.get $0
  i32.const 1
  i32.const 2
  call $~lib/internal/typedarray/TypedArray<i16>#__set
  local.get $0
  i32.const 2
  i32.const 3
  call $~lib/internal/typedarray/TypedArray<i16>#__set
  local.get $0
  i32.const 63
  call $~lib/typedarray/Int16Array#findIndex
  local.set $1
  local.get $1
  i32.const 1
  i32.eq
  i32.eqz
  if
   i32.const 0
   i32.const 8
   i32.const 365
   i32.const 2
   call $~lib/env/abort
   unreachable
  end
  local.get $0
  i32.const 64
  call $~lib/typedarray/Int16Array#findIndex
  local.set $2
  local.get $2
  i32.const -1
  i32.eq
  i32.eqz
  if
   i32.const 0
   i32.const 8
   i32.const 368
   i32.const 2
   call $~lib/env/abort
   unreachable
  end
 )
 (func $std/typedarray/testArrayFindIndex<Uint16Array,u16>~anonymous|65 (; 224 ;) (type $iiii) (param $0 i32) (param $1 i32) (param $2 i32) (result i32)
  local.get $0
  i32.const 65535
  i32.and
  i32.const 2
  i32.eq
 )
 (func $~lib/typedarray/Uint16Array#findIndex (; 225 ;) (type $iii) (param $0 i32) (param $1 i32) (result i32)
  (local $2 i32)
  (local $3 i32)
  (local $4 i32)
  (local $5 i32)
  (local $6 i32)
  (local $7 i32)
  (local $8 i32)
  (local $9 i32)
  (local $10 i32)
  block $~lib/internal/typedarray/FIND_INDEX<Uint16Array,u16>|inlined.0 (result i32)
   local.get $0
   local.set $2
   local.get $1
   local.set $3
   block $~lib/internal/typedarray/TypedArray<u16>#get:length|inlined.5 (result i32)
    local.get $2
    local.set $4
    local.get $4
    i32.load offset=8
    i32.const 1
    i32.shr_u
   end
   local.set $4
   local.get $2
   i32.load
   local.set $5
   local.get $2
   i32.load offset=4
   local.set $6
   block $break|0
    i32.const 0
    local.set $7
    loop $repeat|0
     local.get $7
     local.get $4
     i32.lt_s
     i32.eqz
     br_if $break|0
     block (result i32)
      i32.const 3
      global.set $~lib/argc
      block $~lib/internal/arraybuffer/LOAD<u16,u16>|inlined.7 (result i32)
       local.get $5
       local.set $10
       local.get $7
       local.set $9
       local.get $6
       local.set $8
       local.get $10
       local.get $9
       i32.const 1
       i32.shl
       i32.add
       local.get $8
       i32.add
       i32.load16_u offset=8
      end
      local.get $7
      local.get $2
      local.get $3
      call_indirect (type $iiii)
     end
     i32.const 0
     i32.ne
     if
      local.get $7
      br $~lib/internal/typedarray/FIND_INDEX<Uint16Array,u16>|inlined.0
     end
     local.get $7
     i32.const 1
     i32.add
     local.set $7
     br $repeat|0
     unreachable
    end
    unreachable
   end
   i32.const -1
  end
 )
 (func $std/typedarray/testArrayFindIndex<Uint16Array,u16>~anonymous|66 (; 226 ;) (type $iiii) (param $0 i32) (param $1 i32) (param $2 i32) (result i32)
  local.get $0
  i32.const 65535
  i32.and
  i32.const 4
  i32.eq
 )
 (func $std/typedarray/testArrayFindIndex<Uint16Array,u16> (; 227 ;) (type $_)
  (local $0 i32)
  (local $1 i32)
  (local $2 i32)
  i32.const 0
  i32.const 3
  call $~lib/typedarray/Uint16Array#constructor
  local.set $0
  local.get $0
  i32.const 0
  i32.const 1
  call $~lib/internal/typedarray/TypedArray<u16>#__set
  local.get $0
  i32.const 1
  i32.const 2
  call $~lib/internal/typedarray/TypedArray<u16>#__set
  local.get $0
  i32.const 2
  i32.const 3
  call $~lib/internal/typedarray/TypedArray<u16>#__set
  local.get $0
  i32.const 65
  call $~lib/typedarray/Uint16Array#findIndex
  local.set $1
  local.get $1
  i32.const 1
  i32.eq
  i32.eqz
  if
   i32.const 0
   i32.const 8
   i32.const 365
   i32.const 2
   call $~lib/env/abort
   unreachable
  end
  local.get $0
  i32.const 66
  call $~lib/typedarray/Uint16Array#findIndex
  local.set $2
  local.get $2
  i32.const -1
  i32.eq
  i32.eqz
  if
   i32.const 0
   i32.const 8
   i32.const 368
   i32.const 2
   call $~lib/env/abort
   unreachable
  end
 )
 (func $std/typedarray/testArrayFindIndex<Int32Array,i32>~anonymous|67 (; 228 ;) (type $iiii) (param $0 i32) (param $1 i32) (param $2 i32) (result i32)
  local.get $0
  i32.const 2
  i32.eq
 )
 (func $~lib/typedarray/Int32Array#findIndex (; 229 ;) (type $iii) (param $0 i32) (param $1 i32) (result i32)
  (local $2 i32)
  (local $3 i32)
  (local $4 i32)
  (local $5 i32)
  (local $6 i32)
  (local $7 i32)
  (local $8 i32)
  (local $9 i32)
  (local $10 i32)
  block $~lib/internal/typedarray/FIND_INDEX<Int32Array,i32>|inlined.0 (result i32)
   local.get $0
   local.set $2
   local.get $1
   local.set $3
   block $~lib/internal/typedarray/TypedArray<i32>#get:length|inlined.13 (result i32)
    local.get $2
    local.set $4
    local.get $4
    i32.load offset=8
    i32.const 2
    i32.shr_u
   end
   local.set $4
   local.get $2
   i32.load
   local.set $5
   local.get $2
   i32.load offset=4
   local.set $6
   block $break|0
    i32.const 0
    local.set $7
    loop $repeat|0
     local.get $7
     local.get $4
     i32.lt_s
     i32.eqz
     br_if $break|0
     block (result i32)
      i32.const 3
      global.set $~lib/argc
      block $~lib/internal/arraybuffer/LOAD<i32,i32>|inlined.8 (result i32)
       local.get $5
       local.set $10
       local.get $7
       local.set $9
       local.get $6
       local.set $8
       local.get $10
       local.get $9
       i32.const 2
       i32.shl
       i32.add
       local.get $8
       i32.add
       i32.load offset=8
      end
      local.get $7
      local.get $2
      local.get $3
      call_indirect (type $iiii)
     end
     i32.const 0
     i32.ne
     if
      local.get $7
      br $~lib/internal/typedarray/FIND_INDEX<Int32Array,i32>|inlined.0
     end
     local.get $7
     i32.const 1
     i32.add
     local.set $7
     br $repeat|0
     unreachable
    end
    unreachable
   end
   i32.const -1
  end
 )
 (func $std/typedarray/testArrayFindIndex<Int32Array,i32>~anonymous|68 (; 230 ;) (type $iiii) (param $0 i32) (param $1 i32) (param $2 i32) (result i32)
  local.get $0
  i32.const 4
  i32.eq
 )
 (func $std/typedarray/testArrayFindIndex<Int32Array,i32> (; 231 ;) (type $_)
  (local $0 i32)
  (local $1 i32)
  (local $2 i32)
  i32.const 0
  i32.const 3
  call $~lib/typedarray/Int32Array#constructor
  local.set $0
  local.get $0
  i32.const 0
  i32.const 1
  call $~lib/internal/typedarray/TypedArray<i32>#__set
  local.get $0
  i32.const 1
  i32.const 2
  call $~lib/internal/typedarray/TypedArray<i32>#__set
  local.get $0
  i32.const 2
  i32.const 3
  call $~lib/internal/typedarray/TypedArray<i32>#__set
  local.get $0
  i32.const 67
  call $~lib/typedarray/Int32Array#findIndex
  local.set $1
  local.get $1
  i32.const 1
  i32.eq
  i32.eqz
  if
   i32.const 0
   i32.const 8
   i32.const 365
   i32.const 2
   call $~lib/env/abort
   unreachable
  end
  local.get $0
  i32.const 68
  call $~lib/typedarray/Int32Array#findIndex
  local.set $2
  local.get $2
  i32.const -1
  i32.eq
  i32.eqz
  if
   i32.const 0
   i32.const 8
   i32.const 368
   i32.const 2
   call $~lib/env/abort
   unreachable
  end
 )
 (func $std/typedarray/testArrayFindIndex<Uint32Array,u32>~anonymous|69 (; 232 ;) (type $iiii) (param $0 i32) (param $1 i32) (param $2 i32) (result i32)
  local.get $0
  i32.const 2
  i32.eq
 )
 (func $~lib/typedarray/Uint32Array#findIndex (; 233 ;) (type $iii) (param $0 i32) (param $1 i32) (result i32)
  (local $2 i32)
  (local $3 i32)
  (local $4 i32)
  (local $5 i32)
  (local $6 i32)
  (local $7 i32)
  (local $8 i32)
  (local $9 i32)
  (local $10 i32)
  block $~lib/internal/typedarray/FIND_INDEX<Uint32Array,u32>|inlined.0 (result i32)
   local.get $0
   local.set $2
   local.get $1
   local.set $3
   block $~lib/internal/typedarray/TypedArray<u32>#get:length|inlined.5 (result i32)
    local.get $2
    local.set $4
    local.get $4
    i32.load offset=8
    i32.const 2
    i32.shr_u
   end
   local.set $4
   local.get $2
   i32.load
   local.set $5
   local.get $2
   i32.load offset=4
   local.set $6
   block $break|0
    i32.const 0
    local.set $7
    loop $repeat|0
     local.get $7
     local.get $4
     i32.lt_s
     i32.eqz
     br_if $break|0
     block (result i32)
      i32.const 3
      global.set $~lib/argc
      block $~lib/internal/arraybuffer/LOAD<u32,u32>|inlined.7 (result i32)
       local.get $5
       local.set $10
       local.get $7
       local.set $9
       local.get $6
       local.set $8
       local.get $10
       local.get $9
       i32.const 2
       i32.shl
       i32.add
       local.get $8
       i32.add
       i32.load offset=8
      end
      local.get $7
      local.get $2
      local.get $3
      call_indirect (type $iiii)
     end
     i32.const 0
     i32.ne
     if
      local.get $7
      br $~lib/internal/typedarray/FIND_INDEX<Uint32Array,u32>|inlined.0
     end
     local.get $7
     i32.const 1
     i32.add
     local.set $7
     br $repeat|0
     unreachable
    end
    unreachable
   end
   i32.const -1
  end
 )
 (func $std/typedarray/testArrayFindIndex<Uint32Array,u32>~anonymous|70 (; 234 ;) (type $iiii) (param $0 i32) (param $1 i32) (param $2 i32) (result i32)
  local.get $0
  i32.const 4
  i32.eq
 )
 (func $std/typedarray/testArrayFindIndex<Uint32Array,u32> (; 235 ;) (type $_)
  (local $0 i32)
  (local $1 i32)
  (local $2 i32)
  i32.const 0
  i32.const 3
  call $~lib/typedarray/Uint32Array#constructor
  local.set $0
  local.get $0
  i32.const 0
  i32.const 1
  call $~lib/internal/typedarray/TypedArray<u32>#__set
  local.get $0
  i32.const 1
  i32.const 2
  call $~lib/internal/typedarray/TypedArray<u32>#__set
  local.get $0
  i32.const 2
  i32.const 3
  call $~lib/internal/typedarray/TypedArray<u32>#__set
  local.get $0
  i32.const 69
  call $~lib/typedarray/Uint32Array#findIndex
  local.set $1
  local.get $1
  i32.const 1
  i32.eq
  i32.eqz
  if
   i32.const 0
   i32.const 8
   i32.const 365
   i32.const 2
   call $~lib/env/abort
   unreachable
  end
  local.get $0
  i32.const 70
  call $~lib/typedarray/Uint32Array#findIndex
  local.set $2
  local.get $2
  i32.const -1
  i32.eq
  i32.eqz
  if
   i32.const 0
   i32.const 8
   i32.const 368
   i32.const 2
   call $~lib/env/abort
   unreachable
  end
 )
 (func $std/typedarray/testArrayFindIndex<Int64Array,i64>~anonymous|71 (; 236 ;) (type $Iiii) (param $0 i64) (param $1 i32) (param $2 i32) (result i32)
  local.get $0
  i64.const 2
  i64.eq
 )
 (func $~lib/typedarray/Int64Array#findIndex (; 237 ;) (type $iii) (param $0 i32) (param $1 i32) (result i32)
  (local $2 i32)
  (local $3 i32)
  (local $4 i32)
  (local $5 i32)
  (local $6 i32)
  (local $7 i32)
  (local $8 i32)
  (local $9 i32)
  (local $10 i32)
  block $~lib/internal/typedarray/FIND_INDEX<Int64Array,i64>|inlined.0 (result i32)
   local.get $0
   local.set $2
   local.get $1
   local.set $3
   block $~lib/internal/typedarray/TypedArray<i64>#get:length|inlined.5 (result i32)
    local.get $2
    local.set $4
    local.get $4
    i32.load offset=8
    i32.const 3
    i32.shr_u
   end
   local.set $4
   local.get $2
   i32.load
   local.set $5
   local.get $2
   i32.load offset=4
   local.set $6
   block $break|0
    i32.const 0
    local.set $7
    loop $repeat|0
     local.get $7
     local.get $4
     i32.lt_s
     i32.eqz
     br_if $break|0
     block (result i32)
      i32.const 3
      global.set $~lib/argc
      block $~lib/internal/arraybuffer/LOAD<i64,i64>|inlined.7 (result i64)
       local.get $5
       local.set $10
       local.get $7
       local.set $9
       local.get $6
       local.set $8
       local.get $10
       local.get $9
       i32.const 3
       i32.shl
       i32.add
       local.get $8
       i32.add
       i64.load offset=8
      end
      local.get $7
      local.get $2
      local.get $3
      call_indirect (type $Iiii)
     end
     i32.const 0
     i32.ne
     if
      local.get $7
      br $~lib/internal/typedarray/FIND_INDEX<Int64Array,i64>|inlined.0
     end
     local.get $7
     i32.const 1
     i32.add
     local.set $7
     br $repeat|0
     unreachable
    end
    unreachable
   end
   i32.const -1
  end
 )
 (func $std/typedarray/testArrayFindIndex<Int64Array,i64>~anonymous|72 (; 238 ;) (type $Iiii) (param $0 i64) (param $1 i32) (param $2 i32) (result i32)
  local.get $0
  i64.const 4
  i64.eq
 )
 (func $std/typedarray/testArrayFindIndex<Int64Array,i64> (; 239 ;) (type $_)
  (local $0 i32)
  (local $1 i32)
  (local $2 i32)
  i32.const 0
  i32.const 3
  call $~lib/typedarray/Int64Array#constructor
  local.set $0
  local.get $0
  i32.const 0
  i64.const 1
  call $~lib/internal/typedarray/TypedArray<i64>#__set
  local.get $0
  i32.const 1
  i64.const 2
  call $~lib/internal/typedarray/TypedArray<i64>#__set
  local.get $0
  i32.const 2
  i64.const 3
  call $~lib/internal/typedarray/TypedArray<i64>#__set
  local.get $0
  i32.const 71
  call $~lib/typedarray/Int64Array#findIndex
  local.set $1
  local.get $1
  i32.const 1
  i32.eq
  i32.eqz
  if
   i32.const 0
   i32.const 8
   i32.const 365
   i32.const 2
   call $~lib/env/abort
   unreachable
  end
  local.get $0
  i32.const 72
  call $~lib/typedarray/Int64Array#findIndex
  local.set $2
  local.get $2
  i32.const -1
  i32.eq
  i32.eqz
  if
   i32.const 0
   i32.const 8
   i32.const 368
   i32.const 2
   call $~lib/env/abort
   unreachable
  end
 )
 (func $std/typedarray/testArrayFindIndex<Uint64Array,u64>~anonymous|73 (; 240 ;) (type $Iiii) (param $0 i64) (param $1 i32) (param $2 i32) (result i32)
  local.get $0
  i64.const 2
  i64.eq
 )
 (func $~lib/typedarray/Uint64Array#findIndex (; 241 ;) (type $iii) (param $0 i32) (param $1 i32) (result i32)
  (local $2 i32)
  (local $3 i32)
  (local $4 i32)
  (local $5 i32)
  (local $6 i32)
  (local $7 i32)
  (local $8 i32)
  (local $9 i32)
  (local $10 i32)
  block $~lib/internal/typedarray/FIND_INDEX<Uint64Array,u64>|inlined.0 (result i32)
   local.get $0
   local.set $2
   local.get $1
   local.set $3
   block $~lib/internal/typedarray/TypedArray<u64>#get:length|inlined.5 (result i32)
    local.get $2
    local.set $4
    local.get $4
    i32.load offset=8
    i32.const 3
    i32.shr_u
   end
   local.set $4
   local.get $2
   i32.load
   local.set $5
   local.get $2
   i32.load offset=4
   local.set $6
   block $break|0
    i32.const 0
    local.set $7
    loop $repeat|0
     local.get $7
     local.get $4
     i32.lt_s
     i32.eqz
     br_if $break|0
     block (result i32)
      i32.const 3
      global.set $~lib/argc
      block $~lib/internal/arraybuffer/LOAD<u64,u64>|inlined.7 (result i64)
       local.get $5
       local.set $10
       local.get $7
       local.set $9
       local.get $6
       local.set $8
       local.get $10
       local.get $9
       i32.const 3
       i32.shl
       i32.add
       local.get $8
       i32.add
       i64.load offset=8
      end
      local.get $7
      local.get $2
      local.get $3
      call_indirect (type $Iiii)
     end
     i32.const 0
     i32.ne
     if
      local.get $7
      br $~lib/internal/typedarray/FIND_INDEX<Uint64Array,u64>|inlined.0
     end
     local.get $7
     i32.const 1
     i32.add
     local.set $7
     br $repeat|0
     unreachable
    end
    unreachable
   end
   i32.const -1
  end
 )
 (func $std/typedarray/testArrayFindIndex<Uint64Array,u64>~anonymous|74 (; 242 ;) (type $Iiii) (param $0 i64) (param $1 i32) (param $2 i32) (result i32)
  local.get $0
  i64.const 4
  i64.eq
 )
 (func $std/typedarray/testArrayFindIndex<Uint64Array,u64> (; 243 ;) (type $_)
  (local $0 i32)
  (local $1 i32)
  (local $2 i32)
  i32.const 0
  i32.const 3
  call $~lib/typedarray/Uint64Array#constructor
  local.set $0
  local.get $0
  i32.const 0
  i64.const 1
  call $~lib/internal/typedarray/TypedArray<u64>#__set
  local.get $0
  i32.const 1
  i64.const 2
  call $~lib/internal/typedarray/TypedArray<u64>#__set
  local.get $0
  i32.const 2
  i64.const 3
  call $~lib/internal/typedarray/TypedArray<u64>#__set
  local.get $0
  i32.const 73
  call $~lib/typedarray/Uint64Array#findIndex
  local.set $1
  local.get $1
  i32.const 1
  i32.eq
  i32.eqz
  if
   i32.const 0
   i32.const 8
   i32.const 365
   i32.const 2
   call $~lib/env/abort
   unreachable
  end
  local.get $0
  i32.const 74
  call $~lib/typedarray/Uint64Array#findIndex
  local.set $2
  local.get $2
  i32.const -1
  i32.eq
  i32.eqz
  if
   i32.const 0
   i32.const 8
   i32.const 368
   i32.const 2
   call $~lib/env/abort
   unreachable
  end
 )
 (func $std/typedarray/testArrayFindIndex<Float32Array,f32>~anonymous|75 (; 244 ;) (type $fiii) (param $0 f32) (param $1 i32) (param $2 i32) (result i32)
  local.get $0
  f32.const 2
  f32.eq
 )
 (func $~lib/typedarray/Float32Array#findIndex (; 245 ;) (type $iii) (param $0 i32) (param $1 i32) (result i32)
  (local $2 i32)
  (local $3 i32)
  (local $4 i32)
  (local $5 i32)
  (local $6 i32)
  (local $7 i32)
  (local $8 i32)
  (local $9 i32)
  (local $10 i32)
  block $~lib/internal/typedarray/FIND_INDEX<Float32Array,f32>|inlined.0 (result i32)
   local.get $0
   local.set $2
   local.get $1
   local.set $3
   block $~lib/internal/typedarray/TypedArray<f32>#get:length|inlined.5 (result i32)
    local.get $2
    local.set $4
    local.get $4
    i32.load offset=8
    i32.const 2
    i32.shr_u
   end
   local.set $4
   local.get $2
   i32.load
   local.set $5
   local.get $2
   i32.load offset=4
   local.set $6
   block $break|0
    i32.const 0
    local.set $7
    loop $repeat|0
     local.get $7
     local.get $4
     i32.lt_s
     i32.eqz
     br_if $break|0
     block (result i32)
      i32.const 3
      global.set $~lib/argc
      block $~lib/internal/arraybuffer/LOAD<f32,f32>|inlined.7 (result f32)
       local.get $5
       local.set $10
       local.get $7
       local.set $9
       local.get $6
       local.set $8
       local.get $10
       local.get $9
       i32.const 2
       i32.shl
       i32.add
       local.get $8
       i32.add
       f32.load offset=8
      end
      local.get $7
      local.get $2
      local.get $3
      call_indirect (type $fiii)
     end
     i32.const 0
     i32.ne
     if
      local.get $7
      br $~lib/internal/typedarray/FIND_INDEX<Float32Array,f32>|inlined.0
     end
     local.get $7
     i32.const 1
     i32.add
     local.set $7
     br $repeat|0
     unreachable
    end
    unreachable
   end
   i32.const -1
  end
 )
 (func $std/typedarray/testArrayFindIndex<Float32Array,f32>~anonymous|76 (; 246 ;) (type $fiii) (param $0 f32) (param $1 i32) (param $2 i32) (result i32)
  local.get $0
  f32.const 4
  f32.eq
 )
 (func $std/typedarray/testArrayFindIndex<Float32Array,f32> (; 247 ;) (type $_)
  (local $0 i32)
  (local $1 i32)
  (local $2 i32)
  i32.const 0
  i32.const 3
  call $~lib/typedarray/Float32Array#constructor
  local.set $0
  local.get $0
  i32.const 0
  f32.const 1
  call $~lib/internal/typedarray/TypedArray<f32>#__set
  local.get $0
  i32.const 1
  f32.const 2
  call $~lib/internal/typedarray/TypedArray<f32>#__set
  local.get $0
  i32.const 2
  f32.const 3
  call $~lib/internal/typedarray/TypedArray<f32>#__set
  local.get $0
  i32.const 75
  call $~lib/typedarray/Float32Array#findIndex
  local.set $1
  local.get $1
  i32.const 1
  i32.eq
  i32.eqz
  if
   i32.const 0
   i32.const 8
   i32.const 365
   i32.const 2
   call $~lib/env/abort
   unreachable
  end
  local.get $0
  i32.const 76
  call $~lib/typedarray/Float32Array#findIndex
  local.set $2
  local.get $2
  i32.const -1
  i32.eq
  i32.eqz
  if
   i32.const 0
   i32.const 8
   i32.const 368
   i32.const 2
   call $~lib/env/abort
   unreachable
  end
 )
 (func $std/typedarray/testArrayFindIndex<Float64Array,f64>~anonymous|77 (; 248 ;) (type $Fiii) (param $0 f64) (param $1 i32) (param $2 i32) (result i32)
  local.get $0
  f64.const 2
  f64.eq
 )
 (func $~lib/typedarray/Float64Array#findIndex (; 249 ;) (type $iii) (param $0 i32) (param $1 i32) (result i32)
  (local $2 i32)
  (local $3 i32)
  (local $4 i32)
  (local $5 i32)
  (local $6 i32)
  (local $7 i32)
  (local $8 i32)
  (local $9 i32)
  (local $10 i32)
  block $~lib/internal/typedarray/FIND_INDEX<Float64Array,f64>|inlined.0 (result i32)
   local.get $0
   local.set $2
   local.get $1
   local.set $3
   block $~lib/internal/typedarray/TypedArray<f64>#get:length|inlined.8 (result i32)
    local.get $2
    local.set $4
    local.get $4
    i32.load offset=8
    i32.const 3
    i32.shr_u
   end
   local.set $4
   local.get $2
   i32.load
   local.set $5
   local.get $2
   i32.load offset=4
   local.set $6
   block $break|0
    i32.const 0
    local.set $7
    loop $repeat|0
     local.get $7
     local.get $4
     i32.lt_s
     i32.eqz
     br_if $break|0
     block (result i32)
      i32.const 3
      global.set $~lib/argc
      block $~lib/internal/arraybuffer/LOAD<f64,f64>|inlined.19 (result f64)
       local.get $5
       local.set $10
       local.get $7
       local.set $9
       local.get $6
       local.set $8
       local.get $10
       local.get $9
       i32.const 3
       i32.shl
       i32.add
       local.get $8
       i32.add
       f64.load offset=8
      end
      local.get $7
      local.get $2
      local.get $3
      call_indirect (type $Fiii)
     end
     i32.const 0
     i32.ne
     if
      local.get $7
      br $~lib/internal/typedarray/FIND_INDEX<Float64Array,f64>|inlined.0
     end
     local.get $7
     i32.const 1
     i32.add
     local.set $7
     br $repeat|0
     unreachable
    end
    unreachable
   end
   i32.const -1
  end
 )
 (func $std/typedarray/testArrayFindIndex<Float64Array,f64>~anonymous|78 (; 250 ;) (type $Fiii) (param $0 f64) (param $1 i32) (param $2 i32) (result i32)
  local.get $0
  f64.const 4
  f64.eq
 )
 (func $std/typedarray/testArrayFindIndex<Float64Array,f64> (; 251 ;) (type $_)
  (local $0 i32)
  (local $1 i32)
  (local $2 i32)
  i32.const 0
  i32.const 3
  call $~lib/typedarray/Float64Array#constructor
  local.set $0
  local.get $0
  i32.const 0
  f64.const 1
  call $~lib/internal/typedarray/TypedArray<f64>#__set
  local.get $0
  i32.const 1
  f64.const 2
  call $~lib/internal/typedarray/TypedArray<f64>#__set
  local.get $0
  i32.const 2
  f64.const 3
  call $~lib/internal/typedarray/TypedArray<f64>#__set
  local.get $0
  i32.const 77
  call $~lib/typedarray/Float64Array#findIndex
  local.set $1
  local.get $1
  i32.const 1
  i32.eq
  i32.eqz
  if
   i32.const 0
   i32.const 8
   i32.const 365
   i32.const 2
   call $~lib/env/abort
   unreachable
  end
  local.get $0
  i32.const 78
  call $~lib/typedarray/Float64Array#findIndex
  local.set $2
  local.get $2
  i32.const -1
  i32.eq
  i32.eqz
  if
   i32.const 0
   i32.const 8
   i32.const 368
   i32.const 2
   call $~lib/env/abort
   unreachable
  end
 )
 (func $std/typedarray/testArrayEvery<Int8Array,i8>~anonymous|79 (; 252 ;) (type $iiii) (param $0 i32) (param $1 i32) (param $2 i32) (result i32)
  local.get $0
  i32.const 24
  i32.shl
  i32.const 24
  i32.shr_s
  i32.const 2
  i32.rem_s
  i32.const 0
  i32.eq
 )
 (func $~lib/typedarray/Int8Array#every (; 253 ;) (type $iii) (param $0 i32) (param $1 i32) (result i32)
  (local $2 i32)
  (local $3 i32)
  (local $4 i32)
  (local $5 i32)
  (local $6 i32)
  (local $7 i32)
  (local $8 i32)
  (local $9 i32)
  (local $10 i32)
  block $~lib/internal/typedarray/EVERY<Int8Array,i8>|inlined.0 (result i32)
   local.get $0
   local.set $2
   local.get $1
   local.set $3
   block $~lib/internal/typedarray/TypedArray<i8>#get:length|inlined.15 (result i32)
    local.get $2
    local.set $4
    local.get $4
    i32.load offset=8
    i32.const 0
    i32.shr_u
   end
   local.set $4
   local.get $2
   i32.load
   local.set $5
   local.get $2
   i32.load offset=4
   local.set $6
   block $break|0
    i32.const 0
    local.set $7
    loop $repeat|0
     block $continue|0
      local.get $7
      local.get $4
      i32.lt_s
      i32.eqz
      br_if $break|0
      block
       block (result i32)
        i32.const 3
        global.set $~lib/argc
        block $~lib/internal/arraybuffer/LOAD<i8,i8>|inlined.10 (result i32)
         local.get $5
         local.set $10
         local.get $7
         local.set $9
         local.get $6
         local.set $8
         local.get $10
         local.get $9
         i32.const 0
         i32.shl
         i32.add
         local.get $8
         i32.add
         i32.load8_s offset=8
        end
        local.get $7
        local.get $2
        local.get $3
        call_indirect (type $iiii)
       end
       i32.const 0
       i32.ne
       if
        br $continue|0
       end
       i32.const 0
       br $~lib/internal/typedarray/EVERY<Int8Array,i8>|inlined.0
       unreachable
      end
      unreachable
     end
     local.get $7
     i32.const 1
     i32.add
     local.set $7
     br $repeat|0
     unreachable
    end
    unreachable
   end
   i32.const 1
  end
 )
 (func $std/typedarray/testArrayEvery<Int8Array,i8>~anonymous|80 (; 254 ;) (type $iiii) (param $0 i32) (param $1 i32) (param $2 i32) (result i32)
  local.get $0
  i32.const 24
  i32.shl
  i32.const 24
  i32.shr_s
  i32.const 2
  i32.eq
 )
 (func $std/typedarray/testArrayEvery<Int8Array,i8> (; 255 ;) (type $_)
  (local $0 i32)
  (local $1 i32)
  (local $2 i32)
  i32.const 0
  i32.const 3
  call $~lib/typedarray/Int8Array#constructor
  local.set $0
  local.get $0
  i32.const 0
  i32.const 2
  call $~lib/internal/typedarray/TypedArray<i8>#__set
  local.get $0
  i32.const 1
  i32.const 4
  call $~lib/internal/typedarray/TypedArray<i8>#__set
  local.get $0
  i32.const 2
  i32.const 6
  call $~lib/internal/typedarray/TypedArray<i8>#__set
  local.get $0
  i32.const 79
  call $~lib/typedarray/Int8Array#every
  local.set $1
  local.get $1
  i32.const 0
  i32.ne
  i32.eqz
  if
   i32.const 0
   i32.const 8
   i32.const 395
   i32.const 2
   call $~lib/env/abort
   unreachable
  end
  local.get $0
  i32.const 80
  call $~lib/typedarray/Int8Array#every
  local.set $2
  local.get $2
  i32.const 0
  i32.ne
  i32.eqz
  i32.eqz
  if
   i32.const 0
   i32.const 8
   i32.const 398
   i32.const 2
   call $~lib/env/abort
   unreachable
  end
 )
 (func $std/typedarray/testArrayEvery<Uint8Array,u8>~anonymous|81 (; 256 ;) (type $iiii) (param $0 i32) (param $1 i32) (param $2 i32) (result i32)
  local.get $0
  i32.const 255
  i32.and
  i32.const 2
  i32.rem_u
  i32.const 0
  i32.eq
 )
 (func $~lib/typedarray/Uint8Array#every (; 257 ;) (type $iii) (param $0 i32) (param $1 i32) (result i32)
  (local $2 i32)
  (local $3 i32)
  (local $4 i32)
  (local $5 i32)
  (local $6 i32)
  (local $7 i32)
  (local $8 i32)
  (local $9 i32)
  (local $10 i32)
  block $~lib/internal/typedarray/EVERY<Uint8Array,u8>|inlined.0 (result i32)
   local.get $0
   local.set $2
   local.get $1
   local.set $3
   block $~lib/internal/typedarray/TypedArray<u8>#get:length|inlined.10 (result i32)
    local.get $2
    local.set $4
    local.get $4
    i32.load offset=8
    i32.const 0
    i32.shr_u
   end
   local.set $4
   local.get $2
   i32.load
   local.set $5
   local.get $2
   i32.load offset=4
   local.set $6
   block $break|0
    i32.const 0
    local.set $7
    loop $repeat|0
     block $continue|0
      local.get $7
      local.get $4
      i32.lt_s
      i32.eqz
      br_if $break|0
      block
       block (result i32)
        i32.const 3
        global.set $~lib/argc
        block $~lib/internal/arraybuffer/LOAD<u8,u8>|inlined.14 (result i32)
         local.get $5
         local.set $10
         local.get $7
         local.set $9
         local.get $6
         local.set $8
         local.get $10
         local.get $9
         i32.const 0
         i32.shl
         i32.add
         local.get $8
         i32.add
         i32.load8_u offset=8
        end
        local.get $7
        local.get $2
        local.get $3
        call_indirect (type $iiii)
       end
       i32.const 0
       i32.ne
       if
        br $continue|0
       end
       i32.const 0
       br $~lib/internal/typedarray/EVERY<Uint8Array,u8>|inlined.0
       unreachable
      end
      unreachable
     end
     local.get $7
     i32.const 1
     i32.add
     local.set $7
     br $repeat|0
     unreachable
    end
    unreachable
   end
   i32.const 1
  end
 )
 (func $std/typedarray/testArrayEvery<Uint8Array,u8>~anonymous|82 (; 258 ;) (type $iiii) (param $0 i32) (param $1 i32) (param $2 i32) (result i32)
  local.get $0
  i32.const 255
  i32.and
  i32.const 2
  i32.eq
 )
 (func $std/typedarray/testArrayEvery<Uint8Array,u8> (; 259 ;) (type $_)
  (local $0 i32)
  (local $1 i32)
  (local $2 i32)
  i32.const 0
  i32.const 3
  call $~lib/typedarray/Uint8Array#constructor
  local.set $0
  local.get $0
  i32.const 0
  i32.const 2
  call $~lib/internal/typedarray/TypedArray<u8>#__set
  local.get $0
  i32.const 1
  i32.const 4
  call $~lib/internal/typedarray/TypedArray<u8>#__set
  local.get $0
  i32.const 2
  i32.const 6
  call $~lib/internal/typedarray/TypedArray<u8>#__set
  local.get $0
  i32.const 81
  call $~lib/typedarray/Uint8Array#every
  local.set $1
  local.get $1
  i32.const 0
  i32.ne
  i32.eqz
  if
   i32.const 0
   i32.const 8
   i32.const 395
   i32.const 2
   call $~lib/env/abort
   unreachable
  end
  local.get $0
  i32.const 82
  call $~lib/typedarray/Uint8Array#every
  local.set $2
  local.get $2
  i32.const 0
  i32.ne
  i32.eqz
  i32.eqz
  if
   i32.const 0
   i32.const 8
   i32.const 398
   i32.const 2
   call $~lib/env/abort
   unreachable
  end
 )
 (func $std/typedarray/testArrayEvery<Uint8ClampedArray,u8>~anonymous|83 (; 260 ;) (type $iiii) (param $0 i32) (param $1 i32) (param $2 i32) (result i32)
  local.get $0
  i32.const 255
  i32.and
  i32.const 2
  i32.rem_u
  i32.const 0
  i32.eq
 )
 (func $~lib/typedarray/Uint8ClampedArray#every (; 261 ;) (type $iii) (param $0 i32) (param $1 i32) (result i32)
  (local $2 i32)
  (local $3 i32)
  (local $4 i32)
  (local $5 i32)
  (local $6 i32)
  (local $7 i32)
  (local $8 i32)
  (local $9 i32)
  (local $10 i32)
  block $~lib/internal/typedarray/EVERY<Uint8ClampedArray,u8>|inlined.0 (result i32)
   local.get $0
   local.set $2
   local.get $1
   local.set $3
   block $~lib/internal/typedarray/TypedArray<u8>#get:length|inlined.11 (result i32)
    local.get $2
    local.set $4
    local.get $4
    i32.load offset=8
    i32.const 0
    i32.shr_u
   end
   local.set $4
   local.get $2
   i32.load
   local.set $5
   local.get $2
   i32.load offset=4
   local.set $6
   block $break|0
    i32.const 0
    local.set $7
    loop $repeat|0
     block $continue|0
      local.get $7
      local.get $4
      i32.lt_s
      i32.eqz
      br_if $break|0
      block
       block (result i32)
        i32.const 3
        global.set $~lib/argc
        block $~lib/internal/arraybuffer/LOAD<u8,u8>|inlined.16 (result i32)
         local.get $5
         local.set $10
         local.get $7
         local.set $9
         local.get $6
         local.set $8
         local.get $10
         local.get $9
         i32.const 0
         i32.shl
         i32.add
         local.get $8
         i32.add
         i32.load8_u offset=8
        end
        local.get $7
        local.get $2
        local.get $3
        call_indirect (type $iiii)
       end
       i32.const 0
       i32.ne
       if
        br $continue|0
       end
       i32.const 0
       br $~lib/internal/typedarray/EVERY<Uint8ClampedArray,u8>|inlined.0
       unreachable
      end
      unreachable
     end
     local.get $7
     i32.const 1
     i32.add
     local.set $7
     br $repeat|0
     unreachable
    end
    unreachable
   end
   i32.const 1
  end
 )
 (func $std/typedarray/testArrayEvery<Uint8ClampedArray,u8>~anonymous|84 (; 262 ;) (type $iiii) (param $0 i32) (param $1 i32) (param $2 i32) (result i32)
  local.get $0
  i32.const 255
  i32.and
  i32.const 2
  i32.eq
 )
 (func $std/typedarray/testArrayEvery<Uint8ClampedArray,u8> (; 263 ;) (type $_)
  (local $0 i32)
  (local $1 i32)
  (local $2 i32)
  i32.const 0
  i32.const 3
  call $~lib/typedarray/Uint8ClampedArray#constructor
  local.set $0
  local.get $0
  i32.const 0
  i32.const 2
  call $~lib/typedarray/Uint8ClampedArray#__set
  local.get $0
  i32.const 1
  i32.const 4
  call $~lib/typedarray/Uint8ClampedArray#__set
  local.get $0
  i32.const 2
  i32.const 6
  call $~lib/typedarray/Uint8ClampedArray#__set
  local.get $0
  i32.const 83
  call $~lib/typedarray/Uint8ClampedArray#every
  local.set $1
  local.get $1
  i32.const 0
  i32.ne
  i32.eqz
  if
   i32.const 0
   i32.const 8
   i32.const 395
   i32.const 2
   call $~lib/env/abort
   unreachable
  end
  local.get $0
  i32.const 84
  call $~lib/typedarray/Uint8ClampedArray#every
  local.set $2
  local.get $2
  i32.const 0
  i32.ne
  i32.eqz
  i32.eqz
  if
   i32.const 0
   i32.const 8
   i32.const 398
   i32.const 2
   call $~lib/env/abort
   unreachable
  end
 )
 (func $std/typedarray/testArrayEvery<Int16Array,i16>~anonymous|85 (; 264 ;) (type $iiii) (param $0 i32) (param $1 i32) (param $2 i32) (result i32)
  local.get $0
  i32.const 16
  i32.shl
  i32.const 16
  i32.shr_s
  i32.const 2
  i32.rem_s
  i32.const 0
  i32.eq
 )
 (func $~lib/typedarray/Int16Array#every (; 265 ;) (type $iii) (param $0 i32) (param $1 i32) (result i32)
  (local $2 i32)
  (local $3 i32)
  (local $4 i32)
  (local $5 i32)
  (local $6 i32)
  (local $7 i32)
  (local $8 i32)
  (local $9 i32)
  (local $10 i32)
  block $~lib/internal/typedarray/EVERY<Int16Array,i16>|inlined.0 (result i32)
   local.get $0
   local.set $2
   local.get $1
   local.set $3
   block $~lib/internal/typedarray/TypedArray<i16>#get:length|inlined.6 (result i32)
    local.get $2
    local.set $4
    local.get $4
    i32.load offset=8
    i32.const 1
    i32.shr_u
   end
   local.set $4
   local.get $2
   i32.load
   local.set $5
   local.get $2
   i32.load offset=4
   local.set $6
   block $break|0
    i32.const 0
    local.set $7
    loop $repeat|0
     block $continue|0
      local.get $7
      local.get $4
      i32.lt_s
      i32.eqz
      br_if $break|0
      block
       block (result i32)
        i32.const 3
        global.set $~lib/argc
        block $~lib/internal/arraybuffer/LOAD<i16,i16>|inlined.9 (result i32)
         local.get $5
         local.set $10
         local.get $7
         local.set $9
         local.get $6
         local.set $8
         local.get $10
         local.get $9
         i32.const 1
         i32.shl
         i32.add
         local.get $8
         i32.add
         i32.load16_s offset=8
        end
        local.get $7
        local.get $2
        local.get $3
        call_indirect (type $iiii)
       end
       i32.const 0
       i32.ne
       if
        br $continue|0
       end
       i32.const 0
       br $~lib/internal/typedarray/EVERY<Int16Array,i16>|inlined.0
       unreachable
      end
      unreachable
     end
     local.get $7
     i32.const 1
     i32.add
     local.set $7
     br $repeat|0
     unreachable
    end
    unreachable
   end
   i32.const 1
  end
 )
 (func $std/typedarray/testArrayEvery<Int16Array,i16>~anonymous|86 (; 266 ;) (type $iiii) (param $0 i32) (param $1 i32) (param $2 i32) (result i32)
  local.get $0
  i32.const 16
  i32.shl
  i32.const 16
  i32.shr_s
  i32.const 2
  i32.eq
 )
 (func $std/typedarray/testArrayEvery<Int16Array,i16> (; 267 ;) (type $_)
  (local $0 i32)
  (local $1 i32)
  (local $2 i32)
  i32.const 0
  i32.const 3
  call $~lib/typedarray/Int16Array#constructor
  local.set $0
  local.get $0
  i32.const 0
  i32.const 2
  call $~lib/internal/typedarray/TypedArray<i16>#__set
  local.get $0
  i32.const 1
  i32.const 4
  call $~lib/internal/typedarray/TypedArray<i16>#__set
  local.get $0
  i32.const 2
  i32.const 6
  call $~lib/internal/typedarray/TypedArray<i16>#__set
  local.get $0
  i32.const 85
  call $~lib/typedarray/Int16Array#every
  local.set $1
  local.get $1
  i32.const 0
  i32.ne
  i32.eqz
  if
   i32.const 0
   i32.const 8
   i32.const 395
   i32.const 2
   call $~lib/env/abort
   unreachable
  end
  local.get $0
  i32.const 86
  call $~lib/typedarray/Int16Array#every
  local.set $2
  local.get $2
  i32.const 0
  i32.ne
  i32.eqz
  i32.eqz
  if
   i32.const 0
   i32.const 8
   i32.const 398
   i32.const 2
   call $~lib/env/abort
   unreachable
  end
 )
 (func $std/typedarray/testArrayEvery<Uint16Array,u16>~anonymous|87 (; 268 ;) (type $iiii) (param $0 i32) (param $1 i32) (param $2 i32) (result i32)
  local.get $0
  i32.const 65535
  i32.and
  i32.const 2
  i32.rem_u
  i32.const 0
  i32.eq
 )
 (func $~lib/typedarray/Uint16Array#every (; 269 ;) (type $iii) (param $0 i32) (param $1 i32) (result i32)
  (local $2 i32)
  (local $3 i32)
  (local $4 i32)
  (local $5 i32)
  (local $6 i32)
  (local $7 i32)
  (local $8 i32)
  (local $9 i32)
  (local $10 i32)
  block $~lib/internal/typedarray/EVERY<Uint16Array,u16>|inlined.0 (result i32)
   local.get $0
   local.set $2
   local.get $1
   local.set $3
   block $~lib/internal/typedarray/TypedArray<u16>#get:length|inlined.6 (result i32)
    local.get $2
    local.set $4
    local.get $4
    i32.load offset=8
    i32.const 1
    i32.shr_u
   end
   local.set $4
   local.get $2
   i32.load
   local.set $5
   local.get $2
   i32.load offset=4
   local.set $6
   block $break|0
    i32.const 0
    local.set $7
    loop $repeat|0
     block $continue|0
      local.get $7
      local.get $4
      i32.lt_s
      i32.eqz
      br_if $break|0
      block
       block (result i32)
        i32.const 3
        global.set $~lib/argc
        block $~lib/internal/arraybuffer/LOAD<u16,u16>|inlined.9 (result i32)
         local.get $5
         local.set $10
         local.get $7
         local.set $9
         local.get $6
         local.set $8
         local.get $10
         local.get $9
         i32.const 1
         i32.shl
         i32.add
         local.get $8
         i32.add
         i32.load16_u offset=8
        end
        local.get $7
        local.get $2
        local.get $3
        call_indirect (type $iiii)
       end
       i32.const 0
       i32.ne
       if
        br $continue|0
       end
       i32.const 0
       br $~lib/internal/typedarray/EVERY<Uint16Array,u16>|inlined.0
       unreachable
      end
      unreachable
     end
     local.get $7
     i32.const 1
     i32.add
     local.set $7
     br $repeat|0
     unreachable
    end
    unreachable
   end
   i32.const 1
  end
 )
 (func $std/typedarray/testArrayEvery<Uint16Array,u16>~anonymous|88 (; 270 ;) (type $iiii) (param $0 i32) (param $1 i32) (param $2 i32) (result i32)
  local.get $0
  i32.const 65535
  i32.and
  i32.const 2
  i32.eq
 )
 (func $std/typedarray/testArrayEvery<Uint16Array,u16> (; 271 ;) (type $_)
  (local $0 i32)
  (local $1 i32)
  (local $2 i32)
  i32.const 0
  i32.const 3
  call $~lib/typedarray/Uint16Array#constructor
  local.set $0
  local.get $0
  i32.const 0
  i32.const 2
  call $~lib/internal/typedarray/TypedArray<u16>#__set
  local.get $0
  i32.const 1
  i32.const 4
  call $~lib/internal/typedarray/TypedArray<u16>#__set
  local.get $0
  i32.const 2
  i32.const 6
  call $~lib/internal/typedarray/TypedArray<u16>#__set
  local.get $0
  i32.const 87
  call $~lib/typedarray/Uint16Array#every
  local.set $1
  local.get $1
  i32.const 0
  i32.ne
  i32.eqz
  if
   i32.const 0
   i32.const 8
   i32.const 395
   i32.const 2
   call $~lib/env/abort
   unreachable
  end
  local.get $0
  i32.const 88
  call $~lib/typedarray/Uint16Array#every
  local.set $2
  local.get $2
  i32.const 0
  i32.ne
  i32.eqz
  i32.eqz
  if
   i32.const 0
   i32.const 8
   i32.const 398
   i32.const 2
   call $~lib/env/abort
   unreachable
  end
 )
 (func $std/typedarray/testArrayEvery<Int32Array,i32>~anonymous|89 (; 272 ;) (type $iiii) (param $0 i32) (param $1 i32) (param $2 i32) (result i32)
  local.get $0
  i32.const 2
  i32.rem_s
  i32.const 0
  i32.eq
 )
 (func $~lib/typedarray/Int32Array#every (; 273 ;) (type $iii) (param $0 i32) (param $1 i32) (result i32)
  (local $2 i32)
  (local $3 i32)
  (local $4 i32)
  (local $5 i32)
  (local $6 i32)
  (local $7 i32)
  (local $8 i32)
  (local $9 i32)
  (local $10 i32)
  block $~lib/internal/typedarray/EVERY<Int32Array,i32>|inlined.0 (result i32)
   local.get $0
   local.set $2
   local.get $1
   local.set $3
   block $~lib/internal/typedarray/TypedArray<i32>#get:length|inlined.14 (result i32)
    local.get $2
    local.set $4
    local.get $4
    i32.load offset=8
    i32.const 2
    i32.shr_u
   end
   local.set $4
   local.get $2
   i32.load
   local.set $5
   local.get $2
   i32.load offset=4
   local.set $6
   block $break|0
    i32.const 0
    local.set $7
    loop $repeat|0
     block $continue|0
      local.get $7
      local.get $4
      i32.lt_s
      i32.eqz
      br_if $break|0
      block
       block (result i32)
        i32.const 3
        global.set $~lib/argc
        block $~lib/internal/arraybuffer/LOAD<i32,i32>|inlined.10 (result i32)
         local.get $5
         local.set $10
         local.get $7
         local.set $9
         local.get $6
         local.set $8
         local.get $10
         local.get $9
         i32.const 2
         i32.shl
         i32.add
         local.get $8
         i32.add
         i32.load offset=8
        end
        local.get $7
        local.get $2
        local.get $3
        call_indirect (type $iiii)
       end
       i32.const 0
       i32.ne
       if
        br $continue|0
       end
       i32.const 0
       br $~lib/internal/typedarray/EVERY<Int32Array,i32>|inlined.0
       unreachable
      end
      unreachable
     end
     local.get $7
     i32.const 1
     i32.add
     local.set $7
     br $repeat|0
     unreachable
    end
    unreachable
   end
   i32.const 1
  end
 )
 (func $std/typedarray/testArrayEvery<Int32Array,i32>~anonymous|90 (; 274 ;) (type $iiii) (param $0 i32) (param $1 i32) (param $2 i32) (result i32)
  local.get $0
  i32.const 2
  i32.eq
 )
 (func $std/typedarray/testArrayEvery<Int32Array,i32> (; 275 ;) (type $_)
  (local $0 i32)
  (local $1 i32)
  (local $2 i32)
  i32.const 0
  i32.const 3
  call $~lib/typedarray/Int32Array#constructor
  local.set $0
  local.get $0
  i32.const 0
  i32.const 2
  call $~lib/internal/typedarray/TypedArray<i32>#__set
  local.get $0
  i32.const 1
  i32.const 4
  call $~lib/internal/typedarray/TypedArray<i32>#__set
  local.get $0
  i32.const 2
  i32.const 6
  call $~lib/internal/typedarray/TypedArray<i32>#__set
  local.get $0
  i32.const 89
  call $~lib/typedarray/Int32Array#every
  local.set $1
  local.get $1
  i32.const 0
  i32.ne
  i32.eqz
  if
   i32.const 0
   i32.const 8
   i32.const 395
   i32.const 2
   call $~lib/env/abort
   unreachable
  end
  local.get $0
  i32.const 90
  call $~lib/typedarray/Int32Array#every
  local.set $2
  local.get $2
  i32.const 0
  i32.ne
  i32.eqz
  i32.eqz
  if
   i32.const 0
   i32.const 8
   i32.const 398
   i32.const 2
   call $~lib/env/abort
   unreachable
  end
 )
 (func $std/typedarray/testArrayEvery<Uint32Array,u32>~anonymous|91 (; 276 ;) (type $iiii) (param $0 i32) (param $1 i32) (param $2 i32) (result i32)
  local.get $0
  i32.const 2
  i32.rem_u
  i32.const 0
  i32.eq
 )
 (func $~lib/typedarray/Uint32Array#every (; 277 ;) (type $iii) (param $0 i32) (param $1 i32) (result i32)
  (local $2 i32)
  (local $3 i32)
  (local $4 i32)
  (local $5 i32)
  (local $6 i32)
  (local $7 i32)
  (local $8 i32)
  (local $9 i32)
  (local $10 i32)
  block $~lib/internal/typedarray/EVERY<Uint32Array,u32>|inlined.0 (result i32)
   local.get $0
   local.set $2
   local.get $1
   local.set $3
   block $~lib/internal/typedarray/TypedArray<u32>#get:length|inlined.6 (result i32)
    local.get $2
    local.set $4
    local.get $4
    i32.load offset=8
    i32.const 2
    i32.shr_u
   end
   local.set $4
   local.get $2
   i32.load
   local.set $5
   local.get $2
   i32.load offset=4
   local.set $6
   block $break|0
    i32.const 0
    local.set $7
    loop $repeat|0
     block $continue|0
      local.get $7
      local.get $4
      i32.lt_s
      i32.eqz
      br_if $break|0
      block
       block (result i32)
        i32.const 3
        global.set $~lib/argc
        block $~lib/internal/arraybuffer/LOAD<u32,u32>|inlined.9 (result i32)
         local.get $5
         local.set $10
         local.get $7
         local.set $9
         local.get $6
         local.set $8
         local.get $10
         local.get $9
         i32.const 2
         i32.shl
         i32.add
         local.get $8
         i32.add
         i32.load offset=8
        end
        local.get $7
        local.get $2
        local.get $3
        call_indirect (type $iiii)
       end
       i32.const 0
       i32.ne
       if
        br $continue|0
       end
       i32.const 0
       br $~lib/internal/typedarray/EVERY<Uint32Array,u32>|inlined.0
       unreachable
      end
      unreachable
     end
     local.get $7
     i32.const 1
     i32.add
     local.set $7
     br $repeat|0
     unreachable
    end
    unreachable
   end
   i32.const 1
  end
 )
 (func $std/typedarray/testArrayEvery<Uint32Array,u32>~anonymous|92 (; 278 ;) (type $iiii) (param $0 i32) (param $1 i32) (param $2 i32) (result i32)
  local.get $0
  i32.const 2
  i32.eq
 )
 (func $std/typedarray/testArrayEvery<Uint32Array,u32> (; 279 ;) (type $_)
  (local $0 i32)
  (local $1 i32)
  (local $2 i32)
  i32.const 0
  i32.const 3
  call $~lib/typedarray/Uint32Array#constructor
  local.set $0
  local.get $0
  i32.const 0
  i32.const 2
  call $~lib/internal/typedarray/TypedArray<u32>#__set
  local.get $0
  i32.const 1
  i32.const 4
  call $~lib/internal/typedarray/TypedArray<u32>#__set
  local.get $0
  i32.const 2
  i32.const 6
  call $~lib/internal/typedarray/TypedArray<u32>#__set
  local.get $0
  i32.const 91
  call $~lib/typedarray/Uint32Array#every
  local.set $1
  local.get $1
  i32.const 0
  i32.ne
  i32.eqz
  if
   i32.const 0
   i32.const 8
   i32.const 395
   i32.const 2
   call $~lib/env/abort
   unreachable
  end
  local.get $0
  i32.const 92
  call $~lib/typedarray/Uint32Array#every
  local.set $2
  local.get $2
  i32.const 0
  i32.ne
  i32.eqz
  i32.eqz
  if
   i32.const 0
   i32.const 8
   i32.const 398
   i32.const 2
   call $~lib/env/abort
   unreachable
  end
 )
 (func $std/typedarray/testArrayEvery<Int64Array,i64>~anonymous|93 (; 280 ;) (type $Iiii) (param $0 i64) (param $1 i32) (param $2 i32) (result i32)
  local.get $0
  i64.const 2
  i64.rem_s
  i64.const 0
  i64.eq
 )
 (func $~lib/typedarray/Int64Array#every (; 281 ;) (type $iii) (param $0 i32) (param $1 i32) (result i32)
  (local $2 i32)
  (local $3 i32)
  (local $4 i32)
  (local $5 i32)
  (local $6 i32)
  (local $7 i32)
  (local $8 i32)
  (local $9 i32)
  (local $10 i32)
  block $~lib/internal/typedarray/EVERY<Int64Array,i64>|inlined.0 (result i32)
   local.get $0
   local.set $2
   local.get $1
   local.set $3
   block $~lib/internal/typedarray/TypedArray<i64>#get:length|inlined.6 (result i32)
    local.get $2
    local.set $4
    local.get $4
    i32.load offset=8
    i32.const 3
    i32.shr_u
   end
   local.set $4
   local.get $2
   i32.load
   local.set $5
   local.get $2
   i32.load offset=4
   local.set $6
   block $break|0
    i32.const 0
    local.set $7
    loop $repeat|0
     block $continue|0
      local.get $7
      local.get $4
      i32.lt_s
      i32.eqz
      br_if $break|0
      block
       block (result i32)
        i32.const 3
        global.set $~lib/argc
        block $~lib/internal/arraybuffer/LOAD<i64,i64>|inlined.9 (result i64)
         local.get $5
         local.set $10
         local.get $7
         local.set $9
         local.get $6
         local.set $8
         local.get $10
         local.get $9
         i32.const 3
         i32.shl
         i32.add
         local.get $8
         i32.add
         i64.load offset=8
        end
        local.get $7
        local.get $2
        local.get $3
        call_indirect (type $Iiii)
       end
       i32.const 0
       i32.ne
       if
        br $continue|0
       end
       i32.const 0
       br $~lib/internal/typedarray/EVERY<Int64Array,i64>|inlined.0
       unreachable
      end
      unreachable
     end
     local.get $7
     i32.const 1
     i32.add
     local.set $7
     br $repeat|0
     unreachable
    end
    unreachable
   end
   i32.const 1
  end
 )
 (func $std/typedarray/testArrayEvery<Int64Array,i64>~anonymous|94 (; 282 ;) (type $Iiii) (param $0 i64) (param $1 i32) (param $2 i32) (result i32)
  local.get $0
  i64.const 2
  i64.eq
 )
 (func $std/typedarray/testArrayEvery<Int64Array,i64> (; 283 ;) (type $_)
  (local $0 i32)
  (local $1 i32)
  (local $2 i32)
  i32.const 0
  i32.const 3
  call $~lib/typedarray/Int64Array#constructor
  local.set $0
  local.get $0
  i32.const 0
  i64.const 2
  call $~lib/internal/typedarray/TypedArray<i64>#__set
  local.get $0
  i32.const 1
  i64.const 4
  call $~lib/internal/typedarray/TypedArray<i64>#__set
  local.get $0
  i32.const 2
  i64.const 6
  call $~lib/internal/typedarray/TypedArray<i64>#__set
  local.get $0
  i32.const 93
  call $~lib/typedarray/Int64Array#every
  local.set $1
  local.get $1
  i32.const 0
  i32.ne
  i32.eqz
  if
   i32.const 0
   i32.const 8
   i32.const 395
   i32.const 2
   call $~lib/env/abort
   unreachable
  end
  local.get $0
  i32.const 94
  call $~lib/typedarray/Int64Array#every
  local.set $2
  local.get $2
  i32.const 0
  i32.ne
  i32.eqz
  i32.eqz
  if
   i32.const 0
   i32.const 8
   i32.const 398
   i32.const 2
   call $~lib/env/abort
   unreachable
  end
 )
 (func $std/typedarray/testArrayEvery<Uint64Array,u64>~anonymous|95 (; 284 ;) (type $Iiii) (param $0 i64) (param $1 i32) (param $2 i32) (result i32)
  local.get $0
  i64.const 2
  i64.rem_u
  i64.const 0
  i64.eq
 )
 (func $~lib/typedarray/Uint64Array#every (; 285 ;) (type $iii) (param $0 i32) (param $1 i32) (result i32)
  (local $2 i32)
  (local $3 i32)
  (local $4 i32)
  (local $5 i32)
  (local $6 i32)
  (local $7 i32)
  (local $8 i32)
  (local $9 i32)
  (local $10 i32)
  block $~lib/internal/typedarray/EVERY<Uint64Array,u64>|inlined.0 (result i32)
   local.get $0
   local.set $2
   local.get $1
   local.set $3
   block $~lib/internal/typedarray/TypedArray<u64>#get:length|inlined.6 (result i32)
    local.get $2
    local.set $4
    local.get $4
    i32.load offset=8
    i32.const 3
    i32.shr_u
   end
   local.set $4
   local.get $2
   i32.load
   local.set $5
   local.get $2
   i32.load offset=4
   local.set $6
   block $break|0
    i32.const 0
    local.set $7
    loop $repeat|0
     block $continue|0
      local.get $7
      local.get $4
      i32.lt_s
      i32.eqz
      br_if $break|0
      block
       block (result i32)
        i32.const 3
        global.set $~lib/argc
        block $~lib/internal/arraybuffer/LOAD<u64,u64>|inlined.9 (result i64)
         local.get $5
         local.set $10
         local.get $7
         local.set $9
         local.get $6
         local.set $8
         local.get $10
         local.get $9
         i32.const 3
         i32.shl
         i32.add
         local.get $8
         i32.add
         i64.load offset=8
        end
        local.get $7
        local.get $2
        local.get $3
        call_indirect (type $Iiii)
       end
       i32.const 0
       i32.ne
       if
        br $continue|0
       end
       i32.const 0
       br $~lib/internal/typedarray/EVERY<Uint64Array,u64>|inlined.0
       unreachable
      end
      unreachable
     end
     local.get $7
     i32.const 1
     i32.add
     local.set $7
     br $repeat|0
     unreachable
    end
    unreachable
   end
   i32.const 1
  end
 )
 (func $std/typedarray/testArrayEvery<Uint64Array,u64>~anonymous|96 (; 286 ;) (type $Iiii) (param $0 i64) (param $1 i32) (param $2 i32) (result i32)
  local.get $0
  i64.const 2
  i64.eq
 )
 (func $std/typedarray/testArrayEvery<Uint64Array,u64> (; 287 ;) (type $_)
  (local $0 i32)
  (local $1 i32)
  (local $2 i32)
  i32.const 0
  i32.const 3
  call $~lib/typedarray/Uint64Array#constructor
  local.set $0
  local.get $0
  i32.const 0
  i64.const 2
  call $~lib/internal/typedarray/TypedArray<u64>#__set
  local.get $0
  i32.const 1
  i64.const 4
  call $~lib/internal/typedarray/TypedArray<u64>#__set
  local.get $0
  i32.const 2
  i64.const 6
  call $~lib/internal/typedarray/TypedArray<u64>#__set
  local.get $0
  i32.const 95
  call $~lib/typedarray/Uint64Array#every
  local.set $1
  local.get $1
  i32.const 0
  i32.ne
  i32.eqz
  if
   i32.const 0
   i32.const 8
   i32.const 395
   i32.const 2
   call $~lib/env/abort
   unreachable
  end
  local.get $0
  i32.const 96
  call $~lib/typedarray/Uint64Array#every
  local.set $2
  local.get $2
  i32.const 0
  i32.ne
  i32.eqz
  i32.eqz
  if
   i32.const 0
   i32.const 8
   i32.const 398
   i32.const 2
   call $~lib/env/abort
   unreachable
  end
 )
 (func $~lib/math/NativeMathf.mod (; 288 ;) (type $fff) (param $0 f32) (param $1 f32) (result f32)
  (local $2 i32)
  (local $3 i32)
  (local $4 i32)
  (local $5 i32)
  (local $6 i32)
  (local $7 i32)
  (local $8 i32)
  (local $9 f32)
  (local $10 i32)
  (local $11 i32)
  local.get $0
  i32.reinterpret_f32
  local.set $2
  local.get $1
  i32.reinterpret_f32
  local.set $3
  local.get $2
  i32.const 23
  i32.shr_u
  i32.const 255
  i32.and
  local.set $4
  local.get $3
  i32.const 23
  i32.shr_u
  i32.const 255
  i32.and
  local.set $5
  local.get $2
  i32.const -2147483648
  i32.and
  local.set $6
  local.get $3
  i32.const 1
  i32.shl
  local.set $7
  local.get $7
  i32.const 0
  i32.eq
  local.tee $8
  if (result i32)
   local.get $8
  else   
   local.get $4
   i32.const 255
   i32.eq
  end
  local.tee $8
  if (result i32)
   local.get $8
  else   
   local.get $1
   local.set $9
   local.get $9
   local.get $9
   f32.ne
  end
  i32.const 0
  i32.ne
  if
   local.get $0
   local.get $1
   f32.mul
   local.set $9
   local.get $9
   local.get $9
   f32.div
   return
  end
  local.get $2
  i32.const 1
  i32.shl
  local.set $10
  local.get $10
  local.get $7
  i32.le_u
  if
   local.get $10
   local.get $7
   i32.eq
   if
    f32.const 0
    local.get $0
    f32.mul
    return
   end
   local.get $0
   return
  end
  local.get $4
  i32.eqz
  if
   local.get $4
   local.get $2
   i32.const 9
   i32.shl
   i32.clz
   i32.sub
   local.set $4
   local.get $2
   i32.const 0
   local.get $4
   i32.sub
   i32.const 1
   i32.add
   i32.shl
   local.set $2
  else   
   local.get $2
   i32.const -1
   i32.const 9
   i32.shr_u
   i32.and
   local.set $2
   local.get $2
   i32.const 1
   i32.const 23
   i32.shl
   i32.or
   local.set $2
  end
  local.get $5
  i32.eqz
  if
   local.get $5
   local.get $3
   i32.const 9
   i32.shl
   i32.clz
   i32.sub
   local.set $5
   local.get $3
   i32.const 0
   local.get $5
   i32.sub
   i32.const 1
   i32.add
   i32.shl
   local.set $3
  else   
   local.get $3
   i32.const -1
   i32.const 9
   i32.shr_u
   i32.and
   local.set $3
   local.get $3
   i32.const 1
   i32.const 23
   i32.shl
   i32.or
   local.set $3
  end
  block $break|0
   loop $continue|0
    local.get $4
    local.get $5
    i32.gt_s
    if
     block
      local.get $2
      local.get $3
      i32.ge_u
      if
       local.get $2
       local.get $3
       i32.eq
       if
        f32.const 0
        local.get $0
        f32.mul
        return
       end
       local.get $2
       local.get $3
       i32.sub
       local.set $2
      end
      local.get $2
      i32.const 1
      i32.shl
      local.set $2
      local.get $4
      i32.const 1
      i32.sub
      local.set $4
     end
     br $continue|0
    end
   end
  end
  local.get $2
  local.get $3
  i32.ge_u
  if
   local.get $2
   local.get $3
   i32.eq
   if
    f32.const 0
    local.get $0
    f32.mul
    return
   end
   local.get $2
   local.get $3
   i32.sub
   local.set $2
  end
  local.get $2
  i32.const 8
  i32.shl
  i32.clz
  local.set $11
  local.get $4
  local.get $11
  i32.sub
  local.set $4
  local.get $2
  local.get $11
  i32.shl
  local.set $2
  local.get $4
  i32.const 0
  i32.gt_s
  if
   local.get $2
   i32.const 1
   i32.const 23
   i32.shl
   i32.sub
   local.set $2
   local.get $2
   local.get $4
   i32.const 23
   i32.shl
   i32.or
   local.set $2
  else   
   local.get $2
   i32.const 0
   local.get $4
   i32.sub
   i32.const 1
   i32.add
   i32.shr_u
   local.set $2
  end
  local.get $2
  local.get $6
  i32.or
  local.set $2
  local.get $2
  f32.reinterpret_i32
 )
 (func $std/typedarray/testArrayEvery<Float32Array,f32>~anonymous|97 (; 289 ;) (type $fiii) (param $0 f32) (param $1 i32) (param $2 i32) (result i32)
  local.get $0
  f32.const 2
  call $~lib/math/NativeMathf.mod
  f32.const 0
  f32.eq
 )
 (func $~lib/typedarray/Float32Array#every (; 290 ;) (type $iii) (param $0 i32) (param $1 i32) (result i32)
  (local $2 i32)
  (local $3 i32)
  (local $4 i32)
  (local $5 i32)
  (local $6 i32)
  (local $7 i32)
  (local $8 i32)
  (local $9 i32)
  (local $10 i32)
  block $~lib/internal/typedarray/EVERY<Float32Array,f32>|inlined.0 (result i32)
   local.get $0
   local.set $2
   local.get $1
   local.set $3
   block $~lib/internal/typedarray/TypedArray<f32>#get:length|inlined.6 (result i32)
    local.get $2
    local.set $4
    local.get $4
    i32.load offset=8
    i32.const 2
    i32.shr_u
   end
   local.set $4
   local.get $2
   i32.load
   local.set $5
   local.get $2
   i32.load offset=4
   local.set $6
   block $break|0
    i32.const 0
    local.set $7
    loop $repeat|0
     block $continue|0
      local.get $7
      local.get $4
      i32.lt_s
      i32.eqz
      br_if $break|0
      block
       block (result i32)
        i32.const 3
        global.set $~lib/argc
        block $~lib/internal/arraybuffer/LOAD<f32,f32>|inlined.9 (result f32)
         local.get $5
         local.set $10
         local.get $7
         local.set $9
         local.get $6
         local.set $8
         local.get $10
         local.get $9
         i32.const 2
         i32.shl
         i32.add
         local.get $8
         i32.add
         f32.load offset=8
        end
        local.get $7
        local.get $2
        local.get $3
        call_indirect (type $fiii)
       end
       i32.const 0
       i32.ne
       if
        br $continue|0
       end
       i32.const 0
       br $~lib/internal/typedarray/EVERY<Float32Array,f32>|inlined.0
       unreachable
      end
      unreachable
     end
     local.get $7
     i32.const 1
     i32.add
     local.set $7
     br $repeat|0
     unreachable
    end
    unreachable
   end
   i32.const 1
  end
 )
 (func $std/typedarray/testArrayEvery<Float32Array,f32>~anonymous|98 (; 291 ;) (type $fiii) (param $0 f32) (param $1 i32) (param $2 i32) (result i32)
  local.get $0
  f32.const 2
  f32.eq
 )
 (func $std/typedarray/testArrayEvery<Float32Array,f32> (; 292 ;) (type $_)
  (local $0 i32)
  (local $1 i32)
  (local $2 i32)
  i32.const 0
  i32.const 3
  call $~lib/typedarray/Float32Array#constructor
  local.set $0
  local.get $0
  i32.const 0
  f32.const 2
  call $~lib/internal/typedarray/TypedArray<f32>#__set
  local.get $0
  i32.const 1
  f32.const 4
  call $~lib/internal/typedarray/TypedArray<f32>#__set
  local.get $0
  i32.const 2
  f32.const 6
  call $~lib/internal/typedarray/TypedArray<f32>#__set
  local.get $0
  i32.const 97
  call $~lib/typedarray/Float32Array#every
  local.set $1
  local.get $1
  i32.const 0
  i32.ne
  i32.eqz
  if
   i32.const 0
   i32.const 8
   i32.const 395
   i32.const 2
   call $~lib/env/abort
   unreachable
  end
  local.get $0
  i32.const 98
  call $~lib/typedarray/Float32Array#every
  local.set $2
  local.get $2
  i32.const 0
  i32.ne
  i32.eqz
  i32.eqz
  if
   i32.const 0
   i32.const 8
   i32.const 398
   i32.const 2
   call $~lib/env/abort
   unreachable
  end
 )
 (func $~lib/math/NativeMath.mod (; 293 ;) (type $FFF) (param $0 f64) (param $1 f64) (result f64)
  (local $2 i64)
  (local $3 i64)
  (local $4 i64)
  (local $5 i64)
  (local $6 i64)
  (local $7 i64)
  (local $8 i32)
  (local $9 f64)
  (local $10 i64)
  (local $11 i64)
  local.get $0
  i64.reinterpret_f64
  local.set $2
  local.get $1
  i64.reinterpret_f64
  local.set $3
  local.get $2
  i64.const 52
  i64.shr_u
  i64.const 2047
  i64.and
  local.set $4
  local.get $3
  i64.const 52
  i64.shr_u
  i64.const 2047
  i64.and
  local.set $5
  local.get $2
  i64.const 63
  i64.shr_u
  local.set $6
  local.get $3
  i64.const 1
  i64.shl
  local.set $7
  local.get $7
  i64.const 0
  i64.eq
  local.tee $8
  if (result i32)
   local.get $8
  else   
   local.get $4
   i64.const 2047
   i64.eq
  end
  local.tee $8
  if (result i32)
   local.get $8
  else   
   local.get $1
   local.set $9
   local.get $9
   local.get $9
   f64.ne
  end
  i32.const 0
  i32.ne
  if
   local.get $0
   local.get $1
   f64.mul
   local.set $9
   local.get $9
   local.get $9
   f64.div
   return
  end
  local.get $2
  i64.const 1
  i64.shl
  local.set $10
  local.get $10
  local.get $7
  i64.le_u
  if
   local.get $10
   local.get $7
   i64.eq
   if
    f64.const 0
    local.get $0
    f64.mul
    return
   end
   local.get $0
   return
  end
  local.get $4
  i64.eqz
  if
   local.get $4
   local.get $2
   i64.const 12
   i64.shl
   i64.clz
   i64.sub
   local.set $4
   local.get $2
   i64.const 0
   local.get $4
   i64.sub
   i64.const 1
   i64.add
   i64.shl
   local.set $2
  else   
   local.get $2
   i64.const -1
   i64.const 12
   i64.shr_u
   i64.and
   local.set $2
   local.get $2
   i64.const 1
   i64.const 52
   i64.shl
   i64.or
   local.set $2
  end
  local.get $5
  i64.eqz
  if
   local.get $5
   local.get $3
   i64.const 12
   i64.shl
   i64.clz
   i64.sub
   local.set $5
   local.get $3
   i64.const 0
   local.get $5
   i64.sub
   i64.const 1
   i64.add
   i64.shl
   local.set $3
  else   
   local.get $3
   i64.const -1
   i64.const 12
   i64.shr_u
   i64.and
   local.set $3
   local.get $3
   i64.const 1
   i64.const 52
   i64.shl
   i64.or
   local.set $3
  end
  block $break|0
   loop $continue|0
    local.get $4
    local.get $5
    i64.gt_s
    if
     block
      local.get $2
      local.get $3
      i64.ge_u
      if
       local.get $2
       local.get $3
       i64.eq
       if
        f64.const 0
        local.get $0
        f64.mul
        return
       end
       local.get $2
       local.get $3
       i64.sub
       local.set $2
      end
      local.get $2
      i64.const 1
      i64.shl
      local.set $2
      local.get $4
      i64.const 1
      i64.sub
      local.set $4
     end
     br $continue|0
    end
   end
  end
  local.get $2
  local.get $3
  i64.ge_u
  if
   local.get $2
   local.get $3
   i64.eq
   if
    f64.const 0
    local.get $0
    f64.mul
    return
   end
   local.get $2
   local.get $3
   i64.sub
   local.set $2
  end
  local.get $2
  i64.const 11
  i64.shl
  i64.clz
  local.set $11
  local.get $4
  local.get $11
  i64.sub
  local.set $4
  local.get $2
  local.get $11
  i64.shl
  local.set $2
  local.get $4
  i64.const 0
  i64.gt_s
  if
   local.get $2
   i64.const 1
   i64.const 52
   i64.shl
   i64.sub
   local.set $2
   local.get $2
   local.get $4
   i64.const 52
   i64.shl
   i64.or
   local.set $2
  else   
   local.get $2
   i64.const 0
   local.get $4
   i64.sub
   i64.const 1
   i64.add
   i64.shr_u
   local.set $2
  end
  local.get $2
  local.get $6
  i64.const 63
  i64.shl
  i64.or
  local.set $2
  local.get $2
  f64.reinterpret_i64
 )
 (func $std/typedarray/testArrayEvery<Float64Array,f64>~anonymous|99 (; 294 ;) (type $Fiii) (param $0 f64) (param $1 i32) (param $2 i32) (result i32)
  local.get $0
  f64.const 2
  call $~lib/math/NativeMath.mod
  f64.const 0
  f64.eq
 )
 (func $~lib/typedarray/Float64Array#every (; 295 ;) (type $iii) (param $0 i32) (param $1 i32) (result i32)
  (local $2 i32)
  (local $3 i32)
  (local $4 i32)
  (local $5 i32)
  (local $6 i32)
  (local $7 i32)
  (local $8 i32)
  (local $9 i32)
  (local $10 i32)
  block $~lib/internal/typedarray/EVERY<Float64Array,f64>|inlined.0 (result i32)
   local.get $0
   local.set $2
   local.get $1
   local.set $3
   block $~lib/internal/typedarray/TypedArray<f64>#get:length|inlined.9 (result i32)
    local.get $2
    local.set $4
    local.get $4
    i32.load offset=8
    i32.const 3
    i32.shr_u
   end
   local.set $4
   local.get $2
   i32.load
   local.set $5
   local.get $2
   i32.load offset=4
   local.set $6
   block $break|0
    i32.const 0
    local.set $7
    loop $repeat|0
     block $continue|0
      local.get $7
      local.get $4
      i32.lt_s
      i32.eqz
      br_if $break|0
      block
       block (result i32)
        i32.const 3
        global.set $~lib/argc
        block $~lib/internal/arraybuffer/LOAD<f64,f64>|inlined.21 (result f64)
         local.get $5
         local.set $10
         local.get $7
         local.set $9
         local.get $6
         local.set $8
         local.get $10
         local.get $9
         i32.const 3
         i32.shl
         i32.add
         local.get $8
         i32.add
         f64.load offset=8
        end
        local.get $7
        local.get $2
        local.get $3
        call_indirect (type $Fiii)
       end
       i32.const 0
       i32.ne
       if
        br $continue|0
       end
       i32.const 0
       br $~lib/internal/typedarray/EVERY<Float64Array,f64>|inlined.0
       unreachable
      end
      unreachable
     end
     local.get $7
     i32.const 1
     i32.add
     local.set $7
     br $repeat|0
     unreachable
    end
    unreachable
   end
   i32.const 1
  end
 )
 (func $std/typedarray/testArrayEvery<Float64Array,f64>~anonymous|100 (; 296 ;) (type $Fiii) (param $0 f64) (param $1 i32) (param $2 i32) (result i32)
  local.get $0
  f64.const 2
  f64.eq
 )
 (func $std/typedarray/testArrayEvery<Float64Array,f64> (; 297 ;) (type $_)
  (local $0 i32)
  (local $1 i32)
  (local $2 i32)
  i32.const 0
  i32.const 3
  call $~lib/typedarray/Float64Array#constructor
  local.set $0
  local.get $0
  i32.const 0
  f64.const 2
  call $~lib/internal/typedarray/TypedArray<f64>#__set
  local.get $0
  i32.const 1
  f64.const 4
  call $~lib/internal/typedarray/TypedArray<f64>#__set
  local.get $0
  i32.const 2
  f64.const 6
  call $~lib/internal/typedarray/TypedArray<f64>#__set
  local.get $0
  i32.const 99
  call $~lib/typedarray/Float64Array#every
  local.set $1
  local.get $1
  i32.const 0
  i32.ne
  i32.eqz
  if
   i32.const 0
   i32.const 8
   i32.const 395
   i32.const 2
   call $~lib/env/abort
   unreachable
  end
  local.get $0
  i32.const 100
  call $~lib/typedarray/Float64Array#every
  local.set $2
  local.get $2
  i32.const 0
  i32.ne
  i32.eqz
  i32.eqz
  if
   i32.const 0
   i32.const 8
   i32.const 398
   i32.const 2
   call $~lib/env/abort
   unreachable
  end
 )
<<<<<<< HEAD
 (func $start (; 298 ;) (type $_)
=======
 (func $start:std/typedarray (; 298 ;) (type $_)
>>>>>>> 6b495f71
  (local $0 i32)
  global.get $~lib/typedarray/Int8Array.BYTES_PER_ELEMENT
  i32.const 1
  i32.eq
  i32.eqz
  if
   i32.const 0
   i32.const 8
   i32.const 1
   i32.const 0
   call $~lib/env/abort
   unreachable
  end
  global.get $~lib/typedarray/Uint8Array.BYTES_PER_ELEMENT
  i32.const 1
  i32.eq
  i32.eqz
  if
   i32.const 0
   i32.const 8
   i32.const 2
   i32.const 0
   call $~lib/env/abort
   unreachable
  end
  global.get $~lib/typedarray/Uint8ClampedArray.BYTES_PER_ELEMENT
  i32.const 1
  i32.eq
  i32.eqz
  if
   i32.const 0
   i32.const 8
   i32.const 3
   i32.const 0
   call $~lib/env/abort
   unreachable
  end
  global.get $~lib/typedarray/Int16Array.BYTES_PER_ELEMENT
  i32.const 2
  i32.eq
  i32.eqz
  if
   i32.const 0
   i32.const 8
   i32.const 4
   i32.const 0
   call $~lib/env/abort
   unreachable
  end
  global.get $~lib/typedarray/Uint16Array.BYTES_PER_ELEMENT
  i32.const 2
  i32.eq
  i32.eqz
  if
   i32.const 0
   i32.const 8
   i32.const 5
   i32.const 0
   call $~lib/env/abort
   unreachable
  end
  global.get $~lib/typedarray/Int32Array.BYTES_PER_ELEMENT
  i32.const 4
  i32.eq
  i32.eqz
  if
   i32.const 0
   i32.const 8
   i32.const 6
   i32.const 0
   call $~lib/env/abort
   unreachable
  end
  global.get $~lib/typedarray/Uint32Array.BYTES_PER_ELEMENT
  i32.const 4
  i32.eq
  i32.eqz
  if
   i32.const 0
   i32.const 8
   i32.const 7
   i32.const 0
   call $~lib/env/abort
   unreachable
  end
  global.get $~lib/typedarray/Int64Array.BYTES_PER_ELEMENT
  i32.const 8
  i32.eq
  i32.eqz
  if
   i32.const 0
   i32.const 8
   i32.const 8
   i32.const 0
   call $~lib/env/abort
   unreachable
  end
  global.get $~lib/typedarray/Uint64Array.BYTES_PER_ELEMENT
  i32.const 8
  i32.eq
  i32.eqz
  if
   i32.const 0
   i32.const 8
   i32.const 9
   i32.const 0
   call $~lib/env/abort
   unreachable
  end
  global.get $~lib/typedarray/Float32Array.BYTES_PER_ELEMENT
  i32.const 4
  i32.eq
  i32.eqz
  if
   i32.const 0
   i32.const 8
   i32.const 10
   i32.const 0
   call $~lib/env/abort
   unreachable
  end
  global.get $~lib/typedarray/Float64Array.BYTES_PER_ELEMENT
  i32.const 8
  i32.eq
  i32.eqz
  if
   i32.const 0
   i32.const 8
   i32.const 11
   i32.const 0
   call $~lib/env/abort
   unreachable
  end
  call $start:~lib/allocator/arena
  i32.const 0
  call $std/typedarray/testInstantiate
  i32.const 5
  call $std/typedarray/testInstantiate
  i32.const 0
  i32.const 3
  call $~lib/typedarray/Int32Array#constructor
  global.set $std/typedarray/arr
  global.get $std/typedarray/arr
  i32.const 0
  i32.const 1
  call $~lib/internal/typedarray/TypedArray<i32>#__set
  global.get $std/typedarray/arr
  i32.const 1
  i32.const 2
  call $~lib/internal/typedarray/TypedArray<i32>#__set
  global.get $std/typedarray/arr
  i32.const 2
  i32.const 3
  call $~lib/internal/typedarray/TypedArray<i32>#__set
  block $~lib/internal/typedarray/TypedArray<i32>#get:length|inlined.1 (result i32)
   global.get $std/typedarray/arr
   local.set $0
   local.get $0
   i32.load offset=8
   i32.const 2
   i32.shr_u
  end
  i32.const 3
  i32.eq
  i32.eqz
  if
   i32.const 0
   i32.const 8
   i32.const 96
   i32.const 0
   call $~lib/env/abort
   unreachable
  end
  global.get $std/typedarray/arr
  i32.load offset=4
  i32.const 0
  i32.eq
  i32.eqz
  if
   i32.const 0
   i32.const 8
   i32.const 97
   i32.const 0
   call $~lib/env/abort
   unreachable
  end
  global.get $std/typedarray/arr
  i32.load offset=8
  i32.const 3
  i32.const 4
  i32.mul
  i32.eq
  i32.eqz
  if
   i32.const 0
   i32.const 8
   i32.const 98
   i32.const 0
   call $~lib/env/abort
   unreachable
  end
  global.get $std/typedarray/arr
  i32.const 0
  call $~lib/internal/typedarray/TypedArray<i32>#__get
  i32.const 1
  i32.eq
  i32.eqz
  if
   i32.const 0
   i32.const 8
   i32.const 99
   i32.const 0
   call $~lib/env/abort
   unreachable
  end
  global.get $std/typedarray/arr
  i32.const 1
  call $~lib/internal/typedarray/TypedArray<i32>#__get
  i32.const 2
  i32.eq
  i32.eqz
  if
   i32.const 0
   i32.const 8
   i32.const 100
   i32.const 0
   call $~lib/env/abort
   unreachable
  end
  global.get $std/typedarray/arr
  i32.const 2
  call $~lib/internal/typedarray/TypedArray<i32>#__get
  i32.const 3
  i32.eq
  i32.eqz
  if
   i32.const 0
   i32.const 8
   i32.const 101
   i32.const 0
   call $~lib/env/abort
   unreachable
  end
  global.get $std/typedarray/arr
  i32.const 1
  i32.const 2
  call $~lib/typedarray/Int32Array#subarray
  global.set $std/typedarray/arr
  block $~lib/internal/typedarray/TypedArray<i32>#get:length|inlined.3 (result i32)
   global.get $std/typedarray/arr
   local.set $0
   local.get $0
   i32.load offset=8
   i32.const 2
   i32.shr_u
  end
  i32.const 1
  i32.eq
  i32.eqz
  if
   i32.const 0
   i32.const 8
   i32.const 104
   i32.const 0
   call $~lib/env/abort
   unreachable
  end
  global.get $std/typedarray/arr
  i32.load offset=4
  i32.const 1
  i32.const 4
  i32.mul
  i32.eq
  i32.eqz
  if
   i32.const 0
   i32.const 8
   i32.const 105
   i32.const 0
   call $~lib/env/abort
   unreachable
  end
  global.get $std/typedarray/arr
  i32.load offset=8
  i32.const 1
  i32.const 4
  i32.mul
  i32.eq
  i32.eqz
  if
   i32.const 0
   i32.const 8
   i32.const 106
   i32.const 0
   call $~lib/env/abort
   unreachable
  end
  global.get $std/typedarray/arr
  i32.const 0
  call $~lib/internal/typedarray/TypedArray<i32>#__get
  i32.const 2
  i32.eq
  i32.eqz
  if
   i32.const 0
   i32.const 8
   i32.const 107
   i32.const 0
   call $~lib/env/abort
   unreachable
  end
  i32.const 0
  i32.const 8
  call $~lib/typedarray/Float64Array#constructor
  global.set $std/typedarray/af64
  global.get $std/typedarray/af64
  i32.const 0
  f64.const 1
  call $~lib/internal/typedarray/TypedArray<f64>#__set
  global.get $std/typedarray/af64
  i32.const 1
  f64.const 2
  call $~lib/internal/typedarray/TypedArray<f64>#__set
  global.get $std/typedarray/af64
  i32.const 2
  f64.const 7
  call $~lib/internal/typedarray/TypedArray<f64>#__set
  global.get $std/typedarray/af64
  i32.const 3
  f64.const 6
  call $~lib/internal/typedarray/TypedArray<f64>#__set
  global.get $std/typedarray/af64
  i32.const 4
  f64.const 5
  call $~lib/internal/typedarray/TypedArray<f64>#__set
  global.get $std/typedarray/af64
  i32.const 5
  f64.const 4
  call $~lib/internal/typedarray/TypedArray<f64>#__set
  global.get $std/typedarray/af64
  i32.const 6
  f64.const 3
  call $~lib/internal/typedarray/TypedArray<f64>#__set
  global.get $std/typedarray/af64
  i32.const 7
  f64.const 8
  call $~lib/internal/typedarray/TypedArray<f64>#__set
  global.get $std/typedarray/af64
  i32.const 2
  i32.const 6
  call $~lib/typedarray/Float64Array#subarray
  global.set $std/typedarray/af64
  block $~lib/internal/typedarray/TypedArray<f64>#get:length|inlined.2 (result i32)
   global.get $std/typedarray/af64
   local.set $0
   local.get $0
   i32.load offset=8
   i32.const 3
   i32.shr_u
  end
  i32.const 4
  i32.eq
  i32.eqz
  if
   i32.const 0
   i32.const 8
   i32.const 121
   i32.const 0
   call $~lib/env/abort
   unreachable
  end
  global.get $std/typedarray/af64
  i32.load offset=4
  i32.const 2
  i32.const 8
  i32.mul
  i32.eq
  i32.eqz
  if
   i32.const 0
   i32.const 8
   i32.const 122
   i32.const 0
   call $~lib/env/abort
   unreachable
  end
  global.get $std/typedarray/af64
  i32.load offset=8
  i32.const 4
  i32.const 8
  i32.mul
  i32.eq
  i32.eqz
  if
   i32.const 0
   i32.const 8
   i32.const 123
   i32.const 0
   call $~lib/env/abort
   unreachable
  end
  block (result i32)
   i32.const 0
   global.set $~lib/argc
   global.get $std/typedarray/af64
   i32.const 0
   call $~lib/typedarray/Float64Array#sort|trampoline
  end
  drop
  global.get $std/typedarray/af64
  i32.const 0
  call $~lib/internal/typedarray/TypedArray<f64>#__get
  f64.const 4
  f64.eq
  local.tee $0
  if (result i32)
   global.get $std/typedarray/af64
   i32.const 1
   call $~lib/internal/typedarray/TypedArray<f64>#__get
   f64.const 5
   f64.eq
  else   
   local.get $0
  end
  local.tee $0
  if (result i32)
   global.get $std/typedarray/af64
   i32.const 2
   call $~lib/internal/typedarray/TypedArray<f64>#__get
   f64.const 6
   f64.eq
  else   
   local.get $0
  end
  local.tee $0
  if (result i32)
   global.get $std/typedarray/af64
   i32.const 3
   call $~lib/internal/typedarray/TypedArray<f64>#__get
   f64.const 7
   f64.eq
  else   
   local.get $0
  end
  i32.eqz
  if
   i32.const 0
   i32.const 8
   i32.const 125
   i32.const 0
   call $~lib/env/abort
   unreachable
  end
  i32.const 0
  i32.const 3
  call $~lib/typedarray/Uint8ClampedArray#constructor
  global.set $std/typedarray/clampedArr
  global.get $std/typedarray/clampedArr
  i32.const 0
  i32.const -32
  call $~lib/typedarray/Uint8ClampedArray#__set
  global.get $std/typedarray/clampedArr
  i32.const 1
  i32.const 2
  call $~lib/typedarray/Uint8ClampedArray#__set
  global.get $std/typedarray/clampedArr
  i32.const 2
  i32.const 256
  call $~lib/typedarray/Uint8ClampedArray#__set
  global.get $std/typedarray/clampedArr
  i32.const 0
  call $~lib/internal/typedarray/TypedArray<u8>#__get
  i32.const 255
  i32.and
  i32.const 0
  i32.eq
  i32.eqz
  if
   i32.const 0
   i32.const 8
   i32.const 132
   i32.const 0
   call $~lib/env/abort
   unreachable
  end
  global.get $std/typedarray/clampedArr
  i32.const 1
  call $~lib/internal/typedarray/TypedArray<u8>#__get
  i32.const 255
  i32.and
  i32.const 2
  i32.eq
  i32.eqz
  if
   i32.const 0
   i32.const 8
   i32.const 133
   i32.const 0
   call $~lib/env/abort
   unreachable
  end
  global.get $std/typedarray/clampedArr
  i32.const 2
  call $~lib/internal/typedarray/TypedArray<u8>#__get
  i32.const 255
  i32.and
  i32.const 255
  i32.eq
  i32.eqz
  if
   i32.const 0
   i32.const 8
   i32.const 134
   i32.const 0
   call $~lib/env/abort
   unreachable
  end
  i32.const 0
  i32.const 5
  call $~lib/typedarray/Int8Array#constructor
  global.set $std/typedarray/arr8
  global.get $std/typedarray/arr8
  i32.const 0
  i32.const 1
  call $~lib/internal/typedarray/TypedArray<i8>#__set
  global.get $std/typedarray/arr8
  i32.const 1
  i32.const 2
  call $~lib/internal/typedarray/TypedArray<i8>#__set
  global.get $std/typedarray/arr8
  i32.const 2
  i32.const 3
  call $~lib/internal/typedarray/TypedArray<i8>#__set
  global.get $std/typedarray/arr8
  i32.const 3
  i32.const 4
  call $~lib/internal/typedarray/TypedArray<i8>#__set
  global.get $std/typedarray/arr8
  i32.const 4
  i32.const 5
  call $~lib/internal/typedarray/TypedArray<i8>#__set
  global.get $std/typedarray/arr8
  i32.const 1
  i32.const 1
  i32.const 3
  call $~lib/typedarray/Int8Array#fill
  drop
  global.get $std/typedarray/arr8
  i32.const 192
  call $std/typedarray/isInt8ArrayEqual
  i32.eqz
  if
   i32.const 0
   i32.const 8
   i32.const 144
   i32.const 0
   call $~lib/env/abort
   unreachable
  end
  block (result i32)
   i32.const 1
   global.set $~lib/argc
   global.get $std/typedarray/arr8
   i32.const 0
   i32.const 0
   i32.const 0
   call $~lib/typedarray/Int8Array#fill|trampoline
  end
  drop
  global.get $std/typedarray/arr8
  i32.const 216
  call $std/typedarray/isInt8ArrayEqual
  i32.eqz
  if
   i32.const 0
   i32.const 8
   i32.const 147
   i32.const 0
   call $~lib/env/abort
   unreachable
  end
  global.get $std/typedarray/arr8
  i32.const 1
  i32.const 0
  i32.const -3
  call $~lib/typedarray/Int8Array#fill
  drop
  global.get $std/typedarray/arr8
  i32.const 240
  call $std/typedarray/isInt8ArrayEqual
  i32.eqz
  if
   i32.const 0
   i32.const 8
   i32.const 150
   i32.const 0
   call $~lib/env/abort
   unreachable
  end
  block (result i32)
   i32.const 2
   global.set $~lib/argc
   global.get $std/typedarray/arr8
   i32.const 2
   i32.const -2
   i32.const 0
   call $~lib/typedarray/Int8Array#fill|trampoline
  end
  drop
  global.get $std/typedarray/arr8
  i32.const 264
  call $std/typedarray/isInt8ArrayEqual
  i32.eqz
  if
   i32.const 0
   i32.const 8
   i32.const 153
   i32.const 0
   call $~lib/env/abort
   unreachable
  end
  global.get $std/typedarray/arr8
  i32.const 0
  i32.const 1
  i32.const 0
  call $~lib/typedarray/Int8Array#fill
  drop
  global.get $std/typedarray/arr8
  i32.const 288
  call $std/typedarray/isInt8ArrayEqual
  i32.eqz
  if
   i32.const 0
   i32.const 8
   i32.const 156
   i32.const 0
   call $~lib/env/abort
   unreachable
  end
  global.get $std/typedarray/arr8
  i32.const 1
  i32.const 4
  call $~lib/typedarray/Int8Array#subarray
  global.set $std/typedarray/sub8
  block (result i32)
   i32.const 1
   global.set $~lib/argc
   global.get $std/typedarray/sub8
   i32.const 0
   i32.const 0
   i32.const 0
   call $~lib/typedarray/Int8Array#fill|trampoline
  end
  drop
  block $~lib/internal/typedarray/TypedArray<i8>#get:length|inlined.6 (result i32)
   global.get $std/typedarray/sub8
   local.set $0
   local.get $0
   i32.load offset=8
   i32.const 0
   i32.shr_u
  end
  i32.const 3
  i32.eq
  i32.eqz
  if
   i32.const 0
   i32.const 8
   i32.const 160
   i32.const 0
   call $~lib/env/abort
   unreachable
  end
  global.get $std/typedarray/sub8
  i32.load offset=4
  i32.const 1
  i32.eq
  i32.eqz
  if
   i32.const 0
   i32.const 8
   i32.const 161
   i32.const 0
   call $~lib/env/abort
   unreachable
  end
  global.get $std/typedarray/sub8
  i32.load offset=8
  i32.const 3
  i32.eq
  i32.eqz
  if
   i32.const 0
   i32.const 8
   i32.const 162
   i32.const 0
   call $~lib/env/abort
   unreachable
  end
  global.get $std/typedarray/sub8
  i32.const 312
  call $std/typedarray/isInt8ArrayEqual
  i32.eqz
  if
   i32.const 0
   i32.const 8
   i32.const 163
   i32.const 0
   call $~lib/env/abort
   unreachable
  end
  global.get $std/typedarray/arr8
  i32.const 336
  call $std/typedarray/isInt8ArrayEqual
  i32.eqz
  if
   i32.const 0
   i32.const 8
   i32.const 164
   i32.const 0
   call $~lib/env/abort
   unreachable
  end
  i32.const 0
  i32.const 5
  call $~lib/typedarray/Int32Array#constructor
  global.set $std/typedarray/arr32
  global.get $std/typedarray/arr32
  i32.const 0
  i32.const 1
  call $~lib/internal/typedarray/TypedArray<i32>#__set
  global.get $std/typedarray/arr32
  i32.const 1
  i32.const 2
  call $~lib/internal/typedarray/TypedArray<i32>#__set
  global.get $std/typedarray/arr32
  i32.const 2
  i32.const 3
  call $~lib/internal/typedarray/TypedArray<i32>#__set
  global.get $std/typedarray/arr32
  i32.const 3
  i32.const 4
  call $~lib/internal/typedarray/TypedArray<i32>#__set
  global.get $std/typedarray/arr32
  i32.const 4
  i32.const 5
  call $~lib/internal/typedarray/TypedArray<i32>#__set
  global.get $std/typedarray/arr32
  i32.const 1
  i32.const 1
  i32.const 3
  call $~lib/typedarray/Int32Array#fill
  drop
  global.get $std/typedarray/arr32
  i32.const 376
  call $std/typedarray/isInt32ArrayEqual
  i32.eqz
  if
   i32.const 0
   i32.const 8
   i32.const 174
   i32.const 0
   call $~lib/env/abort
   unreachable
  end
  block (result i32)
   i32.const 1
   global.set $~lib/argc
   global.get $std/typedarray/arr32
   i32.const 0
   i32.const 0
   i32.const 0
   call $~lib/typedarray/Int32Array#fill|trampoline
  end
  drop
  global.get $std/typedarray/arr32
  i32.const 416
  call $std/typedarray/isInt32ArrayEqual
  i32.eqz
  if
   i32.const 0
   i32.const 8
   i32.const 177
   i32.const 0
   call $~lib/env/abort
   unreachable
  end
  global.get $std/typedarray/arr32
  i32.const 1
  i32.const 0
  i32.const -3
  call $~lib/typedarray/Int32Array#fill
  drop
  global.get $std/typedarray/arr32
  i32.const 456
  call $std/typedarray/isInt32ArrayEqual
  i32.eqz
  if
   i32.const 0
   i32.const 8
   i32.const 180
   i32.const 0
   call $~lib/env/abort
   unreachable
  end
  block (result i32)
   i32.const 2
   global.set $~lib/argc
   global.get $std/typedarray/arr32
   i32.const 2
   i32.const -2
   i32.const 0
   call $~lib/typedarray/Int32Array#fill|trampoline
  end
  drop
  global.get $std/typedarray/arr32
  i32.const 496
  call $std/typedarray/isInt32ArrayEqual
  i32.eqz
  if
   i32.const 0
   i32.const 8
   i32.const 183
   i32.const 0
   call $~lib/env/abort
   unreachable
  end
  global.get $std/typedarray/arr32
  i32.const 0
  i32.const 1
  i32.const 0
  call $~lib/typedarray/Int32Array#fill
  drop
  global.get $std/typedarray/arr32
  i32.const 536
  call $std/typedarray/isInt32ArrayEqual
  i32.eqz
  if
   i32.const 0
   i32.const 8
   i32.const 186
   i32.const 0
   call $~lib/env/abort
   unreachable
  end
  global.get $std/typedarray/arr32
  i32.const 1
  i32.const 4
  call $~lib/typedarray/Int32Array#subarray
  global.set $std/typedarray/sub32
  block (result i32)
   i32.const 1
   global.set $~lib/argc
   global.get $std/typedarray/sub32
   i32.const 0
   i32.const 0
   i32.const 0
   call $~lib/typedarray/Int32Array#fill|trampoline
  end
  drop
  block $~lib/internal/typedarray/TypedArray<i32>#get:length|inlined.8 (result i32)
   global.get $std/typedarray/sub32
   local.set $0
   local.get $0
   i32.load offset=8
   i32.const 2
   i32.shr_u
  end
  i32.const 3
  i32.eq
  i32.eqz
  if
   i32.const 0
   i32.const 8
   i32.const 190
   i32.const 0
   call $~lib/env/abort
   unreachable
  end
  global.get $std/typedarray/sub32
  i32.load offset=4
  i32.const 1
  i32.const 4
  i32.mul
  i32.eq
  i32.eqz
  if
   i32.const 0
   i32.const 8
   i32.const 191
   i32.const 0
   call $~lib/env/abort
   unreachable
  end
  global.get $std/typedarray/sub32
  i32.load offset=8
  i32.const 3
  i32.const 4
  i32.mul
  i32.eq
  i32.eqz
  if
   i32.const 0
   i32.const 8
   i32.const 192
   i32.const 0
   call $~lib/env/abort
   unreachable
  end
  global.get $std/typedarray/sub32
  i32.const 576
  call $std/typedarray/isInt32ArrayEqual
  i32.eqz
  if
   i32.const 0
   i32.const 8
   i32.const 193
   i32.const 0
   call $~lib/env/abort
   unreachable
  end
  global.get $std/typedarray/arr32
  i32.const 616
  call $std/typedarray/isInt32ArrayEqual
  i32.eqz
  if
   i32.const 0
   i32.const 8
   i32.const 194
   i32.const 0
   call $~lib/env/abort
   unreachable
  end
  i32.const 0
  global.get $std/typedarray/MAX_F64LENGTH
  call $~lib/typedarray/Float64Array#constructor
  drop
  i32.const 0
  i32.const 6
  call $~lib/typedarray/Int8Array#constructor
  global.set $std/typedarray/multisubarr
  global.get $std/typedarray/multisubarr
  i32.const 0
  i32.const 1
  call $~lib/internal/typedarray/TypedArray<i8>#__set
  global.get $std/typedarray/multisubarr
  i32.const 1
  i32.const 2
  call $~lib/internal/typedarray/TypedArray<i8>#__set
  global.get $std/typedarray/multisubarr
  i32.const 2
  i32.const 3
  call $~lib/internal/typedarray/TypedArray<i8>#__set
  global.get $std/typedarray/multisubarr
  i32.const 3
  i32.const 4
  call $~lib/internal/typedarray/TypedArray<i8>#__set
  global.get $std/typedarray/multisubarr
  i32.const 4
  i32.const 5
  call $~lib/internal/typedarray/TypedArray<i8>#__set
  global.get $std/typedarray/multisubarr
  i32.const 5
  i32.const 6
  call $~lib/internal/typedarray/TypedArray<i8>#__set
  global.get $std/typedarray/multisubarr
  i32.const 1
  i32.const 6
  call $~lib/typedarray/Int8Array#subarray
  global.set $std/typedarray/multisubarr1
  global.get $std/typedarray/multisubarr1
  i32.const 0
  call $~lib/internal/typedarray/TypedArray<i8>#__get
  i32.const 24
  i32.shl
  i32.const 24
  i32.shr_s
  i32.const 2
  i32.eq
  i32.eqz
  if
   i32.const 0
   i32.const 8
   i32.const 211
   i32.const 0
   call $~lib/env/abort
   unreachable
  end
  block $~lib/internal/typedarray/TypedArray<i8>#get:length|inlined.7 (result i32)
   global.get $std/typedarray/multisubarr1
   local.set $0
   local.get $0
   i32.load offset=8
   i32.const 0
   i32.shr_u
  end
  i32.const 5
  i32.eq
  i32.eqz
  if
   i32.const 0
   i32.const 8
   i32.const 212
   i32.const 0
   call $~lib/env/abort
   unreachable
  end
  global.get $std/typedarray/multisubarr1
  i32.load offset=4
  i32.const 1
  i32.eq
  i32.eqz
  if
   i32.const 0
   i32.const 8
   i32.const 213
   i32.const 0
   call $~lib/env/abort
   unreachable
  end
  global.get $std/typedarray/multisubarr1
  i32.load offset=8
  i32.const 5
  i32.eq
  i32.eqz
  if
   i32.const 0
   i32.const 8
   i32.const 214
   i32.const 0
   call $~lib/env/abort
   unreachable
  end
  global.get $std/typedarray/multisubarr1
  i32.const 1
  i32.const 5
  call $~lib/typedarray/Int8Array#subarray
  global.set $std/typedarray/multisubarr2
  global.get $std/typedarray/multisubarr2
  i32.const 0
  call $~lib/internal/typedarray/TypedArray<i8>#__get
  i32.const 24
  i32.shl
  i32.const 24
  i32.shr_s
  i32.const 3
  i32.eq
  i32.eqz
  if
   i32.const 0
   i32.const 8
   i32.const 217
   i32.const 0
   call $~lib/env/abort
   unreachable
  end
  block $~lib/internal/typedarray/TypedArray<i8>#get:length|inlined.8 (result i32)
   global.get $std/typedarray/multisubarr2
   local.set $0
   local.get $0
   i32.load offset=8
   i32.const 0
   i32.shr_u
  end
  i32.const 4
  i32.eq
  i32.eqz
  if
   i32.const 0
   i32.const 8
   i32.const 218
   i32.const 0
   call $~lib/env/abort
   unreachable
  end
  global.get $std/typedarray/multisubarr2
  i32.load offset=4
  i32.const 2
  i32.eq
  i32.eqz
  if
   i32.const 0
   i32.const 8
   i32.const 219
   i32.const 0
   call $~lib/env/abort
   unreachable
  end
  global.get $std/typedarray/multisubarr2
  i32.load offset=8
  i32.const 4
  i32.eq
  i32.eqz
  if
   i32.const 0
   i32.const 8
   i32.const 220
   i32.const 0
   call $~lib/env/abort
   unreachable
  end
  global.get $std/typedarray/multisubarr2
  i32.const 1
  i32.const 4
  call $~lib/typedarray/Int8Array#subarray
  global.set $std/typedarray/multisubarr3
  global.get $std/typedarray/multisubarr3
  i32.const 0
  call $~lib/internal/typedarray/TypedArray<i8>#__get
  i32.const 24
  i32.shl
  i32.const 24
  i32.shr_s
  i32.const 4
  i32.eq
  i32.eqz
  if
   i32.const 0
   i32.const 8
   i32.const 223
   i32.const 0
   call $~lib/env/abort
   unreachable
  end
  block $~lib/internal/typedarray/TypedArray<i8>#get:length|inlined.9 (result i32)
   global.get $std/typedarray/multisubarr3
   local.set $0
   local.get $0
   i32.load offset=8
   i32.const 0
   i32.shr_u
  end
  i32.const 3
  i32.eq
  i32.eqz
  if
   i32.const 0
   i32.const 8
   i32.const 224
   i32.const 0
   call $~lib/env/abort
   unreachable
  end
  global.get $std/typedarray/multisubarr3
  i32.load offset=4
  i32.const 3
  i32.eq
  i32.eqz
  if
   i32.const 0
   i32.const 8
   i32.const 225
   i32.const 0
   call $~lib/env/abort
   unreachable
  end
  global.get $std/typedarray/multisubarr3
  i32.load offset=8
  i32.const 3
  i32.eq
  i32.eqz
  if
   i32.const 0
   i32.const 8
   i32.const 226
   i32.const 0
   call $~lib/env/abort
   unreachable
  end
  call $std/typedarray/testReduce<Int8Array,i8>
  call $std/typedarray/testReduce<Uint8Array,u8>
  call $std/typedarray/testReduce<Uint8ClampedArray,u8>
  call $std/typedarray/testReduce<Int16Array,i16>
  call $std/typedarray/testReduce<Uint16Array,u16>
  call $std/typedarray/testReduce<Int32Array,i32>
  call $std/typedarray/testReduce<Uint32Array,u32>
  call $std/typedarray/testReduce<Int64Array,i64>
  call $std/typedarray/testReduce<Uint64Array,u64>
  call $std/typedarray/testReduce<Float32Array,f32>
  call $std/typedarray/testReduce<Float64Array,f64>
  call $std/typedarray/testReduceRight<Int8Array,i8>
  call $std/typedarray/testReduceRight<Uint8Array,u8>
  call $std/typedarray/testReduceRight<Uint8ClampedArray,u8>
  call $std/typedarray/testReduceRight<Int16Array,i16>
  call $std/typedarray/testReduceRight<Uint16Array,u16>
  call $std/typedarray/testReduceRight<Int32Array,i32>
  call $std/typedarray/testReduceRight<Uint32Array,u32>
  call $std/typedarray/testReduceRight<Int64Array,i64>
  call $std/typedarray/testReduceRight<Uint64Array,u64>
  call $std/typedarray/testReduceRight<Float32Array,f32>
  call $std/typedarray/testReduceRight<Float64Array,f64>
  call $std/typedarray/testArrayMap<Int8Array,i8>
  call $std/typedarray/testArrayMap<Uint8Array,u8>
  call $std/typedarray/testArrayMap<Uint8ClampedArray,u8>
  call $std/typedarray/testArrayMap<Int16Array,i16>
  call $std/typedarray/testArrayMap<Uint16Array,u16>
  call $std/typedarray/testArrayMap<Int32Array,i32>
  call $std/typedarray/testArrayMap<Uint32Array,u32>
  call $std/typedarray/testArrayMap<Int64Array,i64>
  call $std/typedarray/testArrayMap<Uint64Array,u64>
  call $std/typedarray/testArrayMap<Float32Array,f32>
  call $std/typedarray/testArrayMap<Float64Array,f64>
  call $std/typedarray/testArraySome<Int8Array,i8>
  call $std/typedarray/testArraySome<Uint8Array,u8>
  call $std/typedarray/testArraySome<Uint8ClampedArray,u8>
  call $std/typedarray/testArraySome<Int16Array,i16>
  call $std/typedarray/testArraySome<Uint16Array,u16>
  call $std/typedarray/testArraySome<Int32Array,i32>
  call $std/typedarray/testArraySome<Uint32Array,u32>
  call $std/typedarray/testArraySome<Int64Array,i64>
  call $std/typedarray/testArraySome<Uint64Array,u64>
  call $std/typedarray/testArraySome<Float32Array,f32>
  call $std/typedarray/testArraySome<Float64Array,f64>
  call $std/typedarray/testArrayFindIndex<Int8Array,i8>
  call $std/typedarray/testArrayFindIndex<Uint8Array,u8>
  call $std/typedarray/testArrayFindIndex<Uint8ClampedArray,u8>
  call $std/typedarray/testArrayFindIndex<Int16Array,i16>
  call $std/typedarray/testArrayFindIndex<Uint16Array,u16>
  call $std/typedarray/testArrayFindIndex<Int32Array,i32>
  call $std/typedarray/testArrayFindIndex<Uint32Array,u32>
  call $std/typedarray/testArrayFindIndex<Int64Array,i64>
  call $std/typedarray/testArrayFindIndex<Uint64Array,u64>
  call $std/typedarray/testArrayFindIndex<Float32Array,f32>
  call $std/typedarray/testArrayFindIndex<Float64Array,f64>
  call $std/typedarray/testArrayEvery<Int8Array,i8>
  call $std/typedarray/testArrayEvery<Uint8Array,u8>
  call $std/typedarray/testArrayEvery<Uint8ClampedArray,u8>
  call $std/typedarray/testArrayEvery<Int16Array,i16>
  call $std/typedarray/testArrayEvery<Uint16Array,u16>
  call $std/typedarray/testArrayEvery<Int32Array,i32>
  call $std/typedarray/testArrayEvery<Uint32Array,u32>
  call $std/typedarray/testArrayEvery<Int64Array,i64>
  call $std/typedarray/testArrayEvery<Uint64Array,u64>
  call $std/typedarray/testArrayEvery<Float32Array,f32>
  call $std/typedarray/testArrayEvery<Float64Array,f64>
 )
<<<<<<< HEAD
 (func $null (; 299 ;) (type $_)
=======
 (func $start (; 299 ;) (type $_)
  call $start:std/typedarray
 )
 (func $null (; 300 ;) (type $_)
>>>>>>> 6b495f71
 )
)<|MERGE_RESOLUTION|>--- conflicted
+++ resolved
@@ -3147,7 +3147,6 @@
    f64.load offset=8
   end
  )
-<<<<<<< HEAD
  (func $~lib/typedarray/clampToByte (; 40 ;) (type $ii) (param $0 i32) (result i32)
   (local $1 i32)
   (local $2 i32)
@@ -3168,8 +3167,6 @@
   select
   return
  )
-=======
->>>>>>> 6b495f71
  (func $~lib/internal/typedarray/TypedArray<u8>#__set (; 41 ;) (type $iii_) (param $0 i32) (param $1 i32) (param $2 i32)
   (local $3 i32)
   (local $4 i32)
@@ -3212,11 +3209,6 @@
   end
  )
  (func $~lib/typedarray/Uint8ClampedArray#__set (; 42 ;) (type $iii_) (param $0 i32) (param $1 i32) (param $2 i32)
-<<<<<<< HEAD
-=======
-  (local $3 i32)
-  (local $4 i32)
->>>>>>> 6b495f71
   local.get $0
   local.get $1
   local.get $2
@@ -14333,11 +14325,7 @@
    unreachable
   end
  )
-<<<<<<< HEAD
  (func $start (; 298 ;) (type $_)
-=======
- (func $start:std/typedarray (; 298 ;) (type $_)
->>>>>>> 6b495f71
   (local $0 i32)
   global.get $~lib/typedarray/Int8Array.BYTES_PER_ELEMENT
   i32.const 1
@@ -15574,13 +15562,8 @@
   call $std/typedarray/testArrayEvery<Float32Array,f32>
   call $std/typedarray/testArrayEvery<Float64Array,f64>
  )
-<<<<<<< HEAD
  (func $null (; 299 ;) (type $_)
-=======
- (func $start (; 299 ;) (type $_)
-  call $start:std/typedarray
  )
  (func $null (; 300 ;) (type $_)
->>>>>>> 6b495f71
  )
 )