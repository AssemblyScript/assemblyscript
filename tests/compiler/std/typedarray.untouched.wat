(module
 (type $iiiiv (func (param i32 i32 i32 i32)))
 (type $iv (func (param i32)))
 (type $iii (func (param i32 i32) (result i32)))
 (type $ii (func (param i32) (result i32)))
 (type $iiiv (func (param i32 i32 i32)))
 (type $iiii (func (param i32 i32 i32) (result i32)))
 (type $iiFv (func (param i32 i32 f64)))
 (type $FFi (func (param f64 f64) (result i32)))
 (type $iiF (func (param i32 i32) (result f64)))
 (type $iiiii (func (param i32 i32 i32 i32) (result i32)))
 (type $v (func))
 (type $iiIv (func (param i32 i32 i64)))
 (type $IIiiI (func (param i64 i64 i32 i32) (result i64)))
 (type $iiII (func (param i32 i32 i64) (result i64)))
 (type $iiI (func (param i32 i32) (result i64)))
 (type $iifv (func (param i32 i32 f32)))
 (type $ffiif (func (param f32 f32 i32 i32) (result f32)))
 (type $iiff (func (param i32 i32 f32) (result f32)))
 (type $iif (func (param i32 i32) (result f32)))
 (type $FFiiF (func (param f64 f64 i32 i32) (result f64)))
 (type $iiFF (func (param i32 i32 f64) (result f64)))
 (type $IiiI (func (param i64 i32 i32) (result i64)))
 (type $fiif (func (param f32 i32 i32) (result f32)))
 (type $FiiF (func (param f64 i32 i32) (result f64)))
 (import "env" "abort" (func $~lib/env/abort (param i32 i32 i32 i32)))
 (memory $0 1)
 (data (i32.const 8) "\11\00\00\00s\00t\00d\00/\00t\00y\00p\00e\00d\00a\00r\00r\00a\00y\00.\00t\00s\00")
 (data (i32.const 48) "\1b\00\00\00~\00l\00i\00b\00/\00i\00n\00t\00e\00r\00n\00a\00l\00/\00t\00y\00p\00e\00d\00a\00r\00r\00a\00y\00.\00t\00s\00")
 (data (i32.const 112) "\1c\00\00\00~\00l\00i\00b\00/\00i\00n\00t\00e\00r\00n\00a\00l\00/\00a\00r\00r\00a\00y\00b\00u\00f\00f\00e\00r\00.\00t\00s\00")
 (data (i32.const 176) "\05\00\00\00\00\00\00\00\01\01\01\04\05\00\00\00")
 (data (i32.const 192) "\b0\00\00\00\05\00\00\00")
 (data (i32.const 200) "\05\00\00\00\00\00\00\00\00\00\00\00\00\00\00\00")
 (data (i32.const 216) "\c8\00\00\00\05\00\00\00")
 (data (i32.const 224) "\05\00\00\00\00\00\00\00\01\01\00\00\00\00\00\00")
 (data (i32.const 240) "\e0\00\00\00\05\00\00\00")
 (data (i32.const 248) "\05\00\00\00\00\00\00\00\01\01\00\02\02\00\00\00")
 (data (i32.const 264) "\f8\00\00\00\05\00\00\00")
 (data (i32.const 272) "\05\00\00\00\00\00\00\00\01\01\00\02\02\00\00\00")
 (data (i32.const 288) "\10\01\00\00\05\00\00\00")
 (data (i32.const 296) "\03\00\00\00\00\00\00\00\00\00\00\00\00\00\00\00")
 (data (i32.const 312) "(\01\00\00\03\00\00\00")
 (data (i32.const 320) "\05\00\00\00\00\00\00\00\01\00\00\00\02\00\00\00")
 (data (i32.const 336) "@\01\00\00\05\00\00\00")
 (data (i32.const 344) "\14\00\00\00\00\00\00\00\01\00\00\00\01\00\00\00\01\00\00\00\04\00\00\00\05\00\00\00\00\00\00\00")
 (data (i32.const 376) "X\01\00\00\05\00\00\00")
 (data (i32.const 384) "\14\00\00\00\00\00\00\00\00\00\00\00\00\00\00\00\00\00\00\00\00\00\00\00\00\00\00\00\00\00\00\00")
 (data (i32.const 416) "\80\01\00\00\05\00\00\00")
 (data (i32.const 424) "\14\00\00\00\00\00\00\00\01\00\00\00\01\00\00\00\00\00\00\00\00\00\00\00\00\00\00\00\00\00\00\00")
 (data (i32.const 456) "\a8\01\00\00\05\00\00\00")
 (data (i32.const 464) "\14\00\00\00\00\00\00\00\01\00\00\00\01\00\00\00\00\00\00\00\02\00\00\00\02\00\00\00\00\00\00\00")
 (data (i32.const 496) "\d0\01\00\00\05\00\00\00")
 (data (i32.const 504) "\14\00\00\00\00\00\00\00\01\00\00\00\01\00\00\00\00\00\00\00\02\00\00\00\02\00\00\00\00\00\00\00")
 (data (i32.const 536) "\f8\01\00\00\05\00\00\00")
 (data (i32.const 544) "\0c\00\00\00\00\00\00\00\00\00\00\00\00\00\00\00\00\00\00\00\00\00\00\00\00\00\00\00\00\00\00\00")
 (data (i32.const 576) " \02\00\00\03\00\00\00")
 (data (i32.const 584) "\14\00\00\00\00\00\00\00\01\00\00\00\00\00\00\00\00\00\00\00\00\00\00\00\02\00\00\00\00\00\00\00")
 (data (i32.const 616) "H\02\00\00\05\00\00\00")
 (table $0 35 anyfunc)
 (elem (i32.const 0) $null $~lib/typedarray/Float64Array#sort|trampoline~anonymous|1 $std/typedarray/testReduce<Int8Array,i8>~anonymous|2 $std/typedarray/testReduce<Uint8Array,u8>~anonymous|3 $std/typedarray/testReduce<Uint8ClampedArray,u8>~anonymous|4 $std/typedarray/testReduce<Int16Array,i16>~anonymous|5 $std/typedarray/testReduce<Uint16Array,u16>~anonymous|6 $std/typedarray/testReduce<Int32Array,i32>~anonymous|7 $std/typedarray/testReduce<Uint32Array,u32>~anonymous|8 $std/typedarray/testReduce<Int64Array,i64>~anonymous|9 $std/typedarray/testReduce<Uint64Array,u64>~anonymous|10 $std/typedarray/testReduce<Float32Array,f32>~anonymous|11 $std/typedarray/testReduce<Float64Array,f64>~anonymous|12 $std/typedarray/testReduceRight<Int8Array,i8>~anonymous|13 $std/typedarray/testReduceRight<Uint8Array,u8>~anonymous|14 $std/typedarray/testReduceRight<Uint8ClampedArray,u8>~anonymous|15 $std/typedarray/testReduceRight<Int16Array,i16>~anonymous|16 $std/typedarray/testReduceRight<Uint16Array,u16>~anonymous|17 $std/typedarray/testReduceRight<Int32Array,i32>~anonymous|18 $std/typedarray/testReduceRight<Uint32Array,u32>~anonymous|19 $std/typedarray/testReduceRight<Int64Array,i64>~anonymous|20 $std/typedarray/testReduceRight<Uint64Array,u64>~anonymous|21 $std/typedarray/testReduceRight<Float32Array,f32>~anonymous|22 $std/typedarray/testReduceRight<Float64Array,f64>~anonymous|23 $std/typedarray/testArrayMap<Int8Array,i8>~anonymous|24 $std/typedarray/testArrayMap<Uint8Array,u8>~anonymous|25 $std/typedarray/testArrayMap<Uint8ClampedArray,u8>~anonymous|26 $std/typedarray/testArrayMap<Int16Array,i16>~anonymous|27 $std/typedarray/testArrayMap<Uint16Array,u16>~anonymous|28 $std/typedarray/testArrayMap<Int32Array,i32>~anonymous|29 $std/typedarray/testArrayMap<Uint32Array,u32>~anonymous|30 $std/typedarray/testArrayMap<Int64Array,i64>~anonymous|31 $std/typedarray/testArrayMap<Uint64Array,u64>~anonymous|32 $std/typedarray/testArrayMap<Float32Array,f32>~anonymous|33 $std/typedarray/testArrayMap<Float64Array,f64>~anonymous|34)
 (global $~lib/typedarray/Int8Array.BYTES_PER_ELEMENT i32 (i32.const 1))
 (global $~lib/typedarray/Uint8Array.BYTES_PER_ELEMENT i32 (i32.const 1))
 (global $~lib/typedarray/Uint8ClampedArray.BYTES_PER_ELEMENT i32 (i32.const 1))
 (global $~lib/typedarray/Int16Array.BYTES_PER_ELEMENT i32 (i32.const 2))
 (global $~lib/typedarray/Uint16Array.BYTES_PER_ELEMENT i32 (i32.const 2))
 (global $~lib/typedarray/Int32Array.BYTES_PER_ELEMENT i32 (i32.const 4))
 (global $~lib/typedarray/Uint32Array.BYTES_PER_ELEMENT i32 (i32.const 4))
 (global $~lib/typedarray/Int64Array.BYTES_PER_ELEMENT i32 (i32.const 8))
 (global $~lib/typedarray/Uint64Array.BYTES_PER_ELEMENT i32 (i32.const 8))
 (global $~lib/typedarray/Float32Array.BYTES_PER_ELEMENT i32 (i32.const 4))
 (global $~lib/typedarray/Float64Array.BYTES_PER_ELEMENT i32 (i32.const 8))
 (global $~lib/internal/allocator/AL_BITS i32 (i32.const 3))
 (global $~lib/internal/allocator/AL_SIZE i32 (i32.const 8))
 (global $~lib/internal/allocator/AL_MASK i32 (i32.const 7))
 (global $~lib/internal/allocator/MAX_SIZE_32 i32 (i32.const 1073741824))
 (global $~lib/allocator/arena/startOffset (mut i32) (i32.const 0))
 (global $~lib/allocator/arena/offset (mut i32) (i32.const 0))
 (global $~lib/internal/arraybuffer/HEADER_SIZE i32 (i32.const 8))
 (global $~lib/internal/arraybuffer/MAX_BLENGTH i32 (i32.const 1073741816))
 (global $std/typedarray/arr (mut i32) (i32.const 0))
 (global $std/typedarray/af64 (mut i32) (i32.const 0))
 (global $~argc (mut i32) (i32.const 0))
 (global $std/typedarray/clampedArr (mut i32) (i32.const 0))
 (global $std/typedarray/arr8 (mut i32) (i32.const 0))
 (global $~lib/builtins/i32.MAX_VALUE i32 (i32.const 2147483647))
 (global $std/typedarray/sub8 (mut i32) (i32.const 0))
 (global $std/typedarray/arr32 (mut i32) (i32.const 0))
 (global $std/typedarray/sub32 (mut i32) (i32.const 0))
 (global $std/typedarray/MAX_F64LENGTH i32 (i32.const 134217727))
 (global $std/typedarray/multisubarr (mut i32) (i32.const 0))
 (global $std/typedarray/multisubarr1 (mut i32) (i32.const 0))
 (global $std/typedarray/multisubarr2 (mut i32) (i32.const 0))
 (global $std/typedarray/multisubarr3 (mut i32) (i32.const 0))
 (global $HEAP_BASE i32 (i32.const 624))
 (export "memory" (memory $0))
 (export "table" (table $0))
 (start $start)
 (func $~lib/internal/arraybuffer/computeSize (; 1 ;) (type $ii) (param $0 i32) (result i32)
  i32.const 1
  i32.const 32
  get_local $0
  get_global $~lib/internal/arraybuffer/HEADER_SIZE
  i32.add
  i32.const 1
  i32.sub
  i32.clz
  i32.sub
  i32.shl
 )
 (func $~lib/allocator/arena/__memory_allocate (; 2 ;) (type $ii) (param $0 i32) (result i32)
  (local $1 i32)
  (local $2 i32)
  (local $3 i32)
  (local $4 i32)
  (local $5 i32)
  (local $6 i32)
  get_local $0
  get_global $~lib/internal/allocator/MAX_SIZE_32
  i32.gt_u
  if
   unreachable
  end
  get_global $~lib/allocator/arena/offset
  set_local $1
  get_local $1
  get_local $0
  tee_local $2
  i32.const 1
  tee_local $3
  get_local $2
  get_local $3
  i32.gt_u
  select
  i32.add
  get_global $~lib/internal/allocator/AL_MASK
  i32.add
  get_global $~lib/internal/allocator/AL_MASK
  i32.const -1
  i32.xor
  i32.and
  set_local $4
  current_memory
  set_local $5
  get_local $4
  get_local $5
  i32.const 16
  i32.shl
  i32.gt_u
  if
   get_local $4
   get_local $1
   i32.sub
   i32.const 65535
   i32.add
   i32.const 65535
   i32.const -1
   i32.xor
   i32.and
   i32.const 16
   i32.shr_u
   set_local $2
   get_local $5
   tee_local $3
   get_local $2
   tee_local $6
   get_local $3
   get_local $6
   i32.gt_s
   select
   set_local $3
   get_local $3
   grow_memory
   i32.const 0
   i32.lt_s
   if
    get_local $2
    grow_memory
    i32.const 0
    i32.lt_s
    if
     unreachable
    end
   end
  end
  get_local $4
  set_global $~lib/allocator/arena/offset
  get_local $1
 )
 (func $~lib/internal/arraybuffer/allocateUnsafe (; 3 ;) (type $ii) (param $0 i32) (result i32)
  (local $1 i32)
  (local $2 i32)
  get_local $0
  get_global $~lib/internal/arraybuffer/MAX_BLENGTH
  i32.le_u
  i32.eqz
  if
   i32.const 0
   i32.const 112
   i32.const 26
   i32.const 2
   call $~lib/env/abort
   unreachable
  end
  block $~lib/memory/memory.allocate|inlined.0 (result i32)
   get_local $0
   call $~lib/internal/arraybuffer/computeSize
   set_local $2
   get_local $2
   call $~lib/allocator/arena/__memory_allocate
   br $~lib/memory/memory.allocate|inlined.0
  end
  set_local $1
  get_local $1
  get_local $0
  i32.store
  get_local $1
 )
 (func $~lib/internal/memory/memset (; 4 ;) (type $iiiv) (param $0 i32) (param $1 i32) (param $2 i32)
  (local $3 i32)
  (local $4 i32)
  (local $5 i64)
  get_local $2
  i32.eqz
  if
   return
  end
  get_local $0
  get_local $1
  i32.store8
  get_local $0
  get_local $2
  i32.add
  i32.const 1
  i32.sub
  get_local $1
  i32.store8
  get_local $2
  i32.const 2
  i32.le_u
  if
   return
  end
  get_local $0
  i32.const 1
  i32.add
  get_local $1
  i32.store8
  get_local $0
  i32.const 2
  i32.add
  get_local $1
  i32.store8
  get_local $0
  get_local $2
  i32.add
  i32.const 2
  i32.sub
  get_local $1
  i32.store8
  get_local $0
  get_local $2
  i32.add
  i32.const 3
  i32.sub
  get_local $1
  i32.store8
  get_local $2
  i32.const 6
  i32.le_u
  if
   return
  end
  get_local $0
  i32.const 3
  i32.add
  get_local $1
  i32.store8
  get_local $0
  get_local $2
  i32.add
  i32.const 4
  i32.sub
  get_local $1
  i32.store8
  get_local $2
  i32.const 8
  i32.le_u
  if
   return
  end
  i32.const 0
  get_local $0
  i32.sub
  i32.const 3
  i32.and
  set_local $3
  get_local $0
  get_local $3
  i32.add
  set_local $0
  get_local $2
  get_local $3
  i32.sub
  set_local $2
  get_local $2
  i32.const -4
  i32.and
  set_local $2
  i32.const -1
  i32.const 255
  i32.div_u
  get_local $1
  i32.const 255
  i32.and
  i32.mul
  set_local $4
  get_local $0
  get_local $4
  i32.store
  get_local $0
  get_local $2
  i32.add
  i32.const 4
  i32.sub
  get_local $4
  i32.store
  get_local $2
  i32.const 8
  i32.le_u
  if
   return
  end
  get_local $0
  i32.const 4
  i32.add
  get_local $4
  i32.store
  get_local $0
  i32.const 8
  i32.add
  get_local $4
  i32.store
  get_local $0
  get_local $2
  i32.add
  i32.const 12
  i32.sub
  get_local $4
  i32.store
  get_local $0
  get_local $2
  i32.add
  i32.const 8
  i32.sub
  get_local $4
  i32.store
  get_local $2
  i32.const 24
  i32.le_u
  if
   return
  end
  get_local $0
  i32.const 12
  i32.add
  get_local $4
  i32.store
  get_local $0
  i32.const 16
  i32.add
  get_local $4
  i32.store
  get_local $0
  i32.const 20
  i32.add
  get_local $4
  i32.store
  get_local $0
  i32.const 24
  i32.add
  get_local $4
  i32.store
  get_local $0
  get_local $2
  i32.add
  i32.const 28
  i32.sub
  get_local $4
  i32.store
  get_local $0
  get_local $2
  i32.add
  i32.const 24
  i32.sub
  get_local $4
  i32.store
  get_local $0
  get_local $2
  i32.add
  i32.const 20
  i32.sub
  get_local $4
  i32.store
  get_local $0
  get_local $2
  i32.add
  i32.const 16
  i32.sub
  get_local $4
  i32.store
  i32.const 24
  get_local $0
  i32.const 4
  i32.and
  i32.add
  set_local $3
  get_local $0
  get_local $3
  i32.add
  set_local $0
  get_local $2
  get_local $3
  i32.sub
  set_local $2
  get_local $4
  i64.extend_u/i32
  get_local $4
  i64.extend_u/i32
  i64.const 32
  i64.shl
  i64.or
  set_local $5
  block $break|0
   loop $continue|0
    get_local $2
    i32.const 32
    i32.ge_u
    if
     block
      get_local $0
      get_local $5
      i64.store
      get_local $0
      i32.const 8
      i32.add
      get_local $5
      i64.store
      get_local $0
      i32.const 16
      i32.add
      get_local $5
      i64.store
      get_local $0
      i32.const 24
      i32.add
      get_local $5
      i64.store
      get_local $2
      i32.const 32
      i32.sub
      set_local $2
      get_local $0
      i32.const 32
      i32.add
      set_local $0
     end
     br $continue|0
    end
   end
  end
 )
 (func $~lib/memory/memory.allocate (; 5 ;) (type $ii) (param $0 i32) (result i32)
  get_local $0
  call $~lib/allocator/arena/__memory_allocate
  return
 )
 (func $~lib/internal/typedarray/TypedArray<i8>#constructor (; 6 ;) (type $iii) (param $0 i32) (param $1 i32) (result i32)
  (local $2 i32)
  (local $3 i32)
  (local $4 i32)
  (local $5 i32)
  get_local $1
  i32.const 1073741816
  i32.gt_u
  if
   i32.const 0
   i32.const 48
<<<<<<< HEAD
   i32.const 27
=======
   i32.const 23
>>>>>>> d5f72e32
   i32.const 34
   call $~lib/env/abort
   unreachable
  end
  get_local $1
  i32.const 0
  i32.shl
  set_local $2
  get_local $2
  call $~lib/internal/arraybuffer/allocateUnsafe
  set_local $3
  get_local $3
  get_global $~lib/internal/arraybuffer/HEADER_SIZE
  i32.add
  set_local $4
  i32.const 0
  set_local $5
  get_local $4
  get_local $5
  get_local $2
  call $~lib/internal/memory/memset
  get_local $0
  if (result i32)
   get_local $0
  else   
   block (result i32)
    i32.const 12
    call $~lib/memory/memory.allocate
    set_local $5
    get_local $5
    i32.const 0
    i32.store
    get_local $5
    i32.const 0
    i32.store offset=4
    get_local $5
    i32.const 0
    i32.store offset=8
    get_local $5
   end
   tee_local $0
  end
  tee_local $0
  get_local $3
  i32.store
  get_local $0
  i32.const 0
  i32.store offset=4
  get_local $0
  get_local $2
  i32.store offset=8
  get_local $0
 )
 (func $~lib/internal/typedarray/TypedArray<u8>#constructor (; 7 ;) (type $iii) (param $0 i32) (param $1 i32) (result i32)
  (local $2 i32)
  (local $3 i32)
  (local $4 i32)
  (local $5 i32)
  get_local $1
  i32.const 1073741816
  i32.gt_u
  if
   i32.const 0
   i32.const 48
<<<<<<< HEAD
   i32.const 27
=======
   i32.const 23
>>>>>>> d5f72e32
   i32.const 34
   call $~lib/env/abort
   unreachable
  end
  get_local $1
  i32.const 0
  i32.shl
  set_local $2
  get_local $2
  call $~lib/internal/arraybuffer/allocateUnsafe
  set_local $3
  get_local $3
  get_global $~lib/internal/arraybuffer/HEADER_SIZE
  i32.add
  set_local $4
  i32.const 0
  set_local $5
  get_local $4
  get_local $5
  get_local $2
  call $~lib/internal/memory/memset
  get_local $0
  if (result i32)
   get_local $0
  else   
   block (result i32)
    i32.const 12
    call $~lib/memory/memory.allocate
    set_local $5
    get_local $5
    i32.const 0
    i32.store
    get_local $5
    i32.const 0
    i32.store offset=4
    get_local $5
    i32.const 0
    i32.store offset=8
    get_local $5
   end
   tee_local $0
  end
  tee_local $0
  get_local $3
  i32.store
  get_local $0
  i32.const 0
  i32.store offset=4
  get_local $0
  get_local $2
  i32.store offset=8
  get_local $0
 )
 (func $~lib/internal/typedarray/TypedArray<i16>#constructor (; 8 ;) (type $iii) (param $0 i32) (param $1 i32) (result i32)
  (local $2 i32)
  (local $3 i32)
  (local $4 i32)
  (local $5 i32)
  get_local $1
  i32.const 536870908
  i32.gt_u
  if
   i32.const 0
   i32.const 48
<<<<<<< HEAD
   i32.const 27
=======
   i32.const 23
>>>>>>> d5f72e32
   i32.const 34
   call $~lib/env/abort
   unreachable
  end
  get_local $1
  i32.const 1
  i32.shl
  set_local $2
  get_local $2
  call $~lib/internal/arraybuffer/allocateUnsafe
  set_local $3
  get_local $3
  get_global $~lib/internal/arraybuffer/HEADER_SIZE
  i32.add
  set_local $4
  i32.const 0
  set_local $5
  get_local $4
  get_local $5
  get_local $2
  call $~lib/internal/memory/memset
  get_local $0
  if (result i32)
   get_local $0
  else   
   block (result i32)
    i32.const 12
    call $~lib/memory/memory.allocate
    set_local $5
    get_local $5
    i32.const 0
    i32.store
    get_local $5
    i32.const 0
    i32.store offset=4
    get_local $5
    i32.const 0
    i32.store offset=8
    get_local $5
   end
   tee_local $0
  end
  tee_local $0
  get_local $3
  i32.store
  get_local $0
  i32.const 0
  i32.store offset=4
  get_local $0
  get_local $2
  i32.store offset=8
  get_local $0
 )
 (func $~lib/internal/typedarray/TypedArray<u16>#constructor (; 9 ;) (type $iii) (param $0 i32) (param $1 i32) (result i32)
  (local $2 i32)
  (local $3 i32)
  (local $4 i32)
  (local $5 i32)
  get_local $1
  i32.const 536870908
  i32.gt_u
  if
   i32.const 0
   i32.const 48
<<<<<<< HEAD
   i32.const 27
=======
   i32.const 23
>>>>>>> d5f72e32
   i32.const 34
   call $~lib/env/abort
   unreachable
  end
  get_local $1
  i32.const 1
  i32.shl
  set_local $2
  get_local $2
  call $~lib/internal/arraybuffer/allocateUnsafe
  set_local $3
  get_local $3
  get_global $~lib/internal/arraybuffer/HEADER_SIZE
  i32.add
  set_local $4
  i32.const 0
  set_local $5
  get_local $4
  get_local $5
  get_local $2
  call $~lib/internal/memory/memset
  get_local $0
  if (result i32)
   get_local $0
  else   
   block (result i32)
    i32.const 12
    call $~lib/memory/memory.allocate
    set_local $5
    get_local $5
    i32.const 0
    i32.store
    get_local $5
    i32.const 0
    i32.store offset=4
    get_local $5
    i32.const 0
    i32.store offset=8
    get_local $5
   end
   tee_local $0
  end
  tee_local $0
  get_local $3
  i32.store
  get_local $0
  i32.const 0
  i32.store offset=4
  get_local $0
  get_local $2
  i32.store offset=8
  get_local $0
 )
 (func $~lib/internal/typedarray/TypedArray<i32>#constructor (; 10 ;) (type $iii) (param $0 i32) (param $1 i32) (result i32)
  (local $2 i32)
  (local $3 i32)
  (local $4 i32)
  (local $5 i32)
  get_local $1
  i32.const 268435454
  i32.gt_u
  if
   i32.const 0
   i32.const 48
<<<<<<< HEAD
   i32.const 27
=======
   i32.const 23
>>>>>>> d5f72e32
   i32.const 34
   call $~lib/env/abort
   unreachable
  end
  get_local $1
  i32.const 2
  i32.shl
  set_local $2
  get_local $2
  call $~lib/internal/arraybuffer/allocateUnsafe
  set_local $3
  get_local $3
  get_global $~lib/internal/arraybuffer/HEADER_SIZE
  i32.add
  set_local $4
  i32.const 0
  set_local $5
  get_local $4
  get_local $5
  get_local $2
  call $~lib/internal/memory/memset
  get_local $0
  if (result i32)
   get_local $0
  else   
   block (result i32)
    i32.const 12
    call $~lib/memory/memory.allocate
    set_local $5
    get_local $5
    i32.const 0
    i32.store
    get_local $5
    i32.const 0
    i32.store offset=4
    get_local $5
    i32.const 0
    i32.store offset=8
    get_local $5
   end
   tee_local $0
  end
  tee_local $0
  get_local $3
  i32.store
  get_local $0
  i32.const 0
  i32.store offset=4
  get_local $0
  get_local $2
  i32.store offset=8
  get_local $0
 )
 (func $~lib/internal/typedarray/TypedArray<u32>#constructor (; 11 ;) (type $iii) (param $0 i32) (param $1 i32) (result i32)
  (local $2 i32)
  (local $3 i32)
  (local $4 i32)
  (local $5 i32)
  get_local $1
  i32.const 268435454
  i32.gt_u
  if
   i32.const 0
   i32.const 48
<<<<<<< HEAD
   i32.const 27
=======
   i32.const 23
>>>>>>> d5f72e32
   i32.const 34
   call $~lib/env/abort
   unreachable
  end
  get_local $1
  i32.const 2
  i32.shl
  set_local $2
  get_local $2
  call $~lib/internal/arraybuffer/allocateUnsafe
  set_local $3
  get_local $3
  get_global $~lib/internal/arraybuffer/HEADER_SIZE
  i32.add
  set_local $4
  i32.const 0
  set_local $5
  get_local $4
  get_local $5
  get_local $2
  call $~lib/internal/memory/memset
  get_local $0
  if (result i32)
   get_local $0
  else   
   block (result i32)
    i32.const 12
    call $~lib/memory/memory.allocate
    set_local $5
    get_local $5
    i32.const 0
    i32.store
    get_local $5
    i32.const 0
    i32.store offset=4
    get_local $5
    i32.const 0
    i32.store offset=8
    get_local $5
   end
   tee_local $0
  end
  tee_local $0
  get_local $3
  i32.store
  get_local $0
  i32.const 0
  i32.store offset=4
  get_local $0
  get_local $2
  i32.store offset=8
  get_local $0
 )
 (func $~lib/internal/typedarray/TypedArray<i64>#constructor (; 12 ;) (type $iii) (param $0 i32) (param $1 i32) (result i32)
  (local $2 i32)
  (local $3 i32)
  (local $4 i32)
  (local $5 i32)
  get_local $1
  i32.const 134217727
  i32.gt_u
  if
   i32.const 0
   i32.const 48
<<<<<<< HEAD
   i32.const 27
=======
   i32.const 23
>>>>>>> d5f72e32
   i32.const 34
   call $~lib/env/abort
   unreachable
  end
  get_local $1
  i32.const 3
  i32.shl
  set_local $2
  get_local $2
  call $~lib/internal/arraybuffer/allocateUnsafe
  set_local $3
  get_local $3
  get_global $~lib/internal/arraybuffer/HEADER_SIZE
  i32.add
  set_local $4
  i32.const 0
  set_local $5
  get_local $4
  get_local $5
  get_local $2
  call $~lib/internal/memory/memset
  get_local $0
  if (result i32)
   get_local $0
  else   
   block (result i32)
    i32.const 12
    call $~lib/memory/memory.allocate
    set_local $5
    get_local $5
    i32.const 0
    i32.store
    get_local $5
    i32.const 0
    i32.store offset=4
    get_local $5
    i32.const 0
    i32.store offset=8
    get_local $5
   end
   tee_local $0
  end
  tee_local $0
  get_local $3
  i32.store
  get_local $0
  i32.const 0
  i32.store offset=4
  get_local $0
  get_local $2
  i32.store offset=8
  get_local $0
 )
 (func $~lib/internal/typedarray/TypedArray<u64>#constructor (; 13 ;) (type $iii) (param $0 i32) (param $1 i32) (result i32)
  (local $2 i32)
  (local $3 i32)
  (local $4 i32)
  (local $5 i32)
  get_local $1
  i32.const 134217727
  i32.gt_u
  if
   i32.const 0
   i32.const 48
<<<<<<< HEAD
   i32.const 27
=======
   i32.const 23
>>>>>>> d5f72e32
   i32.const 34
   call $~lib/env/abort
   unreachable
  end
  get_local $1
  i32.const 3
  i32.shl
  set_local $2
  get_local $2
  call $~lib/internal/arraybuffer/allocateUnsafe
  set_local $3
  get_local $3
  get_global $~lib/internal/arraybuffer/HEADER_SIZE
  i32.add
  set_local $4
  i32.const 0
  set_local $5
  get_local $4
  get_local $5
  get_local $2
  call $~lib/internal/memory/memset
  get_local $0
  if (result i32)
   get_local $0
  else   
   block (result i32)
    i32.const 12
    call $~lib/memory/memory.allocate
    set_local $5
    get_local $5
    i32.const 0
    i32.store
    get_local $5
    i32.const 0
    i32.store offset=4
    get_local $5
    i32.const 0
    i32.store offset=8
    get_local $5
   end
   tee_local $0
  end
  tee_local $0
  get_local $3
  i32.store
  get_local $0
  i32.const 0
  i32.store offset=4
  get_local $0
  get_local $2
  i32.store offset=8
  get_local $0
 )
 (func $~lib/internal/typedarray/TypedArray<f32>#constructor (; 14 ;) (type $iii) (param $0 i32) (param $1 i32) (result i32)
  (local $2 i32)
  (local $3 i32)
  (local $4 i32)
  (local $5 i32)
  get_local $1
  i32.const 268435454
  i32.gt_u
  if
   i32.const 0
   i32.const 48
<<<<<<< HEAD
   i32.const 27
=======
   i32.const 23
>>>>>>> d5f72e32
   i32.const 34
   call $~lib/env/abort
   unreachable
  end
  get_local $1
  i32.const 2
  i32.shl
  set_local $2
  get_local $2
  call $~lib/internal/arraybuffer/allocateUnsafe
  set_local $3
  get_local $3
  get_global $~lib/internal/arraybuffer/HEADER_SIZE
  i32.add
  set_local $4
  i32.const 0
  set_local $5
  get_local $4
  get_local $5
  get_local $2
  call $~lib/internal/memory/memset
  get_local $0
  if (result i32)
   get_local $0
  else   
   block (result i32)
    i32.const 12
    call $~lib/memory/memory.allocate
    set_local $5
    get_local $5
    i32.const 0
    i32.store
    get_local $5
    i32.const 0
    i32.store offset=4
    get_local $5
    i32.const 0
    i32.store offset=8
    get_local $5
   end
   tee_local $0
  end
  tee_local $0
  get_local $3
  i32.store
  get_local $0
  i32.const 0
  i32.store offset=4
  get_local $0
  get_local $2
  i32.store offset=8
  get_local $0
 )
 (func $~lib/internal/typedarray/TypedArray<f64>#constructor (; 15 ;) (type $iii) (param $0 i32) (param $1 i32) (result i32)
  (local $2 i32)
  (local $3 i32)
  (local $4 i32)
  (local $5 i32)
  get_local $1
  i32.const 134217727
  i32.gt_u
  if
   i32.const 0
   i32.const 48
<<<<<<< HEAD
   i32.const 27
=======
   i32.const 23
>>>>>>> d5f72e32
   i32.const 34
   call $~lib/env/abort
   unreachable
  end
  get_local $1
  i32.const 3
  i32.shl
  set_local $2
  get_local $2
  call $~lib/internal/arraybuffer/allocateUnsafe
  set_local $3
  get_local $3
  get_global $~lib/internal/arraybuffer/HEADER_SIZE
  i32.add
  set_local $4
  i32.const 0
  set_local $5
  get_local $4
  get_local $5
  get_local $2
  call $~lib/internal/memory/memset
  get_local $0
  if (result i32)
   get_local $0
  else   
   block (result i32)
    i32.const 12
    call $~lib/memory/memory.allocate
    set_local $5
    get_local $5
    i32.const 0
    i32.store
    get_local $5
    i32.const 0
    i32.store offset=4
    get_local $5
    i32.const 0
    i32.store offset=8
    get_local $5
   end
   tee_local $0
  end
  tee_local $0
  get_local $3
  i32.store
  get_local $0
  i32.const 0
  i32.store offset=4
  get_local $0
  get_local $2
  i32.store offset=8
  get_local $0
 )
 (func $std/typedarray/testInstantiate (; 16 ;) (type $iv) (param $0 i32)
  (local $1 i32)
  (local $2 i32)
  (local $3 i32)
  (local $4 i32)
  (local $5 i32)
  (local $6 i32)
  (local $7 i32)
  (local $8 i32)
  (local $9 i32)
  (local $10 i32)
  (local $11 i32)
  i32.const 0
  get_local $0
  call $~lib/internal/typedarray/TypedArray<i8>#constructor
  set_local $1
  get_local $1
  i32.load offset=4
  i32.const 0
  i32.eq
  i32.eqz
  if
   i32.const 0
   i32.const 8
   i32.const 34
   i32.const 2
   call $~lib/env/abort
   unreachable
  end
  get_local $1
  i32.load offset=8
  get_local $0
  get_global $~lib/typedarray/Int8Array.BYTES_PER_ELEMENT
  i32.mul
  i32.eq
  i32.eqz
  if
   i32.const 0
   i32.const 8
   i32.const 35
   i32.const 2
   call $~lib/env/abort
   unreachable
  end
  block $~lib/internal/typedarray/TypedArray<i8>#get:length|inlined.0 (result i32)
   get_local $1
   i32.load offset=8
   i32.const 0
   i32.shr_u
  end
  get_local $0
  i32.eq
  i32.eqz
  if
   i32.const 0
   i32.const 8
   i32.const 36
   i32.const 2
   call $~lib/env/abort
   unreachable
  end
  i32.const 0
  get_local $0
  call $~lib/internal/typedarray/TypedArray<u8>#constructor
  set_local $2
  get_local $2
  i32.load offset=4
  i32.const 0
  i32.eq
  i32.eqz
  if
   i32.const 0
   i32.const 8
   i32.const 39
   i32.const 2
   call $~lib/env/abort
   unreachable
  end
  get_local $2
  i32.load offset=8
  get_local $0
  get_global $~lib/typedarray/Uint8Array.BYTES_PER_ELEMENT
  i32.mul
  i32.eq
  i32.eqz
  if
   i32.const 0
   i32.const 8
   i32.const 40
   i32.const 2
   call $~lib/env/abort
   unreachable
  end
  block $~lib/internal/typedarray/TypedArray<u8>#get:length|inlined.0 (result i32)
   get_local $2
   i32.load offset=8
   i32.const 0
   i32.shr_u
  end
  get_local $0
  i32.eq
  i32.eqz
  if
   i32.const 0
   i32.const 8
   i32.const 41
   i32.const 2
   call $~lib/env/abort
   unreachable
  end
  i32.const 0
  get_local $0
  call $~lib/internal/typedarray/TypedArray<u8>#constructor
  set_local $3
  get_local $3
  i32.load offset=4
  i32.const 0
  i32.eq
  i32.eqz
  if
   i32.const 0
   i32.const 8
   i32.const 44
   i32.const 2
   call $~lib/env/abort
   unreachable
  end
  get_local $3
  i32.load offset=8
  get_local $0
  get_global $~lib/typedarray/Uint8Array.BYTES_PER_ELEMENT
  i32.mul
  i32.eq
  i32.eqz
  if
   i32.const 0
   i32.const 8
   i32.const 45
   i32.const 2
   call $~lib/env/abort
   unreachable
  end
  block $~lib/internal/typedarray/TypedArray<u8>#get:length|inlined.1 (result i32)
   get_local $3
   i32.load offset=8
   i32.const 0
   i32.shr_u
  end
  get_local $0
  i32.eq
  i32.eqz
  if
   i32.const 0
   i32.const 8
   i32.const 46
   i32.const 2
   call $~lib/env/abort
   unreachable
  end
  i32.const 0
  get_local $0
  call $~lib/internal/typedarray/TypedArray<i16>#constructor
  set_local $4
  get_local $4
  i32.load offset=4
  i32.const 0
  i32.eq
  i32.eqz
  if
   i32.const 0
   i32.const 8
   i32.const 49
   i32.const 2
   call $~lib/env/abort
   unreachable
  end
  get_local $4
  i32.load offset=8
  get_local $0
  get_global $~lib/typedarray/Int16Array.BYTES_PER_ELEMENT
  i32.mul
  i32.eq
  i32.eqz
  if
   i32.const 0
   i32.const 8
   i32.const 50
   i32.const 2
   call $~lib/env/abort
   unreachable
  end
  block $~lib/internal/typedarray/TypedArray<i16>#get:length|inlined.0 (result i32)
   get_local $4
   i32.load offset=8
   i32.const 1
   i32.shr_u
  end
  get_local $0
  i32.eq
  i32.eqz
  if
   i32.const 0
   i32.const 8
   i32.const 51
   i32.const 2
   call $~lib/env/abort
   unreachable
  end
  i32.const 0
  get_local $0
  call $~lib/internal/typedarray/TypedArray<u16>#constructor
  set_local $5
  get_local $5
  i32.load offset=4
  i32.const 0
  i32.eq
  i32.eqz
  if
   i32.const 0
   i32.const 8
   i32.const 54
   i32.const 2
   call $~lib/env/abort
   unreachable
  end
  get_local $5
  i32.load offset=8
  get_local $0
  get_global $~lib/typedarray/Uint16Array.BYTES_PER_ELEMENT
  i32.mul
  i32.eq
  i32.eqz
  if
   i32.const 0
   i32.const 8
   i32.const 55
   i32.const 2
   call $~lib/env/abort
   unreachable
  end
  block $~lib/internal/typedarray/TypedArray<u16>#get:length|inlined.0 (result i32)
   get_local $5
   i32.load offset=8
   i32.const 1
   i32.shr_u
  end
  get_local $0
  i32.eq
  i32.eqz
  if
   i32.const 0
   i32.const 8
   i32.const 56
   i32.const 2
   call $~lib/env/abort
   unreachable
  end
  i32.const 0
  get_local $0
  call $~lib/internal/typedarray/TypedArray<i32>#constructor
  set_local $6
  get_local $6
  i32.load offset=4
  i32.const 0
  i32.eq
  i32.eqz
  if
   i32.const 0
   i32.const 8
   i32.const 59
   i32.const 2
   call $~lib/env/abort
   unreachable
  end
  get_local $6
  i32.load offset=8
  get_local $0
  get_global $~lib/typedarray/Int32Array.BYTES_PER_ELEMENT
  i32.mul
  i32.eq
  i32.eqz
  if
   i32.const 0
   i32.const 8
   i32.const 60
   i32.const 2
   call $~lib/env/abort
   unreachable
  end
  block $~lib/internal/typedarray/TypedArray<i32>#get:length|inlined.0 (result i32)
   get_local $6
   i32.load offset=8
   i32.const 2
   i32.shr_u
  end
  get_local $0
  i32.eq
  i32.eqz
  if
   i32.const 0
   i32.const 8
   i32.const 61
   i32.const 2
   call $~lib/env/abort
   unreachable
  end
  i32.const 0
  get_local $0
  call $~lib/internal/typedarray/TypedArray<u32>#constructor
  set_local $7
  get_local $7
  i32.load offset=4
  i32.const 0
  i32.eq
  i32.eqz
  if
   i32.const 0
   i32.const 8
   i32.const 64
   i32.const 2
   call $~lib/env/abort
   unreachable
  end
  get_local $7
  i32.load offset=8
  get_local $0
  get_global $~lib/typedarray/Uint32Array.BYTES_PER_ELEMENT
  i32.mul
  i32.eq
  i32.eqz
  if
   i32.const 0
   i32.const 8
   i32.const 65
   i32.const 2
   call $~lib/env/abort
   unreachable
  end
  block $~lib/internal/typedarray/TypedArray<u32>#get:length|inlined.0 (result i32)
   get_local $7
   i32.load offset=8
   i32.const 2
   i32.shr_u
  end
  get_local $0
  i32.eq
  i32.eqz
  if
   i32.const 0
   i32.const 8
   i32.const 66
   i32.const 2
   call $~lib/env/abort
   unreachable
  end
  i32.const 0
  get_local $0
  call $~lib/internal/typedarray/TypedArray<i64>#constructor
  set_local $8
  get_local $8
  i32.load offset=4
  i32.const 0
  i32.eq
  i32.eqz
  if
   i32.const 0
   i32.const 8
   i32.const 69
   i32.const 2
   call $~lib/env/abort
   unreachable
  end
  get_local $8
  i32.load offset=8
  get_local $0
  get_global $~lib/typedarray/Int64Array.BYTES_PER_ELEMENT
  i32.mul
  i32.eq
  i32.eqz
  if
   i32.const 0
   i32.const 8
   i32.const 70
   i32.const 2
   call $~lib/env/abort
   unreachable
  end
  block $~lib/internal/typedarray/TypedArray<i64>#get:length|inlined.0 (result i32)
   get_local $8
   i32.load offset=8
   i32.const 3
   i32.shr_u
  end
  get_local $0
  i32.eq
  i32.eqz
  if
   i32.const 0
   i32.const 8
   i32.const 71
   i32.const 2
   call $~lib/env/abort
   unreachable
  end
  i32.const 0
  get_local $0
  call $~lib/internal/typedarray/TypedArray<u64>#constructor
  set_local $9
  get_local $9
  i32.load offset=4
  i32.const 0
  i32.eq
  i32.eqz
  if
   i32.const 0
   i32.const 8
   i32.const 74
   i32.const 2
   call $~lib/env/abort
   unreachable
  end
  get_local $9
  i32.load offset=8
  get_local $0
  get_global $~lib/typedarray/Uint64Array.BYTES_PER_ELEMENT
  i32.mul
  i32.eq
  i32.eqz
  if
   i32.const 0
   i32.const 8
   i32.const 75
   i32.const 2
   call $~lib/env/abort
   unreachable
  end
  block $~lib/internal/typedarray/TypedArray<u64>#get:length|inlined.0 (result i32)
   get_local $9
   i32.load offset=8
   i32.const 3
   i32.shr_u
  end
  get_local $0
  i32.eq
  i32.eqz
  if
   i32.const 0
   i32.const 8
   i32.const 76
   i32.const 2
   call $~lib/env/abort
   unreachable
  end
  i32.const 0
  get_local $0
  call $~lib/internal/typedarray/TypedArray<f32>#constructor
  set_local $10
  get_local $10
  i32.load offset=4
  i32.const 0
  i32.eq
  i32.eqz
  if
   i32.const 0
   i32.const 8
   i32.const 79
   i32.const 2
   call $~lib/env/abort
   unreachable
  end
  get_local $10
  i32.load offset=8
  get_local $0
  get_global $~lib/typedarray/Float32Array.BYTES_PER_ELEMENT
  i32.mul
  i32.eq
  i32.eqz
  if
   i32.const 0
   i32.const 8
   i32.const 80
   i32.const 2
   call $~lib/env/abort
   unreachable
  end
  block $~lib/internal/typedarray/TypedArray<f32>#get:length|inlined.0 (result i32)
   get_local $10
   i32.load offset=8
   i32.const 2
   i32.shr_u
  end
  get_local $0
  i32.eq
  i32.eqz
  if
   i32.const 0
   i32.const 8
   i32.const 81
   i32.const 2
   call $~lib/env/abort
   unreachable
  end
  i32.const 0
  get_local $0
  call $~lib/internal/typedarray/TypedArray<f64>#constructor
  set_local $11
  get_local $11
  i32.load offset=4
  i32.const 0
  i32.eq
  i32.eqz
  if
   i32.const 0
   i32.const 8
   i32.const 84
   i32.const 2
   call $~lib/env/abort
   unreachable
  end
  get_local $11
  i32.load offset=8
  get_local $0
  get_global $~lib/typedarray/Float64Array.BYTES_PER_ELEMENT
  i32.mul
  i32.eq
  i32.eqz
  if
   i32.const 0
   i32.const 8
   i32.const 85
   i32.const 2
   call $~lib/env/abort
   unreachable
  end
  block $~lib/internal/typedarray/TypedArray<f64>#get:length|inlined.0 (result i32)
   get_local $11
   i32.load offset=8
   i32.const 3
   i32.shr_u
  end
  get_local $0
  i32.eq
  i32.eqz
  if
   i32.const 0
   i32.const 8
   i32.const 86
   i32.const 2
   call $~lib/env/abort
   unreachable
  end
 )
 (func $~lib/internal/typedarray/TypedArray<i32>#__set (; 17 ;) (type $iiiv) (param $0 i32) (param $1 i32) (param $2 i32)
  (local $3 i32)
  (local $4 i32)
  get_local $1
  get_local $0
  i32.load offset=8
  i32.const 2
  i32.shr_u
  i32.ge_u
  if
   i32.const 0
   i32.const 48
<<<<<<< HEAD
   i32.const 54
=======
   i32.const 50
>>>>>>> d5f72e32
   i32.const 63
   call $~lib/env/abort
   unreachable
  end
  get_local $0
  i32.load
  set_local $3
  get_local $0
  i32.load offset=4
  set_local $4
  get_local $3
  get_local $1
  i32.const 2
  i32.shl
  i32.add
  get_local $4
  i32.add
  get_local $2
  i32.store offset=8
 )
 (func $~lib/internal/typedarray/TypedArray<i32>#__get (; 18 ;) (type $iii) (param $0 i32) (param $1 i32) (result i32)
  (local $2 i32)
  (local $3 i32)
  get_local $1
  get_local $0
  i32.load offset=8
  i32.const 2
  i32.shr_u
  i32.ge_u
  if
   i32.const 0
   i32.const 48
<<<<<<< HEAD
   i32.const 43
=======
   i32.const 39
>>>>>>> d5f72e32
   i32.const 63
   call $~lib/env/abort
   unreachable
  end
  block $~lib/internal/arraybuffer/LOAD<i32,i32>|inlined.0 (result i32)
   get_local $0
   i32.load
   set_local $2
   get_local $0
   i32.load offset=4
   set_local $3
   get_local $2
   get_local $1
   i32.const 2
   i32.shl
   i32.add
   get_local $3
   i32.add
   i32.load offset=8
  end
 )
 (func $~lib/typedarray/Int32Array#subarray (; 19 ;) (type $iiii) (param $0 i32) (param $1 i32) (param $2 i32) (result i32)
  (local $3 i32)
  (local $4 i32)
  (local $5 i32)
  block $~lib/internal/typedarray/TypedArray<i32>#get:length|inlined.2 (result i32)
   get_local $0
   i32.load offset=8
   i32.const 2
   i32.shr_u
  end
  set_local $3
  get_local $1
  i32.const 0
  i32.lt_s
  if
   get_local $3
   get_local $1
   i32.add
   tee_local $4
   i32.const 0
   tee_local $5
   get_local $4
   get_local $5
   i32.gt_s
   select
   set_local $1
  else   
   get_local $1
   tee_local $4
   get_local $3
   tee_local $5
   get_local $4
   get_local $5
   i32.lt_s
   select
   set_local $1
  end
  get_local $2
  i32.const 0
  i32.lt_s
  if
   get_local $3
   get_local $2
   i32.add
   tee_local $4
   get_local $1
   tee_local $5
   get_local $4
   get_local $5
   i32.gt_s
   select
   set_local $2
  else   
   get_local $2
   tee_local $4
   get_local $3
   tee_local $5
   get_local $4
   get_local $5
   i32.lt_s
   select
   tee_local $4
   get_local $1
   tee_local $5
   get_local $4
   get_local $5
   i32.gt_s
   select
   set_local $2
  end
  block $~lib/memory/memory.allocate|inlined.1 (result i32)
   i32.const 12
   set_local $4
   get_local $4
   call $~lib/allocator/arena/__memory_allocate
   br $~lib/memory/memory.allocate|inlined.1
  end
  set_local $4
  get_local $4
  get_local $0
  i32.load
  i32.store
  get_local $4
  get_local $0
  i32.load offset=4
  get_local $1
  i32.const 2
  i32.shl
  i32.add
  i32.store offset=4
  get_local $4
  get_local $2
  get_local $1
  i32.sub
  i32.const 2
  i32.shl
  i32.store offset=8
  get_local $4
 )
 (func $~lib/internal/typedarray/TypedArray<f64>#__set (; 20 ;) (type $iiFv) (param $0 i32) (param $1 i32) (param $2 f64)
  (local $3 i32)
  (local $4 i32)
  get_local $1
  get_local $0
  i32.load offset=8
  i32.const 3
  i32.shr_u
  i32.ge_u
  if
   i32.const 0
   i32.const 48
<<<<<<< HEAD
   i32.const 54
=======
   i32.const 50
>>>>>>> d5f72e32
   i32.const 63
   call $~lib/env/abort
   unreachable
  end
  get_local $0
  i32.load
  set_local $3
  get_local $0
  i32.load offset=4
  set_local $4
  get_local $3
  get_local $1
  i32.const 3
  i32.shl
  i32.add
  get_local $4
  i32.add
  get_local $2
  f64.store offset=8
 )
 (func $~lib/typedarray/Float64Array#subarray (; 21 ;) (type $iiii) (param $0 i32) (param $1 i32) (param $2 i32) (result i32)
  (local $3 i32)
  (local $4 i32)
  (local $5 i32)
  block $~lib/internal/typedarray/TypedArray<f64>#get:length|inlined.1 (result i32)
   get_local $0
   i32.load offset=8
   i32.const 3
   i32.shr_u
  end
  set_local $3
  get_local $1
  i32.const 0
  i32.lt_s
  if
   get_local $3
   get_local $1
   i32.add
   tee_local $4
   i32.const 0
   tee_local $5
   get_local $4
   get_local $5
   i32.gt_s
   select
   set_local $1
  else   
   get_local $1
   tee_local $4
   get_local $3
   tee_local $5
   get_local $4
   get_local $5
   i32.lt_s
   select
   set_local $1
  end
  get_local $2
  i32.const 0
  i32.lt_s
  if
   get_local $3
   get_local $2
   i32.add
   tee_local $4
   get_local $1
   tee_local $5
   get_local $4
   get_local $5
   i32.gt_s
   select
   set_local $2
  else   
   get_local $2
   tee_local $4
   get_local $3
   tee_local $5
   get_local $4
   get_local $5
   i32.lt_s
   select
   tee_local $4
   get_local $1
   tee_local $5
   get_local $4
   get_local $5
   i32.gt_s
   select
   set_local $2
  end
  block $~lib/memory/memory.allocate|inlined.2 (result i32)
   i32.const 12
   set_local $4
   get_local $4
   call $~lib/allocator/arena/__memory_allocate
   br $~lib/memory/memory.allocate|inlined.2
  end
  set_local $4
  get_local $4
  get_local $0
  i32.load
  i32.store
  get_local $4
  get_local $0
  i32.load offset=4
  get_local $1
  i32.const 3
  i32.shl
  i32.add
  i32.store offset=4
  get_local $4
  get_local $2
  get_local $1
  i32.sub
  i32.const 3
  i32.shl
  i32.store offset=8
  get_local $4
 )
 (func $~lib/internal/sort/insertionSort<f64> (; 22 ;) (type $iiiiv) (param $0 i32) (param $1 i32) (param $2 i32) (param $3 i32)
  (local $4 i32)
  (local $5 f64)
  (local $6 i32)
  (local $7 f64)
  (local $8 i32)
  block $break|0
   i32.const 0
   set_local $4
   loop $repeat|0
    get_local $4
    get_local $2
    i32.lt_s
    i32.eqz
    br_if $break|0
    block
     block $~lib/internal/arraybuffer/LOAD<f64,f64>|inlined.2 (result f64)
      get_local $0
      get_local $4
      i32.const 3
      i32.shl
      i32.add
      get_local $1
      i32.add
      f64.load offset=8
     end
     set_local $5
     get_local $4
     i32.const 1
     i32.sub
     set_local $6
     block $break|1
      loop $continue|1
       get_local $6
       i32.const 0
       i32.ge_s
       if
        block
         block $~lib/internal/arraybuffer/LOAD<f64,f64>|inlined.3 (result f64)
          get_local $0
          get_local $6
          i32.const 3
          i32.shl
          i32.add
          get_local $1
          i32.add
          f64.load offset=8
         end
         set_local $7
         block (result i32)
          i32.const 2
          set_global $~argc
          get_local $5
          get_local $7
          get_local $3
          call_indirect (type $FFi)
         end
         i32.const 0
         i32.lt_s
         if
          block (result i32)
           get_local $6
           tee_local $8
           i32.const 1
           i32.sub
           set_local $6
           get_local $8
          end
          i32.const 1
          i32.add
          set_local $8
          get_local $0
          get_local $8
          i32.const 3
          i32.shl
          i32.add
          get_local $1
          i32.add
          get_local $7
          f64.store offset=8
         else          
          br $break|1
         end
        end
        br $continue|1
       end
      end
     end
     get_local $6
     i32.const 1
     i32.add
     set_local $8
     get_local $0
     get_local $8
     i32.const 3
     i32.shl
     i32.add
     get_local $1
     i32.add
     get_local $5
     f64.store offset=8
    end
    get_local $4
    i32.const 1
    i32.add
    set_local $4
    br $repeat|0
    unreachable
   end
   unreachable
  end
 )
 (func $~lib/allocator/arena/__memory_free (; 23 ;) (type $iv) (param $0 i32)
  nop
 )
 (func $~lib/internal/sort/weakHeapSort<f64> (; 24 ;) (type $iiiiv) (param $0 i32) (param $1 i32) (param $2 i32) (param $3 i32)
  (local $4 i32)
  (local $5 i32)
  (local $6 i32)
  (local $7 i32)
  (local $8 i32)
  (local $9 f64)
  (local $10 f64)
  (local $11 i32)
  (local $12 f64)
  get_local $2
  i32.const 31
  i32.add
  i32.const 5
  i32.shr_s
  i32.const 2
  i32.shl
  set_local $4
  block $~lib/memory/memory.allocate|inlined.3 (result i32)
   get_local $4
   call $~lib/allocator/arena/__memory_allocate
   br $~lib/memory/memory.allocate|inlined.3
  end
  set_local $5
  i32.const 0
  set_local $6
  get_local $5
  get_local $6
  get_local $4
  call $~lib/internal/memory/memset
  block $break|0
   get_local $2
   i32.const 1
   i32.sub
   set_local $6
   loop $repeat|0
    get_local $6
    i32.const 0
    i32.gt_s
    i32.eqz
    br_if $break|0
    block
     get_local $6
     set_local $7
     block $break|1
      loop $continue|1
       get_local $7
       i32.const 1
       i32.and
       get_local $5
       get_local $7
       i32.const 6
       i32.shr_s
       i32.const 2
       i32.shl
       i32.add
       i32.load
       get_local $7
       i32.const 1
       i32.shr_s
       i32.const 31
       i32.and
       i32.shr_u
       i32.const 1
       i32.and
       i32.eq
       if
        get_local $7
        i32.const 1
        i32.shr_s
        set_local $7
        br $continue|1
       end
      end
     end
     get_local $7
     i32.const 1
     i32.shr_s
     set_local $8
     block $~lib/internal/arraybuffer/LOAD<f64,f64>|inlined.4 (result f64)
      get_local $0
      get_local $8
      i32.const 3
      i32.shl
      i32.add
      get_local $1
      i32.add
      f64.load offset=8
     end
     set_local $9
     block $~lib/internal/arraybuffer/LOAD<f64,f64>|inlined.5 (result f64)
      get_local $0
      get_local $6
      i32.const 3
      i32.shl
      i32.add
      get_local $1
      i32.add
      f64.load offset=8
     end
     set_local $10
     block (result i32)
      i32.const 2
      set_global $~argc
      get_local $9
      get_local $10
      get_local $3
      call_indirect (type $FFi)
     end
     i32.const 0
     i32.lt_s
     if
      get_local $5
      get_local $6
      i32.const 5
      i32.shr_s
      i32.const 2
      i32.shl
      i32.add
      get_local $5
      get_local $6
      i32.const 5
      i32.shr_s
      i32.const 2
      i32.shl
      i32.add
      i32.load
      i32.const 1
      get_local $6
      i32.const 31
      i32.and
      i32.shl
      i32.xor
      i32.store
      get_local $0
      get_local $6
      i32.const 3
      i32.shl
      i32.add
      get_local $1
      i32.add
      get_local $9
      f64.store offset=8
      get_local $0
      get_local $8
      i32.const 3
      i32.shl
      i32.add
      get_local $1
      i32.add
      get_local $10
      f64.store offset=8
     end
    end
    get_local $6
    i32.const 1
    i32.sub
    set_local $6
    br $repeat|0
    unreachable
   end
   unreachable
  end
  block $break|2
   get_local $2
   i32.const 1
   i32.sub
   set_local $6
   loop $repeat|2
    get_local $6
    i32.const 2
    i32.ge_s
    i32.eqz
    br_if $break|2
    block
     block $~lib/internal/arraybuffer/LOAD<f64,f64>|inlined.6 (result f64)
      i32.const 0
      set_local $8
      get_local $0
      get_local $8
      i32.const 3
      i32.shl
      i32.add
      get_local $1
      i32.add
      f64.load offset=8
     end
     set_local $10
     i32.const 0
     set_local $8
     block $~lib/internal/arraybuffer/LOAD<f64,f64>|inlined.7 (result f64)
      get_local $0
      get_local $6
      i32.const 3
      i32.shl
      i32.add
      get_local $1
      i32.add
      f64.load offset=8
     end
     set_local $9
     get_local $0
     get_local $8
     i32.const 3
     i32.shl
     i32.add
     get_local $1
     i32.add
     get_local $9
     f64.store offset=8
     get_local $0
     get_local $6
     i32.const 3
     i32.shl
     i32.add
     get_local $1
     i32.add
     get_local $10
     f64.store offset=8
     i32.const 1
     set_local $8
     block $break|3
      loop $continue|3
       get_local $8
       i32.const 1
       i32.shl
       get_local $5
       get_local $8
       i32.const 5
       i32.shr_s
       i32.const 2
       i32.shl
       i32.add
       i32.load
       get_local $8
       i32.const 31
       i32.and
       i32.shr_u
       i32.const 1
       i32.and
       i32.add
       tee_local $7
       get_local $6
       i32.lt_s
       if
        get_local $7
        set_local $8
        br $continue|3
       end
      end
     end
     block $break|4
      loop $continue|4
       get_local $8
       i32.const 0
       i32.gt_s
       if
        block
         block $~lib/internal/arraybuffer/LOAD<f64,f64>|inlined.8 (result f64)
          i32.const 0
          set_local $11
          get_local $0
          get_local $11
          i32.const 3
          i32.shl
          i32.add
          get_local $1
          i32.add
          f64.load offset=8
         end
         set_local $10
         block $~lib/internal/arraybuffer/LOAD<f64,f64>|inlined.9 (result f64)
          get_local $0
          get_local $8
          i32.const 3
          i32.shl
          i32.add
          get_local $1
          i32.add
          f64.load offset=8
         end
         set_local $9
         block (result i32)
          i32.const 2
          set_global $~argc
          get_local $10
          get_local $9
          get_local $3
          call_indirect (type $FFi)
         end
         i32.const 0
         i32.lt_s
         if
          get_local $5
          get_local $8
          i32.const 5
          i32.shr_s
          i32.const 2
          i32.shl
          i32.add
          get_local $5
          get_local $8
          i32.const 5
          i32.shr_s
          i32.const 2
          i32.shl
          i32.add
          i32.load
          i32.const 1
          get_local $8
          i32.const 31
          i32.and
          i32.shl
          i32.xor
          i32.store
          get_local $0
          get_local $8
          i32.const 3
          i32.shl
          i32.add
          get_local $1
          i32.add
          get_local $10
          f64.store offset=8
          i32.const 0
          set_local $11
          get_local $0
          get_local $11
          i32.const 3
          i32.shl
          i32.add
          get_local $1
          i32.add
          get_local $9
          f64.store offset=8
         end
         get_local $8
         i32.const 1
         i32.shr_s
         set_local $8
        end
        br $continue|4
       end
      end
     end
    end
    get_local $6
    i32.const 1
    i32.sub
    set_local $6
    br $repeat|2
    unreachable
   end
   unreachable
  end
  block $~lib/memory/memory.free|inlined.0
   block
    get_local $5
    call $~lib/allocator/arena/__memory_free
    br $~lib/memory/memory.free|inlined.0
    unreachable
   end
   unreachable
  end
  block $~lib/internal/arraybuffer/LOAD<f64,f64>|inlined.10 (result f64)
   i32.const 1
   set_local $6
   get_local $0
   get_local $6
   i32.const 3
   i32.shl
   i32.add
   get_local $1
   i32.add
   f64.load offset=8
  end
  set_local $12
  i32.const 1
  set_local $6
  block $~lib/internal/arraybuffer/LOAD<f64,f64>|inlined.11 (result f64)
   i32.const 0
   set_local $7
   get_local $0
   get_local $7
   i32.const 3
   i32.shl
   i32.add
   get_local $1
   i32.add
   f64.load offset=8
  end
  set_local $10
  get_local $0
  get_local $6
  i32.const 3
  i32.shl
  i32.add
  get_local $1
  i32.add
  get_local $10
  f64.store offset=8
  i32.const 0
  set_local $6
  get_local $0
  get_local $6
  i32.const 3
  i32.shl
  i32.add
  get_local $1
  i32.add
  get_local $12
  f64.store offset=8
 )
 (func $~lib/typedarray/Float64Array#sort (; 25 ;) (type $iii) (param $0 i32) (param $1 i32) (result i32)
  (local $2 i32)
  (local $3 i32)
  (local $4 i32)
  (local $5 i32)
  (local $6 f64)
  (local $7 f64)
  block $~lib/internal/typedarray/SORT<Float64Array,f64>|inlined.0 (result i32)
   get_local $0
   i32.load offset=4
   set_local $2
   block $~lib/internal/typedarray/TypedArray<f64>#get:length|inlined.3 (result i32)
    get_local $0
    i32.load offset=8
    i32.const 3
    i32.shr_u
   end
   set_local $3
   get_local $3
   i32.const 1
   i32.le_s
   if
    get_local $0
    br $~lib/internal/typedarray/SORT<Float64Array,f64>|inlined.0
   end
   get_local $0
   i32.load
   set_local $4
   get_local $3
   i32.const 2
   i32.eq
   if
    block $~lib/internal/arraybuffer/LOAD<f64,f64>|inlined.0 (result f64)
     i32.const 1
     set_local $5
     get_local $4
     get_local $5
     i32.const 3
     i32.shl
     i32.add
     get_local $2
     i32.add
     f64.load offset=8
    end
    set_local $6
    block $~lib/internal/arraybuffer/LOAD<f64,f64>|inlined.1 (result f64)
     i32.const 0
     set_local $5
     get_local $4
     get_local $5
     i32.const 3
     i32.shl
     i32.add
     get_local $2
     i32.add
     f64.load offset=8
    end
    set_local $7
    block (result i32)
     i32.const 2
     set_global $~argc
     get_local $6
     get_local $7
     get_local $1
     call_indirect (type $FFi)
    end
    i32.const 0
    i32.lt_s
    if
     i32.const 1
     set_local $5
     get_local $4
     get_local $5
     i32.const 3
     i32.shl
     i32.add
     get_local $2
     i32.add
     get_local $7
     f64.store offset=8
     i32.const 0
     set_local $5
     get_local $4
     get_local $5
     i32.const 3
     i32.shl
     i32.add
     get_local $2
     i32.add
     get_local $6
     f64.store offset=8
    end
    get_local $0
    br $~lib/internal/typedarray/SORT<Float64Array,f64>|inlined.0
   end
   get_local $3
   i32.const 256
   i32.lt_s
   if
    get_local $4
    get_local $2
    get_local $3
    get_local $1
    call $~lib/internal/sort/insertionSort<f64>
   else    
    get_local $4
    get_local $2
    get_local $3
    get_local $1
    call $~lib/internal/sort/weakHeapSort<f64>
   end
   get_local $0
  end
 )
 (func $~lib/typedarray/Float64Array#sort|trampoline~anonymous|1 (; 26 ;) (type $FFi) (param $0 f64) (param $1 f64) (result i32)
  (local $2 i64)
  (local $3 i64)
  get_local $0
  i64.reinterpret/f64
  set_local $2
  get_local $1
  i64.reinterpret/f64
  set_local $3
  get_local $2
  get_local $2
  i64.const 63
  i64.shr_s
  i64.const 1
  i64.shr_u
  i64.xor
  set_local $2
  get_local $3
  get_local $3
  i64.const 63
  i64.shr_s
  i64.const 1
  i64.shr_u
  i64.xor
  set_local $3
  get_local $2
  get_local $3
  i64.gt_s
  get_local $2
  get_local $3
  i64.lt_s
  i32.sub
 )
 (func $~lib/typedarray/Float64Array#sort|trampoline (; 27 ;) (type $iii) (param $0 i32) (param $1 i32) (result i32)
  block $1of1
   block $0of1
    block $outOfRange
     get_global $~argc
     br_table $0of1 $1of1 $outOfRange
    end
    unreachable
   end
   block $~lib/internal/sort/COMPARATOR<f64>|inlined.0 (result i32)
    i32.const 1
    br $~lib/internal/sort/COMPARATOR<f64>|inlined.0
   end
   set_local $1
  end
  get_local $0
  get_local $1
  call $~lib/typedarray/Float64Array#sort
 )
 (func $~lib/internal/typedarray/TypedArray<f64>#__get (; 28 ;) (type $iiF) (param $0 i32) (param $1 i32) (result f64)
  (local $2 i32)
  (local $3 i32)
  get_local $1
  get_local $0
  i32.load offset=8
  i32.const 3
  i32.shr_u
  i32.ge_u
  if
   i32.const 0
   i32.const 48
<<<<<<< HEAD
   i32.const 43
=======
   i32.const 39
>>>>>>> d5f72e32
   i32.const 63
   call $~lib/env/abort
   unreachable
  end
  block $~lib/internal/arraybuffer/LOAD<f64,f64>|inlined.12 (result f64)
   get_local $0
   i32.load
   set_local $2
   get_local $0
   i32.load offset=4
   set_local $3
   get_local $2
   get_local $1
   i32.const 3
   i32.shl
   i32.add
   get_local $3
   i32.add
   f64.load offset=8
  end
 )
 (func $~lib/internal/typedarray/TypedArray<u8>#__set (; 29 ;) (type $iiiv) (param $0 i32) (param $1 i32) (param $2 i32)
  (local $3 i32)
  (local $4 i32)
  get_local $1
  get_local $0
  i32.load offset=8
  i32.const 0
  i32.shr_u
  i32.ge_u
  if
   i32.const 0
   i32.const 48
<<<<<<< HEAD
   i32.const 54
=======
   i32.const 50
>>>>>>> d5f72e32
   i32.const 63
   call $~lib/env/abort
   unreachable
  end
  get_local $0
  i32.load
  set_local $3
  get_local $0
  i32.load offset=4
  set_local $4
  get_local $3
  get_local $1
  i32.const 0
  i32.shl
  i32.add
  get_local $4
  i32.add
  get_local $2
  i32.store8 offset=8
 )
 (func $~lib/typedarray/Uint8ClampedArray#__set (; 30 ;) (type $iiiv) (param $0 i32) (param $1 i32) (param $2 i32)
  (local $3 i32)
  (local $4 i32)
  get_local $0
  get_local $1
  get_local $2
  tee_local $3
  i32.const 255
  tee_local $4
  get_local $3
  get_local $4
  i32.lt_s
  select
  tee_local $3
  i32.const 0
  tee_local $4
  get_local $3
  get_local $4
  i32.gt_s
  select
  call $~lib/internal/typedarray/TypedArray<u8>#__set
 )
 (func $~lib/internal/typedarray/TypedArray<u8>#__get (; 31 ;) (type $iii) (param $0 i32) (param $1 i32) (result i32)
  (local $2 i32)
  (local $3 i32)
  get_local $1
  get_local $0
  i32.load offset=8
  i32.const 0
  i32.shr_u
  i32.ge_u
  if
   i32.const 0
   i32.const 48
<<<<<<< HEAD
   i32.const 43
=======
   i32.const 39
>>>>>>> d5f72e32
   i32.const 63
   call $~lib/env/abort
   unreachable
  end
  block $~lib/internal/arraybuffer/LOAD<u8,u8>|inlined.0 (result i32)
   get_local $0
   i32.load
   set_local $2
   get_local $0
   i32.load offset=4
   set_local $3
   get_local $2
   get_local $1
   i32.const 0
   i32.shl
   i32.add
   get_local $3
   i32.add
   i32.load8_u offset=8
  end
 )
 (func $~lib/internal/typedarray/TypedArray<i8>#__set (; 32 ;) (type $iiiv) (param $0 i32) (param $1 i32) (param $2 i32)
  (local $3 i32)
  (local $4 i32)
  get_local $1
  get_local $0
  i32.load offset=8
  i32.const 0
  i32.shr_u
  i32.ge_u
  if
   i32.const 0
   i32.const 48
<<<<<<< HEAD
   i32.const 54
=======
   i32.const 50
>>>>>>> d5f72e32
   i32.const 63
   call $~lib/env/abort
   unreachable
  end
  get_local $0
  i32.load
  set_local $3
  get_local $0
  i32.load offset=4
  set_local $4
  get_local $3
  get_local $1
  i32.const 0
  i32.shl
  i32.add
  get_local $4
  i32.add
  get_local $2
  i32.store8 offset=8
 )
 (func $~lib/typedarray/Int8Array#fill (; 33 ;) (type $iiiii) (param $0 i32) (param $1 i32) (param $2 i32) (param $3 i32) (result i32)
  (local $4 i32)
  (local $5 i32)
  (local $6 i32)
  (local $7 i32)
  (local $8 i32)
  get_local $0
  i32.load
  set_local $4
  get_local $0
  i32.load offset=4
  set_local $5
  block $~lib/internal/typedarray/TypedArray<i8>#get:length|inlined.1 (result i32)
   get_local $0
   i32.load offset=8
   i32.const 0
   i32.shr_u
  end
  set_local $6
  get_local $2
  i32.const 0
  i32.lt_s
  if (result i32)
   get_local $6
   get_local $2
   i32.add
   tee_local $7
   i32.const 0
   tee_local $8
   get_local $7
   get_local $8
   i32.gt_s
   select
  else   
   get_local $2
   tee_local $7
   get_local $6
   tee_local $8
   get_local $7
   get_local $8
   i32.lt_s
   select
  end
  set_local $2
  get_local $3
  i32.const 0
  i32.lt_s
  if (result i32)
   get_local $6
   get_local $3
   i32.add
   tee_local $7
   i32.const 0
   tee_local $8
   get_local $7
   get_local $8
   i32.gt_s
   select
  else   
   get_local $3
   tee_local $7
   get_local $6
   tee_local $8
   get_local $7
   get_local $8
   i32.lt_s
   select
  end
  set_local $3
  get_local $2
  get_local $3
  i32.lt_s
  if
   get_local $4
   get_local $2
   i32.add
   get_local $5
   i32.add
   get_global $~lib/internal/arraybuffer/HEADER_SIZE
   i32.add
   set_local $7
   get_local $3
   get_local $2
   i32.sub
   set_local $8
   get_local $7
   get_local $1
   get_local $8
   call $~lib/internal/memory/memset
  end
  get_local $0
 )
 (func $~lib/internal/typedarray/TypedArray<i8>#__get (; 34 ;) (type $iii) (param $0 i32) (param $1 i32) (result i32)
  (local $2 i32)
  (local $3 i32)
  get_local $1
  get_local $0
  i32.load offset=8
  i32.const 0
  i32.shr_u
  i32.ge_u
  if
   i32.const 0
   i32.const 48
<<<<<<< HEAD
   i32.const 43
=======
   i32.const 39
>>>>>>> d5f72e32
   i32.const 63
   call $~lib/env/abort
   unreachable
  end
  block $~lib/internal/arraybuffer/LOAD<i8,i8>|inlined.0 (result i32)
   get_local $0
   i32.load
   set_local $2
   get_local $0
   i32.load offset=4
   set_local $3
   get_local $2
   get_local $1
   i32.const 0
   i32.shl
   i32.add
   get_local $3
   i32.add
   i32.load8_s offset=8
  end
 )
 (func $~lib/array/Array<i8>#__get (; 35 ;) (type $iii) (param $0 i32) (param $1 i32) (result i32)
  (local $2 i32)
  (local $3 i32)
  get_local $0
  i32.load
  set_local $2
  get_local $1
  get_local $2
  i32.load
  i32.const 0
  i32.shr_u
  i32.lt_u
  if (result i32)
   i32.const 0
   set_local $3
   get_local $2
   get_local $1
   i32.const 0
   i32.shl
   i32.add
   get_local $3
   i32.add
   i32.load8_s offset=8
  else   
   unreachable
  end
 )
 (func $std/typedarray/isInt8ArrayEqual (; 36 ;) (type $iii) (param $0 i32) (param $1 i32) (result i32)
  (local $2 i32)
  (local $3 i32)
  block $~lib/internal/typedarray/TypedArray<i8>#get:length|inlined.3 (result i32)
   get_local $0
   i32.load offset=8
   i32.const 0
   i32.shr_u
  end
  block $~lib/array/Array<i8>#get:length|inlined.1 (result i32)
   get_local $1
   i32.load offset=4
  end
  i32.ne
  if
   i32.const 0
   return
  end
  block $break|0
   block
    i32.const 0
    set_local $2
    block $~lib/internal/typedarray/TypedArray<i8>#get:length|inlined.4 (result i32)
     get_local $0
     i32.load offset=8
     i32.const 0
     i32.shr_u
    end
    set_local $3
   end
   loop $repeat|0
    get_local $2
    get_local $3
    i32.lt_s
    i32.eqz
    br_if $break|0
    get_local $0
    get_local $2
    call $~lib/internal/typedarray/TypedArray<i8>#__get
    i32.const 24
    i32.shl
    i32.const 24
    i32.shr_s
    get_local $1
    get_local $2
    call $~lib/array/Array<i8>#__get
    i32.const 24
    i32.shl
    i32.const 24
    i32.shr_s
    i32.ne
    if
     i32.const 0
     return
    end
    get_local $2
    i32.const 1
    i32.add
    set_local $2
    br $repeat|0
    unreachable
   end
   unreachable
  end
  i32.const 1
 )
 (func $~lib/typedarray/Int8Array#fill|trampoline (; 37 ;) (type $iiiii) (param $0 i32) (param $1 i32) (param $2 i32) (param $3 i32) (result i32)
  block $2of2
   block $1of2
    block $0of2
     block $outOfRange
      get_global $~argc
      i32.const 1
      i32.sub
      br_table $0of2 $1of2 $2of2 $outOfRange
     end
     unreachable
    end
    i32.const 0
    set_local $2
   end
   get_global $~lib/builtins/i32.MAX_VALUE
   set_local $3
  end
  get_local $0
  get_local $1
  get_local $2
  get_local $3
  call $~lib/typedarray/Int8Array#fill
 )
 (func $~lib/typedarray/Int8Array#subarray (; 38 ;) (type $iiii) (param $0 i32) (param $1 i32) (param $2 i32) (result i32)
  (local $3 i32)
  (local $4 i32)
  (local $5 i32)
  block $~lib/internal/typedarray/TypedArray<i8>#get:length|inlined.5 (result i32)
   get_local $0
   i32.load offset=8
   i32.const 0
   i32.shr_u
  end
  set_local $3
  get_local $1
  i32.const 0
  i32.lt_s
  if
   get_local $3
   get_local $1
   i32.add
   tee_local $4
   i32.const 0
   tee_local $5
   get_local $4
   get_local $5
   i32.gt_s
   select
   set_local $1
  else   
   get_local $1
   tee_local $4
   get_local $3
   tee_local $5
   get_local $4
   get_local $5
   i32.lt_s
   select
   set_local $1
  end
  get_local $2
  i32.const 0
  i32.lt_s
  if
   get_local $3
   get_local $2
   i32.add
   tee_local $4
   get_local $1
   tee_local $5
   get_local $4
   get_local $5
   i32.gt_s
   select
   set_local $2
  else   
   get_local $2
   tee_local $4
   get_local $3
   tee_local $5
   get_local $4
   get_local $5
   i32.lt_s
   select
   tee_local $4
   get_local $1
   tee_local $5
   get_local $4
   get_local $5
   i32.gt_s
   select
   set_local $2
  end
  block $~lib/memory/memory.allocate|inlined.4 (result i32)
   i32.const 12
   set_local $4
   get_local $4
   call $~lib/allocator/arena/__memory_allocate
   br $~lib/memory/memory.allocate|inlined.4
  end
  set_local $4
  get_local $4
  get_local $0
  i32.load
  i32.store
  get_local $4
  get_local $0
  i32.load offset=4
  get_local $1
  i32.const 0
  i32.shl
  i32.add
  i32.store offset=4
  get_local $4
  get_local $2
  get_local $1
  i32.sub
  i32.const 0
  i32.shl
  i32.store offset=8
  get_local $4
 )
 (func $~lib/typedarray/Int32Array#fill (; 39 ;) (type $iiiii) (param $0 i32) (param $1 i32) (param $2 i32) (param $3 i32) (result i32)
  (local $4 i32)
  (local $5 i32)
  (local $6 i32)
  (local $7 i32)
  (local $8 i32)
  get_local $0
  i32.load
  set_local $4
  get_local $0
  i32.load offset=4
  set_local $5
  block $~lib/internal/typedarray/TypedArray<i32>#get:length|inlined.4 (result i32)
   get_local $0
   i32.load offset=8
   i32.const 2
   i32.shr_u
  end
  set_local $6
  get_local $2
  i32.const 0
  i32.lt_s
  if (result i32)
   get_local $6
   get_local $2
   i32.add
   tee_local $7
   i32.const 0
   tee_local $8
   get_local $7
   get_local $8
   i32.gt_s
   select
  else   
   get_local $2
   tee_local $7
   get_local $6
   tee_local $8
   get_local $7
   get_local $8
   i32.lt_s
   select
  end
  set_local $2
  get_local $3
  i32.const 0
  i32.lt_s
  if (result i32)
   get_local $6
   get_local $3
   i32.add
   tee_local $7
   i32.const 0
   tee_local $8
   get_local $7
   get_local $8
   i32.gt_s
   select
  else   
   get_local $3
   tee_local $7
   get_local $6
   tee_local $8
   get_local $7
   get_local $8
   i32.lt_s
   select
  end
  set_local $3
  block $break|0
   loop $repeat|0
    get_local $2
    get_local $3
    i32.lt_s
    i32.eqz
    br_if $break|0
    get_local $4
    get_local $2
    i32.const 2
    i32.shl
    i32.add
    get_local $5
    i32.add
    get_local $1
    i32.store offset=8
    get_local $2
    i32.const 1
    i32.add
    set_local $2
    br $repeat|0
    unreachable
   end
   unreachable
  end
  get_local $0
 )
 (func $~lib/array/Array<i32>#__get (; 40 ;) (type $iii) (param $0 i32) (param $1 i32) (result i32)
  (local $2 i32)
  (local $3 i32)
  get_local $0
  i32.load
  set_local $2
  get_local $1
  get_local $2
  i32.load
  i32.const 2
  i32.shr_u
  i32.lt_u
  if (result i32)
   i32.const 0
   set_local $3
   get_local $2
   get_local $1
   i32.const 2
   i32.shl
   i32.add
   get_local $3
   i32.add
   i32.load offset=8
  else   
   unreachable
  end
 )
 (func $std/typedarray/isInt32ArrayEqual (; 41 ;) (type $iii) (param $0 i32) (param $1 i32) (result i32)
  (local $2 i32)
  (local $3 i32)
  block $~lib/internal/typedarray/TypedArray<i32>#get:length|inlined.6 (result i32)
   get_local $0
   i32.load offset=8
   i32.const 2
   i32.shr_u
  end
  block $~lib/array/Array<i32>#get:length|inlined.1 (result i32)
   get_local $1
   i32.load offset=4
  end
  i32.ne
  if
   i32.const 0
   return
  end
  block $break|0
   block
    i32.const 0
    set_local $2
    block $~lib/internal/typedarray/TypedArray<i32>#get:length|inlined.7 (result i32)
     get_local $0
     i32.load offset=8
     i32.const 2
     i32.shr_u
    end
    set_local $3
   end
   loop $repeat|0
    get_local $2
    get_local $3
    i32.lt_s
    i32.eqz
    br_if $break|0
    get_local $0
    get_local $2
    call $~lib/internal/typedarray/TypedArray<i32>#__get
    get_local $1
    get_local $2
    call $~lib/array/Array<i32>#__get
    i32.ne
    if
     i32.const 0
     return
    end
    get_local $2
    i32.const 1
    i32.add
    set_local $2
    br $repeat|0
    unreachable
   end
   unreachable
  end
  i32.const 1
 )
 (func $~lib/typedarray/Int32Array#fill|trampoline (; 42 ;) (type $iiiii) (param $0 i32) (param $1 i32) (param $2 i32) (param $3 i32) (result i32)
  block $2of2
   block $1of2
    block $0of2
     block $outOfRange
      get_global $~argc
      i32.const 1
      i32.sub
      br_table $0of2 $1of2 $2of2 $outOfRange
     end
     unreachable
    end
    i32.const 0
    set_local $2
   end
   get_global $~lib/builtins/i32.MAX_VALUE
   set_local $3
  end
  get_local $0
  get_local $1
  get_local $2
  get_local $3
  call $~lib/typedarray/Int32Array#fill
 )
 (func $std/typedarray/testReduce<Int8Array,i8>~anonymous|2 (; 43 ;) (type $iiiii) (param $0 i32) (param $1 i32) (param $2 i32) (param $3 i32) (result i32)
  get_local $0
  get_local $1
  i32.add
 )
 (func $~lib/internal/typedarray/TypedArray<i8>#__unchecked_get (; 44 ;) (type $iii) (param $0 i32) (param $1 i32) (result i32)
  (local $2 i32)
  (local $3 i32)
  get_local $0
  i32.load
  set_local $2
  get_local $0
  i32.load offset=4
  set_local $3
  get_local $2
  get_local $1
  i32.const 0
  i32.shl
  i32.add
  get_local $3
  i32.add
  i32.load8_s offset=8
 )
 (func $~lib/typedarray/Int8Array#reduce<i8> (; 45 ;) (type $iiii) (param $0 i32) (param $1 i32) (param $2 i32) (result i32)
  (local $3 i32)
  (local $4 i32)
  i32.const 0
  set_local $3
  block $~lib/internal/typedarray/TypedArray<i8>#get:length|inlined.10 (result i32)
   get_local $0
   i32.load offset=8
   i32.const 0
   i32.shr_u
  end
  set_local $4
  block $break|0
   loop $continue|0
    get_local $3
    get_local $4
    i32.ne
    if
     block
      block (result i32)
       i32.const 4
       set_global $~argc
       get_local $2
       get_local $0
       get_local $3
       call $~lib/internal/typedarray/TypedArray<i8>#__unchecked_get
       get_local $3
       get_local $0
       get_local $1
       call_indirect (type $iiiii)
      end
      set_local $2
      get_local $3
      i32.const 1
      i32.add
      set_local $3
     end
     br $continue|0
    end
   end
  end
  get_local $2
 )
 (func $std/typedarray/testReduce<Int8Array,i8> (; 46 ;) (type $v)
  (local $0 i32)
  (local $1 i32)
  i32.const 0
  i32.const 3
  call $~lib/internal/typedarray/TypedArray<i8>#constructor
  set_local $0
  get_local $0
  i32.const 0
  i32.const 1
  call $~lib/internal/typedarray/TypedArray<i8>#__set
  get_local $0
  i32.const 1
  i32.const 2
  call $~lib/internal/typedarray/TypedArray<i8>#__set
  get_local $0
  i32.const 2
  i32.const 3
  call $~lib/internal/typedarray/TypedArray<i8>#__set
  get_local $0
  i32.const 2
  i32.const 0
  call $~lib/typedarray/Int8Array#reduce<i8>
  set_local $1
  get_local $1
  i32.const 24
  i32.shl
  i32.const 24
  i32.shr_s
  i32.const 6
  i32.eq
  i32.eqz
  if
   i32.const 0
   i32.const 8
   i32.const 252
   i32.const 2
   call $~lib/env/abort
   unreachable
  end
 )
 (func $std/typedarray/testReduce<Uint8Array,u8>~anonymous|3 (; 47 ;) (type $iiiii) (param $0 i32) (param $1 i32) (param $2 i32) (param $3 i32) (result i32)
  get_local $0
  get_local $1
  i32.add
 )
 (func $~lib/internal/typedarray/TypedArray<u8>#__unchecked_get (; 48 ;) (type $iii) (param $0 i32) (param $1 i32) (result i32)
  (local $2 i32)
  (local $3 i32)
  get_local $0
  i32.load
  set_local $2
  get_local $0
  i32.load offset=4
  set_local $3
  get_local $2
  get_local $1
  i32.const 0
  i32.shl
  i32.add
  get_local $3
  i32.add
  i32.load8_u offset=8
 )
 (func $~lib/typedarray/Uint8Array#reduce<u8> (; 49 ;) (type $iiii) (param $0 i32) (param $1 i32) (param $2 i32) (result i32)
  (local $3 i32)
  (local $4 i32)
  i32.const 0
  set_local $3
  block $~lib/internal/typedarray/TypedArray<u8>#get:length|inlined.2 (result i32)
   get_local $0
   i32.load offset=8
   i32.const 0
   i32.shr_u
  end
  set_local $4
  block $break|0
   loop $continue|0
    get_local $3
    get_local $4
    i32.ne
    if
     block
      block (result i32)
       i32.const 4
       set_global $~argc
       get_local $2
       get_local $0
       get_local $3
       call $~lib/internal/typedarray/TypedArray<u8>#__unchecked_get
       get_local $3
       get_local $0
       get_local $1
       call_indirect (type $iiiii)
      end
      set_local $2
      get_local $3
      i32.const 1
      i32.add
      set_local $3
     end
     br $continue|0
    end
   end
  end
  get_local $2
 )
 (func $std/typedarray/testReduce<Uint8Array,u8> (; 50 ;) (type $v)
  (local $0 i32)
  (local $1 i32)
  i32.const 0
  i32.const 3
  call $~lib/internal/typedarray/TypedArray<u8>#constructor
  set_local $0
  get_local $0
  i32.const 0
  i32.const 1
  call $~lib/internal/typedarray/TypedArray<u8>#__set
  get_local $0
  i32.const 1
  i32.const 2
  call $~lib/internal/typedarray/TypedArray<u8>#__set
  get_local $0
  i32.const 2
  i32.const 3
  call $~lib/internal/typedarray/TypedArray<u8>#__set
  get_local $0
  i32.const 3
  i32.const 0
  call $~lib/typedarray/Uint8Array#reduce<u8>
  set_local $1
  get_local $1
  i32.const 255
  i32.and
  i32.const 6
  i32.eq
  i32.eqz
  if
   i32.const 0
   i32.const 8
   i32.const 252
   i32.const 2
   call $~lib/env/abort
   unreachable
  end
 )
 (func $std/typedarray/testReduce<Uint8ClampedArray,u8>~anonymous|4 (; 51 ;) (type $iiiii) (param $0 i32) (param $1 i32) (param $2 i32) (param $3 i32) (result i32)
  get_local $0
  get_local $1
  i32.add
 )
 (func $std/typedarray/testReduce<Uint8ClampedArray,u8> (; 52 ;) (type $v)
  (local $0 i32)
  (local $1 i32)
  i32.const 0
  i32.const 3
  call $~lib/internal/typedarray/TypedArray<u8>#constructor
  set_local $0
  get_local $0
  i32.const 0
  i32.const 1
  call $~lib/typedarray/Uint8ClampedArray#__set
  get_local $0
  i32.const 1
  i32.const 2
  call $~lib/typedarray/Uint8ClampedArray#__set
  get_local $0
  i32.const 2
  i32.const 3
  call $~lib/typedarray/Uint8ClampedArray#__set
  get_local $0
  i32.const 4
  i32.const 0
  call $~lib/typedarray/Uint8Array#reduce<u8>
  set_local $1
  get_local $1
  i32.const 255
  i32.and
  i32.const 6
  i32.eq
  i32.eqz
  if
   i32.const 0
   i32.const 8
   i32.const 252
   i32.const 2
   call $~lib/env/abort
   unreachable
  end
 )
 (func $~lib/internal/typedarray/TypedArray<i16>#__set (; 53 ;) (type $iiiv) (param $0 i32) (param $1 i32) (param $2 i32)
  (local $3 i32)
  (local $4 i32)
  get_local $1
  get_local $0
  i32.load offset=8
  i32.const 1
  i32.shr_u
  i32.ge_u
  if
   i32.const 0
   i32.const 48
   i32.const 50
   i32.const 63
   call $~lib/env/abort
   unreachable
  end
  get_local $0
  i32.load
  set_local $3
  get_local $0
  i32.load offset=4
  set_local $4
  get_local $3
  get_local $1
  i32.const 1
  i32.shl
  i32.add
  get_local $4
  i32.add
  get_local $2
  i32.store16 offset=8
 )
 (func $std/typedarray/testReduce<Int16Array,i16>~anonymous|5 (; 54 ;) (type $iiiii) (param $0 i32) (param $1 i32) (param $2 i32) (param $3 i32) (result i32)
  get_local $0
  get_local $1
  i32.add
 )
 (func $~lib/internal/typedarray/TypedArray<i16>#__unchecked_get (; 55 ;) (type $iii) (param $0 i32) (param $1 i32) (result i32)
  (local $2 i32)
  (local $3 i32)
  get_local $0
  i32.load
  set_local $2
  get_local $0
  i32.load offset=4
  set_local $3
  get_local $2
  get_local $1
  i32.const 1
  i32.shl
  i32.add
  get_local $3
  i32.add
  i32.load16_s offset=8
 )
 (func $~lib/typedarray/Int16Array#reduce<i16> (; 56 ;) (type $iiii) (param $0 i32) (param $1 i32) (param $2 i32) (result i32)
  (local $3 i32)
  (local $4 i32)
  i32.const 0
  set_local $3
  block $~lib/internal/typedarray/TypedArray<i16>#get:length|inlined.1 (result i32)
   get_local $0
   i32.load offset=8
   i32.const 1
   i32.shr_u
  end
  set_local $4
  block $break|0
   loop $continue|0
    get_local $3
    get_local $4
    i32.ne
    if
     block
      block (result i32)
       i32.const 4
       set_global $~argc
       get_local $2
       get_local $0
       get_local $3
       call $~lib/internal/typedarray/TypedArray<i16>#__unchecked_get
       get_local $3
       get_local $0
       get_local $1
       call_indirect (type $iiiii)
      end
      set_local $2
      get_local $3
      i32.const 1
      i32.add
      set_local $3
     end
     br $continue|0
    end
   end
  end
  get_local $2
 )
 (func $std/typedarray/testReduce<Int16Array,i16> (; 57 ;) (type $v)
  (local $0 i32)
  (local $1 i32)
  i32.const 0
  i32.const 3
  call $~lib/internal/typedarray/TypedArray<i16>#constructor
  set_local $0
  get_local $0
  i32.const 0
  i32.const 1
  call $~lib/internal/typedarray/TypedArray<i16>#__set
  get_local $0
  i32.const 1
  i32.const 2
  call $~lib/internal/typedarray/TypedArray<i16>#__set
  get_local $0
  i32.const 2
  i32.const 3
  call $~lib/internal/typedarray/TypedArray<i16>#__set
  get_local $0
  i32.const 5
  i32.const 0
  call $~lib/typedarray/Int16Array#reduce<i16>
  set_local $1
  get_local $1
  i32.const 16
  i32.shl
  i32.const 16
  i32.shr_s
  i32.const 6
  i32.eq
  i32.eqz
  if
   i32.const 0
   i32.const 8
   i32.const 252
   i32.const 2
   call $~lib/env/abort
   unreachable
  end
 )
 (func $~lib/internal/typedarray/TypedArray<u16>#__set (; 58 ;) (type $iiiv) (param $0 i32) (param $1 i32) (param $2 i32)
  (local $3 i32)
  (local $4 i32)
  get_local $1
  get_local $0
  i32.load offset=8
  i32.const 1
  i32.shr_u
  i32.ge_u
  if
   i32.const 0
   i32.const 48
   i32.const 50
   i32.const 63
   call $~lib/env/abort
   unreachable
  end
  get_local $0
  i32.load
  set_local $3
  get_local $0
  i32.load offset=4
  set_local $4
  get_local $3
  get_local $1
  i32.const 1
  i32.shl
  i32.add
  get_local $4
  i32.add
  get_local $2
  i32.store16 offset=8
 )
 (func $std/typedarray/testReduce<Uint16Array,u16>~anonymous|6 (; 59 ;) (type $iiiii) (param $0 i32) (param $1 i32) (param $2 i32) (param $3 i32) (result i32)
  get_local $0
  get_local $1
  i32.add
 )
 (func $~lib/internal/typedarray/TypedArray<u16>#__unchecked_get (; 60 ;) (type $iii) (param $0 i32) (param $1 i32) (result i32)
  (local $2 i32)
  (local $3 i32)
  get_local $0
  i32.load
  set_local $2
  get_local $0
  i32.load offset=4
  set_local $3
  get_local $2
  get_local $1
  i32.const 1
  i32.shl
  i32.add
  get_local $3
  i32.add
  i32.load16_u offset=8
 )
 (func $~lib/typedarray/Uint16Array#reduce<u16> (; 61 ;) (type $iiii) (param $0 i32) (param $1 i32) (param $2 i32) (result i32)
  (local $3 i32)
  (local $4 i32)
  i32.const 0
  set_local $3
  block $~lib/internal/typedarray/TypedArray<u16>#get:length|inlined.1 (result i32)
   get_local $0
   i32.load offset=8
   i32.const 1
   i32.shr_u
  end
  set_local $4
  block $break|0
   loop $continue|0
    get_local $3
    get_local $4
    i32.ne
    if
     block
      block (result i32)
       i32.const 4
       set_global $~argc
       get_local $2
       get_local $0
       get_local $3
       call $~lib/internal/typedarray/TypedArray<u16>#__unchecked_get
       get_local $3
       get_local $0
       get_local $1
       call_indirect (type $iiiii)
      end
      set_local $2
      get_local $3
      i32.const 1
      i32.add
      set_local $3
     end
     br $continue|0
    end
   end
  end
  get_local $2
 )
 (func $std/typedarray/testReduce<Uint16Array,u16> (; 62 ;) (type $v)
  (local $0 i32)
  (local $1 i32)
  i32.const 0
  i32.const 3
  call $~lib/internal/typedarray/TypedArray<u16>#constructor
  set_local $0
  get_local $0
  i32.const 0
  i32.const 1
  call $~lib/internal/typedarray/TypedArray<u16>#__set
  get_local $0
  i32.const 1
  i32.const 2
  call $~lib/internal/typedarray/TypedArray<u16>#__set
  get_local $0
  i32.const 2
  i32.const 3
  call $~lib/internal/typedarray/TypedArray<u16>#__set
  get_local $0
  i32.const 6
  i32.const 0
  call $~lib/typedarray/Uint16Array#reduce<u16>
  set_local $1
  get_local $1
  i32.const 65535
  i32.and
  i32.const 6
  i32.eq
  i32.eqz
  if
   i32.const 0
   i32.const 8
   i32.const 252
   i32.const 2
   call $~lib/env/abort
   unreachable
  end
 )
 (func $std/typedarray/testReduce<Int32Array,i32>~anonymous|7 (; 63 ;) (type $iiiii) (param $0 i32) (param $1 i32) (param $2 i32) (param $3 i32) (result i32)
  get_local $0
  get_local $1
  i32.add
 )
 (func $~lib/internal/typedarray/TypedArray<i32>#__unchecked_get (; 64 ;) (type $iii) (param $0 i32) (param $1 i32) (result i32)
  (local $2 i32)
  (local $3 i32)
  get_local $0
  i32.load
  set_local $2
  get_local $0
  i32.load offset=4
  set_local $3
  get_local $2
  get_local $1
  i32.const 2
  i32.shl
  i32.add
  get_local $3
  i32.add
  i32.load offset=8
 )
 (func $~lib/typedarray/Int32Array#reduce<i32> (; 65 ;) (type $iiii) (param $0 i32) (param $1 i32) (param $2 i32) (result i32)
  (local $3 i32)
  (local $4 i32)
  i32.const 0
  set_local $3
  block $~lib/internal/typedarray/TypedArray<i32>#get:length|inlined.9 (result i32)
   get_local $0
   i32.load offset=8
   i32.const 2
   i32.shr_u
  end
  set_local $4
  block $break|0
   loop $continue|0
    get_local $3
    get_local $4
    i32.ne
    if
     block
      block (result i32)
       i32.const 4
       set_global $~argc
       get_local $2
       get_local $0
       get_local $3
       call $~lib/internal/typedarray/TypedArray<i32>#__unchecked_get
       get_local $3
       get_local $0
       get_local $1
       call_indirect (type $iiiii)
      end
      set_local $2
      get_local $3
      i32.const 1
      i32.add
      set_local $3
     end
     br $continue|0
    end
   end
  end
  get_local $2
 )
 (func $std/typedarray/testReduce<Int32Array,i32> (; 66 ;) (type $v)
  (local $0 i32)
  (local $1 i32)
  i32.const 0
  i32.const 3
  call $~lib/internal/typedarray/TypedArray<i32>#constructor
  set_local $0
  get_local $0
  i32.const 0
  i32.const 1
  call $~lib/internal/typedarray/TypedArray<i32>#__set
  get_local $0
  i32.const 1
  i32.const 2
  call $~lib/internal/typedarray/TypedArray<i32>#__set
  get_local $0
  i32.const 2
  i32.const 3
  call $~lib/internal/typedarray/TypedArray<i32>#__set
  get_local $0
  i32.const 7
  i32.const 0
  call $~lib/typedarray/Int32Array#reduce<i32>
  set_local $1
  get_local $1
  i32.const 6
  i32.eq
  i32.eqz
  if
   i32.const 0
   i32.const 8
   i32.const 252
   i32.const 2
   call $~lib/env/abort
   unreachable
  end
 )
 (func $~lib/internal/typedarray/TypedArray<u32>#__set (; 67 ;) (type $iiiv) (param $0 i32) (param $1 i32) (param $2 i32)
  (local $3 i32)
  (local $4 i32)
  get_local $1
  get_local $0
  i32.load offset=8
  i32.const 2
  i32.shr_u
  i32.ge_u
  if
   i32.const 0
   i32.const 48
   i32.const 50
   i32.const 63
   call $~lib/env/abort
   unreachable
  end
  get_local $0
  i32.load
  set_local $3
  get_local $0
  i32.load offset=4
  set_local $4
  get_local $3
  get_local $1
  i32.const 2
  i32.shl
  i32.add
  get_local $4
  i32.add
  get_local $2
  i32.store offset=8
 )
 (func $std/typedarray/testReduce<Uint32Array,u32>~anonymous|8 (; 68 ;) (type $iiiii) (param $0 i32) (param $1 i32) (param $2 i32) (param $3 i32) (result i32)
  get_local $0
  get_local $1
  i32.add
 )
 (func $~lib/internal/typedarray/TypedArray<u32>#__unchecked_get (; 69 ;) (type $iii) (param $0 i32) (param $1 i32) (result i32)
  (local $2 i32)
  (local $3 i32)
  get_local $0
  i32.load
  set_local $2
  get_local $0
  i32.load offset=4
  set_local $3
  get_local $2
  get_local $1
  i32.const 2
  i32.shl
  i32.add
  get_local $3
  i32.add
  i32.load offset=8
 )
 (func $~lib/typedarray/Uint32Array#reduce<u32> (; 70 ;) (type $iiii) (param $0 i32) (param $1 i32) (param $2 i32) (result i32)
  (local $3 i32)
  (local $4 i32)
  i32.const 0
  set_local $3
  block $~lib/internal/typedarray/TypedArray<u32>#get:length|inlined.1 (result i32)
   get_local $0
   i32.load offset=8
   i32.const 2
   i32.shr_u
  end
  set_local $4
  block $break|0
   loop $continue|0
    get_local $3
    get_local $4
    i32.ne
    if
     block
      block (result i32)
       i32.const 4
       set_global $~argc
       get_local $2
       get_local $0
       get_local $3
       call $~lib/internal/typedarray/TypedArray<u32>#__unchecked_get
       get_local $3
       get_local $0
       get_local $1
       call_indirect (type $iiiii)
      end
      set_local $2
      get_local $3
      i32.const 1
      i32.add
      set_local $3
     end
     br $continue|0
    end
   end
  end
  get_local $2
 )
 (func $std/typedarray/testReduce<Uint32Array,u32> (; 71 ;) (type $v)
  (local $0 i32)
  (local $1 i32)
  i32.const 0
  i32.const 3
  call $~lib/internal/typedarray/TypedArray<u32>#constructor
  set_local $0
  get_local $0
  i32.const 0
  i32.const 1
  call $~lib/internal/typedarray/TypedArray<u32>#__set
  get_local $0
  i32.const 1
  i32.const 2
  call $~lib/internal/typedarray/TypedArray<u32>#__set
  get_local $0
  i32.const 2
  i32.const 3
  call $~lib/internal/typedarray/TypedArray<u32>#__set
  get_local $0
  i32.const 8
  i32.const 0
  call $~lib/typedarray/Uint32Array#reduce<u32>
  set_local $1
  get_local $1
  i32.const 6
  i32.eq
  i32.eqz
  if
   i32.const 0
   i32.const 8
   i32.const 252
   i32.const 2
   call $~lib/env/abort
   unreachable
  end
 )
 (func $~lib/internal/typedarray/TypedArray<i64>#__set (; 72 ;) (type $iiIv) (param $0 i32) (param $1 i32) (param $2 i64)
  (local $3 i32)
  (local $4 i32)
  get_local $1
  get_local $0
  i32.load offset=8
  i32.const 3
  i32.shr_u
  i32.ge_u
  if
   i32.const 0
   i32.const 48
   i32.const 50
   i32.const 63
   call $~lib/env/abort
   unreachable
  end
  get_local $0
  i32.load
  set_local $3
  get_local $0
  i32.load offset=4
  set_local $4
  get_local $3
  get_local $1
  i32.const 3
  i32.shl
  i32.add
  get_local $4
  i32.add
  get_local $2
  i64.store offset=8
 )
 (func $std/typedarray/testReduce<Int64Array,i64>~anonymous|9 (; 73 ;) (type $IIiiI) (param $0 i64) (param $1 i64) (param $2 i32) (param $3 i32) (result i64)
  get_local $0
  get_local $1
  i64.add
 )
 (func $~lib/internal/typedarray/TypedArray<i64>#__unchecked_get (; 74 ;) (type $iiI) (param $0 i32) (param $1 i32) (result i64)
  (local $2 i32)
  (local $3 i32)
  get_local $0
  i32.load
  set_local $2
  get_local $0
  i32.load offset=4
  set_local $3
  get_local $2
  get_local $1
  i32.const 3
  i32.shl
  i32.add
  get_local $3
  i32.add
  i64.load offset=8
 )
 (func $~lib/typedarray/Int64Array#reduce<i64> (; 75 ;) (type $iiII) (param $0 i32) (param $1 i32) (param $2 i64) (result i64)
  (local $3 i32)
  (local $4 i32)
  i32.const 0
  set_local $3
  block $~lib/internal/typedarray/TypedArray<i64>#get:length|inlined.1 (result i32)
   get_local $0
   i32.load offset=8
   i32.const 3
   i32.shr_u
  end
  set_local $4
  block $break|0
   loop $continue|0
    get_local $3
    get_local $4
    i32.ne
    if
     block
      block (result i64)
       i32.const 4
       set_global $~argc
       get_local $2
       get_local $0
       get_local $3
       call $~lib/internal/typedarray/TypedArray<i64>#__unchecked_get
       get_local $3
       get_local $0
       get_local $1
       call_indirect (type $IIiiI)
      end
      set_local $2
      get_local $3
      i32.const 1
      i32.add
      set_local $3
     end
     br $continue|0
    end
   end
  end
  get_local $2
 )
 (func $std/typedarray/testReduce<Int64Array,i64> (; 76 ;) (type $v)
  (local $0 i32)
  (local $1 i64)
  i32.const 0
  i32.const 3
  call $~lib/internal/typedarray/TypedArray<i64>#constructor
  set_local $0
  get_local $0
  i32.const 0
  i64.const 1
  call $~lib/internal/typedarray/TypedArray<i64>#__set
  get_local $0
  i32.const 1
  i64.const 2
  call $~lib/internal/typedarray/TypedArray<i64>#__set
  get_local $0
  i32.const 2
  i64.const 3
  call $~lib/internal/typedarray/TypedArray<i64>#__set
  get_local $0
  i32.const 9
  i64.const 0
  call $~lib/typedarray/Int64Array#reduce<i64>
  set_local $1
  get_local $1
  i64.const 6
  i64.eq
  i32.eqz
  if
   i32.const 0
   i32.const 8
   i32.const 252
   i32.const 2
   call $~lib/env/abort
   unreachable
  end
 )
 (func $~lib/internal/typedarray/TypedArray<u64>#__set (; 77 ;) (type $iiIv) (param $0 i32) (param $1 i32) (param $2 i64)
  (local $3 i32)
  (local $4 i32)
  get_local $1
  get_local $0
  i32.load offset=8
  i32.const 3
  i32.shr_u
  i32.ge_u
  if
   i32.const 0
   i32.const 48
   i32.const 50
   i32.const 63
   call $~lib/env/abort
   unreachable
  end
  get_local $0
  i32.load
  set_local $3
  get_local $0
  i32.load offset=4
  set_local $4
  get_local $3
  get_local $1
  i32.const 3
  i32.shl
  i32.add
  get_local $4
  i32.add
  get_local $2
  i64.store offset=8
 )
 (func $std/typedarray/testReduce<Uint64Array,u64>~anonymous|10 (; 78 ;) (type $IIiiI) (param $0 i64) (param $1 i64) (param $2 i32) (param $3 i32) (result i64)
  get_local $0
  get_local $1
  i64.add
 )
 (func $~lib/internal/typedarray/TypedArray<u64>#__unchecked_get (; 79 ;) (type $iiI) (param $0 i32) (param $1 i32) (result i64)
  (local $2 i32)
  (local $3 i32)
  get_local $0
  i32.load
  set_local $2
  get_local $0
  i32.load offset=4
  set_local $3
  get_local $2
  get_local $1
  i32.const 3
  i32.shl
  i32.add
  get_local $3
  i32.add
  i64.load offset=8
 )
 (func $~lib/typedarray/Uint64Array#reduce<u64> (; 80 ;) (type $iiII) (param $0 i32) (param $1 i32) (param $2 i64) (result i64)
  (local $3 i32)
  (local $4 i32)
  i32.const 0
  set_local $3
  block $~lib/internal/typedarray/TypedArray<u64>#get:length|inlined.1 (result i32)
   get_local $0
   i32.load offset=8
   i32.const 3
   i32.shr_u
  end
  set_local $4
  block $break|0
   loop $continue|0
    get_local $3
    get_local $4
    i32.ne
    if
     block
      block (result i64)
       i32.const 4
       set_global $~argc
       get_local $2
       get_local $0
       get_local $3
       call $~lib/internal/typedarray/TypedArray<u64>#__unchecked_get
       get_local $3
       get_local $0
       get_local $1
       call_indirect (type $IIiiI)
      end
      set_local $2
      get_local $3
      i32.const 1
      i32.add
      set_local $3
     end
     br $continue|0
    end
   end
  end
  get_local $2
 )
 (func $std/typedarray/testReduce<Uint64Array,u64> (; 81 ;) (type $v)
  (local $0 i32)
  (local $1 i64)
  i32.const 0
  i32.const 3
  call $~lib/internal/typedarray/TypedArray<u64>#constructor
  set_local $0
  get_local $0
  i32.const 0
  i64.const 1
  call $~lib/internal/typedarray/TypedArray<u64>#__set
  get_local $0
  i32.const 1
  i64.const 2
  call $~lib/internal/typedarray/TypedArray<u64>#__set
  get_local $0
  i32.const 2
  i64.const 3
  call $~lib/internal/typedarray/TypedArray<u64>#__set
  get_local $0
  i32.const 10
  i64.const 0
  call $~lib/typedarray/Uint64Array#reduce<u64>
  set_local $1
  get_local $1
  i64.const 6
  i64.eq
  i32.eqz
  if
   i32.const 0
   i32.const 8
   i32.const 252
   i32.const 2
   call $~lib/env/abort
   unreachable
  end
 )
 (func $~lib/internal/typedarray/TypedArray<f32>#__set (; 82 ;) (type $iifv) (param $0 i32) (param $1 i32) (param $2 f32)
  (local $3 i32)
  (local $4 i32)
  get_local $1
  get_local $0
  i32.load offset=8
  i32.const 2
  i32.shr_u
  i32.ge_u
  if
   i32.const 0
   i32.const 48
   i32.const 50
   i32.const 63
   call $~lib/env/abort
   unreachable
  end
  get_local $0
  i32.load
  set_local $3
  get_local $0
  i32.load offset=4
  set_local $4
  get_local $3
  get_local $1
  i32.const 2
  i32.shl
  i32.add
  get_local $4
  i32.add
  get_local $2
  f32.store offset=8
 )
 (func $std/typedarray/testReduce<Float32Array,f32>~anonymous|11 (; 83 ;) (type $ffiif) (param $0 f32) (param $1 f32) (param $2 i32) (param $3 i32) (result f32)
  get_local $0
  get_local $1
  f32.add
 )
 (func $~lib/internal/typedarray/TypedArray<f32>#__unchecked_get (; 84 ;) (type $iif) (param $0 i32) (param $1 i32) (result f32)
  (local $2 i32)
  (local $3 i32)
  get_local $0
  i32.load
  set_local $2
  get_local $0
  i32.load offset=4
  set_local $3
  get_local $2
  get_local $1
  i32.const 2
  i32.shl
  i32.add
  get_local $3
  i32.add
  f32.load offset=8
 )
 (func $~lib/typedarray/Float32Array#reduce<f32> (; 85 ;) (type $iiff) (param $0 i32) (param $1 i32) (param $2 f32) (result f32)
  (local $3 i32)
  (local $4 i32)
  i32.const 0
  set_local $3
  block $~lib/internal/typedarray/TypedArray<f32>#get:length|inlined.1 (result i32)
   get_local $0
   i32.load offset=8
   i32.const 2
   i32.shr_u
  end
  set_local $4
  block $break|0
   loop $continue|0
    get_local $3
    get_local $4
    i32.ne
    if
     block
      block (result f32)
       i32.const 4
       set_global $~argc
       get_local $2
       get_local $0
       get_local $3
       call $~lib/internal/typedarray/TypedArray<f32>#__unchecked_get
       get_local $3
       get_local $0
       get_local $1
       call_indirect (type $ffiif)
      end
      set_local $2
      get_local $3
      i32.const 1
      i32.add
      set_local $3
     end
     br $continue|0
    end
   end
  end
  get_local $2
 )
 (func $std/typedarray/testReduce<Float32Array,f32> (; 86 ;) (type $v)
  (local $0 i32)
  (local $1 f32)
  i32.const 0
  i32.const 3
  call $~lib/internal/typedarray/TypedArray<f32>#constructor
  set_local $0
  get_local $0
  i32.const 0
  f32.const 1
  call $~lib/internal/typedarray/TypedArray<f32>#__set
  get_local $0
  i32.const 1
  f32.const 2
  call $~lib/internal/typedarray/TypedArray<f32>#__set
  get_local $0
  i32.const 2
  f32.const 3
  call $~lib/internal/typedarray/TypedArray<f32>#__set
  get_local $0
  i32.const 11
  f32.const 0
  call $~lib/typedarray/Float32Array#reduce<f32>
  set_local $1
  get_local $1
  f32.const 6
  f32.eq
  i32.eqz
  if
   i32.const 0
   i32.const 8
   i32.const 252
   i32.const 2
   call $~lib/env/abort
   unreachable
  end
 )
 (func $std/typedarray/testReduce<Float64Array,f64>~anonymous|12 (; 87 ;) (type $FFiiF) (param $0 f64) (param $1 f64) (param $2 i32) (param $3 i32) (result f64)
  get_local $0
  get_local $1
  f64.add
 )
 (func $~lib/internal/typedarray/TypedArray<f64>#__unchecked_get (; 88 ;) (type $iiF) (param $0 i32) (param $1 i32) (result f64)
  (local $2 i32)
  (local $3 i32)
  get_local $0
  i32.load
  set_local $2
  get_local $0
  i32.load offset=4
  set_local $3
  get_local $2
  get_local $1
  i32.const 3
  i32.shl
  i32.add
  get_local $3
  i32.add
  f64.load offset=8
 )
 (func $~lib/typedarray/Float64Array#reduce<f64> (; 89 ;) (type $iiFF) (param $0 i32) (param $1 i32) (param $2 f64) (result f64)
  (local $3 i32)
  (local $4 i32)
  i32.const 0
  set_local $3
  block $~lib/internal/typedarray/TypedArray<f64>#get:length|inlined.4 (result i32)
   get_local $0
   i32.load offset=8
   i32.const 3
   i32.shr_u
  end
  set_local $4
  block $break|0
   loop $continue|0
    get_local $3
    get_local $4
    i32.ne
    if
     block
      block (result f64)
       i32.const 4
       set_global $~argc
       get_local $2
       get_local $0
       get_local $3
       call $~lib/internal/typedarray/TypedArray<f64>#__unchecked_get
       get_local $3
       get_local $0
       get_local $1
       call_indirect (type $FFiiF)
      end
      set_local $2
      get_local $3
      i32.const 1
      i32.add
      set_local $3
     end
     br $continue|0
    end
   end
  end
  get_local $2
 )
 (func $std/typedarray/testReduce<Float64Array,f64> (; 90 ;) (type $v)
  (local $0 i32)
  (local $1 f64)
  i32.const 0
  i32.const 3
  call $~lib/internal/typedarray/TypedArray<f64>#constructor
  set_local $0
  get_local $0
  i32.const 0
  f64.const 1
  call $~lib/internal/typedarray/TypedArray<f64>#__set
  get_local $0
  i32.const 1
  f64.const 2
  call $~lib/internal/typedarray/TypedArray<f64>#__set
  get_local $0
  i32.const 2
  f64.const 3
  call $~lib/internal/typedarray/TypedArray<f64>#__set
  get_local $0
  i32.const 12
  f64.const 0
  call $~lib/typedarray/Float64Array#reduce<f64>
  set_local $1
  get_local $1
  f64.const 6
  f64.eq
  i32.eqz
  if
   i32.const 0
   i32.const 8
   i32.const 252
   i32.const 2
   call $~lib/env/abort
   unreachable
  end
 )
 (func $std/typedarray/testReduceRight<Int8Array,i8>~anonymous|13 (; 91 ;) (type $iiiii) (param $0 i32) (param $1 i32) (param $2 i32) (param $3 i32) (result i32)
  get_local $0
  get_local $1
  i32.add
 )
 (func $~lib/typedarray/Int8Array#reduceRight<i8> (; 92 ;) (type $iiii) (param $0 i32) (param $1 i32) (param $2 i32) (result i32)
  (local $3 i32)
  (local $4 i32)
  block $~lib/internal/typedarray/TypedArray<i8>#get:length|inlined.11 (result i32)
   get_local $0
   i32.load offset=8
   i32.const 0
   i32.shr_u
  end
  i32.const 1
  i32.sub
  set_local $3
  i32.const -1
  set_local $4
  block $break|0
   loop $continue|0
    get_local $3
    get_local $4
    i32.ne
    if
     block
      block (result i32)
       i32.const 4
       set_global $~argc
       get_local $2
       get_local $0
       get_local $3
       call $~lib/internal/typedarray/TypedArray<i8>#__unchecked_get
       get_local $3
       get_local $0
       get_local $1
       call_indirect (type $iiiii)
      end
      set_local $2
      get_local $3
      i32.const 1
      i32.sub
      set_local $3
     end
     br $continue|0
    end
   end
  end
  get_local $2
 )
 (func $std/typedarray/testReduceRight<Int8Array,i8> (; 93 ;) (type $v)
  (local $0 i32)
  (local $1 i32)
  i32.const 0
  i32.const 3
  call $~lib/internal/typedarray/TypedArray<i8>#constructor
  set_local $0
  get_local $0
  i32.const 0
  i32.const 1
  call $~lib/internal/typedarray/TypedArray<i8>#__set
  get_local $0
  i32.const 1
  i32.const 2
  call $~lib/internal/typedarray/TypedArray<i8>#__set
  get_local $0
  i32.const 2
  i32.const 3
  call $~lib/internal/typedarray/TypedArray<i8>#__set
  get_local $0
  i32.const 13
  i32.const 0
  call $~lib/typedarray/Int8Array#reduceRight<i8>
  set_local $1
  get_local $1
  i32.const 24
  i32.shl
  i32.const 24
  i32.shr_s
  i32.const 6
  i32.eq
  i32.eqz
  if
   i32.const 0
   i32.const 8
   i32.const 279
   i32.const 2
   call $~lib/env/abort
   unreachable
  end
 )
 (func $std/typedarray/testReduceRight<Uint8Array,u8>~anonymous|14 (; 94 ;) (type $iiiii) (param $0 i32) (param $1 i32) (param $2 i32) (param $3 i32) (result i32)
  get_local $0
  get_local $1
  i32.add
 )
 (func $~lib/typedarray/Uint8Array#reduceRight<u8> (; 95 ;) (type $iiii) (param $0 i32) (param $1 i32) (param $2 i32) (result i32)
  (local $3 i32)
  (local $4 i32)
  block $~lib/internal/typedarray/TypedArray<u8>#get:length|inlined.3 (result i32)
   get_local $0
   i32.load offset=8
   i32.const 0
   i32.shr_u
  end
  i32.const 1
  i32.sub
  set_local $3
  i32.const -1
  set_local $4
  block $break|0
   loop $continue|0
    get_local $3
    get_local $4
    i32.ne
    if
     block
      block (result i32)
       i32.const 4
       set_global $~argc
       get_local $2
       get_local $0
       get_local $3
       call $~lib/internal/typedarray/TypedArray<u8>#__unchecked_get
       get_local $3
       get_local $0
       get_local $1
       call_indirect (type $iiiii)
      end
      set_local $2
      get_local $3
      i32.const 1
      i32.sub
      set_local $3
     end
     br $continue|0
    end
   end
  end
  get_local $2
 )
 (func $std/typedarray/testReduceRight<Uint8Array,u8> (; 96 ;) (type $v)
  (local $0 i32)
  (local $1 i32)
  i32.const 0
  i32.const 3
  call $~lib/internal/typedarray/TypedArray<u8>#constructor
  set_local $0
  get_local $0
  i32.const 0
  i32.const 1
  call $~lib/internal/typedarray/TypedArray<u8>#__set
  get_local $0
  i32.const 1
  i32.const 2
  call $~lib/internal/typedarray/TypedArray<u8>#__set
  get_local $0
  i32.const 2
  i32.const 3
  call $~lib/internal/typedarray/TypedArray<u8>#__set
  get_local $0
  i32.const 14
  i32.const 0
  call $~lib/typedarray/Uint8Array#reduceRight<u8>
  set_local $1
  get_local $1
  i32.const 255
  i32.and
  i32.const 6
  i32.eq
  i32.eqz
  if
   i32.const 0
   i32.const 8
   i32.const 279
   i32.const 2
   call $~lib/env/abort
   unreachable
  end
 )
 (func $std/typedarray/testReduceRight<Uint8ClampedArray,u8>~anonymous|15 (; 97 ;) (type $iiiii) (param $0 i32) (param $1 i32) (param $2 i32) (param $3 i32) (result i32)
  get_local $0
  get_local $1
  i32.add
 )
 (func $std/typedarray/testReduceRight<Uint8ClampedArray,u8> (; 98 ;) (type $v)
  (local $0 i32)
  (local $1 i32)
  i32.const 0
  i32.const 3
  call $~lib/internal/typedarray/TypedArray<u8>#constructor
  set_local $0
  get_local $0
  i32.const 0
  i32.const 1
  call $~lib/typedarray/Uint8ClampedArray#__set
  get_local $0
  i32.const 1
  i32.const 2
  call $~lib/typedarray/Uint8ClampedArray#__set
  get_local $0
  i32.const 2
  i32.const 3
  call $~lib/typedarray/Uint8ClampedArray#__set
  get_local $0
  i32.const 15
  i32.const 0
  call $~lib/typedarray/Uint8Array#reduceRight<u8>
  set_local $1
  get_local $1
  i32.const 255
  i32.and
  i32.const 6
  i32.eq
  i32.eqz
  if
   i32.const 0
   i32.const 8
   i32.const 279
   i32.const 2
   call $~lib/env/abort
   unreachable
  end
 )
 (func $std/typedarray/testReduceRight<Int16Array,i16>~anonymous|16 (; 99 ;) (type $iiiii) (param $0 i32) (param $1 i32) (param $2 i32) (param $3 i32) (result i32)
  get_local $0
  get_local $1
  i32.add
 )
 (func $~lib/typedarray/Int16Array#reduceRight<i16> (; 100 ;) (type $iiii) (param $0 i32) (param $1 i32) (param $2 i32) (result i32)
  (local $3 i32)
  (local $4 i32)
  block $~lib/internal/typedarray/TypedArray<i16>#get:length|inlined.2 (result i32)
   get_local $0
   i32.load offset=8
   i32.const 1
   i32.shr_u
  end
  i32.const 1
  i32.sub
  set_local $3
  i32.const -1
  set_local $4
  block $break|0
   loop $continue|0
    get_local $3
    get_local $4
    i32.ne
    if
     block
      block (result i32)
       i32.const 4
       set_global $~argc
       get_local $2
       get_local $0
       get_local $3
       call $~lib/internal/typedarray/TypedArray<i16>#__unchecked_get
       get_local $3
       get_local $0
       get_local $1
       call_indirect (type $iiiii)
      end
      set_local $2
      get_local $3
      i32.const 1
      i32.sub
      set_local $3
     end
     br $continue|0
    end
   end
  end
  get_local $2
 )
 (func $std/typedarray/testReduceRight<Int16Array,i16> (; 101 ;) (type $v)
  (local $0 i32)
  (local $1 i32)
  i32.const 0
  i32.const 3
  call $~lib/internal/typedarray/TypedArray<i16>#constructor
  set_local $0
  get_local $0
  i32.const 0
  i32.const 1
  call $~lib/internal/typedarray/TypedArray<i16>#__set
  get_local $0
  i32.const 1
  i32.const 2
  call $~lib/internal/typedarray/TypedArray<i16>#__set
  get_local $0
  i32.const 2
  i32.const 3
  call $~lib/internal/typedarray/TypedArray<i16>#__set
  get_local $0
  i32.const 16
  i32.const 0
  call $~lib/typedarray/Int16Array#reduceRight<i16>
  set_local $1
  get_local $1
  i32.const 16
  i32.shl
  i32.const 16
  i32.shr_s
  i32.const 6
  i32.eq
  i32.eqz
  if
   i32.const 0
   i32.const 8
   i32.const 279
   i32.const 2
   call $~lib/env/abort
   unreachable
  end
 )
 (func $std/typedarray/testReduceRight<Uint16Array,u16>~anonymous|17 (; 102 ;) (type $iiiii) (param $0 i32) (param $1 i32) (param $2 i32) (param $3 i32) (result i32)
  get_local $0
  get_local $1
  i32.add
 )
 (func $~lib/typedarray/Uint16Array#reduceRight<u16> (; 103 ;) (type $iiii) (param $0 i32) (param $1 i32) (param $2 i32) (result i32)
  (local $3 i32)
  (local $4 i32)
  block $~lib/internal/typedarray/TypedArray<u16>#get:length|inlined.2 (result i32)
   get_local $0
   i32.load offset=8
   i32.const 1
   i32.shr_u
  end
  i32.const 1
  i32.sub
  set_local $3
  i32.const -1
  set_local $4
  block $break|0
   loop $continue|0
    get_local $3
    get_local $4
    i32.ne
    if
     block
      block (result i32)
       i32.const 4
       set_global $~argc
       get_local $2
       get_local $0
       get_local $3
       call $~lib/internal/typedarray/TypedArray<u16>#__unchecked_get
       get_local $3
       get_local $0
       get_local $1
       call_indirect (type $iiiii)
      end
      set_local $2
      get_local $3
      i32.const 1
      i32.sub
      set_local $3
     end
     br $continue|0
    end
   end
  end
  get_local $2
 )
 (func $std/typedarray/testReduceRight<Uint16Array,u16> (; 104 ;) (type $v)
  (local $0 i32)
  (local $1 i32)
  i32.const 0
  i32.const 3
  call $~lib/internal/typedarray/TypedArray<u16>#constructor
  set_local $0
  get_local $0
  i32.const 0
  i32.const 1
  call $~lib/internal/typedarray/TypedArray<u16>#__set
  get_local $0
  i32.const 1
  i32.const 2
  call $~lib/internal/typedarray/TypedArray<u16>#__set
  get_local $0
  i32.const 2
  i32.const 3
  call $~lib/internal/typedarray/TypedArray<u16>#__set
  get_local $0
  i32.const 17
  i32.const 0
  call $~lib/typedarray/Uint16Array#reduceRight<u16>
  set_local $1
  get_local $1
  i32.const 65535
  i32.and
  i32.const 6
  i32.eq
  i32.eqz
  if
   i32.const 0
   i32.const 8
   i32.const 279
   i32.const 2
   call $~lib/env/abort
   unreachable
  end
 )
 (func $std/typedarray/testReduceRight<Int32Array,i32>~anonymous|18 (; 105 ;) (type $iiiii) (param $0 i32) (param $1 i32) (param $2 i32) (param $3 i32) (result i32)
  get_local $0
  get_local $1
  i32.add
 )
 (func $~lib/typedarray/Int32Array#reduceRight<i32> (; 106 ;) (type $iiii) (param $0 i32) (param $1 i32) (param $2 i32) (result i32)
  (local $3 i32)
  (local $4 i32)
  block $~lib/internal/typedarray/TypedArray<i32>#get:length|inlined.10 (result i32)
   get_local $0
   i32.load offset=8
   i32.const 2
   i32.shr_u
  end
  i32.const 1
  i32.sub
  set_local $3
  i32.const -1
  set_local $4
  block $break|0
   loop $continue|0
    get_local $3
    get_local $4
    i32.ne
    if
     block
      block (result i32)
       i32.const 4
       set_global $~argc
       get_local $2
       get_local $0
       get_local $3
       call $~lib/internal/typedarray/TypedArray<i32>#__unchecked_get
       get_local $3
       get_local $0
       get_local $1
       call_indirect (type $iiiii)
      end
      set_local $2
      get_local $3
      i32.const 1
      i32.sub
      set_local $3
     end
     br $continue|0
    end
   end
  end
  get_local $2
 )
 (func $std/typedarray/testReduceRight<Int32Array,i32> (; 107 ;) (type $v)
  (local $0 i32)
  (local $1 i32)
  i32.const 0
  i32.const 3
  call $~lib/internal/typedarray/TypedArray<i32>#constructor
  set_local $0
  get_local $0
  i32.const 0
  i32.const 1
  call $~lib/internal/typedarray/TypedArray<i32>#__set
  get_local $0
  i32.const 1
  i32.const 2
  call $~lib/internal/typedarray/TypedArray<i32>#__set
  get_local $0
  i32.const 2
  i32.const 3
  call $~lib/internal/typedarray/TypedArray<i32>#__set
  get_local $0
  i32.const 18
  i32.const 0
  call $~lib/typedarray/Int32Array#reduceRight<i32>
  set_local $1
  get_local $1
  i32.const 6
  i32.eq
  i32.eqz
  if
   i32.const 0
   i32.const 8
   i32.const 279
   i32.const 2
   call $~lib/env/abort
   unreachable
  end
 )
 (func $std/typedarray/testReduceRight<Uint32Array,u32>~anonymous|19 (; 108 ;) (type $iiiii) (param $0 i32) (param $1 i32) (param $2 i32) (param $3 i32) (result i32)
  get_local $0
  get_local $1
  i32.add
 )
 (func $~lib/typedarray/Uint32Array#reduceRight<u32> (; 109 ;) (type $iiii) (param $0 i32) (param $1 i32) (param $2 i32) (result i32)
  (local $3 i32)
  (local $4 i32)
  block $~lib/internal/typedarray/TypedArray<u32>#get:length|inlined.2 (result i32)
   get_local $0
   i32.load offset=8
   i32.const 2
   i32.shr_u
  end
  i32.const 1
  i32.sub
  set_local $3
  i32.const -1
  set_local $4
  block $break|0
   loop $continue|0
    get_local $3
    get_local $4
    i32.ne
    if
     block
      block (result i32)
       i32.const 4
       set_global $~argc
       get_local $2
       get_local $0
       get_local $3
       call $~lib/internal/typedarray/TypedArray<u32>#__unchecked_get
       get_local $3
       get_local $0
       get_local $1
       call_indirect (type $iiiii)
      end
      set_local $2
      get_local $3
      i32.const 1
      i32.sub
      set_local $3
     end
     br $continue|0
    end
   end
  end
  get_local $2
 )
 (func $std/typedarray/testReduceRight<Uint32Array,u32> (; 110 ;) (type $v)
  (local $0 i32)
  (local $1 i32)
  i32.const 0
  i32.const 3
  call $~lib/internal/typedarray/TypedArray<u32>#constructor
  set_local $0
  get_local $0
  i32.const 0
  i32.const 1
  call $~lib/internal/typedarray/TypedArray<u32>#__set
  get_local $0
  i32.const 1
  i32.const 2
  call $~lib/internal/typedarray/TypedArray<u32>#__set
  get_local $0
  i32.const 2
  i32.const 3
  call $~lib/internal/typedarray/TypedArray<u32>#__set
  get_local $0
  i32.const 19
  i32.const 0
  call $~lib/typedarray/Uint32Array#reduceRight<u32>
  set_local $1
  get_local $1
  i32.const 6
  i32.eq
  i32.eqz
  if
   i32.const 0
   i32.const 8
   i32.const 279
   i32.const 2
   call $~lib/env/abort
   unreachable
  end
 )
 (func $std/typedarray/testReduceRight<Int64Array,i64>~anonymous|20 (; 111 ;) (type $IIiiI) (param $0 i64) (param $1 i64) (param $2 i32) (param $3 i32) (result i64)
  get_local $0
  get_local $1
  i64.add
 )
 (func $~lib/typedarray/Int64Array#reduceRight<i64> (; 112 ;) (type $iiII) (param $0 i32) (param $1 i32) (param $2 i64) (result i64)
  (local $3 i32)
  (local $4 i32)
  block $~lib/internal/typedarray/TypedArray<i64>#get:length|inlined.2 (result i32)
   get_local $0
   i32.load offset=8
   i32.const 3
   i32.shr_u
  end
  i32.const 1
  i32.sub
  set_local $3
  i32.const -1
  set_local $4
  block $break|0
   loop $continue|0
    get_local $3
    get_local $4
    i32.ne
    if
     block
      block (result i64)
       i32.const 4
       set_global $~argc
       get_local $2
       get_local $0
       get_local $3
       call $~lib/internal/typedarray/TypedArray<i64>#__unchecked_get
       get_local $3
       get_local $0
       get_local $1
       call_indirect (type $IIiiI)
      end
      set_local $2
      get_local $3
      i32.const 1
      i32.sub
      set_local $3
     end
     br $continue|0
    end
   end
  end
  get_local $2
 )
 (func $std/typedarray/testReduceRight<Int64Array,i64> (; 113 ;) (type $v)
  (local $0 i32)
  (local $1 i64)
  i32.const 0
  i32.const 3
  call $~lib/internal/typedarray/TypedArray<i64>#constructor
  set_local $0
  get_local $0
  i32.const 0
  i64.const 1
  call $~lib/internal/typedarray/TypedArray<i64>#__set
  get_local $0
  i32.const 1
  i64.const 2
  call $~lib/internal/typedarray/TypedArray<i64>#__set
  get_local $0
  i32.const 2
  i64.const 3
  call $~lib/internal/typedarray/TypedArray<i64>#__set
  get_local $0
  i32.const 20
  i64.const 0
  call $~lib/typedarray/Int64Array#reduceRight<i64>
  set_local $1
  get_local $1
  i64.const 6
  i64.eq
  i32.eqz
  if
   i32.const 0
   i32.const 8
   i32.const 279
   i32.const 2
   call $~lib/env/abort
   unreachable
  end
 )
 (func $std/typedarray/testReduceRight<Uint64Array,u64>~anonymous|21 (; 114 ;) (type $IIiiI) (param $0 i64) (param $1 i64) (param $2 i32) (param $3 i32) (result i64)
  get_local $0
  get_local $1
  i64.add
 )
 (func $~lib/typedarray/Uint64Array#reduceRight<u64> (; 115 ;) (type $iiII) (param $0 i32) (param $1 i32) (param $2 i64) (result i64)
  (local $3 i32)
  (local $4 i32)
  block $~lib/internal/typedarray/TypedArray<u64>#get:length|inlined.2 (result i32)
   get_local $0
   i32.load offset=8
   i32.const 3
   i32.shr_u
  end
  i32.const 1
  i32.sub
  set_local $3
  i32.const -1
  set_local $4
  block $break|0
   loop $continue|0
    get_local $3
    get_local $4
    i32.ne
    if
     block
      block (result i64)
       i32.const 4
       set_global $~argc
       get_local $2
       get_local $0
       get_local $3
       call $~lib/internal/typedarray/TypedArray<u64>#__unchecked_get
       get_local $3
       get_local $0
       get_local $1
       call_indirect (type $IIiiI)
      end
      set_local $2
      get_local $3
      i32.const 1
      i32.sub
      set_local $3
     end
     br $continue|0
    end
   end
  end
  get_local $2
 )
 (func $std/typedarray/testReduceRight<Uint64Array,u64> (; 116 ;) (type $v)
  (local $0 i32)
  (local $1 i64)
  i32.const 0
  i32.const 3
  call $~lib/internal/typedarray/TypedArray<u64>#constructor
  set_local $0
  get_local $0
  i32.const 0
  i64.const 1
  call $~lib/internal/typedarray/TypedArray<u64>#__set
  get_local $0
  i32.const 1
  i64.const 2
  call $~lib/internal/typedarray/TypedArray<u64>#__set
  get_local $0
  i32.const 2
  i64.const 3
  call $~lib/internal/typedarray/TypedArray<u64>#__set
  get_local $0
  i32.const 21
  i64.const 0
  call $~lib/typedarray/Uint64Array#reduceRight<u64>
  set_local $1
  get_local $1
  i64.const 6
  i64.eq
  i32.eqz
  if
   i32.const 0
   i32.const 8
   i32.const 279
   i32.const 2
   call $~lib/env/abort
   unreachable
  end
 )
 (func $std/typedarray/testReduceRight<Float32Array,f32>~anonymous|22 (; 117 ;) (type $ffiif) (param $0 f32) (param $1 f32) (param $2 i32) (param $3 i32) (result f32)
  get_local $0
  get_local $1
  f32.add
 )
 (func $~lib/typedarray/Float32Array#reduceRight<f32> (; 118 ;) (type $iiff) (param $0 i32) (param $1 i32) (param $2 f32) (result f32)
  (local $3 i32)
  (local $4 i32)
  block $~lib/internal/typedarray/TypedArray<f32>#get:length|inlined.2 (result i32)
   get_local $0
   i32.load offset=8
   i32.const 2
   i32.shr_u
  end
  i32.const 1
  i32.sub
  set_local $3
  i32.const -1
  set_local $4
  block $break|0
   loop $continue|0
    get_local $3
    get_local $4
    i32.ne
    if
     block
      block (result f32)
       i32.const 4
       set_global $~argc
       get_local $2
       get_local $0
       get_local $3
       call $~lib/internal/typedarray/TypedArray<f32>#__unchecked_get
       get_local $3
       get_local $0
       get_local $1
       call_indirect (type $ffiif)
      end
      set_local $2
      get_local $3
      i32.const 1
      i32.sub
      set_local $3
     end
     br $continue|0
    end
   end
  end
  get_local $2
 )
 (func $std/typedarray/testReduceRight<Float32Array,f32> (; 119 ;) (type $v)
  (local $0 i32)
  (local $1 f32)
  i32.const 0
  i32.const 3
  call $~lib/internal/typedarray/TypedArray<f32>#constructor
  set_local $0
  get_local $0
  i32.const 0
  f32.const 1
  call $~lib/internal/typedarray/TypedArray<f32>#__set
  get_local $0
  i32.const 1
  f32.const 2
  call $~lib/internal/typedarray/TypedArray<f32>#__set
  get_local $0
  i32.const 2
  f32.const 3
  call $~lib/internal/typedarray/TypedArray<f32>#__set
  get_local $0
  i32.const 22
  f32.const 0
  call $~lib/typedarray/Float32Array#reduceRight<f32>
  set_local $1
  get_local $1
  f32.const 6
  f32.eq
  i32.eqz
  if
   i32.const 0
   i32.const 8
   i32.const 279
   i32.const 2
   call $~lib/env/abort
   unreachable
  end
 )
 (func $std/typedarray/testReduceRight<Float64Array,f64>~anonymous|23 (; 120 ;) (type $FFiiF) (param $0 f64) (param $1 f64) (param $2 i32) (param $3 i32) (result f64)
  get_local $0
  get_local $1
  f64.add
 )
 (func $~lib/typedarray/Float64Array#reduceRight<f64> (; 121 ;) (type $iiFF) (param $0 i32) (param $1 i32) (param $2 f64) (result f64)
  (local $3 i32)
  (local $4 i32)
  block $~lib/internal/typedarray/TypedArray<f64>#get:length|inlined.5 (result i32)
   get_local $0
   i32.load offset=8
   i32.const 3
   i32.shr_u
  end
  i32.const 1
  i32.sub
  set_local $3
  i32.const -1
  set_local $4
  block $break|0
   loop $continue|0
    get_local $3
    get_local $4
    i32.ne
    if
     block
      block (result f64)
       i32.const 4
       set_global $~argc
       get_local $2
       get_local $0
       get_local $3
       call $~lib/internal/typedarray/TypedArray<f64>#__unchecked_get
       get_local $3
       get_local $0
       get_local $1
       call_indirect (type $FFiiF)
      end
      set_local $2
      get_local $3
      i32.const 1
      i32.sub
      set_local $3
     end
     br $continue|0
    end
   end
  end
  get_local $2
 )
 (func $std/typedarray/testReduceRight<Float64Array,f64> (; 122 ;) (type $v)
  (local $0 i32)
  (local $1 f64)
  i32.const 0
  i32.const 3
  call $~lib/internal/typedarray/TypedArray<f64>#constructor
  set_local $0
  get_local $0
  i32.const 0
  f64.const 1
  call $~lib/internal/typedarray/TypedArray<f64>#__set
  get_local $0
  i32.const 1
  f64.const 2
  call $~lib/internal/typedarray/TypedArray<f64>#__set
  get_local $0
  i32.const 2
  f64.const 3
  call $~lib/internal/typedarray/TypedArray<f64>#__set
  get_local $0
  i32.const 23
  f64.const 0
  call $~lib/typedarray/Float64Array#reduceRight<f64>
  set_local $1
  get_local $1
  f64.const 6
  f64.eq
  i32.eqz
  if
   i32.const 0
   i32.const 8
   i32.const 279
   i32.const 2
   call $~lib/env/abort
   unreachable
  end
 )
 (func $std/typedarray/testArrayMap<Int8Array,i8>~anonymous|24 (; 123 ;) (type $iiii) (param $0 i32) (param $1 i32) (param $2 i32) (result i32)
  get_local $0
  get_local $0
  i32.mul
 )
 (func $~lib/internal/typedarray/TypedArray<i8>#__unchecked_set (; 124 ;) (type $iiiv) (param $0 i32) (param $1 i32) (param $2 i32)
  (local $3 i32)
  (local $4 i32)
  get_local $0
  i32.load
  set_local $3
  get_local $0
  i32.load offset=4
  set_local $4
  get_local $3
  get_local $1
  i32.const 0
  i32.shl
  i32.add
  get_local $4
  i32.add
  get_local $2
  i32.store8 offset=8
 )
 (func $~lib/typedarray/Int8Array#map (; 125 ;) (type $iii) (param $0 i32) (param $1 i32) (result i32)
  (local $2 i32)
  (local $3 i32)
  (local $4 i32)
  (local $5 i32)
  (local $6 i32)
  block $~lib/internal/typedarray/TypedArray<i8>#get:length|inlined.12 (result i32)
   get_local $0
   i32.load offset=8
   i32.const 0
   i32.shr_u
  end
  set_local $2
  i32.const 0
  get_local $2
  call $~lib/internal/typedarray/TypedArray<i8>#constructor
  set_local $3
  i32.const 0
  set_local $4
  block $break|0
   loop $continue|0
    get_local $4
    get_local $2
    i32.lt_s
    if
     block
      block (result i32)
       get_local $3
       tee_local $5
       get_local $4
       tee_local $6
       block (result i32)
        i32.const 3
        set_global $~argc
        get_local $0
        get_local $4
        call $~lib/internal/typedarray/TypedArray<i8>#__unchecked_get
        get_local $4
        get_local $0
        get_local $1
        call_indirect (type $iiii)
       end
       i32.const 24
       i32.shl
       i32.const 24
       i32.shr_s
       call $~lib/internal/typedarray/TypedArray<i8>#__unchecked_set
       get_local $5
       get_local $6
       call $~lib/internal/typedarray/TypedArray<i8>#__unchecked_get
      end
      drop
      get_local $4
      i32.const 1
      i32.add
      set_local $4
     end
     br $continue|0
    end
   end
  end
  get_local $3
 )
 (func $std/typedarray/testArrayMap<Int8Array,i8> (; 126 ;) (type $v)
  (local $0 i32)
  (local $1 i32)
  i32.const 0
  i32.const 3
  call $~lib/internal/typedarray/TypedArray<i8>#constructor
  set_local $0
  get_local $0
  i32.const 0
  i32.const 1
  call $~lib/internal/typedarray/TypedArray<i8>#__set
  get_local $0
  i32.const 1
  i32.const 2
  call $~lib/internal/typedarray/TypedArray<i8>#__set
  get_local $0
  i32.const 2
  i32.const 3
  call $~lib/internal/typedarray/TypedArray<i8>#__set
  get_local $0
  i32.const 24
  call $~lib/typedarray/Int8Array#map
  set_local $1
  get_local $1
  i32.const 0
  call $~lib/internal/typedarray/TypedArray<i8>#__get
  i32.const 24
  i32.shl
  i32.const 24
  i32.shr_s
  i32.const 1
  i32.eq
  i32.eqz
  if
   i32.const 0
   i32.const 8
   i32.const 306
   i32.const 2
   call $~lib/env/abort
   unreachable
  end
  get_local $1
  i32.const 1
  call $~lib/internal/typedarray/TypedArray<i8>#__get
  i32.const 24
  i32.shl
  i32.const 24
  i32.shr_s
  i32.const 4
  i32.eq
  i32.eqz
  if
   i32.const 0
   i32.const 8
   i32.const 307
   i32.const 2
   call $~lib/env/abort
   unreachable
  end
  get_local $1
  i32.const 2
  call $~lib/internal/typedarray/TypedArray<i8>#__get
  i32.const 24
  i32.shl
  i32.const 24
  i32.shr_s
  i32.const 9
  i32.eq
  i32.eqz
  if
   i32.const 0
   i32.const 8
   i32.const 308
   i32.const 2
   call $~lib/env/abort
   unreachable
  end
 )
 (func $std/typedarray/testArrayMap<Uint8Array,u8>~anonymous|25 (; 127 ;) (type $iiii) (param $0 i32) (param $1 i32) (param $2 i32) (result i32)
  get_local $0
  get_local $0
  i32.mul
 )
 (func $~lib/internal/typedarray/TypedArray<u8>#__unchecked_set (; 128 ;) (type $iiiv) (param $0 i32) (param $1 i32) (param $2 i32)
  (local $3 i32)
  (local $4 i32)
  get_local $0
  i32.load
  set_local $3
  get_local $0
  i32.load offset=4
  set_local $4
  get_local $3
  get_local $1
  i32.const 0
  i32.shl
  i32.add
  get_local $4
  i32.add
  get_local $2
  i32.store8 offset=8
 )
 (func $~lib/typedarray/Uint8Array#map (; 129 ;) (type $iii) (param $0 i32) (param $1 i32) (result i32)
  (local $2 i32)
  (local $3 i32)
  (local $4 i32)
  (local $5 i32)
  (local $6 i32)
  block $~lib/internal/typedarray/TypedArray<u8>#get:length|inlined.4 (result i32)
   get_local $0
   i32.load offset=8
   i32.const 0
   i32.shr_u
  end
  set_local $2
  i32.const 0
  get_local $2
  call $~lib/internal/typedarray/TypedArray<u8>#constructor
  set_local $3
  i32.const 0
  set_local $4
  block $break|0
   loop $continue|0
    get_local $4
    get_local $2
    i32.lt_s
    if
     block
      block (result i32)
       get_local $3
       tee_local $5
       get_local $4
       tee_local $6
       block (result i32)
        i32.const 3
        set_global $~argc
        get_local $0
        get_local $4
        call $~lib/internal/typedarray/TypedArray<u8>#__unchecked_get
        get_local $4
        get_local $0
        get_local $1
        call_indirect (type $iiii)
       end
       i32.const 255
       i32.and
       call $~lib/internal/typedarray/TypedArray<u8>#__unchecked_set
       get_local $5
       get_local $6
       call $~lib/internal/typedarray/TypedArray<u8>#__unchecked_get
      end
      drop
      get_local $4
      i32.const 1
      i32.add
      set_local $4
     end
     br $continue|0
    end
   end
  end
  get_local $3
 )
 (func $std/typedarray/testArrayMap<Uint8Array,u8> (; 130 ;) (type $v)
  (local $0 i32)
  (local $1 i32)
  i32.const 0
  i32.const 3
  call $~lib/internal/typedarray/TypedArray<u8>#constructor
  set_local $0
  get_local $0
  i32.const 0
  i32.const 1
  call $~lib/internal/typedarray/TypedArray<u8>#__set
  get_local $0
  i32.const 1
  i32.const 2
  call $~lib/internal/typedarray/TypedArray<u8>#__set
  get_local $0
  i32.const 2
  i32.const 3
  call $~lib/internal/typedarray/TypedArray<u8>#__set
  get_local $0
  i32.const 25
  call $~lib/typedarray/Uint8Array#map
  set_local $1
  get_local $1
  i32.const 0
  call $~lib/internal/typedarray/TypedArray<u8>#__get
  i32.const 255
  i32.and
  i32.const 1
  i32.eq
  i32.eqz
  if
   i32.const 0
   i32.const 8
   i32.const 306
   i32.const 2
   call $~lib/env/abort
   unreachable
  end
  get_local $1
  i32.const 1
  call $~lib/internal/typedarray/TypedArray<u8>#__get
  i32.const 255
  i32.and
  i32.const 4
  i32.eq
  i32.eqz
  if
   i32.const 0
   i32.const 8
   i32.const 307
   i32.const 2
   call $~lib/env/abort
   unreachable
  end
  get_local $1
  i32.const 2
  call $~lib/internal/typedarray/TypedArray<u8>#__get
  i32.const 255
  i32.and
  i32.const 9
  i32.eq
  i32.eqz
  if
   i32.const 0
   i32.const 8
   i32.const 308
   i32.const 2
   call $~lib/env/abort
   unreachable
  end
 )
 (func $std/typedarray/testArrayMap<Uint8ClampedArray,u8>~anonymous|26 (; 131 ;) (type $iiii) (param $0 i32) (param $1 i32) (param $2 i32) (result i32)
  get_local $0
  get_local $0
  i32.mul
 )
 (func $~lib/typedarray/Uint8ClampedArray#__unchecked_set (; 132 ;) (type $iiiv) (param $0 i32) (param $1 i32) (param $2 i32)
  (local $3 i32)
  (local $4 i32)
  (local $5 i32)
  get_local $2
  tee_local $3
  i32.const 255
  tee_local $4
  get_local $3
  get_local $4
  i32.lt_s
  select
  tee_local $3
  i32.const 0
  tee_local $4
  get_local $3
  get_local $4
  i32.gt_s
  select
  set_local $3
  block
   get_local $0
   i32.load
   set_local $4
   get_local $0
   i32.load offset=4
   set_local $5
   get_local $4
   get_local $1
   i32.const 0
   i32.shl
   i32.add
   get_local $5
   i32.add
   get_local $3
   i32.store8 offset=8
  end
 )
 (func $~lib/typedarray/Uint8ClampedArray#map (; 133 ;) (type $iii) (param $0 i32) (param $1 i32) (result i32)
  (local $2 i32)
  (local $3 i32)
  (local $4 i32)
  (local $5 i32)
  (local $6 i32)
  block $~lib/internal/typedarray/TypedArray<u8>#get:length|inlined.5 (result i32)
   get_local $0
   i32.load offset=8
   i32.const 0
   i32.shr_u
  end
  set_local $2
  i32.const 0
  get_local $2
  call $~lib/internal/typedarray/TypedArray<u8>#constructor
  set_local $3
  i32.const 0
  set_local $4
  block $break|0
   loop $continue|0
    get_local $4
    get_local $2
    i32.lt_s
    if
     block
      block (result i32)
       get_local $3
       tee_local $5
       get_local $4
       tee_local $6
       block (result i32)
        i32.const 3
        set_global $~argc
        get_local $0
        get_local $4
        call $~lib/internal/typedarray/TypedArray<u8>#__unchecked_get
        get_local $4
        get_local $0
        get_local $1
        call_indirect (type $iiii)
       end
       i32.const 255
       i32.and
       call $~lib/typedarray/Uint8ClampedArray#__unchecked_set
       get_local $5
       get_local $6
       call $~lib/internal/typedarray/TypedArray<u8>#__unchecked_get
      end
      drop
      get_local $4
      i32.const 1
      i32.add
      set_local $4
     end
     br $continue|0
    end
   end
  end
  get_local $3
 )
 (func $std/typedarray/testArrayMap<Uint8ClampedArray,u8> (; 134 ;) (type $v)
  (local $0 i32)
  (local $1 i32)
  i32.const 0
  i32.const 3
  call $~lib/internal/typedarray/TypedArray<u8>#constructor
  set_local $0
  get_local $0
  i32.const 0
  i32.const 1
  call $~lib/typedarray/Uint8ClampedArray#__set
  get_local $0
  i32.const 1
  i32.const 2
  call $~lib/typedarray/Uint8ClampedArray#__set
  get_local $0
  i32.const 2
  i32.const 3
  call $~lib/typedarray/Uint8ClampedArray#__set
  get_local $0
  i32.const 26
  call $~lib/typedarray/Uint8ClampedArray#map
  set_local $1
  get_local $1
  i32.const 0
  call $~lib/internal/typedarray/TypedArray<u8>#__get
  i32.const 255
  i32.and
  i32.const 1
  i32.eq
  i32.eqz
  if
   i32.const 0
   i32.const 8
   i32.const 306
   i32.const 2
   call $~lib/env/abort
   unreachable
  end
  get_local $1
  i32.const 1
  call $~lib/internal/typedarray/TypedArray<u8>#__get
  i32.const 255
  i32.and
  i32.const 4
  i32.eq
  i32.eqz
  if
   i32.const 0
   i32.const 8
   i32.const 307
   i32.const 2
   call $~lib/env/abort
   unreachable
  end
  get_local $1
  i32.const 2
  call $~lib/internal/typedarray/TypedArray<u8>#__get
  i32.const 255
  i32.and
  i32.const 9
  i32.eq
  i32.eqz
  if
   i32.const 0
   i32.const 8
   i32.const 308
   i32.const 2
   call $~lib/env/abort
   unreachable
  end
 )
 (func $std/typedarray/testArrayMap<Int16Array,i16>~anonymous|27 (; 135 ;) (type $iiii) (param $0 i32) (param $1 i32) (param $2 i32) (result i32)
  get_local $0
  get_local $0
  i32.mul
 )
 (func $~lib/internal/typedarray/TypedArray<i16>#__unchecked_set (; 136 ;) (type $iiiv) (param $0 i32) (param $1 i32) (param $2 i32)
  (local $3 i32)
  (local $4 i32)
  get_local $0
  i32.load
  set_local $3
  get_local $0
  i32.load offset=4
  set_local $4
  get_local $3
  get_local $1
  i32.const 1
  i32.shl
  i32.add
  get_local $4
  i32.add
  get_local $2
  i32.store16 offset=8
 )
 (func $~lib/typedarray/Int16Array#map (; 137 ;) (type $iii) (param $0 i32) (param $1 i32) (result i32)
  (local $2 i32)
  (local $3 i32)
  (local $4 i32)
  (local $5 i32)
  (local $6 i32)
  block $~lib/internal/typedarray/TypedArray<i16>#get:length|inlined.3 (result i32)
   get_local $0
   i32.load offset=8
   i32.const 1
   i32.shr_u
  end
  set_local $2
  i32.const 0
  get_local $2
  call $~lib/internal/typedarray/TypedArray<i16>#constructor
  set_local $3
  i32.const 0
  set_local $4
  block $break|0
   loop $continue|0
    get_local $4
    get_local $2
    i32.lt_s
    if
     block
      block (result i32)
       get_local $3
       tee_local $5
       get_local $4
       tee_local $6
       block (result i32)
        i32.const 3
        set_global $~argc
        get_local $0
        get_local $4
        call $~lib/internal/typedarray/TypedArray<i16>#__unchecked_get
        get_local $4
        get_local $0
        get_local $1
        call_indirect (type $iiii)
       end
       i32.const 16
       i32.shl
       i32.const 16
       i32.shr_s
       call $~lib/internal/typedarray/TypedArray<i16>#__unchecked_set
       get_local $5
       get_local $6
       call $~lib/internal/typedarray/TypedArray<i16>#__unchecked_get
      end
      drop
      get_local $4
      i32.const 1
      i32.add
      set_local $4
     end
     br $continue|0
    end
   end
  end
  get_local $3
 )
 (func $~lib/internal/typedarray/TypedArray<i16>#__get (; 138 ;) (type $iii) (param $0 i32) (param $1 i32) (result i32)
  (local $2 i32)
  (local $3 i32)
  get_local $1
  get_local $0
  i32.load offset=8
  i32.const 1
  i32.shr_u
  i32.ge_u
  if
   i32.const 0
   i32.const 48
   i32.const 39
   i32.const 63
   call $~lib/env/abort
   unreachable
  end
  block $~lib/internal/arraybuffer/LOAD<i16,i16>|inlined.1 (result i32)
   get_local $0
   i32.load
   set_local $2
   get_local $0
   i32.load offset=4
   set_local $3
   get_local $2
   get_local $1
   i32.const 1
   i32.shl
   i32.add
   get_local $3
   i32.add
   i32.load16_s offset=8
  end
 )
 (func $std/typedarray/testArrayMap<Int16Array,i16> (; 139 ;) (type $v)
  (local $0 i32)
  (local $1 i32)
  i32.const 0
  i32.const 3
  call $~lib/internal/typedarray/TypedArray<i16>#constructor
  set_local $0
  get_local $0
  i32.const 0
  i32.const 1
  call $~lib/internal/typedarray/TypedArray<i16>#__set
  get_local $0
  i32.const 1
  i32.const 2
  call $~lib/internal/typedarray/TypedArray<i16>#__set
  get_local $0
  i32.const 2
  i32.const 3
  call $~lib/internal/typedarray/TypedArray<i16>#__set
  get_local $0
  i32.const 27
  call $~lib/typedarray/Int16Array#map
  set_local $1
  get_local $1
  i32.const 0
  call $~lib/internal/typedarray/TypedArray<i16>#__get
  i32.const 16
  i32.shl
  i32.const 16
  i32.shr_s
  i32.const 1
  i32.eq
  i32.eqz
  if
   i32.const 0
   i32.const 8
   i32.const 306
   i32.const 2
   call $~lib/env/abort
   unreachable
  end
  get_local $1
  i32.const 1
  call $~lib/internal/typedarray/TypedArray<i16>#__get
  i32.const 16
  i32.shl
  i32.const 16
  i32.shr_s
  i32.const 4
  i32.eq
  i32.eqz
  if
   i32.const 0
   i32.const 8
   i32.const 307
   i32.const 2
   call $~lib/env/abort
   unreachable
  end
  get_local $1
  i32.const 2
  call $~lib/internal/typedarray/TypedArray<i16>#__get
  i32.const 16
  i32.shl
  i32.const 16
  i32.shr_s
  i32.const 9
  i32.eq
  i32.eqz
  if
   i32.const 0
   i32.const 8
   i32.const 308
   i32.const 2
   call $~lib/env/abort
   unreachable
  end
 )
 (func $std/typedarray/testArrayMap<Uint16Array,u16>~anonymous|28 (; 140 ;) (type $iiii) (param $0 i32) (param $1 i32) (param $2 i32) (result i32)
  get_local $0
  get_local $0
  i32.mul
 )
 (func $~lib/internal/typedarray/TypedArray<u16>#__unchecked_set (; 141 ;) (type $iiiv) (param $0 i32) (param $1 i32) (param $2 i32)
  (local $3 i32)
  (local $4 i32)
  get_local $0
  i32.load
  set_local $3
  get_local $0
  i32.load offset=4
  set_local $4
  get_local $3
  get_local $1
  i32.const 1
  i32.shl
  i32.add
  get_local $4
  i32.add
  get_local $2
  i32.store16 offset=8
 )
 (func $~lib/typedarray/Uint16Array#map (; 142 ;) (type $iii) (param $0 i32) (param $1 i32) (result i32)
  (local $2 i32)
  (local $3 i32)
  (local $4 i32)
  (local $5 i32)
  (local $6 i32)
  block $~lib/internal/typedarray/TypedArray<u16>#get:length|inlined.3 (result i32)
   get_local $0
   i32.load offset=8
   i32.const 1
   i32.shr_u
  end
  set_local $2
  i32.const 0
  get_local $2
  call $~lib/internal/typedarray/TypedArray<u16>#constructor
  set_local $3
  i32.const 0
  set_local $4
  block $break|0
   loop $continue|0
    get_local $4
    get_local $2
    i32.lt_s
    if
     block
      block (result i32)
       get_local $3
       tee_local $5
       get_local $4
       tee_local $6
       block (result i32)
        i32.const 3
        set_global $~argc
        get_local $0
        get_local $4
        call $~lib/internal/typedarray/TypedArray<u16>#__unchecked_get
        get_local $4
        get_local $0
        get_local $1
        call_indirect (type $iiii)
       end
       i32.const 65535
       i32.and
       call $~lib/internal/typedarray/TypedArray<u16>#__unchecked_set
       get_local $5
       get_local $6
       call $~lib/internal/typedarray/TypedArray<u16>#__unchecked_get
      end
      drop
      get_local $4
      i32.const 1
      i32.add
      set_local $4
     end
     br $continue|0
    end
   end
  end
  get_local $3
 )
 (func $~lib/internal/typedarray/TypedArray<u16>#__get (; 143 ;) (type $iii) (param $0 i32) (param $1 i32) (result i32)
  (local $2 i32)
  (local $3 i32)
  get_local $1
  get_local $0
  i32.load offset=8
  i32.const 1
  i32.shr_u
  i32.ge_u
  if
   i32.const 0
   i32.const 48
   i32.const 39
   i32.const 63
   call $~lib/env/abort
   unreachable
  end
  block $~lib/internal/arraybuffer/LOAD<u16,u16>|inlined.1 (result i32)
   get_local $0
   i32.load
   set_local $2
   get_local $0
   i32.load offset=4
   set_local $3
   get_local $2
   get_local $1
   i32.const 1
   i32.shl
   i32.add
   get_local $3
   i32.add
   i32.load16_u offset=8
  end
 )
 (func $std/typedarray/testArrayMap<Uint16Array,u16> (; 144 ;) (type $v)
  (local $0 i32)
  (local $1 i32)
  i32.const 0
  i32.const 3
  call $~lib/internal/typedarray/TypedArray<u16>#constructor
  set_local $0
  get_local $0
  i32.const 0
  i32.const 1
  call $~lib/internal/typedarray/TypedArray<u16>#__set
  get_local $0
  i32.const 1
  i32.const 2
  call $~lib/internal/typedarray/TypedArray<u16>#__set
  get_local $0
  i32.const 2
  i32.const 3
  call $~lib/internal/typedarray/TypedArray<u16>#__set
  get_local $0
  i32.const 28
  call $~lib/typedarray/Uint16Array#map
  set_local $1
  get_local $1
  i32.const 0
  call $~lib/internal/typedarray/TypedArray<u16>#__get
  i32.const 65535
  i32.and
  i32.const 1
  i32.eq
  i32.eqz
  if
   i32.const 0
   i32.const 8
   i32.const 306
   i32.const 2
   call $~lib/env/abort
   unreachable
  end
  get_local $1
  i32.const 1
  call $~lib/internal/typedarray/TypedArray<u16>#__get
  i32.const 65535
  i32.and
  i32.const 4
  i32.eq
  i32.eqz
  if
   i32.const 0
   i32.const 8
   i32.const 307
   i32.const 2
   call $~lib/env/abort
   unreachable
  end
  get_local $1
  i32.const 2
  call $~lib/internal/typedarray/TypedArray<u16>#__get
  i32.const 65535
  i32.and
  i32.const 9
  i32.eq
  i32.eqz
  if
   i32.const 0
   i32.const 8
   i32.const 308
   i32.const 2
   call $~lib/env/abort
   unreachable
  end
 )
 (func $std/typedarray/testArrayMap<Int32Array,i32>~anonymous|29 (; 145 ;) (type $iiii) (param $0 i32) (param $1 i32) (param $2 i32) (result i32)
  get_local $0
  get_local $0
  i32.mul
 )
 (func $~lib/internal/typedarray/TypedArray<i32>#__unchecked_set (; 146 ;) (type $iiiv) (param $0 i32) (param $1 i32) (param $2 i32)
  (local $3 i32)
  (local $4 i32)
  get_local $0
  i32.load
  set_local $3
  get_local $0
  i32.load offset=4
  set_local $4
  get_local $3
  get_local $1
  i32.const 2
  i32.shl
  i32.add
  get_local $4
  i32.add
  get_local $2
  i32.store offset=8
 )
 (func $~lib/typedarray/Int32Array#map (; 147 ;) (type $iii) (param $0 i32) (param $1 i32) (result i32)
  (local $2 i32)
  (local $3 i32)
  (local $4 i32)
  (local $5 i32)
  (local $6 i32)
  block $~lib/internal/typedarray/TypedArray<i32>#get:length|inlined.11 (result i32)
   get_local $0
   i32.load offset=8
   i32.const 2
   i32.shr_u
  end
  set_local $2
  i32.const 0
  get_local $2
  call $~lib/internal/typedarray/TypedArray<i32>#constructor
  set_local $3
  i32.const 0
  set_local $4
  block $break|0
   loop $continue|0
    get_local $4
    get_local $2
    i32.lt_s
    if
     block
      block (result i32)
       get_local $3
       tee_local $5
       get_local $4
       tee_local $6
       block (result i32)
        i32.const 3
        set_global $~argc
        get_local $0
        get_local $4
        call $~lib/internal/typedarray/TypedArray<i32>#__unchecked_get
        get_local $4
        get_local $0
        get_local $1
        call_indirect (type $iiii)
       end
       call $~lib/internal/typedarray/TypedArray<i32>#__unchecked_set
       get_local $5
       get_local $6
       call $~lib/internal/typedarray/TypedArray<i32>#__unchecked_get
      end
      drop
      get_local $4
      i32.const 1
      i32.add
      set_local $4
     end
     br $continue|0
    end
   end
  end
  get_local $3
 )
 (func $std/typedarray/testArrayMap<Int32Array,i32> (; 148 ;) (type $v)
  (local $0 i32)
  (local $1 i32)
  i32.const 0
  i32.const 3
  call $~lib/internal/typedarray/TypedArray<i32>#constructor
  set_local $0
  get_local $0
  i32.const 0
  i32.const 1
  call $~lib/internal/typedarray/TypedArray<i32>#__set
  get_local $0
  i32.const 1
  i32.const 2
  call $~lib/internal/typedarray/TypedArray<i32>#__set
  get_local $0
  i32.const 2
  i32.const 3
  call $~lib/internal/typedarray/TypedArray<i32>#__set
  get_local $0
  i32.const 29
  call $~lib/typedarray/Int32Array#map
  set_local $1
  get_local $1
  i32.const 0
  call $~lib/internal/typedarray/TypedArray<i32>#__get
  i32.const 1
  i32.eq
  i32.eqz
  if
   i32.const 0
   i32.const 8
   i32.const 306
   i32.const 2
   call $~lib/env/abort
   unreachable
  end
  get_local $1
  i32.const 1
  call $~lib/internal/typedarray/TypedArray<i32>#__get
  i32.const 4
  i32.eq
  i32.eqz
  if
   i32.const 0
   i32.const 8
   i32.const 307
   i32.const 2
   call $~lib/env/abort
   unreachable
  end
  get_local $1
  i32.const 2
  call $~lib/internal/typedarray/TypedArray<i32>#__get
  i32.const 9
  i32.eq
  i32.eqz
  if
   i32.const 0
   i32.const 8
   i32.const 308
   i32.const 2
   call $~lib/env/abort
   unreachable
  end
 )
 (func $std/typedarray/testArrayMap<Uint32Array,u32>~anonymous|30 (; 149 ;) (type $iiii) (param $0 i32) (param $1 i32) (param $2 i32) (result i32)
  get_local $0
  get_local $0
  i32.mul
 )
 (func $~lib/internal/typedarray/TypedArray<u32>#__unchecked_set (; 150 ;) (type $iiiv) (param $0 i32) (param $1 i32) (param $2 i32)
  (local $3 i32)
  (local $4 i32)
  get_local $0
  i32.load
  set_local $3
  get_local $0
  i32.load offset=4
  set_local $4
  get_local $3
  get_local $1
  i32.const 2
  i32.shl
  i32.add
  get_local $4
  i32.add
  get_local $2
  i32.store offset=8
 )
 (func $~lib/typedarray/Uint32Array#map (; 151 ;) (type $iii) (param $0 i32) (param $1 i32) (result i32)
  (local $2 i32)
  (local $3 i32)
  (local $4 i32)
  (local $5 i32)
  (local $6 i32)
  block $~lib/internal/typedarray/TypedArray<u32>#get:length|inlined.3 (result i32)
   get_local $0
   i32.load offset=8
   i32.const 2
   i32.shr_u
  end
  set_local $2
  i32.const 0
  get_local $2
  call $~lib/internal/typedarray/TypedArray<u32>#constructor
  set_local $3
  i32.const 0
  set_local $4
  block $break|0
   loop $continue|0
    get_local $4
    get_local $2
    i32.lt_s
    if
     block
      block (result i32)
       get_local $3
       tee_local $5
       get_local $4
       tee_local $6
       block (result i32)
        i32.const 3
        set_global $~argc
        get_local $0
        get_local $4
        call $~lib/internal/typedarray/TypedArray<u32>#__unchecked_get
        get_local $4
        get_local $0
        get_local $1
        call_indirect (type $iiii)
       end
       call $~lib/internal/typedarray/TypedArray<u32>#__unchecked_set
       get_local $5
       get_local $6
       call $~lib/internal/typedarray/TypedArray<u32>#__unchecked_get
      end
      drop
      get_local $4
      i32.const 1
      i32.add
      set_local $4
     end
     br $continue|0
    end
   end
  end
  get_local $3
 )
 (func $~lib/internal/typedarray/TypedArray<u32>#__get (; 152 ;) (type $iii) (param $0 i32) (param $1 i32) (result i32)
  (local $2 i32)
  (local $3 i32)
  get_local $1
  get_local $0
  i32.load offset=8
  i32.const 2
  i32.shr_u
  i32.ge_u
  if
   i32.const 0
   i32.const 48
   i32.const 39
   i32.const 63
   call $~lib/env/abort
   unreachable
  end
  block $~lib/internal/arraybuffer/LOAD<u32,u32>|inlined.1 (result i32)
   get_local $0
   i32.load
   set_local $2
   get_local $0
   i32.load offset=4
   set_local $3
   get_local $2
   get_local $1
   i32.const 2
   i32.shl
   i32.add
   get_local $3
   i32.add
   i32.load offset=8
  end
 )
 (func $std/typedarray/testArrayMap<Uint32Array,u32> (; 153 ;) (type $v)
  (local $0 i32)
  (local $1 i32)
  i32.const 0
  i32.const 3
  call $~lib/internal/typedarray/TypedArray<u32>#constructor
  set_local $0
  get_local $0
  i32.const 0
  i32.const 1
  call $~lib/internal/typedarray/TypedArray<u32>#__set
  get_local $0
  i32.const 1
  i32.const 2
  call $~lib/internal/typedarray/TypedArray<u32>#__set
  get_local $0
  i32.const 2
  i32.const 3
  call $~lib/internal/typedarray/TypedArray<u32>#__set
  get_local $0
  i32.const 30
  call $~lib/typedarray/Uint32Array#map
  set_local $1
  get_local $1
  i32.const 0
  call $~lib/internal/typedarray/TypedArray<u32>#__get
  i32.const 1
  i32.eq
  i32.eqz
  if
   i32.const 0
   i32.const 8
   i32.const 306
   i32.const 2
   call $~lib/env/abort
   unreachable
  end
  get_local $1
  i32.const 1
  call $~lib/internal/typedarray/TypedArray<u32>#__get
  i32.const 4
  i32.eq
  i32.eqz
  if
   i32.const 0
   i32.const 8
   i32.const 307
   i32.const 2
   call $~lib/env/abort
   unreachable
  end
  get_local $1
  i32.const 2
  call $~lib/internal/typedarray/TypedArray<u32>#__get
  i32.const 9
  i32.eq
  i32.eqz
  if
   i32.const 0
   i32.const 8
   i32.const 308
   i32.const 2
   call $~lib/env/abort
   unreachable
  end
 )
 (func $std/typedarray/testArrayMap<Int64Array,i64>~anonymous|31 (; 154 ;) (type $IiiI) (param $0 i64) (param $1 i32) (param $2 i32) (result i64)
  get_local $0
  get_local $0
  i64.mul
 )
 (func $~lib/internal/typedarray/TypedArray<i64>#__unchecked_set (; 155 ;) (type $iiIv) (param $0 i32) (param $1 i32) (param $2 i64)
  (local $3 i32)
  (local $4 i32)
  get_local $0
  i32.load
  set_local $3
  get_local $0
  i32.load offset=4
  set_local $4
  get_local $3
  get_local $1
  i32.const 3
  i32.shl
  i32.add
  get_local $4
  i32.add
  get_local $2
  i64.store offset=8
 )
 (func $~lib/typedarray/Int64Array#map (; 156 ;) (type $iii) (param $0 i32) (param $1 i32) (result i32)
  (local $2 i32)
  (local $3 i32)
  (local $4 i32)
  (local $5 i32)
  (local $6 i32)
  block $~lib/internal/typedarray/TypedArray<i64>#get:length|inlined.3 (result i32)
   get_local $0
   i32.load offset=8
   i32.const 3
   i32.shr_u
  end
  set_local $2
  i32.const 0
  get_local $2
  call $~lib/internal/typedarray/TypedArray<i64>#constructor
  set_local $3
  i32.const 0
  set_local $4
  block $break|0
   loop $continue|0
    get_local $4
    get_local $2
    i32.lt_s
    if
     block
      block (result i64)
       get_local $3
       tee_local $5
       get_local $4
       tee_local $6
       block (result i64)
        i32.const 3
        set_global $~argc
        get_local $0
        get_local $4
        call $~lib/internal/typedarray/TypedArray<i64>#__unchecked_get
        get_local $4
        get_local $0
        get_local $1
        call_indirect (type $IiiI)
       end
       call $~lib/internal/typedarray/TypedArray<i64>#__unchecked_set
       get_local $5
       get_local $6
       call $~lib/internal/typedarray/TypedArray<i64>#__unchecked_get
      end
      drop
      get_local $4
      i32.const 1
      i32.add
      set_local $4
     end
     br $continue|0
    end
   end
  end
  get_local $3
 )
 (func $~lib/internal/typedarray/TypedArray<i64>#__get (; 157 ;) (type $iiI) (param $0 i32) (param $1 i32) (result i64)
  (local $2 i32)
  (local $3 i32)
  get_local $1
  get_local $0
  i32.load offset=8
  i32.const 3
  i32.shr_u
  i32.ge_u
  if
   i32.const 0
   i32.const 48
   i32.const 39
   i32.const 63
   call $~lib/env/abort
   unreachable
  end
  block $~lib/internal/arraybuffer/LOAD<i64,i64>|inlined.1 (result i64)
   get_local $0
   i32.load
   set_local $2
   get_local $0
   i32.load offset=4
   set_local $3
   get_local $2
   get_local $1
   i32.const 3
   i32.shl
   i32.add
   get_local $3
   i32.add
   i64.load offset=8
  end
 )
 (func $std/typedarray/testArrayMap<Int64Array,i64> (; 158 ;) (type $v)
  (local $0 i32)
  (local $1 i32)
  i32.const 0
  i32.const 3
  call $~lib/internal/typedarray/TypedArray<i64>#constructor
  set_local $0
  get_local $0
  i32.const 0
  i64.const 1
  call $~lib/internal/typedarray/TypedArray<i64>#__set
  get_local $0
  i32.const 1
  i64.const 2
  call $~lib/internal/typedarray/TypedArray<i64>#__set
  get_local $0
  i32.const 2
  i64.const 3
  call $~lib/internal/typedarray/TypedArray<i64>#__set
  get_local $0
  i32.const 31
  call $~lib/typedarray/Int64Array#map
  set_local $1
  get_local $1
  i32.const 0
  call $~lib/internal/typedarray/TypedArray<i64>#__get
  i64.const 1
  i64.eq
  i32.eqz
  if
   i32.const 0
   i32.const 8
   i32.const 306
   i32.const 2
   call $~lib/env/abort
   unreachable
  end
  get_local $1
  i32.const 1
  call $~lib/internal/typedarray/TypedArray<i64>#__get
  i64.const 4
  i64.eq
  i32.eqz
  if
   i32.const 0
   i32.const 8
   i32.const 307
   i32.const 2
   call $~lib/env/abort
   unreachable
  end
  get_local $1
  i32.const 2
  call $~lib/internal/typedarray/TypedArray<i64>#__get
  i64.const 9
  i64.eq
  i32.eqz
  if
   i32.const 0
   i32.const 8
   i32.const 308
   i32.const 2
   call $~lib/env/abort
   unreachable
  end
 )
 (func $std/typedarray/testArrayMap<Uint64Array,u64>~anonymous|32 (; 159 ;) (type $IiiI) (param $0 i64) (param $1 i32) (param $2 i32) (result i64)
  get_local $0
  get_local $0
  i64.mul
 )
 (func $~lib/internal/typedarray/TypedArray<u64>#__unchecked_set (; 160 ;) (type $iiIv) (param $0 i32) (param $1 i32) (param $2 i64)
  (local $3 i32)
  (local $4 i32)
  get_local $0
  i32.load
  set_local $3
  get_local $0
  i32.load offset=4
  set_local $4
  get_local $3
  get_local $1
  i32.const 3
  i32.shl
  i32.add
  get_local $4
  i32.add
  get_local $2
  i64.store offset=8
 )
 (func $~lib/typedarray/Uint64Array#map (; 161 ;) (type $iii) (param $0 i32) (param $1 i32) (result i32)
  (local $2 i32)
  (local $3 i32)
  (local $4 i32)
  (local $5 i32)
  (local $6 i32)
  block $~lib/internal/typedarray/TypedArray<u64>#get:length|inlined.3 (result i32)
   get_local $0
   i32.load offset=8
   i32.const 3
   i32.shr_u
  end
  set_local $2
  i32.const 0
  get_local $2
  call $~lib/internal/typedarray/TypedArray<u64>#constructor
  set_local $3
  i32.const 0
  set_local $4
  block $break|0
   loop $continue|0
    get_local $4
    get_local $2
    i32.lt_s
    if
     block
      block (result i64)
       get_local $3
       tee_local $5
       get_local $4
       tee_local $6
       block (result i64)
        i32.const 3
        set_global $~argc
        get_local $0
        get_local $4
        call $~lib/internal/typedarray/TypedArray<u64>#__unchecked_get
        get_local $4
        get_local $0
        get_local $1
        call_indirect (type $IiiI)
       end
       call $~lib/internal/typedarray/TypedArray<u64>#__unchecked_set
       get_local $5
       get_local $6
       call $~lib/internal/typedarray/TypedArray<u64>#__unchecked_get
      end
      drop
      get_local $4
      i32.const 1
      i32.add
      set_local $4
     end
     br $continue|0
    end
   end
  end
  get_local $3
 )
 (func $~lib/internal/typedarray/TypedArray<u64>#__get (; 162 ;) (type $iiI) (param $0 i32) (param $1 i32) (result i64)
  (local $2 i32)
  (local $3 i32)
  get_local $1
  get_local $0
  i32.load offset=8
  i32.const 3
  i32.shr_u
  i32.ge_u
  if
   i32.const 0
   i32.const 48
   i32.const 39
   i32.const 63
   call $~lib/env/abort
   unreachable
  end
  block $~lib/internal/arraybuffer/LOAD<u64,u64>|inlined.1 (result i64)
   get_local $0
   i32.load
   set_local $2
   get_local $0
   i32.load offset=4
   set_local $3
   get_local $2
   get_local $1
   i32.const 3
   i32.shl
   i32.add
   get_local $3
   i32.add
   i64.load offset=8
  end
 )
 (func $std/typedarray/testArrayMap<Uint64Array,u64> (; 163 ;) (type $v)
  (local $0 i32)
  (local $1 i32)
  i32.const 0
  i32.const 3
  call $~lib/internal/typedarray/TypedArray<u64>#constructor
  set_local $0
  get_local $0
  i32.const 0
  i64.const 1
  call $~lib/internal/typedarray/TypedArray<u64>#__set
  get_local $0
  i32.const 1
  i64.const 2
  call $~lib/internal/typedarray/TypedArray<u64>#__set
  get_local $0
  i32.const 2
  i64.const 3
  call $~lib/internal/typedarray/TypedArray<u64>#__set
  get_local $0
  i32.const 32
  call $~lib/typedarray/Uint64Array#map
  set_local $1
  get_local $1
  i32.const 0
  call $~lib/internal/typedarray/TypedArray<u64>#__get
  i64.const 1
  i64.eq
  i32.eqz
  if
   i32.const 0
   i32.const 8
   i32.const 306
   i32.const 2
   call $~lib/env/abort
   unreachable
  end
  get_local $1
  i32.const 1
  call $~lib/internal/typedarray/TypedArray<u64>#__get
  i64.const 4
  i64.eq
  i32.eqz
  if
   i32.const 0
   i32.const 8
   i32.const 307
   i32.const 2
   call $~lib/env/abort
   unreachable
  end
  get_local $1
  i32.const 2
  call $~lib/internal/typedarray/TypedArray<u64>#__get
  i64.const 9
  i64.eq
  i32.eqz
  if
   i32.const 0
   i32.const 8
   i32.const 308
   i32.const 2
   call $~lib/env/abort
   unreachable
  end
 )
 (func $std/typedarray/testArrayMap<Float32Array,f32>~anonymous|33 (; 164 ;) (type $fiif) (param $0 f32) (param $1 i32) (param $2 i32) (result f32)
  get_local $0
  get_local $0
  f32.mul
 )
 (func $~lib/internal/typedarray/TypedArray<f32>#__unchecked_set (; 165 ;) (type $iifv) (param $0 i32) (param $1 i32) (param $2 f32)
  (local $3 i32)
  (local $4 i32)
  get_local $0
  i32.load
  set_local $3
  get_local $0
  i32.load offset=4
  set_local $4
  get_local $3
  get_local $1
  i32.const 2
  i32.shl
  i32.add
  get_local $4
  i32.add
  get_local $2
  f32.store offset=8
 )
 (func $~lib/typedarray/Float32Array#map (; 166 ;) (type $iii) (param $0 i32) (param $1 i32) (result i32)
  (local $2 i32)
  (local $3 i32)
  (local $4 i32)
  (local $5 i32)
  (local $6 i32)
  block $~lib/internal/typedarray/TypedArray<f32>#get:length|inlined.3 (result i32)
   get_local $0
   i32.load offset=8
   i32.const 2
   i32.shr_u
  end
  set_local $2
  i32.const 0
  get_local $2
  call $~lib/internal/typedarray/TypedArray<f32>#constructor
  set_local $3
  i32.const 0
  set_local $4
  block $break|0
   loop $continue|0
    get_local $4
    get_local $2
    i32.lt_s
    if
     block
      block (result f32)
       get_local $3
       tee_local $5
       get_local $4
       tee_local $6
       block (result f32)
        i32.const 3
        set_global $~argc
        get_local $0
        get_local $4
        call $~lib/internal/typedarray/TypedArray<f32>#__unchecked_get
        get_local $4
        get_local $0
        get_local $1
        call_indirect (type $fiif)
       end
       call $~lib/internal/typedarray/TypedArray<f32>#__unchecked_set
       get_local $5
       get_local $6
       call $~lib/internal/typedarray/TypedArray<f32>#__unchecked_get
      end
      drop
      get_local $4
      i32.const 1
      i32.add
      set_local $4
     end
     br $continue|0
    end
   end
  end
  get_local $3
 )
 (func $~lib/internal/typedarray/TypedArray<f32>#__get (; 167 ;) (type $iif) (param $0 i32) (param $1 i32) (result f32)
  (local $2 i32)
  (local $3 i32)
  get_local $1
  get_local $0
  i32.load offset=8
  i32.const 2
  i32.shr_u
  i32.ge_u
  if
   i32.const 0
   i32.const 48
   i32.const 39
   i32.const 63
   call $~lib/env/abort
   unreachable
  end
  block $~lib/internal/arraybuffer/LOAD<f32,f32>|inlined.1 (result f32)
   get_local $0
   i32.load
   set_local $2
   get_local $0
   i32.load offset=4
   set_local $3
   get_local $2
   get_local $1
   i32.const 2
   i32.shl
   i32.add
   get_local $3
   i32.add
   f32.load offset=8
  end
 )
 (func $std/typedarray/testArrayMap<Float32Array,f32> (; 168 ;) (type $v)
  (local $0 i32)
  (local $1 i32)
  i32.const 0
  i32.const 3
  call $~lib/internal/typedarray/TypedArray<f32>#constructor
  set_local $0
  get_local $0
  i32.const 0
  f32.const 1
  call $~lib/internal/typedarray/TypedArray<f32>#__set
  get_local $0
  i32.const 1
  f32.const 2
  call $~lib/internal/typedarray/TypedArray<f32>#__set
  get_local $0
  i32.const 2
  f32.const 3
  call $~lib/internal/typedarray/TypedArray<f32>#__set
  get_local $0
  i32.const 33
  call $~lib/typedarray/Float32Array#map
  set_local $1
  get_local $1
  i32.const 0
  call $~lib/internal/typedarray/TypedArray<f32>#__get
  f32.const 1
  f32.eq
  i32.eqz
  if
   i32.const 0
   i32.const 8
   i32.const 306
   i32.const 2
   call $~lib/env/abort
   unreachable
  end
  get_local $1
  i32.const 1
  call $~lib/internal/typedarray/TypedArray<f32>#__get
  f32.const 4
  f32.eq
  i32.eqz
  if
   i32.const 0
   i32.const 8
   i32.const 307
   i32.const 2
   call $~lib/env/abort
   unreachable
  end
  get_local $1
  i32.const 2
  call $~lib/internal/typedarray/TypedArray<f32>#__get
  f32.const 9
  f32.eq
  i32.eqz
  if
   i32.const 0
   i32.const 8
   i32.const 308
   i32.const 2
   call $~lib/env/abort
   unreachable
  end
 )
 (func $std/typedarray/testArrayMap<Float64Array,f64>~anonymous|34 (; 169 ;) (type $FiiF) (param $0 f64) (param $1 i32) (param $2 i32) (result f64)
  get_local $0
  get_local $0
  f64.mul
 )
 (func $~lib/internal/typedarray/TypedArray<f64>#__unchecked_set (; 170 ;) (type $iiFv) (param $0 i32) (param $1 i32) (param $2 f64)
  (local $3 i32)
  (local $4 i32)
  get_local $0
  i32.load
  set_local $3
  get_local $0
  i32.load offset=4
  set_local $4
  get_local $3
  get_local $1
  i32.const 3
  i32.shl
  i32.add
  get_local $4
  i32.add
  get_local $2
  f64.store offset=8
 )
 (func $~lib/typedarray/Float64Array#map (; 171 ;) (type $iii) (param $0 i32) (param $1 i32) (result i32)
  (local $2 i32)
  (local $3 i32)
  (local $4 i32)
  (local $5 i32)
  (local $6 i32)
  block $~lib/internal/typedarray/TypedArray<f64>#get:length|inlined.6 (result i32)
   get_local $0
   i32.load offset=8
   i32.const 3
   i32.shr_u
  end
  set_local $2
  i32.const 0
  get_local $2
  call $~lib/internal/typedarray/TypedArray<f64>#constructor
  set_local $3
  i32.const 0
  set_local $4
  block $break|0
   loop $continue|0
    get_local $4
    get_local $2
    i32.lt_s
    if
     block
      block (result f64)
       get_local $3
       tee_local $5
       get_local $4
       tee_local $6
       block (result f64)
        i32.const 3
        set_global $~argc
        get_local $0
        get_local $4
        call $~lib/internal/typedarray/TypedArray<f64>#__unchecked_get
        get_local $4
        get_local $0
        get_local $1
        call_indirect (type $FiiF)
       end
       call $~lib/internal/typedarray/TypedArray<f64>#__unchecked_set
       get_local $5
       get_local $6
       call $~lib/internal/typedarray/TypedArray<f64>#__unchecked_get
      end
      drop
      get_local $4
      i32.const 1
      i32.add
      set_local $4
     end
     br $continue|0
    end
   end
  end
  get_local $3
 )
 (func $std/typedarray/testArrayMap<Float64Array,f64> (; 172 ;) (type $v)
  (local $0 i32)
  (local $1 i32)
  i32.const 0
  i32.const 3
  call $~lib/internal/typedarray/TypedArray<f64>#constructor
  set_local $0
  get_local $0
  i32.const 0
  f64.const 1
  call $~lib/internal/typedarray/TypedArray<f64>#__set
  get_local $0
  i32.const 1
  f64.const 2
  call $~lib/internal/typedarray/TypedArray<f64>#__set
  get_local $0
  i32.const 2
  f64.const 3
  call $~lib/internal/typedarray/TypedArray<f64>#__set
  get_local $0
  i32.const 34
  call $~lib/typedarray/Float64Array#map
  set_local $1
  get_local $1
  i32.const 0
  call $~lib/internal/typedarray/TypedArray<f64>#__get
  f64.const 1
  f64.eq
  i32.eqz
  if
   i32.const 0
   i32.const 8
   i32.const 306
   i32.const 2
   call $~lib/env/abort
   unreachable
  end
  get_local $1
  i32.const 1
  call $~lib/internal/typedarray/TypedArray<f64>#__get
  f64.const 4
  f64.eq
  i32.eqz
  if
   i32.const 0
   i32.const 8
   i32.const 307
   i32.const 2
   call $~lib/env/abort
   unreachable
  end
  get_local $1
  i32.const 2
  call $~lib/internal/typedarray/TypedArray<f64>#__get
  f64.const 9
  f64.eq
  i32.eqz
  if
   i32.const 0
   i32.const 8
   i32.const 308
   i32.const 2
   call $~lib/env/abort
   unreachable
  end
 )
 (func $start (; 173 ;) (type $v)
  (local $0 i32)
  get_global $~lib/typedarray/Int8Array.BYTES_PER_ELEMENT
  i32.const 1
  i32.eq
  i32.eqz
  if
   i32.const 0
   i32.const 8
   i32.const 1
   i32.const 0
   call $~lib/env/abort
   unreachable
  end
  get_global $~lib/typedarray/Uint8Array.BYTES_PER_ELEMENT
  i32.const 1
  i32.eq
  i32.eqz
  if
   i32.const 0
   i32.const 8
   i32.const 2
   i32.const 0
   call $~lib/env/abort
   unreachable
  end
  get_global $~lib/typedarray/Uint8ClampedArray.BYTES_PER_ELEMENT
  i32.const 1
  i32.eq
  i32.eqz
  if
   i32.const 0
   i32.const 8
   i32.const 3
   i32.const 0
   call $~lib/env/abort
   unreachable
  end
  get_global $~lib/typedarray/Int16Array.BYTES_PER_ELEMENT
  i32.const 2
  i32.eq
  i32.eqz
  if
   i32.const 0
   i32.const 8
   i32.const 4
   i32.const 0
   call $~lib/env/abort
   unreachable
  end
  get_global $~lib/typedarray/Uint16Array.BYTES_PER_ELEMENT
  i32.const 2
  i32.eq
  i32.eqz
  if
   i32.const 0
   i32.const 8
   i32.const 5
   i32.const 0
   call $~lib/env/abort
   unreachable
  end
  get_global $~lib/typedarray/Int32Array.BYTES_PER_ELEMENT
  i32.const 4
  i32.eq
  i32.eqz
  if
   i32.const 0
   i32.const 8
   i32.const 6
   i32.const 0
   call $~lib/env/abort
   unreachable
  end
  get_global $~lib/typedarray/Uint32Array.BYTES_PER_ELEMENT
  i32.const 4
  i32.eq
  i32.eqz
  if
   i32.const 0
   i32.const 8
   i32.const 7
   i32.const 0
   call $~lib/env/abort
   unreachable
  end
  get_global $~lib/typedarray/Int64Array.BYTES_PER_ELEMENT
  i32.const 8
  i32.eq
  i32.eqz
  if
   i32.const 0
   i32.const 8
   i32.const 8
   i32.const 0
   call $~lib/env/abort
   unreachable
  end
  get_global $~lib/typedarray/Uint64Array.BYTES_PER_ELEMENT
  i32.const 8
  i32.eq
  i32.eqz
  if
   i32.const 0
   i32.const 8
   i32.const 9
   i32.const 0
   call $~lib/env/abort
   unreachable
  end
  get_global $~lib/typedarray/Float32Array.BYTES_PER_ELEMENT
  i32.const 4
  i32.eq
  i32.eqz
  if
   i32.const 0
   i32.const 8
   i32.const 10
   i32.const 0
   call $~lib/env/abort
   unreachable
  end
  get_global $~lib/typedarray/Float64Array.BYTES_PER_ELEMENT
  i32.const 8
  i32.eq
  i32.eqz
  if
   i32.const 0
   i32.const 8
   i32.const 11
   i32.const 0
   call $~lib/env/abort
   unreachable
  end
  get_global $HEAP_BASE
  get_global $~lib/internal/allocator/AL_MASK
  i32.add
  get_global $~lib/internal/allocator/AL_MASK
  i32.const -1
  i32.xor
  i32.and
  set_global $~lib/allocator/arena/startOffset
  get_global $~lib/allocator/arena/startOffset
  set_global $~lib/allocator/arena/offset
  i32.const 0
  call $std/typedarray/testInstantiate
  i32.const 5
  call $std/typedarray/testInstantiate
  i32.const 0
  i32.const 3
  call $~lib/internal/typedarray/TypedArray<i32>#constructor
  set_global $std/typedarray/arr
  get_global $std/typedarray/arr
  i32.const 0
  i32.const 1
  call $~lib/internal/typedarray/TypedArray<i32>#__set
  get_global $std/typedarray/arr
  i32.const 1
  i32.const 2
  call $~lib/internal/typedarray/TypedArray<i32>#__set
  get_global $std/typedarray/arr
  i32.const 2
  i32.const 3
  call $~lib/internal/typedarray/TypedArray<i32>#__set
  block $~lib/internal/typedarray/TypedArray<i32>#get:length|inlined.1 (result i32)
   get_global $std/typedarray/arr
   set_local $0
   get_local $0
   i32.load offset=8
   i32.const 2
   i32.shr_u
  end
  i32.const 3
  i32.eq
  i32.eqz
  if
   i32.const 0
   i32.const 8
   i32.const 96
   i32.const 0
   call $~lib/env/abort
   unreachable
  end
  get_global $std/typedarray/arr
  i32.load offset=4
  i32.const 0
  i32.eq
  i32.eqz
  if
   i32.const 0
   i32.const 8
   i32.const 97
   i32.const 0
   call $~lib/env/abort
   unreachable
  end
  get_global $std/typedarray/arr
  i32.load offset=8
  i32.const 3
  i32.const 4
  i32.mul
  i32.eq
  i32.eqz
  if
   i32.const 0
   i32.const 8
   i32.const 98
   i32.const 0
   call $~lib/env/abort
   unreachable
  end
  get_global $std/typedarray/arr
  i32.const 0
  call $~lib/internal/typedarray/TypedArray<i32>#__get
  i32.const 1
  i32.eq
  i32.eqz
  if
   i32.const 0
   i32.const 8
   i32.const 99
   i32.const 0
   call $~lib/env/abort
   unreachable
  end
  get_global $std/typedarray/arr
  i32.const 1
  call $~lib/internal/typedarray/TypedArray<i32>#__get
  i32.const 2
  i32.eq
  i32.eqz
  if
   i32.const 0
   i32.const 8
   i32.const 100
   i32.const 0
   call $~lib/env/abort
   unreachable
  end
  get_global $std/typedarray/arr
  i32.const 2
  call $~lib/internal/typedarray/TypedArray<i32>#__get
  i32.const 3
  i32.eq
  i32.eqz
  if
   i32.const 0
   i32.const 8
   i32.const 101
   i32.const 0
   call $~lib/env/abort
   unreachable
  end
  get_global $std/typedarray/arr
  i32.const 1
  i32.const 2
  call $~lib/typedarray/Int32Array#subarray
  set_global $std/typedarray/arr
  block $~lib/internal/typedarray/TypedArray<i32>#get:length|inlined.3 (result i32)
   get_global $std/typedarray/arr
   set_local $0
   get_local $0
   i32.load offset=8
   i32.const 2
   i32.shr_u
  end
  i32.const 1
  i32.eq
  i32.eqz
  if
   i32.const 0
   i32.const 8
   i32.const 104
   i32.const 0
   call $~lib/env/abort
   unreachable
  end
  get_global $std/typedarray/arr
  i32.load offset=4
  i32.const 1
  i32.const 4
  i32.mul
  i32.eq
  i32.eqz
  if
   i32.const 0
   i32.const 8
   i32.const 105
   i32.const 0
   call $~lib/env/abort
   unreachable
  end
  get_global $std/typedarray/arr
  i32.load offset=8
  i32.const 1
  i32.const 4
  i32.mul
  i32.eq
  i32.eqz
  if
   i32.const 0
   i32.const 8
   i32.const 106
   i32.const 0
   call $~lib/env/abort
   unreachable
  end
  get_global $std/typedarray/arr
  i32.const 0
  call $~lib/internal/typedarray/TypedArray<i32>#__get
  i32.const 2
  i32.eq
  i32.eqz
  if
   i32.const 0
   i32.const 8
   i32.const 107
   i32.const 0
   call $~lib/env/abort
   unreachable
  end
  i32.const 0
  i32.const 8
  call $~lib/internal/typedarray/TypedArray<f64>#constructor
  set_global $std/typedarray/af64
  get_global $std/typedarray/af64
  i32.const 0
  f64.const 1
  call $~lib/internal/typedarray/TypedArray<f64>#__set
  get_global $std/typedarray/af64
  i32.const 1
  f64.const 2
  call $~lib/internal/typedarray/TypedArray<f64>#__set
  get_global $std/typedarray/af64
  i32.const 2
  f64.const 7
  call $~lib/internal/typedarray/TypedArray<f64>#__set
  get_global $std/typedarray/af64
  i32.const 3
  f64.const 6
  call $~lib/internal/typedarray/TypedArray<f64>#__set
  get_global $std/typedarray/af64
  i32.const 4
  f64.const 5
  call $~lib/internal/typedarray/TypedArray<f64>#__set
  get_global $std/typedarray/af64
  i32.const 5
  f64.const 4
  call $~lib/internal/typedarray/TypedArray<f64>#__set
  get_global $std/typedarray/af64
  i32.const 6
  f64.const 3
  call $~lib/internal/typedarray/TypedArray<f64>#__set
  get_global $std/typedarray/af64
  i32.const 7
  f64.const 8
  call $~lib/internal/typedarray/TypedArray<f64>#__set
  get_global $std/typedarray/af64
  i32.const 2
  i32.const 6
  call $~lib/typedarray/Float64Array#subarray
  set_global $std/typedarray/af64
  block $~lib/internal/typedarray/TypedArray<f64>#get:length|inlined.2 (result i32)
   get_global $std/typedarray/af64
   set_local $0
   get_local $0
   i32.load offset=8
   i32.const 3
   i32.shr_u
  end
  i32.const 4
  i32.eq
  i32.eqz
  if
   i32.const 0
   i32.const 8
   i32.const 121
   i32.const 0
   call $~lib/env/abort
   unreachable
  end
  get_global $std/typedarray/af64
  i32.load offset=4
  i32.const 2
  i32.const 8
  i32.mul
  i32.eq
  i32.eqz
  if
   i32.const 0
   i32.const 8
   i32.const 122
   i32.const 0
   call $~lib/env/abort
   unreachable
  end
  get_global $std/typedarray/af64
  i32.load offset=8
  i32.const 4
  i32.const 8
  i32.mul
  i32.eq
  i32.eqz
  if
   i32.const 0
   i32.const 8
   i32.const 123
   i32.const 0
   call $~lib/env/abort
   unreachable
  end
  block (result i32)
   i32.const 0
   set_global $~argc
   get_global $std/typedarray/af64
   i32.const 0
   call $~lib/typedarray/Float64Array#sort|trampoline
  end
  drop
  get_global $std/typedarray/af64
  i32.const 0
  call $~lib/internal/typedarray/TypedArray<f64>#__get
  f64.const 4
  f64.eq
  tee_local $0
  if (result i32)
   get_global $std/typedarray/af64
   i32.const 1
   call $~lib/internal/typedarray/TypedArray<f64>#__get
   f64.const 5
   f64.eq
  else   
   get_local $0
  end
  tee_local $0
  if (result i32)
   get_global $std/typedarray/af64
   i32.const 2
   call $~lib/internal/typedarray/TypedArray<f64>#__get
   f64.const 6
   f64.eq
  else   
   get_local $0
  end
  tee_local $0
  if (result i32)
   get_global $std/typedarray/af64
   i32.const 3
   call $~lib/internal/typedarray/TypedArray<f64>#__get
   f64.const 7
   f64.eq
  else   
   get_local $0
  end
  i32.eqz
  if
   i32.const 0
   i32.const 8
   i32.const 125
   i32.const 0
   call $~lib/env/abort
   unreachable
  end
  i32.const 0
  i32.const 3
  call $~lib/internal/typedarray/TypedArray<u8>#constructor
  set_global $std/typedarray/clampedArr
  get_global $std/typedarray/clampedArr
  i32.const 0
  i32.const -32
  call $~lib/typedarray/Uint8ClampedArray#__set
  get_global $std/typedarray/clampedArr
  i32.const 1
  i32.const 2
  call $~lib/typedarray/Uint8ClampedArray#__set
  get_global $std/typedarray/clampedArr
  i32.const 2
  i32.const 256
  call $~lib/typedarray/Uint8ClampedArray#__set
  get_global $std/typedarray/clampedArr
  i32.const 0
  call $~lib/internal/typedarray/TypedArray<u8>#__get
  i32.const 255
  i32.and
  i32.const 0
  i32.eq
  i32.eqz
  if
   i32.const 0
   i32.const 8
   i32.const 132
   i32.const 0
   call $~lib/env/abort
   unreachable
  end
  get_global $std/typedarray/clampedArr
  i32.const 1
  call $~lib/internal/typedarray/TypedArray<u8>#__get
  i32.const 255
  i32.and
  i32.const 2
  i32.eq
  i32.eqz
  if
   i32.const 0
   i32.const 8
   i32.const 133
   i32.const 0
   call $~lib/env/abort
   unreachable
  end
  get_global $std/typedarray/clampedArr
  i32.const 2
  call $~lib/internal/typedarray/TypedArray<u8>#__get
  i32.const 255
  i32.and
  i32.const 255
  i32.eq
  i32.eqz
  if
   i32.const 0
   i32.const 8
   i32.const 134
   i32.const 0
   call $~lib/env/abort
   unreachable
  end
  i32.const 0
  i32.const 5
  call $~lib/internal/typedarray/TypedArray<i8>#constructor
  set_global $std/typedarray/arr8
  get_global $std/typedarray/arr8
  i32.const 0
  i32.const 1
  call $~lib/internal/typedarray/TypedArray<i8>#__set
  get_global $std/typedarray/arr8
  i32.const 1
  i32.const 2
  call $~lib/internal/typedarray/TypedArray<i8>#__set
  get_global $std/typedarray/arr8
  i32.const 2
  i32.const 3
  call $~lib/internal/typedarray/TypedArray<i8>#__set
  get_global $std/typedarray/arr8
  i32.const 3
  i32.const 4
  call $~lib/internal/typedarray/TypedArray<i8>#__set
  get_global $std/typedarray/arr8
  i32.const 4
  i32.const 5
  call $~lib/internal/typedarray/TypedArray<i8>#__set
  get_global $std/typedarray/arr8
  i32.const 1
  i32.const 1
  i32.const 3
  call $~lib/typedarray/Int8Array#fill
  drop
  get_global $std/typedarray/arr8
  i32.const 192
  call $std/typedarray/isInt8ArrayEqual
  i32.eqz
  if
   i32.const 0
   i32.const 8
   i32.const 144
   i32.const 0
   call $~lib/env/abort
   unreachable
  end
  block (result i32)
   i32.const 1
   set_global $~argc
   get_global $std/typedarray/arr8
   i32.const 0
   i32.const 0
   i32.const 0
   call $~lib/typedarray/Int8Array#fill|trampoline
  end
  drop
  get_global $std/typedarray/arr8
  i32.const 216
  call $std/typedarray/isInt8ArrayEqual
  i32.eqz
  if
   i32.const 0
   i32.const 8
   i32.const 147
   i32.const 0
   call $~lib/env/abort
   unreachable
  end
  get_global $std/typedarray/arr8
  i32.const 1
  i32.const 0
  i32.const -3
  call $~lib/typedarray/Int8Array#fill
  drop
  get_global $std/typedarray/arr8
  i32.const 240
  call $std/typedarray/isInt8ArrayEqual
  i32.eqz
  if
   i32.const 0
   i32.const 8
   i32.const 150
   i32.const 0
   call $~lib/env/abort
   unreachable
  end
  block (result i32)
   i32.const 2
   set_global $~argc
   get_global $std/typedarray/arr8
   i32.const 2
   i32.const -2
   i32.const 0
   call $~lib/typedarray/Int8Array#fill|trampoline
  end
  drop
  get_global $std/typedarray/arr8
  i32.const 264
  call $std/typedarray/isInt8ArrayEqual
  i32.eqz
  if
   i32.const 0
   i32.const 8
   i32.const 153
   i32.const 0
   call $~lib/env/abort
   unreachable
  end
  get_global $std/typedarray/arr8
  i32.const 0
  i32.const 1
  i32.const 0
  call $~lib/typedarray/Int8Array#fill
  drop
  get_global $std/typedarray/arr8
  i32.const 288
  call $std/typedarray/isInt8ArrayEqual
  i32.eqz
  if
   i32.const 0
   i32.const 8
   i32.const 156
   i32.const 0
   call $~lib/env/abort
   unreachable
  end
  get_global $std/typedarray/arr8
  i32.const 1
  i32.const 4
  call $~lib/typedarray/Int8Array#subarray
  set_global $std/typedarray/sub8
  block (result i32)
   i32.const 1
   set_global $~argc
   get_global $std/typedarray/sub8
   i32.const 0
   i32.const 0
   i32.const 0
   call $~lib/typedarray/Int8Array#fill|trampoline
  end
  drop
  block $~lib/internal/typedarray/TypedArray<i8>#get:length|inlined.6 (result i32)
   get_global $std/typedarray/sub8
   set_local $0
   get_local $0
   i32.load offset=8
   i32.const 0
   i32.shr_u
  end
  i32.const 3
  i32.eq
  i32.eqz
  if
   i32.const 0
   i32.const 8
   i32.const 160
   i32.const 0
   call $~lib/env/abort
   unreachable
  end
  get_global $std/typedarray/sub8
  i32.load offset=4
  i32.const 1
  i32.eq
  i32.eqz
  if
   i32.const 0
   i32.const 8
   i32.const 161
   i32.const 0
   call $~lib/env/abort
   unreachable
  end
  get_global $std/typedarray/sub8
  i32.load offset=8
  i32.const 3
  i32.eq
  i32.eqz
  if
   i32.const 0
   i32.const 8
   i32.const 162
   i32.const 0
   call $~lib/env/abort
   unreachable
  end
  get_global $std/typedarray/sub8
  i32.const 312
  call $std/typedarray/isInt8ArrayEqual
  i32.eqz
  if
   i32.const 0
   i32.const 8
   i32.const 163
   i32.const 0
   call $~lib/env/abort
   unreachable
  end
  get_global $std/typedarray/arr8
  i32.const 336
  call $std/typedarray/isInt8ArrayEqual
  i32.eqz
  if
   i32.const 0
   i32.const 8
   i32.const 164
   i32.const 0
   call $~lib/env/abort
   unreachable
  end
  i32.const 0
  i32.const 5
  call $~lib/internal/typedarray/TypedArray<i32>#constructor
  set_global $std/typedarray/arr32
  get_global $std/typedarray/arr32
  i32.const 0
  i32.const 1
  call $~lib/internal/typedarray/TypedArray<i32>#__set
  get_global $std/typedarray/arr32
  i32.const 1
  i32.const 2
  call $~lib/internal/typedarray/TypedArray<i32>#__set
  get_global $std/typedarray/arr32
  i32.const 2
  i32.const 3
  call $~lib/internal/typedarray/TypedArray<i32>#__set
  get_global $std/typedarray/arr32
  i32.const 3
  i32.const 4
  call $~lib/internal/typedarray/TypedArray<i32>#__set
  get_global $std/typedarray/arr32
  i32.const 4
  i32.const 5
  call $~lib/internal/typedarray/TypedArray<i32>#__set
  get_global $std/typedarray/arr32
  i32.const 1
  i32.const 1
  i32.const 3
  call $~lib/typedarray/Int32Array#fill
  drop
  get_global $std/typedarray/arr32
  i32.const 376
  call $std/typedarray/isInt32ArrayEqual
  i32.eqz
  if
   i32.const 0
   i32.const 8
   i32.const 174
   i32.const 0
   call $~lib/env/abort
   unreachable
  end
  block (result i32)
   i32.const 1
   set_global $~argc
   get_global $std/typedarray/arr32
   i32.const 0
   i32.const 0
   i32.const 0
   call $~lib/typedarray/Int32Array#fill|trampoline
  end
  drop
  get_global $std/typedarray/arr32
  i32.const 416
  call $std/typedarray/isInt32ArrayEqual
  i32.eqz
  if
   i32.const 0
   i32.const 8
   i32.const 177
   i32.const 0
   call $~lib/env/abort
   unreachable
  end
  get_global $std/typedarray/arr32
  i32.const 1
  i32.const 0
  i32.const -3
  call $~lib/typedarray/Int32Array#fill
  drop
  get_global $std/typedarray/arr32
  i32.const 456
  call $std/typedarray/isInt32ArrayEqual
  i32.eqz
  if
   i32.const 0
   i32.const 8
   i32.const 180
   i32.const 0
   call $~lib/env/abort
   unreachable
  end
  block (result i32)
   i32.const 2
   set_global $~argc
   get_global $std/typedarray/arr32
   i32.const 2
   i32.const -2
   i32.const 0
   call $~lib/typedarray/Int32Array#fill|trampoline
  end
  drop
  get_global $std/typedarray/arr32
  i32.const 496
  call $std/typedarray/isInt32ArrayEqual
  i32.eqz
  if
   i32.const 0
   i32.const 8
   i32.const 183
   i32.const 0
   call $~lib/env/abort
   unreachable
  end
  get_global $std/typedarray/arr32
  i32.const 0
  i32.const 1
  i32.const 0
  call $~lib/typedarray/Int32Array#fill
  drop
  get_global $std/typedarray/arr32
  i32.const 536
  call $std/typedarray/isInt32ArrayEqual
  i32.eqz
  if
   i32.const 0
   i32.const 8
   i32.const 186
   i32.const 0
   call $~lib/env/abort
   unreachable
  end
  get_global $std/typedarray/arr32
  i32.const 1
  i32.const 4
  call $~lib/typedarray/Int32Array#subarray
  set_global $std/typedarray/sub32
  block (result i32)
   i32.const 1
   set_global $~argc
   get_global $std/typedarray/sub32
   i32.const 0
   i32.const 0
   i32.const 0
   call $~lib/typedarray/Int32Array#fill|trampoline
  end
  drop
  block $~lib/internal/typedarray/TypedArray<i32>#get:length|inlined.8 (result i32)
   get_global $std/typedarray/sub32
   set_local $0
   get_local $0
   i32.load offset=8
   i32.const 2
   i32.shr_u
  end
  i32.const 3
  i32.eq
  i32.eqz
  if
   i32.const 0
   i32.const 8
   i32.const 190
   i32.const 0
   call $~lib/env/abort
   unreachable
  end
  get_global $std/typedarray/sub32
  i32.load offset=4
  i32.const 1
  i32.const 4
  i32.mul
  i32.eq
  i32.eqz
  if
   i32.const 0
   i32.const 8
   i32.const 191
   i32.const 0
   call $~lib/env/abort
   unreachable
  end
  get_global $std/typedarray/sub32
  i32.load offset=8
  i32.const 3
  i32.const 4
  i32.mul
  i32.eq
  i32.eqz
  if
   i32.const 0
   i32.const 8
   i32.const 192
   i32.const 0
   call $~lib/env/abort
   unreachable
  end
  get_global $std/typedarray/sub32
  i32.const 576
  call $std/typedarray/isInt32ArrayEqual
  i32.eqz
  if
   i32.const 0
   i32.const 8
   i32.const 193
   i32.const 0
   call $~lib/env/abort
   unreachable
  end
  get_global $std/typedarray/arr32
  i32.const 616
  call $std/typedarray/isInt32ArrayEqual
  i32.eqz
  if
   i32.const 0
   i32.const 8
   i32.const 194
   i32.const 0
   call $~lib/env/abort
   unreachable
  end
  i32.const 0
  get_global $std/typedarray/MAX_F64LENGTH
  call $~lib/internal/typedarray/TypedArray<f64>#constructor
  drop
  i32.const 0
  i32.const 6
  call $~lib/internal/typedarray/TypedArray<i8>#constructor
  set_global $std/typedarray/multisubarr
  get_global $std/typedarray/multisubarr
  i32.const 0
  i32.const 1
  call $~lib/internal/typedarray/TypedArray<i8>#__set
  get_global $std/typedarray/multisubarr
  i32.const 1
  i32.const 2
  call $~lib/internal/typedarray/TypedArray<i8>#__set
  get_global $std/typedarray/multisubarr
  i32.const 2
  i32.const 3
  call $~lib/internal/typedarray/TypedArray<i8>#__set
  get_global $std/typedarray/multisubarr
  i32.const 3
  i32.const 4
  call $~lib/internal/typedarray/TypedArray<i8>#__set
  get_global $std/typedarray/multisubarr
  i32.const 4
  i32.const 5
  call $~lib/internal/typedarray/TypedArray<i8>#__set
  get_global $std/typedarray/multisubarr
  i32.const 5
  i32.const 6
  call $~lib/internal/typedarray/TypedArray<i8>#__set
  get_global $std/typedarray/multisubarr
  i32.const 1
  i32.const 6
  call $~lib/typedarray/Int8Array#subarray
  set_global $std/typedarray/multisubarr1
  get_global $std/typedarray/multisubarr1
  i32.const 0
  call $~lib/internal/typedarray/TypedArray<i8>#__get
  i32.const 24
  i32.shl
  i32.const 24
  i32.shr_s
  i32.const 2
  i32.eq
  i32.eqz
  if
   i32.const 0
   i32.const 8
   i32.const 211
   i32.const 0
   call $~lib/env/abort
   unreachable
  end
  block $~lib/internal/typedarray/TypedArray<i8>#get:length|inlined.7 (result i32)
   get_global $std/typedarray/multisubarr1
   set_local $0
   get_local $0
   i32.load offset=8
   i32.const 0
   i32.shr_u
  end
  i32.const 5
  i32.eq
  i32.eqz
  if
   i32.const 0
   i32.const 8
   i32.const 212
   i32.const 0
   call $~lib/env/abort
   unreachable
  end
  get_global $std/typedarray/multisubarr1
  i32.load offset=4
  i32.const 1
  i32.eq
  i32.eqz
  if
   i32.const 0
   i32.const 8
   i32.const 213
   i32.const 0
   call $~lib/env/abort
   unreachable
  end
  get_global $std/typedarray/multisubarr1
  i32.load offset=8
  i32.const 5
  i32.eq
  i32.eqz
  if
   i32.const 0
   i32.const 8
   i32.const 214
   i32.const 0
   call $~lib/env/abort
   unreachable
  end
  get_global $std/typedarray/multisubarr1
  i32.const 1
  i32.const 5
  call $~lib/typedarray/Int8Array#subarray
  set_global $std/typedarray/multisubarr2
  get_global $std/typedarray/multisubarr2
  i32.const 0
  call $~lib/internal/typedarray/TypedArray<i8>#__get
  i32.const 24
  i32.shl
  i32.const 24
  i32.shr_s
  i32.const 3
  i32.eq
  i32.eqz
  if
   i32.const 0
   i32.const 8
   i32.const 217
   i32.const 0
   call $~lib/env/abort
   unreachable
  end
  block $~lib/internal/typedarray/TypedArray<i8>#get:length|inlined.8 (result i32)
   get_global $std/typedarray/multisubarr2
   set_local $0
   get_local $0
   i32.load offset=8
   i32.const 0
   i32.shr_u
  end
  i32.const 4
  i32.eq
  i32.eqz
  if
   i32.const 0
   i32.const 8
   i32.const 218
   i32.const 0
   call $~lib/env/abort
   unreachable
  end
  get_global $std/typedarray/multisubarr2
  i32.load offset=4
  i32.const 2
  i32.eq
  i32.eqz
  if
   i32.const 0
   i32.const 8
   i32.const 219
   i32.const 0
   call $~lib/env/abort
   unreachable
  end
  get_global $std/typedarray/multisubarr2
  i32.load offset=8
  i32.const 4
  i32.eq
  i32.eqz
  if
   i32.const 0
   i32.const 8
   i32.const 220
   i32.const 0
   call $~lib/env/abort
   unreachable
  end
  get_global $std/typedarray/multisubarr2
  i32.const 1
  i32.const 4
  call $~lib/typedarray/Int8Array#subarray
  set_global $std/typedarray/multisubarr3
  get_global $std/typedarray/multisubarr3
  i32.const 0
  call $~lib/internal/typedarray/TypedArray<i8>#__get
  i32.const 24
  i32.shl
  i32.const 24
  i32.shr_s
  i32.const 4
  i32.eq
  i32.eqz
  if
   i32.const 0
   i32.const 8
   i32.const 223
   i32.const 0
   call $~lib/env/abort
   unreachable
  end
  block $~lib/internal/typedarray/TypedArray<i8>#get:length|inlined.9 (result i32)
   get_global $std/typedarray/multisubarr3
   set_local $0
   get_local $0
   i32.load offset=8
   i32.const 0
   i32.shr_u
  end
  i32.const 3
  i32.eq
  i32.eqz
  if
   i32.const 0
   i32.const 8
   i32.const 224
   i32.const 0
   call $~lib/env/abort
   unreachable
  end
  get_global $std/typedarray/multisubarr3
  i32.load offset=4
  i32.const 3
  i32.eq
  i32.eqz
  if
   i32.const 0
   i32.const 8
   i32.const 225
   i32.const 0
   call $~lib/env/abort
   unreachable
  end
  get_global $std/typedarray/multisubarr3
  i32.load offset=8
  i32.const 3
  i32.eq
  i32.eqz
  if
   i32.const 0
   i32.const 8
   i32.const 226
   i32.const 0
   call $~lib/env/abort
   unreachable
  end
  call $std/typedarray/testReduce<Int8Array,i8>
  call $std/typedarray/testReduce<Uint8Array,u8>
  call $std/typedarray/testReduce<Uint8ClampedArray,u8>
  call $std/typedarray/testReduce<Int16Array,i16>
  call $std/typedarray/testReduce<Uint16Array,u16>
  call $std/typedarray/testReduce<Int32Array,i32>
  call $std/typedarray/testReduce<Uint32Array,u32>
  call $std/typedarray/testReduce<Int64Array,i64>
  call $std/typedarray/testReduce<Uint64Array,u64>
  call $std/typedarray/testReduce<Float32Array,f32>
  call $std/typedarray/testReduce<Float64Array,f64>
  call $std/typedarray/testReduceRight<Int8Array,i8>
  call $std/typedarray/testReduceRight<Uint8Array,u8>
  call $std/typedarray/testReduceRight<Uint8ClampedArray,u8>
  call $std/typedarray/testReduceRight<Int16Array,i16>
  call $std/typedarray/testReduceRight<Uint16Array,u16>
  call $std/typedarray/testReduceRight<Int32Array,i32>
  call $std/typedarray/testReduceRight<Uint32Array,u32>
  call $std/typedarray/testReduceRight<Int64Array,i64>
  call $std/typedarray/testReduceRight<Uint64Array,u64>
  call $std/typedarray/testReduceRight<Float32Array,f32>
  call $std/typedarray/testReduceRight<Float64Array,f64>
  call $std/typedarray/testArrayMap<Int8Array,i8>
  call $std/typedarray/testArrayMap<Uint8Array,u8>
  call $std/typedarray/testArrayMap<Uint8ClampedArray,u8>
  call $std/typedarray/testArrayMap<Int16Array,i16>
  call $std/typedarray/testArrayMap<Uint16Array,u16>
  call $std/typedarray/testArrayMap<Int32Array,i32>
  call $std/typedarray/testArrayMap<Uint32Array,u32>
  call $std/typedarray/testArrayMap<Int64Array,i64>
  call $std/typedarray/testArrayMap<Uint64Array,u64>
  call $std/typedarray/testArrayMap<Float32Array,f32>
  call $std/typedarray/testArrayMap<Float64Array,f64>
 )
 (func $null (; 174 ;) (type $v)
 )
)<|MERGE_RESOLUTION|>--- conflicted
+++ resolved
@@ -485,11 +485,7 @@
   if
    i32.const 0
    i32.const 48
-<<<<<<< HEAD
-   i32.const 27
-=======
    i32.const 23
->>>>>>> d5f72e32
    i32.const 34
    call $~lib/env/abort
    unreachable
@@ -554,11 +550,7 @@
   if
    i32.const 0
    i32.const 48
-<<<<<<< HEAD
-   i32.const 27
-=======
    i32.const 23
->>>>>>> d5f72e32
    i32.const 34
    call $~lib/env/abort
    unreachable
@@ -623,11 +615,7 @@
   if
    i32.const 0
    i32.const 48
-<<<<<<< HEAD
-   i32.const 27
-=======
    i32.const 23
->>>>>>> d5f72e32
    i32.const 34
    call $~lib/env/abort
    unreachable
@@ -692,11 +680,7 @@
   if
    i32.const 0
    i32.const 48
-<<<<<<< HEAD
-   i32.const 27
-=======
    i32.const 23
->>>>>>> d5f72e32
    i32.const 34
    call $~lib/env/abort
    unreachable
@@ -761,11 +745,7 @@
   if
    i32.const 0
    i32.const 48
-<<<<<<< HEAD
-   i32.const 27
-=======
    i32.const 23
->>>>>>> d5f72e32
    i32.const 34
    call $~lib/env/abort
    unreachable
@@ -830,11 +810,7 @@
   if
    i32.const 0
    i32.const 48
-<<<<<<< HEAD
-   i32.const 27
-=======
    i32.const 23
->>>>>>> d5f72e32
    i32.const 34
    call $~lib/env/abort
    unreachable
@@ -899,11 +875,7 @@
   if
    i32.const 0
    i32.const 48
-<<<<<<< HEAD
-   i32.const 27
-=======
    i32.const 23
->>>>>>> d5f72e32
    i32.const 34
    call $~lib/env/abort
    unreachable
@@ -968,11 +940,7 @@
   if
    i32.const 0
    i32.const 48
-<<<<<<< HEAD
-   i32.const 27
-=======
    i32.const 23
->>>>>>> d5f72e32
    i32.const 34
    call $~lib/env/abort
    unreachable
@@ -1037,11 +1005,7 @@
   if
    i32.const 0
    i32.const 48
-<<<<<<< HEAD
-   i32.const 27
-=======
    i32.const 23
->>>>>>> d5f72e32
    i32.const 34
    call $~lib/env/abort
    unreachable
@@ -1106,11 +1070,7 @@
   if
    i32.const 0
    i32.const 48
-<<<<<<< HEAD
-   i32.const 27
-=======
    i32.const 23
->>>>>>> d5f72e32
    i32.const 34
    call $~lib/env/abort
    unreachable
@@ -1728,11 +1688,7 @@
   if
    i32.const 0
    i32.const 48
-<<<<<<< HEAD
-   i32.const 54
-=======
    i32.const 50
->>>>>>> d5f72e32
    i32.const 63
    call $~lib/env/abort
    unreachable
@@ -1765,11 +1721,7 @@
   if
    i32.const 0
    i32.const 48
-<<<<<<< HEAD
-   i32.const 43
-=======
    i32.const 39
->>>>>>> d5f72e32
    i32.const 63
    call $~lib/env/abort
    unreachable
@@ -1902,11 +1854,7 @@
   if
    i32.const 0
    i32.const 48
-<<<<<<< HEAD
-   i32.const 54
-=======
    i32.const 50
->>>>>>> d5f72e32
    i32.const 63
    call $~lib/env/abort
    unreachable
@@ -2732,11 +2680,7 @@
   if
    i32.const 0
    i32.const 48
-<<<<<<< HEAD
-   i32.const 43
-=======
    i32.const 39
->>>>>>> d5f72e32
    i32.const 63
    call $~lib/env/abort
    unreachable
@@ -2770,11 +2714,7 @@
   if
    i32.const 0
    i32.const 48
-<<<<<<< HEAD
-   i32.const 54
-=======
    i32.const 50
->>>>>>> d5f72e32
    i32.const 63
    call $~lib/env/abort
    unreachable
@@ -2829,11 +2769,7 @@
   if
    i32.const 0
    i32.const 48
-<<<<<<< HEAD
-   i32.const 43
-=======
    i32.const 39
->>>>>>> d5f72e32
    i32.const 63
    call $~lib/env/abort
    unreachable
@@ -2867,11 +2803,7 @@
   if
    i32.const 0
    i32.const 48
-<<<<<<< HEAD
-   i32.const 54
-=======
    i32.const 50
->>>>>>> d5f72e32
    i32.const 63
    call $~lib/env/abort
    unreachable
@@ -2996,11 +2928,7 @@
   if
    i32.const 0
    i32.const 48
-<<<<<<< HEAD
-   i32.const 43
-=======
    i32.const 39
->>>>>>> d5f72e32
    i32.const 63
    call $~lib/env/abort
    unreachable
