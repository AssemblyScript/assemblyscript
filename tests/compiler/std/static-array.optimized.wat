--- conflicted
+++ resolved
@@ -29,16 +29,7 @@
  (data (i32.const 216) "\1c\00\00\00~\00l\00i\00b\00/\00i\00n\00t\00e\00r\00n\00a\00l\00/\00a\00r\00r\00a\00y\00b\00u\00f\00f\00e\00r\00.\00t\00s")
  (export "memory" (memory $0))
  (start $start)
-<<<<<<< HEAD
- (func $~lib/array/Array<i32>#__get (; 1 ;) (type $iii) (param $0 i32) (param $1 i32) (result i32)
-=======
- (func $~lib/array/Array<i32>#get:length (; 1 ;) (; has Stack IR ;) (type $ii) (param $0 i32) (result i32)
-  (i32.load offset=4
-   (get_local $0)
-  )
- )
- (func $~lib/array/Array<i32>#__get (; 2 ;) (; has Stack IR ;) (type $iii) (param $0 i32) (param $1 i32) (result i32)
->>>>>>> 79657761
+ (func $~lib/array/Array<i32>#__get (; 1 ;) (; has Stack IR ;) (type $iii) (param $0 i32) (param $1 i32) (result i32)
   (tee_local $0
    (if (result i32)
     (i32.lt_u
@@ -67,11 +58,7 @@
    )
   )
  )
-<<<<<<< HEAD
- (func $~lib/internal/arraybuffer/computeSize (; 2 ;) (type $ii) (param $0 i32) (result i32)
-=======
- (func $~lib/internal/arraybuffer/computeSize (; 3 ;) (; has Stack IR ;) (type $ii) (param $0 i32) (result i32)
->>>>>>> 79657761
+ (func $~lib/internal/arraybuffer/computeSize (; 2 ;) (; has Stack IR ;) (type $ii) (param $0 i32) (result i32)
   (i32.shl
    (i32.const 1)
    (i32.sub
@@ -85,11 +72,7 @@
    )
   )
  )
-<<<<<<< HEAD
- (func $~lib/memory/memset (; 3 ;) (type $iiiv) (param $0 i32) (param $1 i32) (param $2 i32)
-=======
- (func $~lib/internal/memory/memset (; 4 ;) (; has Stack IR ;) (type $iiiv) (param $0 i32) (param $1 i32) (param $2 i32)
->>>>>>> 79657761
+ (func $~lib/internal/memory/memset (; 3 ;) (; has Stack IR ;) (type $iiiv) (param $0 i32) (param $1 i32) (param $2 i32)
   (local $3 i32)
   (local $4 i64)
   (if
@@ -419,18 +402,7 @@
    )
   )
  )
-<<<<<<< HEAD
- (func $~lib/memory/memory.fill (; 4 ;) (type $iiiv) (param $0 i32) (param $1 i32) (param $2 i32)
-  (call $~lib/memory/memset
-   (get_local $0)
-   (get_local $1)
-   (get_local $2)
-  )
- )
- (func $~lib/allocator/arena/__memory_allocate (; 5 ;) (type $ii) (param $0 i32) (result i32)
-=======
- (func $~lib/allocator/arena/__memory_allocate (; 5 ;) (; has Stack IR ;) (type $ii) (param $0 i32) (result i32)
->>>>>>> 79657761
+ (func $~lib/allocator/arena/__memory_allocate (; 4 ;) (; has Stack IR ;) (type $ii) (param $0 i32) (result i32)
   (local $1 i32)
   (local $2 i32)
   (local $3 i32)
@@ -510,24 +482,12 @@
     )
    )
   )
-<<<<<<< HEAD
-  (i32.const 0)
- )
- (func $~lib/memory/memory.allocate (; 6 ;) (type $ii) (param $0 i32) (result i32)
-  (call $~lib/allocator/arena/__memory_allocate
-   (get_local $0)
-=======
   (set_global $~lib/allocator/arena/offset
    (get_local $2)
->>>>>>> 79657761
   )
   (get_local $1)
  )
-<<<<<<< HEAD
- (func $~lib/internal/arraybuffer/allocUnsafe (; 7 ;) (type $ii) (param $0 i32) (result i32)
-=======
- (func $~lib/internal/arraybuffer/allocateUnsafe (; 6 ;) (; has Stack IR ;) (type $ii) (param $0 i32) (result i32)
->>>>>>> 79657761
+ (func $~lib/internal/arraybuffer/allocateUnsafe (; 5 ;) (; has Stack IR ;) (type $ii) (param $0 i32) (result i32)
   (local $1 i32)
   (if
    (i32.gt_u
@@ -556,11 +516,7 @@
   )
   (get_local $1)
  )
-<<<<<<< HEAD
- (func $~lib/memory/memcpy (; 8 ;) (type $iiiv) (param $0 i32) (param $1 i32) (param $2 i32)
-=======
- (func $~lib/internal/memory/memcpy (; 7 ;) (; has Stack IR ;) (type $iiiv) (param $0 i32) (param $1 i32) (param $2 i32)
->>>>>>> 79657761
+ (func $~lib/internal/memory/memcpy (; 6 ;) (; has Stack IR ;) (type $iiiv) (param $0 i32) (param $1 i32) (param $2 i32)
   (local $3 i32)
   (local $4 i32)
   (local $5 i32)
@@ -1946,11 +1902,7 @@
    )
   )
  )
-<<<<<<< HEAD
- (func $~lib/memory/memmove (; 9 ;) (type $iiiv) (param $0 i32) (param $1 i32) (param $2 i32)
-=======
- (func $~lib/internal/memory/memmove (; 8 ;) (; has Stack IR ;) (type $iiiv) (param $0 i32) (param $1 i32) (param $2 i32)
->>>>>>> 79657761
+ (func $~lib/internal/memory/memmove (; 7 ;) (; has Stack IR ;) (type $iiiv) (param $0 i32) (param $1 i32) (param $2 i32)
   (local $3 i32)
   (local $4 i32)
   (if
@@ -2242,18 +2194,7 @@
    )
   )
  )
-<<<<<<< HEAD
- (func $~lib/memory/memory.copy (; 10 ;) (type $iiiv) (param $0 i32) (param $1 i32) (param $2 i32)
-  (call $~lib/memory/memmove
-   (get_local $0)
-   (get_local $1)
-   (get_local $2)
-  )
- )
- (func $~lib/internal/arraybuffer/reallocUnsafe (; 11 ;) (type $iii) (param $0 i32) (param $1 i32) (result i32)
-=======
- (func $~lib/internal/arraybuffer/reallocateUnsafe (; 9 ;) (; has Stack IR ;) (type $iii) (param $0 i32) (param $1 i32) (result i32)
->>>>>>> 79657761
+ (func $~lib/internal/arraybuffer/reallocateUnsafe (; 8 ;) (; has Stack IR ;) (type $iii) (param $0 i32) (param $1 i32) (result i32)
   (local $2 i32)
   (local $3 i32)
   (if
@@ -2377,11 +2318,7 @@
   )
   (get_local $0)
  )
-<<<<<<< HEAD
- (func $~lib/array/Array<i32>#__set (; 12 ;) (type $iiiv) (param $0 i32) (param $1 i32) (param $2 i32)
-=======
- (func $~lib/array/Array<i32>#__set (; 10 ;) (; has Stack IR ;) (type $iiiv) (param $0 i32) (param $1 i32) (param $2 i32)
->>>>>>> 79657761
+ (func $~lib/array/Array<i32>#__set (; 9 ;) (; has Stack IR ;) (type $iiiv) (param $0 i32) (param $1 i32) (param $2 i32)
   (local $3 i32)
   (local $4 i32)
   (if
@@ -2407,13 +2344,8 @@
      (block
       (call $~lib/env/abort
        (i32.const 0)
-<<<<<<< HEAD
-       (i32.const 180)
+       (i32.const 184)
        (i32.const 87)
-=======
-       (i32.const 184)
-       (i32.const 86)
->>>>>>> 79657761
        (i32.const 41)
       )
       (unreachable)
@@ -2453,11 +2385,7 @@
    (get_local $2)
   )
  )
-<<<<<<< HEAD
- (func $~lib/array/Array<i64>#__get (; 13 ;) (type $iiI) (param $0 i32) (param $1 i32) (result i64)
-=======
- (func $~lib/array/Array<i64>#__get (; 11 ;) (; has Stack IR ;) (type $iiI) (param $0 i32) (param $1 i32) (result i64)
->>>>>>> 79657761
+ (func $~lib/array/Array<i64>#__get (; 10 ;) (; has Stack IR ;) (type $iiI) (param $0 i32) (param $1 i32) (result i64)
   (if (result i64)
    (i32.lt_u
     (get_local $1)
@@ -2484,11 +2412,7 @@
    (unreachable)
   )
  )
-<<<<<<< HEAD
- (func $~lib/array/Array<i64>#__set (; 14 ;) (type $iiIv) (param $0 i32) (param $1 i32) (param $2 i64)
-=======
- (func $~lib/array/Array<i64>#__set (; 12 ;) (; has Stack IR ;) (type $iiIv) (param $0 i32) (param $1 i32) (param $2 i64)
->>>>>>> 79657761
+ (func $~lib/array/Array<i64>#__set (; 11 ;) (; has Stack IR ;) (type $iiIv) (param $0 i32) (param $1 i32) (param $2 i64)
   (local $3 i32)
   (local $4 i32)
   (if
@@ -2514,13 +2438,8 @@
      (block
       (call $~lib/env/abort
        (i32.const 0)
-<<<<<<< HEAD
-       (i32.const 180)
+       (i32.const 184)
        (i32.const 87)
-=======
-       (i32.const 184)
-       (i32.const 86)
->>>>>>> 79657761
        (i32.const 41)
       )
       (unreachable)
@@ -2560,11 +2479,7 @@
    (get_local $2)
   )
  )
-<<<<<<< HEAD
- (func $~lib/array/Array<f32>#__get (; 15 ;) (type $iif) (param $0 i32) (param $1 i32) (result f32)
-=======
- (func $~lib/array/Array<f32>#__get (; 13 ;) (; has Stack IR ;) (type $iif) (param $0 i32) (param $1 i32) (result f32)
->>>>>>> 79657761
+ (func $~lib/array/Array<f32>#__get (; 12 ;) (; has Stack IR ;) (type $iif) (param $0 i32) (param $1 i32) (result f32)
   (if (result f32)
    (i32.lt_u
     (get_local $1)
@@ -2591,11 +2506,7 @@
    (unreachable)
   )
  )
-<<<<<<< HEAD
- (func $~lib/array/Array<f32>#__set (; 16 ;) (type $iifv) (param $0 i32) (param $1 i32) (param $2 f32)
-=======
- (func $~lib/array/Array<f32>#__set (; 14 ;) (; has Stack IR ;) (type $iifv) (param $0 i32) (param $1 i32) (param $2 f32)
->>>>>>> 79657761
+ (func $~lib/array/Array<f32>#__set (; 13 ;) (; has Stack IR ;) (type $iifv) (param $0 i32) (param $1 i32) (param $2 f32)
   (local $3 i32)
   (local $4 i32)
   (if
@@ -2621,13 +2532,8 @@
      (block
       (call $~lib/env/abort
        (i32.const 0)
-<<<<<<< HEAD
-       (i32.const 180)
+       (i32.const 184)
        (i32.const 87)
-=======
-       (i32.const 184)
-       (i32.const 86)
->>>>>>> 79657761
        (i32.const 41)
       )
       (unreachable)
@@ -2667,11 +2573,7 @@
    (get_local $2)
   )
  )
-<<<<<<< HEAD
- (func $~lib/array/Array<f64>#__get (; 17 ;) (type $iiF) (param $0 i32) (param $1 i32) (result f64)
-=======
- (func $~lib/array/Array<f64>#__get (; 15 ;) (; has Stack IR ;) (type $iiF) (param $0 i32) (param $1 i32) (result f64)
->>>>>>> 79657761
+ (func $~lib/array/Array<f64>#__get (; 14 ;) (; has Stack IR ;) (type $iiF) (param $0 i32) (param $1 i32) (result f64)
   (if (result f64)
    (i32.lt_u
     (get_local $1)
@@ -2698,11 +2600,7 @@
    (unreachable)
   )
  )
-<<<<<<< HEAD
- (func $~lib/array/Array<f64>#__set (; 18 ;) (type $iiFv) (param $0 i32) (param $1 i32) (param $2 f64)
-=======
- (func $~lib/array/Array<f64>#__set (; 16 ;) (; has Stack IR ;) (type $iiFv) (param $0 i32) (param $1 i32) (param $2 f64)
->>>>>>> 79657761
+ (func $~lib/array/Array<f64>#__set (; 15 ;) (; has Stack IR ;) (type $iiFv) (param $0 i32) (param $1 i32) (param $2 f64)
   (local $3 i32)
   (local $4 i32)
   (if
@@ -2728,13 +2626,8 @@
      (block
       (call $~lib/env/abort
        (i32.const 0)
-<<<<<<< HEAD
-       (i32.const 180)
+       (i32.const 184)
        (i32.const 87)
-=======
-       (i32.const 184)
-       (i32.const 86)
->>>>>>> 79657761
        (i32.const 41)
       )
       (unreachable)
@@ -2774,11 +2667,7 @@
    (get_local $2)
   )
  )
-<<<<<<< HEAD
- (func $start (; 19 ;) (type $v)
-=======
- (func $start (; 17 ;) (; has Stack IR ;) (type $v)
->>>>>>> 79657761
+ (func $start (; 16 ;) (; has Stack IR ;) (type $v)
   (set_global $~lib/allocator/arena/startOffset
    (i32.const 280)
   )
@@ -2787,13 +2676,8 @@
   )
   (if
    (i32.ne
-<<<<<<< HEAD
     (i32.load
-     (i32.const 12)
-=======
-    (call $~lib/array/Array<i32>#get:length
-     (i32.const 24)
->>>>>>> 79657761
+     (i32.const 28)
     )
     (i32.const 2)
    )
@@ -2868,13 +2752,8 @@
   )
   (if
    (i32.ne
-<<<<<<< HEAD
     (i32.load
-     (i32.const 36)
-=======
-    (call $~lib/array/Array<i32>#get:length
-     (i32.const 64)
->>>>>>> 79657761
+     (i32.const 68)
     )
     (i32.const 2)
    )
@@ -2949,13 +2828,8 @@
   )
   (if
    (i32.ne
-<<<<<<< HEAD
     (i32.load
-     (i32.const 76)
-=======
-    (call $~lib/array/Array<i32>#get:length
-     (i32.const 88)
->>>>>>> 79657761
+     (i32.const 92)
     )
     (i32.const 2)
    )
@@ -3030,13 +2904,8 @@
   )
   (if
    (i32.ne
-<<<<<<< HEAD
     (i32.load
-     (i32.const 100)
-=======
-    (call $~lib/array/Array<i32>#get:length
-     (i32.const 128)
->>>>>>> 79657761
+     (i32.const 132)
     )
     (i32.const 2)
    )
