(module
 (type $none_=>_none (func))
 (type $i32_i32_=>_none (func (param i32 i32)))
 (type $i32_=>_none (func (param i32)))
 (type $i32_i32_i32_=>_none (func (param i32 i32 i32)))
 (type $i32_i32_i32_i32_=>_none (func (param i32 i32 i32 i32)))
 (type $i32_=>_i32 (func (param i32) (result i32)))
 (type $i32_i32_=>_i32 (func (param i32 i32) (result i32)))
 (type $i32_=>_i64 (func (param i32) (result i64)))
 (type $i32_=>_f32 (func (param i32) (result f32)))
 (type $i32_=>_f64 (func (param i32) (result f64)))
 (import "env" "abort" (func $~lib/builtins/abort (param i32 i32 i32 i32)))
 (memory $0 1)
 (data (i32.const 1024) "\08\00\00\00\01\00\00\00\00\00\00\00\08\00\00\00\01\00\00\00\02")
 (data (i32.const 1056) "\10\00\00\00\01\00\00\00\03\00\00\00\10\00\00\00\10\04\00\00\10\04\00\00\08\00\00\00\02")
 (data (i32.const 1088) "\10\00\00\00\01\00\00\00\00\00\00\00\10\00\00\00\03\00\00\00\00\00\00\00\04")
 (data (i32.const 1120) "\10\00\00\00\01\00\00\00\04\00\00\00\10\00\00\00P\04\00\00P\04\00\00\10\00\00\00\02")
 (data (i32.const 1152) "\08\00\00\00\01\00\00\00\00\00\00\00\08\00\00\00\00\00\c0?\00\00 @")
 (data (i32.const 1184) "\10\00\00\00\01\00\00\00\05\00\00\00\10\00\00\00\90\04\00\00\90\04\00\00\08\00\00\00\02")
 (data (i32.const 1216) "\10\00\00\00\01\00\00\00\00\00\00\00\10")
 (data (i32.const 1238) "\f4?\00\00\00\00\00\00\02@")
 (data (i32.const 1248) "\10\00\00\00\01\00\00\00\06\00\00\00\10\00\00\00\d0\04\00\00\d0\04\00\00\10\00\00\00\02")
 (data (i32.const 1280) "&\00\00\00\01\00\00\00\01\00\00\00&\00\00\00s\00t\00d\00/\00s\00t\00a\00t\00i\00c\00-\00a\00r\00r\00a\00y\00.\00t\00s")
 (data (i32.const 1344) "$\00\00\00\01\00\00\00\01\00\00\00$\00\00\00I\00n\00d\00e\00x\00 \00o\00u\00t\00 \00o\00f\00 \00r\00a\00n\00g\00e")
 (data (i32.const 1408) "\1a\00\00\00\01\00\00\00\01\00\00\00\1a\00\00\00~\00l\00i\00b\00/\00a\00r\00r\00a\00y\00.\00t\00s")
 (data (i32.const 1456) "\1c\00\00\00\01\00\00\00\01\00\00\00\1c\00\00\00I\00n\00v\00a\00l\00i\00d\00 \00l\00e\00n\00g\00t\00h")
 (data (i32.const 1504) "\1e\00\00\00\01\00\00\00\01\00\00\00\1e\00\00\00~\00l\00i\00b\00/\00r\00t\00/\00s\00t\00u\00b\00.\00t\00s")
 (global $~lib/rt/stub/startOffset (mut i32) (i32.const 0))
 (global $~lib/rt/stub/offset (mut i32) (i32.const 0))
 (export "memory" (memory $0))
 (start $~start)
 (func $~lib/array/Array<i32>#__get (; 1 ;) (param $0 i32) (result i32)
  local.get $0
  i32.const 1084
  i32.load
  i32.ge_u
  if
   i32.const 1360
   i32.const 1424
<<<<<<< HEAD
   i32.const 107
   i32.const 41
=======
   i32.const 104
   i32.const 42
>>>>>>> 13340ed5
   call $~lib/builtins/abort
   unreachable
  end
  i32.const 1076
  i32.load
  local.get $0
  i32.const 2
  i32.shl
  i32.add
  i32.load
 )
 (func $~lib/rt/stub/maybeGrowMemory (; 2 ;) (param $0 i32)
  (local $1 i32)
  (local $2 i32)
  local.get $0
  memory.size
  local.tee $2
  i32.const 16
  i32.shl
  local.tee $1
  i32.gt_u
  if
   local.get $2
   local.get $0
   local.get $1
   i32.sub
   i32.const 65535
   i32.add
   i32.const -65536
   i32.and
   i32.const 16
   i32.shr_u
   local.tee $1
   local.get $2
   local.get $1
   i32.gt_s
   select
   memory.grow
   i32.const 0
   i32.lt_s
   if
    local.get $1
    memory.grow
    i32.const 0
    i32.lt_s
    if
     unreachable
    end
   end
  end
  local.get $0
  global.set $~lib/rt/stub/offset
 )
 (func $~lib/memory/memory.copy (; 3 ;) (param $0 i32) (param $1 i32) (param $2 i32)
  (local $3 i32)
  (local $4 i32)
  block $~lib/util/memory/memmove|inlined.0
   local.get $2
   local.set $4
   local.get $0
   local.get $1
   i32.eq
   br_if $~lib/util/memory/memmove|inlined.0
   local.get $0
   local.get $1
   i32.lt_u
   if
    local.get $1
    i32.const 7
    i32.and
    local.get $0
    i32.const 7
    i32.and
    i32.eq
    if
     loop $while-continue|0
      local.get $0
      i32.const 7
      i32.and
      if
       local.get $4
       i32.eqz
       br_if $~lib/util/memory/memmove|inlined.0
       local.get $4
       i32.const 1
       i32.sub
       local.set $4
       local.get $0
       local.tee $2
       i32.const 1
       i32.add
       local.set $0
       local.get $1
       local.tee $3
       i32.const 1
       i32.add
       local.set $1
       local.get $2
       local.get $3
       i32.load8_u
       i32.store8
       br $while-continue|0
      end
     end
     loop $while-continue|1
      local.get $4
      i32.const 8
      i32.ge_u
      if
       local.get $0
       local.get $1
       i64.load
       i64.store
       local.get $4
       i32.const 8
       i32.sub
       local.set $4
       local.get $0
       i32.const 8
       i32.add
       local.set $0
       local.get $1
       i32.const 8
       i32.add
       local.set $1
       br $while-continue|1
      end
     end
    end
    loop $while-continue|2
     local.get $4
     if
      local.get $0
      local.tee $2
      i32.const 1
      i32.add
      local.set $0
      local.get $1
      local.tee $3
      i32.const 1
      i32.add
      local.set $1
      local.get $2
      local.get $3
      i32.load8_u
      i32.store8
      local.get $4
      i32.const 1
      i32.sub
      local.set $4
      br $while-continue|2
     end
    end
   else
    local.get $1
    i32.const 7
    i32.and
    local.get $0
    i32.const 7
    i32.and
    i32.eq
    if
     loop $while-continue|3
      local.get $0
      local.get $4
      i32.add
      i32.const 7
      i32.and
      if
       local.get $4
       i32.eqz
       br_if $~lib/util/memory/memmove|inlined.0
       local.get $4
       i32.const 1
       i32.sub
       local.tee $4
       local.get $0
       i32.add
       local.get $1
       local.get $4
       i32.add
       i32.load8_u
       i32.store8
       br $while-continue|3
      end
     end
     loop $while-continue|4
      local.get $4
      i32.const 8
      i32.ge_u
      if
       local.get $4
       i32.const 8
       i32.sub
       local.tee $4
       local.get $0
       i32.add
       local.get $1
       local.get $4
       i32.add
       i64.load
       i64.store
       br $while-continue|4
      end
     end
    end
    loop $while-continue|5
     local.get $4
     if
      local.get $4
      i32.const 1
      i32.sub
      local.tee $4
      local.get $0
      i32.add
      local.get $1
      local.get $4
      i32.add
      i32.load8_u
      i32.store8
      br $while-continue|5
     end
    end
   end
  end
 )
 (func $~lib/rt/stub/__realloc (; 4 ;) (param $0 i32) (param $1 i32) (result i32)
  (local $2 i32)
  (local $3 i32)
  (local $4 i32)
  (local $5 i32)
  (local $6 i32)
  (local $7 i32)
  local.get $0
  i32.const 15
  i32.and
  i32.eqz
  i32.const 0
  local.get $0
  select
  i32.eqz
  if
   i32.const 0
   i32.const 1520
   i32.const 43
   i32.const 3
   call $~lib/builtins/abort
   unreachable
  end
  local.get $0
  i32.const 16
  i32.sub
  local.tee $4
  i32.load
  local.set $3
  local.get $4
  i32.load offset=4
  i32.const 1
  i32.ne
  if
   i32.const 0
   i32.const 1520
   i32.const 46
   i32.const 14
   call $~lib/builtins/abort
   unreachable
  end
  global.get $~lib/rt/stub/offset
  local.get $0
  local.get $3
  i32.add
  i32.eq
  local.set $5
  local.get $1
  i32.const 15
  i32.add
  i32.const -16
  i32.and
  local.set $2
  local.get $1
  local.get $3
  i32.gt_u
  if
   local.get $5
   if
    local.get $1
    i32.const 1073741808
    i32.gt_u
    if
     unreachable
    end
    local.get $0
    local.get $2
    i32.add
    call $~lib/rt/stub/maybeGrowMemory
    local.get $4
    local.get $2
    i32.store
   else
    local.get $4
    i32.load offset=8
    local.set $6
    local.get $2
    local.get $3
    i32.const 1
    i32.shl
    local.tee $3
    local.get $2
    local.get $3
    i32.gt_u
    select
    local.tee $5
    i32.const 1073741808
    i32.gt_u
    if
     unreachable
    end
    global.get $~lib/rt/stub/offset
    i32.const 16
    i32.add
    local.tee $2
    local.get $5
    i32.const 15
    i32.add
    i32.const -16
    i32.and
    local.tee $3
    i32.const 16
    local.get $3
    i32.const 16
    i32.gt_u
    select
    local.tee $7
    i32.add
    call $~lib/rt/stub/maybeGrowMemory
    local.get $2
    i32.const 16
    i32.sub
    local.tee $3
    local.get $7
    i32.store
    local.get $3
    i32.const 1
    i32.store offset=4
    local.get $3
    local.get $6
    i32.store offset=8
    local.get $3
    local.get $5
    i32.store offset=12
    local.get $2
    local.get $0
    local.get $4
    i32.load offset=12
    call $~lib/memory/memory.copy
    local.get $2
    local.tee $0
    i32.const 16
    i32.sub
    local.set $4
   end
  else
   local.get $5
   if
    local.get $0
    local.get $2
    i32.add
    global.set $~lib/rt/stub/offset
    local.get $4
    local.get $2
    i32.store
   end
  end
  local.get $4
  local.get $1
  i32.store offset=12
  local.get $0
 )
 (func $~lib/memory/memory.fill (; 5 ;) (param $0 i32) (param $1 i32)
  (local $2 i32)
  block $~lib/util/memory/memset|inlined.0
   local.get $1
   i32.eqz
   br_if $~lib/util/memory/memset|inlined.0
   local.get $0
   i32.const 0
   i32.store8
   local.get $0
   local.get $1
   i32.add
   i32.const 4
   i32.sub
   local.tee $2
   i32.const 0
   i32.store8 offset=3
   local.get $1
   i32.const 2
   i32.le_u
   br_if $~lib/util/memory/memset|inlined.0
   local.get $0
   i32.const 0
   i32.store8 offset=1
   local.get $0
   i32.const 0
   i32.store8 offset=2
   local.get $2
   i32.const 0
   i32.store8 offset=2
   local.get $2
   i32.const 0
   i32.store8 offset=1
   local.get $1
   i32.const 6
   i32.le_u
   br_if $~lib/util/memory/memset|inlined.0
   local.get $0
   i32.const 0
   i32.store8 offset=3
   local.get $2
   i32.const 0
   i32.store8
   local.get $1
   i32.const 8
   i32.le_u
   br_if $~lib/util/memory/memset|inlined.0
   local.get $0
   i32.const 0
   local.get $0
   i32.sub
   i32.const 3
   i32.and
   local.tee $2
   i32.add
   local.tee $0
   i32.const 0
   i32.store
   local.get $0
   local.get $1
   local.get $2
   i32.sub
   i32.const -4
   i32.and
   local.tee $2
   i32.add
   i32.const 28
   i32.sub
   local.tee $1
   i32.const 0
   i32.store offset=24
   local.get $2
   i32.const 8
   i32.le_u
   br_if $~lib/util/memory/memset|inlined.0
   local.get $0
   i32.const 0
   i32.store offset=4
   local.get $0
   i32.const 0
   i32.store offset=8
   local.get $1
   i32.const 0
   i32.store offset=16
   local.get $1
   i32.const 0
   i32.store offset=20
   local.get $2
   i32.const 24
   i32.le_u
   br_if $~lib/util/memory/memset|inlined.0
   local.get $0
   i32.const 0
   i32.store offset=12
   local.get $0
   i32.const 0
   i32.store offset=16
   local.get $0
   i32.const 0
   i32.store offset=20
   local.get $0
   i32.const 0
   i32.store offset=24
   local.get $1
   i32.const 0
   i32.store
   local.get $1
   i32.const 0
   i32.store offset=4
   local.get $1
   i32.const 0
   i32.store offset=8
   local.get $1
   i32.const 0
   i32.store offset=12
   local.get $0
   local.get $0
   i32.const 4
   i32.and
   i32.const 24
   i32.add
   local.tee $1
   i32.add
   local.set $0
   local.get $2
   local.get $1
   i32.sub
   local.set $1
   loop $while-continue|0
    local.get $1
    i32.const 32
    i32.ge_u
    if
     local.get $0
     i64.const 0
     i64.store
     local.get $0
     i64.const 0
     i64.store offset=8
     local.get $0
     i64.const 0
     i64.store offset=16
     local.get $0
     i64.const 0
     i64.store offset=24
     local.get $1
     i32.const 32
     i32.sub
     local.set $1
     local.get $0
     i32.const 32
     i32.add
     local.set $0
     br $while-continue|0
    end
   end
  end
 )
 (func $~lib/array/ensureSize (; 6 ;) (param $0 i32) (param $1 i32)
  (local $2 i32)
  (local $3 i32)
  (local $4 i32)
  i32.const 1
  local.get $0
  i32.load offset=8
  local.tee $2
  local.get $1
  i32.shr_u
  i32.gt_u
  if
   i32.const 1
   i32.const 1073741808
   local.get $1
   i32.shr_u
   i32.gt_u
   if
    i32.const 1472
    i32.const 1424
    i32.const 14
    i32.const 48
    call $~lib/builtins/abort
    unreachable
   end
   local.get $2
   local.get $0
   i32.load
   local.tee $4
   i32.const 1
   local.get $1
   i32.shl
   local.tee $3
   call $~lib/rt/stub/__realloc
   local.tee $1
   i32.add
   local.get $3
   local.get $2
   i32.sub
   call $~lib/memory/memory.fill
   local.get $1
   local.get $4
   i32.ne
   if
    local.get $0
    local.get $1
    i32.store
    local.get $0
    local.get $1
    i32.store offset=4
   end
   local.get $0
   local.get $3
   i32.store offset=8
  end
 )
 (func $~lib/array/Array<i64>#__get (; 7 ;) (param $0 i32) (result i64)
  local.get $0
  i32.const 1148
  i32.load
  i32.ge_u
  if
   i32.const 1360
   i32.const 1424
<<<<<<< HEAD
   i32.const 107
   i32.const 41
=======
   i32.const 104
   i32.const 42
>>>>>>> 13340ed5
   call $~lib/builtins/abort
   unreachable
  end
  i32.const 1140
  i32.load
  local.get $0
  i32.const 3
  i32.shl
  i32.add
  i64.load
 )
 (func $~lib/array/Array<f32>#__get (; 8 ;) (param $0 i32) (result f32)
  local.get $0
  i32.const 1212
  i32.load
  i32.ge_u
  if
   i32.const 1360
   i32.const 1424
<<<<<<< HEAD
   i32.const 107
   i32.const 41
=======
   i32.const 104
   i32.const 42
>>>>>>> 13340ed5
   call $~lib/builtins/abort
   unreachable
  end
  i32.const 1204
  i32.load
  local.get $0
  i32.const 2
  i32.shl
  i32.add
  f32.load
 )
 (func $~lib/array/Array<f64>#__get (; 9 ;) (param $0 i32) (result f64)
  local.get $0
  i32.const 1276
  i32.load
  i32.ge_u
  if
   i32.const 1360
   i32.const 1424
<<<<<<< HEAD
   i32.const 107
   i32.const 41
=======
   i32.const 104
   i32.const 42
>>>>>>> 13340ed5
   call $~lib/builtins/abort
   unreachable
  end
  i32.const 1268
  i32.load
  local.get $0
  i32.const 3
  i32.shl
  i32.add
  f64.load
 )
 (func $start:std/static-array (; 10 ;)
  i32.const 1084
  i32.load
  i32.const 2
  i32.ne
  if
   i32.const 0
   i32.const 1296
   i32.const 6
   i32.const 1
   call $~lib/builtins/abort
   unreachable
  end
  i32.const 0
  call $~lib/array/Array<i32>#__get
  i32.const 1
  i32.ne
  if
   i32.const 0
   i32.const 1296
   i32.const 7
   i32.const 1
   call $~lib/builtins/abort
   unreachable
  end
  i32.const 1
  call $~lib/array/Array<i32>#__get
  i32.const 2
  i32.ne
  if
   i32.const 0
   i32.const 1296
   i32.const 8
   i32.const 1
   call $~lib/builtins/abort
   unreachable
  end
  i32.const 1552
  global.set $~lib/rt/stub/startOffset
  i32.const 1552
  global.set $~lib/rt/stub/offset
  i32.const 0
  i32.const 1084
  i32.load
  i32.ge_u
  if
   i32.const 1072
   i32.const 2
   call $~lib/array/ensureSize
   i32.const 1084
   i32.const 1
   i32.store
  end
  i32.const 1076
  i32.load
  i32.const 2
  i32.store
  i32.const 0
  call $~lib/array/Array<i32>#__get
  i32.const 2
  i32.ne
  if
   i32.const 0
   i32.const 1296
   i32.const 10
   i32.const 1
   call $~lib/builtins/abort
   unreachable
  end
  i32.const 1148
  i32.load
  i32.const 2
  i32.ne
  if
   i32.const 0
   i32.const 1296
   i32.const 12
   i32.const 1
   call $~lib/builtins/abort
   unreachable
  end
  i32.const 0
  call $~lib/array/Array<i64>#__get
  i64.const 3
  i64.ne
  if
   i32.const 0
   i32.const 1296
   i32.const 13
   i32.const 1
   call $~lib/builtins/abort
   unreachable
  end
  i32.const 1
  call $~lib/array/Array<i64>#__get
  i64.const 4
  i64.ne
  if
   i32.const 0
   i32.const 1296
   i32.const 14
   i32.const 1
   call $~lib/builtins/abort
   unreachable
  end
  i32.const 0
  i32.const 1148
  i32.load
  i32.ge_u
  if
   i32.const 1136
   i32.const 3
   call $~lib/array/ensureSize
   i32.const 1148
   i32.const 1
   i32.store
  end
  i32.const 1140
  i32.load
  i64.const 4
  i64.store
  i32.const 0
  call $~lib/array/Array<i64>#__get
  i64.const 4
  i64.ne
  if
   i32.const 0
   i32.const 1296
   i32.const 16
   i32.const 1
   call $~lib/builtins/abort
   unreachable
  end
  i32.const 1212
  i32.load
  i32.const 2
  i32.ne
  if
   i32.const 0
   i32.const 1296
   i32.const 18
   i32.const 1
   call $~lib/builtins/abort
   unreachable
  end
  i32.const 0
  call $~lib/array/Array<f32>#__get
  f32.const 1.5
  f32.ne
  if
   i32.const 0
   i32.const 1296
   i32.const 19
   i32.const 1
   call $~lib/builtins/abort
   unreachable
  end
  i32.const 1
  call $~lib/array/Array<f32>#__get
  f32.const 2.5
  f32.ne
  if
   i32.const 0
   i32.const 1296
   i32.const 20
   i32.const 1
   call $~lib/builtins/abort
   unreachable
  end
  i32.const 0
  i32.const 1212
  i32.load
  i32.ge_u
  if
   i32.const 1200
   i32.const 2
   call $~lib/array/ensureSize
   i32.const 1212
   i32.const 1
   i32.store
  end
  i32.const 1204
  i32.load
  f32.const 2.5
  f32.store
  i32.const 0
  call $~lib/array/Array<f32>#__get
  f32.const 2.5
  f32.ne
  if
   i32.const 0
   i32.const 1296
   i32.const 22
   i32.const 1
   call $~lib/builtins/abort
   unreachable
  end
  i32.const 1276
  i32.load
  i32.const 2
  i32.ne
  if
   i32.const 0
   i32.const 1296
   i32.const 24
   i32.const 1
   call $~lib/builtins/abort
   unreachable
  end
  i32.const 0
  call $~lib/array/Array<f64>#__get
  f64.const 1.25
  f64.ne
  if
   i32.const 0
   i32.const 1296
   i32.const 25
   i32.const 1
   call $~lib/builtins/abort
   unreachable
  end
  i32.const 1
  call $~lib/array/Array<f64>#__get
  f64.const 2.25
  f64.ne
  if
   i32.const 0
   i32.const 1296
   i32.const 26
   i32.const 1
   call $~lib/builtins/abort
   unreachable
  end
  i32.const 0
  i32.const 1276
  i32.load
  i32.ge_u
  if
   i32.const 1264
   i32.const 3
   call $~lib/array/ensureSize
   i32.const 1276
   i32.const 1
   i32.store
  end
  i32.const 1268
  i32.load
  f64.const 2.25
  f64.store
  i32.const 0
  call $~lib/array/Array<f64>#__get
  f64.const 2.25
  f64.ne
  if
   i32.const 0
   i32.const 1296
   i32.const 28
   i32.const 1
   call $~lib/builtins/abort
   unreachable
  end
 )
 (func $~start (; 11 ;)
  call $start:std/static-array
 )
)<|MERGE_RESOLUTION|>--- conflicted
+++ resolved
@@ -37,13 +37,8 @@
   if
    i32.const 1360
    i32.const 1424
-<<<<<<< HEAD
    i32.const 107
-   i32.const 41
-=======
-   i32.const 104
    i32.const 42
->>>>>>> 13340ed5
    call $~lib/builtins/abort
    unreachable
   end
@@ -644,13 +639,8 @@
   if
    i32.const 1360
    i32.const 1424
-<<<<<<< HEAD
    i32.const 107
-   i32.const 41
-=======
-   i32.const 104
    i32.const 42
->>>>>>> 13340ed5
    call $~lib/builtins/abort
    unreachable
   end
@@ -670,13 +660,8 @@
   if
    i32.const 1360
    i32.const 1424
-<<<<<<< HEAD
    i32.const 107
-   i32.const 41
-=======
-   i32.const 104
    i32.const 42
->>>>>>> 13340ed5
    call $~lib/builtins/abort
    unreachable
   end
@@ -696,13 +681,8 @@
   if
    i32.const 1360
    i32.const 1424
-<<<<<<< HEAD
    i32.const 107
-   i32.const 41
-=======
-   i32.const 104
    i32.const 42
->>>>>>> 13340ed5
    call $~lib/builtins/abort
    unreachable
   end
