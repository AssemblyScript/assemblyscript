(module
 (type $i32_i32_=>_none (func (param i32 i32)))
 (type $i32_i32_i32_=>_none (func (param i32 i32 i32)))
 (type $i32_=>_i32 (func (param i32) (result i32)))
 (type $i32_i32_=>_i32 (func (param i32 i32) (result i32)))
 (type $none_=>_none (func))
 (type $i32_i32_i32_i32_=>_none (func (param i32 i32 i32 i32)))
 (type $i32_i32_i32_=>_i32 (func (param i32 i32 i32) (result i32)))
 (type $i32_=>_i64 (func (param i32) (result i64)))
 (type $i32_=>_f32 (func (param i32) (result f32)))
 (type $i32_=>_f64 (func (param i32) (result f64)))
 (import "env" "abort" (func $~lib/builtins/abort (param i32 i32 i32 i32)))
 (memory $0 1)
<<<<<<< HEAD
 (data (i32.const 1036) "\1c")
 (data (i32.const 1052) "\08\00\00\00\01\00\00\00\02")
 (data (i32.const 1068) "$")
 (data (i32.const 1080) "\03\00\00\00\10\00\00\00 \04\00\00 \04\00\00\08\00\00\00\02")
 (data (i32.const 1116) "$")
 (data (i32.const 1132) "\10\00\00\00\03\00\00\00\00\00\00\00\04")
 (data (i32.const 1164) "$")
 (data (i32.const 1176) "\04\00\00\00\10\00\00\00p\04\00\00p\04\00\00\10\00\00\00\02")
 (data (i32.const 1212) "\1c")
 (data (i32.const 1228) "\08\00\00\00\00\00\c0?\00\00 @")
 (data (i32.const 1244) "$")
 (data (i32.const 1256) "\05\00\00\00\10\00\00\00\d0\04\00\00\d0\04\00\00\08\00\00\00\02")
 (data (i32.const 1292) "$")
 (data (i32.const 1308) "\10")
 (data (i32.const 1318) "\f4?\00\00\00\00\00\00\02@")
 (data (i32.const 1340) "$")
 (data (i32.const 1352) "\06\00\00\00\10\00\00\00 \05\00\00 \05\00\00\10\00\00\00\02")
 (data (i32.const 1388) "<")
 (data (i32.const 1400) "\01\00\00\00&\00\00\00s\00t\00d\00/\00s\00t\00a\00t\00i\00c\00-\00a\00r\00r\00a\00y\00.\00t\00s")
 (data (i32.const 1452) "8")
 (data (i32.const 1464) "\01\00\00\00$\00\00\00I\00n\00d\00e\00x\00 \00o\00u\00t\00 \00o\00f\00 \00r\00a\00n\00g\00e")
 (data (i32.const 1516) "0")
 (data (i32.const 1528) "\01\00\00\00\1a\00\00\00~\00l\00i\00b\00/\00a\00r\00r\00a\00y\00.\00t\00s")
 (data (i32.const 1564) "0")
 (data (i32.const 1576) "\01\00\00\00\1c\00\00\00I\00n\00v\00a\00l\00i\00d\00 \00l\00e\00n\00g\00t\00h")
 (data (i32.const 1644) "4")
 (data (i32.const 1656) "\01\00\00\00\1e\00\00\00~\00l\00i\00b\00/\00r\00t\00/\00t\00c\00m\00s\00.\00t\00s")
 (data (i32.const 1724) "<")
 (data (i32.const 1736) "\01\00\00\00(\00\00\00a\00l\00l\00o\00c\00a\00t\00i\00o\00n\00 \00t\00o\00o\00 \00l\00a\00r\00g\00e")
 (data (i32.const 1788) "4")
 (data (i32.const 1800) "\01\00\00\00\1e\00\00\00~\00l\00i\00b\00/\00r\00t\00/\00t\00l\00s\00f\00.\00t\00s")
 (global $~lib/rt/tcms/state (mut i32) (i32.const 0))
 (global $~lib/rt/tcms/iter (mut i32) (i32.const 0))
 (global $~lib/rt/tcms/total (mut i32) (i32.const 0))
 (global $~lib/rt/tcms/totalMem (mut i32) (i32.const 0))
 (global $~lib/rt/tlsf/ROOT (mut i32) (i32.const 0))
=======
 (data (i32.const 1036) "\1c\00\00\00\01")
 (data (i32.const 1052) "\08\00\00\00\01\00\00\00\02")
 (data (i32.const 1068) ",\00\00\00\01\00\00\00\00\00\00\00\03\00\00\00\10\00\00\00 \04\00\00 \04\00\00\08\00\00\00\02")
 (data (i32.const 1116) ",\00\00\00\01")
 (data (i32.const 1132) "\10\00\00\00\03\00\00\00\00\00\00\00\04")
 (data (i32.const 1164) ",\00\00\00\01\00\00\00\00\00\00\00\04\00\00\00\10\00\00\00p\04\00\00p\04\00\00\10\00\00\00\02")
 (data (i32.const 1212) "\1c\00\00\00\01")
 (data (i32.const 1228) "\08\00\00\00\00\00\c0?\00\00 @")
 (data (i32.const 1244) ",\00\00\00\01\00\00\00\00\00\00\00\05\00\00\00\10\00\00\00\d0\04\00\00\d0\04\00\00\08\00\00\00\02")
 (data (i32.const 1292) ",\00\00\00\01")
 (data (i32.const 1308) "\10")
 (data (i32.const 1318) "\f4?\00\00\00\00\00\00\02@")
 (data (i32.const 1340) ",\00\00\00\01\00\00\00\00\00\00\00\06\00\00\00\10\00\00\00 \05\00\00 \05\00\00\10\00\00\00\02")
 (data (i32.const 1388) "<\00\00\00\01\00\00\00\00\00\00\00\01\00\00\00&\00\00\00s\00t\00d\00/\00s\00t\00a\00t\00i\00c\00-\00a\00r\00r\00a\00y\00.\00t\00s")
 (data (i32.const 1452) "<\00\00\00\01\00\00\00\00\00\00\00\01\00\00\00$\00\00\00I\00n\00d\00e\00x\00 \00o\00u\00t\00 \00o\00f\00 \00r\00a\00n\00g\00e")
 (data (i32.const 1516) ",\00\00\00\01\00\00\00\00\00\00\00\01\00\00\00\1a\00\00\00~\00l\00i\00b\00/\00a\00r\00r\00a\00y\00.\00t\00s")
 (data (i32.const 1564) ",\00\00\00\01\00\00\00\00\00\00\00\01\00\00\00\1c\00\00\00I\00n\00v\00a\00l\00i\00d\00 \00l\00e\00n\00g\00t\00h")
 (data (i32.const 1612) "<\00\00\00\01\00\00\00\00\00\00\00\01\00\00\00\1e\00\00\00~\00l\00i\00b\00/\00r\00t\00/\00s\00t\00u\00b\00.\00t\00s")
 (global $~lib/rt/stub/offset (mut i32) (i32.const 0))
>>>>>>> c54dd649
 (export "memory" (memory $0))
 (start $~start)
 (func $~lib/array/Array<i32>#__get (param $0 i32) (result i32)
  local.get $0
  i32.const 1100
  i32.load
  i32.ge_u
  if
   i32.const 1472
   i32.const 1536
   i32.const 92
   i32.const 42
   call $~lib/builtins/abort
   unreachable
  end
  i32.const 1092
  i32.load
  local.get $0
  i32.const 2
  i32.shl
  i32.add
  i32.load
 )
 (func $~lib/rt/tlsf/removeBlock (param $0 i32) (param $1 i32)
  (local $2 i32)
  (local $3 i32)
  (local $4 i32)
  (local $5 i32)
  local.get $1
  i32.load
  local.tee $2
  i32.const 1
  i32.and
  i32.eqz
  if
   i32.const 0
   i32.const 1808
   i32.const 272
   i32.const 14
   call $~lib/builtins/abort
   unreachable
  end
  local.get $2
  i32.const -4
  i32.and
  local.tee $2
  i32.const 1073741820
  i32.lt_u
  i32.const 0
  local.get $2
  i32.const 12
  i32.ge_u
  select
  i32.eqz
  if
   i32.const 0
   i32.const 1808
   i32.const 274
   i32.const 14
   call $~lib/builtins/abort
   unreachable
  end
  local.get $2
  i32.const 256
  i32.lt_u
  if
   local.get $2
   i32.const 4
   i32.shr_u
   local.set $2
  else
   local.get $2
   i32.const 31
   local.get $2
   i32.clz
   i32.sub
   local.tee $3
   i32.const 4
   i32.sub
   i32.shr_u
   i32.const 16
   i32.xor
   local.set $2
   local.get $3
   i32.const 7
   i32.sub
   local.set $3
  end
  local.get $2
  i32.const 16
  i32.lt_u
  i32.const 0
  local.get $3
  i32.const 23
  i32.lt_u
  select
  i32.eqz
  if
   i32.const 0
   i32.const 1808
   i32.const 287
   i32.const 14
   call $~lib/builtins/abort
   unreachable
  end
  local.get $1
  i32.load offset=8
  local.set $4
  local.get $1
  i32.load offset=4
  local.tee $5
  if
   local.get $5
   local.get $4
   i32.store offset=8
  end
  local.get $4
  if
   local.get $4
   local.get $5
   i32.store offset=4
  end
  local.get $1
  local.get $0
  local.get $2
  local.get $3
  i32.const 4
  i32.shl
  i32.add
  i32.const 2
  i32.shl
  i32.add
  i32.load offset=96
  i32.eq
  if
   local.get $0
   local.get $2
   local.get $3
   i32.const 4
   i32.shl
   i32.add
   i32.const 2
   i32.shl
   i32.add
   local.get $4
   i32.store offset=96
   local.get $4
   i32.eqz
   if
    local.get $0
    local.get $3
    i32.const 2
    i32.shl
    i32.add
    local.tee $4
    i32.load offset=4
    i32.const -2
    local.get $2
    i32.rotl
    i32.and
    local.set $1
    local.get $4
    local.get $1
    i32.store offset=4
    local.get $1
    i32.eqz
    if
     local.get $0
     local.get $0
     i32.load
     i32.const -2
     local.get $3
     i32.rotl
     i32.and
     i32.store
    end
   end
  end
 )
 (func $~lib/rt/tlsf/insertBlock (param $0 i32) (param $1 i32)
  (local $2 i32)
  (local $3 i32)
  (local $4 i32)
  (local $5 i32)
  (local $6 i32)
  (local $7 i32)
  (local $8 i32)
  local.get $1
  i32.eqz
  if
   i32.const 0
   i32.const 1808
   i32.const 200
   i32.const 14
   call $~lib/builtins/abort
   unreachable
  end
  local.get $1
  i32.load
  local.tee $4
  i32.const 1
  i32.and
  i32.eqz
  if
   i32.const 0
   i32.const 1808
   i32.const 202
   i32.const 14
   call $~lib/builtins/abort
   unreachable
  end
  local.get $1
  i32.const 4
  i32.add
  local.get $1
  i32.load
  i32.const -4
  i32.and
  i32.add
  local.tee $5
  i32.load
  local.tee $2
  i32.const 1
  i32.and
  if
   local.get $4
   i32.const -4
   i32.and
   i32.const 4
   i32.add
   local.get $2
   i32.const -4
   i32.and
   i32.add
   local.tee $3
   i32.const 1073741820
   i32.lt_u
   if
    local.get $0
    local.get $5
    call $~lib/rt/tlsf/removeBlock
    local.get $1
    local.get $3
    local.get $4
    i32.const 3
    i32.and
    i32.or
    local.tee $4
    i32.store
    local.get $1
    i32.const 4
    i32.add
    local.get $1
    i32.load
    i32.const -4
    i32.and
    i32.add
    local.tee $5
    i32.load
    local.set $2
   end
  end
  local.get $4
  i32.const 2
  i32.and
  if
   local.get $1
   i32.const 4
   i32.sub
   i32.load
   local.tee $3
   i32.load
   local.tee $7
   i32.const 1
   i32.and
   i32.eqz
   if
    i32.const 0
    i32.const 1808
    i32.const 223
    i32.const 16
    call $~lib/builtins/abort
    unreachable
   end
   local.get $7
   i32.const -4
   i32.and
   i32.const 4
   i32.add
   local.get $4
   i32.const -4
   i32.and
   i32.add
   local.tee $8
   i32.const 1073741820
   i32.lt_u
   if (result i32)
    local.get $0
    local.get $3
    call $~lib/rt/tlsf/removeBlock
    local.get $3
    local.get $8
    local.get $7
    i32.const 3
    i32.and
    i32.or
    local.tee $4
    i32.store
    local.get $3
   else
    local.get $1
   end
   local.set $1
  end
  local.get $5
  local.get $2
  i32.const 2
  i32.or
  i32.store
  local.get $4
  i32.const -4
  i32.and
  local.tee $3
  i32.const 1073741820
  i32.lt_u
  i32.const 0
  local.get $3
  i32.const 12
  i32.ge_u
  select
  i32.eqz
  if
   i32.const 0
   i32.const 1808
   i32.const 238
   i32.const 14
   call $~lib/builtins/abort
   unreachable
  end
  local.get $5
  local.get $3
  local.get $1
  i32.const 4
  i32.add
  i32.add
  i32.ne
  if
   i32.const 0
   i32.const 1808
   i32.const 239
   i32.const 14
   call $~lib/builtins/abort
   unreachable
  end
  local.get $5
  i32.const 4
  i32.sub
  local.get $1
  i32.store
  local.get $3
  i32.const 256
  i32.lt_u
  if
   local.get $3
   i32.const 4
   i32.shr_u
   local.set $3
  else
   local.get $3
   i32.const 31
   local.get $3
   i32.clz
   i32.sub
   local.tee $4
   i32.const 4
   i32.sub
   i32.shr_u
   i32.const 16
   i32.xor
   local.set $3
   local.get $4
   i32.const 7
   i32.sub
   local.set $6
  end
  local.get $3
  i32.const 16
  i32.lt_u
  i32.const 0
  local.get $6
  i32.const 23
  i32.lt_u
  select
  i32.eqz
  if
   i32.const 0
   i32.const 1808
   i32.const 255
   i32.const 14
   call $~lib/builtins/abort
   unreachable
  end
  local.get $0
  local.get $3
  local.get $6
  i32.const 4
  i32.shl
  i32.add
  i32.const 2
  i32.shl
  i32.add
  i32.load offset=96
  local.set $4
  local.get $1
  i32.const 0
  i32.store offset=4
  local.get $1
  local.get $4
  i32.store offset=8
  local.get $4
  if
   local.get $4
   local.get $1
   i32.store offset=4
  end
  local.get $0
  local.get $3
  local.get $6
  i32.const 4
  i32.shl
  i32.add
  i32.const 2
  i32.shl
  i32.add
  local.get $1
  i32.store offset=96
  local.get $0
  local.get $0
  i32.load
  i32.const 1
  local.get $6
  i32.shl
  i32.or
  i32.store
  local.get $0
  local.get $6
  i32.const 2
  i32.shl
  i32.add
  local.tee $0
  local.get $0
  i32.load offset=4
  i32.const 1
  local.get $3
  i32.shl
  i32.or
  i32.store offset=4
 )
 (func $~lib/rt/tlsf/addMemory (param $0 i32) (param $1 i32) (param $2 i32)
  (local $3 i32)
  (local $4 i32)
  local.get $1
  local.get $2
  i32.gt_u
  if
   i32.const 0
   i32.const 1808
   i32.const 380
   i32.const 14
   call $~lib/builtins/abort
   unreachable
  end
  local.get $1
  i32.const 19
  i32.add
  i32.const -16
  i32.and
  i32.const 4
  i32.sub
  local.set $1
  local.get $2
  i32.const -16
  i32.and
  local.get $0
  i32.load offset=1568
  local.tee $2
  if
   local.get $1
   local.get $2
   i32.const 4
   i32.add
   i32.lt_u
   if
    i32.const 0
    i32.const 1808
    i32.const 387
    i32.const 16
    call $~lib/builtins/abort
    unreachable
   end
   local.get $2
   local.get $1
   i32.const 16
   i32.sub
   i32.eq
   if
    local.get $2
    i32.load
    local.set $4
    local.get $1
    i32.const 16
    i32.sub
    local.set $1
   end
  else
   local.get $1
   local.get $0
   i32.const 1572
   i32.add
   i32.lt_u
   if
    i32.const 0
    i32.const 1808
    i32.const 400
    i32.const 5
    call $~lib/builtins/abort
    unreachable
   end
  end
  local.get $1
  i32.sub
  local.tee $2
  i32.const 20
  i32.lt_u
  if
   return
  end
  local.get $1
  local.get $4
  i32.const 2
  i32.and
  local.get $2
  i32.const 8
  i32.sub
  local.tee $2
  i32.const 1
  i32.or
  i32.or
  i32.store
  local.get $1
  i32.const 0
  i32.store offset=4
  local.get $1
  i32.const 0
  i32.store offset=8
  local.get $2
  local.get $1
  i32.const 4
  i32.add
  i32.add
  local.tee $2
  i32.const 2
  i32.store
  local.get $0
  local.get $2
  i32.store offset=1568
  local.get $0
  local.get $1
  call $~lib/rt/tlsf/insertBlock
 )
 (func $~lib/rt/tlsf/checkUsedBlock (param $0 i32) (result i32)
  (local $1 i32)
  local.get $0
  i32.const 4
  i32.sub
  local.set $1
  local.get $0
  i32.const 15
  i32.and
  i32.eqz
  i32.const 0
  local.get $0
  select
  if (result i32)
   local.get $1
   i32.load
   i32.const 1
   i32.and
   i32.eqz
  else
   i32.const 0
  end
  i32.eqz
  if
   i32.const 0
   i32.const 1808
   i32.const 564
   i32.const 3
   call $~lib/builtins/abort
   unreachable
  end
  local.get $1
 )
 (func $~lib/rt/tlsf/prepareSize (param $0 i32) (result i32)
  local.get $0
  i32.const 1073741820
  i32.ge_u
  if
   i32.const 1744
   i32.const 1808
   i32.const 461
   i32.const 30
   call $~lib/builtins/abort
   unreachable
  end
  i32.const 12
  local.get $0
  i32.const 19
  i32.add
  i32.const -16
  i32.and
  i32.const 4
  i32.sub
  local.get $0
  i32.const 12
  i32.le_u
  select
 )
 (func $~lib/rt/tlsf/searchBlock (param $0 i32) (param $1 i32) (result i32)
  (local $2 i32)
  local.get $1
  i32.const 256
  i32.lt_u
  if
   local.get $1
   i32.const 4
   i32.shr_u
   local.set $1
  else
   i32.const 31
   local.get $1
   i32.const 1
   i32.const 27
   local.get $1
   i32.clz
   i32.sub
   i32.shl
   i32.add
   i32.const 1
   i32.sub
   local.get $1
   local.get $1
   i32.const 536870910
   i32.lt_u
   select
   local.tee $1
   i32.clz
   i32.sub
   local.set $2
   local.get $1
   local.get $2
   i32.const 4
   i32.sub
   i32.shr_u
   i32.const 16
   i32.xor
   local.set $1
   local.get $2
   i32.const 7
   i32.sub
   local.set $2
  end
  local.get $1
  i32.const 16
  i32.lt_u
  i32.const 0
  local.get $2
  i32.const 23
  i32.lt_u
  select
  i32.eqz
  if
   i32.const 0
   i32.const 1808
   i32.const 333
   i32.const 14
   call $~lib/builtins/abort
   unreachable
  end
  local.get $0
  local.get $2
  i32.const 2
  i32.shl
  i32.add
  i32.load offset=4
  i32.const -1
  local.get $1
  i32.shl
  i32.and
  local.tee $1
  if (result i32)
   local.get $0
   local.get $1
   i32.ctz
   local.get $2
   i32.const 4
   i32.shl
   i32.add
   i32.const 2
   i32.shl
   i32.add
   i32.load offset=96
  else
   local.get $0
   i32.load
   i32.const -1
   local.get $2
   i32.const 1
   i32.add
   i32.shl
   i32.and
   local.tee $1
   if (result i32)
    local.get $0
    local.get $1
    i32.ctz
    local.tee $1
    i32.const 2
    i32.shl
    i32.add
    i32.load offset=4
    local.tee $2
    i32.eqz
    if
     i32.const 0
     i32.const 1808
     i32.const 346
     i32.const 18
     call $~lib/builtins/abort
     unreachable
    end
    local.get $0
    local.get $2
    i32.ctz
    local.get $1
    i32.const 4
    i32.shl
    i32.add
    i32.const 2
    i32.shl
    i32.add
    i32.load offset=96
   else
    i32.const 0
   end
  end
 )
 (func $~lib/rt/tlsf/prepareBlock (param $0 i32) (param $1 i32) (param $2 i32)
  (local $3 i32)
  (local $4 i32)
  local.get $1
  i32.load
  local.set $3
  local.get $2
  i32.const 4
  i32.add
  i32.const 15
  i32.and
  if
   i32.const 0
   i32.const 1808
   i32.const 360
   i32.const 14
   call $~lib/builtins/abort
   unreachable
  end
  local.get $3
  i32.const -4
  i32.and
  local.get $2
  i32.sub
  local.tee $4
  i32.const 16
  i32.ge_u
  if
   local.get $1
   local.get $2
   local.get $3
   i32.const 2
   i32.and
   i32.or
   i32.store
   local.get $2
   local.get $1
   i32.const 4
   i32.add
   i32.add
   local.tee $1
   local.get $4
   i32.const 4
   i32.sub
   i32.const 1
   i32.or
   i32.store
   local.get $0
   local.get $1
   call $~lib/rt/tlsf/insertBlock
  else
   local.get $1
   local.get $3
   i32.const -2
   i32.and
   i32.store
   local.get $1
   i32.const 4
   i32.add
   local.tee $0
   local.get $1
   i32.load
   i32.const -4
   i32.and
   i32.add
   local.get $0
   local.get $1
   i32.load
   i32.const -4
   i32.and
   i32.add
   i32.load
   i32.const -3
   i32.and
   i32.store
  end
 )
 (func $~lib/rt/tlsf/allocateBlock (param $0 i32) (param $1 i32) (result i32)
  (local $2 i32)
  (local $3 i32)
  local.get $0
  local.get $1
  call $~lib/rt/tlsf/prepareSize
  local.tee $2
  call $~lib/rt/tlsf/searchBlock
  local.tee $1
  i32.eqz
  if
   i32.const 4
   memory.size
   local.tee $1
   i32.const 16
   i32.shl
   i32.const 4
   i32.sub
   local.get $0
   i32.load offset=1568
   i32.ne
   i32.shl
   local.get $2
   i32.const 1
   i32.const 27
   local.get $2
   i32.clz
   i32.sub
   i32.shl
   i32.const 1
   i32.sub
   i32.add
   local.get $2
   local.get $2
   i32.const 536870910
   i32.lt_u
   select
   i32.add
   i32.const 65535
   i32.add
   i32.const -65536
   i32.and
   i32.const 16
   i32.shr_u
   local.set $3
   local.get $1
   local.get $3
   local.get $1
   local.get $3
   i32.gt_s
   select
   memory.grow
   i32.const 0
   i32.lt_s
   if
    local.get $3
    memory.grow
    i32.const 0
    i32.lt_s
    if
     unreachable
    end
   end
   local.get $0
   local.get $1
   i32.const 16
   i32.shl
   memory.size
   i32.const 16
   i32.shl
   call $~lib/rt/tlsf/addMemory
   local.get $0
   local.get $2
   call $~lib/rt/tlsf/searchBlock
   local.tee $1
   i32.eqz
   if
    i32.const 0
    i32.const 1808
    i32.const 499
    i32.const 16
    call $~lib/builtins/abort
    unreachable
   end
  end
  local.get $2
  local.get $1
  i32.load
  i32.const -4
  i32.and
  i32.gt_u
  if
   i32.const 0
   i32.const 1808
   i32.const 501
   i32.const 14
   call $~lib/builtins/abort
   unreachable
  end
  local.get $0
  local.get $1
  call $~lib/rt/tlsf/removeBlock
  local.get $0
  local.get $1
  local.get $2
  call $~lib/rt/tlsf/prepareBlock
  local.get $1
 )
 (func $~lib/memory/memory.copy (param $0 i32) (param $1 i32) (param $2 i32)
  (local $3 i32)
  (local $4 i32)
  block $~lib/util/memory/memmove|inlined.0
   local.get $2
   local.set $4
   local.get $0
   local.get $1
   i32.eq
   br_if $~lib/util/memory/memmove|inlined.0
   local.get $0
   local.get $1
   i32.lt_u
   if
    local.get $1
    i32.const 7
    i32.and
    local.get $0
    i32.const 7
    i32.and
    i32.eq
    if
     loop $while-continue|0
      local.get $0
      i32.const 7
      i32.and
      if
       local.get $4
       i32.eqz
       br_if $~lib/util/memory/memmove|inlined.0
       local.get $4
       i32.const 1
       i32.sub
       local.set $4
       local.get $0
       local.tee $2
       i32.const 1
       i32.add
       local.set $0
       local.get $1
       local.tee $3
       i32.const 1
       i32.add
       local.set $1
       local.get $2
       local.get $3
       i32.load8_u
       i32.store8
       br $while-continue|0
      end
     end
     loop $while-continue|1
      local.get $4
      i32.const 8
      i32.ge_u
      if
       local.get $0
       local.get $1
       i64.load
       i64.store
       local.get $4
       i32.const 8
       i32.sub
       local.set $4
       local.get $0
       i32.const 8
       i32.add
       local.set $0
       local.get $1
       i32.const 8
       i32.add
       local.set $1
       br $while-continue|1
      end
     end
    end
    loop $while-continue|2
     local.get $4
     if
      local.get $0
      local.tee $2
      i32.const 1
      i32.add
      local.set $0
      local.get $1
      local.tee $3
      i32.const 1
      i32.add
      local.set $1
      local.get $2
      local.get $3
      i32.load8_u
      i32.store8
      local.get $4
      i32.const 1
      i32.sub
      local.set $4
      br $while-continue|2
     end
    end
   else
    local.get $1
    i32.const 7
    i32.and
    local.get $0
    i32.const 7
    i32.and
    i32.eq
    if
     loop $while-continue|3
      local.get $0
      local.get $4
      i32.add
      i32.const 7
      i32.and
      if
       local.get $4
       i32.eqz
       br_if $~lib/util/memory/memmove|inlined.0
       local.get $4
       i32.const 1
       i32.sub
       local.tee $4
       local.get $0
       i32.add
       local.get $1
       local.get $4
       i32.add
       i32.load8_u
       i32.store8
       br $while-continue|3
      end
     end
     loop $while-continue|4
      local.get $4
      i32.const 8
      i32.ge_u
      if
       local.get $4
       i32.const 8
       i32.sub
       local.tee $4
       local.get $0
       i32.add
       local.get $1
       local.get $4
       i32.add
       i64.load
       i64.store
       br $while-continue|4
      end
     end
    end
    loop $while-continue|5
     local.get $4
     if
      local.get $4
      i32.const 1
      i32.sub
      local.tee $4
      local.get $0
      i32.add
      local.get $1
      local.get $4
      i32.add
      i32.load8_u
      i32.store8
      br $while-continue|5
     end
    end
   end
  end
 )
 (func $~lib/rt/tlsf/moveBlock (param $0 i32) (param $1 i32) (param $2 i32) (result i32)
  local.get $0
  local.get $2
  call $~lib/rt/tlsf/allocateBlock
  local.tee $2
  i32.const 4
  i32.add
  local.get $1
  i32.const 4
  i32.add
  local.get $1
  i32.load
  i32.const -4
  i32.and
  call $~lib/memory/memory.copy
  local.get $1
  i32.const 1840
  i32.ge_u
  if
   local.get $1
   local.get $1
   i32.load
   i32.const 1
   i32.or
   i32.store
   local.get $0
   local.get $1
   call $~lib/rt/tlsf/insertBlock
  end
  local.get $2
 )
 (func $~lib/rt/tcms/Object#set:next (param $0 i32) (param $1 i32)
  local.get $0
  local.get $1
  local.get $0
  i32.load offset=4
  i32.const 3
  i32.and
  i32.or
  i32.store offset=4
 )
 (func $~lib/rt/tcms/__renew (param $0 i32) (param $1 i32) (result i32)
  (local $2 i32)
  (local $3 i32)
  (local $4 i32)
  (local $5 i32)
  (local $6 i32)
  (local $7 i32)
  (local $8 i32)
  (local $9 i32)
  (local $10 i32)
  (local $11 i32)
  global.get $~lib/rt/tcms/state
  i32.eqz
  if
   i32.const 1620
   i32.const 1616
   i32.store
   i32.const 1624
   i32.const 1616
   i32.store
   i32.const 1700
   i32.const 1696
   i32.store
   i32.const 1704
   i32.const 1696
   i32.store
   i32.const 1696
   global.set $~lib/rt/tcms/iter
   i32.const 1
   global.set $~lib/rt/tcms/state
  end
  local.get $1
  i32.const 1073741804
  i32.gt_u
  if
   i32.const 1744
   i32.const 1664
   i32.const 261
   i32.const 30
   call $~lib/builtins/abort
   unreachable
  end
  local.get $0
  i32.const 20
  i32.sub
  local.set $5
  local.get $0
  i32.const 1840
  i32.gt_u
  if
   global.get $~lib/rt/tcms/total
   i32.const 1
   i32.sub
   global.set $~lib/rt/tcms/total
   global.get $~lib/rt/tcms/totalMem
   local.get $5
   i32.load
   i32.const -4
   i32.and
   i32.const 4
   i32.add
   i32.sub
   global.set $~lib/rt/tcms/totalMem
  end
  local.get $5
  i32.load offset=4
  i32.const -4
  i32.and
  local.set $7
  local.get $5
  i32.load offset=8
  local.set $6
  local.get $0
  i32.const 16
  i32.sub
  local.set $4
  local.get $1
  i32.const 16
  i32.add
  local.set $3
  global.get $~lib/rt/tlsf/ROOT
  i32.eqz
  if
   i32.const 0
   local.set $0
   memory.size
   local.tee $2
   i32.const 1
   i32.lt_s
   if (result i32)
    i32.const 1
    local.get $2
    i32.sub
    memory.grow
    i32.const 0
    i32.lt_s
   else
    i32.const 0
   end
   if
    unreachable
   end
   i32.const 1840
   i32.const 0
   i32.store
   i32.const 3408
   i32.const 0
   i32.store
   loop $for-loop|0
    local.get $0
    i32.const 23
    i32.lt_u
    if
     local.get $0
     i32.const 2
     i32.shl
     i32.const 1840
     i32.add
     i32.const 0
     i32.store offset=4
     i32.const 0
     local.set $2
     loop $for-loop|1
      local.get $2
      i32.const 16
      i32.lt_u
      if
       local.get $2
       local.get $0
       i32.const 4
       i32.shl
       i32.add
       i32.const 2
       i32.shl
       i32.const 1840
       i32.add
       i32.const 0
       i32.store offset=96
       local.get $2
       i32.const 1
       i32.add
       local.set $2
       br $for-loop|1
      end
     end
     local.get $0
     i32.const 1
     i32.add
     local.set $0
     br $for-loop|0
    end
   end
   i32.const 1840
   i32.const 3412
   memory.size
   i32.const 16
   i32.shl
   call $~lib/rt/tlsf/addMemory
   i32.const 1840
   global.set $~lib/rt/tlsf/ROOT
  end
  local.get $4
  i32.const 1840
  i32.lt_u
  if
   global.get $~lib/rt/tlsf/ROOT
   local.get $4
   call $~lib/rt/tlsf/checkUsedBlock
   local.get $3
   call $~lib/rt/tlsf/moveBlock
   local.set $0
  else
   block $__inlined_func$~lib/rt/tlsf/reallocateBlock
    global.get $~lib/rt/tlsf/ROOT
    local.set $2
    local.get $4
    call $~lib/rt/tlsf/checkUsedBlock
    local.set $0
    block $folding-inner0
     local.get $3
     call $~lib/rt/tlsf/prepareSize
     local.tee $4
     local.get $0
     i32.load
     local.tee $9
     i32.const -4
     i32.and
     local.tee $8
     i32.le_u
     br_if $folding-inner0
     local.get $0
     i32.const 4
     i32.add
     local.get $0
     i32.load
     i32.const -4
     i32.and
     i32.add
     local.tee $10
     i32.load
     local.tee $11
     i32.const 1
     i32.and
     if
      local.get $4
      local.get $8
      i32.const 4
      i32.add
      local.get $11
      i32.const -4
      i32.and
      i32.add
      local.tee $8
      i32.le_u
      if
       local.get $2
       local.get $10
       call $~lib/rt/tlsf/removeBlock
       local.get $0
       local.get $8
       local.get $9
       i32.const 3
       i32.and
       i32.or
       i32.store
       br $folding-inner0
      end
     end
     local.get $2
     local.get $0
     local.get $3
     call $~lib/rt/tlsf/moveBlock
     local.set $0
     br $__inlined_func$~lib/rt/tlsf/reallocateBlock
    end
    local.get $2
    local.get $0
    local.get $4
    call $~lib/rt/tlsf/prepareBlock
   end
  end
  local.get $0
  i32.const 20
  i32.add
  local.tee $3
  i32.const 20
  i32.sub
  local.tee $0
  local.get $1
  i32.store offset=16
  local.get $7
  if
   local.get $6
   if (result i32)
    local.get $6
    local.get $0
    i32.load offset=8
    i32.eq
   else
    i32.const 0
   end
   if (result i32)
    local.get $7
    local.get $0
    i32.load offset=4
    i32.const -4
    i32.and
    i32.eq
   else
    i32.const 0
   end
   i32.eqz
   if
    i32.const 0
    i32.const 1664
    i32.const 274
    i32.const 16
    call $~lib/builtins/abort
    unreachable
   end
   local.get $7
   local.get $0
   i32.store offset=8
   local.get $6
   local.get $0
   call $~lib/rt/tcms/Object#set:next
   local.get $5
   global.get $~lib/rt/tcms/iter
   i32.eq
   if
    local.get $0
    global.set $~lib/rt/tcms/iter
   end
  else
   local.get $6
   if
    i32.const 0
    i32.const 1664
    i32.const 279
    i32.const 16
    call $~lib/builtins/abort
    unreachable
   end
   local.get $3
   i32.const 1840
   i32.gt_u
   if
    local.get $0
    i32.load offset=4
    i32.const -4
    i32.and
    if (result i32)
     i32.const 0
    else
     local.get $0
     i32.load offset=8
     i32.eqz
    end
    i32.eqz
    if
     i32.const 0
     i32.const 1664
     i32.const 282
     i32.const 18
     call $~lib/builtins/abort
     unreachable
    end
    local.get $0
    i32.const 1616
    i32.ne
    i32.const 0
    local.get $0
    i32.const 1696
    i32.ne
    select
    i32.eqz
    if
     i32.const 0
     i32.const 1664
     i32.const 142
     i32.const 5
     call $~lib/builtins/abort
     unreachable
    end
    i32.const 1624
    i32.load
    local.set $1
    local.get $0
    i32.const 1616
    call $~lib/rt/tcms/Object#set:next
    local.get $1
    i32.eqz
    if
     i32.const 0
     i32.const 1664
     i32.const 145
     i32.const 16
     call $~lib/builtins/abort
     unreachable
    end
    local.get $0
    local.get $1
    i32.store offset=8
    local.get $0
    i32.eqz
    if
     i32.const 0
     i32.const 1664
     i32.const 146
     i32.const 17
     call $~lib/builtins/abort
     unreachable
    end
    local.get $1
    local.get $0
    call $~lib/rt/tcms/Object#set:next
    local.get $0
    i32.eqz
    if
     i32.const 0
     i32.const 1664
     i32.const 147
     i32.const 17
     call $~lib/builtins/abort
     unreachable
    end
    i32.const 1624
    local.get $0
    i32.store
    local.get $0
    local.get $0
    i32.load offset=4
    i32.const -4
    i32.and
    i32.store offset=4
   end
  end
  local.get $3
  i32.const 1840
  i32.gt_u
  if
   global.get $~lib/rt/tcms/total
   i32.const 1
   i32.add
   global.set $~lib/rt/tcms/total
   global.get $~lib/rt/tcms/totalMem
   local.get $0
   i32.load
   i32.const -4
   i32.and
   i32.const 4
   i32.add
   i32.add
   global.set $~lib/rt/tcms/totalMem
  end
  local.get $3
 )
 (func $~lib/memory/memory.fill (param $0 i32) (param $1 i32)
  (local $2 i32)
  block $~lib/util/memory/memset|inlined.0
   local.get $1
   i32.eqz
   br_if $~lib/util/memory/memset|inlined.0
   local.get $0
   i32.const 0
   i32.store8
   local.get $0
   local.get $1
   i32.add
   i32.const 4
   i32.sub
   local.tee $2
   i32.const 0
   i32.store8 offset=3
   local.get $1
   i32.const 2
   i32.le_u
   br_if $~lib/util/memory/memset|inlined.0
   local.get $0
   i32.const 0
   i32.store8 offset=1
   local.get $0
   i32.const 0
   i32.store8 offset=2
   local.get $2
   i32.const 0
   i32.store8 offset=2
   local.get $2
   i32.const 0
   i32.store8 offset=1
   local.get $1
   i32.const 6
   i32.le_u
   br_if $~lib/util/memory/memset|inlined.0
   local.get $0
   i32.const 0
   i32.store8 offset=3
   local.get $2
   i32.const 0
   i32.store8
   local.get $1
   i32.const 8
   i32.le_u
   br_if $~lib/util/memory/memset|inlined.0
   local.get $0
   i32.const 0
   local.get $0
   i32.sub
   i32.const 3
   i32.and
   local.tee $2
   i32.add
   local.tee $0
   i32.const 0
   i32.store
   local.get $0
   local.get $1
   local.get $2
   i32.sub
   i32.const -4
   i32.and
   local.tee $2
   i32.add
   i32.const 28
   i32.sub
   local.tee $1
   i32.const 0
   i32.store offset=24
   local.get $2
   i32.const 8
   i32.le_u
   br_if $~lib/util/memory/memset|inlined.0
   local.get $0
   i32.const 0
   i32.store offset=4
   local.get $0
   i32.const 0
   i32.store offset=8
   local.get $1
   i32.const 0
   i32.store offset=16
   local.get $1
   i32.const 0
   i32.store offset=20
   local.get $2
   i32.const 24
   i32.le_u
   br_if $~lib/util/memory/memset|inlined.0
   local.get $0
   i32.const 0
   i32.store offset=12
   local.get $0
   i32.const 0
   i32.store offset=16
   local.get $0
   i32.const 0
   i32.store offset=20
   local.get $0
   i32.const 0
   i32.store offset=24
   local.get $1
   i32.const 0
   i32.store
   local.get $1
   i32.const 0
   i32.store offset=4
   local.get $1
   i32.const 0
   i32.store offset=8
   local.get $1
   i32.const 0
   i32.store offset=12
   local.get $0
   local.get $0
   i32.const 4
   i32.and
   i32.const 24
   i32.add
   local.tee $1
   i32.add
   local.set $0
   local.get $2
   local.get $1
   i32.sub
   local.set $1
   loop $while-continue|0
    local.get $1
    i32.const 32
    i32.ge_u
    if
     local.get $0
     i64.const 0
     i64.store
     local.get $0
     i64.const 0
     i64.store offset=8
     local.get $0
     i64.const 0
     i64.store offset=16
     local.get $0
     i64.const 0
     i64.store offset=24
     local.get $1
     i32.const 32
     i32.sub
     local.set $1
     local.get $0
     i32.const 32
     i32.add
     local.set $0
     br $while-continue|0
    end
   end
  end
 )
 (func $~lib/array/ensureSize (param $0 i32) (param $1 i32)
  (local $2 i32)
  (local $3 i32)
  (local $4 i32)
  local.get $0
  i32.load offset=8
  local.tee $2
  local.get $1
  i32.shr_u
  i32.const 1
  i32.lt_u
  if
   i32.const 1073741820
   local.get $1
   i32.shr_u
   i32.const 1
   i32.lt_u
   if
    i32.const 1584
    i32.const 1536
    i32.const 14
    i32.const 48
    call $~lib/builtins/abort
    unreachable
   end
   local.get $2
   local.get $0
   i32.load
   local.tee $4
   i32.const 1
   local.get $1
   i32.shl
   local.tee $3
   call $~lib/rt/tcms/__renew
   local.tee $1
   i32.add
   local.get $3
   local.get $2
   i32.sub
   call $~lib/memory/memory.fill
   local.get $1
   local.get $4
   i32.ne
   if
    local.get $0
    local.get $1
    i32.store
    local.get $0
    local.get $1
    i32.store offset=4
   end
   local.get $0
   local.get $3
   i32.store offset=8
  end
 )
 (func $~lib/array/Array<i64>#__get (param $0 i32) (result i64)
  local.get $0
  i32.const 1196
  i32.load
  i32.ge_u
  if
   i32.const 1472
   i32.const 1536
   i32.const 92
   i32.const 42
   call $~lib/builtins/abort
   unreachable
  end
  i32.const 1188
  i32.load
  local.get $0
  i32.const 3
  i32.shl
  i32.add
  i64.load
 )
 (func $~lib/array/Array<f32>#__get (param $0 i32) (result f32)
  local.get $0
  i32.const 1276
  i32.load
  i32.ge_u
  if
   i32.const 1472
   i32.const 1536
   i32.const 92
   i32.const 42
   call $~lib/builtins/abort
   unreachable
  end
  i32.const 1268
  i32.load
  local.get $0
  i32.const 2
  i32.shl
  i32.add
  f32.load
 )
 (func $~lib/array/Array<f64>#__get (param $0 i32) (result f64)
  local.get $0
  i32.const 1372
  i32.load
  i32.ge_u
  if
   i32.const 1472
   i32.const 1536
   i32.const 92
   i32.const 42
   call $~lib/builtins/abort
   unreachable
  end
  i32.const 1364
  i32.load
  local.get $0
  i32.const 3
  i32.shl
  i32.add
  f64.load
 )
 (func $start:std/static-array
  i32.const 1100
  i32.load
  i32.const 2
  i32.ne
  if
   i32.const 0
   i32.const 1408
   i32.const 6
   i32.const 1
   call $~lib/builtins/abort
   unreachable
  end
  i32.const 0
  call $~lib/array/Array<i32>#__get
  i32.const 1
  i32.ne
  if
   i32.const 0
   i32.const 1408
   i32.const 7
   i32.const 1
   call $~lib/builtins/abort
   unreachable
  end
  i32.const 1
  call $~lib/array/Array<i32>#__get
  i32.const 2
  i32.ne
  if
   i32.const 0
   i32.const 1408
   i32.const 8
   i32.const 1
   call $~lib/builtins/abort
   unreachable
  end
  i32.const 1100
  i32.load
  i32.eqz
  if
   i32.const 1088
   i32.const 2
   call $~lib/array/ensureSize
   i32.const 1100
   i32.const 1
   i32.store
  end
  i32.const 1092
  i32.load
  i32.const 2
  i32.store
  i32.const 0
  call $~lib/array/Array<i32>#__get
  i32.const 2
  i32.ne
  if
   i32.const 0
   i32.const 1408
   i32.const 10
   i32.const 1
   call $~lib/builtins/abort
   unreachable
  end
  i32.const 1196
  i32.load
  i32.const 2
  i32.ne
  if
   i32.const 0
   i32.const 1408
   i32.const 12
   i32.const 1
   call $~lib/builtins/abort
   unreachable
  end
  i32.const 0
  call $~lib/array/Array<i64>#__get
  i64.const 3
  i64.ne
  if
   i32.const 0
   i32.const 1408
   i32.const 13
   i32.const 1
   call $~lib/builtins/abort
   unreachable
  end
  i32.const 1
  call $~lib/array/Array<i64>#__get
  i64.const 4
  i64.ne
  if
   i32.const 0
   i32.const 1408
   i32.const 14
   i32.const 1
   call $~lib/builtins/abort
   unreachable
  end
  i32.const 1196
  i32.load
  i32.eqz
  if
   i32.const 1184
   i32.const 3
   call $~lib/array/ensureSize
   i32.const 1196
   i32.const 1
   i32.store
  end
  i32.const 1188
  i32.load
  i64.const 4
  i64.store
  i32.const 0
  call $~lib/array/Array<i64>#__get
  i64.const 4
  i64.ne
  if
   i32.const 0
   i32.const 1408
   i32.const 16
   i32.const 1
   call $~lib/builtins/abort
   unreachable
  end
  i32.const 1276
  i32.load
  i32.const 2
  i32.ne
  if
   i32.const 0
   i32.const 1408
   i32.const 18
   i32.const 1
   call $~lib/builtins/abort
   unreachable
  end
  i32.const 0
  call $~lib/array/Array<f32>#__get
  f32.const 1.5
  f32.ne
  if
   i32.const 0
   i32.const 1408
   i32.const 19
   i32.const 1
   call $~lib/builtins/abort
   unreachable
  end
  i32.const 1
  call $~lib/array/Array<f32>#__get
  f32.const 2.5
  f32.ne
  if
   i32.const 0
   i32.const 1408
   i32.const 20
   i32.const 1
   call $~lib/builtins/abort
   unreachable
  end
  i32.const 1276
  i32.load
  i32.eqz
  if
   i32.const 1264
   i32.const 2
   call $~lib/array/ensureSize
   i32.const 1276
   i32.const 1
   i32.store
  end
  i32.const 1268
  i32.load
  f32.const 2.5
  f32.store
  i32.const 0
  call $~lib/array/Array<f32>#__get
  f32.const 2.5
  f32.ne
  if
   i32.const 0
   i32.const 1408
   i32.const 22
   i32.const 1
   call $~lib/builtins/abort
   unreachable
  end
  i32.const 1372
  i32.load
  i32.const 2
  i32.ne
  if
   i32.const 0
   i32.const 1408
   i32.const 24
   i32.const 1
   call $~lib/builtins/abort
   unreachable
  end
  i32.const 0
  call $~lib/array/Array<f64>#__get
  f64.const 1.25
  f64.ne
  if
   i32.const 0
   i32.const 1408
   i32.const 25
   i32.const 1
   call $~lib/builtins/abort
   unreachable
  end
  i32.const 1
  call $~lib/array/Array<f64>#__get
  f64.const 2.25
  f64.ne
  if
   i32.const 0
   i32.const 1408
   i32.const 26
   i32.const 1
   call $~lib/builtins/abort
   unreachable
  end
  i32.const 1372
  i32.load
  i32.eqz
  if
   i32.const 1360
   i32.const 3
   call $~lib/array/ensureSize
   i32.const 1372
   i32.const 1
   i32.store
  end
  i32.const 1364
  i32.load
  f64.const 2.25
  f64.store
  i32.const 0
  call $~lib/array/Array<f64>#__get
  f64.const 2.25
  f64.ne
  if
   i32.const 0
   i32.const 1408
   i32.const 28
   i32.const 1
   call $~lib/builtins/abort
   unreachable
  end
 )
 (func $~start
  call $start:std/static-array
 )
)<|MERGE_RESOLUTION|>--- conflicted
+++ resolved
@@ -11,64 +11,42 @@
  (type $i32_=>_f64 (func (param i32) (result f64)))
  (import "env" "abort" (func $~lib/builtins/abort (param i32 i32 i32 i32)))
  (memory $0 1)
-<<<<<<< HEAD
  (data (i32.const 1036) "\1c")
  (data (i32.const 1052) "\08\00\00\00\01\00\00\00\02")
- (data (i32.const 1068) "$")
+ (data (i32.const 1068) ",")
  (data (i32.const 1080) "\03\00\00\00\10\00\00\00 \04\00\00 \04\00\00\08\00\00\00\02")
- (data (i32.const 1116) "$")
+ (data (i32.const 1116) ",")
  (data (i32.const 1132) "\10\00\00\00\03\00\00\00\00\00\00\00\04")
- (data (i32.const 1164) "$")
+ (data (i32.const 1164) ",")
  (data (i32.const 1176) "\04\00\00\00\10\00\00\00p\04\00\00p\04\00\00\10\00\00\00\02")
  (data (i32.const 1212) "\1c")
  (data (i32.const 1228) "\08\00\00\00\00\00\c0?\00\00 @")
- (data (i32.const 1244) "$")
+ (data (i32.const 1244) ",")
  (data (i32.const 1256) "\05\00\00\00\10\00\00\00\d0\04\00\00\d0\04\00\00\08\00\00\00\02")
- (data (i32.const 1292) "$")
+ (data (i32.const 1292) ",")
  (data (i32.const 1308) "\10")
  (data (i32.const 1318) "\f4?\00\00\00\00\00\00\02@")
- (data (i32.const 1340) "$")
+ (data (i32.const 1340) ",")
  (data (i32.const 1352) "\06\00\00\00\10\00\00\00 \05\00\00 \05\00\00\10\00\00\00\02")
  (data (i32.const 1388) "<")
  (data (i32.const 1400) "\01\00\00\00&\00\00\00s\00t\00d\00/\00s\00t\00a\00t\00i\00c\00-\00a\00r\00r\00a\00y\00.\00t\00s")
- (data (i32.const 1452) "8")
+ (data (i32.const 1452) "<")
  (data (i32.const 1464) "\01\00\00\00$\00\00\00I\00n\00d\00e\00x\00 \00o\00u\00t\00 \00o\00f\00 \00r\00a\00n\00g\00e")
- (data (i32.const 1516) "0")
+ (data (i32.const 1516) ",")
  (data (i32.const 1528) "\01\00\00\00\1a\00\00\00~\00l\00i\00b\00/\00a\00r\00r\00a\00y\00.\00t\00s")
- (data (i32.const 1564) "0")
+ (data (i32.const 1564) ",")
  (data (i32.const 1576) "\01\00\00\00\1c\00\00\00I\00n\00v\00a\00l\00i\00d\00 \00l\00e\00n\00g\00t\00h")
- (data (i32.const 1644) "4")
+ (data (i32.const 1644) "<")
  (data (i32.const 1656) "\01\00\00\00\1e\00\00\00~\00l\00i\00b\00/\00r\00t\00/\00t\00c\00m\00s\00.\00t\00s")
- (data (i32.const 1724) "<")
- (data (i32.const 1736) "\01\00\00\00(\00\00\00a\00l\00l\00o\00c\00a\00t\00i\00o\00n\00 \00t\00o\00o\00 \00l\00a\00r\00g\00e")
- (data (i32.const 1788) "4")
- (data (i32.const 1800) "\01\00\00\00\1e\00\00\00~\00l\00i\00b\00/\00r\00t\00/\00t\00l\00s\00f\00.\00t\00s")
+ (data (i32.const 1740) "<")
+ (data (i32.const 1752) "\01\00\00\00(\00\00\00a\00l\00l\00o\00c\00a\00t\00i\00o\00n\00 \00t\00o\00o\00 \00l\00a\00r\00g\00e")
+ (data (i32.const 1804) "<")
+ (data (i32.const 1816) "\01\00\00\00\1e\00\00\00~\00l\00i\00b\00/\00r\00t\00/\00t\00l\00s\00f\00.\00t\00s")
  (global $~lib/rt/tcms/state (mut i32) (i32.const 0))
  (global $~lib/rt/tcms/iter (mut i32) (i32.const 0))
  (global $~lib/rt/tcms/total (mut i32) (i32.const 0))
  (global $~lib/rt/tcms/totalMem (mut i32) (i32.const 0))
  (global $~lib/rt/tlsf/ROOT (mut i32) (i32.const 0))
-=======
- (data (i32.const 1036) "\1c\00\00\00\01")
- (data (i32.const 1052) "\08\00\00\00\01\00\00\00\02")
- (data (i32.const 1068) ",\00\00\00\01\00\00\00\00\00\00\00\03\00\00\00\10\00\00\00 \04\00\00 \04\00\00\08\00\00\00\02")
- (data (i32.const 1116) ",\00\00\00\01")
- (data (i32.const 1132) "\10\00\00\00\03\00\00\00\00\00\00\00\04")
- (data (i32.const 1164) ",\00\00\00\01\00\00\00\00\00\00\00\04\00\00\00\10\00\00\00p\04\00\00p\04\00\00\10\00\00\00\02")
- (data (i32.const 1212) "\1c\00\00\00\01")
- (data (i32.const 1228) "\08\00\00\00\00\00\c0?\00\00 @")
- (data (i32.const 1244) ",\00\00\00\01\00\00\00\00\00\00\00\05\00\00\00\10\00\00\00\d0\04\00\00\d0\04\00\00\08\00\00\00\02")
- (data (i32.const 1292) ",\00\00\00\01")
- (data (i32.const 1308) "\10")
- (data (i32.const 1318) "\f4?\00\00\00\00\00\00\02@")
- (data (i32.const 1340) ",\00\00\00\01\00\00\00\00\00\00\00\06\00\00\00\10\00\00\00 \05\00\00 \05\00\00\10\00\00\00\02")
- (data (i32.const 1388) "<\00\00\00\01\00\00\00\00\00\00\00\01\00\00\00&\00\00\00s\00t\00d\00/\00s\00t\00a\00t\00i\00c\00-\00a\00r\00r\00a\00y\00.\00t\00s")
- (data (i32.const 1452) "<\00\00\00\01\00\00\00\00\00\00\00\01\00\00\00$\00\00\00I\00n\00d\00e\00x\00 \00o\00u\00t\00 \00o\00f\00 \00r\00a\00n\00g\00e")
- (data (i32.const 1516) ",\00\00\00\01\00\00\00\00\00\00\00\01\00\00\00\1a\00\00\00~\00l\00i\00b\00/\00a\00r\00r\00a\00y\00.\00t\00s")
- (data (i32.const 1564) ",\00\00\00\01\00\00\00\00\00\00\00\01\00\00\00\1c\00\00\00I\00n\00v\00a\00l\00i\00d\00 \00l\00e\00n\00g\00t\00h")
- (data (i32.const 1612) "<\00\00\00\01\00\00\00\00\00\00\00\01\00\00\00\1e\00\00\00~\00l\00i\00b\00/\00r\00t\00/\00s\00t\00u\00b\00.\00t\00s")
- (global $~lib/rt/stub/offset (mut i32) (i32.const 0))
->>>>>>> c54dd649
  (export "memory" (memory $0))
  (start $~start)
  (func $~lib/array/Array<i32>#__get (param $0 i32) (result i32)
@@ -105,7 +83,7 @@
   i32.eqz
   if
    i32.const 0
-   i32.const 1808
+   i32.const 1824
    i32.const 272
    i32.const 14
    call $~lib/builtins/abort
@@ -125,7 +103,7 @@
   i32.eqz
   if
    i32.const 0
-   i32.const 1808
+   i32.const 1824
    i32.const 274
    i32.const 14
    call $~lib/builtins/abort
@@ -168,7 +146,7 @@
   i32.eqz
   if
    i32.const 0
-   i32.const 1808
+   i32.const 1824
    i32.const 287
    i32.const 14
    call $~lib/builtins/abort
@@ -260,7 +238,7 @@
   i32.eqz
   if
    i32.const 0
-   i32.const 1808
+   i32.const 1824
    i32.const 200
    i32.const 14
    call $~lib/builtins/abort
@@ -274,7 +252,7 @@
   i32.eqz
   if
    i32.const 0
-   i32.const 1808
+   i32.const 1824
    i32.const 202
    i32.const 14
    call $~lib/builtins/abort
@@ -347,7 +325,7 @@
    i32.eqz
    if
     i32.const 0
-    i32.const 1808
+    i32.const 1824
     i32.const 223
     i32.const 16
     call $~lib/builtins/abort
@@ -402,7 +380,7 @@
   i32.eqz
   if
    i32.const 0
-   i32.const 1808
+   i32.const 1824
    i32.const 238
    i32.const 14
    call $~lib/builtins/abort
@@ -417,7 +395,7 @@
   i32.ne
   if
    i32.const 0
-   i32.const 1808
+   i32.const 1824
    i32.const 239
    i32.const 14
    call $~lib/builtins/abort
@@ -465,7 +443,7 @@
   i32.eqz
   if
    i32.const 0
-   i32.const 1808
+   i32.const 1824
    i32.const 255
    i32.const 14
    call $~lib/builtins/abort
@@ -535,7 +513,7 @@
   i32.gt_u
   if
    i32.const 0
-   i32.const 1808
+   i32.const 1824
    i32.const 380
    i32.const 14
    call $~lib/builtins/abort
@@ -563,7 +541,7 @@
    i32.lt_u
    if
     i32.const 0
-    i32.const 1808
+    i32.const 1824
     i32.const 387
     i32.const 16
     call $~lib/builtins/abort
@@ -591,7 +569,7 @@
    i32.lt_u
    if
     i32.const 0
-    i32.const 1808
+    i32.const 1824
     i32.const 400
     i32.const 5
     call $~lib/builtins/abort
@@ -664,7 +642,7 @@
   i32.eqz
   if
    i32.const 0
-   i32.const 1808
+   i32.const 1824
    i32.const 564
    i32.const 3
    call $~lib/builtins/abort
@@ -677,8 +655,8 @@
   i32.const 1073741820
   i32.ge_u
   if
-   i32.const 1744
-   i32.const 1808
+   i32.const 1760
+   i32.const 1824
    i32.const 461
    i32.const 30
    call $~lib/builtins/abort
@@ -752,7 +730,7 @@
   i32.eqz
   if
    i32.const 0
-   i32.const 1808
+   i32.const 1824
    i32.const 333
    i32.const 14
    call $~lib/builtins/abort
@@ -804,7 +782,7 @@
     i32.eqz
     if
      i32.const 0
-     i32.const 1808
+     i32.const 1824
      i32.const 346
      i32.const 18
      call $~lib/builtins/abort
@@ -839,7 +817,7 @@
   i32.and
   if
    i32.const 0
-   i32.const 1808
+   i32.const 1824
    i32.const 360
    i32.const 14
    call $~lib/builtins/abort
@@ -981,7 +959,7 @@
    i32.eqz
    if
     i32.const 0
-    i32.const 1808
+    i32.const 1824
     i32.const 499
     i32.const 16
     call $~lib/builtins/abort
@@ -996,7 +974,7 @@
   i32.gt_u
   if
    i32.const 0
-   i32.const 1808
+   i32.const 1824
    i32.const 501
    i32.const 14
    call $~lib/builtins/abort
@@ -1200,7 +1178,7 @@
   i32.and
   call $~lib/memory/memory.copy
   local.get $1
-  i32.const 1840
+  i32.const 1868
   i32.ge_u
   if
    local.get $1
@@ -1245,13 +1223,13 @@
    i32.const 1624
    i32.const 1616
    i32.store
-   i32.const 1700
-   i32.const 1696
+   i32.const 1716
+   i32.const 1712
    i32.store
-   i32.const 1704
-   i32.const 1696
+   i32.const 1720
+   i32.const 1712
    i32.store
-   i32.const 1696
+   i32.const 1712
    global.set $~lib/rt/tcms/iter
    i32.const 1
    global.set $~lib/rt/tcms/state
@@ -1260,7 +1238,7 @@
   i32.const 1073741804
   i32.gt_u
   if
-   i32.const 1744
+   i32.const 1760
    i32.const 1664
    i32.const 261
    i32.const 30
@@ -1272,7 +1250,7 @@
   i32.sub
   local.set $5
   local.get $0
-  i32.const 1840
+  i32.const 1868
   i32.gt_u
   if
    global.get $~lib/rt/tcms/total
@@ -1327,10 +1305,10 @@
    if
     unreachable
    end
-   i32.const 1840
+   i32.const 1872
    i32.const 0
    i32.store
-   i32.const 3408
+   i32.const 3440
    i32.const 0
    i32.store
    loop $for-loop|0
@@ -1341,7 +1319,7 @@
      local.get $0
      i32.const 2
      i32.shl
-     i32.const 1840
+     i32.const 1872
      i32.add
      i32.const 0
      i32.store offset=4
@@ -1359,7 +1337,7 @@
        i32.add
        i32.const 2
        i32.shl
-       i32.const 1840
+       i32.const 1872
        i32.add
        i32.const 0
        i32.store offset=96
@@ -1377,17 +1355,17 @@
      br $for-loop|0
     end
    end
-   i32.const 1840
-   i32.const 3412
+   i32.const 1872
+   i32.const 3444
    memory.size
    i32.const 16
    i32.shl
    call $~lib/rt/tlsf/addMemory
-   i32.const 1840
+   i32.const 1872
    global.set $~lib/rt/tlsf/ROOT
   end
   local.get $4
-  i32.const 1840
+  i32.const 1868
   i32.lt_u
   if
    global.get $~lib/rt/tlsf/ROOT
@@ -1529,7 +1507,7 @@
     unreachable
    end
    local.get $3
-   i32.const 1840
+   i32.const 1868
    i32.gt_u
    if
     local.get $0
@@ -1557,7 +1535,7 @@
     i32.ne
     i32.const 0
     local.get $0
-    i32.const 1696
+    i32.const 1712
     i32.ne
     select
     i32.eqz
@@ -1623,7 +1601,7 @@
    end
   end
   local.get $3
-  i32.const 1840
+  i32.const 1868
   i32.gt_u
   if
    global.get $~lib/rt/tcms/total
