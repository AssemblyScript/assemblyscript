(module
 (type $iiiiv (func (param i32 i32 i32 i32)))
 (type $iv (func (param i32)))
 (type $iii (func (param i32 i32) (result i32)))
 (type $ii (func (param i32) (result i32)))
 (type $iiiv (func (param i32 i32 i32)))
 (type $iiii (func (param i32 i32 i32) (result i32)))
 (type $iiFv (func (param i32 i32 f64)))
 (type $FFi (func (param f64 f64) (result i32)))
 (type $iiF (func (param i32 i32) (result f64)))
 (type $iiiii (func (param i32 i32 i32 i32) (result i32)))
 (type $v (func))
 (type $iiIv (func (param i32 i32 i64)))
 (type $IIiiI (func (param i64 i64 i32 i32) (result i64)))
 (type $iifv (func (param i32 i32 f32)))
 (type $ffiif (func (param f32 f32 i32 i32) (result f32)))
 (type $FFiiF (func (param f64 f64 i32 i32) (result f64)))
 (type $IiiI (func (param i64 i32 i32) (result i64)))
 (type $iiI (func (param i32 i32) (result i64)))
 (type $fiif (func (param f32 i32 i32) (result f32)))
 (type $iif (func (param i32 i32) (result f32)))
 (type $FiiF (func (param f64 i32 i32) (result f64)))
 (type $Iiii (func (param i64 i32 i32) (result i32)))
 (type $fiii (func (param f32 i32 i32) (result i32)))
 (type $Fiii (func (param f64 i32 i32) (result i32)))
 (type $FUNCSIG$ii (func (param i32) (result i32)))
 (type $FUNCSIG$iii (func (param i32 i32) (result i32)))
 (type $FUNCSIG$iiii (func (param i32 i32 i32) (result i32)))
 (type $FUNCSIG$jii (func (param i32 i32) (result i64)))
 (type $FUNCSIG$fi (func (param i32) (result f32)))
 (type $FUNCSIG$di (func (param i32) (result f64)))
 (type $FUNCSIG$ff (func (param f32) (result f32)))
 (type $FUNCSIG$dd (func (param f64) (result f64)))
 (import "env" "abort" (func $~lib/env/abort (param i32 i32 i32 i32)))
 (memory $0 1)
 (data (i32.const 8) "\11\00\00\00s\00t\00d\00/\00t\00y\00p\00e\00d\00a\00r\00r\00a\00y\00.\00t\00s")
 (data (i32.const 48) "\1b\00\00\00~\00l\00i\00b\00/\00i\00n\00t\00e\00r\00n\00a\00l\00/\00t\00y\00p\00e\00d\00a\00r\00r\00a\00y\00.\00t\00s")
 (data (i32.const 112) "\1c\00\00\00~\00l\00i\00b\00/\00i\00n\00t\00e\00r\00n\00a\00l\00/\00a\00r\00r\00a\00y\00b\00u\00f\00f\00e\00r\00.\00t\00s")
 (data (i32.const 176) "\05\00\00\00\00\00\00\00\01\01\01\04\05")
 (data (i32.const 192) "\b0\00\00\00\05")
 (data (i32.const 200) "\05")
 (data (i32.const 216) "\c8\00\00\00\05")
 (data (i32.const 224) "\05\00\00\00\00\00\00\00\01\01")
 (data (i32.const 240) "\e0\00\00\00\05")
 (data (i32.const 248) "\05\00\00\00\00\00\00\00\01\01\00\02\02")
 (data (i32.const 264) "\f8\00\00\00\05")
 (data (i32.const 272) "\05\00\00\00\00\00\00\00\01\01\00\02\02")
 (data (i32.const 288) "\10\01\00\00\05")
 (data (i32.const 296) "\03")
 (data (i32.const 312) "(\01\00\00\03")
 (data (i32.const 320) "\05\00\00\00\00\00\00\00\01\00\00\00\02")
 (data (i32.const 336) "@\01\00\00\05")
 (data (i32.const 344) "\14\00\00\00\00\00\00\00\01\00\00\00\01\00\00\00\01\00\00\00\04\00\00\00\05")
 (data (i32.const 376) "X\01\00\00\05")
 (data (i32.const 384) "\14")
 (data (i32.const 416) "\80\01\00\00\05")
 (data (i32.const 424) "\14\00\00\00\00\00\00\00\01\00\00\00\01")
 (data (i32.const 456) "\a8\01\00\00\05")
 (data (i32.const 464) "\14\00\00\00\00\00\00\00\01\00\00\00\01\00\00\00\00\00\00\00\02\00\00\00\02")
 (data (i32.const 496) "\d0\01\00\00\05")
 (data (i32.const 504) "\14\00\00\00\00\00\00\00\01\00\00\00\01\00\00\00\00\00\00\00\02\00\00\00\02")
 (data (i32.const 536) "\f8\01\00\00\05")
 (data (i32.const 544) "\0c")
 (data (i32.const 576) " \02\00\00\03")
 (data (i32.const 584) "\14\00\00\00\00\00\00\00\01")
 (data (i32.const 608) "\02")
 (data (i32.const 616) "H\02\00\00\05")
 (table $0 101 anyfunc)
 (elem (i32.const 0) $null $~lib/typedarray/Float64Array#sort|trampoline~anonymous|1 $std/typedarray/testReduce<Int8Array,i8>~anonymous|2 $std/typedarray/testReduce<Int8Array,i8>~anonymous|2 $std/typedarray/testReduce<Int8Array,i8>~anonymous|2 $std/typedarray/testReduce<Int8Array,i8>~anonymous|2 $std/typedarray/testReduce<Int8Array,i8>~anonymous|2 $std/typedarray/testReduce<Int8Array,i8>~anonymous|2 $std/typedarray/testReduce<Int8Array,i8>~anonymous|2 $std/typedarray/testReduce<Int64Array,i64>~anonymous|9 $std/typedarray/testReduce<Int64Array,i64>~anonymous|9 $std/typedarray/testReduce<Float32Array,f32>~anonymous|11 $std/typedarray/testReduce<Float64Array,f64>~anonymous|12 $std/typedarray/testReduce<Int8Array,i8>~anonymous|2 $std/typedarray/testReduce<Int8Array,i8>~anonymous|2 $std/typedarray/testReduce<Int8Array,i8>~anonymous|2 $std/typedarray/testReduce<Int8Array,i8>~anonymous|2 $std/typedarray/testReduce<Int8Array,i8>~anonymous|2 $std/typedarray/testReduce<Int8Array,i8>~anonymous|2 $std/typedarray/testReduce<Int8Array,i8>~anonymous|2 $std/typedarray/testReduce<Int64Array,i64>~anonymous|9 $std/typedarray/testReduce<Int64Array,i64>~anonymous|9 $std/typedarray/testReduce<Float32Array,f32>~anonymous|11 $std/typedarray/testReduce<Float64Array,f64>~anonymous|12 $std/typedarray/testArrayMap<Int8Array,i8>~anonymous|24 $std/typedarray/testArrayMap<Int8Array,i8>~anonymous|24 $std/typedarray/testArrayMap<Int8Array,i8>~anonymous|24 $std/typedarray/testArrayMap<Int8Array,i8>~anonymous|24 $std/typedarray/testArrayMap<Int8Array,i8>~anonymous|24 $std/typedarray/testArrayMap<Int8Array,i8>~anonymous|24 $std/typedarray/testArrayMap<Int8Array,i8>~anonymous|24 $std/typedarray/testArrayMap<Int64Array,i64>~anonymous|31 $std/typedarray/testArrayMap<Int64Array,i64>~anonymous|31 $std/typedarray/testArrayMap<Float32Array,f32>~anonymous|33 $std/typedarray/testArrayMap<Float64Array,f64>~anonymous|34 $std/typedarray/testArraySome<Int8Array,i8>~anonymous|35 $std/typedarray/testArraySome<Int8Array,i8>~anonymous|36 $std/typedarray/testArraySome<Int8Array,i8>~anonymous|35 $std/typedarray/testArraySome<Int8Array,i8>~anonymous|36 $std/typedarray/testArraySome<Int8Array,i8>~anonymous|35 $std/typedarray/testArraySome<Int8Array,i8>~anonymous|36 $std/typedarray/testArraySome<Int16Array,i16>~anonymous|41 $std/typedarray/testArraySome<Int16Array,i16>~anonymous|42 $std/typedarray/testArraySome<Int16Array,i16>~anonymous|41 $std/typedarray/testArraySome<Int16Array,i16>~anonymous|42 $std/typedarray/testArraySome<Int32Array,i32>~anonymous|45 $std/typedarray/testArraySome<Int32Array,i32>~anonymous|46 $std/typedarray/testArraySome<Int32Array,i32>~anonymous|45 $std/typedarray/testArraySome<Int32Array,i32>~anonymous|46 $std/typedarray/testArraySome<Int64Array,i64>~anonymous|49 $std/typedarray/testArraySome<Int64Array,i64>~anonymous|50 $std/typedarray/testArraySome<Int64Array,i64>~anonymous|49 $std/typedarray/testArraySome<Int64Array,i64>~anonymous|50 $std/typedarray/testArraySome<Float32Array,f32>~anonymous|53 $std/typedarray/testArraySome<Float32Array,f32>~anonymous|54 $std/typedarray/testArraySome<Float64Array,f64>~anonymous|55 $std/typedarray/testArraySome<Float64Array,f64>~anonymous|56 $std/typedarray/testArraySome<Int8Array,i8>~anonymous|35 $std/typedarray/testArrayFindIndex<Int8Array,i8>~anonymous|58 $std/typedarray/testArraySome<Int8Array,i8>~anonymous|35 $std/typedarray/testArrayFindIndex<Int8Array,i8>~anonymous|58 $std/typedarray/testArraySome<Int8Array,i8>~anonymous|35 $std/typedarray/testArrayFindIndex<Int8Array,i8>~anonymous|58 $std/typedarray/testArraySome<Int16Array,i16>~anonymous|41 $std/typedarray/testArrayFindIndex<Int16Array,i16>~anonymous|64 $std/typedarray/testArraySome<Int16Array,i16>~anonymous|41 $std/typedarray/testArrayFindIndex<Int16Array,i16>~anonymous|64 $std/typedarray/testArraySome<Int32Array,i32>~anonymous|45 $std/typedarray/testArrayFindIndex<Int32Array,i32>~anonymous|68 $std/typedarray/testArraySome<Int32Array,i32>~anonymous|45 $std/typedarray/testArrayFindIndex<Int32Array,i32>~anonymous|68 $std/typedarray/testArraySome<Int64Array,i64>~anonymous|49 $std/typedarray/testArrayFindIndex<Int64Array,i64>~anonymous|72 $std/typedarray/testArraySome<Int64Array,i64>~anonymous|49 $std/typedarray/testArrayFindIndex<Int64Array,i64>~anonymous|72 $std/typedarray/testArraySome<Float32Array,f32>~anonymous|53 $std/typedarray/testArrayFindIndex<Float32Array,f32>~anonymous|76 $std/typedarray/testArraySome<Float64Array,f64>~anonymous|55 $std/typedarray/testArrayFindIndex<Float64Array,f64>~anonymous|78 $std/typedarray/testArrayEvery<Int8Array,i8>~anonymous|79 $std/typedarray/testArraySome<Int8Array,i8>~anonymous|35 $std/typedarray/testArrayEvery<Uint8Array,u8>~anonymous|81 $std/typedarray/testArraySome<Int8Array,i8>~anonymous|35 $std/typedarray/testArrayEvery<Uint8Array,u8>~anonymous|81 $std/typedarray/testArraySome<Int8Array,i8>~anonymous|35 $std/typedarray/testArrayEvery<Int16Array,i16>~anonymous|85 $std/typedarray/testArraySome<Int16Array,i16>~anonymous|41 $std/typedarray/testArrayEvery<Uint8Array,u8>~anonymous|81 $std/typedarray/testArraySome<Int16Array,i16>~anonymous|41 $std/typedarray/testArrayEvery<Int32Array,i32>~anonymous|89 $std/typedarray/testArraySome<Int32Array,i32>~anonymous|45 $std/typedarray/testArrayEvery<Uint8Array,u8>~anonymous|81 $std/typedarray/testArraySome<Int32Array,i32>~anonymous|45 $std/typedarray/testArrayEvery<Int64Array,i64>~anonymous|93 $std/typedarray/testArraySome<Int64Array,i64>~anonymous|49 $std/typedarray/testArrayEvery<Uint64Array,u64>~anonymous|95 $std/typedarray/testArraySome<Int64Array,i64>~anonymous|49 $std/typedarray/testArrayEvery<Float32Array,f32>~anonymous|97 $std/typedarray/testArraySome<Float32Array,f32>~anonymous|53 $std/typedarray/testArrayEvery<Float64Array,f64>~anonymous|99 $std/typedarray/testArraySome<Float64Array,f64>~anonymous|55)
 (global $~lib/allocator/arena/startOffset (mut i32) (i32.const 0))
 (global $~lib/allocator/arena/offset (mut i32) (i32.const 0))
 (global $std/typedarray/arr (mut i32) (i32.const 0))
 (global $std/typedarray/af64 (mut i32) (i32.const 0))
 (global $~argc (mut i32) (i32.const 0))
 (global $std/typedarray/clampedArr (mut i32) (i32.const 0))
 (global $std/typedarray/arr8 (mut i32) (i32.const 0))
 (global $std/typedarray/sub8 (mut i32) (i32.const 0))
 (global $std/typedarray/arr32 (mut i32) (i32.const 0))
 (global $std/typedarray/sub32 (mut i32) (i32.const 0))
 (global $std/typedarray/multisubarr (mut i32) (i32.const 0))
 (global $std/typedarray/multisubarr1 (mut i32) (i32.const 0))
 (global $std/typedarray/multisubarr2 (mut i32) (i32.const 0))
 (global $std/typedarray/multisubarr3 (mut i32) (i32.const 0))
 (export "memory" (memory $0))
 (export "table" (table $0))
 (start $start)
 (func $~lib/allocator/arena/__memory_allocate (; 1 ;) (type $ii) (param $0 i32) (result i32)
  (local $1 i32)
  (local $2 i32)
  (local $3 i32)
  get_local $0
  i32.const 1073741824
  i32.gt_u
  if
   unreachable
  end
  get_global $~lib/allocator/arena/offset
  tee_local $1
  get_local $0
  i32.const 1
  get_local $0
  i32.const 1
  i32.gt_u
  select
  i32.add
  i32.const 7
  i32.add
  i32.const -8
  i32.and
  tee_local $2
  current_memory
  tee_local $3
  i32.const 16
  i32.shl
  i32.gt_u
  if
   get_local $3
   get_local $2
   get_local $1
   i32.sub
   i32.const 65535
   i32.add
   i32.const -65536
   i32.and
   i32.const 16
   i32.shr_u
   tee_local $0
   get_local $3
   get_local $0
   i32.gt_s
   select
   grow_memory
   i32.const 0
   i32.lt_s
   if
    get_local $0
    grow_memory
    i32.const 0
    i32.lt_s
    if
     unreachable
    end
   end
  end
  get_local $2
  set_global $~lib/allocator/arena/offset
  get_local $1
 )
 (func $~lib/internal/arraybuffer/allocateUnsafe (; 2 ;) (type $ii) (param $0 i32) (result i32)
  (local $1 i32)
  get_local $0
  i32.const 1073741816
  i32.gt_u
  if
   i32.const 0
   i32.const 112
   i32.const 26
   i32.const 2
   call $~lib/env/abort
   unreachable
  end
  i32.const 1
  i32.const 32
  get_local $0
  i32.const 7
  i32.add
  i32.clz
  i32.sub
  i32.shl
  call $~lib/allocator/arena/__memory_allocate
  tee_local $1
  get_local $0
  i32.store
  get_local $1
 )
 (func $~lib/internal/memory/memset (; 3 ;) (type $iiiv) (param $0 i32) (param $1 i32) (param $2 i32)
  (local $3 i32)
  (local $4 i64)
  get_local $2
  i32.eqz
  if
   return
  end
  get_local $0
  get_local $1
  i32.store8
  get_local $0
  get_local $2
  i32.add
  i32.const 1
  i32.sub
  get_local $1
  i32.store8
  get_local $2
  i32.const 2
  i32.le_u
  if
   return
  end
  get_local $0
  i32.const 1
  i32.add
  get_local $1
  i32.store8
  get_local $0
  i32.const 2
  i32.add
  get_local $1
  i32.store8
  get_local $0
  get_local $2
  i32.add
  tee_local $3
  i32.const 2
  i32.sub
  get_local $1
  i32.store8
  get_local $3
  i32.const 3
  i32.sub
  get_local $1
  i32.store8
  get_local $2
  i32.const 6
  i32.le_u
  if
   return
  end
  get_local $0
  i32.const 3
  i32.add
  get_local $1
  i32.store8
  get_local $0
  get_local $2
  i32.add
  i32.const 4
  i32.sub
  get_local $1
  i32.store8
  get_local $2
  i32.const 8
  i32.le_u
  if
   return
  end
  get_local $2
  i32.const 0
  get_local $0
  i32.sub
  i32.const 3
  i32.and
  tee_local $3
  i32.sub
  set_local $2
  get_local $0
  get_local $3
  i32.add
  tee_local $0
  get_local $1
  i32.const 255
  i32.and
  i32.const 16843009
  i32.mul
  tee_local $1
  i32.store
  get_local $2
  i32.const -4
  i32.and
  tee_local $2
  get_local $0
  i32.add
  i32.const 4
  i32.sub
  get_local $1
  i32.store
  get_local $2
  i32.const 8
  i32.le_u
  if
   return
  end
  get_local $0
  i32.const 4
  i32.add
  get_local $1
  i32.store
  get_local $0
  i32.const 8
  i32.add
  get_local $1
  i32.store
  get_local $0
  get_local $2
  i32.add
  tee_local $3
  i32.const 12
  i32.sub
  get_local $1
  i32.store
  get_local $3
  i32.const 8
  i32.sub
  get_local $1
  i32.store
  get_local $2
  i32.const 24
  i32.le_u
  if
   return
  end
  get_local $0
  i32.const 12
  i32.add
  get_local $1
  i32.store
  get_local $0
  i32.const 16
  i32.add
  get_local $1
  i32.store
  get_local $0
  i32.const 20
  i32.add
  get_local $1
  i32.store
  get_local $0
  i32.const 24
  i32.add
  get_local $1
  i32.store
  get_local $0
  get_local $2
  i32.add
  tee_local $3
  i32.const 28
  i32.sub
  get_local $1
  i32.store
  get_local $3
  i32.const 24
  i32.sub
  get_local $1
  i32.store
  get_local $3
  i32.const 20
  i32.sub
  get_local $1
  i32.store
  get_local $3
  i32.const 16
  i32.sub
  get_local $1
  i32.store
  get_local $0
  i32.const 4
  i32.and
  i32.const 24
  i32.add
  tee_local $3
  get_local $0
  i32.add
  set_local $0
  get_local $2
  get_local $3
  i32.sub
  set_local $2
  get_local $1
  i64.extend_u/i32
  tee_local $4
  get_local $4
  i64.const 32
  i64.shl
  i64.or
  set_local $4
  loop $continue|0
   get_local $2
   i32.const 32
   i32.ge_u
   if
    get_local $0
    get_local $4
    i64.store
    get_local $0
    i32.const 8
    i32.add
    get_local $4
    i64.store
    get_local $0
    i32.const 16
    i32.add
    get_local $4
    i64.store
    get_local $0
    i32.const 24
    i32.add
    get_local $4
    i64.store
    get_local $2
    i32.const 32
    i32.sub
    set_local $2
    get_local $0
    i32.const 32
    i32.add
    set_local $0
    br $continue|0
   end
  end
 )
 (func $~lib/internal/typedarray/TypedArray<i8>#constructor (; 4 ;) (type $FUNCSIG$ii) (param $0 i32) (result i32)
  (local $1 i32)
  (local $2 i32)
  get_local $0
  i32.const 1073741816
  i32.gt_u
  if
   i32.const 0
   i32.const 48
   i32.const 23
   i32.const 34
   call $~lib/env/abort
   unreachable
  end
  get_local $0
  call $~lib/internal/arraybuffer/allocateUnsafe
  tee_local $2
  i32.const 8
  i32.add
  i32.const 0
  get_local $0
  call $~lib/internal/memory/memset
  i32.const 12
  call $~lib/allocator/arena/__memory_allocate
  tee_local $1
  i32.const 0
  i32.store
  get_local $1
  i32.const 0
  i32.store offset=4
  get_local $1
  i32.const 0
  i32.store offset=8
  get_local $1
  get_local $2
  i32.store
  get_local $1
  i32.const 0
  i32.store offset=4
  get_local $1
  get_local $0
  i32.store offset=8
  get_local $1
 )
 (func $~lib/internal/typedarray/TypedArray<i16>#constructor (; 5 ;) (type $FUNCSIG$ii) (param $0 i32) (result i32)
  (local $1 i32)
  (local $2 i32)
  get_local $0
  i32.const 536870908
  i32.gt_u
  if
   i32.const 0
   i32.const 48
   i32.const 23
   i32.const 34
   call $~lib/env/abort
   unreachable
  end
  get_local $0
  i32.const 1
  i32.shl
  tee_local $0
  call $~lib/internal/arraybuffer/allocateUnsafe
  tee_local $2
  i32.const 8
  i32.add
  i32.const 0
  get_local $0
  call $~lib/internal/memory/memset
  i32.const 12
  call $~lib/allocator/arena/__memory_allocate
  tee_local $1
  i32.const 0
  i32.store
  get_local $1
  i32.const 0
  i32.store offset=4
  get_local $1
  i32.const 0
  i32.store offset=8
  get_local $1
  get_local $2
  i32.store
  get_local $1
  i32.const 0
  i32.store offset=4
  get_local $1
  get_local $0
  i32.store offset=8
  get_local $1
 )
 (func $~lib/internal/typedarray/TypedArray<i32>#constructor (; 6 ;) (type $FUNCSIG$ii) (param $0 i32) (result i32)
  (local $1 i32)
  (local $2 i32)
  get_local $0
  i32.const 268435454
  i32.gt_u
  if
   i32.const 0
   i32.const 48
   i32.const 23
   i32.const 34
   call $~lib/env/abort
   unreachable
  end
  get_local $0
  i32.const 2
  i32.shl
  tee_local $0
  call $~lib/internal/arraybuffer/allocateUnsafe
  tee_local $2
  i32.const 8
  i32.add
  i32.const 0
  get_local $0
  call $~lib/internal/memory/memset
  i32.const 12
  call $~lib/allocator/arena/__memory_allocate
  tee_local $1
  i32.const 0
  i32.store
  get_local $1
  i32.const 0
  i32.store offset=4
  get_local $1
  i32.const 0
  i32.store offset=8
  get_local $1
  get_local $2
  i32.store
  get_local $1
  i32.const 0
  i32.store offset=4
  get_local $1
  get_local $0
  i32.store offset=8
  get_local $1
 )
 (func $~lib/internal/typedarray/TypedArray<i64>#constructor (; 7 ;) (type $FUNCSIG$ii) (param $0 i32) (result i32)
  (local $1 i32)
  (local $2 i32)
  get_local $0
  i32.const 134217727
  i32.gt_u
  if
   i32.const 0
   i32.const 48
   i32.const 23
   i32.const 34
   call $~lib/env/abort
   unreachable
  end
  get_local $0
  i32.const 3
  i32.shl
  tee_local $0
  call $~lib/internal/arraybuffer/allocateUnsafe
  tee_local $2
  i32.const 8
  i32.add
  i32.const 0
  get_local $0
  call $~lib/internal/memory/memset
  i32.const 12
  call $~lib/allocator/arena/__memory_allocate
  tee_local $1
  i32.const 0
  i32.store
  get_local $1
  i32.const 0
  i32.store offset=4
  get_local $1
  i32.const 0
  i32.store offset=8
  get_local $1
  get_local $2
  i32.store
  get_local $1
  i32.const 0
  i32.store offset=4
  get_local $1
  get_local $0
  i32.store offset=8
  get_local $1
 )
 (func $std/typedarray/testInstantiate (; 8 ;) (type $iv) (param $0 i32)
  (local $1 i32)
  get_local $0
  call $~lib/internal/typedarray/TypedArray<i8>#constructor
  tee_local $1
  i32.load offset=4
  if
   i32.const 0
   i32.const 8
   i32.const 34
   i32.const 2
   call $~lib/env/abort
   unreachable
  end
  get_local $1
  i32.load offset=8
  get_local $0
  i32.ne
  if
   i32.const 0
   i32.const 8
   i32.const 35
   i32.const 2
   call $~lib/env/abort
   unreachable
  end
  get_local $0
  get_local $1
  i32.load offset=8
  i32.ne
  if
   i32.const 0
   i32.const 8
   i32.const 36
   i32.const 2
   call $~lib/env/abort
   unreachable
  end
  get_local $0
  call $~lib/internal/typedarray/TypedArray<i8>#constructor
  tee_local $1
  i32.load offset=4
  if
   i32.const 0
   i32.const 8
   i32.const 39
   i32.const 2
   call $~lib/env/abort
   unreachable
  end
  get_local $1
  i32.load offset=8
  get_local $0
  i32.ne
  if
   i32.const 0
   i32.const 8
   i32.const 40
   i32.const 2
   call $~lib/env/abort
   unreachable
  end
  get_local $0
  get_local $1
  i32.load offset=8
  i32.ne
  if
   i32.const 0
   i32.const 8
   i32.const 41
   i32.const 2
   call $~lib/env/abort
   unreachable
  end
  get_local $0
  call $~lib/internal/typedarray/TypedArray<i8>#constructor
  tee_local $1
  i32.load offset=4
  if
   i32.const 0
   i32.const 8
   i32.const 44
   i32.const 2
   call $~lib/env/abort
   unreachable
  end
  get_local $1
  i32.load offset=8
  get_local $0
  i32.ne
  if
   i32.const 0
   i32.const 8
   i32.const 45
   i32.const 2
   call $~lib/env/abort
   unreachable
  end
  get_local $0
  get_local $1
  i32.load offset=8
  i32.ne
  if
   i32.const 0
   i32.const 8
   i32.const 46
   i32.const 2
   call $~lib/env/abort
   unreachable
  end
  get_local $0
  call $~lib/internal/typedarray/TypedArray<i16>#constructor
  tee_local $1
  i32.load offset=4
  if
   i32.const 0
   i32.const 8
   i32.const 49
   i32.const 2
   call $~lib/env/abort
   unreachable
  end
  get_local $1
  i32.load offset=8
  get_local $0
  i32.const 1
  i32.shl
  i32.ne
  if
   i32.const 0
   i32.const 8
   i32.const 50
   i32.const 2
   call $~lib/env/abort
   unreachable
  end
  get_local $0
  get_local $1
  i32.load offset=8
  i32.const 1
  i32.shr_u
  i32.ne
  if
   i32.const 0
   i32.const 8
   i32.const 51
   i32.const 2
   call $~lib/env/abort
   unreachable
  end
  get_local $0
  call $~lib/internal/typedarray/TypedArray<i16>#constructor
  tee_local $1
  i32.load offset=4
  if
   i32.const 0
   i32.const 8
   i32.const 54
   i32.const 2
   call $~lib/env/abort
   unreachable
  end
  get_local $1
  i32.load offset=8
  get_local $0
  i32.const 1
  i32.shl
  i32.ne
  if
   i32.const 0
   i32.const 8
   i32.const 55
   i32.const 2
   call $~lib/env/abort
   unreachable
  end
  get_local $0
  get_local $1
  i32.load offset=8
  i32.const 1
  i32.shr_u
  i32.ne
  if
   i32.const 0
   i32.const 8
   i32.const 56
   i32.const 2
   call $~lib/env/abort
   unreachable
  end
  get_local $0
  call $~lib/internal/typedarray/TypedArray<i32>#constructor
  tee_local $1
  i32.load offset=4
  if
   i32.const 0
   i32.const 8
   i32.const 59
   i32.const 2
   call $~lib/env/abort
   unreachable
  end
  get_local $1
  i32.load offset=8
  get_local $0
  i32.const 2
  i32.shl
  i32.ne
  if
   i32.const 0
   i32.const 8
   i32.const 60
   i32.const 2
   call $~lib/env/abort
   unreachable
  end
  get_local $0
  get_local $1
  i32.load offset=8
  i32.const 2
  i32.shr_u
  i32.ne
  if
   i32.const 0
   i32.const 8
   i32.const 61
   i32.const 2
   call $~lib/env/abort
   unreachable
  end
  get_local $0
  call $~lib/internal/typedarray/TypedArray<i32>#constructor
  tee_local $1
  i32.load offset=4
  if
   i32.const 0
   i32.const 8
   i32.const 64
   i32.const 2
   call $~lib/env/abort
   unreachable
  end
  get_local $1
  i32.load offset=8
  get_local $0
  i32.const 2
  i32.shl
  i32.ne
  if
   i32.const 0
   i32.const 8
   i32.const 65
   i32.const 2
   call $~lib/env/abort
   unreachable
  end
  get_local $0
  get_local $1
  i32.load offset=8
  i32.const 2
  i32.shr_u
  i32.ne
  if
   i32.const 0
   i32.const 8
   i32.const 66
   i32.const 2
   call $~lib/env/abort
   unreachable
  end
  get_local $0
  call $~lib/internal/typedarray/TypedArray<i64>#constructor
  tee_local $1
  i32.load offset=4
  if
   i32.const 0
   i32.const 8
   i32.const 69
   i32.const 2
   call $~lib/env/abort
   unreachable
  end
  get_local $1
  i32.load offset=8
  get_local $0
  i32.const 3
  i32.shl
  i32.ne
  if
   i32.const 0
   i32.const 8
   i32.const 70
   i32.const 2
   call $~lib/env/abort
   unreachable
  end
  get_local $0
  get_local $1
  i32.load offset=8
  i32.const 3
  i32.shr_u
  i32.ne
  if
   i32.const 0
   i32.const 8
   i32.const 71
   i32.const 2
   call $~lib/env/abort
   unreachable
  end
  get_local $0
  call $~lib/internal/typedarray/TypedArray<i64>#constructor
  tee_local $1
  i32.load offset=4
  if
   i32.const 0
   i32.const 8
   i32.const 74
   i32.const 2
   call $~lib/env/abort
   unreachable
  end
  get_local $1
  i32.load offset=8
  get_local $0
  i32.const 3
  i32.shl
  i32.ne
  if
   i32.const 0
   i32.const 8
   i32.const 75
   i32.const 2
   call $~lib/env/abort
   unreachable
  end
  get_local $0
  get_local $1
  i32.load offset=8
  i32.const 3
  i32.shr_u
  i32.ne
  if
   i32.const 0
   i32.const 8
   i32.const 76
   i32.const 2
   call $~lib/env/abort
   unreachable
  end
  get_local $0
  call $~lib/internal/typedarray/TypedArray<i32>#constructor
  tee_local $1
  i32.load offset=4
  if
   i32.const 0
   i32.const 8
   i32.const 79
   i32.const 2
   call $~lib/env/abort
   unreachable
  end
  get_local $1
  i32.load offset=8
  get_local $0
  i32.const 2
  i32.shl
  i32.ne
  if
   i32.const 0
   i32.const 8
   i32.const 80
   i32.const 2
   call $~lib/env/abort
   unreachable
  end
  get_local $0
  get_local $1
  i32.load offset=8
  i32.const 2
  i32.shr_u
  i32.ne
  if
   i32.const 0
   i32.const 8
   i32.const 81
   i32.const 2
   call $~lib/env/abort
   unreachable
  end
  get_local $0
  call $~lib/internal/typedarray/TypedArray<i64>#constructor
  tee_local $1
  i32.load offset=4
  if
   i32.const 0
   i32.const 8
   i32.const 84
   i32.const 2
   call $~lib/env/abort
   unreachable
  end
  get_local $1
  i32.load offset=8
  get_local $0
  i32.const 3
  i32.shl
  i32.ne
  if
   i32.const 0
   i32.const 8
   i32.const 85
   i32.const 2
   call $~lib/env/abort
   unreachable
  end
  get_local $0
  get_local $1
  i32.load offset=8
  i32.const 3
  i32.shr_u
  i32.ne
  if
   i32.const 0
   i32.const 8
   i32.const 86
   i32.const 2
   call $~lib/env/abort
   unreachable
  end
 )
 (func $~lib/internal/typedarray/TypedArray<i32>#__set (; 9 ;) (type $iiiv) (param $0 i32) (param $1 i32) (param $2 i32)
  get_local $1
  get_local $0
  i32.load offset=8
  i32.const 2
  i32.shr_u
  i32.ge_u
  if
   i32.const 0
   i32.const 48
   i32.const 50
   i32.const 63
   call $~lib/env/abort
   unreachable
  end
  get_local $0
  i32.load offset=4
  get_local $0
  i32.load
  get_local $1
  i32.const 2
  i32.shl
  i32.add
  i32.add
  get_local $2
  i32.store offset=8
 )
 (func $~lib/internal/typedarray/TypedArray<i32>#__get (; 10 ;) (type $iii) (param $0 i32) (param $1 i32) (result i32)
  get_local $1
  get_local $0
  i32.load offset=8
  i32.const 2
  i32.shr_u
  i32.ge_u
  if
   i32.const 0
   i32.const 48
   i32.const 39
   i32.const 63
   call $~lib/env/abort
   unreachable
  end
  get_local $0
  i32.load offset=4
  get_local $0
  i32.load
  get_local $1
  i32.const 2
  i32.shl
  i32.add
  i32.add
  i32.load offset=8
 )
 (func $~lib/typedarray/Int32Array#subarray (; 11 ;) (type $FUNCSIG$iii) (param $0 i32) (param $1 i32) (result i32)
  (local $2 i32)
  (local $3 i32)
  i32.const 1
  get_local $0
  i32.load offset=8
  i32.const 2
  i32.shr_u
  tee_local $2
  i32.const 1
  get_local $2
  i32.lt_s
  select
  set_local $3
  get_local $1
  i32.const 0
  i32.lt_s
  if (result i32)
   get_local $1
   get_local $2
   i32.add
   tee_local $2
   get_local $3
   get_local $2
   get_local $3
   i32.gt_s
   select
  else   
   get_local $1
   get_local $2
   get_local $1
   get_local $2
   i32.lt_s
   select
   tee_local $2
   get_local $3
   get_local $2
   get_local $3
   i32.gt_s
   select
  end
  set_local $1
  i32.const 12
  call $~lib/allocator/arena/__memory_allocate
  tee_local $2
  get_local $0
  i32.load
  i32.store
  get_local $2
  get_local $0
  i32.load offset=4
  get_local $3
  i32.const 2
  i32.shl
  i32.add
  i32.store offset=4
  get_local $2
  get_local $1
  get_local $3
  i32.sub
  i32.const 2
  i32.shl
  i32.store offset=8
  get_local $2
 )
 (func $~lib/internal/typedarray/TypedArray<f64>#__set (; 12 ;) (type $iiFv) (param $0 i32) (param $1 i32) (param $2 f64)
  get_local $1
  get_local $0
  i32.load offset=8
  i32.const 3
  i32.shr_u
  i32.ge_u
  if
   i32.const 0
   i32.const 48
   i32.const 50
   i32.const 63
   call $~lib/env/abort
   unreachable
  end
  get_local $0
  i32.load offset=4
  get_local $0
  i32.load
  get_local $1
  i32.const 3
  i32.shl
  i32.add
  i32.add
  get_local $2
  f64.store offset=8
 )
 (func $~lib/typedarray/Float64Array#subarray (; 13 ;) (type $FUNCSIG$ii) (param $0 i32) (result i32)
  (local $1 i32)
  (local $2 i32)
  (local $3 i32)
  i32.const 2
  get_local $0
  i32.load offset=8
  i32.const 3
  i32.shr_u
  tee_local $1
  i32.const 2
  get_local $1
  i32.lt_s
  select
  set_local $3
  i32.const 6
  get_local $1
  i32.const 6
  get_local $1
  i32.lt_s
  select
  tee_local $2
  get_local $3
  get_local $2
  get_local $3
  i32.gt_s
  select
  set_local $1
  i32.const 12
  call $~lib/allocator/arena/__memory_allocate
  tee_local $2
  get_local $0
  i32.load
  i32.store
  get_local $2
  get_local $0
  i32.load offset=4
  get_local $3
  i32.const 3
  i32.shl
  i32.add
  i32.store offset=4
  get_local $2
  get_local $1
  get_local $3
  i32.sub
  i32.const 3
  i32.shl
  i32.store offset=8
  get_local $2
 )
 (func $~lib/internal/sort/insertionSort<f64> (; 14 ;) (type $iiiiv) (param $0 i32) (param $1 i32) (param $2 i32) (param $3 i32)
  (local $4 i32)
  (local $5 i32)
  (local $6 f64)
  (local $7 f64)
  (local $8 i32)
  block $break|0
   loop $repeat|0
    get_local $4
    get_local $2
    i32.ge_s
    br_if $break|0
    get_local $4
    i32.const 3
    i32.shl
    get_local $0
    i32.add
    get_local $1
    i32.add
    f64.load offset=8
    set_local $6
    get_local $4
    i32.const 1
    i32.sub
    set_local $5
    loop $continue|1
     get_local $5
     i32.const 0
     i32.ge_s
     if
      block $break|1
       get_local $5
       i32.const 3
       i32.shl
       get_local $0
       i32.add
       get_local $1
       i32.add
       f64.load offset=8
       set_local $7
       i32.const 2
       set_global $~argc
       get_local $6
       get_local $7
       get_local $3
       call_indirect (type $FFi)
       i32.const 0
       i32.ge_s
       br_if $break|1
       get_local $5
       tee_local $8
       i32.const 1
       i32.sub
       set_local $5
       get_local $8
       i32.const 1
       i32.add
       i32.const 3
       i32.shl
       get_local $0
       i32.add
       get_local $1
       i32.add
       get_local $7
       f64.store offset=8
       br $continue|1
      end
     end
    end
    get_local $5
    i32.const 1
    i32.add
    i32.const 3
    i32.shl
    get_local $0
    i32.add
    get_local $1
    i32.add
    get_local $6
    f64.store offset=8
    get_local $4
    i32.const 1
    i32.add
    set_local $4
    br $repeat|0
    unreachable
   end
   unreachable
  end
 )
 (func $~lib/internal/sort/weakHeapSort<f64> (; 15 ;) (type $iiiiv) (param $0 i32) (param $1 i32) (param $2 i32) (param $3 i32)
  (local $4 i32)
  (local $5 i32)
  (local $6 i32)
  (local $7 f64)
  (local $8 f64)
  (local $9 i32)
  get_local $2
  i32.const 31
  i32.add
  i32.const 5
  i32.shr_s
  i32.const 2
  i32.shl
  tee_local $6
  call $~lib/allocator/arena/__memory_allocate
  tee_local $9
  i32.const 0
  get_local $6
  call $~lib/internal/memory/memset
  get_local $2
  i32.const 1
  i32.sub
  set_local $4
  loop $repeat|0
   get_local $4
   i32.const 0
   i32.gt_s
   if
    get_local $4
    set_local $6
    loop $continue|1
     get_local $6
     i32.const 1
     i32.and
     get_local $6
     i32.const 6
     i32.shr_s
     i32.const 2
     i32.shl
     get_local $9
     i32.add
     i32.load
     get_local $6
     i32.const 1
     i32.shr_s
     i32.const 31
     i32.and
     i32.shr_u
     i32.const 1
     i32.and
     i32.eq
     if
      get_local $6
      i32.const 1
      i32.shr_s
      set_local $6
      br $continue|1
     end
    end
    get_local $6
    i32.const 1
    i32.shr_s
    tee_local $5
    i32.const 3
    i32.shl
    get_local $0
    i32.add
    get_local $1
    i32.add
    f64.load offset=8
    set_local $8
    get_local $4
    i32.const 3
    i32.shl
    get_local $0
    i32.add
    get_local $1
    i32.add
    f64.load offset=8
    set_local $7
    i32.const 2
    set_global $~argc
    get_local $8
    get_local $7
    get_local $3
    call_indirect (type $FFi)
    i32.const 0
    i32.lt_s
    if
     get_local $4
     i32.const 5
     i32.shr_s
     i32.const 2
     i32.shl
     get_local $9
     i32.add
     tee_local $6
     get_local $6
     i32.load
     i32.const 1
     get_local $4
     i32.const 31
     i32.and
     i32.shl
     i32.xor
     i32.store
     get_local $4
     i32.const 3
     i32.shl
     get_local $0
     i32.add
     get_local $1
     i32.add
     get_local $8
     f64.store offset=8
     get_local $5
     i32.const 3
     i32.shl
     get_local $0
     i32.add
     get_local $1
     i32.add
     get_local $7
     f64.store offset=8
    end
    get_local $4
    i32.const 1
    i32.sub
    set_local $4
    br $repeat|0
   end
  end
  get_local $2
  i32.const 1
  i32.sub
  set_local $4
  loop $repeat|2
   get_local $4
   i32.const 2
   i32.ge_s
   if
    get_local $0
    get_local $1
    i32.add
    tee_local $2
    f64.load offset=8
    set_local $7
    get_local $2
    get_local $4
    i32.const 3
    i32.shl
    get_local $0
    i32.add
    get_local $1
    i32.add
    tee_local $2
    f64.load offset=8
    f64.store offset=8
    get_local $2
    get_local $7
    f64.store offset=8
    i32.const 1
    set_local $5
    loop $continue|3
     get_local $5
     i32.const 5
     i32.shr_s
     i32.const 2
     i32.shl
     get_local $9
     i32.add
     i32.load
     get_local $5
     i32.const 31
     i32.and
     i32.shr_u
     i32.const 1
     i32.and
     get_local $5
     i32.const 1
     i32.shl
     i32.add
     tee_local $6
     get_local $4
     i32.lt_s
     if
      get_local $6
      set_local $5
      br $continue|3
     end
    end
    loop $continue|4
     get_local $5
     i32.const 0
     i32.gt_s
     if
      get_local $0
      get_local $1
      i32.add
      f64.load offset=8
      set_local $7
      get_local $5
      i32.const 3
      i32.shl
      get_local $0
      i32.add
      get_local $1
      i32.add
      f64.load offset=8
      set_local $8
      i32.const 2
      set_global $~argc
      get_local $7
      get_local $8
      get_local $3
      call_indirect (type $FFi)
      i32.const 0
      i32.lt_s
      if
       get_local $5
       i32.const 5
       i32.shr_s
       i32.const 2
       i32.shl
       get_local $9
       i32.add
       tee_local $2
       get_local $2
       i32.load
       i32.const 1
       get_local $5
       i32.const 31
       i32.and
       i32.shl
       i32.xor
       i32.store
       get_local $5
       i32.const 3
       i32.shl
       get_local $0
       i32.add
       get_local $1
       i32.add
       get_local $7
       f64.store offset=8
       get_local $0
       get_local $1
       i32.add
       get_local $8
       f64.store offset=8
      end
      get_local $5
      i32.const 1
      i32.shr_s
      set_local $5
      br $continue|4
     end
    end
    get_local $4
    i32.const 1
    i32.sub
    set_local $4
    br $repeat|2
   end
  end
  get_local $0
  i32.const 8
  i32.add
  get_local $1
  i32.add
  tee_local $2
  f64.load offset=8
  set_local $7
  get_local $2
  get_local $0
  get_local $1
  i32.add
  tee_local $0
  f64.load offset=8
  f64.store offset=8
  get_local $0
  get_local $7
  f64.store offset=8
 )
 (func $~lib/typedarray/Float64Array#sort (; 16 ;) (type $iii) (param $0 i32) (param $1 i32) (result i32)
  (local $2 i32)
  (local $3 i32)
  (local $4 i32)
  (local $5 f64)
  (local $6 f64)
  get_local $0
  i32.load offset=4
  set_local $2
  block $~lib/internal/typedarray/SORT<Float64Array,f64>|inlined.0
   get_local $0
   i32.load offset=8
   i32.const 3
   i32.shr_u
   tee_local $4
   i32.const 1
   i32.le_s
   br_if $~lib/internal/typedarray/SORT<Float64Array,f64>|inlined.0
   get_local $0
   i32.load
   set_local $3
   get_local $4
   i32.const 2
   i32.eq
   if
    get_local $3
    i32.const 8
    i32.add
    get_local $2
    i32.add
    f64.load offset=8
    set_local $5
    get_local $2
    get_local $3
    i32.add
    f64.load offset=8
    set_local $6
    i32.const 2
    set_global $~argc
    get_local $5
    get_local $6
    get_local $1
    call_indirect (type $FFi)
    i32.const 0
    i32.lt_s
    if
     get_local $3
     i32.const 8
     i32.add
     get_local $2
     i32.add
     get_local $6
     f64.store offset=8
     get_local $2
     get_local $3
     i32.add
     get_local $5
     f64.store offset=8
    end
    br $~lib/internal/typedarray/SORT<Float64Array,f64>|inlined.0
   end
   get_local $4
   i32.const 256
   i32.lt_s
   if
    get_local $3
    get_local $2
    get_local $4
    get_local $1
    call $~lib/internal/sort/insertionSort<f64>
   else    
    get_local $3
    get_local $2
    get_local $4
    get_local $1
    call $~lib/internal/sort/weakHeapSort<f64>
   end
  end
  get_local $0
 )
 (func $~lib/typedarray/Float64Array#sort|trampoline~anonymous|1 (; 17 ;) (type $FFi) (param $0 f64) (param $1 f64) (result i32)
  (local $2 i64)
  (local $3 i64)
  get_local $0
  i64.reinterpret/f64
  tee_local $2
  get_local $2
  i64.const 63
  i64.shr_s
  i64.const 1
  i64.shr_u
  i64.xor
  tee_local $2
  get_local $1
  i64.reinterpret/f64
  tee_local $3
  get_local $3
  i64.const 63
  i64.shr_s
  i64.const 1
  i64.shr_u
  i64.xor
  tee_local $3
  i64.gt_s
  get_local $2
  get_local $3
  i64.lt_s
  i32.sub
 )
 (func $~lib/internal/typedarray/TypedArray<f64>#__get (; 18 ;) (type $iiF) (param $0 i32) (param $1 i32) (result f64)
  get_local $1
  get_local $0
  i32.load offset=8
  i32.const 3
  i32.shr_u
  i32.ge_u
  if
   i32.const 0
   i32.const 48
   i32.const 39
   i32.const 63
   call $~lib/env/abort
   unreachable
  end
  get_local $0
  i32.load offset=4
  get_local $0
  i32.load
  get_local $1
  i32.const 3
  i32.shl
  i32.add
  i32.add
  f64.load offset=8
 )
 (func $~lib/internal/typedarray/TypedArray<u8>#__set (; 19 ;) (type $iiiv) (param $0 i32) (param $1 i32) (param $2 i32)
  get_local $1
  get_local $0
  i32.load offset=8
  i32.ge_u
  if
   i32.const 0
   i32.const 48
   i32.const 50
   i32.const 63
   call $~lib/env/abort
   unreachable
  end
  get_local $0
  i32.load offset=4
  get_local $1
  get_local $0
  i32.load
  i32.add
  i32.add
  get_local $2
  i32.store8 offset=8
 )
 (func $~lib/typedarray/Uint8ClampedArray#__set (; 20 ;) (type $iiiv) (param $0 i32) (param $1 i32) (param $2 i32)
  get_local $0
  get_local $1
  i32.const 255
  get_local $2
  i32.sub
  i32.const 31
  i32.shr_s
  get_local $2
  i32.or
  get_local $2
  i32.const 31
  i32.shr_s
  i32.const -1
  i32.xor
  i32.and
  call $~lib/internal/typedarray/TypedArray<u8>#__set
 )
 (func $~lib/internal/typedarray/TypedArray<u8>#__get (; 21 ;) (type $iii) (param $0 i32) (param $1 i32) (result i32)
  get_local $1
  get_local $0
  i32.load offset=8
  i32.ge_u
  if
   i32.const 0
   i32.const 48
   i32.const 39
   i32.const 63
   call $~lib/env/abort
   unreachable
  end
  get_local $0
  i32.load offset=4
  get_local $1
  get_local $0
  i32.load
  i32.add
  i32.add
  i32.load8_u offset=8
 )
 (func $~lib/typedarray/Int8Array#fill (; 22 ;) (type $iiiii) (param $0 i32) (param $1 i32) (param $2 i32) (param $3 i32) (result i32)
  (local $4 i32)
  (local $5 i32)
  (local $6 i32)
  (local $7 i32)
  get_local $0
  i32.load
  set_local $6
  get_local $0
  i32.load offset=4
  set_local $7
  get_local $0
  i32.load offset=8
  set_local $4
  get_local $2
  i32.const 0
  i32.lt_s
  if (result i32)
   get_local $2
   get_local $4
   i32.add
   tee_local $5
   i32.const 0
   get_local $5
   i32.const 0
   i32.gt_s
   select
  else   
   get_local $2
   get_local $4
   get_local $2
   get_local $4
   i32.lt_s
   select
  end
  tee_local $2
  get_local $3
  i32.const 0
  i32.lt_s
  if (result i32)
   get_local $3
   get_local $4
   i32.add
   tee_local $5
   i32.const 0
   get_local $5
   i32.const 0
   i32.gt_s
   select
  else   
   get_local $3
   get_local $4
   get_local $3
   get_local $4
   i32.lt_s
   select
  end
  tee_local $3
  i32.lt_s
  if
   get_local $2
   get_local $6
   i32.add
   get_local $7
   i32.add
   i32.const 8
   i32.add
   get_local $1
   get_local $3
   get_local $2
   i32.sub
   call $~lib/internal/memory/memset
  end
  get_local $0
 )
 (func $~lib/internal/typedarray/TypedArray<i8>#__get (; 23 ;) (type $iii) (param $0 i32) (param $1 i32) (result i32)
  get_local $1
  get_local $0
  i32.load offset=8
  i32.ge_u
  if
   i32.const 0
   i32.const 48
   i32.const 39
   i32.const 63
   call $~lib/env/abort
   unreachable
  end
  get_local $0
  i32.load offset=4
  get_local $1
  get_local $0
  i32.load
  i32.add
  i32.add
  i32.load8_s offset=8
 )
 (func $std/typedarray/isInt8ArrayEqual (; 24 ;) (type $iii) (param $0 i32) (param $1 i32) (result i32)
  (local $2 i32)
  (local $3 i32)
  (local $4 i32)
  get_local $0
  i32.load offset=8
  get_local $1
  i32.load offset=4
  i32.ne
  if
   i32.const 0
   return
  end
  get_local $0
  i32.load offset=8
  set_local $3
  loop $repeat|0
   get_local $2
   get_local $3
   i32.lt_s
   if
    get_local $0
    get_local $2
    call $~lib/internal/typedarray/TypedArray<i8>#__get
    i32.const 255
    i32.and
    get_local $2
    get_local $1
    i32.load
    tee_local $4
    i32.load
    i32.lt_u
    if (result i32)
     get_local $2
     get_local $4
     i32.add
     i32.load8_s offset=8
    else     
     unreachable
    end
    i32.const 255
    i32.and
    i32.ne
    if
     i32.const 0
     return
    else     
     get_local $2
     i32.const 1
     i32.add
     set_local $2
     br $repeat|0
    end
    unreachable
   end
  end
  i32.const 1
 )
 (func $~lib/typedarray/Int8Array#fill|trampoline (; 25 ;) (type $FUNCSIG$iiii) (param $0 i32) (param $1 i32) (param $2 i32) (result i32)
  (local $3 i32)
  block $2of2
   block $1of2
    block $0of2
     block $outOfRange
      get_global $~argc
      i32.const 1
      i32.sub
      br_table $0of2 $1of2 $2of2 $outOfRange
     end
     unreachable
    end
    i32.const 0
    set_local $2
   end
   i32.const 2147483647
   set_local $3
  end
  get_local $0
  get_local $1
  get_local $2
  get_local $3
  call $~lib/typedarray/Int8Array#fill
 )
 (func $~lib/typedarray/Int8Array#subarray (; 26 ;) (type $FUNCSIG$iii) (param $0 i32) (param $1 i32) (result i32)
  (local $2 i32)
  (local $3 i32)
  i32.const 1
  get_local $0
  i32.load offset=8
  tee_local $2
  i32.const 1
  get_local $2
  i32.lt_s
  select
  set_local $3
  get_local $1
  i32.const 0
  i32.lt_s
  if (result i32)
   get_local $1
   get_local $2
   i32.add
   tee_local $2
   get_local $3
   get_local $2
   get_local $3
   i32.gt_s
   select
  else   
   get_local $1
   get_local $2
   get_local $1
   get_local $2
   i32.lt_s
   select
   tee_local $2
   get_local $3
   get_local $2
   get_local $3
   i32.gt_s
   select
  end
  set_local $1
  i32.const 12
  call $~lib/allocator/arena/__memory_allocate
  tee_local $2
  get_local $0
  i32.load
  i32.store
  get_local $2
  get_local $0
  i32.load offset=4
  get_local $3
  i32.add
  i32.store offset=4
  get_local $2
  get_local $1
  get_local $3
  i32.sub
  i32.store offset=8
  get_local $2
 )
 (func $~lib/typedarray/Int32Array#fill (; 27 ;) (type $iiiii) (param $0 i32) (param $1 i32) (param $2 i32) (param $3 i32) (result i32)
  (local $4 i32)
  (local $5 i32)
  (local $6 i32)
  (local $7 i32)
  get_local $0
  i32.load
  set_local $6
  get_local $0
  i32.load offset=4
  set_local $7
  get_local $0
  i32.load offset=8
  i32.const 2
  i32.shr_u
  set_local $4
  get_local $2
  i32.const 0
  i32.lt_s
  if (result i32)
   get_local $2
   get_local $4
   i32.add
   tee_local $5
   i32.const 0
   get_local $5
   i32.const 0
   i32.gt_s
   select
  else   
   get_local $2
   get_local $4
   get_local $2
   get_local $4
   i32.lt_s
   select
  end
  set_local $2
  get_local $3
  i32.const 0
  i32.lt_s
  if (result i32)
   get_local $3
   get_local $4
   i32.add
   tee_local $5
   i32.const 0
   get_local $5
   i32.const 0
   i32.gt_s
   select
  else   
   get_local $3
   get_local $4
   get_local $3
   get_local $4
   i32.lt_s
   select
  end
  set_local $3
  loop $repeat|0
   get_local $2
   get_local $3
   i32.ge_s
   i32.eqz
   if
    get_local $2
    i32.const 2
    i32.shl
    get_local $6
    i32.add
    get_local $7
    i32.add
    get_local $1
    i32.store offset=8
    get_local $2
    i32.const 1
    i32.add
    set_local $2
    br $repeat|0
   end
  end
  get_local $0
 )
 (func $std/typedarray/isInt32ArrayEqual (; 28 ;) (type $iii) (param $0 i32) (param $1 i32) (result i32)
  (local $2 i32)
  (local $3 i32)
  (local $4 i32)
  get_local $1
  i32.load offset=4
  get_local $0
  i32.load offset=8
  i32.const 2
  i32.shr_u
  i32.ne
  if
   i32.const 0
   return
  end
  get_local $0
  i32.load offset=8
  i32.const 2
  i32.shr_u
  set_local $3
  loop $repeat|0
   get_local $2
   get_local $3
   i32.lt_s
   if
    get_local $0
    get_local $2
    call $~lib/internal/typedarray/TypedArray<i32>#__get
    get_local $2
    get_local $1
    i32.load
    tee_local $4
    i32.load
    i32.const 2
    i32.shr_u
    i32.lt_u
    if (result i32)
     get_local $2
     i32.const 2
     i32.shl
     get_local $4
     i32.add
     i32.load offset=8
    else     
     unreachable
    end
    i32.ne
    if
     i32.const 0
     return
    else     
     get_local $2
     i32.const 1
     i32.add
     set_local $2
     br $repeat|0
    end
    unreachable
   end
  end
  i32.const 1
 )
 (func $~lib/typedarray/Int32Array#fill|trampoline (; 29 ;) (type $FUNCSIG$iiii) (param $0 i32) (param $1 i32) (param $2 i32) (result i32)
  (local $3 i32)
  block $2of2
   block $1of2
    block $0of2
     block $outOfRange
      get_global $~argc
      i32.const 1
      i32.sub
      br_table $0of2 $1of2 $2of2 $outOfRange
     end
     unreachable
    end
    i32.const 0
    set_local $2
   end
   i32.const 2147483647
   set_local $3
  end
  get_local $0
  get_local $1
  get_local $2
  get_local $3
  call $~lib/typedarray/Int32Array#fill
 )
 (func $std/typedarray/testReduce<Int8Array,i8>~anonymous|2 (; 30 ;) (type $iiiii) (param $0 i32) (param $1 i32) (param $2 i32) (param $3 i32) (result i32)
  get_local $0
  get_local $1
  i32.add
 )
 (func $~lib/typedarray/Int8Array#reduce<i8> (; 31 ;) (type $FUNCSIG$ii) (param $0 i32) (result i32)
  (local $1 i32)
  (local $2 i32)
  (local $3 i32)
  (local $4 i32)
  (local $5 i32)
  get_local $0
  i32.load offset=8
  set_local $3
  get_local $0
  i32.load
  set_local $4
  get_local $0
  i32.load offset=4
  set_local $5
  loop $repeat|0
   get_local $1
   get_local $3
   i32.lt_s
   if
    i32.const 4
    set_global $~argc
    get_local $2
    get_local $1
    get_local $4
    i32.add
    get_local $5
    i32.add
    i32.load8_s offset=8
    get_local $1
    get_local $0
    i32.const 2
    call_indirect (type $iiiii)
    set_local $2
    get_local $1
    i32.const 1
    i32.add
    set_local $1
    br $repeat|0
   end
  end
  get_local $2
 )
 (func $std/typedarray/testReduce<Int8Array,i8> (; 32 ;) (type $v)
  (local $0 i32)
  i32.const 3
  call $~lib/internal/typedarray/TypedArray<i8>#constructor
  tee_local $0
  i32.const 0
  i32.const 1
  call $~lib/internal/typedarray/TypedArray<u8>#__set
  get_local $0
  i32.const 1
  i32.const 2
  call $~lib/internal/typedarray/TypedArray<u8>#__set
  get_local $0
  i32.const 2
  i32.const 3
  call $~lib/internal/typedarray/TypedArray<u8>#__set
  get_local $0
  call $~lib/typedarray/Int8Array#reduce<i8>
  i32.const 255
  i32.and
  i32.const 6
  i32.ne
  if
   i32.const 0
   i32.const 8
   i32.const 252
   i32.const 2
   call $~lib/env/abort
   unreachable
  end
 )
 (func $~lib/typedarray/Uint8Array#reduce<u8> (; 33 ;) (type $FUNCSIG$iii) (param $0 i32) (param $1 i32) (result i32)
  (local $2 i32)
  (local $3 i32)
  (local $4 i32)
  (local $5 i32)
  (local $6 i32)
  get_local $0
  i32.load offset=8
  set_local $4
  get_local $0
  i32.load
  set_local $5
  get_local $0
  i32.load offset=4
  set_local $6
  loop $repeat|0
   get_local $2
   get_local $4
   i32.lt_s
   if
    i32.const 4
    set_global $~argc
    get_local $3
    get_local $2
    get_local $5
    i32.add
    get_local $6
    i32.add
    i32.load8_u offset=8
    get_local $2
    get_local $0
    get_local $1
    call_indirect (type $iiiii)
    set_local $3
    get_local $2
    i32.const 1
    i32.add
    set_local $2
    br $repeat|0
   end
  end
  get_local $3
 )
 (func $std/typedarray/testReduce<Uint8Array,u8> (; 34 ;) (type $v)
  (local $0 i32)
  i32.const 3
  call $~lib/internal/typedarray/TypedArray<i8>#constructor
  tee_local $0
  i32.const 0
  i32.const 1
  call $~lib/internal/typedarray/TypedArray<u8>#__set
  get_local $0
  i32.const 1
  i32.const 2
  call $~lib/internal/typedarray/TypedArray<u8>#__set
  get_local $0
  i32.const 2
  i32.const 3
  call $~lib/internal/typedarray/TypedArray<u8>#__set
  get_local $0
  i32.const 3
  call $~lib/typedarray/Uint8Array#reduce<u8>
  i32.const 255
  i32.and
  i32.const 6
  i32.ne
  if
   i32.const 0
   i32.const 8
   i32.const 252
   i32.const 2
   call $~lib/env/abort
   unreachable
  end
 )
 (func $std/typedarray/testReduce<Uint8ClampedArray,u8> (; 35 ;) (type $v)
  (local $0 i32)
  i32.const 3
  call $~lib/internal/typedarray/TypedArray<i8>#constructor
  tee_local $0
  i32.const 0
  i32.const 1
  call $~lib/typedarray/Uint8ClampedArray#__set
  get_local $0
  i32.const 1
  i32.const 2
  call $~lib/typedarray/Uint8ClampedArray#__set
  get_local $0
  i32.const 2
  i32.const 3
  call $~lib/typedarray/Uint8ClampedArray#__set
  get_local $0
  i32.const 4
  call $~lib/typedarray/Uint8Array#reduce<u8>
  i32.const 255
  i32.and
  i32.const 6
  i32.ne
  if
   i32.const 0
   i32.const 8
   i32.const 252
   i32.const 2
   call $~lib/env/abort
   unreachable
  end
 )
 (func $~lib/internal/typedarray/TypedArray<i16>#__set (; 36 ;) (type $iiiv) (param $0 i32) (param $1 i32) (param $2 i32)
  get_local $1
  get_local $0
  i32.load offset=8
  i32.const 1
  i32.shr_u
  i32.ge_u
  if
   i32.const 0
   i32.const 48
   i32.const 50
   i32.const 63
   call $~lib/env/abort
   unreachable
  end
  get_local $0
  i32.load offset=4
  get_local $0
  i32.load
  get_local $1
  i32.const 1
  i32.shl
  i32.add
  i32.add
  get_local $2
  i32.store16 offset=8
 )
 (func $~lib/typedarray/Int16Array#reduce<i16> (; 37 ;) (type $FUNCSIG$ii) (param $0 i32) (result i32)
  (local $1 i32)
  (local $2 i32)
  (local $3 i32)
  (local $4 i32)
  (local $5 i32)
  get_local $0
  i32.load offset=8
  i32.const 1
  i32.shr_u
  set_local $3
  get_local $0
  i32.load
  set_local $4
  get_local $0
  i32.load offset=4
  set_local $5
  loop $repeat|0
   get_local $1
   get_local $3
   i32.lt_s
   if
    i32.const 4
    set_global $~argc
    get_local $2
    get_local $1
    i32.const 1
    i32.shl
    get_local $4
    i32.add
    get_local $5
    i32.add
    i32.load16_s offset=8
    get_local $1
    get_local $0
    i32.const 5
    call_indirect (type $iiiii)
    set_local $2
    get_local $1
    i32.const 1
    i32.add
    set_local $1
    br $repeat|0
   end
  end
  get_local $2
 )
 (func $std/typedarray/testReduce<Int16Array,i16> (; 38 ;) (type $v)
  (local $0 i32)
  i32.const 3
  call $~lib/internal/typedarray/TypedArray<i16>#constructor
  tee_local $0
  i32.const 0
  i32.const 1
  call $~lib/internal/typedarray/TypedArray<i16>#__set
  get_local $0
  i32.const 1
  i32.const 2
  call $~lib/internal/typedarray/TypedArray<i16>#__set
  get_local $0
  i32.const 2
  i32.const 3
  call $~lib/internal/typedarray/TypedArray<i16>#__set
  get_local $0
  call $~lib/typedarray/Int16Array#reduce<i16>
  i32.const 65535
  i32.and
  i32.const 6
  i32.ne
  if
   i32.const 0
   i32.const 8
   i32.const 252
   i32.const 2
   call $~lib/env/abort
   unreachable
  end
 )
 (func $~lib/typedarray/Uint16Array#reduce<u16> (; 39 ;) (type $FUNCSIG$ii) (param $0 i32) (result i32)
  (local $1 i32)
  (local $2 i32)
  (local $3 i32)
  (local $4 i32)
  (local $5 i32)
  get_local $0
  i32.load offset=8
  i32.const 1
  i32.shr_u
  set_local $3
  get_local $0
  i32.load
  set_local $4
  get_local $0
  i32.load offset=4
  set_local $5
  loop $repeat|0
   get_local $1
   get_local $3
   i32.lt_s
   if
    i32.const 4
    set_global $~argc
    get_local $2
    get_local $1
    i32.const 1
    i32.shl
    get_local $4
    i32.add
    get_local $5
    i32.add
    i32.load16_u offset=8
    get_local $1
    get_local $0
    i32.const 6
    call_indirect (type $iiiii)
    set_local $2
    get_local $1
    i32.const 1
    i32.add
    set_local $1
    br $repeat|0
   end
  end
  get_local $2
 )
 (func $std/typedarray/testReduce<Uint16Array,u16> (; 40 ;) (type $v)
  (local $0 i32)
  i32.const 3
  call $~lib/internal/typedarray/TypedArray<i16>#constructor
  tee_local $0
  i32.const 0
  i32.const 1
  call $~lib/internal/typedarray/TypedArray<i16>#__set
  get_local $0
  i32.const 1
  i32.const 2
  call $~lib/internal/typedarray/TypedArray<i16>#__set
  get_local $0
  i32.const 2
  i32.const 3
  call $~lib/internal/typedarray/TypedArray<i16>#__set
  get_local $0
  call $~lib/typedarray/Uint16Array#reduce<u16>
  i32.const 65535
  i32.and
  i32.const 6
  i32.ne
  if
   i32.const 0
   i32.const 8
   i32.const 252
   i32.const 2
   call $~lib/env/abort
   unreachable
  end
 )
 (func $~lib/typedarray/Int32Array#reduce<i32> (; 41 ;) (type $FUNCSIG$iii) (param $0 i32) (param $1 i32) (result i32)
  (local $2 i32)
  (local $3 i32)
  (local $4 i32)
  (local $5 i32)
  (local $6 i32)
  get_local $0
  i32.load offset=8
  i32.const 2
  i32.shr_u
  set_local $4
  get_local $0
  i32.load
  set_local $5
  get_local $0
  i32.load offset=4
  set_local $6
  loop $repeat|0
   get_local $2
   get_local $4
   i32.lt_s
   if
    i32.const 4
    set_global $~argc
    get_local $3
    get_local $2
    i32.const 2
    i32.shl
    get_local $5
    i32.add
    get_local $6
    i32.add
    i32.load offset=8
    get_local $2
    get_local $0
    get_local $1
    call_indirect (type $iiiii)
    set_local $3
    get_local $2
    i32.const 1
    i32.add
    set_local $2
    br $repeat|0
   end
  end
  get_local $3
 )
 (func $std/typedarray/testReduce<Int32Array,i32> (; 42 ;) (type $v)
  (local $0 i32)
  i32.const 3
  call $~lib/internal/typedarray/TypedArray<i32>#constructor
  tee_local $0
  i32.const 0
  i32.const 1
  call $~lib/internal/typedarray/TypedArray<i32>#__set
  get_local $0
  i32.const 1
  i32.const 2
  call $~lib/internal/typedarray/TypedArray<i32>#__set
  get_local $0
  i32.const 2
  i32.const 3
  call $~lib/internal/typedarray/TypedArray<i32>#__set
  get_local $0
  i32.const 7
  call $~lib/typedarray/Int32Array#reduce<i32>
  i32.const 6
  i32.ne
  if
   i32.const 0
   i32.const 8
   i32.const 252
   i32.const 2
   call $~lib/env/abort
   unreachable
  end
 )
 (func $std/typedarray/testReduce<Uint32Array,u32> (; 43 ;) (type $v)
  (local $0 i32)
  i32.const 3
  call $~lib/internal/typedarray/TypedArray<i32>#constructor
  tee_local $0
  i32.const 0
  i32.const 1
  call $~lib/internal/typedarray/TypedArray<i32>#__set
  get_local $0
  i32.const 1
  i32.const 2
  call $~lib/internal/typedarray/TypedArray<i32>#__set
  get_local $0
  i32.const 2
  i32.const 3
  call $~lib/internal/typedarray/TypedArray<i32>#__set
  get_local $0
  i32.const 8
  call $~lib/typedarray/Int32Array#reduce<i32>
  i32.const 6
  i32.ne
  if
   i32.const 0
   i32.const 8
   i32.const 252
   i32.const 2
   call $~lib/env/abort
   unreachable
  end
 )
 (func $~lib/internal/typedarray/TypedArray<i64>#__set (; 44 ;) (type $iiIv) (param $0 i32) (param $1 i32) (param $2 i64)
  get_local $1
  get_local $0
  i32.load offset=8
  i32.const 3
  i32.shr_u
  i32.ge_u
  if
   i32.const 0
   i32.const 48
   i32.const 50
   i32.const 63
   call $~lib/env/abort
   unreachable
  end
  get_local $0
  i32.load offset=4
  get_local $0
  i32.load
  get_local $1
  i32.const 3
  i32.shl
  i32.add
  i32.add
  get_local $2
  i64.store offset=8
 )
 (func $std/typedarray/testReduce<Int64Array,i64>~anonymous|9 (; 45 ;) (type $IIiiI) (param $0 i64) (param $1 i64) (param $2 i32) (param $3 i32) (result i64)
  get_local $0
  get_local $1
  i64.add
 )
 (func $~lib/typedarray/Int64Array#reduce<i64> (; 46 ;) (type $FUNCSIG$jii) (param $0 i32) (param $1 i32) (result i64)
  (local $2 i32)
  (local $3 i64)
  (local $4 i32)
  (local $5 i32)
  (local $6 i32)
  get_local $0
  i32.load offset=8
  i32.const 3
  i32.shr_u
  set_local $4
  get_local $0
  i32.load
  set_local $5
  get_local $0
  i32.load offset=4
  set_local $6
  loop $repeat|0
   get_local $2
   get_local $4
   i32.lt_s
   if
    i32.const 4
    set_global $~argc
    get_local $3
    get_local $2
    i32.const 3
    i32.shl
    get_local $5
    i32.add
    get_local $6
    i32.add
    i64.load offset=8
    get_local $2
    get_local $0
    get_local $1
    call_indirect (type $IIiiI)
    set_local $3
    get_local $2
    i32.const 1
    i32.add
    set_local $2
    br $repeat|0
   end
  end
  get_local $3
 )
 (func $std/typedarray/testReduce<Int64Array,i64> (; 47 ;) (type $v)
  (local $0 i32)
  i32.const 3
  call $~lib/internal/typedarray/TypedArray<i64>#constructor
  tee_local $0
  i32.const 0
  i64.const 1
  call $~lib/internal/typedarray/TypedArray<i64>#__set
  get_local $0
  i32.const 1
  i64.const 2
  call $~lib/internal/typedarray/TypedArray<i64>#__set
  get_local $0
  i32.const 2
  i64.const 3
  call $~lib/internal/typedarray/TypedArray<i64>#__set
  get_local $0
  i32.const 9
  call $~lib/typedarray/Int64Array#reduce<i64>
  i64.const 6
  i64.ne
  if
   i32.const 0
   i32.const 8
   i32.const 252
   i32.const 2
   call $~lib/env/abort
   unreachable
  end
 )
 (func $std/typedarray/testReduce<Uint64Array,u64> (; 48 ;) (type $v)
  (local $0 i32)
  i32.const 3
  call $~lib/internal/typedarray/TypedArray<i64>#constructor
  tee_local $0
  i32.const 0
  i64.const 1
  call $~lib/internal/typedarray/TypedArray<i64>#__set
  get_local $0
  i32.const 1
  i64.const 2
  call $~lib/internal/typedarray/TypedArray<i64>#__set
  get_local $0
  i32.const 2
  i64.const 3
  call $~lib/internal/typedarray/TypedArray<i64>#__set
  get_local $0
  i32.const 10
  call $~lib/typedarray/Int64Array#reduce<i64>
  i64.const 6
  i64.ne
  if
   i32.const 0
   i32.const 8
   i32.const 252
   i32.const 2
   call $~lib/env/abort
   unreachable
  end
 )
 (func $~lib/internal/typedarray/TypedArray<f32>#__set (; 49 ;) (type $iifv) (param $0 i32) (param $1 i32) (param $2 f32)
  get_local $1
  get_local $0
  i32.load offset=8
  i32.const 2
  i32.shr_u
  i32.ge_u
  if
   i32.const 0
   i32.const 48
   i32.const 50
   i32.const 63
   call $~lib/env/abort
   unreachable
  end
  get_local $0
  i32.load offset=4
  get_local $0
  i32.load
  get_local $1
  i32.const 2
  i32.shl
  i32.add
  i32.add
  get_local $2
  f32.store offset=8
 )
 (func $std/typedarray/testReduce<Float32Array,f32>~anonymous|11 (; 50 ;) (type $ffiif) (param $0 f32) (param $1 f32) (param $2 i32) (param $3 i32) (result f32)
  get_local $0
  get_local $1
  f32.add
 )
 (func $~lib/typedarray/Float32Array#reduce<f32> (; 51 ;) (type $FUNCSIG$fi) (param $0 i32) (result f32)
  (local $1 i32)
  (local $2 f32)
  (local $3 i32)
  (local $4 i32)
  (local $5 i32)
  get_local $0
  i32.load offset=8
  i32.const 2
  i32.shr_u
  set_local $3
  get_local $0
  i32.load
  set_local $4
  get_local $0
  i32.load offset=4
  set_local $5
  loop $repeat|0
   get_local $1
   get_local $3
   i32.lt_s
   if
    i32.const 4
    set_global $~argc
    get_local $2
    get_local $1
    i32.const 2
    i32.shl
    get_local $4
    i32.add
    get_local $5
    i32.add
    f32.load offset=8
    get_local $1
    get_local $0
    i32.const 11
    call_indirect (type $ffiif)
    set_local $2
    get_local $1
    i32.const 1
    i32.add
    set_local $1
    br $repeat|0
   end
  end
  get_local $2
 )
 (func $std/typedarray/testReduce<Float32Array,f32> (; 52 ;) (type $v)
  (local $0 i32)
  i32.const 3
  call $~lib/internal/typedarray/TypedArray<i32>#constructor
  tee_local $0
  i32.const 0
  f32.const 1
  call $~lib/internal/typedarray/TypedArray<f32>#__set
  get_local $0
  i32.const 1
  f32.const 2
  call $~lib/internal/typedarray/TypedArray<f32>#__set
  get_local $0
  i32.const 2
  f32.const 3
  call $~lib/internal/typedarray/TypedArray<f32>#__set
  get_local $0
  call $~lib/typedarray/Float32Array#reduce<f32>
  f32.const 6
  f32.ne
  if
   i32.const 0
   i32.const 8
   i32.const 252
   i32.const 2
   call $~lib/env/abort
   unreachable
  end
 )
 (func $std/typedarray/testReduce<Float64Array,f64>~anonymous|12 (; 53 ;) (type $FFiiF) (param $0 f64) (param $1 f64) (param $2 i32) (param $3 i32) (result f64)
  get_local $0
  get_local $1
  f64.add
 )
 (func $~lib/typedarray/Float64Array#reduce<f64> (; 54 ;) (type $FUNCSIG$di) (param $0 i32) (result f64)
  (local $1 i32)
  (local $2 f64)
  (local $3 i32)
  (local $4 i32)
  (local $5 i32)
  get_local $0
  i32.load offset=8
  i32.const 3
  i32.shr_u
  set_local $3
  get_local $0
  i32.load
  set_local $4
  get_local $0
  i32.load offset=4
  set_local $5
  loop $repeat|0
   get_local $1
   get_local $3
   i32.lt_s
   if
    i32.const 4
    set_global $~argc
    get_local $2
    get_local $1
    i32.const 3
    i32.shl
    get_local $4
    i32.add
    get_local $5
    i32.add
    f64.load offset=8
    get_local $1
    get_local $0
    i32.const 12
    call_indirect (type $FFiiF)
    set_local $2
    get_local $1
    i32.const 1
    i32.add
    set_local $1
    br $repeat|0
   end
  end
  get_local $2
 )
 (func $std/typedarray/testReduce<Float64Array,f64> (; 55 ;) (type $v)
  (local $0 i32)
  i32.const 3
  call $~lib/internal/typedarray/TypedArray<i64>#constructor
  tee_local $0
  i32.const 0
  f64.const 1
  call $~lib/internal/typedarray/TypedArray<f64>#__set
  get_local $0
  i32.const 1
  f64.const 2
  call $~lib/internal/typedarray/TypedArray<f64>#__set
  get_local $0
  i32.const 2
  f64.const 3
  call $~lib/internal/typedarray/TypedArray<f64>#__set
  get_local $0
  call $~lib/typedarray/Float64Array#reduce<f64>
  f64.const 6
  f64.ne
  if
   i32.const 0
   i32.const 8
   i32.const 252
   i32.const 2
   call $~lib/env/abort
   unreachable
  end
 )
 (func $~lib/typedarray/Int8Array#reduceRight<i8> (; 56 ;) (type $FUNCSIG$ii) (param $0 i32) (result i32)
  (local $1 i32)
  (local $2 i32)
  (local $3 i32)
  (local $4 i32)
  get_local $0
  i32.load
  set_local $3
  get_local $0
  i32.load offset=4
  set_local $4
  get_local $0
  i32.load offset=8
  i32.const 1
  i32.sub
  set_local $1
  loop $repeat|0
   get_local $1
   i32.const 0
   i32.ge_s
   if
    i32.const 4
    set_global $~argc
    get_local $2
    get_local $1
    get_local $3
    i32.add
    get_local $4
    i32.add
    i32.load8_s offset=8
    get_local $1
    get_local $0
    i32.const 13
    call_indirect (type $iiiii)
    set_local $2
    get_local $1
    i32.const 1
    i32.sub
    set_local $1
    br $repeat|0
   end
  end
  get_local $2
 )
 (func $std/typedarray/testReduceRight<Int8Array,i8> (; 57 ;) (type $v)
  (local $0 i32)
  i32.const 3
  call $~lib/internal/typedarray/TypedArray<i8>#constructor
  tee_local $0
  i32.const 0
  i32.const 1
  call $~lib/internal/typedarray/TypedArray<u8>#__set
  get_local $0
  i32.const 1
  i32.const 2
  call $~lib/internal/typedarray/TypedArray<u8>#__set
  get_local $0
  i32.const 2
  i32.const 3
  call $~lib/internal/typedarray/TypedArray<u8>#__set
  get_local $0
  call $~lib/typedarray/Int8Array#reduceRight<i8>
  i32.const 255
  i32.and
  i32.const 6
  i32.ne
  if
   i32.const 0
   i32.const 8
   i32.const 279
   i32.const 2
   call $~lib/env/abort
   unreachable
  end
 )
 (func $~lib/typedarray/Uint8Array#reduceRight<u8> (; 58 ;) (type $FUNCSIG$iii) (param $0 i32) (param $1 i32) (result i32)
  (local $2 i32)
  (local $3 i32)
  (local $4 i32)
  (local $5 i32)
  get_local $0
  i32.load
  set_local $4
  get_local $0
  i32.load offset=4
  set_local $5
  get_local $0
  i32.load offset=8
  i32.const 1
  i32.sub
  set_local $2
  loop $repeat|0
   get_local $2
   i32.const 0
   i32.ge_s
   if
    i32.const 4
    set_global $~argc
    get_local $3
    get_local $2
    get_local $4
    i32.add
    get_local $5
    i32.add
    i32.load8_u offset=8
    get_local $2
    get_local $0
    get_local $1
    call_indirect (type $iiiii)
    set_local $3
    get_local $2
    i32.const 1
    i32.sub
    set_local $2
    br $repeat|0
   end
  end
  get_local $3
 )
 (func $std/typedarray/testReduceRight<Uint8Array,u8> (; 59 ;) (type $v)
  (local $0 i32)
  i32.const 3
  call $~lib/internal/typedarray/TypedArray<i8>#constructor
  tee_local $0
  i32.const 0
  i32.const 1
  call $~lib/internal/typedarray/TypedArray<u8>#__set
  get_local $0
  i32.const 1
  i32.const 2
  call $~lib/internal/typedarray/TypedArray<u8>#__set
  get_local $0
  i32.const 2
  i32.const 3
  call $~lib/internal/typedarray/TypedArray<u8>#__set
  get_local $0
  i32.const 14
  call $~lib/typedarray/Uint8Array#reduceRight<u8>
  i32.const 255
  i32.and
  i32.const 6
  i32.ne
  if
   i32.const 0
   i32.const 8
   i32.const 279
   i32.const 2
   call $~lib/env/abort
   unreachable
  end
 )
 (func $std/typedarray/testReduceRight<Uint8ClampedArray,u8> (; 60 ;) (type $v)
  (local $0 i32)
  i32.const 3
  call $~lib/internal/typedarray/TypedArray<i8>#constructor
  tee_local $0
  i32.const 0
  i32.const 1
  call $~lib/typedarray/Uint8ClampedArray#__set
  get_local $0
  i32.const 1
  i32.const 2
  call $~lib/typedarray/Uint8ClampedArray#__set
  get_local $0
  i32.const 2
  i32.const 3
  call $~lib/typedarray/Uint8ClampedArray#__set
  get_local $0
  i32.const 15
  call $~lib/typedarray/Uint8Array#reduceRight<u8>
  i32.const 255
  i32.and
  i32.const 6
  i32.ne
  if
   i32.const 0
   i32.const 8
   i32.const 279
   i32.const 2
   call $~lib/env/abort
   unreachable
  end
 )
 (func $~lib/typedarray/Int16Array#reduceRight<i16> (; 61 ;) (type $FUNCSIG$ii) (param $0 i32) (result i32)
  (local $1 i32)
  (local $2 i32)
  (local $3 i32)
  (local $4 i32)
  get_local $0
  i32.load
  set_local $3
  get_local $0
  i32.load offset=4
  set_local $4
  get_local $0
  i32.load offset=8
  i32.const 1
  i32.shr_u
  i32.const 1
  i32.sub
  set_local $1
  loop $repeat|0
   get_local $1
   i32.const 0
   i32.ge_s
   if
    i32.const 4
    set_global $~argc
    get_local $2
    get_local $1
    i32.const 1
    i32.shl
    get_local $3
    i32.add
    get_local $4
    i32.add
    i32.load16_s offset=8
    get_local $1
    get_local $0
    i32.const 16
    call_indirect (type $iiiii)
    set_local $2
    get_local $1
    i32.const 1
    i32.sub
    set_local $1
    br $repeat|0
   end
  end
  get_local $2
 )
 (func $std/typedarray/testReduceRight<Int16Array,i16> (; 62 ;) (type $v)
  (local $0 i32)
  i32.const 3
  call $~lib/internal/typedarray/TypedArray<i16>#constructor
  tee_local $0
  i32.const 0
  i32.const 1
  call $~lib/internal/typedarray/TypedArray<i16>#__set
  get_local $0
  i32.const 1
  i32.const 2
  call $~lib/internal/typedarray/TypedArray<i16>#__set
  get_local $0
  i32.const 2
  i32.const 3
  call $~lib/internal/typedarray/TypedArray<i16>#__set
  get_local $0
  call $~lib/typedarray/Int16Array#reduceRight<i16>
  i32.const 65535
  i32.and
  i32.const 6
  i32.ne
  if
   i32.const 0
   i32.const 8
   i32.const 279
   i32.const 2
   call $~lib/env/abort
   unreachable
  end
 )
 (func $~lib/typedarray/Uint16Array#reduceRight<u16> (; 63 ;) (type $FUNCSIG$ii) (param $0 i32) (result i32)
  (local $1 i32)
  (local $2 i32)
  (local $3 i32)
  (local $4 i32)
  get_local $0
  i32.load
  set_local $3
  get_local $0
  i32.load offset=4
  set_local $4
  get_local $0
  i32.load offset=8
  i32.const 1
  i32.shr_u
  i32.const 1
  i32.sub
  set_local $1
  loop $repeat|0
   get_local $1
   i32.const 0
   i32.ge_s
   if
    i32.const 4
    set_global $~argc
    get_local $2
    get_local $1
    i32.const 1
    i32.shl
    get_local $3
    i32.add
    get_local $4
    i32.add
    i32.load16_u offset=8
    get_local $1
    get_local $0
    i32.const 17
    call_indirect (type $iiiii)
    set_local $2
    get_local $1
    i32.const 1
    i32.sub
    set_local $1
    br $repeat|0
   end
  end
  get_local $2
 )
 (func $std/typedarray/testReduceRight<Uint16Array,u16> (; 64 ;) (type $v)
  (local $0 i32)
  i32.const 3
  call $~lib/internal/typedarray/TypedArray<i16>#constructor
  tee_local $0
  i32.const 0
  i32.const 1
  call $~lib/internal/typedarray/TypedArray<i16>#__set
  get_local $0
  i32.const 1
  i32.const 2
  call $~lib/internal/typedarray/TypedArray<i16>#__set
  get_local $0
  i32.const 2
  i32.const 3
  call $~lib/internal/typedarray/TypedArray<i16>#__set
  get_local $0
  call $~lib/typedarray/Uint16Array#reduceRight<u16>
  i32.const 65535
  i32.and
  i32.const 6
  i32.ne
  if
   i32.const 0
   i32.const 8
   i32.const 279
   i32.const 2
   call $~lib/env/abort
   unreachable
  end
 )
 (func $~lib/typedarray/Int32Array#reduceRight<i32> (; 65 ;) (type $FUNCSIG$iii) (param $0 i32) (param $1 i32) (result i32)
  (local $2 i32)
  (local $3 i32)
  (local $4 i32)
  (local $5 i32)
  get_local $0
  i32.load
  set_local $4
  get_local $0
  i32.load offset=4
  set_local $5
  get_local $0
  i32.load offset=8
  i32.const 2
  i32.shr_u
  i32.const 1
  i32.sub
  set_local $2
  loop $repeat|0
   get_local $2
   i32.const 0
   i32.ge_s
   if
    i32.const 4
    set_global $~argc
    get_local $3
    get_local $2
    i32.const 2
    i32.shl
    get_local $4
    i32.add
    get_local $5
    i32.add
    i32.load offset=8
    get_local $2
    get_local $0
    get_local $1
    call_indirect (type $iiiii)
    set_local $3
    get_local $2
    i32.const 1
    i32.sub
    set_local $2
    br $repeat|0
   end
  end
  get_local $3
 )
 (func $std/typedarray/testReduceRight<Int32Array,i32> (; 66 ;) (type $v)
  (local $0 i32)
  i32.const 3
  call $~lib/internal/typedarray/TypedArray<i32>#constructor
  tee_local $0
  i32.const 0
  i32.const 1
  call $~lib/internal/typedarray/TypedArray<i32>#__set
  get_local $0
  i32.const 1
  i32.const 2
  call $~lib/internal/typedarray/TypedArray<i32>#__set
  get_local $0
  i32.const 2
  i32.const 3
  call $~lib/internal/typedarray/TypedArray<i32>#__set
  get_local $0
  i32.const 18
  call $~lib/typedarray/Int32Array#reduceRight<i32>
  i32.const 6
  i32.ne
  if
   i32.const 0
   i32.const 8
   i32.const 279
   i32.const 2
   call $~lib/env/abort
   unreachable
  end
 )
 (func $std/typedarray/testReduceRight<Uint32Array,u32> (; 67 ;) (type $v)
  (local $0 i32)
  i32.const 3
  call $~lib/internal/typedarray/TypedArray<i32>#constructor
  tee_local $0
  i32.const 0
  i32.const 1
  call $~lib/internal/typedarray/TypedArray<i32>#__set
  get_local $0
  i32.const 1
  i32.const 2
  call $~lib/internal/typedarray/TypedArray<i32>#__set
  get_local $0
  i32.const 2
  i32.const 3
  call $~lib/internal/typedarray/TypedArray<i32>#__set
  get_local $0
  i32.const 19
  call $~lib/typedarray/Int32Array#reduceRight<i32>
  i32.const 6
  i32.ne
  if
   i32.const 0
   i32.const 8
   i32.const 279
   i32.const 2
   call $~lib/env/abort
   unreachable
  end
 )
 (func $~lib/typedarray/Int64Array#reduceRight<i64> (; 68 ;) (type $FUNCSIG$jii) (param $0 i32) (param $1 i32) (result i64)
  (local $2 i32)
  (local $3 i64)
  (local $4 i32)
  (local $5 i32)
  get_local $0
  i32.load
  set_local $4
  get_local $0
  i32.load offset=4
  set_local $5
  get_local $0
  i32.load offset=8
  i32.const 3
  i32.shr_u
  i32.const 1
  i32.sub
  set_local $2
  loop $repeat|0
   get_local $2
   i32.const 0
   i32.ge_s
   if
    i32.const 4
    set_global $~argc
    get_local $3
    get_local $2
    i32.const 3
    i32.shl
    get_local $4
    i32.add
    get_local $5
    i32.add
    i64.load offset=8
    get_local $2
    get_local $0
    get_local $1
    call_indirect (type $IIiiI)
    set_local $3
    get_local $2
    i32.const 1
    i32.sub
    set_local $2
    br $repeat|0
   end
  end
  get_local $3
 )
 (func $std/typedarray/testReduceRight<Int64Array,i64> (; 69 ;) (type $v)
  (local $0 i32)
  i32.const 3
  call $~lib/internal/typedarray/TypedArray<i64>#constructor
  tee_local $0
  i32.const 0
  i64.const 1
  call $~lib/internal/typedarray/TypedArray<i64>#__set
  get_local $0
  i32.const 1
  i64.const 2
  call $~lib/internal/typedarray/TypedArray<i64>#__set
  get_local $0
  i32.const 2
  i64.const 3
  call $~lib/internal/typedarray/TypedArray<i64>#__set
  get_local $0
  i32.const 20
  call $~lib/typedarray/Int64Array#reduceRight<i64>
  i64.const 6
  i64.ne
  if
   i32.const 0
   i32.const 8
   i32.const 279
   i32.const 2
   call $~lib/env/abort
   unreachable
  end
 )
 (func $std/typedarray/testReduceRight<Uint64Array,u64> (; 70 ;) (type $v)
  (local $0 i32)
  i32.const 3
  call $~lib/internal/typedarray/TypedArray<i64>#constructor
  tee_local $0
  i32.const 0
  i64.const 1
  call $~lib/internal/typedarray/TypedArray<i64>#__set
  get_local $0
  i32.const 1
  i64.const 2
  call $~lib/internal/typedarray/TypedArray<i64>#__set
  get_local $0
  i32.const 2
  i64.const 3
  call $~lib/internal/typedarray/TypedArray<i64>#__set
  get_local $0
  i32.const 21
  call $~lib/typedarray/Int64Array#reduceRight<i64>
  i64.const 6
  i64.ne
  if
   i32.const 0
   i32.const 8
   i32.const 279
   i32.const 2
   call $~lib/env/abort
   unreachable
  end
 )
 (func $~lib/typedarray/Float32Array#reduceRight<f32> (; 71 ;) (type $FUNCSIG$fi) (param $0 i32) (result f32)
  (local $1 i32)
  (local $2 f32)
  (local $3 i32)
  (local $4 i32)
  get_local $0
  i32.load
  set_local $3
  get_local $0
  i32.load offset=4
  set_local $4
  get_local $0
  i32.load offset=8
  i32.const 2
  i32.shr_u
  i32.const 1
  i32.sub
  set_local $1
  loop $repeat|0
   get_local $1
   i32.const 0
   i32.ge_s
   if
    i32.const 4
    set_global $~argc
    get_local $2
    get_local $1
    i32.const 2
    i32.shl
    get_local $3
    i32.add
    get_local $4
    i32.add
    f32.load offset=8
    get_local $1
    get_local $0
    i32.const 22
    call_indirect (type $ffiif)
    set_local $2
    get_local $1
    i32.const 1
    i32.sub
    set_local $1
    br $repeat|0
   end
  end
  get_local $2
 )
 (func $std/typedarray/testReduceRight<Float32Array,f32> (; 72 ;) (type $v)
  (local $0 i32)
  i32.const 3
  call $~lib/internal/typedarray/TypedArray<i32>#constructor
  tee_local $0
  i32.const 0
  f32.const 1
  call $~lib/internal/typedarray/TypedArray<f32>#__set
  get_local $0
  i32.const 1
  f32.const 2
  call $~lib/internal/typedarray/TypedArray<f32>#__set
  get_local $0
  i32.const 2
  f32.const 3
  call $~lib/internal/typedarray/TypedArray<f32>#__set
  get_local $0
  call $~lib/typedarray/Float32Array#reduceRight<f32>
  f32.const 6
  f32.ne
  if
   i32.const 0
   i32.const 8
   i32.const 279
   i32.const 2
   call $~lib/env/abort
   unreachable
  end
 )
 (func $~lib/typedarray/Float64Array#reduceRight<f64> (; 73 ;) (type $FUNCSIG$di) (param $0 i32) (result f64)
  (local $1 i32)
  (local $2 f64)
  (local $3 i32)
  (local $4 i32)
  get_local $0
  i32.load
  set_local $3
  get_local $0
  i32.load offset=4
  set_local $4
  get_local $0
  i32.load offset=8
  i32.const 3
  i32.shr_u
  i32.const 1
  i32.sub
  set_local $1
  loop $repeat|0
   get_local $1
   i32.const 0
   i32.ge_s
   if
    i32.const 4
    set_global $~argc
    get_local $2
    get_local $1
    i32.const 3
    i32.shl
    get_local $3
    i32.add
    get_local $4
    i32.add
    f64.load offset=8
    get_local $1
    get_local $0
    i32.const 23
    call_indirect (type $FFiiF)
    set_local $2
    get_local $1
    i32.const 1
    i32.sub
    set_local $1
    br $repeat|0
   end
  end
  get_local $2
 )
 (func $std/typedarray/testReduceRight<Float64Array,f64> (; 74 ;) (type $v)
  (local $0 i32)
  i32.const 3
  call $~lib/internal/typedarray/TypedArray<i64>#constructor
  tee_local $0
  i32.const 0
  f64.const 1
  call $~lib/internal/typedarray/TypedArray<f64>#__set
  get_local $0
  i32.const 1
  f64.const 2
  call $~lib/internal/typedarray/TypedArray<f64>#__set
  get_local $0
  i32.const 2
  f64.const 3
  call $~lib/internal/typedarray/TypedArray<f64>#__set
  get_local $0
  call $~lib/typedarray/Float64Array#reduceRight<f64>
  f64.const 6
  f64.ne
  if
   i32.const 0
   i32.const 8
   i32.const 279
   i32.const 2
   call $~lib/env/abort
   unreachable
  end
 )
 (func $std/typedarray/testArrayMap<Int8Array,i8>~anonymous|24 (; 75 ;) (type $iiii) (param $0 i32) (param $1 i32) (param $2 i32) (result i32)
  get_local $0
  get_local $0
  i32.mul
 )
 (func $~lib/typedarray/Int8Array#map (; 76 ;) (type $FUNCSIG$ii) (param $0 i32) (result i32)
  (local $1 i32)
  (local $2 i32)
  (local $3 i32)
  (local $4 i32)
  (local $5 i32)
  (local $6 i32)
  get_local $0
  i32.load
  set_local $2
  get_local $0
  i32.load offset=4
  set_local $3
  get_local $0
  i32.load offset=8
  tee_local $4
  call $~lib/internal/typedarray/TypedArray<i8>#constructor
  tee_local $5
  i32.load
  set_local $6
  loop $repeat|0
   get_local $1
   get_local $4
   i32.lt_s
   if
    i32.const 3
    set_global $~argc
    get_local $1
    get_local $6
    i32.add
    get_local $1
    get_local $2
    i32.add
    get_local $3
    i32.add
    i32.load8_s offset=8
    get_local $1
    get_local $0
    i32.const 24
    call_indirect (type $iiii)
    i32.store8 offset=8
    get_local $1
    i32.const 1
    i32.add
    set_local $1
    br $repeat|0
   end
  end
  get_local $5
 )
 (func $std/typedarray/testArrayMap<Int8Array,i8> (; 77 ;) (type $v)
  (local $0 i32)
  i32.const 3
  call $~lib/internal/typedarray/TypedArray<i8>#constructor
  tee_local $0
  i32.const 0
  i32.const 1
  call $~lib/internal/typedarray/TypedArray<u8>#__set
  get_local $0
  i32.const 1
  i32.const 2
  call $~lib/internal/typedarray/TypedArray<u8>#__set
  get_local $0
  i32.const 2
  i32.const 3
  call $~lib/internal/typedarray/TypedArray<u8>#__set
  get_local $0
  call $~lib/typedarray/Int8Array#map
  tee_local $0
  i32.const 0
  call $~lib/internal/typedarray/TypedArray<i8>#__get
  i32.const 255
  i32.and
  i32.const 1
  i32.ne
  if
   i32.const 0
   i32.const 8
   i32.const 306
   i32.const 2
   call $~lib/env/abort
   unreachable
  end
  get_local $0
  i32.const 1
  call $~lib/internal/typedarray/TypedArray<i8>#__get
  i32.const 255
  i32.and
  i32.const 4
  i32.ne
  if
   i32.const 0
   i32.const 8
   i32.const 307
   i32.const 2
   call $~lib/env/abort
   unreachable
  end
  get_local $0
  i32.const 2
  call $~lib/internal/typedarray/TypedArray<i8>#__get
  i32.const 255
  i32.and
  i32.const 9
  i32.ne
  if
   i32.const 0
   i32.const 8
   i32.const 308
   i32.const 2
   call $~lib/env/abort
   unreachable
  end
 )
 (func $~lib/typedarray/Uint8Array#map (; 78 ;) (type $iii) (param $0 i32) (param $1 i32) (result i32)
  (local $2 i32)
  (local $3 i32)
  (local $4 i32)
  (local $5 i32)
  (local $6 i32)
  (local $7 i32)
  get_local $0
  i32.load
  set_local $3
  get_local $0
  i32.load offset=4
  set_local $4
  get_local $0
  i32.load offset=8
  tee_local $5
  call $~lib/internal/typedarray/TypedArray<i8>#constructor
  tee_local $6
  i32.load
  set_local $7
  loop $repeat|0
   block $break|0
    get_local $2
    get_local $5
    i32.ge_s
    br_if $break|0
    i32.const 3
    set_global $~argc
    get_local $2
    get_local $7
    i32.add
    get_local $2
    get_local $3
    i32.add
    get_local $4
    i32.add
    i32.load8_u offset=8
    get_local $2
    get_local $0
    get_local $1
    call_indirect (type $iiii)
    i32.store8 offset=8
    get_local $2
    i32.const 1
    i32.add
    set_local $2
    br $repeat|0
   end
  end
  get_local $6
 )
 (func $std/typedarray/testArrayMap<Uint8Array,u8> (; 79 ;) (type $v)
  (local $0 i32)
  i32.const 3
  call $~lib/internal/typedarray/TypedArray<i8>#constructor
  tee_local $0
  i32.const 0
  i32.const 1
  call $~lib/internal/typedarray/TypedArray<u8>#__set
  get_local $0
  i32.const 1
  i32.const 2
  call $~lib/internal/typedarray/TypedArray<u8>#__set
  get_local $0
  i32.const 2
  i32.const 3
  call $~lib/internal/typedarray/TypedArray<u8>#__set
  get_local $0
  i32.const 25
  call $~lib/typedarray/Uint8Array#map
  tee_local $0
  i32.const 0
  call $~lib/internal/typedarray/TypedArray<u8>#__get
  i32.const 255
  i32.and
  i32.const 1
  i32.ne
  if
   i32.const 0
   i32.const 8
   i32.const 306
   i32.const 2
   call $~lib/env/abort
   unreachable
  end
  get_local $0
  i32.const 1
  call $~lib/internal/typedarray/TypedArray<u8>#__get
  i32.const 255
  i32.and
  i32.const 4
  i32.ne
  if
   i32.const 0
   i32.const 8
   i32.const 307
   i32.const 2
   call $~lib/env/abort
   unreachable
  end
  get_local $0
  i32.const 2
  call $~lib/internal/typedarray/TypedArray<u8>#__get
  i32.const 255
  i32.and
  i32.const 9
  i32.ne
  if
   i32.const 0
   i32.const 8
   i32.const 308
   i32.const 2
   call $~lib/env/abort
   unreachable
  end
 )
<<<<<<< HEAD
 (func $~lib/typedarray/Uint8ClampedArray#__unchecked_set (; 80 ;) (type $iiiv) (param $0 i32) (param $1 i32) (param $2 i32)
  get_local $0
  i32.load offset=4
  get_local $0
  i32.load
  get_local $1
  i32.add
  i32.add
  i32.const 255
  get_local $2
  i32.sub
  i32.const 31
  i32.shr_s
  get_local $2
  i32.or
  get_local $2
  i32.const 31
  i32.shr_s
  i32.const -1
  i32.xor
  i32.and
  i32.store8 offset=8
 )
 (func $~lib/typedarray/Uint8ClampedArray#map (; 81 ;) (type $FUNCSIG$ii) (param $0 i32) (result i32)
  (local $1 i32)
  (local $2 i32)
  (local $3 i32)
  get_local $0
  i32.load offset=8
  tee_local $3
  call $~lib/internal/typedarray/TypedArray<i8>#constructor
  set_local $2
  loop $continue|0
   get_local $1
   get_local $3
   i32.lt_s
   if
    i32.const 3
    set_global $~argc
    get_local $2
    get_local $1
    get_local $0
    i32.load offset=4
    get_local $0
    i32.load
    get_local $1
    i32.add
    i32.add
    i32.load8_u offset=8
    get_local $1
    get_local $0
    i32.const 26
    call_indirect (type $iiii)
    i32.const 255
    i32.and
    call $~lib/typedarray/Uint8ClampedArray#__unchecked_set
    get_local $2
    i32.load offset=4
    get_local $2
    i32.load
    get_local $1
    i32.add
    i32.add
    i32.load8_u offset=8
    drop
    get_local $1
    i32.const 1
    i32.add
    set_local $1
    br $continue|0
   end
  end
  get_local $2
 )
 (func $std/typedarray/testArrayMap<Uint8ClampedArray,u8> (; 82 ;) (type $v)
=======
 (func $std/typedarray/testArrayMap<Uint8ClampedArray,u8> (; 80 ;) (type $v)
>>>>>>> 9a3763df
  (local $0 i32)
  i32.const 3
  call $~lib/internal/typedarray/TypedArray<i8>#constructor
  tee_local $0
  i32.const 0
  i32.const 1
  call $~lib/typedarray/Uint8ClampedArray#__set
  get_local $0
  i32.const 1
  i32.const 2
  call $~lib/typedarray/Uint8ClampedArray#__set
  get_local $0
  i32.const 2
  i32.const 3
  call $~lib/typedarray/Uint8ClampedArray#__set
  get_local $0
  i32.const 26
  call $~lib/typedarray/Uint8Array#map
  tee_local $0
  i32.const 0
  call $~lib/internal/typedarray/TypedArray<u8>#__get
  i32.const 255
  i32.and
  i32.const 1
  i32.ne
  if
   i32.const 0
   i32.const 8
   i32.const 306
   i32.const 2
   call $~lib/env/abort
   unreachable
  end
  get_local $0
  i32.const 1
  call $~lib/internal/typedarray/TypedArray<u8>#__get
  i32.const 255
  i32.and
  i32.const 4
  i32.ne
  if
   i32.const 0
   i32.const 8
   i32.const 307
   i32.const 2
   call $~lib/env/abort
   unreachable
  end
  get_local $0
  i32.const 2
  call $~lib/internal/typedarray/TypedArray<u8>#__get
  i32.const 255
  i32.and
  i32.const 9
  i32.ne
  if
   i32.const 0
   i32.const 8
   i32.const 308
   i32.const 2
   call $~lib/env/abort
   unreachable
  end
 )
<<<<<<< HEAD
 (func $~lib/typedarray/Int16Array#map (; 83 ;) (type $FUNCSIG$ii) (param $0 i32) (result i32)
=======
 (func $~lib/typedarray/Int16Array#map (; 81 ;) (type $FUNCSIG$ii) (param $0 i32) (result i32)
>>>>>>> 9a3763df
  (local $1 i32)
  (local $2 i32)
  (local $3 i32)
  (local $4 i32)
  (local $5 i32)
  (local $6 i32)
  (local $7 i32)
  get_local $0
  i32.load
  set_local $2
  get_local $0
  i32.load offset=4
  set_local $3
  get_local $0
  i32.load offset=8
  i32.const 1
  i32.shr_u
  tee_local $4
  call $~lib/internal/typedarray/TypedArray<i16>#constructor
  tee_local $5
  i32.load
  set_local $6
  loop $repeat|0
   get_local $1
   get_local $4
   i32.lt_s
   if
    i32.const 3
    set_global $~argc
    get_local $1
    i32.const 1
    i32.shl
    tee_local $7
    get_local $6
    i32.add
    get_local $2
    get_local $7
    i32.add
    get_local $3
    i32.add
    i32.load16_s offset=8
    get_local $1
    get_local $0
    i32.const 27
    call_indirect (type $iiii)
    i32.store16 offset=8
    get_local $1
    i32.const 1
    i32.add
    set_local $1
    br $repeat|0
   end
  end
  get_local $5
 )
<<<<<<< HEAD
 (func $~lib/internal/typedarray/TypedArray<i16>#__get (; 84 ;) (type $iii) (param $0 i32) (param $1 i32) (result i32)
=======
 (func $~lib/internal/typedarray/TypedArray<i16>#__get (; 82 ;) (type $iii) (param $0 i32) (param $1 i32) (result i32)
>>>>>>> 9a3763df
  get_local $1
  get_local $0
  i32.load offset=8
  i32.const 1
  i32.shr_u
  i32.ge_u
  if
   i32.const 0
   i32.const 48
   i32.const 39
   i32.const 63
   call $~lib/env/abort
   unreachable
  end
  get_local $0
  i32.load offset=4
  get_local $0
  i32.load
  get_local $1
  i32.const 1
  i32.shl
  i32.add
  i32.add
  i32.load16_s offset=8
 )
<<<<<<< HEAD
 (func $std/typedarray/testArrayMap<Int16Array,i16> (; 85 ;) (type $v)
=======
 (func $std/typedarray/testArrayMap<Int16Array,i16> (; 83 ;) (type $v)
>>>>>>> 9a3763df
  (local $0 i32)
  i32.const 3
  call $~lib/internal/typedarray/TypedArray<i16>#constructor
  tee_local $0
  i32.const 0
  i32.const 1
  call $~lib/internal/typedarray/TypedArray<i16>#__set
  get_local $0
  i32.const 1
  i32.const 2
  call $~lib/internal/typedarray/TypedArray<i16>#__set
  get_local $0
  i32.const 2
  i32.const 3
  call $~lib/internal/typedarray/TypedArray<i16>#__set
  get_local $0
  call $~lib/typedarray/Int16Array#map
  tee_local $0
  i32.const 0
  call $~lib/internal/typedarray/TypedArray<i16>#__get
  i32.const 65535
  i32.and
  i32.const 1
  i32.ne
  if
   i32.const 0
   i32.const 8
   i32.const 306
   i32.const 2
   call $~lib/env/abort
   unreachable
  end
  get_local $0
  i32.const 1
  call $~lib/internal/typedarray/TypedArray<i16>#__get
  i32.const 65535
  i32.and
  i32.const 4
  i32.ne
  if
   i32.const 0
   i32.const 8
   i32.const 307
   i32.const 2
   call $~lib/env/abort
   unreachable
  end
  get_local $0
  i32.const 2
  call $~lib/internal/typedarray/TypedArray<i16>#__get
  i32.const 65535
  i32.and
  i32.const 9
  i32.ne
  if
   i32.const 0
   i32.const 8
   i32.const 308
   i32.const 2
   call $~lib/env/abort
   unreachable
  end
 )
<<<<<<< HEAD
 (func $~lib/typedarray/Uint16Array#map (; 86 ;) (type $FUNCSIG$ii) (param $0 i32) (result i32)
=======
 (func $~lib/typedarray/Uint16Array#map (; 84 ;) (type $FUNCSIG$ii) (param $0 i32) (result i32)
>>>>>>> 9a3763df
  (local $1 i32)
  (local $2 i32)
  (local $3 i32)
  (local $4 i32)
  (local $5 i32)
  (local $6 i32)
  (local $7 i32)
  get_local $0
  i32.load
  set_local $2
  get_local $0
  i32.load offset=4
  set_local $3
  get_local $0
  i32.load offset=8
  i32.const 1
  i32.shr_u
  tee_local $4
  call $~lib/internal/typedarray/TypedArray<i16>#constructor
  tee_local $5
  i32.load
  set_local $6
  loop $repeat|0
   get_local $1
   get_local $4
   i32.lt_s
   if
    i32.const 3
    set_global $~argc
    get_local $1
    i32.const 1
    i32.shl
    tee_local $7
    get_local $6
    i32.add
    get_local $2
    get_local $7
    i32.add
    get_local $3
    i32.add
    i32.load16_u offset=8
    get_local $1
    get_local $0
    i32.const 28
    call_indirect (type $iiii)
    i32.store16 offset=8
    get_local $1
    i32.const 1
    i32.add
    set_local $1
    br $repeat|0
   end
  end
  get_local $5
 )
<<<<<<< HEAD
 (func $~lib/internal/typedarray/TypedArray<u16>#__get (; 87 ;) (type $iii) (param $0 i32) (param $1 i32) (result i32)
=======
 (func $~lib/internal/typedarray/TypedArray<u16>#__get (; 85 ;) (type $iii) (param $0 i32) (param $1 i32) (result i32)
>>>>>>> 9a3763df
  get_local $1
  get_local $0
  i32.load offset=8
  i32.const 1
  i32.shr_u
  i32.ge_u
  if
   i32.const 0
   i32.const 48
   i32.const 39
   i32.const 63
   call $~lib/env/abort
   unreachable
  end
  get_local $0
  i32.load offset=4
  get_local $0
  i32.load
  get_local $1
  i32.const 1
  i32.shl
  i32.add
  i32.add
  i32.load16_u offset=8
 )
<<<<<<< HEAD
 (func $std/typedarray/testArrayMap<Uint16Array,u16> (; 88 ;) (type $v)
=======
 (func $std/typedarray/testArrayMap<Uint16Array,u16> (; 86 ;) (type $v)
>>>>>>> 9a3763df
  (local $0 i32)
  i32.const 3
  call $~lib/internal/typedarray/TypedArray<i16>#constructor
  tee_local $0
  i32.const 0
  i32.const 1
  call $~lib/internal/typedarray/TypedArray<i16>#__set
  get_local $0
  i32.const 1
  i32.const 2
  call $~lib/internal/typedarray/TypedArray<i16>#__set
  get_local $0
  i32.const 2
  i32.const 3
  call $~lib/internal/typedarray/TypedArray<i16>#__set
  get_local $0
  call $~lib/typedarray/Uint16Array#map
  tee_local $0
  i32.const 0
  call $~lib/internal/typedarray/TypedArray<u16>#__get
  i32.const 65535
  i32.and
  i32.const 1
  i32.ne
  if
   i32.const 0
   i32.const 8
   i32.const 306
   i32.const 2
   call $~lib/env/abort
   unreachable
  end
  get_local $0
  i32.const 1
  call $~lib/internal/typedarray/TypedArray<u16>#__get
  i32.const 65535
  i32.and
  i32.const 4
  i32.ne
  if
   i32.const 0
   i32.const 8
   i32.const 307
   i32.const 2
   call $~lib/env/abort
   unreachable
  end
  get_local $0
  i32.const 2
  call $~lib/internal/typedarray/TypedArray<u16>#__get
  i32.const 65535
  i32.and
  i32.const 9
  i32.ne
  if
   i32.const 0
   i32.const 8
   i32.const 308
   i32.const 2
   call $~lib/env/abort
   unreachable
  end
 )
<<<<<<< HEAD
 (func $~lib/typedarray/Int32Array#map (; 89 ;) (type $iii) (param $0 i32) (param $1 i32) (result i32)
=======
 (func $~lib/typedarray/Int32Array#map (; 87 ;) (type $iii) (param $0 i32) (param $1 i32) (result i32)
>>>>>>> 9a3763df
  (local $2 i32)
  (local $3 i32)
  (local $4 i32)
  (local $5 i32)
  (local $6 i32)
  (local $7 i32)
  get_local $0
  i32.load
  set_local $3
  get_local $0
  i32.load offset=4
  set_local $4
  get_local $0
  i32.load offset=8
  i32.const 2
  i32.shr_u
  tee_local $5
  call $~lib/internal/typedarray/TypedArray<i32>#constructor
  tee_local $6
  i32.load
  set_local $7
  loop $repeat|0
   block $break|0
    get_local $2
    get_local $5
    i32.ge_s
    br_if $break|0
    i32.const 3
    set_global $~argc
    get_local $7
    get_local $2
    i32.const 2
    i32.shl
    i32.add
    get_local $2
    i32.const 2
    i32.shl
    get_local $3
    i32.add
    get_local $4
    i32.add
    i32.load offset=8
    get_local $2
    get_local $0
    get_local $1
    call_indirect (type $iiii)
    i32.store offset=8
    get_local $2
    i32.const 1
    i32.add
    set_local $2
    br $repeat|0
   end
  end
  get_local $6
 )
<<<<<<< HEAD
 (func $std/typedarray/testArrayMap<Int32Array,i32> (; 90 ;) (type $v)
=======
 (func $std/typedarray/testArrayMap<Int32Array,i32> (; 88 ;) (type $v)
>>>>>>> 9a3763df
  (local $0 i32)
  i32.const 3
  call $~lib/internal/typedarray/TypedArray<i32>#constructor
  tee_local $0
  i32.const 0
  i32.const 1
  call $~lib/internal/typedarray/TypedArray<i32>#__set
  get_local $0
  i32.const 1
  i32.const 2
  call $~lib/internal/typedarray/TypedArray<i32>#__set
  get_local $0
  i32.const 2
  i32.const 3
  call $~lib/internal/typedarray/TypedArray<i32>#__set
  get_local $0
  i32.const 29
  call $~lib/typedarray/Int32Array#map
  tee_local $0
  i32.const 0
  call $~lib/internal/typedarray/TypedArray<i32>#__get
  i32.const 1
  i32.ne
  if
   i32.const 0
   i32.const 8
   i32.const 306
   i32.const 2
   call $~lib/env/abort
   unreachable
  end
  get_local $0
  i32.const 1
  call $~lib/internal/typedarray/TypedArray<i32>#__get
  i32.const 4
  i32.ne
  if
   i32.const 0
   i32.const 8
   i32.const 307
   i32.const 2
   call $~lib/env/abort
   unreachable
  end
  get_local $0
  i32.const 2
  call $~lib/internal/typedarray/TypedArray<i32>#__get
  i32.const 9
  i32.ne
  if
   i32.const 0
   i32.const 8
   i32.const 308
   i32.const 2
   call $~lib/env/abort
   unreachable
  end
 )
<<<<<<< HEAD
 (func $std/typedarray/testArrayMap<Uint32Array,u32> (; 91 ;) (type $v)
=======
 (func $std/typedarray/testArrayMap<Uint32Array,u32> (; 89 ;) (type $v)
>>>>>>> 9a3763df
  (local $0 i32)
  i32.const 3
  call $~lib/internal/typedarray/TypedArray<i32>#constructor
  tee_local $0
  i32.const 0
  i32.const 1
  call $~lib/internal/typedarray/TypedArray<i32>#__set
  get_local $0
  i32.const 1
  i32.const 2
  call $~lib/internal/typedarray/TypedArray<i32>#__set
  get_local $0
  i32.const 2
  i32.const 3
  call $~lib/internal/typedarray/TypedArray<i32>#__set
  get_local $0
  i32.const 30
  call $~lib/typedarray/Int32Array#map
  tee_local $0
  i32.const 0
  call $~lib/internal/typedarray/TypedArray<i32>#__get
  i32.const 1
  i32.ne
  if
   i32.const 0
   i32.const 8
   i32.const 306
   i32.const 2
   call $~lib/env/abort
   unreachable
  end
  get_local $0
  i32.const 1
  call $~lib/internal/typedarray/TypedArray<i32>#__get
  i32.const 4
  i32.ne
  if
   i32.const 0
   i32.const 8
   i32.const 307
   i32.const 2
   call $~lib/env/abort
   unreachable
  end
  get_local $0
  i32.const 2
  call $~lib/internal/typedarray/TypedArray<i32>#__get
  i32.const 9
  i32.ne
  if
   i32.const 0
   i32.const 8
   i32.const 308
   i32.const 2
   call $~lib/env/abort
   unreachable
  end
 )
<<<<<<< HEAD
 (func $std/typedarray/testArrayMap<Int64Array,i64>~anonymous|31 (; 92 ;) (type $IiiI) (param $0 i64) (param $1 i32) (param $2 i32) (result i64)
=======
 (func $std/typedarray/testArrayMap<Int64Array,i64>~anonymous|31 (; 90 ;) (type $IiiI) (param $0 i64) (param $1 i32) (param $2 i32) (result i64)
>>>>>>> 9a3763df
  get_local $0
  get_local $0
  i64.mul
 )
<<<<<<< HEAD
 (func $~lib/typedarray/Int64Array#map (; 93 ;) (type $iii) (param $0 i32) (param $1 i32) (result i32)
=======
 (func $~lib/typedarray/Int64Array#map (; 91 ;) (type $iii) (param $0 i32) (param $1 i32) (result i32)
>>>>>>> 9a3763df
  (local $2 i32)
  (local $3 i32)
  (local $4 i32)
  (local $5 i32)
  (local $6 i32)
  (local $7 i32)
  get_local $0
  i32.load
  set_local $3
  get_local $0
  i32.load offset=4
  set_local $4
  get_local $0
  i32.load offset=8
  i32.const 3
  i32.shr_u
  tee_local $5
  call $~lib/internal/typedarray/TypedArray<i64>#constructor
  tee_local $6
  i32.load
  set_local $7
  loop $repeat|0
   block $break|0
    get_local $2
    get_local $5
    i32.ge_s
    br_if $break|0
    i32.const 3
    set_global $~argc
    get_local $7
    get_local $2
    i32.const 3
    i32.shl
    i32.add
    get_local $2
    i32.const 3
    i32.shl
    get_local $3
    i32.add
    get_local $4
    i32.add
    i64.load offset=8
    get_local $2
    get_local $0
    get_local $1
    call_indirect (type $IiiI)
    i64.store offset=8
    get_local $2
    i32.const 1
    i32.add
    set_local $2
    br $repeat|0
   end
  end
  get_local $6
 )
<<<<<<< HEAD
 (func $~lib/internal/typedarray/TypedArray<i64>#__get (; 94 ;) (type $iiI) (param $0 i32) (param $1 i32) (result i64)
=======
 (func $~lib/internal/typedarray/TypedArray<i64>#__get (; 92 ;) (type $iiI) (param $0 i32) (param $1 i32) (result i64)
>>>>>>> 9a3763df
  get_local $1
  get_local $0
  i32.load offset=8
  i32.const 3
  i32.shr_u
  i32.ge_u
  if
   i32.const 0
   i32.const 48
   i32.const 39
   i32.const 63
   call $~lib/env/abort
   unreachable
  end
  get_local $0
  i32.load offset=4
  get_local $0
  i32.load
  get_local $1
  i32.const 3
  i32.shl
  i32.add
  i32.add
  i64.load offset=8
 )
<<<<<<< HEAD
 (func $std/typedarray/testArrayMap<Int64Array,i64> (; 95 ;) (type $v)
=======
 (func $std/typedarray/testArrayMap<Int64Array,i64> (; 93 ;) (type $v)
>>>>>>> 9a3763df
  (local $0 i32)
  i32.const 3
  call $~lib/internal/typedarray/TypedArray<i64>#constructor
  tee_local $0
  i32.const 0
  i64.const 1
  call $~lib/internal/typedarray/TypedArray<i64>#__set
  get_local $0
  i32.const 1
  i64.const 2
  call $~lib/internal/typedarray/TypedArray<i64>#__set
  get_local $0
  i32.const 2
  i64.const 3
  call $~lib/internal/typedarray/TypedArray<i64>#__set
  get_local $0
  i32.const 31
  call $~lib/typedarray/Int64Array#map
  tee_local $0
  i32.const 0
  call $~lib/internal/typedarray/TypedArray<i64>#__get
  i64.const 1
  i64.ne
  if
   i32.const 0
   i32.const 8
   i32.const 306
   i32.const 2
   call $~lib/env/abort
   unreachable
  end
  get_local $0
  i32.const 1
  call $~lib/internal/typedarray/TypedArray<i64>#__get
  i64.const 4
  i64.ne
  if
   i32.const 0
   i32.const 8
   i32.const 307
   i32.const 2
   call $~lib/env/abort
   unreachable
  end
  get_local $0
  i32.const 2
  call $~lib/internal/typedarray/TypedArray<i64>#__get
  i64.const 9
  i64.ne
  if
   i32.const 0
   i32.const 8
   i32.const 308
   i32.const 2
   call $~lib/env/abort
   unreachable
  end
 )
<<<<<<< HEAD
 (func $std/typedarray/testArrayMap<Uint64Array,u64> (; 96 ;) (type $v)
=======
 (func $std/typedarray/testArrayMap<Uint64Array,u64> (; 94 ;) (type $v)
>>>>>>> 9a3763df
  (local $0 i32)
  i32.const 3
  call $~lib/internal/typedarray/TypedArray<i64>#constructor
  tee_local $0
  i32.const 0
  i64.const 1
  call $~lib/internal/typedarray/TypedArray<i64>#__set
  get_local $0
  i32.const 1
  i64.const 2
  call $~lib/internal/typedarray/TypedArray<i64>#__set
  get_local $0
  i32.const 2
  i64.const 3
  call $~lib/internal/typedarray/TypedArray<i64>#__set
  get_local $0
  i32.const 32
  call $~lib/typedarray/Int64Array#map
  tee_local $0
  i32.const 0
  call $~lib/internal/typedarray/TypedArray<i64>#__get
  i64.const 1
  i64.ne
  if
   i32.const 0
   i32.const 8
   i32.const 306
   i32.const 2
   call $~lib/env/abort
   unreachable
  end
  get_local $0
  i32.const 1
  call $~lib/internal/typedarray/TypedArray<i64>#__get
  i64.const 4
  i64.ne
  if
   i32.const 0
   i32.const 8
   i32.const 307
   i32.const 2
   call $~lib/env/abort
   unreachable
  end
  get_local $0
  i32.const 2
  call $~lib/internal/typedarray/TypedArray<i64>#__get
  i64.const 9
  i64.ne
  if
   i32.const 0
   i32.const 8
   i32.const 308
   i32.const 2
   call $~lib/env/abort
   unreachable
  end
 )
<<<<<<< HEAD
 (func $std/typedarray/testArrayMap<Float32Array,f32>~anonymous|33 (; 97 ;) (type $fiif) (param $0 f32) (param $1 i32) (param $2 i32) (result f32)
=======
 (func $std/typedarray/testArrayMap<Float32Array,f32>~anonymous|33 (; 95 ;) (type $fiif) (param $0 f32) (param $1 i32) (param $2 i32) (result f32)
>>>>>>> 9a3763df
  get_local $0
  get_local $0
  f32.mul
 )
<<<<<<< HEAD
 (func $~lib/typedarray/Float32Array#map (; 98 ;) (type $FUNCSIG$ii) (param $0 i32) (result i32)
=======
 (func $~lib/typedarray/Float32Array#map (; 96 ;) (type $FUNCSIG$ii) (param $0 i32) (result i32)
>>>>>>> 9a3763df
  (local $1 i32)
  (local $2 i32)
  (local $3 i32)
  (local $4 i32)
  (local $5 i32)
  (local $6 i32)
  (local $7 i32)
  get_local $0
  i32.load
  set_local $2
  get_local $0
  i32.load offset=4
  set_local $3
  get_local $0
  i32.load offset=8
  i32.const 2
  i32.shr_u
  tee_local $4
  call $~lib/internal/typedarray/TypedArray<i32>#constructor
  tee_local $5
  i32.load
  set_local $6
  loop $repeat|0
   get_local $1
   get_local $4
   i32.lt_s
   if
    i32.const 3
    set_global $~argc
    get_local $1
    i32.const 2
    i32.shl
    tee_local $7
    get_local $6
    i32.add
    get_local $2
    get_local $7
    i32.add
    get_local $3
    i32.add
    f32.load offset=8
    get_local $1
    get_local $0
    i32.const 33
    call_indirect (type $fiif)
    f32.store offset=8
    get_local $1
    i32.const 1
    i32.add
    set_local $1
    br $repeat|0
   end
  end
  get_local $5
 )
<<<<<<< HEAD
 (func $~lib/internal/typedarray/TypedArray<f32>#__get (; 99 ;) (type $iif) (param $0 i32) (param $1 i32) (result f32)
=======
 (func $~lib/internal/typedarray/TypedArray<f32>#__get (; 97 ;) (type $iif) (param $0 i32) (param $1 i32) (result f32)
>>>>>>> 9a3763df
  get_local $1
  get_local $0
  i32.load offset=8
  i32.const 2
  i32.shr_u
  i32.ge_u
  if
   i32.const 0
   i32.const 48
   i32.const 39
   i32.const 63
   call $~lib/env/abort
   unreachable
  end
  get_local $0
  i32.load offset=4
  get_local $0
  i32.load
  get_local $1
  i32.const 2
  i32.shl
  i32.add
  i32.add
  f32.load offset=8
 )
<<<<<<< HEAD
 (func $std/typedarray/testArrayMap<Float32Array,f32> (; 100 ;) (type $v)
=======
 (func $std/typedarray/testArrayMap<Float32Array,f32> (; 98 ;) (type $v)
>>>>>>> 9a3763df
  (local $0 i32)
  i32.const 3
  call $~lib/internal/typedarray/TypedArray<i32>#constructor
  tee_local $0
  i32.const 0
  f32.const 1
  call $~lib/internal/typedarray/TypedArray<f32>#__set
  get_local $0
  i32.const 1
  f32.const 2
  call $~lib/internal/typedarray/TypedArray<f32>#__set
  get_local $0
  i32.const 2
  f32.const 3
  call $~lib/internal/typedarray/TypedArray<f32>#__set
  get_local $0
  call $~lib/typedarray/Float32Array#map
  tee_local $0
  i32.const 0
  call $~lib/internal/typedarray/TypedArray<f32>#__get
  f32.const 1
  f32.ne
  if
   i32.const 0
   i32.const 8
   i32.const 306
   i32.const 2
   call $~lib/env/abort
   unreachable
  end
  get_local $0
  i32.const 1
  call $~lib/internal/typedarray/TypedArray<f32>#__get
  f32.const 4
  f32.ne
  if
   i32.const 0
   i32.const 8
   i32.const 307
   i32.const 2
   call $~lib/env/abort
   unreachable
  end
  get_local $0
  i32.const 2
  call $~lib/internal/typedarray/TypedArray<f32>#__get
  f32.const 9
  f32.ne
  if
   i32.const 0
   i32.const 8
   i32.const 308
   i32.const 2
   call $~lib/env/abort
   unreachable
  end
 )
<<<<<<< HEAD
 (func $std/typedarray/testArrayMap<Float64Array,f64>~anonymous|34 (; 101 ;) (type $FiiF) (param $0 f64) (param $1 i32) (param $2 i32) (result f64)
=======
 (func $std/typedarray/testArrayMap<Float64Array,f64>~anonymous|34 (; 99 ;) (type $FiiF) (param $0 f64) (param $1 i32) (param $2 i32) (result f64)
>>>>>>> 9a3763df
  get_local $0
  get_local $0
  f64.mul
 )
<<<<<<< HEAD
 (func $~lib/typedarray/Float64Array#map (; 102 ;) (type $FUNCSIG$ii) (param $0 i32) (result i32)
=======
 (func $~lib/typedarray/Float64Array#map (; 100 ;) (type $FUNCSIG$ii) (param $0 i32) (result i32)
>>>>>>> 9a3763df
  (local $1 i32)
  (local $2 i32)
  (local $3 i32)
  (local $4 i32)
  (local $5 i32)
  (local $6 i32)
  (local $7 i32)
  get_local $0
  i32.load
  set_local $2
  get_local $0
  i32.load offset=4
  set_local $3
  get_local $0
  i32.load offset=8
  i32.const 3
  i32.shr_u
  tee_local $4
  call $~lib/internal/typedarray/TypedArray<i64>#constructor
  tee_local $5
  i32.load
  set_local $6
  loop $repeat|0
   get_local $1
   get_local $4
   i32.lt_s
   if
    i32.const 3
    set_global $~argc
    get_local $1
    i32.const 3
    i32.shl
    tee_local $7
    get_local $6
    i32.add
    get_local $2
    get_local $7
    i32.add
    get_local $3
    i32.add
    f64.load offset=8
    get_local $1
    get_local $0
    i32.const 34
    call_indirect (type $FiiF)
    f64.store offset=8
    get_local $1
    i32.const 1
    i32.add
    set_local $1
    br $repeat|0
   end
  end
  get_local $5
 )
<<<<<<< HEAD
 (func $std/typedarray/testArrayMap<Float64Array,f64> (; 103 ;) (type $v)
=======
 (func $std/typedarray/testArrayMap<Float64Array,f64> (; 101 ;) (type $v)
>>>>>>> 9a3763df
  (local $0 i32)
  i32.const 3
  call $~lib/internal/typedarray/TypedArray<i64>#constructor
  tee_local $0
  i32.const 0
  f64.const 1
  call $~lib/internal/typedarray/TypedArray<f64>#__set
  get_local $0
  i32.const 1
  f64.const 2
  call $~lib/internal/typedarray/TypedArray<f64>#__set
  get_local $0
  i32.const 2
  f64.const 3
  call $~lib/internal/typedarray/TypedArray<f64>#__set
  get_local $0
  call $~lib/typedarray/Float64Array#map
  tee_local $0
  i32.const 0
  call $~lib/internal/typedarray/TypedArray<f64>#__get
  f64.const 1
  f64.ne
  if
   i32.const 0
   i32.const 8
   i32.const 306
   i32.const 2
   call $~lib/env/abort
   unreachable
  end
  get_local $0
  i32.const 1
  call $~lib/internal/typedarray/TypedArray<f64>#__get
  f64.const 4
  f64.ne
  if
   i32.const 0
   i32.const 8
   i32.const 307
   i32.const 2
   call $~lib/env/abort
   unreachable
  end
  get_local $0
  i32.const 2
  call $~lib/internal/typedarray/TypedArray<f64>#__get
  f64.const 9
  f64.ne
  if
   i32.const 0
   i32.const 8
   i32.const 308
   i32.const 2
   call $~lib/env/abort
   unreachable
  end
 )
<<<<<<< HEAD
 (func $start (; 104 ;) (type $v)
=======
 (func $std/typedarray/testArraySome<Int8Array,i8>~anonymous|35 (; 102 ;) (type $iiii) (param $0 i32) (param $1 i32) (param $2 i32) (result i32)
  get_local $0
  i32.const 255
  i32.and
  i32.const 2
  i32.eq
 )
 (func $~lib/typedarray/Int8Array#some (; 103 ;) (type $iii) (param $0 i32) (param $1 i32) (result i32)
  (local $2 i32)
  (local $3 i32)
  (local $4 i32)
  (local $5 i32)
  block $~lib/internal/typedarray/SOME<Int8Array,i8>|inlined.0 (result i32)
   get_local $0
   i32.load offset=8
   set_local $3
   get_local $0
   i32.load
   set_local $4
   get_local $0
   i32.load offset=4
   set_local $5
   loop $repeat|0
    block $break|0
     get_local $2
     get_local $3
     i32.ge_s
     br_if $break|0
     i32.const 3
     set_global $~argc
     i32.const 1
     get_local $2
     get_local $4
     i32.add
     get_local $5
     i32.add
     i32.load8_s offset=8
     get_local $2
     get_local $0
     get_local $1
     call_indirect (type $iiii)
     br_if $~lib/internal/typedarray/SOME<Int8Array,i8>|inlined.0
     drop
     get_local $2
     i32.const 1
     i32.add
     set_local $2
     br $repeat|0
    end
   end
   i32.const 0
  end
 )
 (func $std/typedarray/testArraySome<Int8Array,i8>~anonymous|36 (; 104 ;) (type $iiii) (param $0 i32) (param $1 i32) (param $2 i32) (result i32)
  get_local $0
  i32.const 255
  i32.and
  i32.eqz
 )
 (func $std/typedarray/testArraySome<Int8Array,i8> (; 105 ;) (type $v)
  (local $0 i32)
  i32.const 3
  call $~lib/internal/typedarray/TypedArray<i8>#constructor
  tee_local $0
  i32.const 0
  i32.const 2
  call $~lib/internal/typedarray/TypedArray<u8>#__set
  get_local $0
  i32.const 1
  i32.const 4
  call $~lib/internal/typedarray/TypedArray<u8>#__set
  get_local $0
  i32.const 2
  i32.const 6
  call $~lib/internal/typedarray/TypedArray<u8>#__set
  get_local $0
  i32.const 35
  call $~lib/typedarray/Int8Array#some
  i32.eqz
  if
   i32.const 0
   i32.const 8
   i32.const 335
   i32.const 2
   call $~lib/env/abort
   unreachable
  end
  get_local $0
  i32.const 36
  call $~lib/typedarray/Int8Array#some
  if
   i32.const 0
   i32.const 8
   i32.const 338
   i32.const 2
   call $~lib/env/abort
   unreachable
  end
 )
 (func $~lib/typedarray/Uint8Array#some (; 106 ;) (type $iii) (param $0 i32) (param $1 i32) (result i32)
  (local $2 i32)
  (local $3 i32)
  (local $4 i32)
  (local $5 i32)
  block $~lib/internal/typedarray/SOME<Uint8Array,u8>|inlined.0 (result i32)
   get_local $0
   i32.load offset=8
   set_local $3
   get_local $0
   i32.load
   set_local $4
   get_local $0
   i32.load offset=4
   set_local $5
   loop $repeat|0
    block $break|0
     get_local $2
     get_local $3
     i32.ge_s
     br_if $break|0
     i32.const 3
     set_global $~argc
     i32.const 1
     get_local $2
     get_local $4
     i32.add
     get_local $5
     i32.add
     i32.load8_u offset=8
     get_local $2
     get_local $0
     get_local $1
     call_indirect (type $iiii)
     br_if $~lib/internal/typedarray/SOME<Uint8Array,u8>|inlined.0
     drop
     get_local $2
     i32.const 1
     i32.add
     set_local $2
     br $repeat|0
    end
   end
   i32.const 0
  end
 )
 (func $std/typedarray/testArraySome<Uint8Array,u8> (; 107 ;) (type $v)
  (local $0 i32)
  i32.const 3
  call $~lib/internal/typedarray/TypedArray<i8>#constructor
  tee_local $0
  i32.const 0
  i32.const 2
  call $~lib/internal/typedarray/TypedArray<u8>#__set
  get_local $0
  i32.const 1
  i32.const 4
  call $~lib/internal/typedarray/TypedArray<u8>#__set
  get_local $0
  i32.const 2
  i32.const 6
  call $~lib/internal/typedarray/TypedArray<u8>#__set
  get_local $0
  i32.const 37
  call $~lib/typedarray/Uint8Array#some
  i32.eqz
  if
   i32.const 0
   i32.const 8
   i32.const 335
   i32.const 2
   call $~lib/env/abort
   unreachable
  end
  get_local $0
  i32.const 38
  call $~lib/typedarray/Uint8Array#some
  if
   i32.const 0
   i32.const 8
   i32.const 338
   i32.const 2
   call $~lib/env/abort
   unreachable
  end
 )
 (func $std/typedarray/testArraySome<Uint8ClampedArray,u8> (; 108 ;) (type $v)
  (local $0 i32)
  i32.const 3
  call $~lib/internal/typedarray/TypedArray<i8>#constructor
  tee_local $0
  i32.const 0
  i32.const 2
  call $~lib/typedarray/Uint8ClampedArray#__set
  get_local $0
  i32.const 1
  i32.const 4
  call $~lib/typedarray/Uint8ClampedArray#__set
  get_local $0
  i32.const 2
  i32.const 6
  call $~lib/typedarray/Uint8ClampedArray#__set
  get_local $0
  i32.const 39
  call $~lib/typedarray/Uint8Array#some
  i32.eqz
  if
   i32.const 0
   i32.const 8
   i32.const 335
   i32.const 2
   call $~lib/env/abort
   unreachable
  end
  get_local $0
  i32.const 40
  call $~lib/typedarray/Uint8Array#some
  if
   i32.const 0
   i32.const 8
   i32.const 338
   i32.const 2
   call $~lib/env/abort
   unreachable
  end
 )
 (func $std/typedarray/testArraySome<Int16Array,i16>~anonymous|41 (; 109 ;) (type $iiii) (param $0 i32) (param $1 i32) (param $2 i32) (result i32)
  get_local $0
  i32.const 65535
  i32.and
  i32.const 2
  i32.eq
 )
 (func $~lib/typedarray/Int16Array#some (; 110 ;) (type $iii) (param $0 i32) (param $1 i32) (result i32)
  (local $2 i32)
  (local $3 i32)
  (local $4 i32)
  (local $5 i32)
  block $~lib/internal/typedarray/SOME<Int16Array,i16>|inlined.0 (result i32)
   get_local $0
   i32.load offset=8
   i32.const 1
   i32.shr_u
   set_local $3
   get_local $0
   i32.load
   set_local $4
   get_local $0
   i32.load offset=4
   set_local $5
   loop $repeat|0
    block $break|0
     get_local $2
     get_local $3
     i32.ge_s
     br_if $break|0
     i32.const 3
     set_global $~argc
     i32.const 1
     get_local $2
     i32.const 1
     i32.shl
     get_local $4
     i32.add
     get_local $5
     i32.add
     i32.load16_s offset=8
     get_local $2
     get_local $0
     get_local $1
     call_indirect (type $iiii)
     br_if $~lib/internal/typedarray/SOME<Int16Array,i16>|inlined.0
     drop
     get_local $2
     i32.const 1
     i32.add
     set_local $2
     br $repeat|0
    end
   end
   i32.const 0
  end
 )
 (func $std/typedarray/testArraySome<Int16Array,i16>~anonymous|42 (; 111 ;) (type $iiii) (param $0 i32) (param $1 i32) (param $2 i32) (result i32)
  get_local $0
  i32.const 65535
  i32.and
  i32.eqz
 )
 (func $std/typedarray/testArraySome<Int16Array,i16> (; 112 ;) (type $v)
  (local $0 i32)
  i32.const 3
  call $~lib/internal/typedarray/TypedArray<i16>#constructor
  tee_local $0
  i32.const 0
  i32.const 2
  call $~lib/internal/typedarray/TypedArray<i16>#__set
  get_local $0
  i32.const 1
  i32.const 4
  call $~lib/internal/typedarray/TypedArray<i16>#__set
  get_local $0
  i32.const 2
  i32.const 6
  call $~lib/internal/typedarray/TypedArray<i16>#__set
  get_local $0
  i32.const 41
  call $~lib/typedarray/Int16Array#some
  i32.eqz
  if
   i32.const 0
   i32.const 8
   i32.const 335
   i32.const 2
   call $~lib/env/abort
   unreachable
  end
  get_local $0
  i32.const 42
  call $~lib/typedarray/Int16Array#some
  if
   i32.const 0
   i32.const 8
   i32.const 338
   i32.const 2
   call $~lib/env/abort
   unreachable
  end
 )
 (func $~lib/typedarray/Uint16Array#some (; 113 ;) (type $iii) (param $0 i32) (param $1 i32) (result i32)
  (local $2 i32)
  (local $3 i32)
  (local $4 i32)
  (local $5 i32)
  block $~lib/internal/typedarray/SOME<Uint16Array,u16>|inlined.0 (result i32)
   get_local $0
   i32.load offset=8
   i32.const 1
   i32.shr_u
   set_local $3
   get_local $0
   i32.load
   set_local $4
   get_local $0
   i32.load offset=4
   set_local $5
   loop $repeat|0
    block $break|0
     get_local $2
     get_local $3
     i32.ge_s
     br_if $break|0
     i32.const 3
     set_global $~argc
     i32.const 1
     get_local $2
     i32.const 1
     i32.shl
     get_local $4
     i32.add
     get_local $5
     i32.add
     i32.load16_u offset=8
     get_local $2
     get_local $0
     get_local $1
     call_indirect (type $iiii)
     br_if $~lib/internal/typedarray/SOME<Uint16Array,u16>|inlined.0
     drop
     get_local $2
     i32.const 1
     i32.add
     set_local $2
     br $repeat|0
    end
   end
   i32.const 0
  end
 )
 (func $std/typedarray/testArraySome<Uint16Array,u16> (; 114 ;) (type $v)
  (local $0 i32)
  i32.const 3
  call $~lib/internal/typedarray/TypedArray<i16>#constructor
  tee_local $0
  i32.const 0
  i32.const 2
  call $~lib/internal/typedarray/TypedArray<i16>#__set
  get_local $0
  i32.const 1
  i32.const 4
  call $~lib/internal/typedarray/TypedArray<i16>#__set
  get_local $0
  i32.const 2
  i32.const 6
  call $~lib/internal/typedarray/TypedArray<i16>#__set
  get_local $0
  i32.const 43
  call $~lib/typedarray/Uint16Array#some
  i32.eqz
  if
   i32.const 0
   i32.const 8
   i32.const 335
   i32.const 2
   call $~lib/env/abort
   unreachable
  end
  get_local $0
  i32.const 44
  call $~lib/typedarray/Uint16Array#some
  if
   i32.const 0
   i32.const 8
   i32.const 338
   i32.const 2
   call $~lib/env/abort
   unreachable
  end
 )
 (func $std/typedarray/testArraySome<Int32Array,i32>~anonymous|45 (; 115 ;) (type $iiii) (param $0 i32) (param $1 i32) (param $2 i32) (result i32)
  get_local $0
  i32.const 2
  i32.eq
 )
 (func $~lib/typedarray/Int32Array#some (; 116 ;) (type $iii) (param $0 i32) (param $1 i32) (result i32)
  (local $2 i32)
  (local $3 i32)
  (local $4 i32)
  (local $5 i32)
  block $~lib/internal/typedarray/SOME<Int32Array,i32>|inlined.0 (result i32)
   get_local $0
   i32.load offset=8
   i32.const 2
   i32.shr_u
   set_local $3
   get_local $0
   i32.load
   set_local $4
   get_local $0
   i32.load offset=4
   set_local $5
   loop $repeat|0
    block $break|0
     get_local $2
     get_local $3
     i32.ge_s
     br_if $break|0
     i32.const 3
     set_global $~argc
     i32.const 1
     get_local $2
     i32.const 2
     i32.shl
     get_local $4
     i32.add
     get_local $5
     i32.add
     i32.load offset=8
     get_local $2
     get_local $0
     get_local $1
     call_indirect (type $iiii)
     br_if $~lib/internal/typedarray/SOME<Int32Array,i32>|inlined.0
     drop
     get_local $2
     i32.const 1
     i32.add
     set_local $2
     br $repeat|0
    end
   end
   i32.const 0
  end
 )
 (func $std/typedarray/testArraySome<Int32Array,i32>~anonymous|46 (; 117 ;) (type $iiii) (param $0 i32) (param $1 i32) (param $2 i32) (result i32)
  get_local $0
  i32.eqz
 )
 (func $std/typedarray/testArraySome<Int32Array,i32> (; 118 ;) (type $v)
  (local $0 i32)
  i32.const 3
  call $~lib/internal/typedarray/TypedArray<i32>#constructor
  tee_local $0
  i32.const 0
  i32.const 2
  call $~lib/internal/typedarray/TypedArray<i32>#__set
  get_local $0
  i32.const 1
  i32.const 4
  call $~lib/internal/typedarray/TypedArray<i32>#__set
  get_local $0
  i32.const 2
  i32.const 6
  call $~lib/internal/typedarray/TypedArray<i32>#__set
  get_local $0
  i32.const 45
  call $~lib/typedarray/Int32Array#some
  i32.eqz
  if
   i32.const 0
   i32.const 8
   i32.const 335
   i32.const 2
   call $~lib/env/abort
   unreachable
  end
  get_local $0
  i32.const 46
  call $~lib/typedarray/Int32Array#some
  if
   i32.const 0
   i32.const 8
   i32.const 338
   i32.const 2
   call $~lib/env/abort
   unreachable
  end
 )
 (func $std/typedarray/testArraySome<Uint32Array,u32> (; 119 ;) (type $v)
  (local $0 i32)
  i32.const 3
  call $~lib/internal/typedarray/TypedArray<i32>#constructor
  tee_local $0
  i32.const 0
  i32.const 2
  call $~lib/internal/typedarray/TypedArray<i32>#__set
  get_local $0
  i32.const 1
  i32.const 4
  call $~lib/internal/typedarray/TypedArray<i32>#__set
  get_local $0
  i32.const 2
  i32.const 6
  call $~lib/internal/typedarray/TypedArray<i32>#__set
  get_local $0
  i32.const 47
  call $~lib/typedarray/Int32Array#some
  i32.eqz
  if
   i32.const 0
   i32.const 8
   i32.const 335
   i32.const 2
   call $~lib/env/abort
   unreachable
  end
  get_local $0
  i32.const 48
  call $~lib/typedarray/Int32Array#some
  if
   i32.const 0
   i32.const 8
   i32.const 338
   i32.const 2
   call $~lib/env/abort
   unreachable
  end
 )
 (func $std/typedarray/testArraySome<Int64Array,i64>~anonymous|49 (; 120 ;) (type $Iiii) (param $0 i64) (param $1 i32) (param $2 i32) (result i32)
  get_local $0
  i64.const 2
  i64.eq
 )
 (func $~lib/typedarray/Int64Array#some (; 121 ;) (type $iii) (param $0 i32) (param $1 i32) (result i32)
  (local $2 i32)
  (local $3 i32)
  (local $4 i32)
  (local $5 i32)
  block $~lib/internal/typedarray/SOME<Int64Array,i64>|inlined.0 (result i32)
   get_local $0
   i32.load offset=8
   i32.const 3
   i32.shr_u
   set_local $3
   get_local $0
   i32.load
   set_local $4
   get_local $0
   i32.load offset=4
   set_local $5
   loop $repeat|0
    block $break|0
     get_local $2
     get_local $3
     i32.ge_s
     br_if $break|0
     i32.const 3
     set_global $~argc
     i32.const 1
     get_local $2
     i32.const 3
     i32.shl
     get_local $4
     i32.add
     get_local $5
     i32.add
     i64.load offset=8
     get_local $2
     get_local $0
     get_local $1
     call_indirect (type $Iiii)
     br_if $~lib/internal/typedarray/SOME<Int64Array,i64>|inlined.0
     drop
     get_local $2
     i32.const 1
     i32.add
     set_local $2
     br $repeat|0
    end
   end
   i32.const 0
  end
 )
 (func $std/typedarray/testArraySome<Int64Array,i64>~anonymous|50 (; 122 ;) (type $Iiii) (param $0 i64) (param $1 i32) (param $2 i32) (result i32)
  get_local $0
  i64.const 0
  i64.eq
 )
 (func $std/typedarray/testArraySome<Int64Array,i64> (; 123 ;) (type $v)
  (local $0 i32)
  i32.const 3
  call $~lib/internal/typedarray/TypedArray<i64>#constructor
  tee_local $0
  i32.const 0
  i64.const 2
  call $~lib/internal/typedarray/TypedArray<i64>#__set
  get_local $0
  i32.const 1
  i64.const 4
  call $~lib/internal/typedarray/TypedArray<i64>#__set
  get_local $0
  i32.const 2
  i64.const 6
  call $~lib/internal/typedarray/TypedArray<i64>#__set
  get_local $0
  i32.const 49
  call $~lib/typedarray/Int64Array#some
  i32.eqz
  if
   i32.const 0
   i32.const 8
   i32.const 335
   i32.const 2
   call $~lib/env/abort
   unreachable
  end
  get_local $0
  i32.const 50
  call $~lib/typedarray/Int64Array#some
  if
   i32.const 0
   i32.const 8
   i32.const 338
   i32.const 2
   call $~lib/env/abort
   unreachable
  end
 )
 (func $std/typedarray/testArraySome<Uint64Array,u64> (; 124 ;) (type $v)
  (local $0 i32)
  i32.const 3
  call $~lib/internal/typedarray/TypedArray<i64>#constructor
  tee_local $0
  i32.const 0
  i64.const 2
  call $~lib/internal/typedarray/TypedArray<i64>#__set
  get_local $0
  i32.const 1
  i64.const 4
  call $~lib/internal/typedarray/TypedArray<i64>#__set
  get_local $0
  i32.const 2
  i64.const 6
  call $~lib/internal/typedarray/TypedArray<i64>#__set
  get_local $0
  i32.const 51
  call $~lib/typedarray/Int64Array#some
  i32.eqz
  if
   i32.const 0
   i32.const 8
   i32.const 335
   i32.const 2
   call $~lib/env/abort
   unreachable
  end
  get_local $0
  i32.const 52
  call $~lib/typedarray/Int64Array#some
  if
   i32.const 0
   i32.const 8
   i32.const 338
   i32.const 2
   call $~lib/env/abort
   unreachable
  end
 )
 (func $std/typedarray/testArraySome<Float32Array,f32>~anonymous|53 (; 125 ;) (type $fiii) (param $0 f32) (param $1 i32) (param $2 i32) (result i32)
  get_local $0
  f32.const 2
  f32.eq
 )
 (func $~lib/typedarray/Float32Array#some (; 126 ;) (type $iii) (param $0 i32) (param $1 i32) (result i32)
  (local $2 i32)
  (local $3 i32)
  (local $4 i32)
  (local $5 i32)
  block $~lib/internal/typedarray/SOME<Float32Array,f32>|inlined.0 (result i32)
   get_local $0
   i32.load offset=8
   i32.const 2
   i32.shr_u
   set_local $3
   get_local $0
   i32.load
   set_local $4
   get_local $0
   i32.load offset=4
   set_local $5
   loop $repeat|0
    block $break|0
     get_local $2
     get_local $3
     i32.ge_s
     br_if $break|0
     i32.const 3
     set_global $~argc
     i32.const 1
     get_local $2
     i32.const 2
     i32.shl
     get_local $4
     i32.add
     get_local $5
     i32.add
     f32.load offset=8
     get_local $2
     get_local $0
     get_local $1
     call_indirect (type $fiii)
     br_if $~lib/internal/typedarray/SOME<Float32Array,f32>|inlined.0
     drop
     get_local $2
     i32.const 1
     i32.add
     set_local $2
     br $repeat|0
    end
   end
   i32.const 0
  end
 )
 (func $std/typedarray/testArraySome<Float32Array,f32>~anonymous|54 (; 127 ;) (type $fiii) (param $0 f32) (param $1 i32) (param $2 i32) (result i32)
  get_local $0
  f32.const 0
  f32.eq
 )
 (func $std/typedarray/testArraySome<Float32Array,f32> (; 128 ;) (type $v)
  (local $0 i32)
  i32.const 3
  call $~lib/internal/typedarray/TypedArray<i32>#constructor
  tee_local $0
  i32.const 0
  f32.const 2
  call $~lib/internal/typedarray/TypedArray<f32>#__set
  get_local $0
  i32.const 1
  f32.const 4
  call $~lib/internal/typedarray/TypedArray<f32>#__set
  get_local $0
  i32.const 2
  f32.const 6
  call $~lib/internal/typedarray/TypedArray<f32>#__set
  get_local $0
  i32.const 53
  call $~lib/typedarray/Float32Array#some
  i32.eqz
  if
   i32.const 0
   i32.const 8
   i32.const 335
   i32.const 2
   call $~lib/env/abort
   unreachable
  end
  get_local $0
  i32.const 54
  call $~lib/typedarray/Float32Array#some
  if
   i32.const 0
   i32.const 8
   i32.const 338
   i32.const 2
   call $~lib/env/abort
   unreachable
  end
 )
 (func $std/typedarray/testArraySome<Float64Array,f64>~anonymous|55 (; 129 ;) (type $Fiii) (param $0 f64) (param $1 i32) (param $2 i32) (result i32)
  get_local $0
  f64.const 2
  f64.eq
 )
 (func $~lib/typedarray/Float64Array#some (; 130 ;) (type $iii) (param $0 i32) (param $1 i32) (result i32)
  (local $2 i32)
  (local $3 i32)
  (local $4 i32)
  (local $5 i32)
  block $~lib/internal/typedarray/SOME<Float64Array,f64>|inlined.0 (result i32)
   get_local $0
   i32.load offset=8
   i32.const 3
   i32.shr_u
   set_local $3
   get_local $0
   i32.load
   set_local $4
   get_local $0
   i32.load offset=4
   set_local $5
   loop $repeat|0
    block $break|0
     get_local $2
     get_local $3
     i32.ge_s
     br_if $break|0
     i32.const 3
     set_global $~argc
     i32.const 1
     get_local $2
     i32.const 3
     i32.shl
     get_local $4
     i32.add
     get_local $5
     i32.add
     f64.load offset=8
     get_local $2
     get_local $0
     get_local $1
     call_indirect (type $Fiii)
     br_if $~lib/internal/typedarray/SOME<Float64Array,f64>|inlined.0
     drop
     get_local $2
     i32.const 1
     i32.add
     set_local $2
     br $repeat|0
    end
   end
   i32.const 0
  end
 )
 (func $std/typedarray/testArraySome<Float64Array,f64>~anonymous|56 (; 131 ;) (type $Fiii) (param $0 f64) (param $1 i32) (param $2 i32) (result i32)
  get_local $0
  f64.const 0
  f64.eq
 )
 (func $std/typedarray/testArraySome<Float64Array,f64> (; 132 ;) (type $v)
  (local $0 i32)
  i32.const 3
  call $~lib/internal/typedarray/TypedArray<i64>#constructor
  tee_local $0
  i32.const 0
  f64.const 2
  call $~lib/internal/typedarray/TypedArray<f64>#__set
  get_local $0
  i32.const 1
  f64.const 4
  call $~lib/internal/typedarray/TypedArray<f64>#__set
  get_local $0
  i32.const 2
  f64.const 6
  call $~lib/internal/typedarray/TypedArray<f64>#__set
  get_local $0
  i32.const 55
  call $~lib/typedarray/Float64Array#some
  i32.eqz
  if
   i32.const 0
   i32.const 8
   i32.const 335
   i32.const 2
   call $~lib/env/abort
   unreachable
  end
  get_local $0
  i32.const 56
  call $~lib/typedarray/Float64Array#some
  if
   i32.const 0
   i32.const 8
   i32.const 338
   i32.const 2
   call $~lib/env/abort
   unreachable
  end
 )
 (func $~lib/typedarray/Int8Array#findIndex (; 133 ;) (type $iii) (param $0 i32) (param $1 i32) (result i32)
  (local $2 i32)
  (local $3 i32)
  (local $4 i32)
  (local $5 i32)
  get_local $0
  i32.load offset=8
  set_local $3
  get_local $0
  i32.load
  set_local $4
  get_local $0
  i32.load offset=4
  set_local $5
  block $~lib/internal/typedarray/FIND_INDEX<Int8Array,i8>|inlined.0
   loop $repeat|0
    block $break|0
     get_local $2
     get_local $3
     i32.ge_s
     br_if $break|0
     i32.const 3
     set_global $~argc
     get_local $2
     get_local $4
     i32.add
     get_local $5
     i32.add
     i32.load8_s offset=8
     get_local $2
     get_local $0
     get_local $1
     call_indirect (type $iiii)
     br_if $~lib/internal/typedarray/FIND_INDEX<Int8Array,i8>|inlined.0
     get_local $2
     i32.const 1
     i32.add
     set_local $2
     br $repeat|0
    end
   end
   i32.const -1
   set_local $2
  end
  get_local $2
 )
 (func $std/typedarray/testArrayFindIndex<Int8Array,i8>~anonymous|58 (; 134 ;) (type $iiii) (param $0 i32) (param $1 i32) (param $2 i32) (result i32)
  get_local $0
  i32.const 255
  i32.and
  i32.const 4
  i32.eq
 )
 (func $std/typedarray/testArrayFindIndex<Int8Array,i8> (; 135 ;) (type $v)
  (local $0 i32)
  i32.const 3
  call $~lib/internal/typedarray/TypedArray<i8>#constructor
  tee_local $0
  i32.const 0
  i32.const 1
  call $~lib/internal/typedarray/TypedArray<u8>#__set
  get_local $0
  i32.const 1
  i32.const 2
  call $~lib/internal/typedarray/TypedArray<u8>#__set
  get_local $0
  i32.const 2
  i32.const 3
  call $~lib/internal/typedarray/TypedArray<u8>#__set
  get_local $0
  i32.const 57
  call $~lib/typedarray/Int8Array#findIndex
  i32.const 1
  i32.ne
  if
   i32.const 0
   i32.const 8
   i32.const 365
   i32.const 2
   call $~lib/env/abort
   unreachable
  end
  get_local $0
  i32.const 58
  call $~lib/typedarray/Int8Array#findIndex
  i32.const -1
  i32.ne
  if
   i32.const 0
   i32.const 8
   i32.const 368
   i32.const 2
   call $~lib/env/abort
   unreachable
  end
 )
 (func $~lib/typedarray/Uint8Array#findIndex (; 136 ;) (type $iii) (param $0 i32) (param $1 i32) (result i32)
  (local $2 i32)
  (local $3 i32)
  (local $4 i32)
  (local $5 i32)
  get_local $0
  i32.load offset=8
  set_local $3
  get_local $0
  i32.load
  set_local $4
  get_local $0
  i32.load offset=4
  set_local $5
  block $~lib/internal/typedarray/FIND_INDEX<Uint8Array,u8>|inlined.0
   loop $repeat|0
    block $break|0
     get_local $2
     get_local $3
     i32.ge_s
     br_if $break|0
     i32.const 3
     set_global $~argc
     get_local $2
     get_local $4
     i32.add
     get_local $5
     i32.add
     i32.load8_u offset=8
     get_local $2
     get_local $0
     get_local $1
     call_indirect (type $iiii)
     br_if $~lib/internal/typedarray/FIND_INDEX<Uint8Array,u8>|inlined.0
     get_local $2
     i32.const 1
     i32.add
     set_local $2
     br $repeat|0
    end
   end
   i32.const -1
   set_local $2
  end
  get_local $2
 )
 (func $std/typedarray/testArrayFindIndex<Uint8Array,u8> (; 137 ;) (type $v)
  (local $0 i32)
  i32.const 3
  call $~lib/internal/typedarray/TypedArray<i8>#constructor
  tee_local $0
  i32.const 0
  i32.const 1
  call $~lib/internal/typedarray/TypedArray<u8>#__set
  get_local $0
  i32.const 1
  i32.const 2
  call $~lib/internal/typedarray/TypedArray<u8>#__set
  get_local $0
  i32.const 2
  i32.const 3
  call $~lib/internal/typedarray/TypedArray<u8>#__set
  get_local $0
  i32.const 59
  call $~lib/typedarray/Uint8Array#findIndex
  i32.const 1
  i32.ne
  if
   i32.const 0
   i32.const 8
   i32.const 365
   i32.const 2
   call $~lib/env/abort
   unreachable
  end
  get_local $0
  i32.const 60
  call $~lib/typedarray/Uint8Array#findIndex
  i32.const -1
  i32.ne
  if
   i32.const 0
   i32.const 8
   i32.const 368
   i32.const 2
   call $~lib/env/abort
   unreachable
  end
 )
 (func $std/typedarray/testArrayFindIndex<Uint8ClampedArray,u8> (; 138 ;) (type $v)
  (local $0 i32)
  i32.const 3
  call $~lib/internal/typedarray/TypedArray<i8>#constructor
  tee_local $0
  i32.const 0
  i32.const 1
  call $~lib/typedarray/Uint8ClampedArray#__set
  get_local $0
  i32.const 1
  i32.const 2
  call $~lib/typedarray/Uint8ClampedArray#__set
  get_local $0
  i32.const 2
  i32.const 3
  call $~lib/typedarray/Uint8ClampedArray#__set
  get_local $0
  i32.const 61
  call $~lib/typedarray/Uint8Array#findIndex
  i32.const 1
  i32.ne
  if
   i32.const 0
   i32.const 8
   i32.const 365
   i32.const 2
   call $~lib/env/abort
   unreachable
  end
  get_local $0
  i32.const 62
  call $~lib/typedarray/Uint8Array#findIndex
  i32.const -1
  i32.ne
  if
   i32.const 0
   i32.const 8
   i32.const 368
   i32.const 2
   call $~lib/env/abort
   unreachable
  end
 )
 (func $~lib/typedarray/Int16Array#findIndex (; 139 ;) (type $iii) (param $0 i32) (param $1 i32) (result i32)
  (local $2 i32)
  (local $3 i32)
  (local $4 i32)
  (local $5 i32)
  get_local $0
  i32.load offset=8
  i32.const 1
  i32.shr_u
  set_local $3
  get_local $0
  i32.load
  set_local $4
  get_local $0
  i32.load offset=4
  set_local $5
  block $~lib/internal/typedarray/FIND_INDEX<Int16Array,i16>|inlined.0
   loop $repeat|0
    block $break|0
     get_local $2
     get_local $3
     i32.ge_s
     br_if $break|0
     i32.const 3
     set_global $~argc
     get_local $2
     i32.const 1
     i32.shl
     get_local $4
     i32.add
     get_local $5
     i32.add
     i32.load16_s offset=8
     get_local $2
     get_local $0
     get_local $1
     call_indirect (type $iiii)
     br_if $~lib/internal/typedarray/FIND_INDEX<Int16Array,i16>|inlined.0
     get_local $2
     i32.const 1
     i32.add
     set_local $2
     br $repeat|0
    end
   end
   i32.const -1
   set_local $2
  end
  get_local $2
 )
 (func $std/typedarray/testArrayFindIndex<Int16Array,i16>~anonymous|64 (; 140 ;) (type $iiii) (param $0 i32) (param $1 i32) (param $2 i32) (result i32)
  get_local $0
  i32.const 65535
  i32.and
  i32.const 4
  i32.eq
 )
 (func $std/typedarray/testArrayFindIndex<Int16Array,i16> (; 141 ;) (type $v)
  (local $0 i32)
  i32.const 3
  call $~lib/internal/typedarray/TypedArray<i16>#constructor
  tee_local $0
  i32.const 0
  i32.const 1
  call $~lib/internal/typedarray/TypedArray<i16>#__set
  get_local $0
  i32.const 1
  i32.const 2
  call $~lib/internal/typedarray/TypedArray<i16>#__set
  get_local $0
  i32.const 2
  i32.const 3
  call $~lib/internal/typedarray/TypedArray<i16>#__set
  get_local $0
  i32.const 63
  call $~lib/typedarray/Int16Array#findIndex
  i32.const 1
  i32.ne
  if
   i32.const 0
   i32.const 8
   i32.const 365
   i32.const 2
   call $~lib/env/abort
   unreachable
  end
  get_local $0
  i32.const 64
  call $~lib/typedarray/Int16Array#findIndex
  i32.const -1
  i32.ne
  if
   i32.const 0
   i32.const 8
   i32.const 368
   i32.const 2
   call $~lib/env/abort
   unreachable
  end
 )
 (func $~lib/typedarray/Uint16Array#findIndex (; 142 ;) (type $iii) (param $0 i32) (param $1 i32) (result i32)
  (local $2 i32)
  (local $3 i32)
  (local $4 i32)
  (local $5 i32)
  get_local $0
  i32.load offset=8
  i32.const 1
  i32.shr_u
  set_local $3
  get_local $0
  i32.load
  set_local $4
  get_local $0
  i32.load offset=4
  set_local $5
  block $~lib/internal/typedarray/FIND_INDEX<Uint16Array,u16>|inlined.0
   loop $repeat|0
    block $break|0
     get_local $2
     get_local $3
     i32.ge_s
     br_if $break|0
     i32.const 3
     set_global $~argc
     get_local $2
     i32.const 1
     i32.shl
     get_local $4
     i32.add
     get_local $5
     i32.add
     i32.load16_u offset=8
     get_local $2
     get_local $0
     get_local $1
     call_indirect (type $iiii)
     br_if $~lib/internal/typedarray/FIND_INDEX<Uint16Array,u16>|inlined.0
     get_local $2
     i32.const 1
     i32.add
     set_local $2
     br $repeat|0
    end
   end
   i32.const -1
   set_local $2
  end
  get_local $2
 )
 (func $std/typedarray/testArrayFindIndex<Uint16Array,u16> (; 143 ;) (type $v)
  (local $0 i32)
  i32.const 3
  call $~lib/internal/typedarray/TypedArray<i16>#constructor
  tee_local $0
  i32.const 0
  i32.const 1
  call $~lib/internal/typedarray/TypedArray<i16>#__set
  get_local $0
  i32.const 1
  i32.const 2
  call $~lib/internal/typedarray/TypedArray<i16>#__set
  get_local $0
  i32.const 2
  i32.const 3
  call $~lib/internal/typedarray/TypedArray<i16>#__set
  get_local $0
  i32.const 65
  call $~lib/typedarray/Uint16Array#findIndex
  i32.const 1
  i32.ne
  if
   i32.const 0
   i32.const 8
   i32.const 365
   i32.const 2
   call $~lib/env/abort
   unreachable
  end
  get_local $0
  i32.const 66
  call $~lib/typedarray/Uint16Array#findIndex
  i32.const -1
  i32.ne
  if
   i32.const 0
   i32.const 8
   i32.const 368
   i32.const 2
   call $~lib/env/abort
   unreachable
  end
 )
 (func $~lib/typedarray/Int32Array#findIndex (; 144 ;) (type $iii) (param $0 i32) (param $1 i32) (result i32)
  (local $2 i32)
  (local $3 i32)
  (local $4 i32)
  (local $5 i32)
  get_local $0
  i32.load offset=8
  i32.const 2
  i32.shr_u
  set_local $3
  get_local $0
  i32.load
  set_local $4
  get_local $0
  i32.load offset=4
  set_local $5
  block $~lib/internal/typedarray/FIND_INDEX<Int32Array,i32>|inlined.0
   loop $repeat|0
    block $break|0
     get_local $2
     get_local $3
     i32.ge_s
     br_if $break|0
     i32.const 3
     set_global $~argc
     get_local $2
     i32.const 2
     i32.shl
     get_local $4
     i32.add
     get_local $5
     i32.add
     i32.load offset=8
     get_local $2
     get_local $0
     get_local $1
     call_indirect (type $iiii)
     br_if $~lib/internal/typedarray/FIND_INDEX<Int32Array,i32>|inlined.0
     get_local $2
     i32.const 1
     i32.add
     set_local $2
     br $repeat|0
    end
   end
   i32.const -1
   set_local $2
  end
  get_local $2
 )
 (func $std/typedarray/testArrayFindIndex<Int32Array,i32>~anonymous|68 (; 145 ;) (type $iiii) (param $0 i32) (param $1 i32) (param $2 i32) (result i32)
  get_local $0
  i32.const 4
  i32.eq
 )
 (func $std/typedarray/testArrayFindIndex<Int32Array,i32> (; 146 ;) (type $v)
  (local $0 i32)
  i32.const 3
  call $~lib/internal/typedarray/TypedArray<i32>#constructor
  tee_local $0
  i32.const 0
  i32.const 1
  call $~lib/internal/typedarray/TypedArray<i32>#__set
  get_local $0
  i32.const 1
  i32.const 2
  call $~lib/internal/typedarray/TypedArray<i32>#__set
  get_local $0
  i32.const 2
  i32.const 3
  call $~lib/internal/typedarray/TypedArray<i32>#__set
  get_local $0
  i32.const 67
  call $~lib/typedarray/Int32Array#findIndex
  i32.const 1
  i32.ne
  if
   i32.const 0
   i32.const 8
   i32.const 365
   i32.const 2
   call $~lib/env/abort
   unreachable
  end
  get_local $0
  i32.const 68
  call $~lib/typedarray/Int32Array#findIndex
  i32.const -1
  i32.ne
  if
   i32.const 0
   i32.const 8
   i32.const 368
   i32.const 2
   call $~lib/env/abort
   unreachable
  end
 )
 (func $std/typedarray/testArrayFindIndex<Uint32Array,u32> (; 147 ;) (type $v)
  (local $0 i32)
  i32.const 3
  call $~lib/internal/typedarray/TypedArray<i32>#constructor
  tee_local $0
  i32.const 0
  i32.const 1
  call $~lib/internal/typedarray/TypedArray<i32>#__set
  get_local $0
  i32.const 1
  i32.const 2
  call $~lib/internal/typedarray/TypedArray<i32>#__set
  get_local $0
  i32.const 2
  i32.const 3
  call $~lib/internal/typedarray/TypedArray<i32>#__set
  get_local $0
  i32.const 69
  call $~lib/typedarray/Int32Array#findIndex
  i32.const 1
  i32.ne
  if
   i32.const 0
   i32.const 8
   i32.const 365
   i32.const 2
   call $~lib/env/abort
   unreachable
  end
  get_local $0
  i32.const 70
  call $~lib/typedarray/Int32Array#findIndex
  i32.const -1
  i32.ne
  if
   i32.const 0
   i32.const 8
   i32.const 368
   i32.const 2
   call $~lib/env/abort
   unreachable
  end
 )
 (func $~lib/typedarray/Int64Array#findIndex (; 148 ;) (type $iii) (param $0 i32) (param $1 i32) (result i32)
  (local $2 i32)
  (local $3 i32)
  (local $4 i32)
  (local $5 i32)
  get_local $0
  i32.load offset=8
  i32.const 3
  i32.shr_u
  set_local $3
  get_local $0
  i32.load
  set_local $4
  get_local $0
  i32.load offset=4
  set_local $5
  block $~lib/internal/typedarray/FIND_INDEX<Int64Array,i64>|inlined.0
   loop $repeat|0
    block $break|0
     get_local $2
     get_local $3
     i32.ge_s
     br_if $break|0
     i32.const 3
     set_global $~argc
     get_local $2
     i32.const 3
     i32.shl
     get_local $4
     i32.add
     get_local $5
     i32.add
     i64.load offset=8
     get_local $2
     get_local $0
     get_local $1
     call_indirect (type $Iiii)
     br_if $~lib/internal/typedarray/FIND_INDEX<Int64Array,i64>|inlined.0
     get_local $2
     i32.const 1
     i32.add
     set_local $2
     br $repeat|0
    end
   end
   i32.const -1
   set_local $2
  end
  get_local $2
 )
 (func $std/typedarray/testArrayFindIndex<Int64Array,i64>~anonymous|72 (; 149 ;) (type $Iiii) (param $0 i64) (param $1 i32) (param $2 i32) (result i32)
  get_local $0
  i64.const 4
  i64.eq
 )
 (func $std/typedarray/testArrayFindIndex<Int64Array,i64> (; 150 ;) (type $v)
  (local $0 i32)
  i32.const 3
  call $~lib/internal/typedarray/TypedArray<i64>#constructor
  tee_local $0
  i32.const 0
  i64.const 1
  call $~lib/internal/typedarray/TypedArray<i64>#__set
  get_local $0
  i32.const 1
  i64.const 2
  call $~lib/internal/typedarray/TypedArray<i64>#__set
  get_local $0
  i32.const 2
  i64.const 3
  call $~lib/internal/typedarray/TypedArray<i64>#__set
  get_local $0
  i32.const 71
  call $~lib/typedarray/Int64Array#findIndex
  i32.const 1
  i32.ne
  if
   i32.const 0
   i32.const 8
   i32.const 365
   i32.const 2
   call $~lib/env/abort
   unreachable
  end
  get_local $0
  i32.const 72
  call $~lib/typedarray/Int64Array#findIndex
  i32.const -1
  i32.ne
  if
   i32.const 0
   i32.const 8
   i32.const 368
   i32.const 2
   call $~lib/env/abort
   unreachable
  end
 )
 (func $std/typedarray/testArrayFindIndex<Uint64Array,u64> (; 151 ;) (type $v)
  (local $0 i32)
  i32.const 3
  call $~lib/internal/typedarray/TypedArray<i64>#constructor
  tee_local $0
  i32.const 0
  i64.const 1
  call $~lib/internal/typedarray/TypedArray<i64>#__set
  get_local $0
  i32.const 1
  i64.const 2
  call $~lib/internal/typedarray/TypedArray<i64>#__set
  get_local $0
  i32.const 2
  i64.const 3
  call $~lib/internal/typedarray/TypedArray<i64>#__set
  get_local $0
  i32.const 73
  call $~lib/typedarray/Int64Array#findIndex
  i32.const 1
  i32.ne
  if
   i32.const 0
   i32.const 8
   i32.const 365
   i32.const 2
   call $~lib/env/abort
   unreachable
  end
  get_local $0
  i32.const 74
  call $~lib/typedarray/Int64Array#findIndex
  i32.const -1
  i32.ne
  if
   i32.const 0
   i32.const 8
   i32.const 368
   i32.const 2
   call $~lib/env/abort
   unreachable
  end
 )
 (func $~lib/typedarray/Float32Array#findIndex (; 152 ;) (type $iii) (param $0 i32) (param $1 i32) (result i32)
  (local $2 i32)
  (local $3 i32)
  (local $4 i32)
  (local $5 i32)
  get_local $0
  i32.load offset=8
  i32.const 2
  i32.shr_u
  set_local $3
  get_local $0
  i32.load
  set_local $4
  get_local $0
  i32.load offset=4
  set_local $5
  block $~lib/internal/typedarray/FIND_INDEX<Float32Array,f32>|inlined.0
   loop $repeat|0
    block $break|0
     get_local $2
     get_local $3
     i32.ge_s
     br_if $break|0
     i32.const 3
     set_global $~argc
     get_local $2
     i32.const 2
     i32.shl
     get_local $4
     i32.add
     get_local $5
     i32.add
     f32.load offset=8
     get_local $2
     get_local $0
     get_local $1
     call_indirect (type $fiii)
     br_if $~lib/internal/typedarray/FIND_INDEX<Float32Array,f32>|inlined.0
     get_local $2
     i32.const 1
     i32.add
     set_local $2
     br $repeat|0
    end
   end
   i32.const -1
   set_local $2
  end
  get_local $2
 )
 (func $std/typedarray/testArrayFindIndex<Float32Array,f32>~anonymous|76 (; 153 ;) (type $fiii) (param $0 f32) (param $1 i32) (param $2 i32) (result i32)
  get_local $0
  f32.const 4
  f32.eq
 )
 (func $std/typedarray/testArrayFindIndex<Float32Array,f32> (; 154 ;) (type $v)
  (local $0 i32)
  i32.const 3
  call $~lib/internal/typedarray/TypedArray<i32>#constructor
  tee_local $0
  i32.const 0
  f32.const 1
  call $~lib/internal/typedarray/TypedArray<f32>#__set
  get_local $0
  i32.const 1
  f32.const 2
  call $~lib/internal/typedarray/TypedArray<f32>#__set
  get_local $0
  i32.const 2
  f32.const 3
  call $~lib/internal/typedarray/TypedArray<f32>#__set
  get_local $0
  i32.const 75
  call $~lib/typedarray/Float32Array#findIndex
  i32.const 1
  i32.ne
  if
   i32.const 0
   i32.const 8
   i32.const 365
   i32.const 2
   call $~lib/env/abort
   unreachable
  end
  get_local $0
  i32.const 76
  call $~lib/typedarray/Float32Array#findIndex
  i32.const -1
  i32.ne
  if
   i32.const 0
   i32.const 8
   i32.const 368
   i32.const 2
   call $~lib/env/abort
   unreachable
  end
 )
 (func $~lib/typedarray/Float64Array#findIndex (; 155 ;) (type $iii) (param $0 i32) (param $1 i32) (result i32)
  (local $2 i32)
  (local $3 i32)
  (local $4 i32)
  (local $5 i32)
  get_local $0
  i32.load offset=8
  i32.const 3
  i32.shr_u
  set_local $3
  get_local $0
  i32.load
  set_local $4
  get_local $0
  i32.load offset=4
  set_local $5
  block $~lib/internal/typedarray/FIND_INDEX<Float64Array,f64>|inlined.0
   loop $repeat|0
    block $break|0
     get_local $2
     get_local $3
     i32.ge_s
     br_if $break|0
     i32.const 3
     set_global $~argc
     get_local $2
     i32.const 3
     i32.shl
     get_local $4
     i32.add
     get_local $5
     i32.add
     f64.load offset=8
     get_local $2
     get_local $0
     get_local $1
     call_indirect (type $Fiii)
     br_if $~lib/internal/typedarray/FIND_INDEX<Float64Array,f64>|inlined.0
     get_local $2
     i32.const 1
     i32.add
     set_local $2
     br $repeat|0
    end
   end
   i32.const -1
   set_local $2
  end
  get_local $2
 )
 (func $std/typedarray/testArrayFindIndex<Float64Array,f64>~anonymous|78 (; 156 ;) (type $Fiii) (param $0 f64) (param $1 i32) (param $2 i32) (result i32)
  get_local $0
  f64.const 4
  f64.eq
 )
 (func $std/typedarray/testArrayFindIndex<Float64Array,f64> (; 157 ;) (type $v)
  (local $0 i32)
  i32.const 3
  call $~lib/internal/typedarray/TypedArray<i64>#constructor
  tee_local $0
  i32.const 0
  f64.const 1
  call $~lib/internal/typedarray/TypedArray<f64>#__set
  get_local $0
  i32.const 1
  f64.const 2
  call $~lib/internal/typedarray/TypedArray<f64>#__set
  get_local $0
  i32.const 2
  f64.const 3
  call $~lib/internal/typedarray/TypedArray<f64>#__set
  get_local $0
  i32.const 77
  call $~lib/typedarray/Float64Array#findIndex
  i32.const 1
  i32.ne
  if
   i32.const 0
   i32.const 8
   i32.const 365
   i32.const 2
   call $~lib/env/abort
   unreachable
  end
  get_local $0
  i32.const 78
  call $~lib/typedarray/Float64Array#findIndex
  i32.const -1
  i32.ne
  if
   i32.const 0
   i32.const 8
   i32.const 368
   i32.const 2
   call $~lib/env/abort
   unreachable
  end
 )
 (func $std/typedarray/testArrayEvery<Int8Array,i8>~anonymous|79 (; 158 ;) (type $iiii) (param $0 i32) (param $1 i32) (param $2 i32) (result i32)
  get_local $0
  i32.const 24
  i32.shl
  i32.const 24
  i32.shr_s
  i32.const 2
  i32.rem_s
  i32.eqz
 )
 (func $~lib/typedarray/Int8Array#every (; 159 ;) (type $iii) (param $0 i32) (param $1 i32) (result i32)
  (local $2 i32)
  (local $3 i32)
  (local $4 i32)
  (local $5 i32)
  block $~lib/internal/typedarray/EVERY<Int8Array,i8>|inlined.0 (result i32)
   get_local $0
   i32.load offset=8
   set_local $3
   get_local $0
   i32.load
   set_local $4
   get_local $0
   i32.load offset=4
   set_local $5
   loop $repeat|0
    block $break|0
     get_local $2
     get_local $3
     i32.ge_s
     br_if $break|0
     i32.const 3
     set_global $~argc
     get_local $2
     get_local $4
     i32.add
     get_local $5
     i32.add
     i32.load8_s offset=8
     get_local $2
     get_local $0
     get_local $1
     call_indirect (type $iiii)
     i32.eqz
     if
      i32.const 0
      br $~lib/internal/typedarray/EVERY<Int8Array,i8>|inlined.0
     end
     get_local $2
     i32.const 1
     i32.add
     set_local $2
     br $repeat|0
    end
   end
   i32.const 1
  end
 )
 (func $std/typedarray/testArrayEvery<Int8Array,i8> (; 160 ;) (type $v)
  (local $0 i32)
  i32.const 3
  call $~lib/internal/typedarray/TypedArray<i8>#constructor
  tee_local $0
  i32.const 0
  i32.const 2
  call $~lib/internal/typedarray/TypedArray<u8>#__set
  get_local $0
  i32.const 1
  i32.const 4
  call $~lib/internal/typedarray/TypedArray<u8>#__set
  get_local $0
  i32.const 2
  i32.const 6
  call $~lib/internal/typedarray/TypedArray<u8>#__set
  get_local $0
  i32.const 79
  call $~lib/typedarray/Int8Array#every
  i32.eqz
  if
   i32.const 0
   i32.const 8
   i32.const 395
   i32.const 2
   call $~lib/env/abort
   unreachable
  end
  get_local $0
  i32.const 80
  call $~lib/typedarray/Int8Array#every
  if
   i32.const 0
   i32.const 8
   i32.const 398
   i32.const 2
   call $~lib/env/abort
   unreachable
  end
 )
 (func $std/typedarray/testArrayEvery<Uint8Array,u8>~anonymous|81 (; 161 ;) (type $iiii) (param $0 i32) (param $1 i32) (param $2 i32) (result i32)
  get_local $0
  i32.const 1
  i32.and
  i32.eqz
 )
 (func $~lib/typedarray/Uint8Array#every (; 162 ;) (type $iii) (param $0 i32) (param $1 i32) (result i32)
  (local $2 i32)
  (local $3 i32)
  (local $4 i32)
  (local $5 i32)
  block $~lib/internal/typedarray/EVERY<Uint8Array,u8>|inlined.0 (result i32)
   get_local $0
   i32.load offset=8
   set_local $3
   get_local $0
   i32.load
   set_local $4
   get_local $0
   i32.load offset=4
   set_local $5
   loop $repeat|0
    block $break|0
     get_local $2
     get_local $3
     i32.ge_s
     br_if $break|0
     i32.const 3
     set_global $~argc
     get_local $2
     get_local $4
     i32.add
     get_local $5
     i32.add
     i32.load8_u offset=8
     get_local $2
     get_local $0
     get_local $1
     call_indirect (type $iiii)
     i32.eqz
     if
      i32.const 0
      br $~lib/internal/typedarray/EVERY<Uint8Array,u8>|inlined.0
     end
     get_local $2
     i32.const 1
     i32.add
     set_local $2
     br $repeat|0
    end
   end
   i32.const 1
  end
 )
 (func $std/typedarray/testArrayEvery<Uint8Array,u8> (; 163 ;) (type $v)
  (local $0 i32)
  i32.const 3
  call $~lib/internal/typedarray/TypedArray<i8>#constructor
  tee_local $0
  i32.const 0
  i32.const 2
  call $~lib/internal/typedarray/TypedArray<u8>#__set
  get_local $0
  i32.const 1
  i32.const 4
  call $~lib/internal/typedarray/TypedArray<u8>#__set
  get_local $0
  i32.const 2
  i32.const 6
  call $~lib/internal/typedarray/TypedArray<u8>#__set
  get_local $0
  i32.const 81
  call $~lib/typedarray/Uint8Array#every
  i32.eqz
  if
   i32.const 0
   i32.const 8
   i32.const 395
   i32.const 2
   call $~lib/env/abort
   unreachable
  end
  get_local $0
  i32.const 82
  call $~lib/typedarray/Uint8Array#every
  if
   i32.const 0
   i32.const 8
   i32.const 398
   i32.const 2
   call $~lib/env/abort
   unreachable
  end
 )
 (func $std/typedarray/testArrayEvery<Uint8ClampedArray,u8> (; 164 ;) (type $v)
  (local $0 i32)
  i32.const 3
  call $~lib/internal/typedarray/TypedArray<i8>#constructor
  tee_local $0
  i32.const 0
  i32.const 2
  call $~lib/typedarray/Uint8ClampedArray#__set
  get_local $0
  i32.const 1
  i32.const 4
  call $~lib/typedarray/Uint8ClampedArray#__set
  get_local $0
  i32.const 2
  i32.const 6
  call $~lib/typedarray/Uint8ClampedArray#__set
  get_local $0
  i32.const 83
  call $~lib/typedarray/Uint8Array#every
  i32.eqz
  if
   i32.const 0
   i32.const 8
   i32.const 395
   i32.const 2
   call $~lib/env/abort
   unreachable
  end
  get_local $0
  i32.const 84
  call $~lib/typedarray/Uint8Array#every
  if
   i32.const 0
   i32.const 8
   i32.const 398
   i32.const 2
   call $~lib/env/abort
   unreachable
  end
 )
 (func $std/typedarray/testArrayEvery<Int16Array,i16>~anonymous|85 (; 165 ;) (type $iiii) (param $0 i32) (param $1 i32) (param $2 i32) (result i32)
  get_local $0
  i32.const 16
  i32.shl
  i32.const 16
  i32.shr_s
  i32.const 2
  i32.rem_s
  i32.eqz
 )
 (func $~lib/typedarray/Int16Array#every (; 166 ;) (type $iii) (param $0 i32) (param $1 i32) (result i32)
  (local $2 i32)
  (local $3 i32)
  (local $4 i32)
  (local $5 i32)
  block $~lib/internal/typedarray/EVERY<Int16Array,i16>|inlined.0 (result i32)
   get_local $0
   i32.load offset=8
   i32.const 1
   i32.shr_u
   set_local $3
   get_local $0
   i32.load
   set_local $4
   get_local $0
   i32.load offset=4
   set_local $5
   loop $repeat|0
    block $break|0
     get_local $2
     get_local $3
     i32.ge_s
     br_if $break|0
     i32.const 3
     set_global $~argc
     get_local $2
     i32.const 1
     i32.shl
     get_local $4
     i32.add
     get_local $5
     i32.add
     i32.load16_s offset=8
     get_local $2
     get_local $0
     get_local $1
     call_indirect (type $iiii)
     i32.eqz
     if
      i32.const 0
      br $~lib/internal/typedarray/EVERY<Int16Array,i16>|inlined.0
     end
     get_local $2
     i32.const 1
     i32.add
     set_local $2
     br $repeat|0
    end
   end
   i32.const 1
  end
 )
 (func $std/typedarray/testArrayEvery<Int16Array,i16> (; 167 ;) (type $v)
  (local $0 i32)
  i32.const 3
  call $~lib/internal/typedarray/TypedArray<i16>#constructor
  tee_local $0
  i32.const 0
  i32.const 2
  call $~lib/internal/typedarray/TypedArray<i16>#__set
  get_local $0
  i32.const 1
  i32.const 4
  call $~lib/internal/typedarray/TypedArray<i16>#__set
  get_local $0
  i32.const 2
  i32.const 6
  call $~lib/internal/typedarray/TypedArray<i16>#__set
  get_local $0
  i32.const 85
  call $~lib/typedarray/Int16Array#every
  i32.eqz
  if
   i32.const 0
   i32.const 8
   i32.const 395
   i32.const 2
   call $~lib/env/abort
   unreachable
  end
  get_local $0
  i32.const 86
  call $~lib/typedarray/Int16Array#every
  if
   i32.const 0
   i32.const 8
   i32.const 398
   i32.const 2
   call $~lib/env/abort
   unreachable
  end
 )
 (func $~lib/typedarray/Uint16Array#every (; 168 ;) (type $iii) (param $0 i32) (param $1 i32) (result i32)
  (local $2 i32)
  (local $3 i32)
  (local $4 i32)
  (local $5 i32)
  block $~lib/internal/typedarray/EVERY<Uint16Array,u16>|inlined.0 (result i32)
   get_local $0
   i32.load offset=8
   i32.const 1
   i32.shr_u
   set_local $3
   get_local $0
   i32.load
   set_local $4
   get_local $0
   i32.load offset=4
   set_local $5
   loop $repeat|0
    block $break|0
     get_local $2
     get_local $3
     i32.ge_s
     br_if $break|0
     i32.const 3
     set_global $~argc
     get_local $2
     i32.const 1
     i32.shl
     get_local $4
     i32.add
     get_local $5
     i32.add
     i32.load16_u offset=8
     get_local $2
     get_local $0
     get_local $1
     call_indirect (type $iiii)
     i32.eqz
     if
      i32.const 0
      br $~lib/internal/typedarray/EVERY<Uint16Array,u16>|inlined.0
     end
     get_local $2
     i32.const 1
     i32.add
     set_local $2
     br $repeat|0
    end
   end
   i32.const 1
  end
 )
 (func $std/typedarray/testArrayEvery<Uint16Array,u16> (; 169 ;) (type $v)
  (local $0 i32)
  i32.const 3
  call $~lib/internal/typedarray/TypedArray<i16>#constructor
  tee_local $0
  i32.const 0
  i32.const 2
  call $~lib/internal/typedarray/TypedArray<i16>#__set
  get_local $0
  i32.const 1
  i32.const 4
  call $~lib/internal/typedarray/TypedArray<i16>#__set
  get_local $0
  i32.const 2
  i32.const 6
  call $~lib/internal/typedarray/TypedArray<i16>#__set
  get_local $0
  i32.const 87
  call $~lib/typedarray/Uint16Array#every
  i32.eqz
  if
   i32.const 0
   i32.const 8
   i32.const 395
   i32.const 2
   call $~lib/env/abort
   unreachable
  end
  get_local $0
  i32.const 88
  call $~lib/typedarray/Uint16Array#every
  if
   i32.const 0
   i32.const 8
   i32.const 398
   i32.const 2
   call $~lib/env/abort
   unreachable
  end
 )
 (func $std/typedarray/testArrayEvery<Int32Array,i32>~anonymous|89 (; 170 ;) (type $iiii) (param $0 i32) (param $1 i32) (param $2 i32) (result i32)
  get_local $0
  i32.const 2
  i32.rem_s
  i32.eqz
 )
 (func $~lib/typedarray/Int32Array#every (; 171 ;) (type $iii) (param $0 i32) (param $1 i32) (result i32)
  (local $2 i32)
  (local $3 i32)
  (local $4 i32)
  (local $5 i32)
  block $~lib/internal/typedarray/EVERY<Int32Array,i32>|inlined.0 (result i32)
   get_local $0
   i32.load offset=8
   i32.const 2
   i32.shr_u
   set_local $3
   get_local $0
   i32.load
   set_local $4
   get_local $0
   i32.load offset=4
   set_local $5
   loop $repeat|0
    block $break|0
     get_local $2
     get_local $3
     i32.ge_s
     br_if $break|0
     i32.const 3
     set_global $~argc
     get_local $2
     i32.const 2
     i32.shl
     get_local $4
     i32.add
     get_local $5
     i32.add
     i32.load offset=8
     get_local $2
     get_local $0
     get_local $1
     call_indirect (type $iiii)
     i32.eqz
     if
      i32.const 0
      br $~lib/internal/typedarray/EVERY<Int32Array,i32>|inlined.0
     end
     get_local $2
     i32.const 1
     i32.add
     set_local $2
     br $repeat|0
    end
   end
   i32.const 1
  end
 )
 (func $std/typedarray/testArrayEvery<Int32Array,i32> (; 172 ;) (type $v)
  (local $0 i32)
  i32.const 3
  call $~lib/internal/typedarray/TypedArray<i32>#constructor
  tee_local $0
  i32.const 0
  i32.const 2
  call $~lib/internal/typedarray/TypedArray<i32>#__set
  get_local $0
  i32.const 1
  i32.const 4
  call $~lib/internal/typedarray/TypedArray<i32>#__set
  get_local $0
  i32.const 2
  i32.const 6
  call $~lib/internal/typedarray/TypedArray<i32>#__set
  get_local $0
  i32.const 89
  call $~lib/typedarray/Int32Array#every
  i32.eqz
  if
   i32.const 0
   i32.const 8
   i32.const 395
   i32.const 2
   call $~lib/env/abort
   unreachable
  end
  get_local $0
  i32.const 90
  call $~lib/typedarray/Int32Array#every
  if
   i32.const 0
   i32.const 8
   i32.const 398
   i32.const 2
   call $~lib/env/abort
   unreachable
  end
 )
 (func $std/typedarray/testArrayEvery<Uint32Array,u32> (; 173 ;) (type $v)
  (local $0 i32)
  i32.const 3
  call $~lib/internal/typedarray/TypedArray<i32>#constructor
  tee_local $0
  i32.const 0
  i32.const 2
  call $~lib/internal/typedarray/TypedArray<i32>#__set
  get_local $0
  i32.const 1
  i32.const 4
  call $~lib/internal/typedarray/TypedArray<i32>#__set
  get_local $0
  i32.const 2
  i32.const 6
  call $~lib/internal/typedarray/TypedArray<i32>#__set
  get_local $0
  i32.const 91
  call $~lib/typedarray/Int32Array#every
  i32.eqz
  if
   i32.const 0
   i32.const 8
   i32.const 395
   i32.const 2
   call $~lib/env/abort
   unreachable
  end
  get_local $0
  i32.const 92
  call $~lib/typedarray/Int32Array#every
  if
   i32.const 0
   i32.const 8
   i32.const 398
   i32.const 2
   call $~lib/env/abort
   unreachable
  end
 )
 (func $std/typedarray/testArrayEvery<Int64Array,i64>~anonymous|93 (; 174 ;) (type $Iiii) (param $0 i64) (param $1 i32) (param $2 i32) (result i32)
  get_local $0
  i64.const 2
  i64.rem_s
  i64.const 0
  i64.eq
 )
 (func $~lib/typedarray/Int64Array#every (; 175 ;) (type $iii) (param $0 i32) (param $1 i32) (result i32)
  (local $2 i32)
  (local $3 i32)
  (local $4 i32)
  (local $5 i32)
  block $~lib/internal/typedarray/EVERY<Int64Array,i64>|inlined.0 (result i32)
   get_local $0
   i32.load offset=8
   i32.const 3
   i32.shr_u
   set_local $3
   get_local $0
   i32.load
   set_local $4
   get_local $0
   i32.load offset=4
   set_local $5
   loop $repeat|0
    block $break|0
     get_local $2
     get_local $3
     i32.ge_s
     br_if $break|0
     i32.const 3
     set_global $~argc
     get_local $2
     i32.const 3
     i32.shl
     get_local $4
     i32.add
     get_local $5
     i32.add
     i64.load offset=8
     get_local $2
     get_local $0
     get_local $1
     call_indirect (type $Iiii)
     i32.eqz
     if
      i32.const 0
      br $~lib/internal/typedarray/EVERY<Int64Array,i64>|inlined.0
     end
     get_local $2
     i32.const 1
     i32.add
     set_local $2
     br $repeat|0
    end
   end
   i32.const 1
  end
 )
 (func $std/typedarray/testArrayEvery<Int64Array,i64> (; 176 ;) (type $v)
  (local $0 i32)
  i32.const 3
  call $~lib/internal/typedarray/TypedArray<i64>#constructor
  tee_local $0
  i32.const 0
  i64.const 2
  call $~lib/internal/typedarray/TypedArray<i64>#__set
  get_local $0
  i32.const 1
  i64.const 4
  call $~lib/internal/typedarray/TypedArray<i64>#__set
  get_local $0
  i32.const 2
  i64.const 6
  call $~lib/internal/typedarray/TypedArray<i64>#__set
  get_local $0
  i32.const 93
  call $~lib/typedarray/Int64Array#every
  i32.eqz
  if
   i32.const 0
   i32.const 8
   i32.const 395
   i32.const 2
   call $~lib/env/abort
   unreachable
  end
  get_local $0
  i32.const 94
  call $~lib/typedarray/Int64Array#every
  if
   i32.const 0
   i32.const 8
   i32.const 398
   i32.const 2
   call $~lib/env/abort
   unreachable
  end
 )
 (func $std/typedarray/testArrayEvery<Uint64Array,u64>~anonymous|95 (; 177 ;) (type $Iiii) (param $0 i64) (param $1 i32) (param $2 i32) (result i32)
  get_local $0
  i64.const 2
  i64.rem_u
  i64.const 0
  i64.eq
 )
 (func $std/typedarray/testArrayEvery<Uint64Array,u64> (; 178 ;) (type $v)
  (local $0 i32)
  i32.const 3
  call $~lib/internal/typedarray/TypedArray<i64>#constructor
  tee_local $0
  i32.const 0
  i64.const 2
  call $~lib/internal/typedarray/TypedArray<i64>#__set
  get_local $0
  i32.const 1
  i64.const 4
  call $~lib/internal/typedarray/TypedArray<i64>#__set
  get_local $0
  i32.const 2
  i64.const 6
  call $~lib/internal/typedarray/TypedArray<i64>#__set
  get_local $0
  i32.const 95
  call $~lib/typedarray/Int64Array#every
  i32.eqz
  if
   i32.const 0
   i32.const 8
   i32.const 395
   i32.const 2
   call $~lib/env/abort
   unreachable
  end
  get_local $0
  i32.const 96
  call $~lib/typedarray/Int64Array#every
  if
   i32.const 0
   i32.const 8
   i32.const 398
   i32.const 2
   call $~lib/env/abort
   unreachable
  end
 )
 (func $~lib/math/NativeMathf.mod (; 179 ;) (type $FUNCSIG$ff) (param $0 f32) (result f32)
  (local $1 i32)
  (local $2 i32)
  (local $3 i32)
  (local $4 i32)
  get_local $0
  i32.reinterpret/f32
  tee_local $1
  i32.const 23
  i32.shr_u
  i32.const 255
  i32.and
  set_local $2
  get_local $1
  i32.const -2147483648
  i32.and
  set_local $4
  get_local $2
  i32.const 255
  i32.eq
  tee_local $3
  if (result i32)
   get_local $3
  else   
   i32.const 0
  end
  if
   get_local $0
   f32.const 2
   f32.mul
   tee_local $0
   get_local $0
   f32.div
   return
  end
  block $folding-inner0
   get_local $1
   i32.const 1
   i32.shl
   tee_local $3
   i32.const -2147483648
   i32.le_u
   if
    get_local $3
    i32.const -2147483648
    i32.eq
    br_if $folding-inner0
    get_local $0
    return
   end
   get_local $2
   if (result i32)
    get_local $1
    i32.const 8388607
    i32.and
    i32.const 8388608
    i32.or
   else    
    get_local $1
    i32.const 1
    get_local $2
    get_local $1
    i32.const 9
    i32.shl
    i32.clz
    i32.sub
    tee_local $2
    i32.sub
    i32.shl
   end
   set_local $1
   loop $continue|0
    get_local $2
    i32.const 128
    i32.gt_s
    if
     get_local $1
     i32.const 8388608
     i32.ge_u
     if
      get_local $1
      i32.const 8388608
      i32.eq
      br_if $folding-inner0
      get_local $1
      i32.const 8388608
      i32.sub
      set_local $1
     end
     get_local $1
     i32.const 1
     i32.shl
     set_local $1
     get_local $2
     i32.const 1
     i32.sub
     set_local $2
     br $continue|0
    end
   end
   get_local $1
   i32.const 8388608
   i32.ge_u
   if
    get_local $1
    i32.const 8388608
    i32.eq
    br_if $folding-inner0
    get_local $1
    i32.const 8388608
    i32.sub
    set_local $1
   end
   get_local $1
   get_local $1
   i32.const 8
   i32.shl
   i32.clz
   tee_local $3
   i32.shl
   set_local $1
   get_local $2
   get_local $3
   i32.sub
   tee_local $2
   i32.const 0
   i32.gt_s
   if (result i32)
    get_local $1
    i32.const 8388608
    i32.sub
    get_local $2
    i32.const 23
    i32.shl
    i32.or
   else    
    get_local $1
    i32.const 1
    get_local $2
    i32.sub
    i32.shr_u
   end
   get_local $4
   i32.or
   f32.reinterpret/i32
   return
  end
  f32.const 0
  get_local $0
  f32.mul
 )
 (func $std/typedarray/testArrayEvery<Float32Array,f32>~anonymous|97 (; 180 ;) (type $fiii) (param $0 f32) (param $1 i32) (param $2 i32) (result i32)
  get_local $0
  call $~lib/math/NativeMathf.mod
  f32.const 0
  f32.eq
 )
 (func $~lib/typedarray/Float32Array#every (; 181 ;) (type $iii) (param $0 i32) (param $1 i32) (result i32)
  (local $2 i32)
  (local $3 i32)
  (local $4 i32)
  (local $5 i32)
  block $~lib/internal/typedarray/EVERY<Float32Array,f32>|inlined.0 (result i32)
   get_local $0
   i32.load offset=8
   i32.const 2
   i32.shr_u
   set_local $3
   get_local $0
   i32.load
   set_local $4
   get_local $0
   i32.load offset=4
   set_local $5
   loop $repeat|0
    block $break|0
     get_local $2
     get_local $3
     i32.ge_s
     br_if $break|0
     i32.const 3
     set_global $~argc
     get_local $2
     i32.const 2
     i32.shl
     get_local $4
     i32.add
     get_local $5
     i32.add
     f32.load offset=8
     get_local $2
     get_local $0
     get_local $1
     call_indirect (type $fiii)
     i32.eqz
     if
      i32.const 0
      br $~lib/internal/typedarray/EVERY<Float32Array,f32>|inlined.0
     end
     get_local $2
     i32.const 1
     i32.add
     set_local $2
     br $repeat|0
    end
   end
   i32.const 1
  end
 )
 (func $std/typedarray/testArrayEvery<Float32Array,f32> (; 182 ;) (type $v)
  (local $0 i32)
  i32.const 3
  call $~lib/internal/typedarray/TypedArray<i32>#constructor
  tee_local $0
  i32.const 0
  f32.const 2
  call $~lib/internal/typedarray/TypedArray<f32>#__set
  get_local $0
  i32.const 1
  f32.const 4
  call $~lib/internal/typedarray/TypedArray<f32>#__set
  get_local $0
  i32.const 2
  f32.const 6
  call $~lib/internal/typedarray/TypedArray<f32>#__set
  get_local $0
  i32.const 97
  call $~lib/typedarray/Float32Array#every
  i32.eqz
  if
   i32.const 0
   i32.const 8
   i32.const 395
   i32.const 2
   call $~lib/env/abort
   unreachable
  end
  get_local $0
  i32.const 98
  call $~lib/typedarray/Float32Array#every
  if
   i32.const 0
   i32.const 8
   i32.const 398
   i32.const 2
   call $~lib/env/abort
   unreachable
  end
 )
 (func $~lib/math/NativeMath.mod (; 183 ;) (type $FUNCSIG$dd) (param $0 f64) (result f64)
  (local $1 i64)
  (local $2 i64)
  (local $3 i64)
  (local $4 i64)
  (local $5 i32)
  get_local $0
  i64.reinterpret/f64
  tee_local $1
  i64.const 52
  i64.shr_u
  i64.const 2047
  i64.and
  set_local $2
  get_local $1
  i64.const 63
  i64.shr_u
  set_local $4
  get_local $2
  i64.const 2047
  i64.eq
  tee_local $5
  if (result i32)
   get_local $5
  else   
   i32.const 0
  end
  if
   get_local $0
   f64.const 2
   f64.mul
   tee_local $0
   get_local $0
   f64.div
   return
  end
  block $folding-inner0
   get_local $1
   i64.const 1
   i64.shl
   tee_local $3
   i64.const -9223372036854775808
   i64.le_u
   if
    get_local $3
    i64.const -9223372036854775808
    i64.eq
    br_if $folding-inner0
    get_local $0
    return
   end
   get_local $2
   i64.eqz
   if (result i64)
    get_local $1
    i64.const 0
    get_local $2
    get_local $1
    i64.const 12
    i64.shl
    i64.clz
    i64.sub
    tee_local $2
    i64.sub
    i64.const 1
    i64.add
    i64.shl
   else    
    get_local $1
    i64.const 4503599627370495
    i64.and
    i64.const 4503599627370496
    i64.or
   end
   set_local $1
   loop $continue|0
    get_local $2
    i64.const 1024
    i64.gt_s
    if
     get_local $1
     i64.const 4503599627370496
     i64.ge_u
     if
      get_local $1
      i64.const 4503599627370496
      i64.eq
      br_if $folding-inner0
      get_local $1
      i64.const 4503599627370496
      i64.sub
      set_local $1
     end
     get_local $1
     i64.const 1
     i64.shl
     set_local $1
     get_local $2
     i64.const 1
     i64.sub
     set_local $2
     br $continue|0
    end
   end
   get_local $1
   i64.const 4503599627370496
   i64.ge_u
   if
    get_local $1
    i64.const 4503599627370496
    i64.eq
    br_if $folding-inner0
    get_local $1
    i64.const 4503599627370496
    i64.sub
    set_local $1
   end
   get_local $1
   get_local $1
   i64.const 11
   i64.shl
   i64.clz
   tee_local $3
   i64.shl
   set_local $1
   get_local $2
   get_local $3
   i64.sub
   tee_local $2
   i64.const 0
   i64.gt_s
   if (result i64)
    get_local $1
    i64.const 4503599627370496
    i64.sub
    get_local $2
    i64.const 52
    i64.shl
    i64.or
   else    
    get_local $1
    i64.const 0
    get_local $2
    i64.sub
    i64.const 1
    i64.add
    i64.shr_u
   end
   get_local $4
   i64.const 63
   i64.shl
   i64.or
   f64.reinterpret/i64
   return
  end
  f64.const 0
  get_local $0
  f64.mul
 )
 (func $std/typedarray/testArrayEvery<Float64Array,f64>~anonymous|99 (; 184 ;) (type $Fiii) (param $0 f64) (param $1 i32) (param $2 i32) (result i32)
  get_local $0
  call $~lib/math/NativeMath.mod
  f64.const 0
  f64.eq
 )
 (func $~lib/typedarray/Float64Array#every (; 185 ;) (type $iii) (param $0 i32) (param $1 i32) (result i32)
  (local $2 i32)
  (local $3 i32)
  (local $4 i32)
  (local $5 i32)
  block $~lib/internal/typedarray/EVERY<Float64Array,f64>|inlined.0 (result i32)
   get_local $0
   i32.load offset=8
   i32.const 3
   i32.shr_u
   set_local $3
   get_local $0
   i32.load
   set_local $4
   get_local $0
   i32.load offset=4
   set_local $5
   loop $repeat|0
    block $break|0
     get_local $2
     get_local $3
     i32.ge_s
     br_if $break|0
     i32.const 3
     set_global $~argc
     get_local $2
     i32.const 3
     i32.shl
     get_local $4
     i32.add
     get_local $5
     i32.add
     f64.load offset=8
     get_local $2
     get_local $0
     get_local $1
     call_indirect (type $Fiii)
     i32.eqz
     if
      i32.const 0
      br $~lib/internal/typedarray/EVERY<Float64Array,f64>|inlined.0
     end
     get_local $2
     i32.const 1
     i32.add
     set_local $2
     br $repeat|0
    end
   end
   i32.const 1
  end
 )
 (func $std/typedarray/testArrayEvery<Float64Array,f64> (; 186 ;) (type $v)
  (local $0 i32)
  i32.const 3
  call $~lib/internal/typedarray/TypedArray<i64>#constructor
  tee_local $0
  i32.const 0
  f64.const 2
  call $~lib/internal/typedarray/TypedArray<f64>#__set
  get_local $0
  i32.const 1
  f64.const 4
  call $~lib/internal/typedarray/TypedArray<f64>#__set
  get_local $0
  i32.const 2
  f64.const 6
  call $~lib/internal/typedarray/TypedArray<f64>#__set
  get_local $0
  i32.const 99
  call $~lib/typedarray/Float64Array#every
  i32.eqz
  if
   i32.const 0
   i32.const 8
   i32.const 395
   i32.const 2
   call $~lib/env/abort
   unreachable
  end
  get_local $0
  i32.const 100
  call $~lib/typedarray/Float64Array#every
  if
   i32.const 0
   i32.const 8
   i32.const 398
   i32.const 2
   call $~lib/env/abort
   unreachable
  end
 )
 (func $start (; 187 ;) (type $v)
>>>>>>> 9a3763df
  (local $0 i32)
  (local $1 i32)
  i32.const 624
  set_global $~lib/allocator/arena/startOffset
  get_global $~lib/allocator/arena/startOffset
  set_global $~lib/allocator/arena/offset
  i32.const 0
  call $std/typedarray/testInstantiate
  i32.const 5
  call $std/typedarray/testInstantiate
  i32.const 3
  call $~lib/internal/typedarray/TypedArray<i32>#constructor
  set_global $std/typedarray/arr
  get_global $std/typedarray/arr
  i32.const 0
  i32.const 1
  call $~lib/internal/typedarray/TypedArray<i32>#__set
  get_global $std/typedarray/arr
  i32.const 1
  i32.const 2
  call $~lib/internal/typedarray/TypedArray<i32>#__set
  get_global $std/typedarray/arr
  i32.const 2
  i32.const 3
  call $~lib/internal/typedarray/TypedArray<i32>#__set
  get_global $std/typedarray/arr
  i32.load offset=8
  i32.const 2
  i32.shr_u
  i32.const 3
  i32.ne
  if
   i32.const 0
   i32.const 8
   i32.const 96
   i32.const 0
   call $~lib/env/abort
   unreachable
  end
  get_global $std/typedarray/arr
  i32.load offset=4
  if
   i32.const 0
   i32.const 8
   i32.const 97
   i32.const 0
   call $~lib/env/abort
   unreachable
  end
  get_global $std/typedarray/arr
  i32.load offset=8
  i32.const 12
  i32.ne
  if
   i32.const 0
   i32.const 8
   i32.const 98
   i32.const 0
   call $~lib/env/abort
   unreachable
  end
  get_global $std/typedarray/arr
  i32.const 0
  call $~lib/internal/typedarray/TypedArray<i32>#__get
  i32.const 1
  i32.ne
  if
   i32.const 0
   i32.const 8
   i32.const 99
   i32.const 0
   call $~lib/env/abort
   unreachable
  end
  get_global $std/typedarray/arr
  i32.const 1
  call $~lib/internal/typedarray/TypedArray<i32>#__get
  i32.const 2
  i32.ne
  if
   i32.const 0
   i32.const 8
   i32.const 100
   i32.const 0
   call $~lib/env/abort
   unreachable
  end
  get_global $std/typedarray/arr
  i32.const 2
  call $~lib/internal/typedarray/TypedArray<i32>#__get
  i32.const 3
  i32.ne
  if
   i32.const 0
   i32.const 8
   i32.const 101
   i32.const 0
   call $~lib/env/abort
   unreachable
  end
  get_global $std/typedarray/arr
  i32.const 2
  call $~lib/typedarray/Int32Array#subarray
  set_global $std/typedarray/arr
  get_global $std/typedarray/arr
  i32.load offset=8
  i32.const 2
  i32.shr_u
  i32.const 1
  i32.ne
  if
   i32.const 0
   i32.const 8
   i32.const 104
   i32.const 0
   call $~lib/env/abort
   unreachable
  end
  get_global $std/typedarray/arr
  i32.load offset=4
  i32.const 4
  i32.ne
  if
   i32.const 0
   i32.const 8
   i32.const 105
   i32.const 0
   call $~lib/env/abort
   unreachable
  end
  get_global $std/typedarray/arr
  i32.load offset=8
  i32.const 4
  i32.ne
  if
   i32.const 0
   i32.const 8
   i32.const 106
   i32.const 0
   call $~lib/env/abort
   unreachable
  end
  get_global $std/typedarray/arr
  i32.const 0
  call $~lib/internal/typedarray/TypedArray<i32>#__get
  i32.const 2
  i32.ne
  if
   i32.const 0
   i32.const 8
   i32.const 107
   i32.const 0
   call $~lib/env/abort
   unreachable
  end
  i32.const 8
  call $~lib/internal/typedarray/TypedArray<i64>#constructor
  set_global $std/typedarray/af64
  get_global $std/typedarray/af64
  i32.const 0
  f64.const 1
  call $~lib/internal/typedarray/TypedArray<f64>#__set
  get_global $std/typedarray/af64
  i32.const 1
  f64.const 2
  call $~lib/internal/typedarray/TypedArray<f64>#__set
  get_global $std/typedarray/af64
  i32.const 2
  f64.const 7
  call $~lib/internal/typedarray/TypedArray<f64>#__set
  get_global $std/typedarray/af64
  i32.const 3
  f64.const 6
  call $~lib/internal/typedarray/TypedArray<f64>#__set
  get_global $std/typedarray/af64
  i32.const 4
  f64.const 5
  call $~lib/internal/typedarray/TypedArray<f64>#__set
  get_global $std/typedarray/af64
  i32.const 5
  f64.const 4
  call $~lib/internal/typedarray/TypedArray<f64>#__set
  get_global $std/typedarray/af64
  i32.const 6
  f64.const 3
  call $~lib/internal/typedarray/TypedArray<f64>#__set
  get_global $std/typedarray/af64
  i32.const 7
  f64.const 8
  call $~lib/internal/typedarray/TypedArray<f64>#__set
  get_global $std/typedarray/af64
  call $~lib/typedarray/Float64Array#subarray
  set_global $std/typedarray/af64
  get_global $std/typedarray/af64
  i32.load offset=8
  i32.const 3
  i32.shr_u
  i32.const 4
  i32.ne
  if
   i32.const 0
   i32.const 8
   i32.const 121
   i32.const 0
   call $~lib/env/abort
   unreachable
  end
  get_global $std/typedarray/af64
  i32.load offset=4
  i32.const 16
  i32.ne
  if
   i32.const 0
   i32.const 8
   i32.const 122
   i32.const 0
   call $~lib/env/abort
   unreachable
  end
  get_global $std/typedarray/af64
  i32.load offset=8
  i32.const 32
  i32.ne
  if
   i32.const 0
   i32.const 8
   i32.const 123
   i32.const 0
   call $~lib/env/abort
   unreachable
  end
  i32.const 0
  set_global $~argc
  get_global $std/typedarray/af64
  set_local $1
  block $1of1
   block $0of1
    block $outOfRange
     get_global $~argc
     br_table $0of1 $1of1 $outOfRange
    end
    unreachable
   end
   i32.const 1
   set_local $0
  end
  get_local $1
  get_local $0
  call $~lib/typedarray/Float64Array#sort
  drop
  block (result i32)
   block (result i32)
    get_global $std/typedarray/af64
    i32.const 0
    call $~lib/internal/typedarray/TypedArray<f64>#__get
    f64.const 4
    f64.eq
    tee_local $0
    if
     get_global $std/typedarray/af64
     i32.const 1
     call $~lib/internal/typedarray/TypedArray<f64>#__get
     f64.const 5
     f64.eq
     set_local $0
    end
    get_local $0
   end
   if
    get_global $std/typedarray/af64
    i32.const 2
    call $~lib/internal/typedarray/TypedArray<f64>#__get
    f64.const 6
    f64.eq
    set_local $0
   end
   get_local $0
  end
  if (result i32)
   get_global $std/typedarray/af64
   i32.const 3
   call $~lib/internal/typedarray/TypedArray<f64>#__get
   f64.const 7
   f64.eq
  else   
   get_local $0
  end
  i32.eqz
  if
   i32.const 0
   i32.const 8
   i32.const 125
   i32.const 0
   call $~lib/env/abort
   unreachable
  end
  i32.const 3
  call $~lib/internal/typedarray/TypedArray<i8>#constructor
  set_global $std/typedarray/clampedArr
  get_global $std/typedarray/clampedArr
  i32.const 0
  i32.const -32
  call $~lib/typedarray/Uint8ClampedArray#__set
  get_global $std/typedarray/clampedArr
  i32.const 1
  i32.const 2
  call $~lib/typedarray/Uint8ClampedArray#__set
  get_global $std/typedarray/clampedArr
  i32.const 2
  i32.const 256
  call $~lib/typedarray/Uint8ClampedArray#__set
  get_global $std/typedarray/clampedArr
  i32.const 0
  call $~lib/internal/typedarray/TypedArray<u8>#__get
  i32.const 255
  i32.and
  if
   i32.const 0
   i32.const 8
   i32.const 132
   i32.const 0
   call $~lib/env/abort
   unreachable
  end
  get_global $std/typedarray/clampedArr
  i32.const 1
  call $~lib/internal/typedarray/TypedArray<u8>#__get
  i32.const 255
  i32.and
  i32.const 2
  i32.ne
  if
   i32.const 0
   i32.const 8
   i32.const 133
   i32.const 0
   call $~lib/env/abort
   unreachable
  end
  get_global $std/typedarray/clampedArr
  i32.const 2
  call $~lib/internal/typedarray/TypedArray<u8>#__get
  i32.const 255
  i32.and
  i32.const 255
  i32.ne
  if
   i32.const 0
   i32.const 8
   i32.const 134
   i32.const 0
   call $~lib/env/abort
   unreachable
  end
  i32.const 5
  call $~lib/internal/typedarray/TypedArray<i8>#constructor
  set_global $std/typedarray/arr8
  get_global $std/typedarray/arr8
  i32.const 0
  i32.const 1
  call $~lib/internal/typedarray/TypedArray<u8>#__set
  get_global $std/typedarray/arr8
  i32.const 1
  i32.const 2
  call $~lib/internal/typedarray/TypedArray<u8>#__set
  get_global $std/typedarray/arr8
  i32.const 2
  i32.const 3
  call $~lib/internal/typedarray/TypedArray<u8>#__set
  get_global $std/typedarray/arr8
  i32.const 3
  i32.const 4
  call $~lib/internal/typedarray/TypedArray<u8>#__set
  get_global $std/typedarray/arr8
  i32.const 4
  i32.const 5
  call $~lib/internal/typedarray/TypedArray<u8>#__set
  get_global $std/typedarray/arr8
  i32.const 1
  i32.const 1
  i32.const 3
  call $~lib/typedarray/Int8Array#fill
  drop
  get_global $std/typedarray/arr8
  i32.const 192
  call $std/typedarray/isInt8ArrayEqual
  i32.eqz
  if
   i32.const 0
   i32.const 8
   i32.const 144
   i32.const 0
   call $~lib/env/abort
   unreachable
  end
  i32.const 1
  set_global $~argc
  get_global $std/typedarray/arr8
  i32.const 0
  i32.const 0
  call $~lib/typedarray/Int8Array#fill|trampoline
  drop
  get_global $std/typedarray/arr8
  i32.const 216
  call $std/typedarray/isInt8ArrayEqual
  i32.eqz
  if
   i32.const 0
   i32.const 8
   i32.const 147
   i32.const 0
   call $~lib/env/abort
   unreachable
  end
  get_global $std/typedarray/arr8
  i32.const 1
  i32.const 0
  i32.const -3
  call $~lib/typedarray/Int8Array#fill
  drop
  get_global $std/typedarray/arr8
  i32.const 240
  call $std/typedarray/isInt8ArrayEqual
  i32.eqz
  if
   i32.const 0
   i32.const 8
   i32.const 150
   i32.const 0
   call $~lib/env/abort
   unreachable
  end
  i32.const 2
  set_global $~argc
  get_global $std/typedarray/arr8
  i32.const 2
  i32.const -2
  call $~lib/typedarray/Int8Array#fill|trampoline
  drop
  get_global $std/typedarray/arr8
  i32.const 264
  call $std/typedarray/isInt8ArrayEqual
  i32.eqz
  if
   i32.const 0
   i32.const 8
   i32.const 153
   i32.const 0
   call $~lib/env/abort
   unreachable
  end
  get_global $std/typedarray/arr8
  i32.const 0
  i32.const 1
  i32.const 0
  call $~lib/typedarray/Int8Array#fill
  drop
  get_global $std/typedarray/arr8
  i32.const 288
  call $std/typedarray/isInt8ArrayEqual
  i32.eqz
  if
   i32.const 0
   i32.const 8
   i32.const 156
   i32.const 0
   call $~lib/env/abort
   unreachable
  end
  get_global $std/typedarray/arr8
  i32.const 4
  call $~lib/typedarray/Int8Array#subarray
  set_global $std/typedarray/sub8
  i32.const 1
  set_global $~argc
  get_global $std/typedarray/sub8
  i32.const 0
  i32.const 0
  call $~lib/typedarray/Int8Array#fill|trampoline
  drop
  get_global $std/typedarray/sub8
  i32.load offset=8
  i32.const 3
  i32.ne
  if
   i32.const 0
   i32.const 8
   i32.const 160
   i32.const 0
   call $~lib/env/abort
   unreachable
  end
  get_global $std/typedarray/sub8
  i32.load offset=4
  i32.const 1
  i32.ne
  if
   i32.const 0
   i32.const 8
   i32.const 161
   i32.const 0
   call $~lib/env/abort
   unreachable
  end
  get_global $std/typedarray/sub8
  i32.load offset=8
  i32.const 3
  i32.ne
  if
   i32.const 0
   i32.const 8
   i32.const 162
   i32.const 0
   call $~lib/env/abort
   unreachable
  end
  get_global $std/typedarray/sub8
  i32.const 312
  call $std/typedarray/isInt8ArrayEqual
  i32.eqz
  if
   i32.const 0
   i32.const 8
   i32.const 163
   i32.const 0
   call $~lib/env/abort
   unreachable
  end
  get_global $std/typedarray/arr8
  i32.const 336
  call $std/typedarray/isInt8ArrayEqual
  i32.eqz
  if
   i32.const 0
   i32.const 8
   i32.const 164
   i32.const 0
   call $~lib/env/abort
   unreachable
  end
  i32.const 5
  call $~lib/internal/typedarray/TypedArray<i32>#constructor
  set_global $std/typedarray/arr32
  get_global $std/typedarray/arr32
  i32.const 0
  i32.const 1
  call $~lib/internal/typedarray/TypedArray<i32>#__set
  get_global $std/typedarray/arr32
  i32.const 1
  i32.const 2
  call $~lib/internal/typedarray/TypedArray<i32>#__set
  get_global $std/typedarray/arr32
  i32.const 2
  i32.const 3
  call $~lib/internal/typedarray/TypedArray<i32>#__set
  get_global $std/typedarray/arr32
  i32.const 3
  i32.const 4
  call $~lib/internal/typedarray/TypedArray<i32>#__set
  get_global $std/typedarray/arr32
  i32.const 4
  i32.const 5
  call $~lib/internal/typedarray/TypedArray<i32>#__set
  get_global $std/typedarray/arr32
  i32.const 1
  i32.const 1
  i32.const 3
  call $~lib/typedarray/Int32Array#fill
  drop
  get_global $std/typedarray/arr32
  i32.const 376
  call $std/typedarray/isInt32ArrayEqual
  i32.eqz
  if
   i32.const 0
   i32.const 8
   i32.const 174
   i32.const 0
   call $~lib/env/abort
   unreachable
  end
  i32.const 1
  set_global $~argc
  get_global $std/typedarray/arr32
  i32.const 0
  i32.const 0
  call $~lib/typedarray/Int32Array#fill|trampoline
  drop
  get_global $std/typedarray/arr32
  i32.const 416
  call $std/typedarray/isInt32ArrayEqual
  i32.eqz
  if
   i32.const 0
   i32.const 8
   i32.const 177
   i32.const 0
   call $~lib/env/abort
   unreachable
  end
  get_global $std/typedarray/arr32
  i32.const 1
  i32.const 0
  i32.const -3
  call $~lib/typedarray/Int32Array#fill
  drop
  get_global $std/typedarray/arr32
  i32.const 456
  call $std/typedarray/isInt32ArrayEqual
  i32.eqz
  if
   i32.const 0
   i32.const 8
   i32.const 180
   i32.const 0
   call $~lib/env/abort
   unreachable
  end
  i32.const 2
  set_global $~argc
  get_global $std/typedarray/arr32
  i32.const 2
  i32.const -2
  call $~lib/typedarray/Int32Array#fill|trampoline
  drop
  get_global $std/typedarray/arr32
  i32.const 496
  call $std/typedarray/isInt32ArrayEqual
  i32.eqz
  if
   i32.const 0
   i32.const 8
   i32.const 183
   i32.const 0
   call $~lib/env/abort
   unreachable
  end
  get_global $std/typedarray/arr32
  i32.const 0
  i32.const 1
  i32.const 0
  call $~lib/typedarray/Int32Array#fill
  drop
  get_global $std/typedarray/arr32
  i32.const 536
  call $std/typedarray/isInt32ArrayEqual
  i32.eqz
  if
   i32.const 0
   i32.const 8
   i32.const 186
   i32.const 0
   call $~lib/env/abort
   unreachable
  end
  get_global $std/typedarray/arr32
  i32.const 4
  call $~lib/typedarray/Int32Array#subarray
  set_global $std/typedarray/sub32
  i32.const 1
  set_global $~argc
  get_global $std/typedarray/sub32
  i32.const 0
  i32.const 0
  call $~lib/typedarray/Int32Array#fill|trampoline
  drop
  get_global $std/typedarray/sub32
  i32.load offset=8
  i32.const 2
  i32.shr_u
  i32.const 3
  i32.ne
  if
   i32.const 0
   i32.const 8
   i32.const 190
   i32.const 0
   call $~lib/env/abort
   unreachable
  end
  get_global $std/typedarray/sub32
  i32.load offset=4
  i32.const 4
  i32.ne
  if
   i32.const 0
   i32.const 8
   i32.const 191
   i32.const 0
   call $~lib/env/abort
   unreachable
  end
  get_global $std/typedarray/sub32
  i32.load offset=8
  i32.const 12
  i32.ne
  if
   i32.const 0
   i32.const 8
   i32.const 192
   i32.const 0
   call $~lib/env/abort
   unreachable
  end
  get_global $std/typedarray/sub32
  i32.const 576
  call $std/typedarray/isInt32ArrayEqual
  i32.eqz
  if
   i32.const 0
   i32.const 8
   i32.const 193
   i32.const 0
   call $~lib/env/abort
   unreachable
  end
  get_global $std/typedarray/arr32
  i32.const 616
  call $std/typedarray/isInt32ArrayEqual
  i32.eqz
  if
   i32.const 0
   i32.const 8
   i32.const 194
   i32.const 0
   call $~lib/env/abort
   unreachable
  end
  i32.const 134217727
  call $~lib/internal/typedarray/TypedArray<i64>#constructor
  drop
  i32.const 6
  call $~lib/internal/typedarray/TypedArray<i8>#constructor
  set_global $std/typedarray/multisubarr
  get_global $std/typedarray/multisubarr
  i32.const 0
  i32.const 1
  call $~lib/internal/typedarray/TypedArray<u8>#__set
  get_global $std/typedarray/multisubarr
  i32.const 1
  i32.const 2
  call $~lib/internal/typedarray/TypedArray<u8>#__set
  get_global $std/typedarray/multisubarr
  i32.const 2
  i32.const 3
  call $~lib/internal/typedarray/TypedArray<u8>#__set
  get_global $std/typedarray/multisubarr
  i32.const 3
  i32.const 4
  call $~lib/internal/typedarray/TypedArray<u8>#__set
  get_global $std/typedarray/multisubarr
  i32.const 4
  i32.const 5
  call $~lib/internal/typedarray/TypedArray<u8>#__set
  get_global $std/typedarray/multisubarr
  i32.const 5
  i32.const 6
  call $~lib/internal/typedarray/TypedArray<u8>#__set
  get_global $std/typedarray/multisubarr
  i32.const 6
  call $~lib/typedarray/Int8Array#subarray
  set_global $std/typedarray/multisubarr1
  get_global $std/typedarray/multisubarr1
  i32.const 0
  call $~lib/internal/typedarray/TypedArray<i8>#__get
  i32.const 255
  i32.and
  i32.const 2
  i32.ne
  if
   i32.const 0
   i32.const 8
   i32.const 211
   i32.const 0
   call $~lib/env/abort
   unreachable
  end
  get_global $std/typedarray/multisubarr1
  i32.load offset=8
  i32.const 5
  i32.ne
  if
   i32.const 0
   i32.const 8
   i32.const 212
   i32.const 0
   call $~lib/env/abort
   unreachable
  end
  get_global $std/typedarray/multisubarr1
  i32.load offset=4
  i32.const 1
  i32.ne
  if
   i32.const 0
   i32.const 8
   i32.const 213
   i32.const 0
   call $~lib/env/abort
   unreachable
  end
  get_global $std/typedarray/multisubarr1
  i32.load offset=8
  i32.const 5
  i32.ne
  if
   i32.const 0
   i32.const 8
   i32.const 214
   i32.const 0
   call $~lib/env/abort
   unreachable
  end
  get_global $std/typedarray/multisubarr1
  i32.const 5
  call $~lib/typedarray/Int8Array#subarray
  set_global $std/typedarray/multisubarr2
  get_global $std/typedarray/multisubarr2
  i32.const 0
  call $~lib/internal/typedarray/TypedArray<i8>#__get
  i32.const 255
  i32.and
  i32.const 3
  i32.ne
  if
   i32.const 0
   i32.const 8
   i32.const 217
   i32.const 0
   call $~lib/env/abort
   unreachable
  end
  get_global $std/typedarray/multisubarr2
  i32.load offset=8
  i32.const 4
  i32.ne
  if
   i32.const 0
   i32.const 8
   i32.const 218
   i32.const 0
   call $~lib/env/abort
   unreachable
  end
  get_global $std/typedarray/multisubarr2
  i32.load offset=4
  i32.const 2
  i32.ne
  if
   i32.const 0
   i32.const 8
   i32.const 219
   i32.const 0
   call $~lib/env/abort
   unreachable
  end
  get_global $std/typedarray/multisubarr2
  i32.load offset=8
  i32.const 4
  i32.ne
  if
   i32.const 0
   i32.const 8
   i32.const 220
   i32.const 0
   call $~lib/env/abort
   unreachable
  end
  get_global $std/typedarray/multisubarr2
  i32.const 4
  call $~lib/typedarray/Int8Array#subarray
  set_global $std/typedarray/multisubarr3
  get_global $std/typedarray/multisubarr3
  i32.const 0
  call $~lib/internal/typedarray/TypedArray<i8>#__get
  i32.const 255
  i32.and
  i32.const 4
  i32.ne
  if
   i32.const 0
   i32.const 8
   i32.const 223
   i32.const 0
   call $~lib/env/abort
   unreachable
  end
  get_global $std/typedarray/multisubarr3
  i32.load offset=8
  i32.const 3
  i32.ne
  if
   i32.const 0
   i32.const 8
   i32.const 224
   i32.const 0
   call $~lib/env/abort
   unreachable
  end
  get_global $std/typedarray/multisubarr3
  i32.load offset=4
  i32.const 3
  i32.ne
  if
   i32.const 0
   i32.const 8
   i32.const 225
   i32.const 0
   call $~lib/env/abort
   unreachable
  end
  get_global $std/typedarray/multisubarr3
  i32.load offset=8
  i32.const 3
  i32.ne
  if
   i32.const 0
   i32.const 8
   i32.const 226
   i32.const 0
   call $~lib/env/abort
   unreachable
  end
  call $std/typedarray/testReduce<Int8Array,i8>
  call $std/typedarray/testReduce<Uint8Array,u8>
  call $std/typedarray/testReduce<Uint8ClampedArray,u8>
  call $std/typedarray/testReduce<Int16Array,i16>
  call $std/typedarray/testReduce<Uint16Array,u16>
  call $std/typedarray/testReduce<Int32Array,i32>
  call $std/typedarray/testReduce<Uint32Array,u32>
  call $std/typedarray/testReduce<Int64Array,i64>
  call $std/typedarray/testReduce<Uint64Array,u64>
  call $std/typedarray/testReduce<Float32Array,f32>
  call $std/typedarray/testReduce<Float64Array,f64>
  call $std/typedarray/testReduceRight<Int8Array,i8>
  call $std/typedarray/testReduceRight<Uint8Array,u8>
  call $std/typedarray/testReduceRight<Uint8ClampedArray,u8>
  call $std/typedarray/testReduceRight<Int16Array,i16>
  call $std/typedarray/testReduceRight<Uint16Array,u16>
  call $std/typedarray/testReduceRight<Int32Array,i32>
  call $std/typedarray/testReduceRight<Uint32Array,u32>
  call $std/typedarray/testReduceRight<Int64Array,i64>
  call $std/typedarray/testReduceRight<Uint64Array,u64>
  call $std/typedarray/testReduceRight<Float32Array,f32>
  call $std/typedarray/testReduceRight<Float64Array,f64>
  call $std/typedarray/testArrayMap<Int8Array,i8>
  call $std/typedarray/testArrayMap<Uint8Array,u8>
  call $std/typedarray/testArrayMap<Uint8ClampedArray,u8>
  call $std/typedarray/testArrayMap<Int16Array,i16>
  call $std/typedarray/testArrayMap<Uint16Array,u16>
  call $std/typedarray/testArrayMap<Int32Array,i32>
  call $std/typedarray/testArrayMap<Uint32Array,u32>
  call $std/typedarray/testArrayMap<Int64Array,i64>
  call $std/typedarray/testArrayMap<Uint64Array,u64>
  call $std/typedarray/testArrayMap<Float32Array,f32>
  call $std/typedarray/testArrayMap<Float64Array,f64>
  call $std/typedarray/testArraySome<Int8Array,i8>
  call $std/typedarray/testArraySome<Uint8Array,u8>
  call $std/typedarray/testArraySome<Uint8ClampedArray,u8>
  call $std/typedarray/testArraySome<Int16Array,i16>
  call $std/typedarray/testArraySome<Uint16Array,u16>
  call $std/typedarray/testArraySome<Int32Array,i32>
  call $std/typedarray/testArraySome<Uint32Array,u32>
  call $std/typedarray/testArraySome<Int64Array,i64>
  call $std/typedarray/testArraySome<Uint64Array,u64>
  call $std/typedarray/testArraySome<Float32Array,f32>
  call $std/typedarray/testArraySome<Float64Array,f64>
  call $std/typedarray/testArrayFindIndex<Int8Array,i8>
  call $std/typedarray/testArrayFindIndex<Uint8Array,u8>
  call $std/typedarray/testArrayFindIndex<Uint8ClampedArray,u8>
  call $std/typedarray/testArrayFindIndex<Int16Array,i16>
  call $std/typedarray/testArrayFindIndex<Uint16Array,u16>
  call $std/typedarray/testArrayFindIndex<Int32Array,i32>
  call $std/typedarray/testArrayFindIndex<Uint32Array,u32>
  call $std/typedarray/testArrayFindIndex<Int64Array,i64>
  call $std/typedarray/testArrayFindIndex<Uint64Array,u64>
  call $std/typedarray/testArrayFindIndex<Float32Array,f32>
  call $std/typedarray/testArrayFindIndex<Float64Array,f64>
  call $std/typedarray/testArrayEvery<Int8Array,i8>
  call $std/typedarray/testArrayEvery<Uint8Array,u8>
  call $std/typedarray/testArrayEvery<Uint8ClampedArray,u8>
  call $std/typedarray/testArrayEvery<Int16Array,i16>
  call $std/typedarray/testArrayEvery<Uint16Array,u16>
  call $std/typedarray/testArrayEvery<Int32Array,i32>
  call $std/typedarray/testArrayEvery<Uint32Array,u32>
  call $std/typedarray/testArrayEvery<Int64Array,i64>
  call $std/typedarray/testArrayEvery<Uint64Array,u64>
  call $std/typedarray/testArrayEvery<Float32Array,f32>
  call $std/typedarray/testArrayEvery<Float64Array,f64>
 )
<<<<<<< HEAD
 (func $null (; 105 ;) (type $v)
=======
 (func $null (; 188 ;) (type $v)
>>>>>>> 9a3763df
  nop
 )
)<|MERGE_RESOLUTION|>--- conflicted
+++ resolved
@@ -3953,85 +3953,7 @@
    unreachable
   end
  )
-<<<<<<< HEAD
- (func $~lib/typedarray/Uint8ClampedArray#__unchecked_set (; 80 ;) (type $iiiv) (param $0 i32) (param $1 i32) (param $2 i32)
-  get_local $0
-  i32.load offset=4
-  get_local $0
-  i32.load
-  get_local $1
-  i32.add
-  i32.add
-  i32.const 255
-  get_local $2
-  i32.sub
-  i32.const 31
-  i32.shr_s
-  get_local $2
-  i32.or
-  get_local $2
-  i32.const 31
-  i32.shr_s
-  i32.const -1
-  i32.xor
-  i32.and
-  i32.store8 offset=8
- )
- (func $~lib/typedarray/Uint8ClampedArray#map (; 81 ;) (type $FUNCSIG$ii) (param $0 i32) (result i32)
-  (local $1 i32)
-  (local $2 i32)
-  (local $3 i32)
-  get_local $0
-  i32.load offset=8
-  tee_local $3
-  call $~lib/internal/typedarray/TypedArray<i8>#constructor
-  set_local $2
-  loop $continue|0
-   get_local $1
-   get_local $3
-   i32.lt_s
-   if
-    i32.const 3
-    set_global $~argc
-    get_local $2
-    get_local $1
-    get_local $0
-    i32.load offset=4
-    get_local $0
-    i32.load
-    get_local $1
-    i32.add
-    i32.add
-    i32.load8_u offset=8
-    get_local $1
-    get_local $0
-    i32.const 26
-    call_indirect (type $iiii)
-    i32.const 255
-    i32.and
-    call $~lib/typedarray/Uint8ClampedArray#__unchecked_set
-    get_local $2
-    i32.load offset=4
-    get_local $2
-    i32.load
-    get_local $1
-    i32.add
-    i32.add
-    i32.load8_u offset=8
-    drop
-    get_local $1
-    i32.const 1
-    i32.add
-    set_local $1
-    br $continue|0
-   end
-  end
-  get_local $2
- )
- (func $std/typedarray/testArrayMap<Uint8ClampedArray,u8> (; 82 ;) (type $v)
-=======
  (func $std/typedarray/testArrayMap<Uint8ClampedArray,u8> (; 80 ;) (type $v)
->>>>>>> 9a3763df
   (local $0 i32)
   i32.const 3
   call $~lib/internal/typedarray/TypedArray<i8>#constructor
@@ -4096,11 +4018,7 @@
    unreachable
   end
  )
-<<<<<<< HEAD
- (func $~lib/typedarray/Int16Array#map (; 83 ;) (type $FUNCSIG$ii) (param $0 i32) (result i32)
-=======
  (func $~lib/typedarray/Int16Array#map (; 81 ;) (type $FUNCSIG$ii) (param $0 i32) (result i32)
->>>>>>> 9a3763df
   (local $1 i32)
   (local $2 i32)
   (local $3 i32)
@@ -4156,11 +4074,7 @@
   end
   get_local $5
  )
-<<<<<<< HEAD
- (func $~lib/internal/typedarray/TypedArray<i16>#__get (; 84 ;) (type $iii) (param $0 i32) (param $1 i32) (result i32)
-=======
  (func $~lib/internal/typedarray/TypedArray<i16>#__get (; 82 ;) (type $iii) (param $0 i32) (param $1 i32) (result i32)
->>>>>>> 9a3763df
   get_local $1
   get_local $0
   i32.load offset=8
@@ -4186,11 +4100,7 @@
   i32.add
   i32.load16_s offset=8
  )
-<<<<<<< HEAD
- (func $std/typedarray/testArrayMap<Int16Array,i16> (; 85 ;) (type $v)
-=======
  (func $std/typedarray/testArrayMap<Int16Array,i16> (; 83 ;) (type $v)
->>>>>>> 9a3763df
   (local $0 i32)
   i32.const 3
   call $~lib/internal/typedarray/TypedArray<i16>#constructor
@@ -4254,11 +4164,7 @@
    unreachable
   end
  )
-<<<<<<< HEAD
- (func $~lib/typedarray/Uint16Array#map (; 86 ;) (type $FUNCSIG$ii) (param $0 i32) (result i32)
-=======
  (func $~lib/typedarray/Uint16Array#map (; 84 ;) (type $FUNCSIG$ii) (param $0 i32) (result i32)
->>>>>>> 9a3763df
   (local $1 i32)
   (local $2 i32)
   (local $3 i32)
@@ -4314,11 +4220,7 @@
   end
   get_local $5
  )
-<<<<<<< HEAD
- (func $~lib/internal/typedarray/TypedArray<u16>#__get (; 87 ;) (type $iii) (param $0 i32) (param $1 i32) (result i32)
-=======
  (func $~lib/internal/typedarray/TypedArray<u16>#__get (; 85 ;) (type $iii) (param $0 i32) (param $1 i32) (result i32)
->>>>>>> 9a3763df
   get_local $1
   get_local $0
   i32.load offset=8
@@ -4344,11 +4246,7 @@
   i32.add
   i32.load16_u offset=8
  )
-<<<<<<< HEAD
- (func $std/typedarray/testArrayMap<Uint16Array,u16> (; 88 ;) (type $v)
-=======
  (func $std/typedarray/testArrayMap<Uint16Array,u16> (; 86 ;) (type $v)
->>>>>>> 9a3763df
   (local $0 i32)
   i32.const 3
   call $~lib/internal/typedarray/TypedArray<i16>#constructor
@@ -4412,11 +4310,7 @@
    unreachable
   end
  )
-<<<<<<< HEAD
- (func $~lib/typedarray/Int32Array#map (; 89 ;) (type $iii) (param $0 i32) (param $1 i32) (result i32)
-=======
  (func $~lib/typedarray/Int32Array#map (; 87 ;) (type $iii) (param $0 i32) (param $1 i32) (result i32)
->>>>>>> 9a3763df
   (local $2 i32)
   (local $3 i32)
   (local $4 i32)
@@ -4473,11 +4367,7 @@
   end
   get_local $6
  )
-<<<<<<< HEAD
- (func $std/typedarray/testArrayMap<Int32Array,i32> (; 90 ;) (type $v)
-=======
  (func $std/typedarray/testArrayMap<Int32Array,i32> (; 88 ;) (type $v)
->>>>>>> 9a3763df
   (local $0 i32)
   i32.const 3
   call $~lib/internal/typedarray/TypedArray<i32>#constructor
@@ -4536,11 +4426,7 @@
    unreachable
   end
  )
-<<<<<<< HEAD
- (func $std/typedarray/testArrayMap<Uint32Array,u32> (; 91 ;) (type $v)
-=======
  (func $std/typedarray/testArrayMap<Uint32Array,u32> (; 89 ;) (type $v)
->>>>>>> 9a3763df
   (local $0 i32)
   i32.const 3
   call $~lib/internal/typedarray/TypedArray<i32>#constructor
@@ -4599,20 +4485,12 @@
    unreachable
   end
  )
-<<<<<<< HEAD
- (func $std/typedarray/testArrayMap<Int64Array,i64>~anonymous|31 (; 92 ;) (type $IiiI) (param $0 i64) (param $1 i32) (param $2 i32) (result i64)
-=======
  (func $std/typedarray/testArrayMap<Int64Array,i64>~anonymous|31 (; 90 ;) (type $IiiI) (param $0 i64) (param $1 i32) (param $2 i32) (result i64)
->>>>>>> 9a3763df
   get_local $0
   get_local $0
   i64.mul
  )
-<<<<<<< HEAD
- (func $~lib/typedarray/Int64Array#map (; 93 ;) (type $iii) (param $0 i32) (param $1 i32) (result i32)
-=======
  (func $~lib/typedarray/Int64Array#map (; 91 ;) (type $iii) (param $0 i32) (param $1 i32) (result i32)
->>>>>>> 9a3763df
   (local $2 i32)
   (local $3 i32)
   (local $4 i32)
@@ -4669,11 +4547,7 @@
   end
   get_local $6
  )
-<<<<<<< HEAD
- (func $~lib/internal/typedarray/TypedArray<i64>#__get (; 94 ;) (type $iiI) (param $0 i32) (param $1 i32) (result i64)
-=======
  (func $~lib/internal/typedarray/TypedArray<i64>#__get (; 92 ;) (type $iiI) (param $0 i32) (param $1 i32) (result i64)
->>>>>>> 9a3763df
   get_local $1
   get_local $0
   i32.load offset=8
@@ -4699,11 +4573,7 @@
   i32.add
   i64.load offset=8
  )
-<<<<<<< HEAD
- (func $std/typedarray/testArrayMap<Int64Array,i64> (; 95 ;) (type $v)
-=======
  (func $std/typedarray/testArrayMap<Int64Array,i64> (; 93 ;) (type $v)
->>>>>>> 9a3763df
   (local $0 i32)
   i32.const 3
   call $~lib/internal/typedarray/TypedArray<i64>#constructor
@@ -4762,11 +4632,7 @@
    unreachable
   end
  )
-<<<<<<< HEAD
- (func $std/typedarray/testArrayMap<Uint64Array,u64> (; 96 ;) (type $v)
-=======
  (func $std/typedarray/testArrayMap<Uint64Array,u64> (; 94 ;) (type $v)
->>>>>>> 9a3763df
   (local $0 i32)
   i32.const 3
   call $~lib/internal/typedarray/TypedArray<i64>#constructor
@@ -4825,20 +4691,12 @@
    unreachable
   end
  )
-<<<<<<< HEAD
- (func $std/typedarray/testArrayMap<Float32Array,f32>~anonymous|33 (; 97 ;) (type $fiif) (param $0 f32) (param $1 i32) (param $2 i32) (result f32)
-=======
  (func $std/typedarray/testArrayMap<Float32Array,f32>~anonymous|33 (; 95 ;) (type $fiif) (param $0 f32) (param $1 i32) (param $2 i32) (result f32)
->>>>>>> 9a3763df
   get_local $0
   get_local $0
   f32.mul
  )
-<<<<<<< HEAD
- (func $~lib/typedarray/Float32Array#map (; 98 ;) (type $FUNCSIG$ii) (param $0 i32) (result i32)
-=======
  (func $~lib/typedarray/Float32Array#map (; 96 ;) (type $FUNCSIG$ii) (param $0 i32) (result i32)
->>>>>>> 9a3763df
   (local $1 i32)
   (local $2 i32)
   (local $3 i32)
@@ -4894,11 +4752,7 @@
   end
   get_local $5
  )
-<<<<<<< HEAD
- (func $~lib/internal/typedarray/TypedArray<f32>#__get (; 99 ;) (type $iif) (param $0 i32) (param $1 i32) (result f32)
-=======
  (func $~lib/internal/typedarray/TypedArray<f32>#__get (; 97 ;) (type $iif) (param $0 i32) (param $1 i32) (result f32)
->>>>>>> 9a3763df
   get_local $1
   get_local $0
   i32.load offset=8
@@ -4924,11 +4778,7 @@
   i32.add
   f32.load offset=8
  )
-<<<<<<< HEAD
- (func $std/typedarray/testArrayMap<Float32Array,f32> (; 100 ;) (type $v)
-=======
  (func $std/typedarray/testArrayMap<Float32Array,f32> (; 98 ;) (type $v)
->>>>>>> 9a3763df
   (local $0 i32)
   i32.const 3
   call $~lib/internal/typedarray/TypedArray<i32>#constructor
@@ -4986,20 +4836,12 @@
    unreachable
   end
  )
-<<<<<<< HEAD
- (func $std/typedarray/testArrayMap<Float64Array,f64>~anonymous|34 (; 101 ;) (type $FiiF) (param $0 f64) (param $1 i32) (param $2 i32) (result f64)
-=======
  (func $std/typedarray/testArrayMap<Float64Array,f64>~anonymous|34 (; 99 ;) (type $FiiF) (param $0 f64) (param $1 i32) (param $2 i32) (result f64)
->>>>>>> 9a3763df
   get_local $0
   get_local $0
   f64.mul
  )
-<<<<<<< HEAD
- (func $~lib/typedarray/Float64Array#map (; 102 ;) (type $FUNCSIG$ii) (param $0 i32) (result i32)
-=======
  (func $~lib/typedarray/Float64Array#map (; 100 ;) (type $FUNCSIG$ii) (param $0 i32) (result i32)
->>>>>>> 9a3763df
   (local $1 i32)
   (local $2 i32)
   (local $3 i32)
@@ -5055,11 +4897,7 @@
   end
   get_local $5
  )
-<<<<<<< HEAD
- (func $std/typedarray/testArrayMap<Float64Array,f64> (; 103 ;) (type $v)
-=======
  (func $std/typedarray/testArrayMap<Float64Array,f64> (; 101 ;) (type $v)
->>>>>>> 9a3763df
   (local $0 i32)
   i32.const 3
   call $~lib/internal/typedarray/TypedArray<i64>#constructor
@@ -5117,9 +4955,6 @@
    unreachable
   end
  )
-<<<<<<< HEAD
- (func $start (; 104 ;) (type $v)
-=======
  (func $std/typedarray/testArraySome<Int8Array,i8>~anonymous|35 (; 102 ;) (type $iiii) (param $0 i32) (param $1 i32) (param $2 i32) (result i32)
   get_local $0
   i32.const 255
@@ -8133,7 +7968,6 @@
   end
  )
  (func $start (; 187 ;) (type $v)
->>>>>>> 9a3763df
   (local $0 i32)
   (local $1 i32)
   i32.const 624
@@ -9124,11 +8958,7 @@
   call $std/typedarray/testArrayEvery<Float32Array,f32>
   call $std/typedarray/testArrayEvery<Float64Array,f64>
  )
-<<<<<<< HEAD
- (func $null (; 105 ;) (type $v)
-=======
  (func $null (; 188 ;) (type $v)
->>>>>>> 9a3763df
   nop
  )
 )