(module
 (type $iiiiv (func (param i32 i32 i32 i32)))
 (type $iv (func (param i32)))
 (type $iii (func (param i32 i32) (result i32)))
 (type $ii (func (param i32) (result i32)))
 (type $iiiv (func (param i32 i32 i32)))
 (type $iiii (func (param i32 i32 i32) (result i32)))
 (type $iiFv (func (param i32 i32 f64)))
 (type $FFi (func (param f64 f64) (result i32)))
 (type $iiF (func (param i32 i32) (result f64)))
 (type $iiiii (func (param i32 i32 i32 i32) (result i32)))
 (type $v (func))
 (type $iiIv (func (param i32 i32 i64)))
 (type $IIiiI (func (param i64 i64 i32 i32) (result i64)))
 (type $iiI (func (param i32 i32) (result i64)))
 (type $iifv (func (param i32 i32 f32)))
 (type $ffiif (func (param f32 f32 i32 i32) (result f32)))
 (type $iif (func (param i32 i32) (result f32)))
 (type $FFiiF (func (param f64 f64 i32 i32) (result f64)))
 (type $IiiI (func (param i64 i32 i32) (result i64)))
 (type $fiif (func (param f32 i32 i32) (result f32)))
 (type $FiiF (func (param f64 i32 i32) (result f64)))
 (type $FUNCSIG$ii (func (param i32) (result i32)))
 (type $FUNCSIG$iii (func (param i32 i32) (result i32)))
 (type $FUNCSIG$iiii (func (param i32 i32 i32) (result i32)))
 (type $FUNCSIG$jii (func (param i32 i32) (result i64)))
 (type $FUNCSIG$fi (func (param i32) (result f32)))
 (type $FUNCSIG$di (func (param i32) (result f64)))
 (import "env" "abort" (func $~lib/env/abort (param i32 i32 i32 i32)))
 (memory $0 1)
 (data (i32.const 8) "\11\00\00\00s\00t\00d\00/\00t\00y\00p\00e\00d\00a\00r\00r\00a\00y\00.\00t\00s")
 (data (i32.const 48) "\1b\00\00\00~\00l\00i\00b\00/\00i\00n\00t\00e\00r\00n\00a\00l\00/\00t\00y\00p\00e\00d\00a\00r\00r\00a\00y\00.\00t\00s")
 (data (i32.const 112) "\1c\00\00\00~\00l\00i\00b\00/\00i\00n\00t\00e\00r\00n\00a\00l\00/\00a\00r\00r\00a\00y\00b\00u\00f\00f\00e\00r\00.\00t\00s")
 (data (i32.const 176) "\05\00\00\00\00\00\00\00\01\01\01\04\05")
 (data (i32.const 192) "\b0\00\00\00\05")
 (data (i32.const 200) "\05")
 (data (i32.const 216) "\c8\00\00\00\05")
 (data (i32.const 224) "\05\00\00\00\00\00\00\00\01\01")
 (data (i32.const 240) "\e0\00\00\00\05")
 (data (i32.const 248) "\05\00\00\00\00\00\00\00\01\01\00\02\02")
 (data (i32.const 264) "\f8\00\00\00\05")
 (data (i32.const 272) "\05\00\00\00\00\00\00\00\01\01\00\02\02")
 (data (i32.const 288) "\10\01\00\00\05")
 (data (i32.const 296) "\03")
 (data (i32.const 312) "(\01\00\00\03")
 (data (i32.const 320) "\05\00\00\00\00\00\00\00\01\00\00\00\02")
 (data (i32.const 336) "@\01\00\00\05")
 (data (i32.const 344) "\14\00\00\00\00\00\00\00\01\00\00\00\01\00\00\00\01\00\00\00\04\00\00\00\05")
 (data (i32.const 376) "X\01\00\00\05")
 (data (i32.const 384) "\14")
 (data (i32.const 416) "\80\01\00\00\05")
 (data (i32.const 424) "\14\00\00\00\00\00\00\00\01\00\00\00\01")
 (data (i32.const 456) "\a8\01\00\00\05")
 (data (i32.const 464) "\14\00\00\00\00\00\00\00\01\00\00\00\01\00\00\00\00\00\00\00\02\00\00\00\02")
 (data (i32.const 496) "\d0\01\00\00\05")
 (data (i32.const 504) "\14\00\00\00\00\00\00\00\01\00\00\00\01\00\00\00\00\00\00\00\02\00\00\00\02")
 (data (i32.const 536) "\f8\01\00\00\05")
 (data (i32.const 544) "\0c")
 (data (i32.const 576) " \02\00\00\03")
 (data (i32.const 584) "\14\00\00\00\00\00\00\00\01")
 (data (i32.const 608) "\02")
 (data (i32.const 616) "H\02\00\00\05")
 (table $0 35 anyfunc)
 (elem (i32.const 0) $null $~lib/typedarray/Float64Array#sort|trampoline~anonymous|1 $std/typedarray/testReduce<Int8Array,i8>~anonymous|2 $std/typedarray/testReduce<Int8Array,i8>~anonymous|2 $std/typedarray/testReduce<Int8Array,i8>~anonymous|2 $std/typedarray/testReduce<Int8Array,i8>~anonymous|2 $std/typedarray/testReduce<Int8Array,i8>~anonymous|2 $std/typedarray/testReduce<Int8Array,i8>~anonymous|2 $std/typedarray/testReduce<Int8Array,i8>~anonymous|2 $std/typedarray/testReduce<Int64Array,i64>~anonymous|9 $std/typedarray/testReduce<Int64Array,i64>~anonymous|9 $std/typedarray/testReduce<Float32Array,f32>~anonymous|11 $std/typedarray/testReduce<Float64Array,f64>~anonymous|12 $std/typedarray/testReduce<Int8Array,i8>~anonymous|2 $std/typedarray/testReduce<Int8Array,i8>~anonymous|2 $std/typedarray/testReduce<Int8Array,i8>~anonymous|2 $std/typedarray/testReduce<Int8Array,i8>~anonymous|2 $std/typedarray/testReduce<Int8Array,i8>~anonymous|2 $std/typedarray/testReduce<Int8Array,i8>~anonymous|2 $std/typedarray/testReduce<Int8Array,i8>~anonymous|2 $std/typedarray/testReduce<Int64Array,i64>~anonymous|9 $std/typedarray/testReduce<Int64Array,i64>~anonymous|9 $std/typedarray/testReduce<Float32Array,f32>~anonymous|11 $std/typedarray/testReduce<Float64Array,f64>~anonymous|12 $std/typedarray/testArrayMap<Int8Array,i8>~anonymous|24 $std/typedarray/testArrayMap<Int8Array,i8>~anonymous|24 $std/typedarray/testArrayMap<Int8Array,i8>~anonymous|24 $std/typedarray/testArrayMap<Int8Array,i8>~anonymous|24 $std/typedarray/testArrayMap<Int8Array,i8>~anonymous|24 $std/typedarray/testArrayMap<Int8Array,i8>~anonymous|24 $std/typedarray/testArrayMap<Int8Array,i8>~anonymous|24 $std/typedarray/testArrayMap<Int64Array,i64>~anonymous|31 $std/typedarray/testArrayMap<Int64Array,i64>~anonymous|31 $std/typedarray/testArrayMap<Float32Array,f32>~anonymous|33 $std/typedarray/testArrayMap<Float64Array,f64>~anonymous|34)
 (global $~lib/allocator/arena/startOffset (mut i32) (i32.const 0))
 (global $~lib/allocator/arena/offset (mut i32) (i32.const 0))
 (global $std/typedarray/arr (mut i32) (i32.const 0))
 (global $std/typedarray/af64 (mut i32) (i32.const 0))
 (global $~argc (mut i32) (i32.const 0))
 (global $std/typedarray/clampedArr (mut i32) (i32.const 0))
 (global $std/typedarray/arr8 (mut i32) (i32.const 0))
 (global $std/typedarray/sub8 (mut i32) (i32.const 0))
 (global $std/typedarray/arr32 (mut i32) (i32.const 0))
 (global $std/typedarray/sub32 (mut i32) (i32.const 0))
 (global $std/typedarray/multisubarr (mut i32) (i32.const 0))
 (global $std/typedarray/multisubarr1 (mut i32) (i32.const 0))
 (global $std/typedarray/multisubarr2 (mut i32) (i32.const 0))
 (global $std/typedarray/multisubarr3 (mut i32) (i32.const 0))
 (export "memory" (memory $0))
 (export "table" (table $0))
 (start $start)
 (func $~lib/allocator/arena/__memory_allocate (; 1 ;) (type $ii) (param $0 i32) (result i32)
  (local $1 i32)
  (local $2 i32)
  (local $3 i32)
  get_local $0
  i32.const 1073741824
  i32.gt_u
  if
   unreachable
  end
  get_global $~lib/allocator/arena/offset
  tee_local $1
  get_local $0
  i32.const 1
  get_local $0
  i32.const 1
  i32.gt_u
  select
  i32.add
  i32.const 7
  i32.add
  i32.const -8
  i32.and
  tee_local $2
  current_memory
  tee_local $3
  i32.const 16
  i32.shl
  i32.gt_u
  if
   get_local $3
   get_local $2
   get_local $1
   i32.sub
   i32.const 65535
   i32.add
   i32.const -65536
   i32.and
   i32.const 16
   i32.shr_u
   tee_local $0
   get_local $3
   get_local $0
   i32.gt_s
   select
   grow_memory
   i32.const 0
   i32.lt_s
   if
    get_local $0
    grow_memory
    i32.const 0
    i32.lt_s
    if
     unreachable
    end
   end
  end
  get_local $2
  set_global $~lib/allocator/arena/offset
  get_local $1
 )
 (func $~lib/internal/arraybuffer/allocateUnsafe (; 2 ;) (type $ii) (param $0 i32) (result i32)
  (local $1 i32)
  get_local $0
  i32.const 1073741816
  i32.gt_u
  if
   i32.const 0
   i32.const 112
   i32.const 26
   i32.const 2
   call $~lib/env/abort
   unreachable
  end
  i32.const 1
  i32.const 32
  get_local $0
  i32.const 7
  i32.add
  i32.clz
  i32.sub
  i32.shl
  call $~lib/allocator/arena/__memory_allocate
  tee_local $1
  get_local $0
  i32.store
  get_local $1
 )
 (func $~lib/internal/memory/memset (; 3 ;) (type $iiiv) (param $0 i32) (param $1 i32) (param $2 i32)
  (local $3 i32)
  (local $4 i64)
  get_local $2
  i32.eqz
  if
   return
  end
  get_local $0
  get_local $1
  i32.store8
  get_local $0
  get_local $2
  i32.add
  i32.const 1
  i32.sub
  get_local $1
  i32.store8
  get_local $2
  i32.const 2
  i32.le_u
  if
   return
  end
  get_local $0
  i32.const 1
  i32.add
  get_local $1
  i32.store8
  get_local $0
  i32.const 2
  i32.add
  get_local $1
  i32.store8
  get_local $0
  get_local $2
  i32.add
  tee_local $3
  i32.const 2
  i32.sub
  get_local $1
  i32.store8
  get_local $3
  i32.const 3
  i32.sub
  get_local $1
  i32.store8
  get_local $2
  i32.const 6
  i32.le_u
  if
   return
  end
  get_local $0
  i32.const 3
  i32.add
  get_local $1
  i32.store8
  get_local $0
  get_local $2
  i32.add
  i32.const 4
  i32.sub
  get_local $1
  i32.store8
  get_local $2
  i32.const 8
  i32.le_u
  if
   return
  end
  get_local $2
  i32.const 0
  get_local $0
  i32.sub
  i32.const 3
  i32.and
  tee_local $3
  i32.sub
  set_local $2
  get_local $0
  get_local $3
  i32.add
  tee_local $0
  get_local $1
  i32.const 255
  i32.and
  i32.const 16843009
  i32.mul
  tee_local $1
  i32.store
  get_local $2
  i32.const -4
  i32.and
  tee_local $2
  get_local $0
  i32.add
  i32.const 4
  i32.sub
  get_local $1
  i32.store
  get_local $2
  i32.const 8
  i32.le_u
  if
   return
  end
  get_local $0
  i32.const 4
  i32.add
  get_local $1
  i32.store
  get_local $0
  i32.const 8
  i32.add
  get_local $1
  i32.store
  get_local $0
  get_local $2
  i32.add
  tee_local $3
  i32.const 12
  i32.sub
  get_local $1
  i32.store
  get_local $3
  i32.const 8
  i32.sub
  get_local $1
  i32.store
  get_local $2
  i32.const 24
  i32.le_u
  if
   return
  end
  get_local $0
  i32.const 12
  i32.add
  get_local $1
  i32.store
  get_local $0
  i32.const 16
  i32.add
  get_local $1
  i32.store
  get_local $0
  i32.const 20
  i32.add
  get_local $1
  i32.store
  get_local $0
  i32.const 24
  i32.add
  get_local $1
  i32.store
  get_local $0
  get_local $2
  i32.add
  tee_local $3
  i32.const 28
  i32.sub
  get_local $1
  i32.store
  get_local $3
  i32.const 24
  i32.sub
  get_local $1
  i32.store
  get_local $3
  i32.const 20
  i32.sub
  get_local $1
  i32.store
  get_local $3
  i32.const 16
  i32.sub
  get_local $1
  i32.store
  get_local $0
  i32.const 4
  i32.and
  i32.const 24
  i32.add
  tee_local $3
  get_local $0
  i32.add
  set_local $0
  get_local $2
  get_local $3
  i32.sub
  set_local $2
  get_local $1
  i64.extend_u/i32
  tee_local $4
  get_local $4
  i64.const 32
  i64.shl
  i64.or
  set_local $4
  loop $continue|0
   get_local $2
   i32.const 32
   i32.ge_u
   if
    get_local $0
    get_local $4
    i64.store
    get_local $0
    i32.const 8
    i32.add
    get_local $4
    i64.store
    get_local $0
    i32.const 16
    i32.add
    get_local $4
    i64.store
    get_local $0
    i32.const 24
    i32.add
    get_local $4
    i64.store
    get_local $2
    i32.const 32
    i32.sub
    set_local $2
    get_local $0
    i32.const 32
    i32.add
    set_local $0
    br $continue|0
   end
  end
 )
 (func $~lib/internal/typedarray/TypedArray<i8>#constructor (; 4 ;) (type $FUNCSIG$ii) (param $0 i32) (result i32)
  (local $1 i32)
  (local $2 i32)
  get_local $0
  i32.const 1073741816
  i32.gt_u
  if
   i32.const 0
   i32.const 48
<<<<<<< HEAD
   i32.const 27
=======
   i32.const 23
>>>>>>> d5f72e32
   i32.const 34
   call $~lib/env/abort
   unreachable
  end
  get_local $0
  call $~lib/internal/arraybuffer/allocateUnsafe
  tee_local $2
  i32.const 8
  i32.add
  i32.const 0
  get_local $0
  call $~lib/internal/memory/memset
  i32.const 12
  call $~lib/allocator/arena/__memory_allocate
  tee_local $1
  i32.const 0
  i32.store
  get_local $1
  i32.const 0
  i32.store offset=4
  get_local $1
  i32.const 0
  i32.store offset=8
  get_local $1
  get_local $2
  i32.store
  get_local $1
  i32.const 0
  i32.store offset=4
  get_local $1
  get_local $0
  i32.store offset=8
  get_local $1
 )
 (func $~lib/internal/typedarray/TypedArray<i16>#constructor (; 5 ;) (type $FUNCSIG$ii) (param $0 i32) (result i32)
  (local $1 i32)
  (local $2 i32)
  get_local $0
  i32.const 536870908
  i32.gt_u
  if
   i32.const 0
   i32.const 48
<<<<<<< HEAD
   i32.const 27
=======
   i32.const 23
>>>>>>> d5f72e32
   i32.const 34
   call $~lib/env/abort
   unreachable
  end
  get_local $0
  i32.const 1
  i32.shl
  tee_local $0
  call $~lib/internal/arraybuffer/allocateUnsafe
  tee_local $2
  i32.const 8
  i32.add
  i32.const 0
  get_local $0
  call $~lib/internal/memory/memset
  i32.const 12
  call $~lib/allocator/arena/__memory_allocate
  tee_local $1
  i32.const 0
  i32.store
  get_local $1
  i32.const 0
  i32.store offset=4
  get_local $1
  i32.const 0
  i32.store offset=8
  get_local $1
  get_local $2
  i32.store
  get_local $1
  i32.const 0
  i32.store offset=4
  get_local $1
  get_local $0
  i32.store offset=8
  get_local $1
 )
 (func $~lib/internal/typedarray/TypedArray<i32>#constructor (; 6 ;) (type $FUNCSIG$ii) (param $0 i32) (result i32)
  (local $1 i32)
  (local $2 i32)
  get_local $0
  i32.const 268435454
  i32.gt_u
  if
   i32.const 0
   i32.const 48
<<<<<<< HEAD
   i32.const 27
=======
   i32.const 23
>>>>>>> d5f72e32
   i32.const 34
   call $~lib/env/abort
   unreachable
  end
  get_local $0
  i32.const 2
  i32.shl
  tee_local $0
  call $~lib/internal/arraybuffer/allocateUnsafe
  tee_local $2
  i32.const 8
  i32.add
  i32.const 0
  get_local $0
  call $~lib/internal/memory/memset
  i32.const 12
  call $~lib/allocator/arena/__memory_allocate
  tee_local $1
  i32.const 0
  i32.store
  get_local $1
  i32.const 0
  i32.store offset=4
  get_local $1
  i32.const 0
  i32.store offset=8
  get_local $1
  get_local $2
  i32.store
  get_local $1
  i32.const 0
  i32.store offset=4
  get_local $1
  get_local $0
  i32.store offset=8
  get_local $1
 )
 (func $~lib/internal/typedarray/TypedArray<i64>#constructor (; 7 ;) (type $FUNCSIG$ii) (param $0 i32) (result i32)
  (local $1 i32)
  (local $2 i32)
  get_local $0
  i32.const 134217727
  i32.gt_u
  if
   i32.const 0
   i32.const 48
<<<<<<< HEAD
   i32.const 27
=======
   i32.const 23
>>>>>>> d5f72e32
   i32.const 34
   call $~lib/env/abort
   unreachable
  end
  get_local $0
  i32.const 3
  i32.shl
  tee_local $0
  call $~lib/internal/arraybuffer/allocateUnsafe
  tee_local $2
  i32.const 8
  i32.add
  i32.const 0
  get_local $0
  call $~lib/internal/memory/memset
  i32.const 12
  call $~lib/allocator/arena/__memory_allocate
  tee_local $1
  i32.const 0
  i32.store
  get_local $1
  i32.const 0
  i32.store offset=4
  get_local $1
  i32.const 0
  i32.store offset=8
  get_local $1
  get_local $2
  i32.store
  get_local $1
  i32.const 0
  i32.store offset=4
  get_local $1
  get_local $0
  i32.store offset=8
  get_local $1
 )
 (func $std/typedarray/testInstantiate (; 8 ;) (type $iv) (param $0 i32)
  (local $1 i32)
  get_local $0
  call $~lib/internal/typedarray/TypedArray<i8>#constructor
  tee_local $1
  i32.load offset=4
  if
   i32.const 0
   i32.const 8
   i32.const 34
   i32.const 2
   call $~lib/env/abort
   unreachable
  end
  get_local $1
  i32.load offset=8
  get_local $0
  i32.ne
  if
   i32.const 0
   i32.const 8
   i32.const 35
   i32.const 2
   call $~lib/env/abort
   unreachable
  end
  get_local $0
  get_local $1
  i32.load offset=8
  i32.ne
  if
   i32.const 0
   i32.const 8
   i32.const 36
   i32.const 2
   call $~lib/env/abort
   unreachable
  end
  get_local $0
  call $~lib/internal/typedarray/TypedArray<i8>#constructor
  tee_local $1
  i32.load offset=4
  if
   i32.const 0
   i32.const 8
   i32.const 39
   i32.const 2
   call $~lib/env/abort
   unreachable
  end
  get_local $1
  i32.load offset=8
  get_local $0
  i32.ne
  if
   i32.const 0
   i32.const 8
   i32.const 40
   i32.const 2
   call $~lib/env/abort
   unreachable
  end
  get_local $0
  get_local $1
  i32.load offset=8
  i32.ne
  if
   i32.const 0
   i32.const 8
   i32.const 41
   i32.const 2
   call $~lib/env/abort
   unreachable
  end
  get_local $0
  call $~lib/internal/typedarray/TypedArray<i8>#constructor
  tee_local $1
  i32.load offset=4
  if
   i32.const 0
   i32.const 8
   i32.const 44
   i32.const 2
   call $~lib/env/abort
   unreachable
  end
  get_local $1
  i32.load offset=8
  get_local $0
  i32.ne
  if
   i32.const 0
   i32.const 8
   i32.const 45
   i32.const 2
   call $~lib/env/abort
   unreachable
  end
  get_local $0
  get_local $1
  i32.load offset=8
  i32.ne
  if
   i32.const 0
   i32.const 8
   i32.const 46
   i32.const 2
   call $~lib/env/abort
   unreachable
  end
  get_local $0
  call $~lib/internal/typedarray/TypedArray<i16>#constructor
  tee_local $1
  i32.load offset=4
  if
   i32.const 0
   i32.const 8
   i32.const 49
   i32.const 2
   call $~lib/env/abort
   unreachable
  end
  get_local $1
  i32.load offset=8
  get_local $0
  i32.const 1
  i32.shl
  i32.ne
  if
   i32.const 0
   i32.const 8
   i32.const 50
   i32.const 2
   call $~lib/env/abort
   unreachable
  end
  get_local $0
  get_local $1
  i32.load offset=8
  i32.const 1
  i32.shr_u
  i32.ne
  if
   i32.const 0
   i32.const 8
   i32.const 51
   i32.const 2
   call $~lib/env/abort
   unreachable
  end
  get_local $0
  call $~lib/internal/typedarray/TypedArray<i16>#constructor
  tee_local $1
  i32.load offset=4
  if
   i32.const 0
   i32.const 8
   i32.const 54
   i32.const 2
   call $~lib/env/abort
   unreachable
  end
  get_local $1
  i32.load offset=8
  get_local $0
  i32.const 1
  i32.shl
  i32.ne
  if
   i32.const 0
   i32.const 8
   i32.const 55
   i32.const 2
   call $~lib/env/abort
   unreachable
  end
  get_local $0
  get_local $1
  i32.load offset=8
  i32.const 1
  i32.shr_u
  i32.ne
  if
   i32.const 0
   i32.const 8
   i32.const 56
   i32.const 2
   call $~lib/env/abort
   unreachable
  end
  get_local $0
  call $~lib/internal/typedarray/TypedArray<i32>#constructor
  tee_local $1
  i32.load offset=4
  if
   i32.const 0
   i32.const 8
   i32.const 59
   i32.const 2
   call $~lib/env/abort
   unreachable
  end
  get_local $1
  i32.load offset=8
  get_local $0
  i32.const 2
  i32.shl
  i32.ne
  if
   i32.const 0
   i32.const 8
   i32.const 60
   i32.const 2
   call $~lib/env/abort
   unreachable
  end
  get_local $0
  get_local $1
  i32.load offset=8
  i32.const 2
  i32.shr_u
  i32.ne
  if
   i32.const 0
   i32.const 8
   i32.const 61
   i32.const 2
   call $~lib/env/abort
   unreachable
  end
  get_local $0
  call $~lib/internal/typedarray/TypedArray<i32>#constructor
  tee_local $1
  i32.load offset=4
  if
   i32.const 0
   i32.const 8
   i32.const 64
   i32.const 2
   call $~lib/env/abort
   unreachable
  end
  get_local $1
  i32.load offset=8
  get_local $0
  i32.const 2
  i32.shl
  i32.ne
  if
   i32.const 0
   i32.const 8
   i32.const 65
   i32.const 2
   call $~lib/env/abort
   unreachable
  end
  get_local $0
  get_local $1
  i32.load offset=8
  i32.const 2
  i32.shr_u
  i32.ne
  if
   i32.const 0
   i32.const 8
   i32.const 66
   i32.const 2
   call $~lib/env/abort
   unreachable
  end
  get_local $0
  call $~lib/internal/typedarray/TypedArray<i64>#constructor
  tee_local $1
  i32.load offset=4
  if
   i32.const 0
   i32.const 8
   i32.const 69
   i32.const 2
   call $~lib/env/abort
   unreachable
  end
  get_local $1
  i32.load offset=8
  get_local $0
  i32.const 3
  i32.shl
  i32.ne
  if
   i32.const 0
   i32.const 8
   i32.const 70
   i32.const 2
   call $~lib/env/abort
   unreachable
  end
  get_local $0
  get_local $1
  i32.load offset=8
  i32.const 3
  i32.shr_u
  i32.ne
  if
   i32.const 0
   i32.const 8
   i32.const 71
   i32.const 2
   call $~lib/env/abort
   unreachable
  end
  get_local $0
  call $~lib/internal/typedarray/TypedArray<i64>#constructor
  tee_local $1
  i32.load offset=4
  if
   i32.const 0
   i32.const 8
   i32.const 74
   i32.const 2
   call $~lib/env/abort
   unreachable
  end
  get_local $1
  i32.load offset=8
  get_local $0
  i32.const 3
  i32.shl
  i32.ne
  if
   i32.const 0
   i32.const 8
   i32.const 75
   i32.const 2
   call $~lib/env/abort
   unreachable
  end
  get_local $0
  get_local $1
  i32.load offset=8
  i32.const 3
  i32.shr_u
  i32.ne
  if
   i32.const 0
   i32.const 8
   i32.const 76
   i32.const 2
   call $~lib/env/abort
   unreachable
  end
  get_local $0
  call $~lib/internal/typedarray/TypedArray<i32>#constructor
  tee_local $1
  i32.load offset=4
  if
   i32.const 0
   i32.const 8
   i32.const 79
   i32.const 2
   call $~lib/env/abort
   unreachable
  end
  get_local $1
  i32.load offset=8
  get_local $0
  i32.const 2
  i32.shl
  i32.ne
  if
   i32.const 0
   i32.const 8
   i32.const 80
   i32.const 2
   call $~lib/env/abort
   unreachable
  end
  get_local $0
  get_local $1
  i32.load offset=8
  i32.const 2
  i32.shr_u
  i32.ne
  if
   i32.const 0
   i32.const 8
   i32.const 81
   i32.const 2
   call $~lib/env/abort
   unreachable
  end
  get_local $0
  call $~lib/internal/typedarray/TypedArray<i64>#constructor
  tee_local $1
  i32.load offset=4
  if
   i32.const 0
   i32.const 8
   i32.const 84
   i32.const 2
   call $~lib/env/abort
   unreachable
  end
  get_local $1
  i32.load offset=8
  get_local $0
  i32.const 3
  i32.shl
  i32.ne
  if
   i32.const 0
   i32.const 8
   i32.const 85
   i32.const 2
   call $~lib/env/abort
   unreachable
  end
  get_local $0
  get_local $1
  i32.load offset=8
  i32.const 3
  i32.shr_u
  i32.ne
  if
   i32.const 0
   i32.const 8
   i32.const 86
   i32.const 2
   call $~lib/env/abort
   unreachable
  end
 )
 (func $~lib/internal/typedarray/TypedArray<i32>#__set (; 9 ;) (type $iiiv) (param $0 i32) (param $1 i32) (param $2 i32)
  get_local $1
  get_local $0
  i32.load offset=8
  i32.const 2
  i32.shr_u
  i32.ge_u
  if
   i32.const 0
   i32.const 48
<<<<<<< HEAD
   i32.const 54
=======
   i32.const 50
>>>>>>> d5f72e32
   i32.const 63
   call $~lib/env/abort
   unreachable
  end
  get_local $0
  i32.load offset=4
  get_local $0
  i32.load
  get_local $1
  i32.const 2
  i32.shl
  i32.add
  i32.add
  get_local $2
  i32.store offset=8
 )
 (func $~lib/internal/typedarray/TypedArray<i32>#__get (; 10 ;) (type $iii) (param $0 i32) (param $1 i32) (result i32)
  get_local $1
  get_local $0
  i32.load offset=8
  i32.const 2
  i32.shr_u
  i32.ge_u
  if
   i32.const 0
   i32.const 48
<<<<<<< HEAD
   i32.const 43
=======
   i32.const 39
>>>>>>> d5f72e32
   i32.const 63
   call $~lib/env/abort
   unreachable
  end
  get_local $0
  i32.load offset=4
  get_local $0
  i32.load
  get_local $1
  i32.const 2
  i32.shl
  i32.add
  i32.add
  i32.load offset=8
 )
 (func $~lib/typedarray/Int32Array#subarray (; 11 ;) (type $FUNCSIG$iii) (param $0 i32) (param $1 i32) (result i32)
  (local $2 i32)
  (local $3 i32)
  i32.const 1
  get_local $0
  i32.load offset=8
  i32.const 2
  i32.shr_u
  tee_local $2
  i32.const 1
  get_local $2
  i32.lt_s
  select
  set_local $3
  get_local $1
  i32.const 0
  i32.lt_s
  if (result i32)
   get_local $1
   get_local $2
   i32.add
   tee_local $2
   get_local $3
   get_local $2
   get_local $3
   i32.gt_s
   select
  else   
   get_local $1
   get_local $2
   get_local $1
   get_local $2
   i32.lt_s
   select
   tee_local $2
   get_local $3
   get_local $2
   get_local $3
   i32.gt_s
   select
  end
  set_local $1
  i32.const 12
  call $~lib/allocator/arena/__memory_allocate
  tee_local $2
  get_local $0
  i32.load
  i32.store
  get_local $2
  get_local $0
  i32.load offset=4
  get_local $3
  i32.const 2
  i32.shl
  i32.add
  i32.store offset=4
  get_local $2
  get_local $1
  get_local $3
  i32.sub
  i32.const 2
  i32.shl
  i32.store offset=8
  get_local $2
 )
 (func $~lib/internal/typedarray/TypedArray<f64>#__set (; 12 ;) (type $iiFv) (param $0 i32) (param $1 i32) (param $2 f64)
  get_local $1
  get_local $0
  i32.load offset=8
  i32.const 3
  i32.shr_u
  i32.ge_u
  if
   i32.const 0
   i32.const 48
<<<<<<< HEAD
   i32.const 54
=======
   i32.const 50
>>>>>>> d5f72e32
   i32.const 63
   call $~lib/env/abort
   unreachable
  end
  get_local $0
  i32.load offset=4
  get_local $0
  i32.load
  get_local $1
  i32.const 3
  i32.shl
  i32.add
  i32.add
  get_local $2
  f64.store offset=8
 )
 (func $~lib/typedarray/Float64Array#subarray (; 13 ;) (type $FUNCSIG$ii) (param $0 i32) (result i32)
  (local $1 i32)
  (local $2 i32)
  (local $3 i32)
  i32.const 2
  get_local $0
  i32.load offset=8
  i32.const 3
  i32.shr_u
  tee_local $1
  i32.const 2
  get_local $1
  i32.lt_s
  select
  set_local $2
  i32.const 6
  get_local $1
  i32.const 6
  get_local $1
  i32.lt_s
  select
  tee_local $1
  get_local $2
  get_local $1
  get_local $2
  i32.gt_s
  select
  set_local $3
  i32.const 12
  call $~lib/allocator/arena/__memory_allocate
  tee_local $1
  get_local $0
  i32.load
  i32.store
  get_local $1
  get_local $0
  i32.load offset=4
  get_local $2
  i32.const 3
  i32.shl
  i32.add
  i32.store offset=4
  get_local $1
  get_local $3
  get_local $2
  i32.sub
  i32.const 3
  i32.shl
  i32.store offset=8
  get_local $1
 )
 (func $~lib/internal/sort/insertionSort<f64> (; 14 ;) (type $iiiiv) (param $0 i32) (param $1 i32) (param $2 i32) (param $3 i32)
  (local $4 i32)
  (local $5 i32)
  (local $6 f64)
  (local $7 f64)
  (local $8 i32)
  block $break|0
   loop $repeat|0
    get_local $4
    get_local $2
    i32.ge_s
    br_if $break|0
    get_local $4
    i32.const 3
    i32.shl
    get_local $0
    i32.add
    get_local $1
    i32.add
    f64.load offset=8
    set_local $6
    get_local $4
    i32.const 1
    i32.sub
    set_local $5
    loop $continue|1
     get_local $5
     i32.const 0
     i32.ge_s
     if
      block $break|1
       get_local $5
       i32.const 3
       i32.shl
       get_local $0
       i32.add
       get_local $1
       i32.add
       f64.load offset=8
       set_local $7
       i32.const 2
       set_global $~argc
       get_local $6
       get_local $7
       get_local $3
       call_indirect (type $FFi)
       i32.const 0
       i32.ge_s
       br_if $break|1
       get_local $5
       tee_local $8
       i32.const 1
       i32.sub
       set_local $5
       get_local $8
       i32.const 1
       i32.add
       i32.const 3
       i32.shl
       get_local $0
       i32.add
       get_local $1
       i32.add
       get_local $7
       f64.store offset=8
       br $continue|1
      end
     end
    end
    get_local $5
    i32.const 1
    i32.add
    i32.const 3
    i32.shl
    get_local $0
    i32.add
    get_local $1
    i32.add
    get_local $6
    f64.store offset=8
    get_local $4
    i32.const 1
    i32.add
    set_local $4
    br $repeat|0
    unreachable
   end
   unreachable
  end
 )
 (func $~lib/internal/sort/weakHeapSort<f64> (; 15 ;) (type $iiiiv) (param $0 i32) (param $1 i32) (param $2 i32) (param $3 i32)
  (local $4 i32)
  (local $5 i32)
  (local $6 i32)
  (local $7 f64)
  (local $8 f64)
  (local $9 i32)
  get_local $2
  i32.const 31
  i32.add
  i32.const 5
  i32.shr_s
  i32.const 2
  i32.shl
  tee_local $6
  call $~lib/allocator/arena/__memory_allocate
  tee_local $9
  i32.const 0
  get_local $6
  call $~lib/internal/memory/memset
  get_local $2
  i32.const 1
  i32.sub
<<<<<<< HEAD
  set_local $5
  loop $repeat|0
   get_local $5
   i32.const 0
   i32.gt_s
   if
    get_local $5
    set_local $4
=======
  set_local $4
  loop $repeat|0
   get_local $4
   i32.const 0
   i32.gt_s
   if
    get_local $4
    set_local $6
>>>>>>> d5f72e32
    loop $continue|1
     get_local $6
     i32.const 1
     i32.and
<<<<<<< HEAD
     get_local $4
=======
     get_local $6
>>>>>>> d5f72e32
     i32.const 6
     i32.shr_s
     i32.const 2
     i32.shl
     get_local $9
     i32.add
     i32.load
     get_local $6
     i32.const 1
     i32.shr_s
     i32.const 31
     i32.and
     i32.shr_u
     i32.const 1
     i32.and
     i32.eq
     if
      get_local $6
      i32.const 1
      i32.shr_s
      set_local $6
      br $continue|1
     end
    end
    get_local $6
    i32.const 1
    i32.shr_s
    tee_local $5
    i32.const 3
    i32.shl
    get_local $0
    i32.add
    get_local $1
    i32.add
    f64.load offset=8
    set_local $8
<<<<<<< HEAD
    get_local $5
    i32.const 3
    i32.shl
    get_local $10
=======
    get_local $4
    i32.const 3
    i32.shl
    get_local $0
    i32.add
    get_local $1
>>>>>>> d5f72e32
    i32.add
    f64.load offset=8
    set_local $7
    i32.const 2
    set_global $~argc
    get_local $8
    get_local $7
    get_local $3
    call_indirect (type $FFi)
    i32.const 0
    i32.lt_s
    if
<<<<<<< HEAD
     get_local $5
=======
     get_local $4
>>>>>>> d5f72e32
     i32.const 5
     i32.shr_s
     i32.const 2
     i32.shl
     get_local $9
     i32.add
     tee_local $6
     get_local $6
     i32.load
     i32.const 1
     get_local $4
     i32.const 31
     i32.and
     i32.shl
     i32.xor
     i32.store
     get_local $4
     i32.const 3
     i32.shl
     get_local $0
     i32.add
     get_local $1
     i32.add
     get_local $8
     f64.store offset=8
<<<<<<< HEAD
     get_local $6
     i32.const 3
     i32.shl
     get_local $4
=======
     get_local $5
     i32.const 3
     i32.shl
     get_local $0
     i32.add
     get_local $1
>>>>>>> d5f72e32
     i32.add
     get_local $7
     f64.store offset=8
    end
    get_local $4
    i32.const 1
    i32.sub
    set_local $4
    br $repeat|0
   end
  end
  get_local $2
  i32.const 1
  i32.sub
<<<<<<< HEAD
  set_local $5
  loop $repeat|2
   get_local $5
=======
  set_local $4
  loop $repeat|2
   get_local $4
>>>>>>> d5f72e32
   i32.const 2
   i32.ge_s
   if
    get_local $0
    get_local $1
    i32.add
    tee_local $2
    f64.load offset=8
    set_local $7
    get_local $2
<<<<<<< HEAD
    get_local $5
    i32.const 3
    i32.shl
    tee_local $4
    get_local $2
=======
    get_local $4
    i32.const 3
    i32.shl
    get_local $0
    i32.add
    get_local $1
>>>>>>> d5f72e32
    i32.add
    f64.load offset=8
    f64.store offset=8
    get_local $2
    get_local $4
    i32.add
    get_local $7
    f64.store offset=8
    i32.const 1
    set_local $5
    loop $continue|3
<<<<<<< HEAD
     get_local $6
=======
     get_local $5
>>>>>>> d5f72e32
     i32.const 5
     i32.shr_s
     i32.const 2
     i32.shl
     get_local $9
     i32.add
     i32.load
     get_local $5
     i32.const 31
     i32.and
     i32.shr_u
     i32.const 1
     i32.and
<<<<<<< HEAD
     get_local $6
     i32.const 1
     i32.shl
     i32.add
     tee_local $4
=======
>>>>>>> d5f72e32
     get_local $5
     i32.const 1
     i32.shl
     i32.add
     tee_local $6
     get_local $4
     i32.lt_s
     if
      get_local $6
      set_local $5
      br $continue|3
     end
    end
    loop $continue|4
     get_local $5
     i32.const 0
     i32.gt_s
     if
      get_local $0
      get_local $1
      i32.add
      f64.load offset=8
      set_local $7
<<<<<<< HEAD
      get_local $6
      i32.const 3
      i32.shl
      get_local $2
=======
      get_local $5
      i32.const 3
      i32.shl
      get_local $0
      i32.add
      get_local $1
>>>>>>> d5f72e32
      i32.add
      f64.load offset=8
      set_local $8
      i32.const 2
      set_global $~argc
      get_local $7
      get_local $8
      get_local $3
      call_indirect (type $FFi)
      i32.const 0
      i32.lt_s
      if
<<<<<<< HEAD
       get_local $6
=======
       get_local $5
>>>>>>> d5f72e32
       i32.const 5
       i32.shr_s
       i32.const 2
       i32.shl
       get_local $9
       i32.add
       tee_local $2
       get_local $2
       i32.load
       i32.const 1
       get_local $5
       i32.const 31
       i32.and
       i32.shl
       i32.xor
       i32.store
       get_local $5
       i32.const 3
       i32.shl
       get_local $0
       i32.add
       get_local $1
       i32.add
       get_local $7
       f64.store offset=8
       get_local $0
       get_local $1
       i32.add
       get_local $8
       f64.store offset=8
      end
      get_local $5
      i32.const 1
      i32.shr_s
      set_local $5
      br $continue|4
     end
    end
    get_local $4
    i32.const 1
    i32.sub
    set_local $4
    br $repeat|2
   end
  end
  get_local $0
  i32.const 8
  i32.add
  get_local $1
  i32.add
  tee_local $2
  f64.load offset=8
  set_local $7
  get_local $2
  get_local $0
  get_local $1
  i32.add
  tee_local $0
  f64.load offset=8
  f64.store offset=8
  get_local $0
  get_local $7
  f64.store offset=8
 )
 (func $~lib/typedarray/Float64Array#sort (; 16 ;) (type $iii) (param $0 i32) (param $1 i32) (result i32)
  (local $2 i32)
  (local $3 i32)
  (local $4 i32)
  (local $5 f64)
  (local $6 f64)
  get_local $0
  i32.load offset=4
  set_local $2
  block $~lib/internal/typedarray/SORT<Float64Array,f64>|inlined.0
   get_local $0
<<<<<<< HEAD
   return
  end
  get_local $0
  i32.load
  set_local $3
  get_local $4
  i32.const 2
  i32.eq
  if
   get_local $2
   get_local $3
   i32.add
   i32.const 8
   i32.add
   f64.load offset=8
   set_local $5
   get_local $2
   get_local $3
   i32.add
   f64.load offset=8
   set_local $6
=======
   i32.load offset=8
   i32.const 3
   i32.shr_u
   tee_local $4
   i32.const 1
   i32.le_s
   br_if $~lib/internal/typedarray/SORT<Float64Array,f64>|inlined.0
   get_local $0
   i32.load
   set_local $3
   get_local $4
>>>>>>> d5f72e32
   i32.const 2
   i32.eq
   if
<<<<<<< HEAD
=======
    get_local $3
    i32.const 8
    i32.add
>>>>>>> d5f72e32
    get_local $2
    get_local $3
    i32.add
    f64.load offset=8
    set_local $5
    get_local $2
    get_local $3
    i32.add
    f64.load offset=8
    set_local $6
    i32.const 2
    set_global $~argc
    get_local $5
    get_local $6
    get_local $1
    call_indirect (type $FFi)
    i32.const 0
    i32.lt_s
    if
     get_local $3
     i32.const 8
     i32.add
     get_local $2
     i32.add
     get_local $6
     f64.store offset=8
     get_local $2
     get_local $3
     i32.add
     get_local $5
     f64.store offset=8
    end
    br $~lib/internal/typedarray/SORT<Float64Array,f64>|inlined.0
   end
   get_local $4
   i32.const 256
   i32.lt_s
   if
    get_local $3
    get_local $2
    get_local $4
    get_local $1
    call $~lib/internal/sort/insertionSort<f64>
   else    
    get_local $3
    get_local $2
    get_local $4
    get_local $1
    call $~lib/internal/sort/weakHeapSort<f64>
   end
  end
  get_local $0
 )
 (func $~lib/typedarray/Float64Array#sort|trampoline~anonymous|1 (; 17 ;) (type $FFi) (param $0 f64) (param $1 f64) (result i32)
  (local $2 i64)
  (local $3 i64)
  get_local $0
  i64.reinterpret/f64
  tee_local $2
  get_local $2
  i64.const 63
  i64.shr_s
  i64.const 1
  i64.shr_u
  i64.xor
  tee_local $2
  get_local $1
  i64.reinterpret/f64
  tee_local $3
  get_local $3
  i64.const 63
  i64.shr_s
  i64.const 1
  i64.shr_u
  i64.xor
  tee_local $3
  i64.gt_s
  get_local $2
  get_local $3
  i64.lt_s
  i32.sub
 )
 (func $~lib/internal/typedarray/TypedArray<f64>#__get (; 18 ;) (type $iiF) (param $0 i32) (param $1 i32) (result f64)
  get_local $1
  get_local $0
  i32.load offset=8
  i32.const 3
  i32.shr_u
  i32.ge_u
  if
   i32.const 0
   i32.const 48
<<<<<<< HEAD
   i32.const 43
=======
   i32.const 39
>>>>>>> d5f72e32
   i32.const 63
   call $~lib/env/abort
   unreachable
  end
  get_local $0
  i32.load offset=4
  get_local $0
  i32.load
  get_local $1
  i32.const 3
  i32.shl
  i32.add
  i32.add
  f64.load offset=8
 )
 (func $~lib/internal/typedarray/TypedArray<u8>#__set (; 19 ;) (type $iiiv) (param $0 i32) (param $1 i32) (param $2 i32)
  get_local $1
  get_local $0
  i32.load offset=8
  i32.ge_u
  if
   i32.const 0
   i32.const 48
<<<<<<< HEAD
   i32.const 54
=======
   i32.const 50
>>>>>>> d5f72e32
   i32.const 63
   call $~lib/env/abort
   unreachable
  end
  get_local $1
  get_local $0
  i32.load offset=4
<<<<<<< HEAD
=======
  get_local $1
  get_local $0
  i32.load
>>>>>>> d5f72e32
  i32.add
  i32.add
  get_local $2
  i32.store8 offset=8
 )
 (func $~lib/typedarray/Uint8ClampedArray#__set (; 20 ;) (type $iiiv) (param $0 i32) (param $1 i32) (param $2 i32)
  (local $3 i32)
  get_local $0
  get_local $1
  get_local $2
  i32.const 255
  get_local $2
  i32.const 255
  i32.lt_s
  select
  tee_local $3
  i32.const 0
  get_local $3
  i32.const 0
  i32.gt_s
  select
  call $~lib/internal/typedarray/TypedArray<u8>#__set
 )
 (func $~lib/internal/typedarray/TypedArray<u8>#__get (; 21 ;) (type $iii) (param $0 i32) (param $1 i32) (result i32)
  get_local $1
  get_local $0
  i32.load offset=8
  i32.ge_u
  if
   i32.const 0
   i32.const 48
<<<<<<< HEAD
   i32.const 43
=======
   i32.const 39
>>>>>>> d5f72e32
   i32.const 63
   call $~lib/env/abort
   unreachable
  end
  get_local $1
  get_local $0
  i32.load offset=4
<<<<<<< HEAD
=======
  get_local $1
  get_local $0
  i32.load
>>>>>>> d5f72e32
  i32.add
  i32.add
  i32.load8_u offset=8
 )
 (func $~lib/typedarray/Int8Array#fill (; 22 ;) (type $iiiii) (param $0 i32) (param $1 i32) (param $2 i32) (param $3 i32) (result i32)
  (local $4 i32)
  (local $5 i32)
  (local $6 i32)
  (local $7 i32)
  get_local $0
  i32.load
  set_local $6
  get_local $0
  i32.load offset=4
  set_local $7
  get_local $0
  i32.load offset=8
  set_local $4
  get_local $2
  i32.const 0
  i32.lt_s
  if (result i32)
   get_local $2
   get_local $4
   i32.add
   tee_local $5
   i32.const 0
   get_local $5
   i32.const 0
   i32.gt_s
   select
  else   
   get_local $2
   tee_local $5
   get_local $4
   get_local $2
   get_local $4
   i32.lt_s
   select
  end
  tee_local $2
  get_local $3
  i32.const 0
  i32.lt_s
  if (result i32)
   get_local $3
   get_local $4
   i32.add
   tee_local $5
   i32.const 0
   get_local $5
   i32.const 0
   i32.gt_s
   select
  else   
   get_local $3
   tee_local $5
   get_local $4
   get_local $3
   get_local $4
   i32.lt_s
   select
  end
  tee_local $3
  i32.lt_s
  if
   get_local $2
   get_local $6
   i32.add
   get_local $7
   i32.add
   i32.const 8
   i32.add
   get_local $1
   get_local $3
   get_local $2
   i32.sub
   call $~lib/internal/memory/memset
  end
  get_local $0
 )
 (func $~lib/internal/typedarray/TypedArray<i8>#__get (; 23 ;) (type $iii) (param $0 i32) (param $1 i32) (result i32)
  get_local $1
  get_local $0
  i32.load offset=8
  i32.ge_u
  if
   i32.const 0
   i32.const 48
<<<<<<< HEAD
   i32.const 43
=======
   i32.const 39
>>>>>>> d5f72e32
   i32.const 63
   call $~lib/env/abort
   unreachable
  end
  get_local $1
  get_local $0
  i32.load offset=4
<<<<<<< HEAD
=======
  get_local $1
  get_local $0
  i32.load
>>>>>>> d5f72e32
  i32.add
  i32.add
  i32.load8_s offset=8
 )
 (func $std/typedarray/isInt8ArrayEqual (; 24 ;) (type $iii) (param $0 i32) (param $1 i32) (result i32)
  (local $2 i32)
  (local $3 i32)
  (local $4 i32)
  get_local $0
  i32.load offset=8
  get_local $1
  i32.load offset=4
  i32.ne
  if
   i32.const 0
   return
  end
  get_local $0
  i32.load offset=8
  set_local $4
  loop $repeat|0
   get_local $2
   get_local $4
   i32.lt_s
   if
    get_local $0
    get_local $2
    call $~lib/internal/typedarray/TypedArray<i8>#__get
    i32.const 255
    i32.and
    get_local $2
    get_local $1
    i32.load
    tee_local $3
    i32.load
    i32.lt_u
    if (result i32)
     get_local $2
     get_local $3
     i32.add
     i32.load8_s offset=8
    else     
     unreachable
    end
    tee_local $3
    i32.const 255
    i32.and
    i32.ne
    if
     i32.const 0
     return
    else     
     get_local $2
     i32.const 1
     i32.add
     set_local $2
     br $repeat|0
    end
    unreachable
   end
  end
  i32.const 1
 )
 (func $~lib/typedarray/Int8Array#fill|trampoline (; 25 ;) (type $FUNCSIG$iiii) (param $0 i32) (param $1 i32) (param $2 i32) (result i32)
  (local $3 i32)
  block $2of2
   block $1of2
    block $0of2
     block $outOfRange
      get_global $~argc
      i32.const 1
      i32.sub
      br_table $0of2 $1of2 $2of2 $outOfRange
     end
     unreachable
    end
    i32.const 0
    set_local $2
   end
   i32.const 2147483647
   set_local $3
  end
  get_local $0
  get_local $1
  get_local $2
  get_local $3
  call $~lib/typedarray/Int8Array#fill
 )
 (func $~lib/typedarray/Int8Array#subarray (; 26 ;) (type $FUNCSIG$iii) (param $0 i32) (param $1 i32) (result i32)
  (local $2 i32)
  (local $3 i32)
  i32.const 1
  get_local $0
  i32.load offset=8
  tee_local $2
  i32.const 1
  get_local $2
  i32.lt_s
  select
  set_local $3
  get_local $1
  i32.const 0
  i32.lt_s
  if (result i32)
   get_local $1
   get_local $2
   i32.add
   tee_local $2
   get_local $3
   get_local $2
   get_local $3
   i32.gt_s
   select
  else   
   get_local $1
   get_local $2
   get_local $1
   get_local $2
   i32.lt_s
   select
   tee_local $2
   get_local $3
   get_local $2
   get_local $3
   i32.gt_s
   select
  end
  set_local $1
  i32.const 12
  call $~lib/allocator/arena/__memory_allocate
  tee_local $2
  get_local $0
  i32.load
  i32.store
  get_local $2
  get_local $0
  i32.load offset=4
  get_local $3
  i32.add
  i32.store offset=4
  get_local $2
  get_local $1
  get_local $3
  i32.sub
  i32.store offset=8
  get_local $2
 )
 (func $~lib/typedarray/Int32Array#fill (; 27 ;) (type $iiiii) (param $0 i32) (param $1 i32) (param $2 i32) (param $3 i32) (result i32)
  (local $4 i32)
  (local $5 i32)
  (local $6 i32)
  (local $7 i32)
  get_local $0
  i32.load
  set_local $6
  get_local $0
  i32.load offset=4
  set_local $7
  get_local $0
  i32.load offset=8
  i32.const 2
  i32.shr_u
  set_local $4
  get_local $2
  i32.const 0
  i32.lt_s
  if (result i32)
   get_local $2
   get_local $4
   i32.add
   tee_local $5
   i32.const 0
   get_local $5
   i32.const 0
   i32.gt_s
   select
  else   
   get_local $2
   tee_local $5
   get_local $4
   get_local $2
   get_local $4
   i32.lt_s
   select
  end
  set_local $2
  get_local $3
  i32.const 0
  i32.lt_s
  if (result i32)
   get_local $3
   get_local $4
   i32.add
   tee_local $5
   i32.const 0
   get_local $5
   i32.const 0
   i32.gt_s
   select
  else   
   get_local $3
   tee_local $5
   get_local $4
   get_local $3
   get_local $4
   i32.lt_s
   select
  end
  set_local $3
  loop $repeat|0
   get_local $2
   get_local $3
   i32.ge_s
   i32.eqz
   if
    get_local $2
    i32.const 2
    i32.shl
    get_local $6
    i32.add
    get_local $7
    i32.add
    get_local $1
    i32.store offset=8
    get_local $2
    i32.const 1
    i32.add
    set_local $2
    br $repeat|0
   end
  end
  get_local $0
 )
 (func $std/typedarray/isInt32ArrayEqual (; 28 ;) (type $iii) (param $0 i32) (param $1 i32) (result i32)
  (local $2 i32)
  (local $3 i32)
  (local $4 i32)
  get_local $1
  i32.load offset=4
  get_local $0
  i32.load offset=8
  i32.const 2
  i32.shr_u
  i32.ne
  if
   i32.const 0
   return
  end
  get_local $0
  i32.load offset=8
  i32.const 2
  i32.shr_u
  set_local $4
  loop $repeat|0
   get_local $2
   get_local $4
   i32.lt_s
   if
    get_local $0
    get_local $2
    call $~lib/internal/typedarray/TypedArray<i32>#__get
    get_local $2
    get_local $1
    i32.load
    tee_local $3
    i32.load
    i32.const 2
    i32.shr_u
    i32.lt_u
    if (result i32)
     get_local $2
     i32.const 2
     i32.shl
     get_local $3
     i32.add
     i32.load offset=8
    else     
     unreachable
    end
    tee_local $3
    i32.ne
    if
     i32.const 0
     return
    else     
     get_local $2
     i32.const 1
     i32.add
     set_local $2
     br $repeat|0
    end
    unreachable
   end
  end
  i32.const 1
 )
 (func $~lib/typedarray/Int32Array#fill|trampoline (; 29 ;) (type $FUNCSIG$iiii) (param $0 i32) (param $1 i32) (param $2 i32) (result i32)
  (local $3 i32)
  block $2of2
   block $1of2
    block $0of2
     block $outOfRange
      get_global $~argc
      i32.const 1
      i32.sub
      br_table $0of2 $1of2 $2of2 $outOfRange
     end
     unreachable
    end
    i32.const 0
    set_local $2
   end
   i32.const 2147483647
   set_local $3
  end
  get_local $0
  get_local $1
  get_local $2
  get_local $3
  call $~lib/typedarray/Int32Array#fill
 )
 (func $std/typedarray/testReduce<Int8Array,i8>~anonymous|2 (; 30 ;) (type $iiiii) (param $0 i32) (param $1 i32) (param $2 i32) (param $3 i32) (result i32)
  get_local $0
  get_local $1
  i32.add
 )
 (func $~lib/typedarray/Int8Array#reduce<i8> (; 31 ;) (type $FUNCSIG$ii) (param $0 i32) (result i32)
  (local $1 i32)
  (local $2 i32)
  (local $3 i32)
  get_local $0
  i32.load offset=8
  set_local $3
  loop $continue|0
   get_local $1
   get_local $3
   i32.ne
   if
    i32.const 4
    set_global $~argc
    get_local $2
    get_local $0
    i32.load offset=4
    get_local $0
    i32.load
    get_local $1
    i32.add
    i32.add
    i32.load8_s offset=8
    get_local $1
    get_local $0
    i32.const 2
    call_indirect (type $iiiii)
    set_local $2
    get_local $1
    i32.const 1
    i32.add
    set_local $1
    br $continue|0
   end
  end
  get_local $2
 )
 (func $std/typedarray/testReduce<Int8Array,i8> (; 32 ;) (type $v)
  (local $0 i32)
  i32.const 3
  call $~lib/internal/typedarray/TypedArray<i8>#constructor
  tee_local $0
  i32.const 0
  i32.const 1
  call $~lib/internal/typedarray/TypedArray<u8>#__set
  get_local $0
  i32.const 1
  i32.const 2
  call $~lib/internal/typedarray/TypedArray<u8>#__set
  get_local $0
  i32.const 2
  i32.const 3
  call $~lib/internal/typedarray/TypedArray<u8>#__set
  get_local $0
  call $~lib/typedarray/Int8Array#reduce<i8>
  i32.const 255
  i32.and
  i32.const 6
  i32.ne
  if
   i32.const 0
   i32.const 8
   i32.const 252
   i32.const 2
   call $~lib/env/abort
   unreachable
  end
 )
 (func $~lib/typedarray/Uint8Array#reduce<u8> (; 33 ;) (type $FUNCSIG$iii) (param $0 i32) (param $1 i32) (result i32)
  (local $2 i32)
  (local $3 i32)
  (local $4 i32)
  get_local $0
  i32.load offset=8
  set_local $4
  loop $continue|0
   get_local $2
   get_local $4
   i32.ne
   if
    i32.const 4
    set_global $~argc
    get_local $3
    get_local $0
    i32.load offset=4
    get_local $0
    i32.load
    get_local $2
    i32.add
    i32.add
    i32.load8_u offset=8
    get_local $2
    get_local $0
    get_local $1
    call_indirect (type $iiiii)
    set_local $3
    get_local $2
    i32.const 1
    i32.add
    set_local $2
    br $continue|0
   end
  end
  get_local $3
 )
 (func $std/typedarray/testReduce<Uint8Array,u8> (; 34 ;) (type $v)
  (local $0 i32)
  i32.const 3
  call $~lib/internal/typedarray/TypedArray<i8>#constructor
  tee_local $0
  i32.const 0
  i32.const 1
  call $~lib/internal/typedarray/TypedArray<u8>#__set
  get_local $0
  i32.const 1
  i32.const 2
  call $~lib/internal/typedarray/TypedArray<u8>#__set
  get_local $0
  i32.const 2
  i32.const 3
  call $~lib/internal/typedarray/TypedArray<u8>#__set
  get_local $0
  i32.const 3
  call $~lib/typedarray/Uint8Array#reduce<u8>
  i32.const 255
  i32.and
  i32.const 6
  i32.ne
  if
   i32.const 0
   i32.const 8
   i32.const 252
   i32.const 2
   call $~lib/env/abort
   unreachable
  end
 )
 (func $std/typedarray/testReduce<Uint8ClampedArray,u8> (; 35 ;) (type $v)
  (local $0 i32)
  i32.const 3
  call $~lib/internal/typedarray/TypedArray<i8>#constructor
  tee_local $0
  i32.const 0
  i32.const 1
  call $~lib/typedarray/Uint8ClampedArray#__set
  get_local $0
  i32.const 1
  i32.const 2
  call $~lib/typedarray/Uint8ClampedArray#__set
  get_local $0
  i32.const 2
  i32.const 3
  call $~lib/typedarray/Uint8ClampedArray#__set
  get_local $0
  i32.const 4
  call $~lib/typedarray/Uint8Array#reduce<u8>
  i32.const 255
  i32.and
  i32.const 6
  i32.ne
  if
   i32.const 0
   i32.const 8
   i32.const 252
   i32.const 2
   call $~lib/env/abort
   unreachable
  end
 )
 (func $~lib/internal/typedarray/TypedArray<i16>#__set (; 36 ;) (type $iiiv) (param $0 i32) (param $1 i32) (param $2 i32)
  get_local $1
  get_local $0
  i32.load offset=8
  i32.const 1
  i32.shr_u
  i32.ge_u
  if
   i32.const 0
   i32.const 48
   i32.const 50
   i32.const 63
   call $~lib/env/abort
   unreachable
  end
  get_local $0
  i32.load offset=4
  get_local $0
  i32.load
  get_local $1
  i32.const 1
  i32.shl
  i32.add
  i32.add
  get_local $2
  i32.store16 offset=8
 )
 (func $~lib/typedarray/Int16Array#reduce<i16> (; 37 ;) (type $FUNCSIG$ii) (param $0 i32) (result i32)
  (local $1 i32)
  (local $2 i32)
  (local $3 i32)
  get_local $0
  i32.load offset=8
  i32.const 1
  i32.shr_u
  set_local $3
  loop $continue|0
   get_local $1
   get_local $3
   i32.ne
   if
    i32.const 4
    set_global $~argc
    get_local $2
    get_local $0
    i32.load offset=4
    get_local $0
    i32.load
    get_local $1
    i32.const 1
    i32.shl
    i32.add
    i32.add
    i32.load16_s offset=8
    get_local $1
    get_local $0
    i32.const 5
    call_indirect (type $iiiii)
    set_local $2
    get_local $1
    i32.const 1
    i32.add
    set_local $1
    br $continue|0
   end
  end
  get_local $2
 )
 (func $std/typedarray/testReduce<Int16Array,i16> (; 38 ;) (type $v)
  (local $0 i32)
  i32.const 3
  call $~lib/internal/typedarray/TypedArray<i16>#constructor
  tee_local $0
  i32.const 0
  i32.const 1
  call $~lib/internal/typedarray/TypedArray<i16>#__set
  get_local $0
  i32.const 1
  i32.const 2
  call $~lib/internal/typedarray/TypedArray<i16>#__set
  get_local $0
  i32.const 2
  i32.const 3
  call $~lib/internal/typedarray/TypedArray<i16>#__set
  get_local $0
  call $~lib/typedarray/Int16Array#reduce<i16>
  i32.const 65535
  i32.and
  i32.const 6
  i32.ne
  if
   i32.const 0
   i32.const 8
   i32.const 252
   i32.const 2
   call $~lib/env/abort
   unreachable
  end
 )
 (func $~lib/typedarray/Uint16Array#reduce<u16> (; 39 ;) (type $FUNCSIG$ii) (param $0 i32) (result i32)
  (local $1 i32)
  (local $2 i32)
  (local $3 i32)
  get_local $0
  i32.load offset=8
  i32.const 1
  i32.shr_u
  set_local $3
  loop $continue|0
   get_local $1
   get_local $3
   i32.ne
   if
    i32.const 4
    set_global $~argc
    get_local $2
    get_local $0
    i32.load offset=4
    get_local $0
    i32.load
    get_local $1
    i32.const 1
    i32.shl
    i32.add
    i32.add
    i32.load16_u offset=8
    get_local $1
    get_local $0
    i32.const 6
    call_indirect (type $iiiii)
    set_local $2
    get_local $1
    i32.const 1
    i32.add
    set_local $1
    br $continue|0
   end
  end
  get_local $2
 )
 (func $std/typedarray/testReduce<Uint16Array,u16> (; 40 ;) (type $v)
  (local $0 i32)
  i32.const 3
  call $~lib/internal/typedarray/TypedArray<i16>#constructor
  tee_local $0
  i32.const 0
  i32.const 1
  call $~lib/internal/typedarray/TypedArray<i16>#__set
  get_local $0
  i32.const 1
  i32.const 2
  call $~lib/internal/typedarray/TypedArray<i16>#__set
  get_local $0
  i32.const 2
  i32.const 3
  call $~lib/internal/typedarray/TypedArray<i16>#__set
  get_local $0
  call $~lib/typedarray/Uint16Array#reduce<u16>
  i32.const 65535
  i32.and
  i32.const 6
  i32.ne
  if
   i32.const 0
   i32.const 8
   i32.const 252
   i32.const 2
   call $~lib/env/abort
   unreachable
  end
 )
 (func $~lib/typedarray/Int32Array#reduce<i32> (; 41 ;) (type $FUNCSIG$iii) (param $0 i32) (param $1 i32) (result i32)
  (local $2 i32)
  (local $3 i32)
  (local $4 i32)
  get_local $0
  i32.load offset=8
  i32.const 2
  i32.shr_u
  set_local $4
  loop $continue|0
   get_local $2
   get_local $4
   i32.ne
   if
    i32.const 4
    set_global $~argc
    get_local $3
    get_local $0
    i32.load offset=4
    get_local $0
    i32.load
    get_local $2
    i32.const 2
    i32.shl
    i32.add
    i32.add
    i32.load offset=8
    get_local $2
    get_local $0
    get_local $1
    call_indirect (type $iiiii)
    set_local $3
    get_local $2
    i32.const 1
    i32.add
    set_local $2
    br $continue|0
   end
  end
  get_local $3
 )
 (func $std/typedarray/testReduce<Int32Array,i32> (; 42 ;) (type $v)
  (local $0 i32)
  i32.const 3
  call $~lib/internal/typedarray/TypedArray<i32>#constructor
  tee_local $0
  i32.const 0
  i32.const 1
  call $~lib/internal/typedarray/TypedArray<i32>#__set
  get_local $0
  i32.const 1
  i32.const 2
  call $~lib/internal/typedarray/TypedArray<i32>#__set
  get_local $0
  i32.const 2
  i32.const 3
  call $~lib/internal/typedarray/TypedArray<i32>#__set
  get_local $0
  i32.const 7
  call $~lib/typedarray/Int32Array#reduce<i32>
  i32.const 6
  i32.ne
  if
   i32.const 0
   i32.const 8
   i32.const 252
   i32.const 2
   call $~lib/env/abort
   unreachable
  end
 )
 (func $std/typedarray/testReduce<Uint32Array,u32> (; 43 ;) (type $v)
  (local $0 i32)
  i32.const 3
  call $~lib/internal/typedarray/TypedArray<i32>#constructor
  tee_local $0
  i32.const 0
  i32.const 1
  call $~lib/internal/typedarray/TypedArray<i32>#__set
  get_local $0
  i32.const 1
  i32.const 2
  call $~lib/internal/typedarray/TypedArray<i32>#__set
  get_local $0
  i32.const 2
  i32.const 3
  call $~lib/internal/typedarray/TypedArray<i32>#__set
  get_local $0
  i32.const 8
  call $~lib/typedarray/Int32Array#reduce<i32>
  i32.const 6
  i32.ne
  if
   i32.const 0
   i32.const 8
   i32.const 252
   i32.const 2
   call $~lib/env/abort
   unreachable
  end
 )
 (func $~lib/internal/typedarray/TypedArray<i64>#__set (; 44 ;) (type $iiIv) (param $0 i32) (param $1 i32) (param $2 i64)
  get_local $1
  get_local $0
  i32.load offset=8
  i32.const 3
  i32.shr_u
  i32.ge_u
  if
   i32.const 0
   i32.const 48
   i32.const 50
   i32.const 63
   call $~lib/env/abort
   unreachable
  end
  get_local $0
  i32.load offset=4
  get_local $0
  i32.load
  get_local $1
  i32.const 3
  i32.shl
  i32.add
  i32.add
  get_local $2
  i64.store offset=8
 )
 (func $std/typedarray/testReduce<Int64Array,i64>~anonymous|9 (; 45 ;) (type $IIiiI) (param $0 i64) (param $1 i64) (param $2 i32) (param $3 i32) (result i64)
  get_local $0
  get_local $1
  i64.add
 )
 (func $~lib/typedarray/Int64Array#reduce<i64> (; 46 ;) (type $FUNCSIG$jii) (param $0 i32) (param $1 i32) (result i64)
  (local $2 i32)
  (local $3 i64)
  (local $4 i32)
  get_local $0
  i32.load offset=8
  i32.const 3
  i32.shr_u
  set_local $4
  loop $continue|0
   get_local $2
   get_local $4
   i32.ne
   if
    i32.const 4
    set_global $~argc
    get_local $3
    get_local $0
    i32.load offset=4
    get_local $0
    i32.load
    get_local $2
    i32.const 3
    i32.shl
    i32.add
    i32.add
    i64.load offset=8
    get_local $2
    get_local $0
    get_local $1
    call_indirect (type $IIiiI)
    set_local $3
    get_local $2
    i32.const 1
    i32.add
    set_local $2
    br $continue|0
   end
  end
  get_local $3
 )
 (func $std/typedarray/testReduce<Int64Array,i64> (; 47 ;) (type $v)
  (local $0 i32)
  i32.const 3
  call $~lib/internal/typedarray/TypedArray<i64>#constructor
  tee_local $0
  i32.const 0
  i64.const 1
  call $~lib/internal/typedarray/TypedArray<i64>#__set
  get_local $0
  i32.const 1
  i64.const 2
  call $~lib/internal/typedarray/TypedArray<i64>#__set
  get_local $0
  i32.const 2
  i64.const 3
  call $~lib/internal/typedarray/TypedArray<i64>#__set
  get_local $0
  i32.const 9
  call $~lib/typedarray/Int64Array#reduce<i64>
  i64.const 6
  i64.ne
  if
   i32.const 0
   i32.const 8
   i32.const 252
   i32.const 2
   call $~lib/env/abort
   unreachable
  end
 )
 (func $std/typedarray/testReduce<Uint64Array,u64> (; 48 ;) (type $v)
  (local $0 i32)
  i32.const 3
  call $~lib/internal/typedarray/TypedArray<i64>#constructor
  tee_local $0
  i32.const 0
  i64.const 1
  call $~lib/internal/typedarray/TypedArray<i64>#__set
  get_local $0
  i32.const 1
  i64.const 2
  call $~lib/internal/typedarray/TypedArray<i64>#__set
  get_local $0
  i32.const 2
  i64.const 3
  call $~lib/internal/typedarray/TypedArray<i64>#__set
  get_local $0
  i32.const 10
  call $~lib/typedarray/Int64Array#reduce<i64>
  i64.const 6
  i64.ne
  if
   i32.const 0
   i32.const 8
   i32.const 252
   i32.const 2
   call $~lib/env/abort
   unreachable
  end
 )
 (func $~lib/internal/typedarray/TypedArray<f32>#__set (; 49 ;) (type $iifv) (param $0 i32) (param $1 i32) (param $2 f32)
  get_local $1
  get_local $0
  i32.load offset=8
  i32.const 2
  i32.shr_u
  i32.ge_u
  if
   i32.const 0
   i32.const 48
   i32.const 50
   i32.const 63
   call $~lib/env/abort
   unreachable
  end
  get_local $0
  i32.load offset=4
  get_local $0
  i32.load
  get_local $1
  i32.const 2
  i32.shl
  i32.add
  i32.add
  get_local $2
  f32.store offset=8
 )
 (func $std/typedarray/testReduce<Float32Array,f32>~anonymous|11 (; 50 ;) (type $ffiif) (param $0 f32) (param $1 f32) (param $2 i32) (param $3 i32) (result f32)
  get_local $0
  get_local $1
  f32.add
 )
 (func $~lib/typedarray/Float32Array#reduce<f32> (; 51 ;) (type $FUNCSIG$fi) (param $0 i32) (result f32)
  (local $1 i32)
  (local $2 f32)
  (local $3 i32)
  get_local $0
  i32.load offset=8
  i32.const 2
  i32.shr_u
  set_local $3
  loop $continue|0
   get_local $1
   get_local $3
   i32.ne
   if
    i32.const 4
    set_global $~argc
    get_local $2
    get_local $0
    i32.load offset=4
    get_local $0
    i32.load
    get_local $1
    i32.const 2
    i32.shl
    i32.add
    i32.add
    f32.load offset=8
    get_local $1
    get_local $0
    i32.const 11
    call_indirect (type $ffiif)
    set_local $2
    get_local $1
    i32.const 1
    i32.add
    set_local $1
    br $continue|0
   end
  end
  get_local $2
 )
 (func $std/typedarray/testReduce<Float32Array,f32> (; 52 ;) (type $v)
  (local $0 i32)
  i32.const 3
  call $~lib/internal/typedarray/TypedArray<i32>#constructor
  tee_local $0
  i32.const 0
  f32.const 1
  call $~lib/internal/typedarray/TypedArray<f32>#__set
  get_local $0
  i32.const 1
  f32.const 2
  call $~lib/internal/typedarray/TypedArray<f32>#__set
  get_local $0
  i32.const 2
  f32.const 3
  call $~lib/internal/typedarray/TypedArray<f32>#__set
  get_local $0
  call $~lib/typedarray/Float32Array#reduce<f32>
  f32.const 6
  f32.ne
  if
   i32.const 0
   i32.const 8
   i32.const 252
   i32.const 2
   call $~lib/env/abort
   unreachable
  end
 )
 (func $std/typedarray/testReduce<Float64Array,f64>~anonymous|12 (; 53 ;) (type $FFiiF) (param $0 f64) (param $1 f64) (param $2 i32) (param $3 i32) (result f64)
  get_local $0
  get_local $1
  f64.add
 )
 (func $~lib/typedarray/Float64Array#reduce<f64> (; 54 ;) (type $FUNCSIG$di) (param $0 i32) (result f64)
  (local $1 i32)
  (local $2 f64)
  (local $3 i32)
  get_local $0
  i32.load offset=8
  i32.const 3
  i32.shr_u
  set_local $3
  loop $continue|0
   get_local $1
   get_local $3
   i32.ne
   if
    i32.const 4
    set_global $~argc
    get_local $2
    get_local $0
    i32.load offset=4
    get_local $0
    i32.load
    get_local $1
    i32.const 3
    i32.shl
    i32.add
    i32.add
    f64.load offset=8
    get_local $1
    get_local $0
    i32.const 12
    call_indirect (type $FFiiF)
    set_local $2
    get_local $1
    i32.const 1
    i32.add
    set_local $1
    br $continue|0
   end
  end
  get_local $2
 )
 (func $std/typedarray/testReduce<Float64Array,f64> (; 55 ;) (type $v)
  (local $0 i32)
  i32.const 3
  call $~lib/internal/typedarray/TypedArray<i64>#constructor
  tee_local $0
  i32.const 0
  f64.const 1
  call $~lib/internal/typedarray/TypedArray<f64>#__set
  get_local $0
  i32.const 1
  f64.const 2
  call $~lib/internal/typedarray/TypedArray<f64>#__set
  get_local $0
  i32.const 2
  f64.const 3
  call $~lib/internal/typedarray/TypedArray<f64>#__set
  get_local $0
  call $~lib/typedarray/Float64Array#reduce<f64>
  f64.const 6
  f64.ne
  if
   i32.const 0
   i32.const 8
   i32.const 252
   i32.const 2
   call $~lib/env/abort
   unreachable
  end
 )
 (func $~lib/typedarray/Int8Array#reduceRight<i8> (; 56 ;) (type $FUNCSIG$ii) (param $0 i32) (result i32)
  (local $1 i32)
  (local $2 i32)
  get_local $0
  i32.load offset=8
  i32.const 1
  i32.sub
  set_local $1
  loop $continue|0
   get_local $1
   i32.const -1
   i32.ne
   if
    i32.const 4
    set_global $~argc
    get_local $2
    get_local $0
    i32.load offset=4
    get_local $0
    i32.load
    get_local $1
    i32.add
    i32.add
    i32.load8_s offset=8
    get_local $1
    get_local $0
    i32.const 13
    call_indirect (type $iiiii)
    set_local $2
    get_local $1
    i32.const 1
    i32.sub
    set_local $1
    br $continue|0
   end
  end
  get_local $2
 )
 (func $std/typedarray/testReduceRight<Int8Array,i8> (; 57 ;) (type $v)
  (local $0 i32)
  i32.const 3
  call $~lib/internal/typedarray/TypedArray<i8>#constructor
  tee_local $0
  i32.const 0
  i32.const 1
  call $~lib/internal/typedarray/TypedArray<u8>#__set
  get_local $0
  i32.const 1
  i32.const 2
  call $~lib/internal/typedarray/TypedArray<u8>#__set
  get_local $0
  i32.const 2
  i32.const 3
  call $~lib/internal/typedarray/TypedArray<u8>#__set
  get_local $0
  call $~lib/typedarray/Int8Array#reduceRight<i8>
  i32.const 255
  i32.and
  i32.const 6
  i32.ne
  if
   i32.const 0
   i32.const 8
   i32.const 279
   i32.const 2
   call $~lib/env/abort
   unreachable
  end
 )
 (func $~lib/typedarray/Uint8Array#reduceRight<u8> (; 58 ;) (type $FUNCSIG$iii) (param $0 i32) (param $1 i32) (result i32)
  (local $2 i32)
  (local $3 i32)
  get_local $0
  i32.load offset=8
  i32.const 1
  i32.sub
  set_local $2
  loop $continue|0
   get_local $2
   i32.const -1
   i32.ne
   if
    i32.const 4
    set_global $~argc
    get_local $3
    get_local $0
    i32.load offset=4
    get_local $0
    i32.load
    get_local $2
    i32.add
    i32.add
    i32.load8_u offset=8
    get_local $2
    get_local $0
    get_local $1
    call_indirect (type $iiiii)
    set_local $3
    get_local $2
    i32.const 1
    i32.sub
    set_local $2
    br $continue|0
   end
  end
  get_local $3
 )
 (func $std/typedarray/testReduceRight<Uint8Array,u8> (; 59 ;) (type $v)
  (local $0 i32)
  i32.const 3
  call $~lib/internal/typedarray/TypedArray<i8>#constructor
  tee_local $0
  i32.const 0
  i32.const 1
  call $~lib/internal/typedarray/TypedArray<u8>#__set
  get_local $0
  i32.const 1
  i32.const 2
  call $~lib/internal/typedarray/TypedArray<u8>#__set
  get_local $0
  i32.const 2
  i32.const 3
  call $~lib/internal/typedarray/TypedArray<u8>#__set
  get_local $0
  i32.const 14
  call $~lib/typedarray/Uint8Array#reduceRight<u8>
  i32.const 255
  i32.and
  i32.const 6
  i32.ne
  if
   i32.const 0
   i32.const 8
   i32.const 279
   i32.const 2
   call $~lib/env/abort
   unreachable
  end
 )
 (func $std/typedarray/testReduceRight<Uint8ClampedArray,u8> (; 60 ;) (type $v)
  (local $0 i32)
  i32.const 3
  call $~lib/internal/typedarray/TypedArray<i8>#constructor
  tee_local $0
  i32.const 0
  i32.const 1
  call $~lib/typedarray/Uint8ClampedArray#__set
  get_local $0
  i32.const 1
  i32.const 2
  call $~lib/typedarray/Uint8ClampedArray#__set
  get_local $0
  i32.const 2
  i32.const 3
  call $~lib/typedarray/Uint8ClampedArray#__set
  get_local $0
  i32.const 15
  call $~lib/typedarray/Uint8Array#reduceRight<u8>
  i32.const 255
  i32.and
  i32.const 6
  i32.ne
  if
   i32.const 0
   i32.const 8
   i32.const 279
   i32.const 2
   call $~lib/env/abort
   unreachable
  end
 )
 (func $~lib/typedarray/Int16Array#reduceRight<i16> (; 61 ;) (type $FUNCSIG$ii) (param $0 i32) (result i32)
  (local $1 i32)
  (local $2 i32)
  get_local $0
  i32.load offset=8
  i32.const 1
  i32.shr_u
  i32.const 1
  i32.sub
  set_local $1
  loop $continue|0
   get_local $1
   i32.const -1
   i32.ne
   if
    i32.const 4
    set_global $~argc
    get_local $2
    get_local $0
    i32.load offset=4
    get_local $0
    i32.load
    get_local $1
    i32.const 1
    i32.shl
    i32.add
    i32.add
    i32.load16_s offset=8
    get_local $1
    get_local $0
    i32.const 16
    call_indirect (type $iiiii)
    set_local $2
    get_local $1
    i32.const 1
    i32.sub
    set_local $1
    br $continue|0
   end
  end
  get_local $2
 )
 (func $std/typedarray/testReduceRight<Int16Array,i16> (; 62 ;) (type $v)
  (local $0 i32)
  i32.const 3
  call $~lib/internal/typedarray/TypedArray<i16>#constructor
  tee_local $0
  i32.const 0
  i32.const 1
  call $~lib/internal/typedarray/TypedArray<i16>#__set
  get_local $0
  i32.const 1
  i32.const 2
  call $~lib/internal/typedarray/TypedArray<i16>#__set
  get_local $0
  i32.const 2
  i32.const 3
  call $~lib/internal/typedarray/TypedArray<i16>#__set
  get_local $0
  call $~lib/typedarray/Int16Array#reduceRight<i16>
  i32.const 65535
  i32.and
  i32.const 6
  i32.ne
  if
   i32.const 0
   i32.const 8
   i32.const 279
   i32.const 2
   call $~lib/env/abort
   unreachable
  end
 )
 (func $~lib/typedarray/Uint16Array#reduceRight<u16> (; 63 ;) (type $FUNCSIG$ii) (param $0 i32) (result i32)
  (local $1 i32)
  (local $2 i32)
  get_local $0
  i32.load offset=8
  i32.const 1
  i32.shr_u
  i32.const 1
  i32.sub
  set_local $1
  loop $continue|0
   get_local $1
   i32.const -1
   i32.ne
   if
    i32.const 4
    set_global $~argc
    get_local $2
    get_local $0
    i32.load offset=4
    get_local $0
    i32.load
    get_local $1
    i32.const 1
    i32.shl
    i32.add
    i32.add
    i32.load16_u offset=8
    get_local $1
    get_local $0
    i32.const 17
    call_indirect (type $iiiii)
    set_local $2
    get_local $1
    i32.const 1
    i32.sub
    set_local $1
    br $continue|0
   end
  end
  get_local $2
 )
 (func $std/typedarray/testReduceRight<Uint16Array,u16> (; 64 ;) (type $v)
  (local $0 i32)
  i32.const 3
  call $~lib/internal/typedarray/TypedArray<i16>#constructor
  tee_local $0
  i32.const 0
  i32.const 1
  call $~lib/internal/typedarray/TypedArray<i16>#__set
  get_local $0
  i32.const 1
  i32.const 2
  call $~lib/internal/typedarray/TypedArray<i16>#__set
  get_local $0
  i32.const 2
  i32.const 3
  call $~lib/internal/typedarray/TypedArray<i16>#__set
  get_local $0
  call $~lib/typedarray/Uint16Array#reduceRight<u16>
  i32.const 65535
  i32.and
  i32.const 6
  i32.ne
  if
   i32.const 0
   i32.const 8
   i32.const 279
   i32.const 2
   call $~lib/env/abort
   unreachable
  end
 )
 (func $~lib/typedarray/Int32Array#reduceRight<i32> (; 65 ;) (type $FUNCSIG$iii) (param $0 i32) (param $1 i32) (result i32)
  (local $2 i32)
  (local $3 i32)
  get_local $0
  i32.load offset=8
  i32.const 2
  i32.shr_u
  i32.const 1
  i32.sub
  set_local $2
  loop $continue|0
   get_local $2
   i32.const -1
   i32.ne
   if
    i32.const 4
    set_global $~argc
    get_local $3
    get_local $0
    i32.load offset=4
    get_local $0
    i32.load
    get_local $2
    i32.const 2
    i32.shl
    i32.add
    i32.add
    i32.load offset=8
    get_local $2
    get_local $0
    get_local $1
    call_indirect (type $iiiii)
    set_local $3
    get_local $2
    i32.const 1
    i32.sub
    set_local $2
    br $continue|0
   end
  end
  get_local $3
 )
 (func $std/typedarray/testReduceRight<Int32Array,i32> (; 66 ;) (type $v)
  (local $0 i32)
  i32.const 3
  call $~lib/internal/typedarray/TypedArray<i32>#constructor
  tee_local $0
  i32.const 0
  i32.const 1
  call $~lib/internal/typedarray/TypedArray<i32>#__set
  get_local $0
  i32.const 1
  i32.const 2
  call $~lib/internal/typedarray/TypedArray<i32>#__set
  get_local $0
  i32.const 2
  i32.const 3
  call $~lib/internal/typedarray/TypedArray<i32>#__set
  get_local $0
  i32.const 18
  call $~lib/typedarray/Int32Array#reduceRight<i32>
  i32.const 6
  i32.ne
  if
   i32.const 0
   i32.const 8
   i32.const 279
   i32.const 2
   call $~lib/env/abort
   unreachable
  end
 )
 (func $std/typedarray/testReduceRight<Uint32Array,u32> (; 67 ;) (type $v)
  (local $0 i32)
  i32.const 3
  call $~lib/internal/typedarray/TypedArray<i32>#constructor
  tee_local $0
  i32.const 0
  i32.const 1
  call $~lib/internal/typedarray/TypedArray<i32>#__set
  get_local $0
  i32.const 1
  i32.const 2
  call $~lib/internal/typedarray/TypedArray<i32>#__set
  get_local $0
  i32.const 2
  i32.const 3
  call $~lib/internal/typedarray/TypedArray<i32>#__set
  get_local $0
  i32.const 19
  call $~lib/typedarray/Int32Array#reduceRight<i32>
  i32.const 6
  i32.ne
  if
   i32.const 0
   i32.const 8
   i32.const 279
   i32.const 2
   call $~lib/env/abort
   unreachable
  end
 )
 (func $~lib/typedarray/Int64Array#reduceRight<i64> (; 68 ;) (type $FUNCSIG$jii) (param $0 i32) (param $1 i32) (result i64)
  (local $2 i32)
  (local $3 i64)
  get_local $0
  i32.load offset=8
  i32.const 3
  i32.shr_u
  i32.const 1
  i32.sub
  set_local $2
  loop $continue|0
   get_local $2
   i32.const -1
   i32.ne
   if
    i32.const 4
    set_global $~argc
    get_local $3
    get_local $0
    i32.load offset=4
    get_local $0
    i32.load
    get_local $2
    i32.const 3
    i32.shl
    i32.add
    i32.add
    i64.load offset=8
    get_local $2
    get_local $0
    get_local $1
    call_indirect (type $IIiiI)
    set_local $3
    get_local $2
    i32.const 1
    i32.sub
    set_local $2
    br $continue|0
   end
  end
  get_local $3
 )
 (func $std/typedarray/testReduceRight<Int64Array,i64> (; 69 ;) (type $v)
  (local $0 i32)
  i32.const 3
  call $~lib/internal/typedarray/TypedArray<i64>#constructor
  tee_local $0
  i32.const 0
  i64.const 1
  call $~lib/internal/typedarray/TypedArray<i64>#__set
  get_local $0
  i32.const 1
  i64.const 2
  call $~lib/internal/typedarray/TypedArray<i64>#__set
  get_local $0
  i32.const 2
  i64.const 3
  call $~lib/internal/typedarray/TypedArray<i64>#__set
  get_local $0
  i32.const 20
  call $~lib/typedarray/Int64Array#reduceRight<i64>
  i64.const 6
  i64.ne
  if
   i32.const 0
   i32.const 8
   i32.const 279
   i32.const 2
   call $~lib/env/abort
   unreachable
  end
 )
 (func $std/typedarray/testReduceRight<Uint64Array,u64> (; 70 ;) (type $v)
  (local $0 i32)
  i32.const 3
  call $~lib/internal/typedarray/TypedArray<i64>#constructor
  tee_local $0
  i32.const 0
  i64.const 1
  call $~lib/internal/typedarray/TypedArray<i64>#__set
  get_local $0
  i32.const 1
  i64.const 2
  call $~lib/internal/typedarray/TypedArray<i64>#__set
  get_local $0
  i32.const 2
  i64.const 3
  call $~lib/internal/typedarray/TypedArray<i64>#__set
  get_local $0
  i32.const 21
  call $~lib/typedarray/Int64Array#reduceRight<i64>
  i64.const 6
  i64.ne
  if
   i32.const 0
   i32.const 8
   i32.const 279
   i32.const 2
   call $~lib/env/abort
   unreachable
  end
 )
 (func $~lib/typedarray/Float32Array#reduceRight<f32> (; 71 ;) (type $FUNCSIG$fi) (param $0 i32) (result f32)
  (local $1 i32)
  (local $2 f32)
  get_local $0
  i32.load offset=8
  i32.const 2
  i32.shr_u
  i32.const 1
  i32.sub
  set_local $1
  loop $continue|0
   get_local $1
   i32.const -1
   i32.ne
   if
    i32.const 4
    set_global $~argc
    get_local $2
    get_local $0
    i32.load offset=4
    get_local $0
    i32.load
    get_local $1
    i32.const 2
    i32.shl
    i32.add
    i32.add
    f32.load offset=8
    get_local $1
    get_local $0
    i32.const 22
    call_indirect (type $ffiif)
    set_local $2
    get_local $1
    i32.const 1
    i32.sub
    set_local $1
    br $continue|0
   end
  end
  get_local $2
 )
 (func $std/typedarray/testReduceRight<Float32Array,f32> (; 72 ;) (type $v)
  (local $0 i32)
  i32.const 3
  call $~lib/internal/typedarray/TypedArray<i32>#constructor
  tee_local $0
  i32.const 0
  f32.const 1
  call $~lib/internal/typedarray/TypedArray<f32>#__set
  get_local $0
  i32.const 1
  f32.const 2
  call $~lib/internal/typedarray/TypedArray<f32>#__set
  get_local $0
  i32.const 2
  f32.const 3
  call $~lib/internal/typedarray/TypedArray<f32>#__set
  get_local $0
  call $~lib/typedarray/Float32Array#reduceRight<f32>
  f32.const 6
  f32.ne
  if
   i32.const 0
   i32.const 8
   i32.const 279
   i32.const 2
   call $~lib/env/abort
   unreachable
  end
 )
 (func $~lib/typedarray/Float64Array#reduceRight<f64> (; 73 ;) (type $FUNCSIG$di) (param $0 i32) (result f64)
  (local $1 i32)
  (local $2 f64)
  get_local $0
  i32.load offset=8
  i32.const 3
  i32.shr_u
  i32.const 1
  i32.sub
  set_local $1
  loop $continue|0
   get_local $1
   i32.const -1
   i32.ne
   if
    i32.const 4
    set_global $~argc
    get_local $2
    get_local $0
    i32.load offset=4
    get_local $0
    i32.load
    get_local $1
    i32.const 3
    i32.shl
    i32.add
    i32.add
    f64.load offset=8
    get_local $1
    get_local $0
    i32.const 23
    call_indirect (type $FFiiF)
    set_local $2
    get_local $1
    i32.const 1
    i32.sub
    set_local $1
    br $continue|0
   end
  end
  get_local $2
 )
 (func $std/typedarray/testReduceRight<Float64Array,f64> (; 74 ;) (type $v)
  (local $0 i32)
  i32.const 3
  call $~lib/internal/typedarray/TypedArray<i64>#constructor
  tee_local $0
  i32.const 0
  f64.const 1
  call $~lib/internal/typedarray/TypedArray<f64>#__set
  get_local $0
  i32.const 1
  f64.const 2
  call $~lib/internal/typedarray/TypedArray<f64>#__set
  get_local $0
  i32.const 2
  f64.const 3
  call $~lib/internal/typedarray/TypedArray<f64>#__set
  get_local $0
  call $~lib/typedarray/Float64Array#reduceRight<f64>
  f64.const 6
  f64.ne
  if
   i32.const 0
   i32.const 8
   i32.const 279
   i32.const 2
   call $~lib/env/abort
   unreachable
  end
 )
 (func $std/typedarray/testArrayMap<Int8Array,i8>~anonymous|24 (; 75 ;) (type $iiii) (param $0 i32) (param $1 i32) (param $2 i32) (result i32)
  get_local $0
  get_local $0
  i32.mul
 )
 (func $~lib/typedarray/Int8Array#map (; 76 ;) (type $FUNCSIG$ii) (param $0 i32) (result i32)
  (local $1 i32)
  (local $2 i32)
  (local $3 i32)
  (local $4 i32)
  get_local $0
  i32.load offset=8
  tee_local $3
  call $~lib/internal/typedarray/TypedArray<i8>#constructor
  set_local $2
  loop $continue|0
   get_local $1
   get_local $3
   i32.lt_s
   if
    i32.const 3
    set_global $~argc
    get_local $0
    i32.load offset=4
    get_local $0
    i32.load
    get_local $1
    i32.add
    i32.add
    i32.load8_s offset=8
    get_local $1
    get_local $0
    i32.const 24
    call_indirect (type $iiii)
    i32.const 24
    i32.shl
    i32.const 24
    i32.shr_s
    set_local $4
    get_local $2
    i32.load offset=4
    get_local $2
    i32.load
    get_local $1
    i32.add
    i32.add
    get_local $4
    i32.store8 offset=8
    get_local $2
    i32.load offset=4
    get_local $2
    i32.load
    get_local $1
    i32.add
    i32.add
    i32.load8_s offset=8
    drop
    get_local $1
    i32.const 1
    i32.add
    set_local $1
    br $continue|0
   end
  end
  get_local $2
 )
 (func $std/typedarray/testArrayMap<Int8Array,i8> (; 77 ;) (type $v)
  (local $0 i32)
  i32.const 3
  call $~lib/internal/typedarray/TypedArray<i8>#constructor
  tee_local $0
  i32.const 0
  i32.const 1
  call $~lib/internal/typedarray/TypedArray<u8>#__set
  get_local $0
  i32.const 1
  i32.const 2
  call $~lib/internal/typedarray/TypedArray<u8>#__set
  get_local $0
  i32.const 2
  i32.const 3
  call $~lib/internal/typedarray/TypedArray<u8>#__set
  get_local $0
  call $~lib/typedarray/Int8Array#map
  tee_local $0
  i32.const 0
  call $~lib/internal/typedarray/TypedArray<i8>#__get
  i32.const 255
  i32.and
  i32.const 1
  i32.ne
  if
   i32.const 0
   i32.const 8
   i32.const 306
   i32.const 2
   call $~lib/env/abort
   unreachable
  end
  get_local $0
  i32.const 1
  call $~lib/internal/typedarray/TypedArray<i8>#__get
  i32.const 255
  i32.and
  i32.const 4
  i32.ne
  if
   i32.const 0
   i32.const 8
   i32.const 307
   i32.const 2
   call $~lib/env/abort
   unreachable
  end
  get_local $0
  i32.const 2
  call $~lib/internal/typedarray/TypedArray<i8>#__get
  i32.const 255
  i32.and
  i32.const 9
  i32.ne
  if
   i32.const 0
   i32.const 8
   i32.const 308
   i32.const 2
   call $~lib/env/abort
   unreachable
  end
 )
 (func $~lib/typedarray/Uint8Array#map (; 78 ;) (type $FUNCSIG$ii) (param $0 i32) (result i32)
  (local $1 i32)
  (local $2 i32)
  (local $3 i32)
  (local $4 i32)
  get_local $0
  i32.load offset=8
  tee_local $3
  call $~lib/internal/typedarray/TypedArray<i8>#constructor
  set_local $2
  loop $continue|0
   get_local $1
   get_local $3
   i32.lt_s
   if
    i32.const 3
    set_global $~argc
    get_local $0
    i32.load offset=4
    get_local $0
    i32.load
    get_local $1
    i32.add
    i32.add
    i32.load8_u offset=8
    get_local $1
    get_local $0
    i32.const 25
    call_indirect (type $iiii)
    i32.const 255
    i32.and
    set_local $4
    get_local $2
    i32.load offset=4
    get_local $2
    i32.load
    get_local $1
    i32.add
    i32.add
    get_local $4
    i32.store8 offset=8
    get_local $2
    i32.load offset=4
    get_local $2
    i32.load
    get_local $1
    i32.add
    i32.add
    i32.load8_u offset=8
    drop
    get_local $1
    i32.const 1
    i32.add
    set_local $1
    br $continue|0
   end
  end
  get_local $2
 )
 (func $std/typedarray/testArrayMap<Uint8Array,u8> (; 79 ;) (type $v)
  (local $0 i32)
  i32.const 3
  call $~lib/internal/typedarray/TypedArray<i8>#constructor
  tee_local $0
  i32.const 0
  i32.const 1
  call $~lib/internal/typedarray/TypedArray<u8>#__set
  get_local $0
  i32.const 1
  i32.const 2
  call $~lib/internal/typedarray/TypedArray<u8>#__set
  get_local $0
  i32.const 2
  i32.const 3
  call $~lib/internal/typedarray/TypedArray<u8>#__set
  get_local $0
  call $~lib/typedarray/Uint8Array#map
  tee_local $0
  i32.const 0
  call $~lib/internal/typedarray/TypedArray<u8>#__get
  i32.const 255
  i32.and
  i32.const 1
  i32.ne
  if
   i32.const 0
   i32.const 8
   i32.const 306
   i32.const 2
   call $~lib/env/abort
   unreachable
  end
  get_local $0
  i32.const 1
  call $~lib/internal/typedarray/TypedArray<u8>#__get
  i32.const 255
  i32.and
  i32.const 4
  i32.ne
  if
   i32.const 0
   i32.const 8
   i32.const 307
   i32.const 2
   call $~lib/env/abort
   unreachable
  end
  get_local $0
  i32.const 2
  call $~lib/internal/typedarray/TypedArray<u8>#__get
  i32.const 255
  i32.and
  i32.const 9
  i32.ne
  if
   i32.const 0
   i32.const 8
   i32.const 308
   i32.const 2
   call $~lib/env/abort
   unreachable
  end
 )
 (func $~lib/typedarray/Uint8ClampedArray#map (; 80 ;) (type $FUNCSIG$ii) (param $0 i32) (result i32)
  (local $1 i32)
  (local $2 i32)
  (local $3 i32)
  (local $4 i32)
  get_local $0
  i32.load offset=8
  tee_local $4
  call $~lib/internal/typedarray/TypedArray<i8>#constructor
  set_local $2
  loop $continue|0
   get_local $1
   get_local $4
   i32.lt_s
   if
    i32.const 3
    set_global $~argc
    get_local $0
    i32.load offset=4
    get_local $0
    i32.load
    get_local $1
    i32.add
    i32.add
    i32.load8_u offset=8
    get_local $1
    get_local $0
    i32.const 26
    call_indirect (type $iiii)
    i32.const 255
    i32.and
    tee_local $3
    i32.const 255
    get_local $3
    i32.const 255
    i32.lt_s
    select
    set_local $3
    get_local $2
    i32.load offset=4
    get_local $2
    i32.load
    get_local $1
    i32.add
    i32.add
    get_local $3
    i32.const 0
    get_local $3
    i32.const 0
    i32.gt_s
    select
    i32.store8 offset=8
    get_local $2
    i32.load offset=4
    get_local $2
    i32.load
    get_local $1
    i32.add
    i32.add
    i32.load8_u offset=8
    drop
    get_local $1
    i32.const 1
    i32.add
    set_local $1
    br $continue|0
   end
  end
  get_local $2
 )
 (func $std/typedarray/testArrayMap<Uint8ClampedArray,u8> (; 81 ;) (type $v)
  (local $0 i32)
  i32.const 3
  call $~lib/internal/typedarray/TypedArray<i8>#constructor
  tee_local $0
  i32.const 0
  i32.const 1
  call $~lib/typedarray/Uint8ClampedArray#__set
  get_local $0
  i32.const 1
  i32.const 2
  call $~lib/typedarray/Uint8ClampedArray#__set
  get_local $0
  i32.const 2
  i32.const 3
  call $~lib/typedarray/Uint8ClampedArray#__set
  get_local $0
  call $~lib/typedarray/Uint8ClampedArray#map
  tee_local $0
  i32.const 0
  call $~lib/internal/typedarray/TypedArray<u8>#__get
  i32.const 255
  i32.and
  i32.const 1
  i32.ne
  if
   i32.const 0
   i32.const 8
   i32.const 306
   i32.const 2
   call $~lib/env/abort
   unreachable
  end
  get_local $0
  i32.const 1
  call $~lib/internal/typedarray/TypedArray<u8>#__get
  i32.const 255
  i32.and
  i32.const 4
  i32.ne
  if
   i32.const 0
   i32.const 8
   i32.const 307
   i32.const 2
   call $~lib/env/abort
   unreachable
  end
  get_local $0
  i32.const 2
  call $~lib/internal/typedarray/TypedArray<u8>#__get
  i32.const 255
  i32.and
  i32.const 9
  i32.ne
  if
   i32.const 0
   i32.const 8
   i32.const 308
   i32.const 2
   call $~lib/env/abort
   unreachable
  end
 )
 (func $~lib/typedarray/Int16Array#map (; 82 ;) (type $FUNCSIG$ii) (param $0 i32) (result i32)
  (local $1 i32)
  (local $2 i32)
  (local $3 i32)
  (local $4 i32)
  get_local $0
  i32.load offset=8
  i32.const 1
  i32.shr_u
  tee_local $3
  call $~lib/internal/typedarray/TypedArray<i16>#constructor
  set_local $2
  loop $continue|0
   get_local $1
   get_local $3
   i32.lt_s
   if
    i32.const 3
    set_global $~argc
    get_local $0
    i32.load offset=4
    get_local $0
    i32.load
    get_local $1
    i32.const 1
    i32.shl
    i32.add
    i32.add
    i32.load16_s offset=8
    get_local $1
    get_local $0
    i32.const 27
    call_indirect (type $iiii)
    i32.const 16
    i32.shl
    i32.const 16
    i32.shr_s
    set_local $4
    get_local $2
    i32.load offset=4
    get_local $2
    i32.load
    get_local $1
    i32.const 1
    i32.shl
    i32.add
    i32.add
    get_local $4
    i32.store16 offset=8
    get_local $2
    i32.load offset=4
    get_local $2
    i32.load
    get_local $1
    i32.const 1
    i32.shl
    i32.add
    i32.add
    i32.load16_s offset=8
    drop
    get_local $1
    i32.const 1
    i32.add
    set_local $1
    br $continue|0
   end
  end
  get_local $2
 )
 (func $~lib/internal/typedarray/TypedArray<i16>#__get (; 83 ;) (type $iii) (param $0 i32) (param $1 i32) (result i32)
  get_local $1
  get_local $0
  i32.load offset=8
  i32.const 1
  i32.shr_u
  i32.ge_u
  if
   i32.const 0
   i32.const 48
   i32.const 39
   i32.const 63
   call $~lib/env/abort
   unreachable
  end
  get_local $0
  i32.load offset=4
  get_local $0
  i32.load
  get_local $1
  i32.const 1
  i32.shl
  i32.add
  i32.add
  i32.load16_s offset=8
 )
 (func $std/typedarray/testArrayMap<Int16Array,i16> (; 84 ;) (type $v)
  (local $0 i32)
  i32.const 3
  call $~lib/internal/typedarray/TypedArray<i16>#constructor
  tee_local $0
  i32.const 0
  i32.const 1
  call $~lib/internal/typedarray/TypedArray<i16>#__set
  get_local $0
  i32.const 1
  i32.const 2
  call $~lib/internal/typedarray/TypedArray<i16>#__set
  get_local $0
  i32.const 2
  i32.const 3
  call $~lib/internal/typedarray/TypedArray<i16>#__set
  get_local $0
  call $~lib/typedarray/Int16Array#map
  tee_local $0
  i32.const 0
  call $~lib/internal/typedarray/TypedArray<i16>#__get
  i32.const 65535
  i32.and
  i32.const 1
  i32.ne
  if
   i32.const 0
   i32.const 8
   i32.const 306
   i32.const 2
   call $~lib/env/abort
   unreachable
  end
  get_local $0
  i32.const 1
  call $~lib/internal/typedarray/TypedArray<i16>#__get
  i32.const 65535
  i32.and
  i32.const 4
  i32.ne
  if
   i32.const 0
   i32.const 8
   i32.const 307
   i32.const 2
   call $~lib/env/abort
   unreachable
  end
  get_local $0
  i32.const 2
  call $~lib/internal/typedarray/TypedArray<i16>#__get
  i32.const 65535
  i32.and
  i32.const 9
  i32.ne
  if
   i32.const 0
   i32.const 8
   i32.const 308
   i32.const 2
   call $~lib/env/abort
   unreachable
  end
 )
 (func $~lib/typedarray/Uint16Array#map (; 85 ;) (type $FUNCSIG$ii) (param $0 i32) (result i32)
  (local $1 i32)
  (local $2 i32)
  (local $3 i32)
  (local $4 i32)
  get_local $0
  i32.load offset=8
  i32.const 1
  i32.shr_u
  tee_local $3
  call $~lib/internal/typedarray/TypedArray<i16>#constructor
  set_local $2
  loop $continue|0
   get_local $1
   get_local $3
   i32.lt_s
   if
    i32.const 3
    set_global $~argc
    get_local $0
    i32.load offset=4
    get_local $0
    i32.load
    get_local $1
    i32.const 1
    i32.shl
    i32.add
    i32.add
    i32.load16_u offset=8
    get_local $1
    get_local $0
    i32.const 28
    call_indirect (type $iiii)
    i32.const 65535
    i32.and
    set_local $4
    get_local $2
    i32.load offset=4
    get_local $2
    i32.load
    get_local $1
    i32.const 1
    i32.shl
    i32.add
    i32.add
    get_local $4
    i32.store16 offset=8
    get_local $2
    i32.load offset=4
    get_local $2
    i32.load
    get_local $1
    i32.const 1
    i32.shl
    i32.add
    i32.add
    i32.load16_u offset=8
    drop
    get_local $1
    i32.const 1
    i32.add
    set_local $1
    br $continue|0
   end
  end
  get_local $2
 )
 (func $~lib/internal/typedarray/TypedArray<u16>#__get (; 86 ;) (type $iii) (param $0 i32) (param $1 i32) (result i32)
  get_local $1
  get_local $0
  i32.load offset=8
  i32.const 1
  i32.shr_u
  i32.ge_u
  if
   i32.const 0
   i32.const 48
   i32.const 39
   i32.const 63
   call $~lib/env/abort
   unreachable
  end
  get_local $0
  i32.load offset=4
  get_local $0
  i32.load
  get_local $1
  i32.const 1
  i32.shl
  i32.add
  i32.add
  i32.load16_u offset=8
 )
 (func $std/typedarray/testArrayMap<Uint16Array,u16> (; 87 ;) (type $v)
  (local $0 i32)
  i32.const 3
  call $~lib/internal/typedarray/TypedArray<i16>#constructor
  tee_local $0
  i32.const 0
  i32.const 1
  call $~lib/internal/typedarray/TypedArray<i16>#__set
  get_local $0
  i32.const 1
  i32.const 2
  call $~lib/internal/typedarray/TypedArray<i16>#__set
  get_local $0
  i32.const 2
  i32.const 3
  call $~lib/internal/typedarray/TypedArray<i16>#__set
  get_local $0
  call $~lib/typedarray/Uint16Array#map
  tee_local $0
  i32.const 0
  call $~lib/internal/typedarray/TypedArray<u16>#__get
  i32.const 65535
  i32.and
  i32.const 1
  i32.ne
  if
   i32.const 0
   i32.const 8
   i32.const 306
   i32.const 2
   call $~lib/env/abort
   unreachable
  end
  get_local $0
  i32.const 1
  call $~lib/internal/typedarray/TypedArray<u16>#__get
  i32.const 65535
  i32.and
  i32.const 4
  i32.ne
  if
   i32.const 0
   i32.const 8
   i32.const 307
   i32.const 2
   call $~lib/env/abort
   unreachable
  end
  get_local $0
  i32.const 2
  call $~lib/internal/typedarray/TypedArray<u16>#__get
  i32.const 65535
  i32.and
  i32.const 9
  i32.ne
  if
   i32.const 0
   i32.const 8
   i32.const 308
   i32.const 2
   call $~lib/env/abort
   unreachable
  end
 )
 (func $~lib/typedarray/Int32Array#map (; 88 ;) (type $iii) (param $0 i32) (param $1 i32) (result i32)
  (local $2 i32)
  (local $3 i32)
  (local $4 i32)
  (local $5 i32)
  get_local $0
  i32.load offset=8
  i32.const 2
  i32.shr_u
  tee_local $4
  call $~lib/internal/typedarray/TypedArray<i32>#constructor
  set_local $3
  loop $continue|0
   get_local $2
   get_local $4
   i32.lt_s
   if
    i32.const 3
    set_global $~argc
    get_local $0
    i32.load offset=4
    get_local $0
    i32.load
    get_local $2
    i32.const 2
    i32.shl
    i32.add
    i32.add
    i32.load offset=8
    get_local $2
    get_local $0
    get_local $1
    call_indirect (type $iiii)
    set_local $5
    get_local $3
    i32.load offset=4
    get_local $3
    i32.load
    get_local $2
    i32.const 2
    i32.shl
    i32.add
    i32.add
    get_local $5
    i32.store offset=8
    get_local $3
    i32.load offset=4
    get_local $3
    i32.load
    get_local $2
    i32.const 2
    i32.shl
    i32.add
    i32.add
    i32.load offset=8
    drop
    get_local $2
    i32.const 1
    i32.add
    set_local $2
    br $continue|0
   end
  end
  get_local $3
 )
 (func $std/typedarray/testArrayMap<Int32Array,i32> (; 89 ;) (type $v)
  (local $0 i32)
  i32.const 3
  call $~lib/internal/typedarray/TypedArray<i32>#constructor
  tee_local $0
  i32.const 0
  i32.const 1
  call $~lib/internal/typedarray/TypedArray<i32>#__set
  get_local $0
  i32.const 1
  i32.const 2
  call $~lib/internal/typedarray/TypedArray<i32>#__set
  get_local $0
  i32.const 2
  i32.const 3
  call $~lib/internal/typedarray/TypedArray<i32>#__set
  get_local $0
  i32.const 29
  call $~lib/typedarray/Int32Array#map
  tee_local $0
  i32.const 0
  call $~lib/internal/typedarray/TypedArray<i32>#__get
  i32.const 1
  i32.ne
  if
   i32.const 0
   i32.const 8
   i32.const 306
   i32.const 2
   call $~lib/env/abort
   unreachable
  end
  get_local $0
  i32.const 1
  call $~lib/internal/typedarray/TypedArray<i32>#__get
  i32.const 4
  i32.ne
  if
   i32.const 0
   i32.const 8
   i32.const 307
   i32.const 2
   call $~lib/env/abort
   unreachable
  end
  get_local $0
  i32.const 2
  call $~lib/internal/typedarray/TypedArray<i32>#__get
  i32.const 9
  i32.ne
  if
   i32.const 0
   i32.const 8
   i32.const 308
   i32.const 2
   call $~lib/env/abort
   unreachable
  end
 )
 (func $std/typedarray/testArrayMap<Uint32Array,u32> (; 90 ;) (type $v)
  (local $0 i32)
  i32.const 3
  call $~lib/internal/typedarray/TypedArray<i32>#constructor
  tee_local $0
  i32.const 0
  i32.const 1
  call $~lib/internal/typedarray/TypedArray<i32>#__set
  get_local $0
  i32.const 1
  i32.const 2
  call $~lib/internal/typedarray/TypedArray<i32>#__set
  get_local $0
  i32.const 2
  i32.const 3
  call $~lib/internal/typedarray/TypedArray<i32>#__set
  get_local $0
  i32.const 30
  call $~lib/typedarray/Int32Array#map
  tee_local $0
  i32.const 0
  call $~lib/internal/typedarray/TypedArray<i32>#__get
  i32.const 1
  i32.ne
  if
   i32.const 0
   i32.const 8
   i32.const 306
   i32.const 2
   call $~lib/env/abort
   unreachable
  end
  get_local $0
  i32.const 1
  call $~lib/internal/typedarray/TypedArray<i32>#__get
  i32.const 4
  i32.ne
  if
   i32.const 0
   i32.const 8
   i32.const 307
   i32.const 2
   call $~lib/env/abort
   unreachable
  end
  get_local $0
  i32.const 2
  call $~lib/internal/typedarray/TypedArray<i32>#__get
  i32.const 9
  i32.ne
  if
   i32.const 0
   i32.const 8
   i32.const 308
   i32.const 2
   call $~lib/env/abort
   unreachable
  end
 )
 (func $std/typedarray/testArrayMap<Int64Array,i64>~anonymous|31 (; 91 ;) (type $IiiI) (param $0 i64) (param $1 i32) (param $2 i32) (result i64)
  get_local $0
  get_local $0
  i64.mul
 )
 (func $~lib/typedarray/Int64Array#map (; 92 ;) (type $iii) (param $0 i32) (param $1 i32) (result i32)
  (local $2 i32)
  (local $3 i32)
  (local $4 i32)
  (local $5 i64)
  get_local $0
  i32.load offset=8
  i32.const 3
  i32.shr_u
  tee_local $4
  call $~lib/internal/typedarray/TypedArray<i64>#constructor
  set_local $3
  loop $continue|0
   get_local $2
   get_local $4
   i32.lt_s
   if
    i32.const 3
    set_global $~argc
    get_local $0
    i32.load offset=4
    get_local $0
    i32.load
    get_local $2
    i32.const 3
    i32.shl
    i32.add
    i32.add
    i64.load offset=8
    get_local $2
    get_local $0
    get_local $1
    call_indirect (type $IiiI)
    set_local $5
    get_local $3
    i32.load offset=4
    get_local $3
    i32.load
    get_local $2
    i32.const 3
    i32.shl
    i32.add
    i32.add
    get_local $5
    i64.store offset=8
    get_local $3
    i32.load offset=4
    get_local $3
    i32.load
    get_local $2
    i32.const 3
    i32.shl
    i32.add
    i32.add
    i64.load offset=8
    drop
    get_local $2
    i32.const 1
    i32.add
    set_local $2
    br $continue|0
   end
  end
  get_local $3
 )
 (func $~lib/internal/typedarray/TypedArray<i64>#__get (; 93 ;) (type $iiI) (param $0 i32) (param $1 i32) (result i64)
  get_local $1
  get_local $0
  i32.load offset=8
  i32.const 3
  i32.shr_u
  i32.ge_u
  if
   i32.const 0
   i32.const 48
   i32.const 39
   i32.const 63
   call $~lib/env/abort
   unreachable
  end
  get_local $0
  i32.load offset=4
  get_local $0
  i32.load
  get_local $1
  i32.const 3
  i32.shl
  i32.add
  i32.add
  i64.load offset=8
 )
 (func $std/typedarray/testArrayMap<Int64Array,i64> (; 94 ;) (type $v)
  (local $0 i32)
  i32.const 3
  call $~lib/internal/typedarray/TypedArray<i64>#constructor
  tee_local $0
  i32.const 0
  i64.const 1
  call $~lib/internal/typedarray/TypedArray<i64>#__set
  get_local $0
  i32.const 1
  i64.const 2
  call $~lib/internal/typedarray/TypedArray<i64>#__set
  get_local $0
  i32.const 2
  i64.const 3
  call $~lib/internal/typedarray/TypedArray<i64>#__set
  get_local $0
  i32.const 31
  call $~lib/typedarray/Int64Array#map
  tee_local $0
  i32.const 0
  call $~lib/internal/typedarray/TypedArray<i64>#__get
  i64.const 1
  i64.ne
  if
   i32.const 0
   i32.const 8
   i32.const 306
   i32.const 2
   call $~lib/env/abort
   unreachable
  end
  get_local $0
  i32.const 1
  call $~lib/internal/typedarray/TypedArray<i64>#__get
  i64.const 4
  i64.ne
  if
   i32.const 0
   i32.const 8
   i32.const 307
   i32.const 2
   call $~lib/env/abort
   unreachable
  end
  get_local $0
  i32.const 2
  call $~lib/internal/typedarray/TypedArray<i64>#__get
  i64.const 9
  i64.ne
  if
   i32.const 0
   i32.const 8
   i32.const 308
   i32.const 2
   call $~lib/env/abort
   unreachable
  end
 )
 (func $std/typedarray/testArrayMap<Uint64Array,u64> (; 95 ;) (type $v)
  (local $0 i32)
  i32.const 3
  call $~lib/internal/typedarray/TypedArray<i64>#constructor
  tee_local $0
  i32.const 0
  i64.const 1
  call $~lib/internal/typedarray/TypedArray<i64>#__set
  get_local $0
  i32.const 1
  i64.const 2
  call $~lib/internal/typedarray/TypedArray<i64>#__set
  get_local $0
  i32.const 2
  i64.const 3
  call $~lib/internal/typedarray/TypedArray<i64>#__set
  get_local $0
  i32.const 32
  call $~lib/typedarray/Int64Array#map
  tee_local $0
  i32.const 0
  call $~lib/internal/typedarray/TypedArray<i64>#__get
  i64.const 1
  i64.ne
  if
   i32.const 0
   i32.const 8
   i32.const 306
   i32.const 2
   call $~lib/env/abort
   unreachable
  end
  get_local $0
  i32.const 1
  call $~lib/internal/typedarray/TypedArray<i64>#__get
  i64.const 4
  i64.ne
  if
   i32.const 0
   i32.const 8
   i32.const 307
   i32.const 2
   call $~lib/env/abort
   unreachable
  end
  get_local $0
  i32.const 2
  call $~lib/internal/typedarray/TypedArray<i64>#__get
  i64.const 9
  i64.ne
  if
   i32.const 0
   i32.const 8
   i32.const 308
   i32.const 2
   call $~lib/env/abort
   unreachable
  end
 )
 (func $std/typedarray/testArrayMap<Float32Array,f32>~anonymous|33 (; 96 ;) (type $fiif) (param $0 f32) (param $1 i32) (param $2 i32) (result f32)
  get_local $0
  get_local $0
  f32.mul
 )
 (func $~lib/typedarray/Float32Array#map (; 97 ;) (type $FUNCSIG$ii) (param $0 i32) (result i32)
  (local $1 i32)
  (local $2 i32)
  (local $3 i32)
  (local $4 f32)
  get_local $0
  i32.load offset=8
  i32.const 2
  i32.shr_u
  tee_local $3
  call $~lib/internal/typedarray/TypedArray<i32>#constructor
  set_local $2
  loop $continue|0
   get_local $1
   get_local $3
   i32.lt_s
   if
    i32.const 3
    set_global $~argc
    get_local $0
    i32.load offset=4
    get_local $0
    i32.load
    get_local $1
    i32.const 2
    i32.shl
    i32.add
    i32.add
    f32.load offset=8
    get_local $1
    get_local $0
    i32.const 33
    call_indirect (type $fiif)
    set_local $4
    get_local $2
    i32.load offset=4
    get_local $2
    i32.load
    get_local $1
    i32.const 2
    i32.shl
    i32.add
    i32.add
    get_local $4
    f32.store offset=8
    get_local $2
    i32.load offset=4
    get_local $2
    i32.load
    get_local $1
    i32.const 2
    i32.shl
    i32.add
    i32.add
    f32.load offset=8
    drop
    get_local $1
    i32.const 1
    i32.add
    set_local $1
    br $continue|0
   end
  end
  get_local $2
 )
 (func $~lib/internal/typedarray/TypedArray<f32>#__get (; 98 ;) (type $iif) (param $0 i32) (param $1 i32) (result f32)
  get_local $1
  get_local $0
  i32.load offset=8
  i32.const 2
  i32.shr_u
  i32.ge_u
  if
   i32.const 0
   i32.const 48
   i32.const 39
   i32.const 63
   call $~lib/env/abort
   unreachable
  end
  get_local $0
  i32.load offset=4
  get_local $0
  i32.load
  get_local $1
  i32.const 2
  i32.shl
  i32.add
  i32.add
  f32.load offset=8
 )
 (func $std/typedarray/testArrayMap<Float32Array,f32> (; 99 ;) (type $v)
  (local $0 i32)
  i32.const 3
  call $~lib/internal/typedarray/TypedArray<i32>#constructor
  tee_local $0
  i32.const 0
  f32.const 1
  call $~lib/internal/typedarray/TypedArray<f32>#__set
  get_local $0
  i32.const 1
  f32.const 2
  call $~lib/internal/typedarray/TypedArray<f32>#__set
  get_local $0
  i32.const 2
  f32.const 3
  call $~lib/internal/typedarray/TypedArray<f32>#__set
  get_local $0
  call $~lib/typedarray/Float32Array#map
  tee_local $0
  i32.const 0
  call $~lib/internal/typedarray/TypedArray<f32>#__get
  f32.const 1
  f32.ne
  if
   i32.const 0
   i32.const 8
   i32.const 306
   i32.const 2
   call $~lib/env/abort
   unreachable
  end
  get_local $0
  i32.const 1
  call $~lib/internal/typedarray/TypedArray<f32>#__get
  f32.const 4
  f32.ne
  if
   i32.const 0
   i32.const 8
   i32.const 307
   i32.const 2
   call $~lib/env/abort
   unreachable
  end
  get_local $0
  i32.const 2
  call $~lib/internal/typedarray/TypedArray<f32>#__get
  f32.const 9
  f32.ne
  if
   i32.const 0
   i32.const 8
   i32.const 308
   i32.const 2
   call $~lib/env/abort
   unreachable
  end
 )
 (func $std/typedarray/testArrayMap<Float64Array,f64>~anonymous|34 (; 100 ;) (type $FiiF) (param $0 f64) (param $1 i32) (param $2 i32) (result f64)
  get_local $0
  get_local $0
  f64.mul
 )
 (func $~lib/typedarray/Float64Array#map (; 101 ;) (type $FUNCSIG$ii) (param $0 i32) (result i32)
  (local $1 i32)
  (local $2 i32)
  (local $3 i32)
  (local $4 f64)
  get_local $0
  i32.load offset=8
  i32.const 3
  i32.shr_u
  tee_local $3
  call $~lib/internal/typedarray/TypedArray<i64>#constructor
  set_local $2
  loop $continue|0
   get_local $1
   get_local $3
   i32.lt_s
   if
    i32.const 3
    set_global $~argc
    get_local $0
    i32.load offset=4
    get_local $0
    i32.load
    get_local $1
    i32.const 3
    i32.shl
    i32.add
    i32.add
    f64.load offset=8
    get_local $1
    get_local $0
    i32.const 34
    call_indirect (type $FiiF)
    set_local $4
    get_local $2
    i32.load offset=4
    get_local $2
    i32.load
    get_local $1
    i32.const 3
    i32.shl
    i32.add
    i32.add
    get_local $4
    f64.store offset=8
    get_local $2
    i32.load offset=4
    get_local $2
    i32.load
    get_local $1
    i32.const 3
    i32.shl
    i32.add
    i32.add
    f64.load offset=8
    drop
    get_local $1
    i32.const 1
    i32.add
    set_local $1
    br $continue|0
   end
  end
  get_local $2
 )
<<<<<<< HEAD
 (func $std/typedarray/isInt32ArrayEqual (; 28 ;) (type $iii) (param $0 i32) (param $1 i32) (result i32)
  (local $2 i32)
  (local $3 i32)
  (local $4 i32)
  get_local $1
  i32.load offset=4
=======
 (func $std/typedarray/testArrayMap<Float64Array,f64> (; 102 ;) (type $v)
  (local $0 i32)
  i32.const 3
  call $~lib/internal/typedarray/TypedArray<i64>#constructor
  tee_local $0
  i32.const 0
  f64.const 1
  call $~lib/internal/typedarray/TypedArray<f64>#__set
  get_local $0
  i32.const 1
  f64.const 2
  call $~lib/internal/typedarray/TypedArray<f64>#__set
>>>>>>> d5f72e32
  get_local $0
  i32.const 2
<<<<<<< HEAD
  i32.shr_u
  i32.ne
  if
   i32.const 0
   return
  end
  get_local $0
  i32.load offset=8
  i32.const 2
  i32.shr_u
  set_local $4
  loop $repeat|0
   get_local $2
   get_local $4
   i32.lt_s
   if
    get_local $0
    get_local $2
    call $~lib/internal/typedarray/TypedArray<i32,i32>#__get
    get_local $2
    get_local $1
    i32.load
    tee_local $3
    i32.load
    i32.const 2
    i32.shr_u
    i32.lt_u
    if (result i32)
     get_local $2
     i32.const 2
     i32.shl
     get_local $3
     i32.add
     i32.load offset=8
    else     
     unreachable
    end
    tee_local $3
    i32.ne
    if
     i32.const 0
     return
    else     
     get_local $2
     i32.const 1
     i32.add
     set_local $2
     br $repeat|0
    end
    unreachable
   end
=======
  f64.const 3
  call $~lib/internal/typedarray/TypedArray<f64>#__set
  get_local $0
  call $~lib/typedarray/Float64Array#map
  tee_local $0
  i32.const 0
  call $~lib/internal/typedarray/TypedArray<f64>#__get
  f64.const 1
  f64.ne
  if
   i32.const 0
   i32.const 8
   i32.const 306
   i32.const 2
   call $~lib/env/abort
   unreachable
>>>>>>> d5f72e32
  end
  get_local $0
  i32.const 1
  call $~lib/internal/typedarray/TypedArray<f64>#__get
  f64.const 4
  f64.ne
  if
   i32.const 0
   i32.const 8
   i32.const 307
   i32.const 2
   call $~lib/env/abort
   unreachable
  end
  get_local $0
  i32.const 2
  call $~lib/internal/typedarray/TypedArray<f64>#__get
  f64.const 9
  f64.ne
  if
   i32.const 0
   i32.const 8
   i32.const 308
   i32.const 2
   call $~lib/env/abort
   unreachable
  end
 )
 (func $start (; 103 ;) (type $v)
  (local $0 i32)
  (local $1 i32)
  i32.const 624
  set_global $~lib/allocator/arena/startOffset
  get_global $~lib/allocator/arena/startOffset
  set_global $~lib/allocator/arena/offset
  i32.const 0
  call $std/typedarray/testInstantiate
  i32.const 5
  call $std/typedarray/testInstantiate
  i32.const 3
  call $~lib/internal/typedarray/TypedArray<i32>#constructor
  set_global $std/typedarray/arr
  get_global $std/typedarray/arr
  i32.const 0
  i32.const 1
  call $~lib/internal/typedarray/TypedArray<i32>#__set
  get_global $std/typedarray/arr
  i32.const 1
  i32.const 2
  call $~lib/internal/typedarray/TypedArray<i32>#__set
  get_global $std/typedarray/arr
  i32.const 2
  i32.const 3
  call $~lib/internal/typedarray/TypedArray<i32>#__set
  get_global $std/typedarray/arr
  i32.load offset=8
  i32.const 2
  i32.shr_u
  i32.const 3
  i32.ne
  if
   i32.const 0
   i32.const 8
   i32.const 96
   i32.const 0
   call $~lib/env/abort
   unreachable
  end
  get_global $std/typedarray/arr
  i32.load offset=4
  if
   i32.const 0
   i32.const 8
   i32.const 97
   i32.const 0
   call $~lib/env/abort
   unreachable
  end
  get_global $std/typedarray/arr
  i32.load offset=8
  i32.const 12
  i32.ne
  if
   i32.const 0
   i32.const 8
   i32.const 98
   i32.const 0
   call $~lib/env/abort
   unreachable
  end
  get_global $std/typedarray/arr
  i32.const 0
  call $~lib/internal/typedarray/TypedArray<i32>#__get
  i32.const 1
  i32.ne
  if
   i32.const 0
   i32.const 8
   i32.const 99
   i32.const 0
   call $~lib/env/abort
   unreachable
  end
  get_global $std/typedarray/arr
  i32.const 1
  call $~lib/internal/typedarray/TypedArray<i32>#__get
  i32.const 2
  i32.ne
  if
   i32.const 0
   i32.const 8
   i32.const 100
   i32.const 0
   call $~lib/env/abort
   unreachable
  end
  get_global $std/typedarray/arr
  i32.const 2
  call $~lib/internal/typedarray/TypedArray<i32>#__get
  i32.const 3
  i32.ne
  if
   i32.const 0
   i32.const 8
   i32.const 101
   i32.const 0
   call $~lib/env/abort
   unreachable
  end
  get_global $std/typedarray/arr
  i32.const 2
  call $~lib/typedarray/Int32Array#subarray
  set_global $std/typedarray/arr
  get_global $std/typedarray/arr
  i32.load offset=8
  i32.const 2
  i32.shr_u
  i32.const 1
  i32.ne
  if
   i32.const 0
   i32.const 8
   i32.const 104
   i32.const 0
   call $~lib/env/abort
   unreachable
  end
  get_global $std/typedarray/arr
  i32.load offset=4
  i32.const 4
  i32.ne
  if
   i32.const 0
   i32.const 8
   i32.const 105
   i32.const 0
   call $~lib/env/abort
   unreachable
  end
  get_global $std/typedarray/arr
  i32.load offset=8
  i32.const 4
  i32.ne
  if
   i32.const 0
   i32.const 8
   i32.const 106
   i32.const 0
   call $~lib/env/abort
   unreachable
  end
  get_global $std/typedarray/arr
  i32.const 0
  call $~lib/internal/typedarray/TypedArray<i32>#__get
  i32.const 2
  i32.ne
  if
   i32.const 0
   i32.const 8
   i32.const 107
   i32.const 0
   call $~lib/env/abort
   unreachable
  end
  i32.const 8
  call $~lib/internal/typedarray/TypedArray<i64>#constructor
  set_global $std/typedarray/af64
  get_global $std/typedarray/af64
  i32.const 0
  f64.const 1
  call $~lib/internal/typedarray/TypedArray<f64>#__set
  get_global $std/typedarray/af64
  i32.const 1
  f64.const 2
  call $~lib/internal/typedarray/TypedArray<f64>#__set
  get_global $std/typedarray/af64
  i32.const 2
  f64.const 7
  call $~lib/internal/typedarray/TypedArray<f64>#__set
  get_global $std/typedarray/af64
  i32.const 3
  f64.const 6
  call $~lib/internal/typedarray/TypedArray<f64>#__set
  get_global $std/typedarray/af64
  i32.const 4
  f64.const 5
  call $~lib/internal/typedarray/TypedArray<f64>#__set
  get_global $std/typedarray/af64
  i32.const 5
  f64.const 4
  call $~lib/internal/typedarray/TypedArray<f64>#__set
  get_global $std/typedarray/af64
  i32.const 6
  f64.const 3
  call $~lib/internal/typedarray/TypedArray<f64>#__set
  get_global $std/typedarray/af64
  i32.const 7
  f64.const 8
  call $~lib/internal/typedarray/TypedArray<f64>#__set
  get_global $std/typedarray/af64
  call $~lib/typedarray/Float64Array#subarray
  set_global $std/typedarray/af64
  get_global $std/typedarray/af64
  i32.load offset=8
  i32.const 3
  i32.shr_u
  i32.const 4
  i32.ne
  if
   i32.const 0
   i32.const 8
   i32.const 121
   i32.const 0
   call $~lib/env/abort
   unreachable
  end
  get_global $std/typedarray/af64
  i32.load offset=4
  i32.const 16
  i32.ne
  if
   i32.const 0
   i32.const 8
   i32.const 122
   i32.const 0
   call $~lib/env/abort
   unreachable
  end
  get_global $std/typedarray/af64
  i32.load offset=8
  i32.const 32
  i32.ne
  if
   i32.const 0
   i32.const 8
   i32.const 123
   i32.const 0
   call $~lib/env/abort
   unreachable
  end
  i32.const 0
  set_global $~argc
  get_global $std/typedarray/af64
  set_local $1
  block $1of1
   block $0of1
    block $outOfRange
     get_global $~argc
     br_table $0of1 $1of1 $outOfRange
    end
    unreachable
   end
   i32.const 1
   set_local $0
  end
  get_local $1
  get_local $0
  call $~lib/typedarray/Float64Array#sort
  drop
  get_global $std/typedarray/af64
  i32.const 0
  call $~lib/internal/typedarray/TypedArray<f64>#__get
  f64.const 4
  f64.eq
  tee_local $0
  if
   get_global $std/typedarray/af64
   i32.const 1
   call $~lib/internal/typedarray/TypedArray<f64>#__get
   f64.const 5
   f64.eq
   set_local $0
  end
  get_local $0
  if
   get_global $std/typedarray/af64
   i32.const 2
   call $~lib/internal/typedarray/TypedArray<f64>#__get
   f64.const 6
   f64.eq
   set_local $0
  end
  get_local $0
  if
   get_global $std/typedarray/af64
   i32.const 3
   call $~lib/internal/typedarray/TypedArray<f64>#__get
   f64.const 7
   f64.eq
   set_local $0
  end
  get_local $0
  i32.eqz
  if
   i32.const 0
   i32.const 8
   i32.const 125
   i32.const 0
   call $~lib/env/abort
   unreachable
  end
  i32.const 3
  call $~lib/internal/typedarray/TypedArray<i8>#constructor
  set_global $std/typedarray/clampedArr
  get_global $std/typedarray/clampedArr
  i32.const 0
  i32.const -32
  call $~lib/typedarray/Uint8ClampedArray#__set
  get_global $std/typedarray/clampedArr
  i32.const 1
  i32.const 2
  call $~lib/typedarray/Uint8ClampedArray#__set
  get_global $std/typedarray/clampedArr
  i32.const 2
  i32.const 256
  call $~lib/typedarray/Uint8ClampedArray#__set
  get_global $std/typedarray/clampedArr
  i32.const 0
  call $~lib/internal/typedarray/TypedArray<u8>#__get
  i32.const 255
  i32.and
  if
   i32.const 0
   i32.const 8
   i32.const 132
   i32.const 0
   call $~lib/env/abort
   unreachable
  end
  get_global $std/typedarray/clampedArr
  i32.const 1
  call $~lib/internal/typedarray/TypedArray<u8>#__get
  i32.const 255
  i32.and
  i32.const 2
  i32.ne
  if
   i32.const 0
   i32.const 8
   i32.const 133
   i32.const 0
   call $~lib/env/abort
   unreachable
  end
  get_global $std/typedarray/clampedArr
  i32.const 2
  call $~lib/internal/typedarray/TypedArray<u8>#__get
  i32.const 255
  i32.and
  i32.const 255
  i32.ne
  if
   i32.const 0
   i32.const 8
   i32.const 134
   i32.const 0
   call $~lib/env/abort
   unreachable
  end
  i32.const 5
  call $~lib/internal/typedarray/TypedArray<i8>#constructor
  set_global $std/typedarray/arr8
  get_global $std/typedarray/arr8
  i32.const 0
  i32.const 1
  call $~lib/internal/typedarray/TypedArray<u8>#__set
  get_global $std/typedarray/arr8
  i32.const 1
  i32.const 2
  call $~lib/internal/typedarray/TypedArray<u8>#__set
  get_global $std/typedarray/arr8
  i32.const 2
  i32.const 3
  call $~lib/internal/typedarray/TypedArray<u8>#__set
  get_global $std/typedarray/arr8
  i32.const 3
  i32.const 4
  call $~lib/internal/typedarray/TypedArray<u8>#__set
  get_global $std/typedarray/arr8
  i32.const 4
  i32.const 5
  call $~lib/internal/typedarray/TypedArray<u8>#__set
  get_global $std/typedarray/arr8
  i32.const 1
  i32.const 1
  i32.const 3
  call $~lib/typedarray/Int8Array#fill
  drop
  get_global $std/typedarray/arr8
  i32.const 192
  call $std/typedarray/isInt8ArrayEqual
  i32.eqz
  if
   i32.const 0
   i32.const 8
   i32.const 144
   i32.const 0
   call $~lib/env/abort
   unreachable
  end
  i32.const 1
  set_global $~argc
  get_global $std/typedarray/arr8
  i32.const 0
  i32.const 0
  call $~lib/typedarray/Int8Array#fill|trampoline
  drop
  get_global $std/typedarray/arr8
  i32.const 216
  call $std/typedarray/isInt8ArrayEqual
  i32.eqz
  if
   i32.const 0
   i32.const 8
   i32.const 147
   i32.const 0
   call $~lib/env/abort
   unreachable
  end
  get_global $std/typedarray/arr8
  i32.const 1
  i32.const 0
  i32.const -3
  call $~lib/typedarray/Int8Array#fill
  drop
  get_global $std/typedarray/arr8
  i32.const 240
  call $std/typedarray/isInt8ArrayEqual
  i32.eqz
  if
   i32.const 0
   i32.const 8
   i32.const 150
   i32.const 0
   call $~lib/env/abort
   unreachable
  end
  i32.const 2
  set_global $~argc
  get_global $std/typedarray/arr8
  i32.const 2
  i32.const -2
  call $~lib/typedarray/Int8Array#fill|trampoline
  drop
  get_global $std/typedarray/arr8
  i32.const 264
  call $std/typedarray/isInt8ArrayEqual
  i32.eqz
  if
   i32.const 0
   i32.const 8
   i32.const 153
   i32.const 0
   call $~lib/env/abort
   unreachable
  end
  get_global $std/typedarray/arr8
  i32.const 0
  i32.const 1
  i32.const 0
  call $~lib/typedarray/Int8Array#fill
  drop
  get_global $std/typedarray/arr8
  i32.const 288
  call $std/typedarray/isInt8ArrayEqual
  i32.eqz
  if
   i32.const 0
   i32.const 8
   i32.const 156
   i32.const 0
   call $~lib/env/abort
   unreachable
  end
  get_global $std/typedarray/arr8
  i32.const 4
  call $~lib/typedarray/Int8Array#subarray
  set_global $std/typedarray/sub8
  i32.const 1
  set_global $~argc
  get_global $std/typedarray/sub8
  i32.const 0
  i32.const 0
  call $~lib/typedarray/Int8Array#fill|trampoline
  drop
  get_global $std/typedarray/sub8
  i32.load offset=8
  i32.const 3
  i32.ne
  if
   i32.const 0
   i32.const 8
   i32.const 160
   i32.const 0
   call $~lib/env/abort
   unreachable
  end
  get_global $std/typedarray/sub8
  i32.load offset=4
  i32.const 1
  i32.ne
  if
   i32.const 0
   i32.const 8
   i32.const 161
   i32.const 0
   call $~lib/env/abort
   unreachable
  end
  get_global $std/typedarray/sub8
  i32.load offset=8
  i32.const 3
  i32.ne
  if
   i32.const 0
   i32.const 8
   i32.const 162
   i32.const 0
   call $~lib/env/abort
   unreachable
  end
  get_global $std/typedarray/sub8
  i32.const 312
  call $std/typedarray/isInt8ArrayEqual
  i32.eqz
  if
   i32.const 0
   i32.const 8
   i32.const 163
   i32.const 0
   call $~lib/env/abort
   unreachable
  end
  get_global $std/typedarray/arr8
  i32.const 336
  call $std/typedarray/isInt8ArrayEqual
  i32.eqz
  if
   i32.const 0
   i32.const 8
   i32.const 164
   i32.const 0
   call $~lib/env/abort
   unreachable
  end
  i32.const 5
  call $~lib/internal/typedarray/TypedArray<i32>#constructor
  set_global $std/typedarray/arr32
  get_global $std/typedarray/arr32
  i32.const 0
  i32.const 1
  call $~lib/internal/typedarray/TypedArray<i32>#__set
  get_global $std/typedarray/arr32
  i32.const 1
  i32.const 2
  call $~lib/internal/typedarray/TypedArray<i32>#__set
  get_global $std/typedarray/arr32
  i32.const 2
  i32.const 3
  call $~lib/internal/typedarray/TypedArray<i32>#__set
  get_global $std/typedarray/arr32
  i32.const 3
  i32.const 4
  call $~lib/internal/typedarray/TypedArray<i32>#__set
  get_global $std/typedarray/arr32
  i32.const 4
  i32.const 5
  call $~lib/internal/typedarray/TypedArray<i32>#__set
  get_global $std/typedarray/arr32
  i32.const 1
  i32.const 1
  i32.const 3
  call $~lib/typedarray/Int32Array#fill
  drop
  get_global $std/typedarray/arr32
  i32.const 376
  call $std/typedarray/isInt32ArrayEqual
  i32.eqz
  if
   i32.const 0
   i32.const 8
   i32.const 174
   i32.const 0
   call $~lib/env/abort
   unreachable
  end
  i32.const 1
  set_global $~argc
  get_global $std/typedarray/arr32
  i32.const 0
  i32.const 0
  call $~lib/typedarray/Int32Array#fill|trampoline
  drop
  get_global $std/typedarray/arr32
  i32.const 416
  call $std/typedarray/isInt32ArrayEqual
  i32.eqz
  if
   i32.const 0
   i32.const 8
   i32.const 177
   i32.const 0
   call $~lib/env/abort
   unreachable
  end
  get_global $std/typedarray/arr32
  i32.const 1
  i32.const 0
  i32.const -3
  call $~lib/typedarray/Int32Array#fill
  drop
  get_global $std/typedarray/arr32
  i32.const 456
  call $std/typedarray/isInt32ArrayEqual
  i32.eqz
  if
   i32.const 0
   i32.const 8
   i32.const 180
   i32.const 0
   call $~lib/env/abort
   unreachable
  end
  i32.const 2
  set_global $~argc
  get_global $std/typedarray/arr32
  i32.const 2
  i32.const -2
  call $~lib/typedarray/Int32Array#fill|trampoline
  drop
  get_global $std/typedarray/arr32
  i32.const 496
  call $std/typedarray/isInt32ArrayEqual
  i32.eqz
  if
   i32.const 0
   i32.const 8
   i32.const 183
   i32.const 0
   call $~lib/env/abort
   unreachable
  end
  get_global $std/typedarray/arr32
  i32.const 0
  i32.const 1
  i32.const 0
  call $~lib/typedarray/Int32Array#fill
  drop
  get_global $std/typedarray/arr32
  i32.const 536
  call $std/typedarray/isInt32ArrayEqual
  i32.eqz
  if
   i32.const 0
   i32.const 8
   i32.const 186
   i32.const 0
   call $~lib/env/abort
   unreachable
  end
  get_global $std/typedarray/arr32
  i32.const 4
  call $~lib/typedarray/Int32Array#subarray
  set_global $std/typedarray/sub32
  i32.const 1
  set_global $~argc
  get_global $std/typedarray/sub32
  i32.const 0
  i32.const 0
  call $~lib/typedarray/Int32Array#fill|trampoline
  drop
  get_global $std/typedarray/sub32
  i32.load offset=8
  i32.const 2
  i32.shr_u
  i32.const 3
  i32.ne
  if
   i32.const 0
   i32.const 8
   i32.const 190
   i32.const 0
   call $~lib/env/abort
   unreachable
  end
  get_global $std/typedarray/sub32
  i32.load offset=4
  i32.const 4
  i32.ne
  if
   i32.const 0
   i32.const 8
   i32.const 191
   i32.const 0
   call $~lib/env/abort
   unreachable
  end
  get_global $std/typedarray/sub32
  i32.load offset=8
  i32.const 12
  i32.ne
  if
   i32.const 0
   i32.const 8
   i32.const 192
   i32.const 0
   call $~lib/env/abort
   unreachable
  end
  get_global $std/typedarray/sub32
  i32.const 576
  call $std/typedarray/isInt32ArrayEqual
  i32.eqz
  if
   i32.const 0
   i32.const 8
   i32.const 193
   i32.const 0
   call $~lib/env/abort
   unreachable
  end
  get_global $std/typedarray/arr32
  i32.const 616
  call $std/typedarray/isInt32ArrayEqual
  i32.eqz
  if
   i32.const 0
   i32.const 8
   i32.const 194
   i32.const 0
   call $~lib/env/abort
   unreachable
  end
  i32.const 134217727
  call $~lib/internal/typedarray/TypedArray<i64>#constructor
  drop
  i32.const 6
  call $~lib/internal/typedarray/TypedArray<i8>#constructor
  set_global $std/typedarray/multisubarr
  get_global $std/typedarray/multisubarr
  i32.const 0
  i32.const 1
  call $~lib/internal/typedarray/TypedArray<u8>#__set
  get_global $std/typedarray/multisubarr
  i32.const 1
  i32.const 2
  call $~lib/internal/typedarray/TypedArray<u8>#__set
  get_global $std/typedarray/multisubarr
  i32.const 2
  i32.const 3
  call $~lib/internal/typedarray/TypedArray<u8>#__set
  get_global $std/typedarray/multisubarr
  i32.const 3
  i32.const 4
  call $~lib/internal/typedarray/TypedArray<u8>#__set
  get_global $std/typedarray/multisubarr
  i32.const 4
  i32.const 5
  call $~lib/internal/typedarray/TypedArray<u8>#__set
  get_global $std/typedarray/multisubarr
  i32.const 5
  i32.const 6
  call $~lib/internal/typedarray/TypedArray<u8>#__set
  get_global $std/typedarray/multisubarr
  i32.const 6
  call $~lib/typedarray/Int8Array#subarray
  set_global $std/typedarray/multisubarr1
  get_global $std/typedarray/multisubarr1
  i32.const 0
  call $~lib/internal/typedarray/TypedArray<i8>#__get
  i32.const 255
  i32.and
  i32.const 2
  i32.ne
  if
   i32.const 0
   i32.const 8
   i32.const 211
   i32.const 0
   call $~lib/env/abort
   unreachable
  end
  get_global $std/typedarray/multisubarr1
  i32.load offset=8
  i32.const 5
  i32.ne
  if
   i32.const 0
   i32.const 8
   i32.const 212
   i32.const 0
   call $~lib/env/abort
   unreachable
  end
  get_global $std/typedarray/multisubarr1
  i32.load offset=4
  i32.const 1
  i32.ne
  if
   i32.const 0
   i32.const 8
   i32.const 213
   i32.const 0
   call $~lib/env/abort
   unreachable
  end
  get_global $std/typedarray/multisubarr1
  i32.load offset=8
  i32.const 5
  i32.ne
  if
   i32.const 0
   i32.const 8
   i32.const 214
   i32.const 0
   call $~lib/env/abort
   unreachable
  end
  get_global $std/typedarray/multisubarr1
  i32.const 5
  call $~lib/typedarray/Int8Array#subarray
  set_global $std/typedarray/multisubarr2
  get_global $std/typedarray/multisubarr2
  i32.const 0
  call $~lib/internal/typedarray/TypedArray<i8>#__get
  i32.const 255
  i32.and
  i32.const 3
  i32.ne
  if
   i32.const 0
   i32.const 8
   i32.const 217
   i32.const 0
   call $~lib/env/abort
   unreachable
  end
  get_global $std/typedarray/multisubarr2
  i32.load offset=8
  i32.const 4
  i32.ne
  if
   i32.const 0
   i32.const 8
   i32.const 218
   i32.const 0
   call $~lib/env/abort
   unreachable
  end
  get_global $std/typedarray/multisubarr2
  i32.load offset=4
  i32.const 2
  i32.ne
  if
   i32.const 0
   i32.const 8
   i32.const 219
   i32.const 0
   call $~lib/env/abort
   unreachable
  end
  get_global $std/typedarray/multisubarr2
  i32.load offset=8
  i32.const 4
  i32.ne
  if
   i32.const 0
   i32.const 8
   i32.const 220
   i32.const 0
   call $~lib/env/abort
   unreachable
  end
  get_global $std/typedarray/multisubarr2
  i32.const 4
  call $~lib/typedarray/Int8Array#subarray
  set_global $std/typedarray/multisubarr3
  get_global $std/typedarray/multisubarr3
  i32.const 0
  call $~lib/internal/typedarray/TypedArray<i8>#__get
  i32.const 255
  i32.and
  i32.const 4
  i32.ne
  if
   i32.const 0
   i32.const 8
   i32.const 223
   i32.const 0
   call $~lib/env/abort
   unreachable
  end
  get_global $std/typedarray/multisubarr3
  i32.load offset=8
  i32.const 3
  i32.ne
  if
   i32.const 0
   i32.const 8
   i32.const 224
   i32.const 0
   call $~lib/env/abort
   unreachable
  end
  get_global $std/typedarray/multisubarr3
  i32.load offset=4
  i32.const 3
  i32.ne
  if
   i32.const 0
   i32.const 8
   i32.const 225
   i32.const 0
   call $~lib/env/abort
   unreachable
  end
  get_global $std/typedarray/multisubarr3
  i32.load offset=8
  i32.const 3
  i32.ne
  if
   i32.const 0
   i32.const 8
   i32.const 226
   i32.const 0
   call $~lib/env/abort
   unreachable
  end
  call $std/typedarray/testReduce<Int8Array,i8>
  call $std/typedarray/testReduce<Uint8Array,u8>
  call $std/typedarray/testReduce<Uint8ClampedArray,u8>
  call $std/typedarray/testReduce<Int16Array,i16>
  call $std/typedarray/testReduce<Uint16Array,u16>
  call $std/typedarray/testReduce<Int32Array,i32>
  call $std/typedarray/testReduce<Uint32Array,u32>
  call $std/typedarray/testReduce<Int64Array,i64>
  call $std/typedarray/testReduce<Uint64Array,u64>
  call $std/typedarray/testReduce<Float32Array,f32>
  call $std/typedarray/testReduce<Float64Array,f64>
  call $std/typedarray/testReduceRight<Int8Array,i8>
  call $std/typedarray/testReduceRight<Uint8Array,u8>
  call $std/typedarray/testReduceRight<Uint8ClampedArray,u8>
  call $std/typedarray/testReduceRight<Int16Array,i16>
  call $std/typedarray/testReduceRight<Uint16Array,u16>
  call $std/typedarray/testReduceRight<Int32Array,i32>
  call $std/typedarray/testReduceRight<Uint32Array,u32>
  call $std/typedarray/testReduceRight<Int64Array,i64>
  call $std/typedarray/testReduceRight<Uint64Array,u64>
  call $std/typedarray/testReduceRight<Float32Array,f32>
  call $std/typedarray/testReduceRight<Float64Array,f64>
  call $std/typedarray/testArrayMap<Int8Array,i8>
  call $std/typedarray/testArrayMap<Uint8Array,u8>
  call $std/typedarray/testArrayMap<Uint8ClampedArray,u8>
  call $std/typedarray/testArrayMap<Int16Array,i16>
  call $std/typedarray/testArrayMap<Uint16Array,u16>
  call $std/typedarray/testArrayMap<Int32Array,i32>
  call $std/typedarray/testArrayMap<Uint32Array,u32>
  call $std/typedarray/testArrayMap<Int64Array,i64>
  call $std/typedarray/testArrayMap<Uint64Array,u64>
  call $std/typedarray/testArrayMap<Float32Array,f32>
  call $std/typedarray/testArrayMap<Float64Array,f64>
 )
 (func $null (; 104 ;) (type $v)
  nop
 )
)<|MERGE_RESOLUTION|>--- conflicted
+++ resolved
@@ -412,11 +412,7 @@
   if
    i32.const 0
    i32.const 48
-<<<<<<< HEAD
-   i32.const 27
-=======
    i32.const 23
->>>>>>> d5f72e32
    i32.const 34
    call $~lib/env/abort
    unreachable
@@ -460,11 +456,7 @@
   if
    i32.const 0
    i32.const 48
-<<<<<<< HEAD
-   i32.const 27
-=======
    i32.const 23
->>>>>>> d5f72e32
    i32.const 34
    call $~lib/env/abort
    unreachable
@@ -511,11 +503,7 @@
   if
    i32.const 0
    i32.const 48
-<<<<<<< HEAD
-   i32.const 27
-=======
    i32.const 23
->>>>>>> d5f72e32
    i32.const 34
    call $~lib/env/abort
    unreachable
@@ -562,11 +550,7 @@
   if
    i32.const 0
    i32.const 48
-<<<<<<< HEAD
-   i32.const 27
-=======
    i32.const 23
->>>>>>> d5f72e32
    i32.const 34
    call $~lib/env/abort
    unreachable
@@ -1045,11 +1029,7 @@
   if
    i32.const 0
    i32.const 48
-<<<<<<< HEAD
-   i32.const 54
-=======
    i32.const 50
->>>>>>> d5f72e32
    i32.const 63
    call $~lib/env/abort
    unreachable
@@ -1076,11 +1056,7 @@
   if
    i32.const 0
    i32.const 48
-<<<<<<< HEAD
-   i32.const 43
-=======
    i32.const 39
->>>>>>> d5f72e32
    i32.const 63
    call $~lib/env/abort
    unreachable
@@ -1171,11 +1147,7 @@
   if
    i32.const 0
    i32.const 48
-<<<<<<< HEAD
-   i32.const 54
-=======
    i32.const 50
->>>>>>> d5f72e32
    i32.const 63
    call $~lib/env/abort
    unreachable
@@ -1356,16 +1328,6 @@
   get_local $2
   i32.const 1
   i32.sub
-<<<<<<< HEAD
-  set_local $5
-  loop $repeat|0
-   get_local $5
-   i32.const 0
-   i32.gt_s
-   if
-    get_local $5
-    set_local $4
-=======
   set_local $4
   loop $repeat|0
    get_local $4
@@ -1374,16 +1336,11 @@
    if
     get_local $4
     set_local $6
->>>>>>> d5f72e32
     loop $continue|1
      get_local $6
      i32.const 1
      i32.and
-<<<<<<< HEAD
-     get_local $4
-=======
      get_local $6
->>>>>>> d5f72e32
      i32.const 6
      i32.shr_s
      i32.const 2
@@ -1420,19 +1377,12 @@
     i32.add
     f64.load offset=8
     set_local $8
-<<<<<<< HEAD
-    get_local $5
-    i32.const 3
-    i32.shl
-    get_local $10
-=======
     get_local $4
     i32.const 3
     i32.shl
     get_local $0
     i32.add
     get_local $1
->>>>>>> d5f72e32
     i32.add
     f64.load offset=8
     set_local $7
@@ -1445,11 +1395,7 @@
     i32.const 0
     i32.lt_s
     if
-<<<<<<< HEAD
-     get_local $5
-=======
      get_local $4
->>>>>>> d5f72e32
      i32.const 5
      i32.shr_s
      i32.const 2
@@ -1475,19 +1421,12 @@
      i32.add
      get_local $8
      f64.store offset=8
-<<<<<<< HEAD
-     get_local $6
-     i32.const 3
-     i32.shl
-     get_local $4
-=======
      get_local $5
      i32.const 3
      i32.shl
      get_local $0
      i32.add
      get_local $1
->>>>>>> d5f72e32
      i32.add
      get_local $7
      f64.store offset=8
@@ -1502,15 +1441,9 @@
   get_local $2
   i32.const 1
   i32.sub
-<<<<<<< HEAD
-  set_local $5
-  loop $repeat|2
-   get_local $5
-=======
   set_local $4
   loop $repeat|2
    get_local $4
->>>>>>> d5f72e32
    i32.const 2
    i32.ge_s
    if
@@ -1521,21 +1454,14 @@
     f64.load offset=8
     set_local $7
     get_local $2
-<<<<<<< HEAD
-    get_local $5
-    i32.const 3
-    i32.shl
-    tee_local $4
-    get_local $2
-=======
     get_local $4
     i32.const 3
     i32.shl
     get_local $0
     i32.add
     get_local $1
->>>>>>> d5f72e32
-    i32.add
+    i32.add
+    tee_local $2
     f64.load offset=8
     f64.store offset=8
     get_local $2
@@ -1546,11 +1472,7 @@
     i32.const 1
     set_local $5
     loop $continue|3
-<<<<<<< HEAD
-     get_local $6
-=======
      get_local $5
->>>>>>> d5f72e32
      i32.const 5
      i32.shr_s
      i32.const 2
@@ -1564,14 +1486,6 @@
      i32.shr_u
      i32.const 1
      i32.and
-<<<<<<< HEAD
-     get_local $6
-     i32.const 1
-     i32.shl
-     i32.add
-     tee_local $4
-=======
->>>>>>> d5f72e32
      get_local $5
      i32.const 1
      i32.shl
@@ -1595,19 +1509,12 @@
       i32.add
       f64.load offset=8
       set_local $7
-<<<<<<< HEAD
-      get_local $6
-      i32.const 3
-      i32.shl
-      get_local $2
-=======
       get_local $5
       i32.const 3
       i32.shl
       get_local $0
       i32.add
       get_local $1
->>>>>>> d5f72e32
       i32.add
       f64.load offset=8
       set_local $8
@@ -1620,11 +1527,7 @@
       i32.const 0
       i32.lt_s
       if
-<<<<<<< HEAD
-       get_local $6
-=======
        get_local $5
->>>>>>> d5f72e32
        i32.const 5
        i32.shr_s
        i32.const 2
@@ -1700,29 +1603,6 @@
   set_local $2
   block $~lib/internal/typedarray/SORT<Float64Array,f64>|inlined.0
    get_local $0
-<<<<<<< HEAD
-   return
-  end
-  get_local $0
-  i32.load
-  set_local $3
-  get_local $4
-  i32.const 2
-  i32.eq
-  if
-   get_local $2
-   get_local $3
-   i32.add
-   i32.const 8
-   i32.add
-   f64.load offset=8
-   set_local $5
-   get_local $2
-   get_local $3
-   i32.add
-   f64.load offset=8
-   set_local $6
-=======
    i32.load offset=8
    i32.const 3
    i32.shr_u
@@ -1734,16 +1614,12 @@
    i32.load
    set_local $3
    get_local $4
->>>>>>> d5f72e32
    i32.const 2
    i32.eq
    if
-<<<<<<< HEAD
-=======
     get_local $3
     i32.const 8
     i32.add
->>>>>>> d5f72e32
     get_local $2
     get_local $3
     i32.add
@@ -1836,11 +1712,7 @@
   if
    i32.const 0
    i32.const 48
-<<<<<<< HEAD
-   i32.const 43
-=======
    i32.const 39
->>>>>>> d5f72e32
    i32.const 63
    call $~lib/env/abort
    unreachable
@@ -1864,11 +1736,7 @@
   if
    i32.const 0
    i32.const 48
-<<<<<<< HEAD
-   i32.const 54
-=======
    i32.const 50
->>>>>>> d5f72e32
    i32.const 63
    call $~lib/env/abort
    unreachable
@@ -1876,12 +1744,9 @@
   get_local $1
   get_local $0
   i32.load offset=4
-<<<<<<< HEAD
-=======
   get_local $1
   get_local $0
   i32.load
->>>>>>> d5f72e32
   i32.add
   i32.add
   get_local $2
@@ -1913,11 +1778,7 @@
   if
    i32.const 0
    i32.const 48
-<<<<<<< HEAD
-   i32.const 43
-=======
    i32.const 39
->>>>>>> d5f72e32
    i32.const 63
    call $~lib/env/abort
    unreachable
@@ -1925,12 +1786,9 @@
   get_local $1
   get_local $0
   i32.load offset=4
-<<<<<<< HEAD
-=======
   get_local $1
   get_local $0
   i32.load
->>>>>>> d5f72e32
   i32.add
   i32.add
   i32.load8_u offset=8
@@ -2020,11 +1878,7 @@
   if
    i32.const 0
    i32.const 48
-<<<<<<< HEAD
-   i32.const 43
-=======
    i32.const 39
->>>>>>> d5f72e32
    i32.const 63
    call $~lib/env/abort
    unreachable
@@ -2032,12 +1886,9 @@
   get_local $1
   get_local $0
   i32.load offset=4
-<<<<<<< HEAD
-=======
   get_local $1
   get_local $0
   i32.load
->>>>>>> d5f72e32
   i32.add
   i32.add
   i32.load8_s offset=8
@@ -5102,14 +4953,6 @@
   end
   get_local $2
  )
-<<<<<<< HEAD
- (func $std/typedarray/isInt32ArrayEqual (; 28 ;) (type $iii) (param $0 i32) (param $1 i32) (result i32)
-  (local $2 i32)
-  (local $3 i32)
-  (local $4 i32)
-  get_local $1
-  i32.load offset=4
-=======
  (func $std/typedarray/testArrayMap<Float64Array,f64> (; 102 ;) (type $v)
   (local $0 i32)
   i32.const 3
@@ -5122,62 +4965,8 @@
   i32.const 1
   f64.const 2
   call $~lib/internal/typedarray/TypedArray<f64>#__set
->>>>>>> d5f72e32
-  get_local $0
-  i32.const 2
-<<<<<<< HEAD
-  i32.shr_u
-  i32.ne
-  if
-   i32.const 0
-   return
-  end
-  get_local $0
-  i32.load offset=8
-  i32.const 2
-  i32.shr_u
-  set_local $4
-  loop $repeat|0
-   get_local $2
-   get_local $4
-   i32.lt_s
-   if
-    get_local $0
-    get_local $2
-    call $~lib/internal/typedarray/TypedArray<i32,i32>#__get
-    get_local $2
-    get_local $1
-    i32.load
-    tee_local $3
-    i32.load
-    i32.const 2
-    i32.shr_u
-    i32.lt_u
-    if (result i32)
-     get_local $2
-     i32.const 2
-     i32.shl
-     get_local $3
-     i32.add
-     i32.load offset=8
-    else     
-     unreachable
-    end
-    tee_local $3
-    i32.ne
-    if
-     i32.const 0
-     return
-    else     
-     get_local $2
-     i32.const 1
-     i32.add
-     set_local $2
-     br $repeat|0
-    end
-    unreachable
-   end
-=======
+  get_local $0
+  i32.const 2
   f64.const 3
   call $~lib/internal/typedarray/TypedArray<f64>#__set
   get_local $0
@@ -5194,7 +4983,6 @@
    i32.const 2
    call $~lib/env/abort
    unreachable
->>>>>>> d5f72e32
   end
   get_local $0
   i32.const 1
