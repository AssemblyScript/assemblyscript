--- conflicted
+++ resolved
@@ -1575,8 +1575,8 @@
   end
  )
  (func $~lib/memory/memory.fill (param $0 i32) (param $1 i32) (param $2 i32)
-  (local $3 i32)
-  (local $4 i64)
+  (local $3 i64)
+  (local $4 i32)
   (local $5 i32)
   block $~lib/util/memory/memset|inlined.0
    local.get $2
@@ -1588,7 +1588,7 @@
    local.get $0
    local.get $2
    i32.add
-   local.tee $3
+   local.tee $4
    i32.const 1
    i32.sub
    local.get $1
@@ -1603,12 +1603,12 @@
    local.get $0
    local.get $1
    i32.store8 offset=2
-   local.get $3
+   local.get $4
    i32.const 2
    i32.sub
    local.get $1
    i32.store8
-   local.get $3
+   local.get $4
    i32.const 3
    i32.sub
    local.get $1
@@ -1620,7 +1620,7 @@
    local.get $0
    local.get $1
    i32.store8 offset=3
-   local.get $3
+   local.get $4
    i32.const 4
    i32.sub
    local.get $1
@@ -1635,9 +1635,9 @@
    i32.sub
    i32.const 3
    i32.and
+   local.tee $4
+   i32.add
    local.tee $5
-   i32.add
-   local.tee $3
    local.get $1
    i32.const 255
    i32.and
@@ -1645,120 +1645,112 @@
    i32.mul
    local.tee $0
    i32.store
-   local.get $3
+   local.get $5
    local.get $2
-   local.get $5
+   local.get $4
    i32.sub
    i32.const -4
    i32.and
+   local.tee $2
+   i32.add
    local.tee $1
-   i32.add
-   local.tee $2
    i32.const 4
    i32.sub
    local.get $0
    i32.store
-   local.get $1
+   local.get $2
    i32.const 8
    i32.le_u
    br_if $~lib/util/memory/memset|inlined.0
-   local.get $3
+   local.get $5
    local.get $0
    i32.store offset=4
-   local.get $3
+   local.get $5
    local.get $0
    i32.store offset=8
-   local.get $2
+   local.get $1
    i32.const 12
    i32.sub
    local.get $0
    i32.store
-   local.get $2
+   local.get $1
    i32.const 8
    i32.sub
    local.get $0
    i32.store
-   local.get $1
+   local.get $2
    i32.const 24
    i32.le_u
    br_if $~lib/util/memory/memset|inlined.0
-   local.get $3
+   local.get $5
    local.get $0
    i32.store offset=12
-   local.get $3
+   local.get $5
    local.get $0
    i32.store offset=16
-   local.get $3
+   local.get $5
    local.get $0
    i32.store offset=20
-   local.get $3
+   local.get $5
    local.get $0
    i32.store offset=24
-   local.get $2
+   local.get $1
    i32.const 28
    i32.sub
    local.get $0
    i32.store
-   local.get $2
+   local.get $1
    i32.const 24
    i32.sub
    local.get $0
    i32.store
-   local.get $2
+   local.get $1
    i32.const 20
    i32.sub
    local.get $0
    i32.store
-   local.get $2
+   local.get $1
    i32.const 16
    i32.sub
    local.get $0
    i32.store
-   local.get $3
-   local.get $3
+   local.get $5
+   local.get $5
    i32.const 4
    i32.and
    i32.const 24
    i32.add
-<<<<<<< HEAD
-   local.tee $5
+   local.tee $4
    i32.add
    local.set $1
    local.get $2
-   local.get $5
-=======
-   local.tee $2
-   i32.add
-   local.set $0
-   local.get $1
-   local.get $2
->>>>>>> 0520fcb2
+   local.get $4
    i32.sub
    local.set $2
    local.get $0
    i64.extend_i32_u
-   local.tee $4
+   local.tee $3
    i64.const 32
    i64.shl
-   local.get $4
+   local.get $3
    i64.or
-   local.set $4
+   local.set $3
    loop $while-continue|0
     local.get $2
     i32.const 32
     i32.ge_u
     if
      local.get $1
-     local.get $4
+     local.get $3
      i64.store
      local.get $1
-     local.get $4
+     local.get $3
      i64.store offset=8
      local.get $1
-     local.get $4
+     local.get $3
      i64.store offset=16
      local.get $1
-     local.get $4
+     local.get $3
      i64.store offset=24
      local.get $2
      i32.const 32
@@ -3947,14 +3939,9 @@
    local.tee $5
    local.get $6
    i32.add
-<<<<<<< HEAD
    i32.const 0
-   local.get $3
-   local.get $5
-=======
    local.get $7
    local.get $6
->>>>>>> 0520fcb2
    i32.sub
    call $~lib/memory/memory.fill
    local.get $5
@@ -9405,12 +9392,12 @@
  (func $~lib/string/String#padStart (param $0 i32) (param $1 i32) (result i32)
   (local $2 i32)
   (local $3 i32)
-  (local $4 i32)
+  (local $4 i64)
   (local $5 i32)
   (local $6 i32)
   (local $7 i32)
   (local $8 i32)
-  (local $9 i64)
+  (local $9 i32)
   global.get $~lib/memory/__stack_pointer
   i32.const 4
   i32.sub
@@ -9435,12 +9422,8 @@
   i32.shr_u
   i32.const 1
   i32.shl
-<<<<<<< HEAD
-  local.tee $3
-=======
-  local.tee $2
+  local.tee $5
   i32.eqz
->>>>>>> 0520fcb2
   local.get $0
   i32.const 20
   i32.sub
@@ -9449,11 +9432,11 @@
   i32.shr_u
   i32.const 1
   i32.shl
-  local.tee $4
+  local.tee $3
   local.get $1
   i32.const 1
   i32.shl
-  local.tee $4
+  local.tee $1
   i32.gt_u
   i32.or
   if
@@ -9465,73 +9448,59 @@
    return
   end
   global.get $~lib/memory/__stack_pointer
-  local.get $4
+  local.get $1
   i32.const 1
   call $~lib/rt/itcms/__new
-<<<<<<< HEAD
-  local.tee $1
+  local.tee $7
   i32.store
+  local.get $5
+  local.get $1
   local.get $3
-  local.get $4
-  local.get $6
-=======
-  local.tee $5
-  i32.store
-  local.get $2
-  local.get $1
-  local.get $4
->>>>>>> 0520fcb2
   i32.sub
-  local.tee $1
+  local.tee $6
   i32.lt_u
   if
-<<<<<<< HEAD
-   local.get $4
-=======
-   local.get $2
-   local.get $1
->>>>>>> 0520fcb2
+   local.get $5
+   local.get $6
    i32.const 2
    i32.sub
-   local.get $3
+   local.get $5
    i32.div_u
-<<<<<<< HEAD
-   local.tee $7
-   local.get $3
+   local.tee $8
    i32.mul
-   local.set $8
-   local.get $3
-   local.get $7
+   local.set $1
+   local.get $5
+   local.get $8
    i32.mul
-   local.set $5
+   local.set $9
    block $__inlined_func$~lib/memory/memory.repeat
     block $break|0
      block $case4|0
       block $case3|0
        block $case2|0
         block $case1|0
-         local.get $3
+         local.get $5
          br_table $__inlined_func$~lib/memory/memory.repeat $case1|0 $case2|0 $break|0 $case3|0 $break|0 $break|0 $break|0 $case4|0 $break|0
         end
-        local.get $1
+        local.get $7
         i32.const 1872
         i32.load8_u
-        local.get $7
+        local.get $8
         call $~lib/memory/memory.fill
         br $__inlined_func$~lib/memory/memory.repeat
        end
        i32.const 1872
        i32.load16_u
-       local.set $3
+       local.set $5
        loop $while-continue|1
         local.get $2
-        local.get $5
+        local.get $9
         i32.lt_u
         if
-         local.get $1
          local.get $2
+         local.get $7
          i32.add
-         local.get $3
+         local.get $5
          i32.store16
          local.get $2
          i32.const 2
@@ -9544,16 +9513,16 @@
       end
       i32.const 1872
       i32.load
-      local.set $3
+      local.set $5
       loop $while-continue|2
        local.get $2
-       local.get $5
+       local.get $9
        i32.lt_u
        if
-        local.get $1
         local.get $2
+        local.get $7
         i32.add
-        local.get $3
+        local.get $5
         i32.store
         local.get $2
         i32.const 4
@@ -9564,35 +9533,18 @@
       end
       br $__inlined_func$~lib/memory/memory.repeat
      end
-=======
-   local.tee $6
-   i32.mul
-   local.set $7
-   local.get $2
-   local.get $6
-   i32.mul
-   local.set $6
-   loop $while-continue|0
-    local.get $3
-    local.get $6
-    i32.lt_u
-    if
-     local.get $3
-     local.get $5
-     i32.add
->>>>>>> 0520fcb2
      i32.const 1872
      i64.load
-     local.set $9
+     local.set $4
      loop $while-continue|3
       local.get $2
-      local.get $5
+      local.get $9
       i32.lt_u
       if
-       local.get $1
        local.get $2
+       local.get $7
        i32.add
-       local.get $9
+       local.get $4
        i64.store
        local.get $2
        i32.const 8
@@ -9605,18 +9557,17 @@
     end
     loop $while-continue|4
      local.get $2
-<<<<<<< HEAD
-     local.get $5
+     local.get $9
      i32.lt_u
      if
-      local.get $1
       local.get $2
+      local.get $7
       i32.add
       i32.const 1872
-      local.get $3
+      local.get $5
       call $~lib/memory/memory.copy
       local.get $2
-      local.get $3
+      local.get $5
       i32.add
       local.set $2
       br $while-continue|4
@@ -9624,56 +9575,30 @@
     end
    end
    local.get $1
-   local.get $8
+   local.get $7
    i32.add
    i32.const 1872
-   local.get $4
-   local.get $8
+   local.get $6
+   local.get $1
    i32.sub
    call $~lib/memory/memory.copy
   else
-   local.get $1
-=======
-     local.get $3
-     i32.add
-     local.set $3
-     br $while-continue|0
-    end
-   end
-   local.get $5
    local.get $7
-   i32.add
    i32.const 1872
-   local.get $1
-   local.get $7
-   i32.sub
+   local.get $6
    call $~lib/memory/memory.copy
-  else
-   local.get $5
->>>>>>> 0520fcb2
-   i32.const 1872
-   local.get $1
-   call $~lib/memory/memory.copy
-  end
-  local.get $1
-<<<<<<< HEAD
-  local.get $4
-=======
-  local.get $5
->>>>>>> 0520fcb2
+  end
+  local.get $6
+  local.get $7
   i32.add
   local.get $0
-  local.get $4
+  local.get $3
   call $~lib/memory/memory.copy
   global.get $~lib/memory/__stack_pointer
   i32.const 4
   i32.add
   global.set $~lib/memory/__stack_pointer
-<<<<<<< HEAD
-  local.get $1
-=======
-  local.get $5
->>>>>>> 0520fcb2
+  local.get $7
  )
  (func $~lib/string/String#substring (param $0 i32) (param $1 i32) (param $2 i32) (result i32)
   (local $3 i32)
