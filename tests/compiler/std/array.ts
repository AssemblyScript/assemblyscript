--- conflicted
+++ resolved
@@ -1,7 +1,4 @@
-<<<<<<< HEAD
-=======
 import { Array } from "array";
->>>>>>> 88cc73b7
 import { ArrayBufferView } from "arraybuffer";
 import { COMPARATOR } from "util/sort";
 
