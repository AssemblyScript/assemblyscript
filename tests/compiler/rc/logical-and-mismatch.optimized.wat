(module
 (type $i32_=>_i32 (func (param i32) (result i32)))
 (type $none_=>_none (func))
 (type $i32_=>_none (func (param i32)))
 (type $i32_i32_=>_none (func (param i32 i32)))
<<<<<<< HEAD
=======
 (type $none_=>_none (func))
>>>>>>> b4ca3f96
 (type $i32_i32_i32_=>_none (func (param i32 i32 i32)))
 (type $i32_i32_i32_i32_=>_none (func (param i32 i32 i32 i32)))
 (type $none_=>_i32 (func (result i32)))
 (import "env" "abort" (func $~lib/builtins/abort (param i32 i32 i32 i32)))
 (memory $0 1)
 (data (i32.const 1036) "(\00\00\00\01\00\00\00\00\00\00\00\01\00\00\00(\00\00\00a\00l\00l\00o\00c\00a\00t\00i\00o\00n\00 \00t\00o\00o\00 \00l\00a\00r\00g\00e")
 (data (i32.const 1100) "\1e\00\00\00\01\00\00\00\00\00\00\00\01\00\00\00\1e\00\00\00~\00l\00i\00b\00/\00r\00t\00/\00p\00u\00r\00e\00.\00t\00s")
 (data (i32.const 1164) "\1e\00\00\00\01\00\00\00\00\00\00\00\01\00\00\00\1e\00\00\00~\00l\00i\00b\00/\00r\00t\00/\00t\00l\00s\00f\00.\00t\00s")
 (global $~lib/rt/tlsf/ROOT (mut i32) (i32.const 0))
 (global $rc/logical-and-mismatch/gloRef (mut i32) (i32.const 0))
 (export "memory" (memory $0))
 (start $~start)
 (func $~lib/rt/tlsf/removeBlock (param $0 i32) (param $1 i32)
  (local $2 i32)
  (local $3 i32)
  (local $4 i32)
  (local $5 i32)
  local.get $1
  i32.load
  local.tee $2
  i32.const 1
  i32.and
  i32.eqz
  if
   i32.const 0
   i32.const 1184
   i32.const 272
   i32.const 14
   call $~lib/builtins/abort
   unreachable
  end
  local.get $2
  i32.const -4
  i32.and
  local.tee $2
  i32.const 1073741820
  i32.lt_u
  i32.const 0
  local.get $2
  i32.const 12
  i32.ge_u
  select
  i32.eqz
  if
   i32.const 0
   i32.const 1184
   i32.const 274
   i32.const 14
   call $~lib/builtins/abort
   unreachable
  end
  local.get $2
  i32.const 256
  i32.lt_u
  if
   local.get $2
   i32.const 4
   i32.shr_u
   local.set $2
  else
   local.get $2
   i32.const 31
   local.get $2
   i32.clz
   i32.sub
   local.tee $3
   i32.const 4
   i32.sub
   i32.shr_u
   i32.const 16
   i32.xor
   local.set $2
   local.get $3
   i32.const 7
   i32.sub
   local.set $3
  end
  local.get $2
  i32.const 16
  i32.lt_u
  i32.const 0
  local.get $3
  i32.const 23
  i32.lt_u
  select
  i32.eqz
  if
   i32.const 0
   i32.const 1184
   i32.const 287
   i32.const 14
   call $~lib/builtins/abort
   unreachable
  end
  local.get $1
  i32.load offset=8
  local.set $4
  local.get $1
  i32.load offset=4
  local.tee $5
  if
   local.get $5
   local.get $4
   i32.store offset=8
  end
  local.get $4
  if
   local.get $4
   local.get $5
   i32.store offset=4
  end
  local.get $1
  local.get $0
  local.get $2
  local.get $3
  i32.const 4
  i32.shl
  i32.add
  i32.const 2
  i32.shl
  i32.add
  i32.load offset=96
  i32.eq
  if
   local.get $0
   local.get $2
   local.get $3
   i32.const 4
   i32.shl
   i32.add
   i32.const 2
   i32.shl
   i32.add
   local.get $4
   i32.store offset=96
   local.get $4
   i32.eqz
   if
    local.get $0
    local.get $3
    i32.const 2
    i32.shl
    i32.add
    local.tee $4
    i32.load offset=4
    i32.const -2
    local.get $2
    i32.rotl
    i32.and
    local.set $1
    local.get $4
    local.get $1
    i32.store offset=4
    local.get $1
    i32.eqz
    if
     local.get $0
     local.get $0
     i32.load
     i32.const -2
     local.get $3
     i32.rotl
     i32.and
     i32.store
    end
   end
  end
 )
 (func $~lib/rt/tlsf/insertBlock (param $0 i32) (param $1 i32)
  (local $2 i32)
  (local $3 i32)
  (local $4 i32)
  (local $5 i32)
  (local $6 i32)
  (local $7 i32)
  (local $8 i32)
  local.get $1
  i32.eqz
  if
   i32.const 0
   i32.const 1184
   i32.const 200
   i32.const 14
   call $~lib/builtins/abort
   unreachable
  end
  local.get $1
  i32.load
  local.tee $4
  i32.const 1
  i32.and
  i32.eqz
  if
   i32.const 0
   i32.const 1184
   i32.const 202
   i32.const 14
   call $~lib/builtins/abort
   unreachable
  end
  local.get $1
  i32.const 4
  i32.add
  local.get $1
  i32.load
  i32.const -4
  i32.and
  i32.add
  local.tee $5
  i32.load
  local.tee $2
  i32.const 1
  i32.and
  if
   local.get $4
   i32.const -4
   i32.and
   i32.const 4
   i32.add
   local.get $2
   i32.const -4
   i32.and
   i32.add
   local.tee $3
   i32.const 1073741820
   i32.lt_u
   if
    local.get $0
    local.get $5
    call $~lib/rt/tlsf/removeBlock
    local.get $1
    local.get $3
    local.get $4
    i32.const 3
    i32.and
    i32.or
    local.tee $4
    i32.store
    local.get $1
    i32.const 4
    i32.add
    local.get $1
    i32.load
    i32.const -4
    i32.and
    i32.add
    local.tee $5
    i32.load
    local.set $2
   end
  end
  local.get $4
  i32.const 2
  i32.and
  if
   local.get $1
   i32.const 4
   i32.sub
   i32.load
   local.tee $3
   i32.load
   local.tee $7
   i32.const 1
   i32.and
   i32.eqz
   if
    i32.const 0
    i32.const 1184
    i32.const 223
    i32.const 16
    call $~lib/builtins/abort
    unreachable
   end
   local.get $7
   i32.const -4
   i32.and
   i32.const 4
   i32.add
   local.get $4
   i32.const -4
   i32.and
   i32.add
   local.tee $8
   i32.const 1073741820
   i32.lt_u
   if (result i32)
    local.get $0
    local.get $3
    call $~lib/rt/tlsf/removeBlock
    local.get $3
    local.get $8
    local.get $7
    i32.const 3
    i32.and
    i32.or
    local.tee $4
    i32.store
    local.get $3
   else
    local.get $1
   end
   local.set $1
  end
  local.get $5
  local.get $2
  i32.const 2
  i32.or
  i32.store
  local.get $4
  i32.const -4
  i32.and
  local.tee $3
  i32.const 1073741820
  i32.lt_u
  i32.const 0
  local.get $3
  i32.const 12
  i32.ge_u
  select
  i32.eqz
  if
   i32.const 0
   i32.const 1184
   i32.const 238
   i32.const 14
   call $~lib/builtins/abort
   unreachable
  end
  local.get $3
  local.get $1
  i32.const 4
  i32.add
  i32.add
  local.get $5
  i32.ne
  if
   i32.const 0
   i32.const 1184
   i32.const 239
   i32.const 14
   call $~lib/builtins/abort
   unreachable
  end
  local.get $5
  i32.const 4
  i32.sub
  local.get $1
  i32.store
  local.get $3
  i32.const 256
  i32.lt_u
  if
   local.get $3
   i32.const 4
   i32.shr_u
   local.set $3
  else
   local.get $3
   i32.const 31
   local.get $3
   i32.clz
   i32.sub
   local.tee $4
   i32.const 4
   i32.sub
   i32.shr_u
   i32.const 16
   i32.xor
   local.set $3
   local.get $4
   i32.const 7
   i32.sub
   local.set $6
  end
  local.get $3
  i32.const 16
  i32.lt_u
  i32.const 0
  local.get $6
  i32.const 23
  i32.lt_u
  select
  i32.eqz
  if
   i32.const 0
   i32.const 1184
   i32.const 255
   i32.const 14
   call $~lib/builtins/abort
   unreachable
  end
  local.get $0
  local.get $3
  local.get $6
  i32.const 4
  i32.shl
  i32.add
  i32.const 2
  i32.shl
  i32.add
  i32.load offset=96
  local.set $4
  local.get $1
  i32.const 0
  i32.store offset=4
  local.get $1
  local.get $4
  i32.store offset=8
  local.get $4
  if
   local.get $4
   local.get $1
   i32.store offset=4
  end
  local.get $0
  local.get $3
  local.get $6
  i32.const 4
  i32.shl
  i32.add
  i32.const 2
  i32.shl
  i32.add
  local.get $1
  i32.store offset=96
  local.get $0
  local.get $0
  i32.load
  i32.const 1
  local.get $6
  i32.shl
  i32.or
  i32.store
  local.get $0
  local.get $6
  i32.const 2
  i32.shl
  i32.add
  local.tee $0
  local.get $0
  i32.load offset=4
  i32.const 1
  local.get $3
  i32.shl
  i32.or
  i32.store offset=4
 )
 (func $~lib/rt/tlsf/addMemory (param $0 i32) (param $1 i32) (param $2 i32)
  (local $3 i32)
  (local $4 i32)
  local.get $1
  local.get $2
  i32.gt_u
  if
   i32.const 0
   i32.const 1184
   i32.const 380
   i32.const 14
   call $~lib/builtins/abort
   unreachable
  end
  local.get $1
  i32.const 19
  i32.add
  i32.const -16
  i32.and
  i32.const 4
  i32.sub
  local.set $1
  local.get $2
  i32.const -16
  i32.and
  local.get $0
  i32.load offset=1568
  local.tee $2
  if
   local.get $1
   local.get $2
   i32.const 4
   i32.add
   i32.lt_u
   if
    i32.const 0
    i32.const 1184
    i32.const 387
    i32.const 16
    call $~lib/builtins/abort
    unreachable
   end
   local.get $2
   local.get $1
   i32.const 16
   i32.sub
   i32.eq
   if
    local.get $2
    i32.load
    local.set $4
    local.get $1
    i32.const 16
    i32.sub
    local.set $1
   end
  else
   local.get $1
   local.get $0
   i32.const 1572
   i32.add
   i32.lt_u
   if
    i32.const 0
    i32.const 1184
    i32.const 400
    i32.const 5
    call $~lib/builtins/abort
    unreachable
   end
  end
  local.get $1
  i32.sub
  local.tee $2
  i32.const 20
  i32.lt_u
  if
   return
  end
  local.get $1
  local.get $4
  i32.const 2
  i32.and
  local.get $2
  i32.const 8
  i32.sub
  local.tee $2
  i32.const 1
  i32.or
  i32.or
  i32.store
  local.get $1
  i32.const 0
  i32.store offset=4
  local.get $1
  i32.const 0
  i32.store offset=8
  local.get $2
  local.get $1
  i32.const 4
  i32.add
  i32.add
  local.tee $2
  i32.const 2
  i32.store
  local.get $0
  local.get $2
  i32.store offset=1568
  local.get $0
  local.get $1
  call $~lib/rt/tlsf/insertBlock
 )
 (func $~lib/rt/tlsf/initialize
  (local $0 i32)
  (local $1 i32)
  i32.const 1
  memory.size
  local.tee $0
  i32.gt_s
  if (result i32)
   i32.const 1
   local.get $0
   i32.sub
   memory.grow
   i32.const 0
   i32.lt_s
  else
   i32.const 0
  end
  if
   unreachable
  end
  i32.const 1216
  i32.const 0
  i32.store
  i32.const 2784
  i32.const 0
  i32.store
  loop $for-loop|0
   local.get $1
   i32.const 23
   i32.lt_u
   if
    local.get $1
    i32.const 2
    i32.shl
    i32.const 1216
    i32.add
    i32.const 0
    i32.store offset=4
    i32.const 0
    local.set $0
    loop $for-loop|1
     local.get $0
     i32.const 16
     i32.lt_u
     if
      local.get $0
      local.get $1
      i32.const 4
      i32.shl
      i32.add
      i32.const 2
      i32.shl
      i32.const 1216
      i32.add
      i32.const 0
      i32.store offset=96
      local.get $0
      i32.const 1
      i32.add
      local.set $0
      br $for-loop|1
     end
    end
    local.get $1
    i32.const 1
    i32.add
    local.set $1
    br $for-loop|0
   end
  end
  i32.const 1216
  i32.const 2788
  memory.size
  i32.const 16
  i32.shl
  call $~lib/rt/tlsf/addMemory
  i32.const 1216
  global.set $~lib/rt/tlsf/ROOT
 )
 (func $~lib/rt/tlsf/searchBlock (param $0 i32) (result i32)
  (local $1 i32)
  (local $2 i32)
  local.get $0
  i32.load offset=4
  i32.const -2
  i32.and
  local.tee $2
  if (result i32)
   local.get $0
   local.get $2
   i32.ctz
   i32.const 2
   i32.shl
   i32.add
   i32.load offset=96
  else
   local.get $0
   i32.load
   i32.const -2
   i32.and
   local.tee $1
   if (result i32)
    local.get $0
    local.get $1
    i32.ctz
    local.tee $1
    i32.const 2
    i32.shl
    i32.add
    i32.load offset=4
    local.tee $2
    i32.eqz
    if
     i32.const 0
     i32.const 1184
     i32.const 346
     i32.const 18
     call $~lib/builtins/abort
     unreachable
    end
    local.get $0
    local.get $2
    i32.ctz
    local.get $1
    i32.const 4
    i32.shl
    i32.add
    i32.const 2
    i32.shl
    i32.add
    i32.load offset=96
   else
    i32.const 0
   end
  end
 )
 (func $~lib/rt/tlsf/allocateBlock (param $0 i32) (result i32)
  (local $1 i32)
  (local $2 i32)
  (local $3 i32)
  local.get $0
  call $~lib/rt/tlsf/searchBlock
  local.tee $1
  i32.eqz
  if
   i32.const 4
   memory.size
   local.tee $2
   i32.const 16
   i32.shl
   i32.const 4
   i32.sub
   local.get $0
   i32.load offset=1568
   i32.ne
   i32.shl
   i32.const 65563
   i32.add
   i32.const -65536
   i32.and
   i32.const 16
   i32.shr_u
   local.set $1
   local.get $2
   local.get $1
   local.get $2
   local.get $1
   i32.gt_s
   select
   memory.grow
   i32.const 0
   i32.lt_s
   if
    local.get $1
    memory.grow
    i32.const 0
    i32.lt_s
    if
     unreachable
    end
   end
   local.get $0
   local.get $2
   i32.const 16
   i32.shl
   memory.size
   i32.const 16
   i32.shl
   call $~lib/rt/tlsf/addMemory
   local.get $0
   call $~lib/rt/tlsf/searchBlock
   local.tee $1
   i32.eqz
   if
    i32.const 0
    i32.const 1184
    i32.const 498
    i32.const 16
    call $~lib/builtins/abort
    unreachable
   end
  end
  local.get $1
  i32.load
  i32.const -4
  i32.and
  i32.const 28
  i32.lt_u
  if
   i32.const 0
   i32.const 1184
   i32.const 500
   i32.const 14
   call $~lib/builtins/abort
   unreachable
  end
  local.get $0
  local.get $1
  call $~lib/rt/tlsf/removeBlock
  local.get $1
  i32.load
  local.tee $2
  i32.const -4
  i32.and
  i32.const 28
  i32.sub
  local.tee $3
  i32.const 16
  i32.ge_u
  if
   local.get $1
   local.get $2
   i32.const 2
   i32.and
   i32.const 28
   i32.or
   i32.store
   local.get $1
   i32.const 32
   i32.add
   local.tee $2
   local.get $3
   i32.const 4
   i32.sub
   i32.const 1
   i32.or
   i32.store
   local.get $0
   local.get $2
   call $~lib/rt/tlsf/insertBlock
  else
   local.get $1
   local.get $2
   i32.const -2
   i32.and
   i32.store
   local.get $1
   i32.const 4
   i32.add
   local.tee $0
   local.get $1
   i32.load
   i32.const -4
   i32.and
   i32.add
   local.get $0
   local.get $1
   i32.load
   i32.const -4
   i32.and
   i32.add
   i32.load
   i32.const -3
   i32.and
   i32.store
  end
  local.get $1
 )
 (func $~lib/rt/pure/__retain (param $0 i32) (result i32)
  (local $1 i32)
  (local $2 i32)
  local.get $0
  i32.const 1216
  i32.gt_u
  if
   local.get $0
   i32.const 20
   i32.sub
   local.tee $1
   i32.load offset=4
   local.tee $2
   i32.const -268435456
   i32.and
   local.get $2
   i32.const 1
   i32.add
   i32.const -268435456
   i32.and
   i32.ne
   if
    i32.const 0
    i32.const 1120
    i32.const 109
    i32.const 3
    call $~lib/builtins/abort
    unreachable
   end
   local.get $1
   local.get $2
   i32.const 1
   i32.add
   i32.store offset=4
   local.get $1
   i32.load
   i32.const 1
   i32.and
   if
    i32.const 0
    i32.const 1120
    i32.const 112
    i32.const 14
    call $~lib/builtins/abort
    unreachable
   end
  end
  local.get $0
 )
<<<<<<< HEAD
 (func $rc/logical-and-mismatch/Ref#constructor (result i32)
  (local $0 i32)
  (local $1 i32)
  global.get $~lib/rt/tlsf/ROOT
  i32.eqz
  if
   call $~lib/rt/tlsf/initialize
  end
  global.get $~lib/rt/tlsf/ROOT
  call $~lib/rt/tlsf/allocateBlock
  i32.const 4
  i32.add
  local.tee $1
  i32.const 4
  i32.sub
  local.tee $0
  i32.const 0
  i32.store offset=4
  local.get $0
  i32.const 0
  i32.store offset=8
  local.get $0
  i32.const 3
  i32.store offset=12
  local.get $0
  i32.const 0
  i32.store offset=16
  local.get $1
  i32.const 16
  i32.add
  call $~lib/rt/pure/__retain
 )
=======
>>>>>>> b4ca3f96
 (func $~lib/rt/pure/__release (param $0 i32)
  local.get $0
  i32.const 1216
  i32.gt_u
  if
   local.get $0
   i32.const 20
   i32.sub
   call $~lib/rt/pure/decrement
  end
 )
 (func $~start
  (local $0 i32)
  call $~lib/rt/tlsf/maybeInitialize
  call $~lib/rt/tlsf/allocateBlock
  i32.const 16
  i32.add
  call $~lib/rt/pure/__retain
  global.set $rc/logical-and-mismatch/gloRef
  call $~lib/rt/tlsf/maybeInitialize
  call $~lib/rt/tlsf/allocateBlock
  i32.const 16
  i32.add
  call $~lib/rt/pure/__retain
  local.tee $0
  if (result i32)
   local.get $0
   call $~lib/rt/pure/__release
   global.get $rc/logical-and-mismatch/gloRef
   call $~lib/rt/pure/__retain
  else
   local.get $0
  end
  call $~lib/rt/pure/__release
  global.get $rc/logical-and-mismatch/gloRef
  local.tee $0
  if (result i32)
   call $~lib/rt/tlsf/maybeInitialize
   call $~lib/rt/tlsf/allocateBlock
   i32.const 16
   i32.add
   call $~lib/rt/pure/__retain
  else
   local.get $0
   call $~lib/rt/pure/__retain
  end
  call $~lib/rt/pure/__release
  call $~lib/rt/tlsf/maybeInitialize
  call $~lib/rt/tlsf/allocateBlock
  i32.const 16
  i32.add
  call $~lib/rt/pure/__retain
  local.tee $0
  if (result i32)
   local.get $0
   call $~lib/rt/pure/__release
   call $~lib/rt/tlsf/maybeInitialize
   call $~lib/rt/tlsf/allocateBlock
   i32.const 16
   i32.add
   call $~lib/rt/pure/__retain
  else
   local.get $0
  end
  call $~lib/rt/pure/__release
  global.get $rc/logical-and-mismatch/gloRef
  call $~lib/rt/pure/__release
 )
 (func $~lib/rt/pure/decrement (param $0 i32)
  (local $1 i32)
  (local $2 i32)
  local.get $0
  i32.load offset=4
  local.tee $2
  i32.const 268435455
  i32.and
  local.set $1
  local.get $0
  i32.load
  i32.const 1
  i32.and
  if
   i32.const 0
   i32.const 1120
   i32.const 122
   i32.const 14
   call $~lib/builtins/abort
   unreachable
  end
  local.get $1
  i32.const 1
  i32.eq
  if
   block $__inlined_func$~lib/rt/__visit_members
    block $switch$1$default
     block $switch$1$case$4
      local.get $0
      i32.const 12
      i32.add
      i32.load
      br_table $__inlined_func$~lib/rt/__visit_members $__inlined_func$~lib/rt/__visit_members $switch$1$case$4 $__inlined_func$~lib/rt/__visit_members $switch$1$default
     end
     local.get $0
     i32.load offset=20
     local.tee $1
     if
      local.get $1
      i32.const 1216
      i32.ge_u
      if
       local.get $1
       i32.const 20
       i32.sub
       call $~lib/rt/pure/decrement
      end
     end
     br $__inlined_func$~lib/rt/__visit_members
    end
    unreachable
   end
   local.get $2
   i32.const -2147483648
   i32.and
   if
    i32.const 0
    i32.const 1120
    i32.const 126
    i32.const 18
    call $~lib/builtins/abort
    unreachable
   end
   local.get $0
   local.get $0
   i32.load
   i32.const 1
   i32.or
   i32.store
   global.get $~lib/rt/tlsf/ROOT
   local.get $0
   call $~lib/rt/tlsf/insertBlock
  else
   local.get $1
   i32.const 0
   i32.le_u
   if
    i32.const 0
    i32.const 1120
    i32.const 136
    i32.const 16
    call $~lib/builtins/abort
    unreachable
   end
   local.get $0
   local.get $1
   i32.const 1
   i32.sub
   local.get $2
   i32.const -268435456
   i32.and
   i32.or
   i32.store offset=4
  end
 )
)<|MERGE_RESOLUTION|>--- conflicted
+++ resolved
@@ -3,10 +3,6 @@
  (type $none_=>_none (func))
  (type $i32_=>_none (func (param i32)))
  (type $i32_i32_=>_none (func (param i32 i32)))
-<<<<<<< HEAD
-=======
- (type $none_=>_none (func))
->>>>>>> b4ca3f96
  (type $i32_i32_i32_=>_none (func (param i32 i32 i32)))
  (type $i32_i32_i32_i32_=>_none (func (param i32 i32 i32 i32)))
  (type $none_=>_i32 (func (result i32)))
@@ -893,7 +889,6 @@
   end
   local.get $0
  )
-<<<<<<< HEAD
  (func $rc/logical-and-mismatch/Ref#constructor (result i32)
   (local $0 i32)
   (local $1 i32)
@@ -926,8 +921,6 @@
   i32.add
   call $~lib/rt/pure/__retain
  )
-=======
->>>>>>> b4ca3f96
  (func $~lib/rt/pure/__release (param $0 i32)
   local.get $0
   i32.const 1216
@@ -941,17 +934,9 @@
  )
  (func $~start
   (local $0 i32)
-  call $~lib/rt/tlsf/maybeInitialize
-  call $~lib/rt/tlsf/allocateBlock
-  i32.const 16
-  i32.add
-  call $~lib/rt/pure/__retain
+  call $rc/logical-and-mismatch/Ref#constructor
   global.set $rc/logical-and-mismatch/gloRef
-  call $~lib/rt/tlsf/maybeInitialize
-  call $~lib/rt/tlsf/allocateBlock
-  i32.const 16
-  i32.add
-  call $~lib/rt/pure/__retain
+  call $rc/logical-and-mismatch/Ref#constructor
   local.tee $0
   if (result i32)
    local.get $0
@@ -965,34 +950,30 @@
   global.get $rc/logical-and-mismatch/gloRef
   local.tee $0
   if (result i32)
-   call $~lib/rt/tlsf/maybeInitialize
-   call $~lib/rt/tlsf/allocateBlock
-   i32.const 16
-   i32.add
+   call $rc/logical-and-mismatch/Ref#constructor
+  else
+   local.get $0
    call $~lib/rt/pure/__retain
-  else
-   local.get $0
-   call $~lib/rt/pure/__retain
   end
   call $~lib/rt/pure/__release
-  call $~lib/rt/tlsf/maybeInitialize
-  call $~lib/rt/tlsf/allocateBlock
-  i32.const 16
-  i32.add
-  call $~lib/rt/pure/__retain
+  call $rc/logical-and-mismatch/Ref#constructor
   local.tee $0
   if (result i32)
    local.get $0
    call $~lib/rt/pure/__release
-   call $~lib/rt/tlsf/maybeInitialize
-   call $~lib/rt/tlsf/allocateBlock
-   i32.const 16
-   i32.add
-   call $~lib/rt/pure/__retain
+   call $rc/logical-and-mismatch/Ref#constructor
   else
    local.get $0
   end
   call $~lib/rt/pure/__release
+  global.get $rc/logical-and-mismatch/gloRef
+  local.tee $0
+  if (result i32)
+   global.get $rc/logical-and-mismatch/gloRef
+  else
+   local.get $0
+  end
+  drop
   global.get $rc/logical-and-mismatch/gloRef
   call $~lib/rt/pure/__release
  )
