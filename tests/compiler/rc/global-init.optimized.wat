(module
 (type $none_=>_none (func))
 (memory $0 1)
 (data (i32.const 20) "\01\00\00\00\01")
 (data (i32.const 32) "\1e\00\00\00\01\00\00\00\01\00\00\00\1e\00\00\00~\00l\00i\00b\00/\00r\00t\00/\00p\00u\00r\00e\00.\00t\00s")
 (data (i32.const 80) "\1e\00\00\00\01\00\00\00\01\00\00\00\1e\00\00\00~\00l\00i\00b\00/\00r\00t\00/\00t\00l\00s\00f\00.\00t\00s")
 (data (i32.const 128) "$\00\00\00\01\00\00\00\01\00\00\00$\00\00\00I\00n\00d\00e\00x\00 \00o\00u\00t\00 \00o\00f\00 \00r\00a\00n\00g\00e")
 (data (i32.const 192) "\14\00\00\00\01\00\00\00\01\00\00\00\14\00\00\00~\00l\00i\00b\00/\00r\00t\00.\00t\00s")
 (data (i32.const 240) "(\00\00\00\01\00\00\00\01\00\00\00(\00\00\00a\00l\00l\00o\00c\00a\00t\00i\00o\00n\00 \00t\00o\00o\00 \00l\00a\00r\00g\00e")
 (data (i32.const 304) "\03\00\00\00\10\00\00\00\00\00\00\00\10\00\00\00\00\00\00\00\10")
 (global $rc/global-init/a (mut i32) (i32.const 0))
 (global $rc/global-init/b (mut i32) (i32.const 0))
 (export "memory" (memory $0))
<<<<<<< HEAD
 (start $~start)
 (func $~lib/rt/tlsf/removeBlock (; 4 ;) (param $0 i32) (param $1 i32)
  (local $2 i32)
  (local $3 i32)
  (local $4 i32)
  (local $5 i32)
  local.get $1
  i32.load
  local.tee $3
  i32.const 1
  i32.and
  i32.eqz
  if
   i32.const 0
   i32.const 96
   i32.const 277
   i32.const 13
   call $~lib/builtins/abort
   unreachable
  end
  local.get $3
  i32.const -4
  i32.and
  local.tee $2
  i32.const 16
  i32.ge_u
  if (result i32)
   local.get $2
   i32.const 1073741808
   i32.lt_u
  else
   i32.const 0
  end
  i32.eqz
  if
   i32.const 0
   i32.const 96
   i32.const 279
   i32.const 13
   call $~lib/builtins/abort
   unreachable
  end
  local.get $2
  i32.const 256
  i32.lt_u
  if (result i32)
   local.get $2
   i32.const 4
   i32.shr_u
   local.set $2
   i32.const 0
  else
   local.get $2
   i32.const 31
   local.get $2
   i32.clz
   i32.sub
   local.tee $3
   i32.const 4
   i32.sub
   i32.shr_u
   i32.const 16
   i32.xor
   local.set $2
   local.get $3
   i32.const 7
   i32.sub
  end
  local.tee $3
  i32.const 23
  i32.lt_u
  if (result i32)
   local.get $2
   i32.const 16
   i32.lt_u
  else
   i32.const 0
  end
  i32.eqz
  if
   i32.const 0
   i32.const 96
   i32.const 292
   i32.const 13
   call $~lib/builtins/abort
   unreachable
  end
  local.get $1
  i32.load offset=20
  local.set $4
  local.get $1
  i32.load offset=16
  local.tee $5
  if
   local.get $5
   local.get $4
   i32.store offset=20
  end
  local.get $4
  if
   local.get $4
   local.get $5
   i32.store offset=16
  end
  local.get $1
  local.get $0
  local.get $2
  local.get $3
  i32.const 4
  i32.shl
  i32.add
  i32.const 2
  i32.shl
  i32.add
  i32.load offset=96
  i32.eq
  if
   local.get $0
   local.get $2
   local.get $3
   i32.const 4
   i32.shl
   i32.add
   i32.const 2
   i32.shl
   i32.add
   local.get $4
   i32.store offset=96
   local.get $4
   i32.eqz
   if
    local.get $0
    local.get $3
    i32.const 2
    i32.shl
    i32.add
    local.get $0
    local.get $3
    i32.const 2
    i32.shl
    i32.add
    i32.load offset=4
    i32.const 1
    local.get $2
    i32.shl
    i32.const -1
    i32.xor
    i32.and
    local.tee $1
    i32.store offset=4
    local.get $1
    i32.eqz
    if
     local.get $0
     local.get $0
     i32.load
     i32.const 1
     local.get $3
     i32.shl
     i32.const -1
     i32.xor
     i32.and
     i32.store
    end
   end
  end
 )
 (func $~lib/rt/tlsf/insertBlock (; 5 ;) (param $0 i32) (param $1 i32)
  (local $2 i32)
  (local $3 i32)
  (local $4 i32)
  (local $5 i32)
  (local $6 i32)
  (local $7 i32)
  local.get $1
  i32.eqz
  if
   i32.const 0
   i32.const 96
   i32.const 205
   i32.const 13
   call $~lib/builtins/abort
   unreachable
  end
  local.get $1
  i32.load
  local.tee $3
  i32.const 1
  i32.and
  i32.eqz
  if
   i32.const 0
   i32.const 96
   i32.const 207
   i32.const 13
   call $~lib/builtins/abort
   unreachable
  end
  local.get $1
  i32.const 16
  i32.add
  local.get $1
  i32.load
  i32.const -4
  i32.and
  i32.add
  local.tee $4
  i32.load
  local.tee $5
  i32.const 1
  i32.and
  if
   local.get $3
   i32.const -4
   i32.and
   i32.const 16
   i32.add
   local.get $5
   i32.const -4
   i32.and
   i32.add
   local.tee $2
   i32.const 1073741808
   i32.lt_u
   if
    local.get $0
    local.get $4
    call $~lib/rt/tlsf/removeBlock
    local.get $1
    local.get $2
    local.get $3
    i32.const 3
    i32.and
    i32.or
    local.tee $3
    i32.store
    local.get $1
    i32.const 16
    i32.add
    local.get $1
    i32.load
    i32.const -4
    i32.and
    i32.add
    local.tee $4
    i32.load
    local.set $5
   end
  end
  local.get $3
  i32.const 2
  i32.and
  if
   local.get $1
   i32.const 4
   i32.sub
   i32.load
   local.tee $2
   i32.load
   local.tee $6
   i32.const 1
   i32.and
   i32.eqz
   if
    i32.const 0
    i32.const 96
    i32.const 228
    i32.const 15
    call $~lib/builtins/abort
    unreachable
   end
   local.get $6
   i32.const -4
   i32.and
   i32.const 16
   i32.add
   local.get $3
   i32.const -4
   i32.and
   i32.add
   local.tee $7
   i32.const 1073741808
   i32.lt_u
   if
    local.get $0
    local.get $2
    call $~lib/rt/tlsf/removeBlock
    local.get $2
    local.get $7
    local.get $6
    i32.const 3
    i32.and
    i32.or
    local.tee $3
    i32.store
    local.get $2
    local.set $1
   end
  end
  local.get $4
  local.get $5
  i32.const 2
  i32.or
  i32.store
  local.get $3
  i32.const -4
  i32.and
  local.tee $2
  i32.const 16
  i32.ge_u
  if (result i32)
   local.get $2
   i32.const 1073741808
   i32.lt_u
  else
   i32.const 0
  end
  i32.eqz
  if
   i32.const 0
   i32.const 96
   i32.const 243
   i32.const 13
   call $~lib/builtins/abort
   unreachable
  end
  local.get $2
  local.get $1
  i32.const 16
  i32.add
  i32.add
  local.get $4
  i32.ne
  if
   i32.const 0
   i32.const 96
   i32.const 244
   i32.const 13
   call $~lib/builtins/abort
   unreachable
  end
  local.get $4
  i32.const 4
  i32.sub
  local.get $1
  i32.store
  local.get $2
  i32.const 256
  i32.lt_u
  if (result i32)
   local.get $2
   i32.const 4
   i32.shr_u
   local.set $4
   i32.const 0
  else
   local.get $2
   i32.const 31
   local.get $2
   i32.clz
   i32.sub
   local.tee $2
   i32.const 4
   i32.sub
   i32.shr_u
   i32.const 16
   i32.xor
   local.set $4
   local.get $2
   i32.const 7
   i32.sub
  end
  local.tee $3
  i32.const 23
  i32.lt_u
  if (result i32)
   local.get $4
   i32.const 16
   i32.lt_u
  else
   i32.const 0
  end
  i32.eqz
  if
   i32.const 0
   i32.const 96
   i32.const 260
   i32.const 13
   call $~lib/builtins/abort
   unreachable
  end
  local.get $0
  local.get $4
  local.get $3
  i32.const 4
  i32.shl
  i32.add
  i32.const 2
  i32.shl
  i32.add
  i32.load offset=96
  local.set $2
  local.get $1
  i32.const 0
  i32.store offset=16
  local.get $1
  local.get $2
  i32.store offset=20
  local.get $2
  if
   local.get $2
   local.get $1
   i32.store offset=16
  end
  local.get $0
  local.get $4
  local.get $3
  i32.const 4
  i32.shl
  i32.add
  i32.const 2
  i32.shl
  i32.add
  local.get $1
  i32.store offset=96
  local.get $0
  local.get $0
  i32.load
  i32.const 1
  local.get $3
  i32.shl
  i32.or
  i32.store
  local.get $0
  local.get $3
  i32.const 2
  i32.shl
  i32.add
  local.get $0
  local.get $3
  i32.const 2
  i32.shl
  i32.add
  i32.load offset=4
  i32.const 1
  local.get $4
  i32.shl
  i32.or
  i32.store offset=4
 )
 (func $~lib/rt/tlsf/freeBlock (; 6 ;) (param $0 i32) (param $1 i32)
  (local $2 i32)
  local.get $1
  i32.load
  local.tee $2
  i32.const 1
  i32.and
  if
   i32.const 0
   i32.const 96
   i32.const 569
   i32.const 2
   call $~lib/builtins/abort
   unreachable
  end
  local.get $1
  local.get $2
  i32.const 1
  i32.or
  i32.store
  local.get $0
  local.get $1
  call $~lib/rt/tlsf/insertBlock
  local.get $1
  call $~lib/rt/rtrace/onfree
 )
 (func $~lib/rt/__typeinfo (; 7 ;) (param $0 i32) (result i32)
  local.get $0
  i32.const 304
  i32.load
  i32.gt_u
  if
   i32.const 144
   i32.const 208
   i32.const 22
   i32.const 27
   call $~lib/builtins/abort
   unreachable
  end
  local.get $0
  i32.const 3
  i32.shl
  i32.const 308
  i32.add
  i32.load
 )
 (func $~lib/rt/tlsf/addMemory (; 8 ;) (param $0 i32) (param $1 i32) (param $2 i32)
  (local $3 i32)
  (local $4 i32)
  local.get $2
  i32.const 15
  i32.and
  i32.eqz
  i32.const 0
  local.get $1
  i32.const 15
  i32.and
  i32.eqz
  i32.const 0
  local.get $1
  local.get $2
  i32.le_u
  select
  select
  i32.eqz
  if
   i32.const 0
   i32.const 96
   i32.const 386
   i32.const 4
   call $~lib/builtins/abort
   unreachable
  end
  local.get $0
  i32.load offset=1568
  local.tee $3
  if
   local.get $1
   local.get $3
   i32.const 16
   i32.add
   i32.lt_u
   if
    i32.const 0
    i32.const 96
    i32.const 396
    i32.const 15
    call $~lib/builtins/abort
    unreachable
   end
   local.get $3
   local.get $1
   i32.const 16
   i32.sub
   i32.eq
   if
    local.get $3
    i32.load
    local.set $4
    local.get $1
    i32.const 16
    i32.sub
    local.set $1
   end
  else
   local.get $1
   local.get $0
   i32.const 1572
   i32.add
   i32.lt_u
   if
    i32.const 0
    i32.const 96
    i32.const 408
    i32.const 4
    call $~lib/builtins/abort
    unreachable
   end
  end
  local.get $2
  local.get $1
  i32.sub
  local.tee $2
  i32.const 48
  i32.lt_u
  if
   return
  end
  local.get $1
  local.get $4
  i32.const 2
  i32.and
  local.get $2
  i32.const 32
  i32.sub
  i32.const 1
  i32.or
  i32.or
  i32.store
  local.get $1
  i32.const 0
  i32.store offset=16
  local.get $1
  i32.const 0
  i32.store offset=20
  local.get $1
  local.get $2
  i32.add
  i32.const 16
  i32.sub
  local.tee $2
  i32.const 2
  i32.store
  local.get $0
  local.get $2
  i32.store offset=1568
  local.get $0
  local.get $1
  call $~lib/rt/tlsf/insertBlock
 )
 (func $~lib/rt/tlsf/maybeInitialize (; 9 ;) (result i32)
  (local $0 i32)
  (local $1 i32)
  (local $2 i32)
  global.get $~lib/rt/tlsf/ROOT
  local.tee $2
  i32.eqz
  if
   i32.const 1
   memory.size
   local.tee $0
   i32.gt_s
   if (result i32)
    i32.const 1
    local.get $0
    i32.sub
    memory.grow
    i32.const 0
    i32.lt_s
   else
    i32.const 0
   end
   if
    unreachable
   end
   i32.const 336
   local.set $2
   i32.const 336
   i32.const 0
   i32.store
   i32.const 1904
   i32.const 0
   i32.store
   i32.const 0
   local.set $0
   loop $for-loop|0
    local.get $0
    i32.const 23
    i32.lt_u
    if
     local.get $0
     i32.const 2
     i32.shl
     i32.const 336
     i32.add
     i32.const 0
     i32.store offset=4
     i32.const 0
     local.set $1
     loop $for-loop|1
      local.get $1
      i32.const 16
      i32.lt_u
      if
       local.get $1
       local.get $0
       i32.const 4
       i32.shl
       i32.add
       i32.const 2
       i32.shl
       i32.const 336
       i32.add
       i32.const 0
       i32.store offset=96
       local.get $1
       i32.const 1
       i32.add
       local.set $1
       br $for-loop|1
      end
     end
     local.get $0
     i32.const 1
     i32.add
     local.set $0
     br $for-loop|0
    end
   end
   i32.const 336
   i32.const 1920
   memory.size
   i32.const 16
   i32.shl
   call $~lib/rt/tlsf/addMemory
   i32.const 336
   global.set $~lib/rt/tlsf/ROOT
  end
  local.get $2
 )
 (func $~lib/rt/tlsf/prepareSize (; 10 ;) (param $0 i32) (result i32)
  local.get $0
  i32.const 1073741808
  i32.ge_u
  if
   i32.const 256
   i32.const 96
   i32.const 457
   i32.const 29
   call $~lib/builtins/abort
   unreachable
  end
  local.get $0
  i32.const 15
  i32.add
  i32.const -16
  i32.and
  local.tee $0
  i32.const 16
  local.get $0
  i32.const 16
  i32.gt_u
  select
 )
 (func $~lib/rt/tlsf/searchBlock (; 11 ;) (param $0 i32) (param $1 i32) (result i32)
  (local $2 i32)
  local.get $1
  i32.const 256
  i32.lt_u
  if (result i32)
   local.get $1
   i32.const 4
   i32.shr_u
   local.set $1
   i32.const 0
  else
   local.get $1
   i32.const 536870904
   i32.lt_u
   if
    local.get $1
    i32.const 1
    i32.const 27
    local.get $1
    i32.clz
    i32.sub
    i32.shl
    i32.add
    i32.const 1
    i32.sub
    local.set $1
   end
   local.get $1
   i32.const 31
   local.get $1
   i32.clz
   i32.sub
   local.tee $2
   i32.const 4
   i32.sub
   i32.shr_u
   i32.const 16
   i32.xor
   local.set $1
   local.get $2
   i32.const 7
   i32.sub
  end
  local.tee $2
  i32.const 23
  i32.lt_u
  if (result i32)
   local.get $1
   i32.const 16
   i32.lt_u
  else
   i32.const 0
  end
  i32.eqz
  if
   i32.const 0
   i32.const 96
   i32.const 338
   i32.const 13
   call $~lib/builtins/abort
   unreachable
  end
  local.get $0
  local.get $2
  i32.const 2
  i32.shl
  i32.add
  i32.load offset=4
  i32.const -1
  local.get $1
  i32.shl
  i32.and
  local.tee $1
  if (result i32)
   local.get $0
   local.get $1
   i32.ctz
   local.get $2
   i32.const 4
   i32.shl
   i32.add
   i32.const 2
   i32.shl
   i32.add
   i32.load offset=96
  else
   local.get $0
   i32.load
   i32.const -1
   local.get $2
   i32.const 1
   i32.add
   i32.shl
   i32.and
   local.tee $1
   if (result i32)
    local.get $0
    local.get $1
    i32.ctz
    local.tee $1
    i32.const 2
    i32.shl
    i32.add
    i32.load offset=4
    local.tee $2
    i32.eqz
    if
     i32.const 0
     i32.const 96
     i32.const 351
     i32.const 17
     call $~lib/builtins/abort
     unreachable
    end
    local.get $0
    local.get $2
    i32.ctz
    local.get $1
    i32.const 4
    i32.shl
    i32.add
    i32.const 2
    i32.shl
    i32.add
    i32.load offset=96
   else
    i32.const 0
   end
  end
 )
 (func $~lib/rt/pure/markGray (; 12 ;) (param $0 i32)
  (local $1 i32)
  local.get $0
  i32.load offset=4
  local.tee $1
  i32.const 1879048192
  i32.and
  i32.const 268435456
  i32.ne
  if
   local.get $0
   local.get $1
   i32.const -1879048193
   i32.and
   i32.const 268435456
   i32.or
   i32.store offset=4
   local.get $0
   i32.const 16
   i32.add
   i32.const 2
   call $~lib/rt/__visit_members
  end
 )
 (func $~lib/rt/pure/scanBlack (; 13 ;) (param $0 i32)
  local.get $0
  local.get $0
  i32.load offset=4
  i32.const -1879048193
  i32.and
  i32.store offset=4
  local.get $0
  i32.const 16
  i32.add
  i32.const 4
  call $~lib/rt/__visit_members
 )
 (func $~lib/rt/pure/scan (; 14 ;) (param $0 i32)
  (local $1 i32)
  local.get $0
  i32.load offset=4
  local.tee $1
  i32.const 1879048192
  i32.and
  i32.const 268435456
  i32.eq
  if
   local.get $1
   i32.const 268435455
   i32.and
   i32.const 0
   i32.gt_u
   if
    local.get $0
    call $~lib/rt/pure/scanBlack
   else
    local.get $0
    local.get $1
    i32.const -1879048193
    i32.and
    i32.const 536870912
    i32.or
    i32.store offset=4
    local.get $0
    i32.const 16
    i32.add
    i32.const 3
    call $~lib/rt/__visit_members
   end
  end
 )
 (func $~lib/rt/pure/collectWhite (; 15 ;) (param $0 i32)
  (local $1 i32)
  local.get $0
  i32.load offset=4
  local.tee $1
  i32.const 1879048192
  i32.and
  i32.const 536870912
  i32.eq
  if (result i32)
   local.get $1
   i32.const -2147483648
   i32.and
   i32.eqz
  else
   i32.const 0
  end
  if
   local.get $0
   local.get $1
   i32.const -1879048193
   i32.and
   i32.store offset=4
   local.get $0
   i32.const 16
   i32.add
   i32.const 5
   call $~lib/rt/__visit_members
   global.get $~lib/rt/tlsf/ROOT
   local.get $0
   call $~lib/rt/tlsf/freeBlock
  end
 )
 (func $~lib/rt/pure/__collect (; 16 ;)
  (local $0 i32)
  (local $1 i32)
  (local $2 i32)
  (local $3 i32)
  (local $4 i32)
  (local $5 i32)
  global.get $~lib/rt/pure/ROOTS
  local.tee $5
  local.tee $2
  local.set $3
  global.get $~lib/rt/pure/CUR
  local.set $0
  loop $for-loop|0
   local.get $3
   local.get $0
   i32.lt_u
   if
    local.get $3
    i32.load
    local.tee $4
    i32.load offset=4
    local.tee $1
    i32.const 1879048192
    i32.and
    i32.const 805306368
    i32.eq
    if (result i32)
     local.get $1
     i32.const 268435455
     i32.and
     i32.const 0
     i32.gt_u
    else
     i32.const 0
    end
    if
     local.get $4
     call $~lib/rt/pure/markGray
     local.get $2
     local.get $4
     i32.store
     local.get $2
     i32.const 4
     i32.add
     local.set $2
    else
     i32.const 0
     local.get $1
     i32.const 268435455
     i32.and
     i32.eqz
     local.get $1
     i32.const 1879048192
     i32.and
     select
     if
      global.get $~lib/rt/tlsf/ROOT
      local.get $4
      call $~lib/rt/tlsf/freeBlock
     else
      local.get $4
      local.get $1
      i32.const 2147483647
      i32.and
      i32.store offset=4
     end
    end
    local.get $3
    i32.const 4
    i32.add
    local.set $3
    br $for-loop|0
   end
  end
  local.get $2
  global.set $~lib/rt/pure/CUR
  local.get $5
  local.set $0
  loop $for-loop|1
   local.get $0
   local.get $2
   i32.lt_u
   if
    local.get $0
    i32.load
    call $~lib/rt/pure/scan
    local.get $0
    i32.const 4
    i32.add
    local.set $0
    br $for-loop|1
   end
  end
  local.get $5
  local.set $0
  loop $for-loop|2
   local.get $0
   local.get $2
   i32.lt_u
   if
    local.get $0
    i32.load
    local.tee $1
    local.get $1
    i32.load offset=4
    i32.const 2147483647
    i32.and
    i32.store offset=4
    local.get $1
    call $~lib/rt/pure/collectWhite
    local.get $0
    i32.const 4
    i32.add
    local.set $0
    br $for-loop|2
   end
  end
  local.get $5
  global.set $~lib/rt/pure/CUR
 )
 (func $~lib/rt/tlsf/growMemory (; 17 ;) (param $0 i32) (param $1 i32)
  (local $2 i32)
  memory.size
  local.tee $2
  i32.const 16
  local.get $0
  i32.load offset=1568
  local.get $2
  i32.const 16
  i32.shl
  i32.const 16
  i32.sub
  i32.ne
  i32.shl
  local.get $1
  i32.const 1
  i32.const 27
  local.get $1
  i32.clz
  i32.sub
  i32.shl
  i32.const 1
  i32.sub
  i32.add
  local.get $1
  local.get $1
  i32.const 536870904
  i32.lt_u
  select
  i32.add
  i32.const 65535
  i32.add
  i32.const -65536
  i32.and
  i32.const 16
  i32.shr_u
  local.tee $1
  local.get $2
  local.get $1
  i32.gt_s
  select
  memory.grow
  i32.const 0
  i32.lt_s
  if
   local.get $1
   memory.grow
   i32.const 0
   i32.lt_s
   if
    unreachable
   end
  end
  local.get $0
  local.get $2
  i32.const 16
  i32.shl
  memory.size
  i32.const 16
  i32.shl
  call $~lib/rt/tlsf/addMemory
 )
 (func $~lib/rt/tlsf/prepareBlock (; 18 ;) (param $0 i32) (param $1 i32) (param $2 i32)
  (local $3 i32)
  (local $4 i32)
  local.get $1
  i32.load
  local.set $3
  local.get $2
  i32.const 15
  i32.and
  if
   i32.const 0
   i32.const 96
   i32.const 365
   i32.const 13
   call $~lib/builtins/abort
   unreachable
  end
  local.get $3
  i32.const -4
  i32.and
  local.get $2
  i32.sub
  local.tee $4
  i32.const 32
  i32.ge_u
  if
   local.get $1
   local.get $2
   local.get $3
   i32.const 2
   i32.and
   i32.or
   i32.store
   local.get $2
   local.get $1
   i32.const 16
   i32.add
   i32.add
   local.tee $1
   local.get $4
   i32.const 16
   i32.sub
   i32.const 1
   i32.or
   i32.store
   local.get $0
   local.get $1
   call $~lib/rt/tlsf/insertBlock
  else
   local.get $1
   local.get $3
   i32.const -2
   i32.and
   i32.store
   local.get $1
   i32.const 16
   i32.add
   local.get $1
   i32.load
   i32.const -4
   i32.and
   i32.add
   local.get $1
   i32.const 16
   i32.add
   local.get $1
   i32.load
   i32.const -4
   i32.and
   i32.add
   i32.load
   i32.const -3
   i32.and
   i32.store
  end
 )
 (func $~lib/rt/tlsf/allocateBlock (; 19 ;) (param $0 i32) (param $1 i32) (result i32)
  (local $2 i32)
  (local $3 i32)
  global.get $~lib/rt/tlsf/collectLock
  if
   i32.const 0
   i32.const 96
   i32.const 490
   i32.const 13
   call $~lib/builtins/abort
   unreachable
  end
  local.get $0
  local.get $1
  call $~lib/rt/tlsf/prepareSize
  local.tee $3
  call $~lib/rt/tlsf/searchBlock
  local.tee $2
  i32.eqz
  if
   i32.const 1
   global.set $~lib/rt/tlsf/collectLock
   call $~lib/rt/pure/__collect
   i32.const 0
   global.set $~lib/rt/tlsf/collectLock
   local.get $0
   local.get $3
   call $~lib/rt/tlsf/searchBlock
   local.tee $2
   i32.eqz
   if
    local.get $0
    local.get $3
    call $~lib/rt/tlsf/growMemory
    local.get $0
    local.get $3
    call $~lib/rt/tlsf/searchBlock
    local.tee $2
    i32.eqz
    if
     i32.const 0
     i32.const 96
     i32.const 502
     i32.const 19
     call $~lib/builtins/abort
     unreachable
    end
   end
  end
  local.get $2
  i32.load
  i32.const -4
  i32.and
  local.get $3
  i32.lt_u
  if
   i32.const 0
   i32.const 96
   i32.const 510
   i32.const 13
   call $~lib/builtins/abort
   unreachable
  end
  local.get $2
  i32.const 0
  i32.store offset=4
  local.get $2
  local.get $1
  i32.store offset=12
  local.get $0
  local.get $2
  call $~lib/rt/tlsf/removeBlock
  local.get $0
  local.get $2
  local.get $3
  call $~lib/rt/tlsf/prepareBlock
  local.get $2
  call $~lib/rt/rtrace/onalloc
  local.get $2
 )
 (func $~lib/memory/memory.copy (; 20 ;) (param $0 i32) (param $1 i32) (param $2 i32)
  (local $3 i32)
  (local $4 i32)
  block $~lib/util/memory/memmove|inlined.0
   local.get $2
   local.set $3
   local.get $0
   local.get $1
   i32.eq
   br_if $~lib/util/memory/memmove|inlined.0
   local.get $0
   local.get $1
   i32.lt_u
   if
    local.get $1
    i32.const 7
    i32.and
    local.get $0
    i32.const 7
    i32.and
    i32.eq
    if
     loop $while-continue|0
      local.get $0
      i32.const 7
      i32.and
      if
       local.get $3
       i32.eqz
       br_if $~lib/util/memory/memmove|inlined.0
       local.get $3
       i32.const 1
       i32.sub
       local.set $3
       local.get $0
       local.tee $2
       i32.const 1
       i32.add
       local.set $0
       local.get $1
       local.tee $4
       i32.const 1
       i32.add
       local.set $1
       local.get $2
       local.get $4
       i32.load8_u
       i32.store8
       br $while-continue|0
      end
     end
     loop $while-continue|1
      local.get $3
      i32.const 8
      i32.ge_u
      if
       local.get $0
       local.get $1
       i64.load
       i64.store
       local.get $3
       i32.const 8
       i32.sub
       local.set $3
       local.get $0
       i32.const 8
       i32.add
       local.set $0
       local.get $1
       i32.const 8
       i32.add
       local.set $1
       br $while-continue|1
      end
     end
    end
    loop $while-continue|2
     local.get $3
     if
      local.get $0
      local.tee $2
      i32.const 1
      i32.add
      local.set $0
      local.get $1
      local.tee $4
      i32.const 1
      i32.add
      local.set $1
      local.get $2
      local.get $4
      i32.load8_u
      i32.store8
      local.get $3
      i32.const 1
      i32.sub
      local.set $3
      br $while-continue|2
     end
    end
   else
    local.get $1
    i32.const 7
    i32.and
    local.get $0
    i32.const 7
    i32.and
    i32.eq
    if
     loop $while-continue|3
      local.get $0
      local.get $3
      i32.add
      i32.const 7
      i32.and
      if
       local.get $3
       i32.eqz
       br_if $~lib/util/memory/memmove|inlined.0
       local.get $3
       i32.const 1
       i32.sub
       local.tee $3
       local.get $0
       i32.add
       local.get $1
       local.get $3
       i32.add
       i32.load8_u
       i32.store8
       br $while-continue|3
      end
     end
     loop $while-continue|4
      local.get $3
      i32.const 8
      i32.ge_u
      if
       local.get $3
       i32.const 8
       i32.sub
       local.tee $3
       local.get $0
       i32.add
       local.get $1
       local.get $3
       i32.add
       i64.load
       i64.store
       br $while-continue|4
      end
     end
    end
    loop $while-continue|5
     local.get $3
     if
      local.get $3
      i32.const 1
      i32.sub
      local.tee $3
      local.get $0
      i32.add
      local.get $1
      local.get $3
      i32.add
      i32.load8_u
      i32.store8
      br $while-continue|5
     end
    end
   end
  end
 )
 (func $~lib/rt/tlsf/__free (; 21 ;) (param $0 i32)
  local.get $0
  i32.const 15
  i32.and
  i32.eqz
  i32.const 0
  local.get $0
  select
  i32.eqz
  if
   i32.const 0
   i32.const 96
   i32.const 593
   i32.const 2
   call $~lib/builtins/abort
   unreachable
  end
  call $~lib/rt/tlsf/maybeInitialize
  local.get $0
  i32.const 16
  i32.sub
  call $~lib/rt/tlsf/freeBlock
 )
 (func $~lib/rt/pure/growRoots (; 22 ;)
  (local $0 i32)
  (local $1 i32)
  (local $2 i32)
  (local $3 i32)
  global.get $~lib/rt/pure/CUR
  global.get $~lib/rt/pure/ROOTS
  local.tee $1
  i32.sub
  local.tee $2
  i32.const 1
  i32.shl
  local.tee $0
  i32.const 256
  local.get $0
  i32.const 256
  i32.gt_u
  select
  local.set $3
  call $~lib/rt/tlsf/maybeInitialize
  local.get $3
  call $~lib/rt/tlsf/allocateBlock
  local.tee $0
  i32.const 0
  i32.store offset=8
  local.get $0
  i32.const 16
  i32.add
  local.tee $0
  i32.const 16
  i32.sub
  call $~lib/rt/rtrace/onfree
  local.get $0
  local.get $1
  local.get $2
  call $~lib/memory/memory.copy
  local.get $1
  if
   local.get $1
   i32.const 16
   i32.sub
   call $~lib/rt/rtrace/onalloc
   local.get $1
   call $~lib/rt/tlsf/__free
  end
  local.get $0
  global.set $~lib/rt/pure/ROOTS
  local.get $0
  local.get $2
  i32.add
  global.set $~lib/rt/pure/CUR
  local.get $0
  local.get $3
  i32.add
  global.set $~lib/rt/pure/END
 )
 (func $~lib/rt/pure/appendRoot (; 23 ;) (param $0 i32)
  (local $1 i32)
  global.get $~lib/rt/pure/CUR
  local.tee $1
  global.get $~lib/rt/pure/END
  i32.ge_u
  if
   call $~lib/rt/pure/growRoots
   global.get $~lib/rt/pure/CUR
   local.set $1
  end
  local.get $1
  local.get $0
  i32.store
  local.get $1
  i32.const 4
  i32.add
  global.set $~lib/rt/pure/CUR
 )
 (func $~lib/rt/pure/decrement (; 24 ;) (param $0 i32)
  (local $1 i32)
  (local $2 i32)
  local.get $0
  i32.load offset=4
  local.tee $2
  i32.const 268435455
  i32.and
  local.set $1
  local.get $0
  call $~lib/rt/rtrace/ondecrement
  local.get $0
  i32.load
  i32.const 1
  i32.and
  if
   i32.const 0
   i32.const 48
   i32.const 115
   i32.const 13
   call $~lib/builtins/abort
   unreachable
  end
  local.get $1
  i32.const 1
  i32.eq
  if
   local.get $0
   i32.const 16
   i32.add
   i32.const 1
   call $~lib/rt/__visit_members
   local.get $2
   i32.const -2147483648
   i32.and
   if
    local.get $0
    i32.const -2147483648
    i32.store offset=4
   else
    global.get $~lib/rt/tlsf/ROOT
    local.get $0
    call $~lib/rt/tlsf/freeBlock
   end
  else
   local.get $1
   i32.const 0
   i32.le_u
   if
    i32.const 0
    i32.const 48
    i32.const 124
    i32.const 15
    call $~lib/builtins/abort
    unreachable
   end
   local.get $0
   i32.load offset=8
   call $~lib/rt/__typeinfo
   i32.const 16
   i32.and
   if
    local.get $0
    local.get $1
    i32.const 1
    i32.sub
    local.get $2
    i32.const -268435456
    i32.and
    i32.or
    i32.store offset=4
   else
    local.get $0
    local.get $1
    i32.const 1
    i32.sub
    i32.const -1342177280
    i32.or
    i32.store offset=4
    local.get $2
    i32.const -2147483648
    i32.and
    i32.eqz
    if
     local.get $0
     call $~lib/rt/pure/appendRoot
    end
   end
  end
 )
 (func $~lib/rt/pure/__release (; 25 ;) (param $0 i32)
  local.get $0
  i32.const 332
  i32.gt_u
  if
   local.get $0
   i32.const 16
   i32.sub
   call $~lib/rt/pure/decrement
  end
 )
 (func $start:rc/global-init (; 26 ;)
  (local $0 i32)
=======
 (start $start)
 (func $start:rc/global-init (; 0 ;)
>>>>>>> f700e2ab
  i32.const 32
  global.set $rc/global-init/a
  i32.const 32
  global.set $rc/global-init/b
  i32.const 0
  global.set $rc/global-init/a
  i32.const 0
  global.set $rc/global-init/b
 )
<<<<<<< HEAD
 (func $~start (; 27 ;)
=======
 (func $start (; 1 ;)
>>>>>>> f700e2ab
  call $start:rc/global-init
 )
)<|MERGE_RESOLUTION|>--- conflicted
+++ resolved
@@ -11,1683 +11,8 @@
  (global $rc/global-init/a (mut i32) (i32.const 0))
  (global $rc/global-init/b (mut i32) (i32.const 0))
  (export "memory" (memory $0))
-<<<<<<< HEAD
  (start $~start)
- (func $~lib/rt/tlsf/removeBlock (; 4 ;) (param $0 i32) (param $1 i32)
-  (local $2 i32)
-  (local $3 i32)
-  (local $4 i32)
-  (local $5 i32)
-  local.get $1
-  i32.load
-  local.tee $3
-  i32.const 1
-  i32.and
-  i32.eqz
-  if
-   i32.const 0
-   i32.const 96
-   i32.const 277
-   i32.const 13
-   call $~lib/builtins/abort
-   unreachable
-  end
-  local.get $3
-  i32.const -4
-  i32.and
-  local.tee $2
-  i32.const 16
-  i32.ge_u
-  if (result i32)
-   local.get $2
-   i32.const 1073741808
-   i32.lt_u
-  else
-   i32.const 0
-  end
-  i32.eqz
-  if
-   i32.const 0
-   i32.const 96
-   i32.const 279
-   i32.const 13
-   call $~lib/builtins/abort
-   unreachable
-  end
-  local.get $2
-  i32.const 256
-  i32.lt_u
-  if (result i32)
-   local.get $2
-   i32.const 4
-   i32.shr_u
-   local.set $2
-   i32.const 0
-  else
-   local.get $2
-   i32.const 31
-   local.get $2
-   i32.clz
-   i32.sub
-   local.tee $3
-   i32.const 4
-   i32.sub
-   i32.shr_u
-   i32.const 16
-   i32.xor
-   local.set $2
-   local.get $3
-   i32.const 7
-   i32.sub
-  end
-  local.tee $3
-  i32.const 23
-  i32.lt_u
-  if (result i32)
-   local.get $2
-   i32.const 16
-   i32.lt_u
-  else
-   i32.const 0
-  end
-  i32.eqz
-  if
-   i32.const 0
-   i32.const 96
-   i32.const 292
-   i32.const 13
-   call $~lib/builtins/abort
-   unreachable
-  end
-  local.get $1
-  i32.load offset=20
-  local.set $4
-  local.get $1
-  i32.load offset=16
-  local.tee $5
-  if
-   local.get $5
-   local.get $4
-   i32.store offset=20
-  end
-  local.get $4
-  if
-   local.get $4
-   local.get $5
-   i32.store offset=16
-  end
-  local.get $1
-  local.get $0
-  local.get $2
-  local.get $3
-  i32.const 4
-  i32.shl
-  i32.add
-  i32.const 2
-  i32.shl
-  i32.add
-  i32.load offset=96
-  i32.eq
-  if
-   local.get $0
-   local.get $2
-   local.get $3
-   i32.const 4
-   i32.shl
-   i32.add
-   i32.const 2
-   i32.shl
-   i32.add
-   local.get $4
-   i32.store offset=96
-   local.get $4
-   i32.eqz
-   if
-    local.get $0
-    local.get $3
-    i32.const 2
-    i32.shl
-    i32.add
-    local.get $0
-    local.get $3
-    i32.const 2
-    i32.shl
-    i32.add
-    i32.load offset=4
-    i32.const 1
-    local.get $2
-    i32.shl
-    i32.const -1
-    i32.xor
-    i32.and
-    local.tee $1
-    i32.store offset=4
-    local.get $1
-    i32.eqz
-    if
-     local.get $0
-     local.get $0
-     i32.load
-     i32.const 1
-     local.get $3
-     i32.shl
-     i32.const -1
-     i32.xor
-     i32.and
-     i32.store
-    end
-   end
-  end
- )
- (func $~lib/rt/tlsf/insertBlock (; 5 ;) (param $0 i32) (param $1 i32)
-  (local $2 i32)
-  (local $3 i32)
-  (local $4 i32)
-  (local $5 i32)
-  (local $6 i32)
-  (local $7 i32)
-  local.get $1
-  i32.eqz
-  if
-   i32.const 0
-   i32.const 96
-   i32.const 205
-   i32.const 13
-   call $~lib/builtins/abort
-   unreachable
-  end
-  local.get $1
-  i32.load
-  local.tee $3
-  i32.const 1
-  i32.and
-  i32.eqz
-  if
-   i32.const 0
-   i32.const 96
-   i32.const 207
-   i32.const 13
-   call $~lib/builtins/abort
-   unreachable
-  end
-  local.get $1
-  i32.const 16
-  i32.add
-  local.get $1
-  i32.load
-  i32.const -4
-  i32.and
-  i32.add
-  local.tee $4
-  i32.load
-  local.tee $5
-  i32.const 1
-  i32.and
-  if
-   local.get $3
-   i32.const -4
-   i32.and
-   i32.const 16
-   i32.add
-   local.get $5
-   i32.const -4
-   i32.and
-   i32.add
-   local.tee $2
-   i32.const 1073741808
-   i32.lt_u
-   if
-    local.get $0
-    local.get $4
-    call $~lib/rt/tlsf/removeBlock
-    local.get $1
-    local.get $2
-    local.get $3
-    i32.const 3
-    i32.and
-    i32.or
-    local.tee $3
-    i32.store
-    local.get $1
-    i32.const 16
-    i32.add
-    local.get $1
-    i32.load
-    i32.const -4
-    i32.and
-    i32.add
-    local.tee $4
-    i32.load
-    local.set $5
-   end
-  end
-  local.get $3
-  i32.const 2
-  i32.and
-  if
-   local.get $1
-   i32.const 4
-   i32.sub
-   i32.load
-   local.tee $2
-   i32.load
-   local.tee $6
-   i32.const 1
-   i32.and
-   i32.eqz
-   if
-    i32.const 0
-    i32.const 96
-    i32.const 228
-    i32.const 15
-    call $~lib/builtins/abort
-    unreachable
-   end
-   local.get $6
-   i32.const -4
-   i32.and
-   i32.const 16
-   i32.add
-   local.get $3
-   i32.const -4
-   i32.and
-   i32.add
-   local.tee $7
-   i32.const 1073741808
-   i32.lt_u
-   if
-    local.get $0
-    local.get $2
-    call $~lib/rt/tlsf/removeBlock
-    local.get $2
-    local.get $7
-    local.get $6
-    i32.const 3
-    i32.and
-    i32.or
-    local.tee $3
-    i32.store
-    local.get $2
-    local.set $1
-   end
-  end
-  local.get $4
-  local.get $5
-  i32.const 2
-  i32.or
-  i32.store
-  local.get $3
-  i32.const -4
-  i32.and
-  local.tee $2
-  i32.const 16
-  i32.ge_u
-  if (result i32)
-   local.get $2
-   i32.const 1073741808
-   i32.lt_u
-  else
-   i32.const 0
-  end
-  i32.eqz
-  if
-   i32.const 0
-   i32.const 96
-   i32.const 243
-   i32.const 13
-   call $~lib/builtins/abort
-   unreachable
-  end
-  local.get $2
-  local.get $1
-  i32.const 16
-  i32.add
-  i32.add
-  local.get $4
-  i32.ne
-  if
-   i32.const 0
-   i32.const 96
-   i32.const 244
-   i32.const 13
-   call $~lib/builtins/abort
-   unreachable
-  end
-  local.get $4
-  i32.const 4
-  i32.sub
-  local.get $1
-  i32.store
-  local.get $2
-  i32.const 256
-  i32.lt_u
-  if (result i32)
-   local.get $2
-   i32.const 4
-   i32.shr_u
-   local.set $4
-   i32.const 0
-  else
-   local.get $2
-   i32.const 31
-   local.get $2
-   i32.clz
-   i32.sub
-   local.tee $2
-   i32.const 4
-   i32.sub
-   i32.shr_u
-   i32.const 16
-   i32.xor
-   local.set $4
-   local.get $2
-   i32.const 7
-   i32.sub
-  end
-  local.tee $3
-  i32.const 23
-  i32.lt_u
-  if (result i32)
-   local.get $4
-   i32.const 16
-   i32.lt_u
-  else
-   i32.const 0
-  end
-  i32.eqz
-  if
-   i32.const 0
-   i32.const 96
-   i32.const 260
-   i32.const 13
-   call $~lib/builtins/abort
-   unreachable
-  end
-  local.get $0
-  local.get $4
-  local.get $3
-  i32.const 4
-  i32.shl
-  i32.add
-  i32.const 2
-  i32.shl
-  i32.add
-  i32.load offset=96
-  local.set $2
-  local.get $1
-  i32.const 0
-  i32.store offset=16
-  local.get $1
-  local.get $2
-  i32.store offset=20
-  local.get $2
-  if
-   local.get $2
-   local.get $1
-   i32.store offset=16
-  end
-  local.get $0
-  local.get $4
-  local.get $3
-  i32.const 4
-  i32.shl
-  i32.add
-  i32.const 2
-  i32.shl
-  i32.add
-  local.get $1
-  i32.store offset=96
-  local.get $0
-  local.get $0
-  i32.load
-  i32.const 1
-  local.get $3
-  i32.shl
-  i32.or
-  i32.store
-  local.get $0
-  local.get $3
-  i32.const 2
-  i32.shl
-  i32.add
-  local.get $0
-  local.get $3
-  i32.const 2
-  i32.shl
-  i32.add
-  i32.load offset=4
-  i32.const 1
-  local.get $4
-  i32.shl
-  i32.or
-  i32.store offset=4
- )
- (func $~lib/rt/tlsf/freeBlock (; 6 ;) (param $0 i32) (param $1 i32)
-  (local $2 i32)
-  local.get $1
-  i32.load
-  local.tee $2
-  i32.const 1
-  i32.and
-  if
-   i32.const 0
-   i32.const 96
-   i32.const 569
-   i32.const 2
-   call $~lib/builtins/abort
-   unreachable
-  end
-  local.get $1
-  local.get $2
-  i32.const 1
-  i32.or
-  i32.store
-  local.get $0
-  local.get $1
-  call $~lib/rt/tlsf/insertBlock
-  local.get $1
-  call $~lib/rt/rtrace/onfree
- )
- (func $~lib/rt/__typeinfo (; 7 ;) (param $0 i32) (result i32)
-  local.get $0
-  i32.const 304
-  i32.load
-  i32.gt_u
-  if
-   i32.const 144
-   i32.const 208
-   i32.const 22
-   i32.const 27
-   call $~lib/builtins/abort
-   unreachable
-  end
-  local.get $0
-  i32.const 3
-  i32.shl
-  i32.const 308
-  i32.add
-  i32.load
- )
- (func $~lib/rt/tlsf/addMemory (; 8 ;) (param $0 i32) (param $1 i32) (param $2 i32)
-  (local $3 i32)
-  (local $4 i32)
-  local.get $2
-  i32.const 15
-  i32.and
-  i32.eqz
-  i32.const 0
-  local.get $1
-  i32.const 15
-  i32.and
-  i32.eqz
-  i32.const 0
-  local.get $1
-  local.get $2
-  i32.le_u
-  select
-  select
-  i32.eqz
-  if
-   i32.const 0
-   i32.const 96
-   i32.const 386
-   i32.const 4
-   call $~lib/builtins/abort
-   unreachable
-  end
-  local.get $0
-  i32.load offset=1568
-  local.tee $3
-  if
-   local.get $1
-   local.get $3
-   i32.const 16
-   i32.add
-   i32.lt_u
-   if
-    i32.const 0
-    i32.const 96
-    i32.const 396
-    i32.const 15
-    call $~lib/builtins/abort
-    unreachable
-   end
-   local.get $3
-   local.get $1
-   i32.const 16
-   i32.sub
-   i32.eq
-   if
-    local.get $3
-    i32.load
-    local.set $4
-    local.get $1
-    i32.const 16
-    i32.sub
-    local.set $1
-   end
-  else
-   local.get $1
-   local.get $0
-   i32.const 1572
-   i32.add
-   i32.lt_u
-   if
-    i32.const 0
-    i32.const 96
-    i32.const 408
-    i32.const 4
-    call $~lib/builtins/abort
-    unreachable
-   end
-  end
-  local.get $2
-  local.get $1
-  i32.sub
-  local.tee $2
-  i32.const 48
-  i32.lt_u
-  if
-   return
-  end
-  local.get $1
-  local.get $4
-  i32.const 2
-  i32.and
-  local.get $2
-  i32.const 32
-  i32.sub
-  i32.const 1
-  i32.or
-  i32.or
-  i32.store
-  local.get $1
-  i32.const 0
-  i32.store offset=16
-  local.get $1
-  i32.const 0
-  i32.store offset=20
-  local.get $1
-  local.get $2
-  i32.add
-  i32.const 16
-  i32.sub
-  local.tee $2
-  i32.const 2
-  i32.store
-  local.get $0
-  local.get $2
-  i32.store offset=1568
-  local.get $0
-  local.get $1
-  call $~lib/rt/tlsf/insertBlock
- )
- (func $~lib/rt/tlsf/maybeInitialize (; 9 ;) (result i32)
-  (local $0 i32)
-  (local $1 i32)
-  (local $2 i32)
-  global.get $~lib/rt/tlsf/ROOT
-  local.tee $2
-  i32.eqz
-  if
-   i32.const 1
-   memory.size
-   local.tee $0
-   i32.gt_s
-   if (result i32)
-    i32.const 1
-    local.get $0
-    i32.sub
-    memory.grow
-    i32.const 0
-    i32.lt_s
-   else
-    i32.const 0
-   end
-   if
-    unreachable
-   end
-   i32.const 336
-   local.set $2
-   i32.const 336
-   i32.const 0
-   i32.store
-   i32.const 1904
-   i32.const 0
-   i32.store
-   i32.const 0
-   local.set $0
-   loop $for-loop|0
-    local.get $0
-    i32.const 23
-    i32.lt_u
-    if
-     local.get $0
-     i32.const 2
-     i32.shl
-     i32.const 336
-     i32.add
-     i32.const 0
-     i32.store offset=4
-     i32.const 0
-     local.set $1
-     loop $for-loop|1
-      local.get $1
-      i32.const 16
-      i32.lt_u
-      if
-       local.get $1
-       local.get $0
-       i32.const 4
-       i32.shl
-       i32.add
-       i32.const 2
-       i32.shl
-       i32.const 336
-       i32.add
-       i32.const 0
-       i32.store offset=96
-       local.get $1
-       i32.const 1
-       i32.add
-       local.set $1
-       br $for-loop|1
-      end
-     end
-     local.get $0
-     i32.const 1
-     i32.add
-     local.set $0
-     br $for-loop|0
-    end
-   end
-   i32.const 336
-   i32.const 1920
-   memory.size
-   i32.const 16
-   i32.shl
-   call $~lib/rt/tlsf/addMemory
-   i32.const 336
-   global.set $~lib/rt/tlsf/ROOT
-  end
-  local.get $2
- )
- (func $~lib/rt/tlsf/prepareSize (; 10 ;) (param $0 i32) (result i32)
-  local.get $0
-  i32.const 1073741808
-  i32.ge_u
-  if
-   i32.const 256
-   i32.const 96
-   i32.const 457
-   i32.const 29
-   call $~lib/builtins/abort
-   unreachable
-  end
-  local.get $0
-  i32.const 15
-  i32.add
-  i32.const -16
-  i32.and
-  local.tee $0
-  i32.const 16
-  local.get $0
-  i32.const 16
-  i32.gt_u
-  select
- )
- (func $~lib/rt/tlsf/searchBlock (; 11 ;) (param $0 i32) (param $1 i32) (result i32)
-  (local $2 i32)
-  local.get $1
-  i32.const 256
-  i32.lt_u
-  if (result i32)
-   local.get $1
-   i32.const 4
-   i32.shr_u
-   local.set $1
-   i32.const 0
-  else
-   local.get $1
-   i32.const 536870904
-   i32.lt_u
-   if
-    local.get $1
-    i32.const 1
-    i32.const 27
-    local.get $1
-    i32.clz
-    i32.sub
-    i32.shl
-    i32.add
-    i32.const 1
-    i32.sub
-    local.set $1
-   end
-   local.get $1
-   i32.const 31
-   local.get $1
-   i32.clz
-   i32.sub
-   local.tee $2
-   i32.const 4
-   i32.sub
-   i32.shr_u
-   i32.const 16
-   i32.xor
-   local.set $1
-   local.get $2
-   i32.const 7
-   i32.sub
-  end
-  local.tee $2
-  i32.const 23
-  i32.lt_u
-  if (result i32)
-   local.get $1
-   i32.const 16
-   i32.lt_u
-  else
-   i32.const 0
-  end
-  i32.eqz
-  if
-   i32.const 0
-   i32.const 96
-   i32.const 338
-   i32.const 13
-   call $~lib/builtins/abort
-   unreachable
-  end
-  local.get $0
-  local.get $2
-  i32.const 2
-  i32.shl
-  i32.add
-  i32.load offset=4
-  i32.const -1
-  local.get $1
-  i32.shl
-  i32.and
-  local.tee $1
-  if (result i32)
-   local.get $0
-   local.get $1
-   i32.ctz
-   local.get $2
-   i32.const 4
-   i32.shl
-   i32.add
-   i32.const 2
-   i32.shl
-   i32.add
-   i32.load offset=96
-  else
-   local.get $0
-   i32.load
-   i32.const -1
-   local.get $2
-   i32.const 1
-   i32.add
-   i32.shl
-   i32.and
-   local.tee $1
-   if (result i32)
-    local.get $0
-    local.get $1
-    i32.ctz
-    local.tee $1
-    i32.const 2
-    i32.shl
-    i32.add
-    i32.load offset=4
-    local.tee $2
-    i32.eqz
-    if
-     i32.const 0
-     i32.const 96
-     i32.const 351
-     i32.const 17
-     call $~lib/builtins/abort
-     unreachable
-    end
-    local.get $0
-    local.get $2
-    i32.ctz
-    local.get $1
-    i32.const 4
-    i32.shl
-    i32.add
-    i32.const 2
-    i32.shl
-    i32.add
-    i32.load offset=96
-   else
-    i32.const 0
-   end
-  end
- )
- (func $~lib/rt/pure/markGray (; 12 ;) (param $0 i32)
-  (local $1 i32)
-  local.get $0
-  i32.load offset=4
-  local.tee $1
-  i32.const 1879048192
-  i32.and
-  i32.const 268435456
-  i32.ne
-  if
-   local.get $0
-   local.get $1
-   i32.const -1879048193
-   i32.and
-   i32.const 268435456
-   i32.or
-   i32.store offset=4
-   local.get $0
-   i32.const 16
-   i32.add
-   i32.const 2
-   call $~lib/rt/__visit_members
-  end
- )
- (func $~lib/rt/pure/scanBlack (; 13 ;) (param $0 i32)
-  local.get $0
-  local.get $0
-  i32.load offset=4
-  i32.const -1879048193
-  i32.and
-  i32.store offset=4
-  local.get $0
-  i32.const 16
-  i32.add
-  i32.const 4
-  call $~lib/rt/__visit_members
- )
- (func $~lib/rt/pure/scan (; 14 ;) (param $0 i32)
-  (local $1 i32)
-  local.get $0
-  i32.load offset=4
-  local.tee $1
-  i32.const 1879048192
-  i32.and
-  i32.const 268435456
-  i32.eq
-  if
-   local.get $1
-   i32.const 268435455
-   i32.and
-   i32.const 0
-   i32.gt_u
-   if
-    local.get $0
-    call $~lib/rt/pure/scanBlack
-   else
-    local.get $0
-    local.get $1
-    i32.const -1879048193
-    i32.and
-    i32.const 536870912
-    i32.or
-    i32.store offset=4
-    local.get $0
-    i32.const 16
-    i32.add
-    i32.const 3
-    call $~lib/rt/__visit_members
-   end
-  end
- )
- (func $~lib/rt/pure/collectWhite (; 15 ;) (param $0 i32)
-  (local $1 i32)
-  local.get $0
-  i32.load offset=4
-  local.tee $1
-  i32.const 1879048192
-  i32.and
-  i32.const 536870912
-  i32.eq
-  if (result i32)
-   local.get $1
-   i32.const -2147483648
-   i32.and
-   i32.eqz
-  else
-   i32.const 0
-  end
-  if
-   local.get $0
-   local.get $1
-   i32.const -1879048193
-   i32.and
-   i32.store offset=4
-   local.get $0
-   i32.const 16
-   i32.add
-   i32.const 5
-   call $~lib/rt/__visit_members
-   global.get $~lib/rt/tlsf/ROOT
-   local.get $0
-   call $~lib/rt/tlsf/freeBlock
-  end
- )
- (func $~lib/rt/pure/__collect (; 16 ;)
-  (local $0 i32)
-  (local $1 i32)
-  (local $2 i32)
-  (local $3 i32)
-  (local $4 i32)
-  (local $5 i32)
-  global.get $~lib/rt/pure/ROOTS
-  local.tee $5
-  local.tee $2
-  local.set $3
-  global.get $~lib/rt/pure/CUR
-  local.set $0
-  loop $for-loop|0
-   local.get $3
-   local.get $0
-   i32.lt_u
-   if
-    local.get $3
-    i32.load
-    local.tee $4
-    i32.load offset=4
-    local.tee $1
-    i32.const 1879048192
-    i32.and
-    i32.const 805306368
-    i32.eq
-    if (result i32)
-     local.get $1
-     i32.const 268435455
-     i32.and
-     i32.const 0
-     i32.gt_u
-    else
-     i32.const 0
-    end
-    if
-     local.get $4
-     call $~lib/rt/pure/markGray
-     local.get $2
-     local.get $4
-     i32.store
-     local.get $2
-     i32.const 4
-     i32.add
-     local.set $2
-    else
-     i32.const 0
-     local.get $1
-     i32.const 268435455
-     i32.and
-     i32.eqz
-     local.get $1
-     i32.const 1879048192
-     i32.and
-     select
-     if
-      global.get $~lib/rt/tlsf/ROOT
-      local.get $4
-      call $~lib/rt/tlsf/freeBlock
-     else
-      local.get $4
-      local.get $1
-      i32.const 2147483647
-      i32.and
-      i32.store offset=4
-     end
-    end
-    local.get $3
-    i32.const 4
-    i32.add
-    local.set $3
-    br $for-loop|0
-   end
-  end
-  local.get $2
-  global.set $~lib/rt/pure/CUR
-  local.get $5
-  local.set $0
-  loop $for-loop|1
-   local.get $0
-   local.get $2
-   i32.lt_u
-   if
-    local.get $0
-    i32.load
-    call $~lib/rt/pure/scan
-    local.get $0
-    i32.const 4
-    i32.add
-    local.set $0
-    br $for-loop|1
-   end
-  end
-  local.get $5
-  local.set $0
-  loop $for-loop|2
-   local.get $0
-   local.get $2
-   i32.lt_u
-   if
-    local.get $0
-    i32.load
-    local.tee $1
-    local.get $1
-    i32.load offset=4
-    i32.const 2147483647
-    i32.and
-    i32.store offset=4
-    local.get $1
-    call $~lib/rt/pure/collectWhite
-    local.get $0
-    i32.const 4
-    i32.add
-    local.set $0
-    br $for-loop|2
-   end
-  end
-  local.get $5
-  global.set $~lib/rt/pure/CUR
- )
- (func $~lib/rt/tlsf/growMemory (; 17 ;) (param $0 i32) (param $1 i32)
-  (local $2 i32)
-  memory.size
-  local.tee $2
-  i32.const 16
-  local.get $0
-  i32.load offset=1568
-  local.get $2
-  i32.const 16
-  i32.shl
-  i32.const 16
-  i32.sub
-  i32.ne
-  i32.shl
-  local.get $1
-  i32.const 1
-  i32.const 27
-  local.get $1
-  i32.clz
-  i32.sub
-  i32.shl
-  i32.const 1
-  i32.sub
-  i32.add
-  local.get $1
-  local.get $1
-  i32.const 536870904
-  i32.lt_u
-  select
-  i32.add
-  i32.const 65535
-  i32.add
-  i32.const -65536
-  i32.and
-  i32.const 16
-  i32.shr_u
-  local.tee $1
-  local.get $2
-  local.get $1
-  i32.gt_s
-  select
-  memory.grow
-  i32.const 0
-  i32.lt_s
-  if
-   local.get $1
-   memory.grow
-   i32.const 0
-   i32.lt_s
-   if
-    unreachable
-   end
-  end
-  local.get $0
-  local.get $2
-  i32.const 16
-  i32.shl
-  memory.size
-  i32.const 16
-  i32.shl
-  call $~lib/rt/tlsf/addMemory
- )
- (func $~lib/rt/tlsf/prepareBlock (; 18 ;) (param $0 i32) (param $1 i32) (param $2 i32)
-  (local $3 i32)
-  (local $4 i32)
-  local.get $1
-  i32.load
-  local.set $3
-  local.get $2
-  i32.const 15
-  i32.and
-  if
-   i32.const 0
-   i32.const 96
-   i32.const 365
-   i32.const 13
-   call $~lib/builtins/abort
-   unreachable
-  end
-  local.get $3
-  i32.const -4
-  i32.and
-  local.get $2
-  i32.sub
-  local.tee $4
-  i32.const 32
-  i32.ge_u
-  if
-   local.get $1
-   local.get $2
-   local.get $3
-   i32.const 2
-   i32.and
-   i32.or
-   i32.store
-   local.get $2
-   local.get $1
-   i32.const 16
-   i32.add
-   i32.add
-   local.tee $1
-   local.get $4
-   i32.const 16
-   i32.sub
-   i32.const 1
-   i32.or
-   i32.store
-   local.get $0
-   local.get $1
-   call $~lib/rt/tlsf/insertBlock
-  else
-   local.get $1
-   local.get $3
-   i32.const -2
-   i32.and
-   i32.store
-   local.get $1
-   i32.const 16
-   i32.add
-   local.get $1
-   i32.load
-   i32.const -4
-   i32.and
-   i32.add
-   local.get $1
-   i32.const 16
-   i32.add
-   local.get $1
-   i32.load
-   i32.const -4
-   i32.and
-   i32.add
-   i32.load
-   i32.const -3
-   i32.and
-   i32.store
-  end
- )
- (func $~lib/rt/tlsf/allocateBlock (; 19 ;) (param $0 i32) (param $1 i32) (result i32)
-  (local $2 i32)
-  (local $3 i32)
-  global.get $~lib/rt/tlsf/collectLock
-  if
-   i32.const 0
-   i32.const 96
-   i32.const 490
-   i32.const 13
-   call $~lib/builtins/abort
-   unreachable
-  end
-  local.get $0
-  local.get $1
-  call $~lib/rt/tlsf/prepareSize
-  local.tee $3
-  call $~lib/rt/tlsf/searchBlock
-  local.tee $2
-  i32.eqz
-  if
-   i32.const 1
-   global.set $~lib/rt/tlsf/collectLock
-   call $~lib/rt/pure/__collect
-   i32.const 0
-   global.set $~lib/rt/tlsf/collectLock
-   local.get $0
-   local.get $3
-   call $~lib/rt/tlsf/searchBlock
-   local.tee $2
-   i32.eqz
-   if
-    local.get $0
-    local.get $3
-    call $~lib/rt/tlsf/growMemory
-    local.get $0
-    local.get $3
-    call $~lib/rt/tlsf/searchBlock
-    local.tee $2
-    i32.eqz
-    if
-     i32.const 0
-     i32.const 96
-     i32.const 502
-     i32.const 19
-     call $~lib/builtins/abort
-     unreachable
-    end
-   end
-  end
-  local.get $2
-  i32.load
-  i32.const -4
-  i32.and
-  local.get $3
-  i32.lt_u
-  if
-   i32.const 0
-   i32.const 96
-   i32.const 510
-   i32.const 13
-   call $~lib/builtins/abort
-   unreachable
-  end
-  local.get $2
-  i32.const 0
-  i32.store offset=4
-  local.get $2
-  local.get $1
-  i32.store offset=12
-  local.get $0
-  local.get $2
-  call $~lib/rt/tlsf/removeBlock
-  local.get $0
-  local.get $2
-  local.get $3
-  call $~lib/rt/tlsf/prepareBlock
-  local.get $2
-  call $~lib/rt/rtrace/onalloc
-  local.get $2
- )
- (func $~lib/memory/memory.copy (; 20 ;) (param $0 i32) (param $1 i32) (param $2 i32)
-  (local $3 i32)
-  (local $4 i32)
-  block $~lib/util/memory/memmove|inlined.0
-   local.get $2
-   local.set $3
-   local.get $0
-   local.get $1
-   i32.eq
-   br_if $~lib/util/memory/memmove|inlined.0
-   local.get $0
-   local.get $1
-   i32.lt_u
-   if
-    local.get $1
-    i32.const 7
-    i32.and
-    local.get $0
-    i32.const 7
-    i32.and
-    i32.eq
-    if
-     loop $while-continue|0
-      local.get $0
-      i32.const 7
-      i32.and
-      if
-       local.get $3
-       i32.eqz
-       br_if $~lib/util/memory/memmove|inlined.0
-       local.get $3
-       i32.const 1
-       i32.sub
-       local.set $3
-       local.get $0
-       local.tee $2
-       i32.const 1
-       i32.add
-       local.set $0
-       local.get $1
-       local.tee $4
-       i32.const 1
-       i32.add
-       local.set $1
-       local.get $2
-       local.get $4
-       i32.load8_u
-       i32.store8
-       br $while-continue|0
-      end
-     end
-     loop $while-continue|1
-      local.get $3
-      i32.const 8
-      i32.ge_u
-      if
-       local.get $0
-       local.get $1
-       i64.load
-       i64.store
-       local.get $3
-       i32.const 8
-       i32.sub
-       local.set $3
-       local.get $0
-       i32.const 8
-       i32.add
-       local.set $0
-       local.get $1
-       i32.const 8
-       i32.add
-       local.set $1
-       br $while-continue|1
-      end
-     end
-    end
-    loop $while-continue|2
-     local.get $3
-     if
-      local.get $0
-      local.tee $2
-      i32.const 1
-      i32.add
-      local.set $0
-      local.get $1
-      local.tee $4
-      i32.const 1
-      i32.add
-      local.set $1
-      local.get $2
-      local.get $4
-      i32.load8_u
-      i32.store8
-      local.get $3
-      i32.const 1
-      i32.sub
-      local.set $3
-      br $while-continue|2
-     end
-    end
-   else
-    local.get $1
-    i32.const 7
-    i32.and
-    local.get $0
-    i32.const 7
-    i32.and
-    i32.eq
-    if
-     loop $while-continue|3
-      local.get $0
-      local.get $3
-      i32.add
-      i32.const 7
-      i32.and
-      if
-       local.get $3
-       i32.eqz
-       br_if $~lib/util/memory/memmove|inlined.0
-       local.get $3
-       i32.const 1
-       i32.sub
-       local.tee $3
-       local.get $0
-       i32.add
-       local.get $1
-       local.get $3
-       i32.add
-       i32.load8_u
-       i32.store8
-       br $while-continue|3
-      end
-     end
-     loop $while-continue|4
-      local.get $3
-      i32.const 8
-      i32.ge_u
-      if
-       local.get $3
-       i32.const 8
-       i32.sub
-       local.tee $3
-       local.get $0
-       i32.add
-       local.get $1
-       local.get $3
-       i32.add
-       i64.load
-       i64.store
-       br $while-continue|4
-      end
-     end
-    end
-    loop $while-continue|5
-     local.get $3
-     if
-      local.get $3
-      i32.const 1
-      i32.sub
-      local.tee $3
-      local.get $0
-      i32.add
-      local.get $1
-      local.get $3
-      i32.add
-      i32.load8_u
-      i32.store8
-      br $while-continue|5
-     end
-    end
-   end
-  end
- )
- (func $~lib/rt/tlsf/__free (; 21 ;) (param $0 i32)
-  local.get $0
-  i32.const 15
-  i32.and
-  i32.eqz
-  i32.const 0
-  local.get $0
-  select
-  i32.eqz
-  if
-   i32.const 0
-   i32.const 96
-   i32.const 593
-   i32.const 2
-   call $~lib/builtins/abort
-   unreachable
-  end
-  call $~lib/rt/tlsf/maybeInitialize
-  local.get $0
-  i32.const 16
-  i32.sub
-  call $~lib/rt/tlsf/freeBlock
- )
- (func $~lib/rt/pure/growRoots (; 22 ;)
-  (local $0 i32)
-  (local $1 i32)
-  (local $2 i32)
-  (local $3 i32)
-  global.get $~lib/rt/pure/CUR
-  global.get $~lib/rt/pure/ROOTS
-  local.tee $1
-  i32.sub
-  local.tee $2
-  i32.const 1
-  i32.shl
-  local.tee $0
-  i32.const 256
-  local.get $0
-  i32.const 256
-  i32.gt_u
-  select
-  local.set $3
-  call $~lib/rt/tlsf/maybeInitialize
-  local.get $3
-  call $~lib/rt/tlsf/allocateBlock
-  local.tee $0
-  i32.const 0
-  i32.store offset=8
-  local.get $0
-  i32.const 16
-  i32.add
-  local.tee $0
-  i32.const 16
-  i32.sub
-  call $~lib/rt/rtrace/onfree
-  local.get $0
-  local.get $1
-  local.get $2
-  call $~lib/memory/memory.copy
-  local.get $1
-  if
-   local.get $1
-   i32.const 16
-   i32.sub
-   call $~lib/rt/rtrace/onalloc
-   local.get $1
-   call $~lib/rt/tlsf/__free
-  end
-  local.get $0
-  global.set $~lib/rt/pure/ROOTS
-  local.get $0
-  local.get $2
-  i32.add
-  global.set $~lib/rt/pure/CUR
-  local.get $0
-  local.get $3
-  i32.add
-  global.set $~lib/rt/pure/END
- )
- (func $~lib/rt/pure/appendRoot (; 23 ;) (param $0 i32)
-  (local $1 i32)
-  global.get $~lib/rt/pure/CUR
-  local.tee $1
-  global.get $~lib/rt/pure/END
-  i32.ge_u
-  if
-   call $~lib/rt/pure/growRoots
-   global.get $~lib/rt/pure/CUR
-   local.set $1
-  end
-  local.get $1
-  local.get $0
-  i32.store
-  local.get $1
-  i32.const 4
-  i32.add
-  global.set $~lib/rt/pure/CUR
- )
- (func $~lib/rt/pure/decrement (; 24 ;) (param $0 i32)
-  (local $1 i32)
-  (local $2 i32)
-  local.get $0
-  i32.load offset=4
-  local.tee $2
-  i32.const 268435455
-  i32.and
-  local.set $1
-  local.get $0
-  call $~lib/rt/rtrace/ondecrement
-  local.get $0
-  i32.load
-  i32.const 1
-  i32.and
-  if
-   i32.const 0
-   i32.const 48
-   i32.const 115
-   i32.const 13
-   call $~lib/builtins/abort
-   unreachable
-  end
-  local.get $1
-  i32.const 1
-  i32.eq
-  if
-   local.get $0
-   i32.const 16
-   i32.add
-   i32.const 1
-   call $~lib/rt/__visit_members
-   local.get $2
-   i32.const -2147483648
-   i32.and
-   if
-    local.get $0
-    i32.const -2147483648
-    i32.store offset=4
-   else
-    global.get $~lib/rt/tlsf/ROOT
-    local.get $0
-    call $~lib/rt/tlsf/freeBlock
-   end
-  else
-   local.get $1
-   i32.const 0
-   i32.le_u
-   if
-    i32.const 0
-    i32.const 48
-    i32.const 124
-    i32.const 15
-    call $~lib/builtins/abort
-    unreachable
-   end
-   local.get $0
-   i32.load offset=8
-   call $~lib/rt/__typeinfo
-   i32.const 16
-   i32.and
-   if
-    local.get $0
-    local.get $1
-    i32.const 1
-    i32.sub
-    local.get $2
-    i32.const -268435456
-    i32.and
-    i32.or
-    i32.store offset=4
-   else
-    local.get $0
-    local.get $1
-    i32.const 1
-    i32.sub
-    i32.const -1342177280
-    i32.or
-    i32.store offset=4
-    local.get $2
-    i32.const -2147483648
-    i32.and
-    i32.eqz
-    if
-     local.get $0
-     call $~lib/rt/pure/appendRoot
-    end
-   end
-  end
- )
- (func $~lib/rt/pure/__release (; 25 ;) (param $0 i32)
-  local.get $0
-  i32.const 332
-  i32.gt_u
-  if
-   local.get $0
-   i32.const 16
-   i32.sub
-   call $~lib/rt/pure/decrement
-  end
- )
- (func $start:rc/global-init (; 26 ;)
-  (local $0 i32)
-=======
- (start $start)
  (func $start:rc/global-init (; 0 ;)
->>>>>>> f700e2ab
   i32.const 32
   global.set $rc/global-init/a
   i32.const 32
@@ -1697,11 +22,7 @@
   i32.const 0
   global.set $rc/global-init/b
  )
-<<<<<<< HEAD
- (func $~start (; 27 ;)
-=======
- (func $start (; 1 ;)
->>>>>>> f700e2ab
+ (func $~start (; 1 ;)
   call $start:rc/global-init
  )
 )