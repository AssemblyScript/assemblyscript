(module
 (type $none_=>_none (func))
 (memory $0 1)
 (data (i32.const 1028) "\01\00\00\00\01")
 (data (i32.const 1040) "\1e\00\00\00\01\00\00\00\01\00\00\00\1e\00\00\00~\00l\00i\00b\00/\00r\00t\00/\00p\00u\00r\00e\00.\00t\00s")
 (data (i32.const 1088) "\1e\00\00\00\01\00\00\00\01\00\00\00\1e\00\00\00~\00l\00i\00b\00/\00r\00t\00/\00t\00l\00s\00f\00.\00t\00s")
 (global $rc/global-init/a (mut i32) (i32.const 0))
 (global $rc/global-init/b (mut i32) (i32.const 0))
 (export "memory" (memory $0))
 (start $~start)
<<<<<<< HEAD
 (func $start:rc/global-init (; 0 ;)
  i32.const 1040
=======
 (func $~start (; 0 ;)
  i32.const 32
>>>>>>> c7714613
  global.set $rc/global-init/a
  i32.const 1040
  global.set $rc/global-init/b
  i32.const 0
  global.set $rc/global-init/a
  i32.const 0
  global.set $rc/global-init/b
 )
)<|MERGE_RESOLUTION|>--- conflicted
+++ resolved
@@ -8,13 +8,8 @@
  (global $rc/global-init/b (mut i32) (i32.const 0))
  (export "memory" (memory $0))
  (start $~start)
-<<<<<<< HEAD
- (func $start:rc/global-init (; 0 ;)
+ (func $~start (; 0 ;)
   i32.const 1040
-=======
- (func $~start (; 0 ;)
-  i32.const 32
->>>>>>> c7714613
   global.set $rc/global-init/a
   i32.const 1040
   global.set $rc/global-init/b
