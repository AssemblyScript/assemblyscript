(module
 (type $i32_=>_i32 (func (param i32) (result i32)))
 (type $none_=>_none (func))
 (type $i32_i32_i32_=>_none (func (param i32 i32 i32)))
 (type $i32_i32_=>_i32 (func (param i32 i32) (result i32)))
 (type $i32_i32_i32_=>_i32 (func (param i32 i32 i32) (result i32)))
 (type $f32_=>_i32 (func (param f32) (result i32)))
 (type $f64_=>_i32 (func (param f64) (result i32)))
 (type $i32_i32_i32_i32_=>_none (func (param i32 i32 i32 i32)))
 (type $i32_i64_i32_i64_i32_i64_=>_i32 (func (param i32 i64 i32 i64 i32 i64) (result i32)))
 (import "env" "abort" (func $~lib/builtins/abort (param i32 i32 i32 i32)))
 (memory $0 1)
 (data (i32.const 1024) "d\00\00\00\01\00\00\00\01\00\00\00d\00\00\00t\00o\00S\00t\00r\00i\00n\00g\00(\00)\00 \00r\00a\00d\00i\00x\00 \00a\00r\00g\00u\00m\00e\00n\00t\00 \00m\00u\00s\00t\00 \00b\00e\00 \00b\00e\00t\00w\00e\00e\00n\00 \002\00 \00a\00n\00d\00 \003\006")
 (data (i32.const 1152) "&\00\00\00\01\00\00\00\01\00\00\00&\00\00\00~\00l\00i\00b\00/\00u\00t\00i\00l\00/\00n\00u\00m\00b\00e\00r\00.\00t\00s")
 (data (i32.const 1216) "\02\00\00\00\01\00\00\00\01\00\00\00\02\00\00\000")
 (data (i32.const 1248) "H\00\00\00\01\00\00\00\01\00\00\00H\00\00\000\001\002\003\004\005\006\007\008\009\00a\00b\00c\00d\00e\00f\00g\00h\00i\00j\00k\00l\00m\00n\00o\00p\00q\00r\00s\00t\00u\00v\00w\00x\00y\00z")
 (data (i32.const 1344) "\02\00\00\00\01\00\00\00\01\00\00\00\02\00\00\001")
 (data (i32.const 1376) "\12\00\00\00\01\00\00\00\01\00\00\00\12\00\00\00n\00u\00m\00b\00e\00r\00.\00t\00s")
 (data (i32.const 1424) "\06\00\00\00\01\00\00\00\01\00\00\00\06\00\00\000\00.\000")
 (data (i32.const 1456) "\06\00\00\00\01\00\00\00\01\00\00\00\06\00\00\00N\00a\00N")
 (data (i32.const 1488) "\12\00\00\00\01\00\00\00\01\00\00\00\12\00\00\00-\00I\00n\00f\00i\00n\00i\00t\00y")
 (data (i32.const 1536) "\10\00\00\00\01\00\00\00\01\00\00\00\10\00\00\00I\00n\00f\00i\00n\00i\00t\00y")
 (data (i32.const 1568) "\88\02\1c\08\a0\d5\8f\fav\bf>\a2\7f\e1\ae\bav\acU0 \fb\16\8b\ea5\ce]J\89B\cf-;eU\aa\b0k\9a\dfE\1a=\03\cf\1a\e6\ca\c6\9a\c7\17\fep\abO\dc\bc\be\fc\b1w\ff\0c\d6kA\ef\91V\be<\fc\7f\90\ad\1f\d0\8d\83\9aU1(\\Q\d3\b5\c9\a6\ad\8f\acq\9d\cb\8b\ee#w\"\9c\eamSx@\91I\cc\aeW\ce\b6]y\12<\827V\fbM6\94\10\c2O\98H8o\ea\96\90\c7:\82%\cb\85t\d7\f4\97\bf\97\cd\cf\86\a0\e5\ac*\17\98\n4\ef\8e\b25*\fbg8\b2;?\c6\d2\df\d4\c8\84\ba\cd\d3\1a\'D\dd\c5\96\c9%\bb\ce\9fk\93\84\a5b}$l\ac\db\f6\da_\0dXf\ab\a3&\f1\c3\de\93\f8\e2\f3\b8\80\ff\aa\a8\ad\b5\b5\8bJ|l\05_b\87S0\c14`\ff\bc\c9U&\ba\91\8c\85N\96\bd~)p$w\f9\df\8f\b8\e5\b8\9f\bd\df\a6\94}t\88\cf_\a9\f8\cf\9b\a8\8f\93pD\b9k\15\0f\bf\f8\f0\08\8a\b611eU%\b0\cd\ac\7f{\d0\c6\e2?\99\06;+*\c4\10\\\e4\d3\92si\99$$\aa\0e\ca\00\83\f2\b5\87\fd\eb\1a\11\92d\08\e5\bc\cc\88Po\t\cc\bc\8c,e\19\e2X\17\b7\d1\00\00\00\00\00\00@\9c\00\00\00\00\10\a5\d4\e8\00\00b\ac\c5\ebx\ad\84\t\94\f8x9?\81\b3\15\07\c9{\ce\97\c0p\\\ea{\ce2~\8fh\80\e9\ab\a48\d2\d5E\"\9a\17&\'O\9f\'\fb\c4\d41\a2c\ed\a8\ad\c8\8c8e\de\b0\dbe\ab\1a\8e\08\c7\83\9a\1dqB\f9\1d]\c4X\e7\1b\a6,iM\92\ea\8dp\1ad\ee\01\daJw\ef\9a\99\a3m\a2\85k}\b4{x\t\f2w\18\ddy\a1\e4T\b4\c2\c5\9b[\92\86[\86=]\96\c8\c5S5\c8\b3\a0\97\fa\\\b4*\95\e3_\a0\99\bd\9fF\de%\8c9\db4\c2\9b\a5\\\9f\98\a3r\9a\c6\f6\ce\be\e9TS\bf\dc\b7\e2A\"\f2\17\f3\fc\88\a5x\\\d3\9b\ce \cc\dfS!{\f3Z\16\98:0\1f\97\dc\b5\a0\e2\96\b3\e3\\S\d1\d9\a8<D\a7\a4\d9|\9b\fb\10D\a4\a7LLv\bb\1a\9c@\b6\ef\8e\ab\8b,\84W\a6\10\ef\1f\d0)1\91\e9\e5\a4\10\9b\9d\0c\9c\a1\fb\9b\10\e7)\f4;b\d9 (\ac\85\cf\a7z^KD\80-\dd\ac\03@\e4!\bf\8f\ffD^/\9cg\8eA\b8\8c\9c\9d\173\d4\a9\1b\e3\b4\92\db\19\9e\d9w\df\ban\bf\96\ebk\ee\f0\9b;\02\87\af")
 (data (i32.const 2264) "<\fbW\fbr\fb\8c\fb\a7\fb\c1\fb\dc\fb\f6\fb\11\fc,\fcF\fca\fc{\fc\96\fc\b1\fc\cb\fc\e6\fc\00\fd\1b\fd5\fdP\fdk\fd\85\fd\a0\fd\ba\fd\d5\fd\ef\fd\n\fe%\fe?\feZ\fet\fe\8f\fe\a9\fe\c4\fe\df\fe\f9\fe\14\ff.\ffI\ffc\ff~\ff\99\ff\b3\ff\ce\ff\e8\ff\03\00\1e\008\00S\00m\00\88\00\a2\00\bd\00\d8\00\f2\00\0d\01\'\01B\01\\\01w\01\92\01\ac\01\c7\01\e1\01\fc\01\16\021\02L\02f\02\81\02\9b\02\b6\02\d0\02\eb\02\06\03 \03;\03U\03p\03\8b\03\a5\03\c0\03\da\03\f5\03\0f\04*\04")
 (data (i32.const 2440) "\01\00\00\00\n\00\00\00d\00\00\00\e8\03\00\00\10\'\00\00\a0\86\01\00@B\0f\00\80\96\98\00\00\e1\f5\05\00\ca\9a;")
 (data (i32.const 2484) "\01\00\00\00\01")
 (data (i32.const 2496) "\1e\00\00\00\01\00\00\00\01\00\00\00\1e\00\00\00~\00l\00i\00b\00/\00r\00t\00/\00s\00t\00u\00b\00.\00t\00s")
 (data (i32.const 2544) "\06\00\00\00\01\00\00\00\01\00\00\00\06\00\00\002\00.\000")
 (data (i32.const 2576) "\02\00\00\00\01\00\00\00\01\00\00\00\02\00\00\003")
 (data (i32.const 2608) "\04\00\00\00\01\00\00\00\01\00\00\00\04\00\00\00-\005")
 (data (i32.const 2640) "\02\00\00\00\01\00\00\00\01\00\00\00\02\00\00\004")
 (data (i32.const 2672) "\02\00\00\00\01\00\00\00\01\00\00\00\02\00\00\002")
 (data (i32.const 2704) "\08\00\00\00\01\00\00\00\01\00\00\00\08\00\00\00t\00r\00u\00e")
 (data (i32.const 2736) "\n\00\00\00\01\00\00\00\01\00\00\00\n\00\00\00f\00a\00l\00s\00e")
 (global $number/a (mut i32) (i32.const 1))
 (global $~lib/rt/stub/offset (mut i32) (i32.const 0))
 (global $~lib/util/number/_K (mut i32) (i32.const 0))
 (global $~lib/util/number/_frc_pow (mut i64) (i64.const 0))
 (global $~lib/util/number/_exp_pow (mut i32) (i32.const 0))
 (export "memory" (memory $0))
 (start $~start)
 (func $~lib/util/number/decimalCount32 (param $0 i32) (result i32)
  local.get $0
  i32.const 10
  i32.ge_u
  i32.const 1
  i32.add
  local.get $0
  i32.const 10000
  i32.ge_u
  i32.const 3
  i32.add
  local.get $0
  i32.const 1000
  i32.ge_u
  i32.add
  local.get $0
  i32.const 100
  i32.lt_u
  select
  local.get $0
  i32.const 1000000
  i32.ge_u
  i32.const 6
  i32.add
  local.get $0
  i32.const 1000000000
  i32.ge_u
  i32.const 8
  i32.add
  local.get $0
  i32.const 100000000
  i32.ge_u
  i32.add
  local.get $0
  i32.const 10000000
  i32.lt_u
  select
  local.get $0
  i32.const 100000
  i32.lt_u
  select
 )
 (func $~lib/rt/stub/__alloc (param $0 i32) (result i32)
  (local $1 i32)
  (local $2 i32)
  (local $3 i32)
  (local $4 i32)
  (local $5 i32)
  local.get $0
  i32.const 1073741808
  i32.gt_u
  if
   unreachable
  end
  global.get $~lib/rt/stub/offset
  i32.const 16
  i32.add
  local.tee $3
  local.get $0
  i32.const 15
  i32.add
  i32.const -16
  i32.and
  local.tee $1
  i32.const 16
  local.get $1
  i32.const 16
  i32.gt_u
  select
  local.tee $5
  i32.add
  local.tee $1
  memory.size
  local.tee $4
  i32.const 16
  i32.shl
  local.tee $2
  i32.gt_u
  if
   local.get $4
   local.get $1
   local.get $2
   i32.sub
   i32.const 65535
   i32.add
   i32.const -65536
   i32.and
   i32.const 16
   i32.shr_u
   local.tee $2
   local.get $4
   local.get $2
   i32.gt_s
   select
   memory.grow
   i32.const 0
   i32.lt_s
   if
    local.get $2
    memory.grow
    i32.const 0
    i32.lt_s
    if
     unreachable
    end
   end
  end
  local.get $1
  global.set $~lib/rt/stub/offset
  local.get $3
  i32.const 16
  i32.sub
  local.tee $1
  local.get $5
  i32.store
  local.get $1
  i32.const 1
  i32.store offset=4
  local.get $1
  i32.const 1
  i32.store offset=8
  local.get $1
  local.get $0
  i32.store offset=12
  local.get $3
 )
 (func $~lib/util/number/utoa_dec_simple<u32> (param $0 i32) (param $1 i32) (param $2 i32)
  (local $3 i32)
  loop $do-continue|0
   local.get $1
   i32.const 10
   i32.rem_u
   local.set $3
   local.get $1
   i32.const 10
   i32.div_u
   local.set $1
   local.get $0
   local.get $2
   i32.const 1
   i32.sub
   local.tee $2
   i32.const 1
   i32.shl
   i32.add
   local.get $3
   i32.const 48
   i32.add
   i32.store16
   local.get $1
   br_if $do-continue|0
  end
 )
 (func $~lib/number/I32#toString (param $0 i32) (result i32)
  (local $1 i32)
  (local $2 i32)
  (local $3 i32)
  local.get $0
  if (result i32)
   local.get $0
   i32.const 31
   i32.shr_u
   local.tee $1
   if
    i32.const 0
    local.get $0
    i32.sub
    local.set $0
   end
   local.get $0
   call $~lib/util/number/decimalCount32
   local.get $1
   i32.add
   local.tee $3
   i32.const 1
   i32.shl
   call $~lib/rt/stub/__alloc
   local.tee $2
   local.get $0
   local.get $3
   call $~lib/util/number/utoa_dec_simple<u32>
   local.get $1
   if
    local.get $2
    i32.const 45
    i32.store16
   end
   local.get $2
  else
   i32.const 1232
  end
 )
 (func $~lib/string/String#get:length (param $0 i32) (result i32)
  local.get $0
  i32.const 16
  i32.sub
  i32.load offset=12
  i32.const 1
  i32.shr_u
 )
 (func $~lib/util/string/compareImpl (param $0 i32) (param $1 i32) (param $2 i32) (result i32)
  (local $3 i32)
  (local $4 i32)
  local.get $0
  i32.const 7
  i32.and
  local.get $1
  i32.const 7
  i32.and
  i32.or
  i32.eqz
  i32.const 0
  local.get $2
  i32.const 4
  i32.ge_u
  select
  if
   loop $do-continue|0
    local.get $0
    i64.load
    local.get $1
    i64.load
    i64.eq
    if
     local.get $0
     i32.const 8
     i32.add
     local.set $0
     local.get $1
     i32.const 8
     i32.add
     local.set $1
     local.get $2
     i32.const 4
     i32.sub
     local.tee $2
     i32.const 4
     i32.ge_u
     br_if $do-continue|0
    end
   end
  end
  loop $while-continue|1
   local.get $2
   local.tee $3
   i32.const 1
   i32.sub
   local.set $2
   local.get $3
   if
    local.get $0
    i32.load16_u
    local.tee $3
    local.get $1
    i32.load16_u
    local.tee $4
    i32.ne
    if
     local.get $3
     local.get $4
     i32.sub
     return
    end
    local.get $0
    i32.const 2
    i32.add
    local.set $0
    local.get $1
    i32.const 2
    i32.add
    local.set $1
    br $while-continue|1
   end
  end
  i32.const 0
 )
 (func $~lib/string/String.__eq (param $0 i32) (param $1 i32) (result i32)
  (local $2 i32)
  local.get $0
  local.get $1
  i32.eq
  if
   i32.const 1
   return
  end
  block $folding-inner0
   local.get $1
   i32.eqz
   i32.const 1
   local.get $0
   select
   br_if $folding-inner0
   local.get $0
   call $~lib/string/String#get:length
   local.tee $2
   local.get $1
   call $~lib/string/String#get:length
   i32.ne
   br_if $folding-inner0
   local.get $0
   local.get $1
   local.get $2
   call $~lib/util/string/compareImpl
   i32.eqz
   return
  end
  i32.const 0
 )
 (func $~lib/util/number/genDigits (param $0 i32) (param $1 i64) (param $2 i32) (param $3 i64) (param $4 i32) (param $5 i64) (result i32)
  (local $6 i32)
  (local $7 i64)
  (local $8 i32)
  (local $9 i64)
  (local $10 i32)
  (local $11 i64)
  (local $12 i64)
  local.get $3
  local.get $1
  i64.sub
  local.set $9
  local.get $3
  i64.const 1
  i32.const 0
  local.get $4
  i32.sub
  local.tee $10
  i64.extend_i32_s
  i64.shl
  local.tee $11
  i64.const 1
  i64.sub
  local.tee $12
  i64.and
  local.set $7
  local.get $3
  local.get $10
  i64.extend_i32_s
  i64.shr_u
  i32.wrap_i64
  local.tee $6
  call $~lib/util/number/decimalCount32
  local.set $4
  loop $while-continue|0
   local.get $4
   i32.const 0
   i32.gt_s
   if
    block $break|1
     block $case10|1
      block $case9|1
       block $case8|1
        block $case7|1
         block $case6|1
          block $case5|1
           block $case4|1
            block $case3|1
             block $case2|1
              block $case1|1
               local.get $4
               i32.const 10
               i32.ne
               if
                local.get $4
                i32.const 1
                i32.sub
                br_table $case9|1 $case8|1 $case7|1 $case6|1 $case5|1 $case4|1 $case3|1 $case2|1 $case1|1 $case10|1
               end
               local.get $6
               i32.const 1000000000
               i32.div_u
               local.set $2
               local.get $6
               i32.const 1000000000
               i32.rem_u
               local.set $6
               br $break|1
              end
              local.get $6
              i32.const 100000000
              i32.div_u
              local.set $2
              local.get $6
              i32.const 100000000
              i32.rem_u
              local.set $6
              br $break|1
             end
             local.get $6
             i32.const 10000000
             i32.div_u
             local.set $2
             local.get $6
             i32.const 10000000
             i32.rem_u
             local.set $6
             br $break|1
            end
            local.get $6
            i32.const 1000000
            i32.div_u
            local.set $2
            local.get $6
            i32.const 1000000
            i32.rem_u
            local.set $6
            br $break|1
           end
           local.get $6
           i32.const 100000
           i32.div_u
           local.set $2
           local.get $6
           i32.const 100000
           i32.rem_u
           local.set $6
           br $break|1
          end
          local.get $6
          i32.const 10000
          i32.div_u
          local.set $2
          local.get $6
          i32.const 10000
          i32.rem_u
          local.set $6
          br $break|1
         end
         local.get $6
         i32.const 1000
         i32.div_u
         local.set $2
         local.get $6
         i32.const 1000
         i32.rem_u
         local.set $6
         br $break|1
        end
        local.get $6
        i32.const 100
        i32.div_u
        local.set $2
        local.get $6
        i32.const 100
        i32.rem_u
        local.set $6
        br $break|1
       end
       local.get $6
       i32.const 10
       i32.div_u
       local.set $2
       local.get $6
       i32.const 10
       i32.rem_u
       local.set $6
       br $break|1
      end
      local.get $6
      local.set $2
      i32.const 0
      local.set $6
      br $break|1
     end
     i32.const 0
     local.set $2
    end
    local.get $2
    local.get $8
    i32.or
    if
     local.get $0
     local.get $8
     i32.const 1
     i32.shl
     i32.add
     local.get $2
     i32.const 65535
     i32.and
     i32.const 48
     i32.add
     i32.store16
     local.get $8
     i32.const 1
     i32.add
     local.set $8
    end
    local.get $4
    i32.const 1
    i32.sub
    local.set $4
    local.get $7
    local.get $6
    i64.extend_i32_u
    local.get $10
    i64.extend_i32_s
    i64.shl
    i64.add
    local.tee $1
    local.get $5
    i64.le_u
    if
     local.get $4
     global.get $~lib/util/number/_K
     i32.add
     global.set $~lib/util/number/_K
     local.get $4
     i32.const 2
     i32.shl
     i32.const 2440
     i32.add
     i64.load32_u
     local.get $10
     i64.extend_i32_s
     i64.shl
     local.set $3
     local.get $0
     local.get $8
     i32.const 1
     i32.sub
     i32.const 1
     i32.shl
     i32.add
     local.tee $0
     i32.load16_u
     local.set $4
     loop $while-continue|3
      i32.const 1
      local.get $9
      local.get $1
      i64.sub
      local.get $1
      local.get $3
      i64.add
      local.tee $7
      local.get $9
      i64.sub
      i64.gt_u
      local.get $7
      local.get $9
      i64.lt_u
      select
      i32.const 0
      local.get $5
      local.get $1
      i64.sub
      local.get $3
      i64.ge_u
      i32.const 0
      local.get $1
      local.get $9
      i64.lt_u
      select
      select
      if
       local.get $4
       i32.const 1
       i32.sub
       local.set $4
       local.get $1
       local.get $3
       i64.add
       local.set $1
       br $while-continue|3
      end
     end
     local.get $0
     local.get $4
     i32.store16
     local.get $8
     return
    end
    br $while-continue|0
   end
  end
  local.get $10
  i64.extend_i32_s
  local.set $1
  loop $while-continue|4
   local.get $5
   i64.const 10
   i64.mul
   local.set $5
   local.get $7
   i64.const 10
   i64.mul
   local.tee $3
   local.get $1
   i64.shr_u
   local.tee $7
   local.get $8
   i64.extend_i32_s
   i64.or
   i64.const 0
   i64.ne
   if
    local.get $0
    local.get $8
    i32.const 1
    i32.shl
    i32.add
    local.get $7
    i32.wrap_i64
    i32.const 65535
    i32.and
    i32.const 48
    i32.add
    i32.store16
    local.get $8
    i32.const 1
    i32.add
    local.set $8
   end
   local.get $4
   i32.const 1
   i32.sub
   local.set $4
   local.get $3
   local.get $12
   i64.and
   local.tee $7
   local.get $5
   i64.ge_u
   br_if $while-continue|4
  end
  local.get $4
  global.get $~lib/util/number/_K
  i32.add
  global.set $~lib/util/number/_K
  local.get $7
  local.set $1
  local.get $9
  i32.const 0
  local.get $4
  i32.sub
  i32.const 2
  i32.shl
  i32.const 2440
  i32.add
  i64.load32_u
  i64.mul
  local.set $3
  local.get $0
  local.get $8
  i32.const 1
  i32.sub
  i32.const 1
  i32.shl
  i32.add
  local.tee $0
  i32.load16_u
  local.set $4
  loop $while-continue|6
   i32.const 1
   local.get $3
   local.get $1
   i64.sub
   local.get $1
   local.get $11
   i64.add
   local.tee $7
   local.get $3
   i64.sub
   i64.gt_u
   local.get $7
   local.get $3
   i64.lt_u
   select
   i32.const 0
   local.get $5
   local.get $1
   i64.sub
   local.get $11
   i64.ge_u
   i32.const 0
   local.get $1
   local.get $3
   i64.lt_u
   select
   select
   if
    local.get $4
    i32.const 1
    i32.sub
    local.set $4
    local.get $1
    local.get $11
    i64.add
    local.set $1
    br $while-continue|6
   end
  end
  local.get $0
  local.get $4
  i32.store16
  local.get $8
 )
 (func $~lib/memory/memory.copy (param $0 i32) (param $1 i32) (param $2 i32)
  (local $3 i32)
  (local $4 i32)
  block $~lib/util/memory/memmove|inlined.0
   local.get $2
   local.set $4
   local.get $0
   local.get $1
   i32.eq
   br_if $~lib/util/memory/memmove|inlined.0
   local.get $0
   local.get $1
   i32.lt_u
   if
    local.get $1
    i32.const 7
    i32.and
    local.get $0
    i32.const 7
    i32.and
    i32.eq
    if
     loop $while-continue|0
      local.get $0
      i32.const 7
      i32.and
      if
       local.get $4
       i32.eqz
       br_if $~lib/util/memory/memmove|inlined.0
       local.get $4
       i32.const 1
       i32.sub
       local.set $4
       local.get $0
       local.tee $2
       i32.const 1
       i32.add
       local.set $0
       local.get $1
       local.tee $3
       i32.const 1
       i32.add
       local.set $1
       local.get $2
       local.get $3
       i32.load8_u
       i32.store8
       br $while-continue|0
      end
     end
     loop $while-continue|1
      local.get $4
      i32.const 8
      i32.ge_u
      if
       local.get $0
       local.get $1
       i64.load
       i64.store
       local.get $4
       i32.const 8
       i32.sub
       local.set $4
       local.get $0
       i32.const 8
       i32.add
       local.set $0
       local.get $1
       i32.const 8
       i32.add
       local.set $1
       br $while-continue|1
      end
     end
    end
    loop $while-continue|2
     local.get $4
     if
      local.get $0
      local.tee $2
      i32.const 1
      i32.add
      local.set $0
      local.get $1
      local.tee $3
      i32.const 1
      i32.add
      local.set $1
      local.get $2
      local.get $3
      i32.load8_u
      i32.store8
      local.get $4
      i32.const 1
      i32.sub
      local.set $4
      br $while-continue|2
     end
    end
   else
    local.get $1
    i32.const 7
    i32.and
    local.get $0
    i32.const 7
    i32.and
    i32.eq
    if
     loop $while-continue|3
      local.get $0
      local.get $4
      i32.add
      i32.const 7
      i32.and
      if
       local.get $4
       i32.eqz
       br_if $~lib/util/memory/memmove|inlined.0
       local.get $4
       i32.const 1
       i32.sub
       local.tee $4
       local.get $0
       i32.add
       local.get $1
       local.get $4
       i32.add
       i32.load8_u
       i32.store8
       br $while-continue|3
      end
     end
     loop $while-continue|4
      local.get $4
      i32.const 8
      i32.ge_u
      if
       local.get $4
       i32.const 8
       i32.sub
       local.tee $4
       local.get $0
       i32.add
       local.get $1
       local.get $4
       i32.add
       i64.load
       i64.store
       br $while-continue|4
      end
     end
    end
    loop $while-continue|5
     local.get $4
     if
      local.get $4
      i32.const 1
      i32.sub
      local.tee $4
      local.get $0
      i32.add
      local.get $1
      local.get $4
      i32.add
      i32.load8_u
      i32.store8
      br $while-continue|5
     end
    end
   end
  end
 )
 (func $~lib/util/number/prettify (param $0 i32) (param $1 i32) (param $2 i32) (result i32)
  (local $3 i32)
  local.get $2
  i32.eqz
  if
   local.get $0
   local.get $1
   i32.const 1
   i32.shl
   i32.add
   i32.const 3145774
   i32.store
   local.get $1
   i32.const 2
   i32.add
   return
  end
  local.get $1
  local.get $1
  local.get $2
  i32.add
  local.tee $3
  i32.le_s
  if (result i32)
   local.get $3
   i32.const 21
   i32.le_s
  else
   i32.const 0
  end
  if (result i32)
   loop $for-loop|0
    local.get $1
    local.get $3
    i32.lt_s
    if
     local.get $0
     local.get $1
     i32.const 1
     i32.shl
     i32.add
     i32.const 48
     i32.store16
     local.get $1
     i32.const 1
     i32.add
     local.set $1
     br $for-loop|0
    end
   end
   local.get $0
   local.get $3
   i32.const 1
   i32.shl
   i32.add
   i32.const 3145774
   i32.store
   local.get $3
   i32.const 2
   i32.add
  else
   local.get $3
   i32.const 21
   i32.le_s
   i32.const 0
   local.get $3
   i32.const 0
   i32.gt_s
   select
   if (result i32)
    local.get $0
    local.get $3
    i32.const 1
    i32.shl
    i32.add
    local.tee $0
    i32.const 2
    i32.add
    local.get $0
    i32.const 0
    local.get $2
    i32.sub
    i32.const 1
    i32.shl
    call $~lib/memory/memory.copy
    local.get $0
    i32.const 46
    i32.store16
    local.get $1
    i32.const 1
    i32.add
   else
    local.get $3
    i32.const 0
    i32.le_s
    i32.const 0
    i32.const -6
    local.get $3
    i32.lt_s
    select
    if (result i32)
     local.get $0
     i32.const 2
     local.get $3
     i32.sub
     local.tee $3
     i32.const 1
     i32.shl
     i32.add
     local.get $0
     local.get $1
     i32.const 1
     i32.shl
     call $~lib/memory/memory.copy
     local.get $0
     i32.const 3014704
     i32.store
     i32.const 2
     local.set $2
     loop $for-loop|1
      local.get $2
      local.get $3
      i32.lt_s
      if
       local.get $0
       local.get $2
       i32.const 1
       i32.shl
       i32.add
       i32.const 48
       i32.store16
       local.get $2
       i32.const 1
       i32.add
       local.set $2
       br $for-loop|1
      end
     end
     local.get $1
     local.get $3
     i32.add
    else
     local.get $1
     i32.const 1
     i32.eq
     if (result i32)
      local.get $0
      i32.const 101
      i32.store16 offset=2
      local.get $0
      local.tee $1
      i32.const 4
      i32.add
      local.get $3
      i32.const 1
      i32.sub
      local.tee $0
      i32.const 0
      i32.lt_s
      local.tee $2
      if
       i32.const 0
       local.get $0
       i32.sub
       local.set $0
      end
      local.get $0
      local.get $0
      call $~lib/util/number/decimalCount32
      i32.const 1
      i32.add
      local.tee $0
      call $~lib/util/number/utoa_dec_simple<u32>
      local.get $1
      i32.const 45
      i32.const 43
      local.get $2
      select
      i32.store16 offset=4
      local.get $0
      i32.const 2
      i32.add
     else
      local.get $0
      i32.const 4
      i32.add
      local.get $0
      i32.const 2
      i32.add
      local.get $1
      i32.const 1
      i32.shl
      local.tee $2
      i32.const 2
      i32.sub
      call $~lib/memory/memory.copy
      local.get $0
      i32.const 46
      i32.store16 offset=2
      local.get $0
      local.get $2
      i32.add
      local.tee $0
      i32.const 101
      i32.store16 offset=2
      local.get $0
      local.tee $2
      i32.const 4
      i32.add
      local.get $3
      i32.const 1
      i32.sub
      local.tee $0
      i32.const 0
      i32.lt_s
      local.tee $3
      if
       i32.const 0
       local.get $0
       i32.sub
       local.set $0
      end
      local.get $0
      local.get $0
      call $~lib/util/number/decimalCount32
      i32.const 1
      i32.add
      local.tee $0
      call $~lib/util/number/utoa_dec_simple<u32>
      local.get $2
      i32.const 45
      i32.const 43
      local.get $3
      select
      i32.store16 offset=4
      local.get $0
      local.get $1
      i32.add
      i32.const 2
      i32.add
     end
    end
   end
  end
 )
 (func $~lib/util/number/dtoa_core (param $0 i32) (result i32)
  (local $1 i64)
  (local $2 i64)
  (local $3 i64)
  (local $4 f64)
  i32.const -4
  global.set $~lib/util/number/_K
  i32.const 1920
  i64.load
  global.set $~lib/util/number/_frc_pow
  i32.const 2352
  i32.load16_s
  global.set $~lib/util/number/_exp_pow
  local.get $0
  local.get $0
  global.get $~lib/util/number/_frc_pow
  local.tee $2
  i64.const 32
  i64.shr_u
  local.tee $3
  i64.const 2147483648
  i64.mul
  local.get $2
  i64.const 4294967295
  i64.and
  local.tee $2
  i64.const 2147483648
  i64.mul
  i64.const 0
  i64.add
  local.tee $1
  i64.const 32
  i64.shr_u
  i64.add
  local.get $1
  i64.const 4294967295
  i64.and
  i64.const 0
  i64.add
  i64.const 2147483647
  i64.add
  i64.const 32
  i64.shr_u
  i64.add
  global.get $~lib/util/number/_exp_pow
  local.tee $0
  i32.const 2
  i32.add
  local.get $3
  i64.const 2147483648
  i64.mul
  local.get $2
  i64.const 2147483648
  i64.mul
  local.get $2
  i64.const 1024
  i64.mul
  i64.const 32
  i64.shr_u
  i64.add
  local.tee $1
  i64.const 32
  i64.shr_u
  i64.add
  local.get $3
  i64.const 1024
  i64.mul
  local.get $1
  i64.const 4294967295
  i64.and
  i64.add
  i64.const 2147483647
  i64.add
  i64.const 32
  i64.shr_u
  i64.add
  i64.const 1
  i64.sub
  local.tee $1
  local.get $0
  i32.const 2
  i32.add
  local.get $1
  local.get $3
  i64.const 2147483647
  i64.mul
  local.get $2
  i64.const 2147483647
  i64.mul
  local.get $2
  i64.const 4294966784
  i64.mul
  i64.const 32
  i64.shr_u
  i64.add
  local.tee $1
  i64.const 32
  i64.shr_u
  i64.add
  local.get $3
  i64.const 4294966784
  i64.mul
  local.get $1
  i64.const 4294967295
  i64.and
  i64.add
  i64.const 2147483647
  i64.add
  i64.const 32
  i64.shr_u
  i64.add
  i64.const 1
  i64.add
  i64.sub
  call $~lib/util/number/genDigits
  global.get $~lib/util/number/_K
  call $~lib/util/number/prettify
 )
 (func $~lib/string/String#substring (param $0 i32) (param $1 i32) (result i32)
  (local $2 i32)
  (local $3 i32)
  (local $4 i32)
  i32.const 0
  local.get $0
  call $~lib/string/String#get:length
  local.tee $4
  i32.lt_s
  local.set $2
  local.get $1
  i32.const 0
  local.get $1
  i32.const 0
  i32.gt_s
  select
  local.tee $3
  local.get $4
  i32.lt_s
  local.set $1
  i32.const 0
  local.get $4
  local.get $2
  select
  local.tee $2
  local.get $3
  local.get $4
  local.get $1
  select
  local.tee $3
  local.get $2
  local.get $3
  i32.gt_s
  select
  i32.const 1
  i32.shl
  local.tee $1
  local.get $2
  local.get $3
  local.get $2
  local.get $3
  i32.lt_s
  select
  i32.const 1
  i32.shl
  local.tee $2
  i32.sub
  local.tee $3
  i32.eqz
  if
   i32.const 2496
   return
  end
  i32.const 0
  local.get $1
  local.get $4
  i32.const 1
  i32.shl
  i32.eq
  local.get $2
  select
  if
   local.get $0
   return
  end
  local.get $3
  call $~lib/rt/stub/__alloc
  local.tee $1
  local.get $0
  local.get $2
  i32.add
  local.get $3
  call $~lib/memory/memory.copy
  local.get $1
 )
 (func $~lib/number/F32.isSafeInteger (param $0 f32) (result i32)
  local.get $0
  f32.trunc
  local.get $0
  f32.eq
  i32.const 0
  local.get $0
  f32.abs
  f32.const 16777215
  f32.le
  select
 )
 (func $~lib/number/F32.isInteger (param $0 f32) (result i32)
  (local $1 i32)
  local.get $0
  f32.trunc
  local.get $0
  f32.eq
  i32.const 0
  local.get $0
  local.get $0
  f32.sub
  f32.const 0
  f32.eq
  select
 )
 (func $~lib/number/F64.isSafeInteger (param $0 f64) (result i32)
  local.get $0
  f64.trunc
  local.get $0
  f64.eq
  i32.const 0
  local.get $0
  f64.abs
  f64.const 9007199254740991
  f64.le
  select
 )
 (func $~lib/number/F64.isInteger (param $0 f64) (result i32)
  (local $1 i32)
  local.get $0
  f64.trunc
  local.get $0
  f64.eq
  i32.const 0
  local.get $0
  local.get $0
  f64.sub
  f64.const 0
  f64.eq
  select
 )
 (func $start:number
  (local $0 i32)
  (local $1 i32)
  (local $2 i32)
  i32.const 2768
  global.set $~lib/rt/stub/offset
  global.get $number/a
  call $~lib/number/I32#toString
  i32.const 1360
  call $~lib/string/String.__eq
  i32.eqz
  if
   i32.const 0
   i32.const 1392
   i32.const 5
   i32.const 1
   call $~lib/builtins/abort
   unreachable
  end
  i32.const 56
  call $~lib/rt/stub/__alloc
  local.tee $1
  call $~lib/util/number/dtoa_core
  local.tee $0
  i32.const 28
  i32.ne
  if
   local.get $1
   local.get $0
   call $~lib/string/String#substring
   local.get $1
   i32.const 15
   i32.and
   i32.eqz
   i32.const 0
   local.get $1
   select
   i32.eqz
   if
    i32.const 0
<<<<<<< HEAD
    i32.const 2224
    i32.const 68
=======
    i32.const 2512
    i32.const 70
>>>>>>> 5c9cd70e
    i32.const 3
    call $~lib/builtins/abort
    unreachable
   end
   local.get $1
   i32.const 16
   i32.sub
   local.tee $2
   i32.load offset=4
   i32.const 1
   i32.ne
   if
    i32.const 0
<<<<<<< HEAD
    i32.const 2224
    i32.const 70
=======
    i32.const 2512
    i32.const 72
>>>>>>> 5c9cd70e
    i32.const 14
    call $~lib/builtins/abort
    unreachable
   end
   global.get $~lib/rt/stub/offset
   local.get $1
   local.get $2
   i32.load
   i32.add
   i32.eq
   if
    local.get $2
    global.set $~lib/rt/stub/offset
   end
   local.set $1
  end
  local.get $1
  i32.const 2560
  call $~lib/string/String.__eq
  i32.eqz
  if
   i32.const 0
   i32.const 1392
   i32.const 7
   i32.const 1
   call $~lib/builtins/abort
   unreachable
  end
  i32.const 3
  call $~lib/number/I32#toString
  i32.const 2592
  call $~lib/string/String.__eq
  i32.eqz
  if
   i32.const 0
   i32.const 1392
   i32.const 8
   i32.const 1
   call $~lib/builtins/abort
   unreachable
  end
  i32.const -5
  call $~lib/number/I32#toString
  i32.const 2624
  call $~lib/string/String.__eq
  i32.eqz
  if
   i32.const 0
   i32.const 1392
   i32.const 10
   i32.const 1
   call $~lib/builtins/abort
   unreachable
  end
  i32.const 4
  call $~lib/number/I32#toString
  i32.const 2656
  call $~lib/string/String.__eq
  i32.eqz
  if
   i32.const 0
   i32.const 1392
   i32.const 11
   i32.const 1
   call $~lib/builtins/abort
   unreachable
  end
  global.get $number/a
  i32.const 1
  i32.add
  global.set $number/a
  global.get $number/a
  call $~lib/number/I32#toString
  i32.const 2688
  call $~lib/string/String.__eq
  i32.eqz
  if
   i32.const 0
   i32.const 1392
   i32.const 12
   i32.const 1
   call $~lib/builtins/abort
   unreachable
  end
  global.get $number/a
  i32.const 1
  i32.sub
  global.set $number/a
  global.get $number/a
  call $~lib/number/I32#toString
  i32.const 1360
  call $~lib/string/String.__eq
  i32.eqz
  if
   i32.const 0
   i32.const 1392
   i32.const 13
   i32.const 1
   call $~lib/builtins/abort
   unreachable
  end
  i32.const 2720
  i32.const 2720
  call $~lib/string/String.__eq
  i32.eqz
  if
   i32.const 0
   i32.const 1392
   i32.const 14
   i32.const 1
   call $~lib/builtins/abort
   unreachable
  end
  i32.const 2752
  i32.const 2752
  call $~lib/string/String.__eq
  i32.eqz
  if
   i32.const 0
   i32.const 1392
   i32.const 15
   i32.const 1
   call $~lib/builtins/abort
   unreachable
  end
  global.get $number/a
  local.tee $1
  i32.const 1
  i32.add
  global.set $number/a
  local.get $1
  call $~lib/number/I32#toString
  i32.const 1360
  call $~lib/string/String.__eq
  i32.eqz
  if
   i32.const 0
   i32.const 1392
   i32.const 18
   i32.const 1
   call $~lib/builtins/abort
   unreachable
  end
  global.get $number/a
  local.tee $1
  i32.const 1
  i32.sub
  global.set $number/a
  local.get $1
  call $~lib/number/I32#toString
  i32.const 2688
  call $~lib/string/String.__eq
  i32.eqz
  if
   i32.const 0
   i32.const 1392
   i32.const 19
   i32.const 1
   call $~lib/builtins/abort
   unreachable
  end
  f32.const -16777216
  call $~lib/number/F32.isSafeInteger
  if
   i32.const 0
   i32.const 1392
   i32.const 25
   i32.const 1
   call $~lib/builtins/abort
   unreachable
  end
  f32.const -16777215
  call $~lib/number/F32.isSafeInteger
  i32.const 1
  i32.ne
  if
   i32.const 0
   i32.const 1392
   i32.const 26
   i32.const 1
   call $~lib/builtins/abort
   unreachable
  end
  f32.const 0
  call $~lib/number/F32.isSafeInteger
  i32.const 1
  i32.ne
  if
   i32.const 0
   i32.const 1392
   i32.const 27
   i32.const 1
   call $~lib/builtins/abort
   unreachable
  end
  f32.const -0
  call $~lib/number/F32.isSafeInteger
  i32.const 1
  i32.ne
  if
   i32.const 0
   i32.const 1392
   i32.const 28
   i32.const 1
   call $~lib/builtins/abort
   unreachable
  end
  f32.const nan:0x400000
  call $~lib/number/F32.isSafeInteger
  if
   i32.const 0
   i32.const 1392
   i32.const 29
   i32.const 1
   call $~lib/builtins/abort
   unreachable
  end
  f32.const inf
  call $~lib/number/F32.isSafeInteger
  if
   i32.const 0
   i32.const 1392
   i32.const 30
   i32.const 1
   call $~lib/builtins/abort
   unreachable
  end
  f32.const 16777215
  call $~lib/number/F32.isSafeInteger
  i32.const 1
  i32.ne
  if
   i32.const 0
   i32.const 1392
   i32.const 31
   i32.const 1
   call $~lib/builtins/abort
   unreachable
  end
  f32.const 16777216
  call $~lib/number/F32.isSafeInteger
  if
   i32.const 0
   i32.const 1392
   i32.const 32
   i32.const 1
   call $~lib/builtins/abort
   unreachable
  end
  f32.const 0.5
  call $~lib/number/F32.isSafeInteger
  if
   i32.const 0
   i32.const 1392
   i32.const 33
   i32.const 1
   call $~lib/builtins/abort
   unreachable
  end
  f32.const 0
  call $~lib/number/F32.isInteger
  i32.const 1
  i32.ne
  if
   i32.const 0
   i32.const 1392
   i32.const 34
   i32.const 1
   call $~lib/builtins/abort
   unreachable
  end
  f32.const -0
  call $~lib/number/F32.isInteger
  i32.const 1
  i32.ne
  if
   i32.const 0
   i32.const 1392
   i32.const 35
   i32.const 1
   call $~lib/builtins/abort
   unreachable
  end
  f32.const nan:0x400000
  call $~lib/number/F32.isInteger
  if
   i32.const 0
   i32.const 1392
   i32.const 36
   i32.const 1
   call $~lib/builtins/abort
   unreachable
  end
  f32.const inf
  call $~lib/number/F32.isInteger
  if
   i32.const 0
   i32.const 1392
   i32.const 37
   i32.const 1
   call $~lib/builtins/abort
   unreachable
  end
  f32.const 1.1920928955078125e-07
  call $~lib/number/F32.isInteger
  if
   i32.const 0
   i32.const 1392
   i32.const 38
   i32.const 1
   call $~lib/builtins/abort
   unreachable
  end
  f32.const 1
  call $~lib/number/F32.isInteger
  i32.const 1
  i32.ne
  if
   i32.const 0
   i32.const 1392
   i32.const 39
   i32.const 1
   call $~lib/builtins/abort
   unreachable
  end
  f32.const -1
  call $~lib/number/F32.isInteger
  i32.const 1
  i32.ne
  if
   i32.const 0
   i32.const 1392
   i32.const 40
   i32.const 1
   call $~lib/builtins/abort
   unreachable
  end
  f32.const -16777215
  call $~lib/number/F32.isInteger
  i32.const 1
  i32.ne
  if
   i32.const 0
   i32.const 1392
   i32.const 41
   i32.const 1
   call $~lib/builtins/abort
   unreachable
  end
  f32.const 16777215
  call $~lib/number/F32.isInteger
  i32.const 1
  i32.ne
  if
   i32.const 0
   i32.const 1392
   i32.const 42
   i32.const 1
   call $~lib/builtins/abort
   unreachable
  end
  f32.const 0.5
  call $~lib/number/F32.isInteger
  if
   i32.const 0
   i32.const 1392
   i32.const 43
   i32.const 1
   call $~lib/builtins/abort
   unreachable
  end
  f32.const -1.5
  call $~lib/number/F32.isInteger
  if
   i32.const 0
   i32.const 1392
   i32.const 44
   i32.const 1
   call $~lib/builtins/abort
   unreachable
  end
  f64.const -9007199254740992
  call $~lib/number/F64.isSafeInteger
  if
   i32.const 0
   i32.const 1392
   i32.const 48
   i32.const 1
   call $~lib/builtins/abort
   unreachable
  end
  f64.const -9007199254740991
  call $~lib/number/F64.isSafeInteger
  i32.const 1
  i32.ne
  if
   i32.const 0
   i32.const 1392
   i32.const 49
   i32.const 1
   call $~lib/builtins/abort
   unreachable
  end
  f64.const 0
  call $~lib/number/F64.isSafeInteger
  i32.const 1
  i32.ne
  if
   i32.const 0
   i32.const 1392
   i32.const 50
   i32.const 1
   call $~lib/builtins/abort
   unreachable
  end
  f64.const -0
  call $~lib/number/F64.isSafeInteger
  i32.const 1
  i32.ne
  if
   i32.const 0
   i32.const 1392
   i32.const 51
   i32.const 1
   call $~lib/builtins/abort
   unreachable
  end
  f64.const nan:0x8000000000000
  call $~lib/number/F64.isSafeInteger
  if
   i32.const 0
   i32.const 1392
   i32.const 52
   i32.const 1
   call $~lib/builtins/abort
   unreachable
  end
  f64.const inf
  call $~lib/number/F64.isSafeInteger
  if
   i32.const 0
   i32.const 1392
   i32.const 53
   i32.const 1
   call $~lib/builtins/abort
   unreachable
  end
  f64.const 9007199254740991
  call $~lib/number/F64.isSafeInteger
  i32.const 1
  i32.ne
  if
   i32.const 0
   i32.const 1392
   i32.const 54
   i32.const 1
   call $~lib/builtins/abort
   unreachable
  end
  f64.const 9007199254740992
  call $~lib/number/F64.isSafeInteger
  if
   i32.const 0
   i32.const 1392
   i32.const 55
   i32.const 1
   call $~lib/builtins/abort
   unreachable
  end
  f64.const 0.5
  call $~lib/number/F64.isSafeInteger
  if
   i32.const 0
   i32.const 1392
   i32.const 56
   i32.const 1
   call $~lib/builtins/abort
   unreachable
  end
  f64.const 0
  call $~lib/number/F64.isInteger
  i32.const 1
  i32.ne
  if
   i32.const 0
   i32.const 1392
   i32.const 57
   i32.const 1
   call $~lib/builtins/abort
   unreachable
  end
  f64.const -0
  call $~lib/number/F64.isInteger
  i32.const 1
  i32.ne
  if
   i32.const 0
   i32.const 1392
   i32.const 58
   i32.const 1
   call $~lib/builtins/abort
   unreachable
  end
  f64.const nan:0x8000000000000
  call $~lib/number/F64.isInteger
  if
   i32.const 0
   i32.const 1392
   i32.const 59
   i32.const 1
   call $~lib/builtins/abort
   unreachable
  end
  f64.const inf
  call $~lib/number/F64.isInteger
  if
   i32.const 0
   i32.const 1392
   i32.const 60
   i32.const 1
   call $~lib/builtins/abort
   unreachable
  end
  f64.const 2.220446049250313e-16
  call $~lib/number/F64.isInteger
  if
   i32.const 0
   i32.const 1392
   i32.const 61
   i32.const 1
   call $~lib/builtins/abort
   unreachable
  end
  f64.const 1
  call $~lib/number/F64.isInteger
  i32.const 1
  i32.ne
  if
   i32.const 0
   i32.const 1392
   i32.const 62
   i32.const 1
   call $~lib/builtins/abort
   unreachable
  end
  f64.const -1
  call $~lib/number/F64.isInteger
  i32.const 1
  i32.ne
  if
   i32.const 0
   i32.const 1392
   i32.const 63
   i32.const 1
   call $~lib/builtins/abort
   unreachable
  end
  f64.const -9007199254740991
  call $~lib/number/F64.isInteger
  i32.const 1
  i32.ne
  if
   i32.const 0
   i32.const 1392
   i32.const 64
   i32.const 1
   call $~lib/builtins/abort
   unreachable
  end
  f64.const 9007199254740991
  call $~lib/number/F64.isInteger
  i32.const 1
  i32.ne
  if
   i32.const 0
   i32.const 1392
   i32.const 65
   i32.const 1
   call $~lib/builtins/abort
   unreachable
  end
  f64.const 0.5
  call $~lib/number/F64.isInteger
  if
   i32.const 0
   i32.const 1392
   i32.const 66
   i32.const 1
   call $~lib/builtins/abort
   unreachable
  end
  f64.const -1.5
  call $~lib/number/F64.isInteger
  if
   i32.const 0
   i32.const 1392
   i32.const 67
   i32.const 1
   call $~lib/builtins/abort
   unreachable
  end
 )
 (func $~start
  call $start:number
 )
)<|MERGE_RESOLUTION|>--- conflicted
+++ resolved
@@ -1438,13 +1438,8 @@
    i32.eqz
    if
     i32.const 0
-<<<<<<< HEAD
-    i32.const 2224
+    i32.const 2512
     i32.const 68
-=======
-    i32.const 2512
-    i32.const 70
->>>>>>> 5c9cd70e
     i32.const 3
     call $~lib/builtins/abort
     unreachable
@@ -1458,13 +1453,8 @@
    i32.ne
    if
     i32.const 0
-<<<<<<< HEAD
-    i32.const 2224
+    i32.const 2512
     i32.const 70
-=======
-    i32.const 2512
-    i32.const 72
->>>>>>> 5c9cd70e
     i32.const 14
     call $~lib/builtins/abort
     unreachable
