(module
 (type $ii (func (param i32) (result i32)))
 (type $iiiiv (func (param i32 i32 i32 i32)))
 (type $iiiv (func (param i32 i32 i32)))
 (type $iiii (func (param i32 i32 i32) (result i32)))
 (type $iii (func (param i32 i32) (result i32)))
 (type $Fi (func (param f64) (result i32)))
 (type $iFi (func (param i32 f64) (result i32)))
 (type $iIiIiIii (func (param i32 i64 i32 i64 i32 i64 i32) (result i32)))
 (type $v (func))
 (type $FUNCSIG$iiii (func (param i32 i32 i32) (result i32)))
 (type $FUNCSIG$iii (func (param i32 i32) (result i32)))
 (import "env" "abort" (func $~lib/env/abort (param i32 i32 i32 i32)))
 (memory $0 1)
 (data (i32.const 8) "\01\00\00\000")
 (data (i32.const 16) "\17\00\00\00~\00l\00i\00b\00/\00i\00n\00t\00e\00r\00n\00a\00l\00/\00s\00t\00r\00i\00n\00g\00.\00t\00s")
 (data (i32.const 72) "\90\01\00\00\00\00\00\000\000\000\001\000\002\000\003\000\004\000\005\000\006\000\007\000\008\000\009\001\000\001\001\001\002\001\003\001\004\001\005\001\006\001\007\001\008\001\009\002\000\002\001\002\002\002\003\002\004\002\005\002\006\002\007\002\008\002\009\003\000\003\001\003\002\003\003\003\004\003\005\003\006\003\007\003\008\003\009\004\000\004\001\004\002\004\003\004\004\004\005\004\006\004\007\004\008\004\009\005\000\005\001\005\002\005\003\005\004\005\005\005\006\005\007\005\008\005\009\006\000\006\001\006\002\006\003\006\004\006\005\006\006\006\007\006\008\006\009\007\000\007\001\007\002\007\003\007\004\007\005\007\006\007\007\007\008\007\009\008\000\008\001\008\002\008\003\008\004\008\005\008\006\008\007\008\008\008\009\009\000\009\001\009\002\009\003\009\004\009\005\009\006\009\007\009\008\009\009")
 (data (i32.const 584) "H\00\00\00d")
 (data (i32.const 592) "\01\00\00\001")
 (data (i32.const 600) "\t\00\00\00n\00u\00m\00b\00e\00r\00.\00t\00s")
 (data (i32.const 624) "\03\00\00\000\00.\000")
 (data (i32.const 640) "\03\00\00\00N\00a\00N")
 (data (i32.const 656) "\t\00\00\00-\00I\00n\00f\00i\00n\00i\00t\00y")
 (data (i32.const 680) "\08\00\00\00I\00n\00f\00i\00n\00i\00t\00y")
 (data (i32.const 704) "\b8\02\00\00\00\00\00\00\88\02\1c\08\a0\d5\8f\fav\bf>\a2\7f\e1\ae\bav\acU0 \fb\16\8b\ea5\ce]J\89B\cf-;eU\aa\b0k\9a\dfE\1a=\03\cf\1a\e6\ca\c6\9a\c7\17\fep\abO\dc\bc\be\fc\b1w\ff\0c\d6kA\ef\91V\be<\fc\7f\90\ad\1f\d0\8d\83\9aU1(\\Q\d3\b5\c9\a6\ad\8f\acq\9d\cb\8b\ee#w\"\9c\eamSx@\91I\cc\aeW\ce\b6]y\12<\827V\fbM6\94\10\c2O\98H8o\ea\96\90\c7:\82%\cb\85t\d7\f4\97\bf\97\cd\cf\86\a0\e5\ac*\17\98\n4\ef\8e\b25*\fbg8\b2;?\c6\d2\df\d4\c8\84\ba\cd\d3\1a\'D\dd\c5\96\c9%\bb\ce\9fk\93\84\a5b}$l\ac\db\f6\da_\0dXf\ab\a3&\f1\c3\de\93\f8\e2\f3\b8\80\ff\aa\a8\ad\b5\b5\8bJ|l\05_b\87S0\c14`\ff\bc\c9U&\ba\91\8c\85N\96\bd~)p$w\f9\df\8f\b8\e5\b8\9f\bd\df\a6\94}t\88\cf_\a9\f8\cf\9b\a8\8f\93pD\b9k\15\0f\bf\f8\f0\08\8a\b611eU%\b0\cd\ac\7f{\d0\c6\e2?\99\06;+*\c4\10\\\e4\d3\92si\99$$\aa\0e\ca\00\83\f2\b5\87\fd\eb\1a\11\92d\08\e5\bc\cc\88Po\t\cc\bc\8c,e\19\e2X\17\b7\d1\00\00\00\00\00\00@\9c\00\00\00\00\10\a5\d4\e8\00\00b\ac\c5\ebx\ad\84\t\94\f8x9?\81\b3\15\07\c9{\ce\97\c0p\\\ea{\ce2~\8fh\80\e9\ab\a48\d2\d5E\"\9a\17&\'O\9f\'\fb\c4\d41\a2c\ed\a8\ad\c8\8c8e\de\b0\dbe\ab\1a\8e\08\c7\83\9a\1dqB\f9\1d]\c4X\e7\1b\a6,iM\92\ea\8dp\1ad\ee\01\daJw\ef\9a\99\a3m\a2\85k}\b4{x\t\f2w\18\ddy\a1\e4T\b4\c2\c5\9b[\92\86[\86=]\96\c8\c5S5\c8\b3\a0\97\fa\\\b4*\95\e3_\a0\99\bd\9fF\de%\8c9\db4\c2\9b\a5\\\9f\98\a3r\9a\c6\f6\ce\be\e9TS\bf\dc\b7\e2A\"\f2\17\f3\fc\88\a5x\\\d3\9b\ce \cc\dfS!{\f3Z\16\98:0\1f\97\dc\b5\a0\e2\96\b3\e3\\S\d1\d9\a8<D\a7\a4\d9|\9b\fb\10D\a4\a7LLv\bb\1a\9c@\b6\ef\8e\ab\8b,\84W\a6\10\ef\1f\d0)1\91\e9\e5\a4\10\9b\9d\0c\9c\a1\fb\9b\10\e7)\f4;b\d9 (\ac\85\cf\a7z^KD\80-\dd\ac\03@\e4!\bf\8f\ffD^/\9cg\8eA\b8\8c\9c\9d\173\d4\a9\1b\e3\b4\92\db\19\9e\d9w\df\ban\bf\96\ebk\ee\f0\9b;\02\87\af")
 (data (i32.const 1728) "\c0\02\00\00W")
 (data (i32.const 1736) "\ae\00\00\00\00\00\00\00<\fbW\fbr\fb\8c\fb\a7\fb\c1\fb\dc\fb\f6\fb\11\fc,\fcF\fca\fc{\fc\96\fc\b1\fc\cb\fc\e6\fc\00\fd\1b\fd5\fdP\fdk\fd\85\fd\a0\fd\ba\fd\d5\fd\ef\fd\n\fe%\fe?\feZ\fet\fe\8f\fe\a9\fe\c4\fe\df\fe\f9\fe\14\ff.\ffI\ffc\ff~\ff\99\ff\b3\ff\ce\ff\e8\ff\03\00\1e\008\00S\00m\00\88\00\a2\00\bd\00\d8\00\f2\00\0d\01\'\01B\01\\\01w\01\92\01\ac\01\c7\01\e1\01\fc\01\16\021\02L\02f\02\81\02\9b\02\b6\02\d0\02\eb\02\06\03 \03;\03U\03p\03\8b\03\a5\03\c0\03\da\03\f5\03\0f\04*\04")
 (data (i32.const 1992) "\c8\06\00\00W")
 (data (i32.const 2000) "(\00\00\00\00\00\00\00\01\00\00\00\n\00\00\00d\00\00\00\e8\03\00\00\10\'\00\00\a0\86\01\00@B\0f\00\80\96\98\00\00\e1\f5\05\00\ca\9a;")
 (data (i32.const 2064) "\d0\07\00\00\n")
 (data (i32.const 2072) "\0e\00\00\00~\00l\00i\00b\00/\00s\00t\00r\00i\00n\00g\00.\00t\00s")
 (data (i32.const 2112) "\03\00\00\002\00.\000")
 (data (i32.const 2128) "\01\00\00\003")
 (data (i32.const 2136) "\02\00\00\00-\005")
 (data (i32.const 2144) "\01\00\00\004")
 (data (i32.const 2152) "\01\00\00\002")
 (data (i32.const 2160) "\04\00\00\00t\00r\00u\00e")
 (data (i32.const 2176) "\05\00\00\00f\00a\00l\00s\00e")
 (table $0 1 funcref)
 (elem (i32.const 0) $null)
 (global $~lib/allocator/arena/startOffset (mut i32) (i32.const 0))
 (global $~lib/allocator/arena/offset (mut i32) (i32.const 0))
 (global $number/a (mut i32) (i32.const 1))
 (global $~lib/internal/number/_frc_plus (mut i64) (i64.const 0))
 (global $~lib/internal/number/_frc_minus (mut i64) (i64.const 0))
 (global $~lib/internal/number/_exp (mut i32) (i32.const 0))
 (global $~lib/internal/number/_K (mut i32) (i32.const 0))
 (global $~lib/internal/number/_frc_pow (mut i64) (i64.const 0))
 (global $~lib/internal/number/_exp_pow (mut i32) (i32.const 0))
 (export "memory" (memory $0))
 (export "table" (table $0))
 (start $start)
 (func $~lib/internal/number/decimalCount32 (; 1 ;) (type $ii) (param $0 i32) (result i32)
  local.get $0
  i32.const 100000
  i32.lt_u
  if (result i32)
   local.get $0
   i32.const 100
   i32.lt_u
   if (result i32)
    i32.const 1
    i32.const 2
    local.get $0
    i32.const 10
    i32.lt_u
    select
   else    
    i32.const 3
    i32.const 4
    i32.const 5
    local.get $0
    i32.const 10000
    i32.lt_u
    select
    local.get $0
    i32.const 1000
    i32.lt_u
    select
   end
  else   
   local.get $0
   i32.const 10000000
   i32.lt_u
   if (result i32)
    i32.const 6
    i32.const 7
    local.get $0
    i32.const 1000000
    i32.lt_u
    select
   else    
    i32.const 8
    i32.const 9
    i32.const 10
    local.get $0
    i32.const 1000000000
    i32.lt_u
    select
    local.get $0
    i32.const 100000000
    i32.lt_u
    select
   end
  end
 )
 (func $~lib/allocator/arena/__memory_allocate (; 2 ;) (type $ii) (param $0 i32) (result i32)
  (local $1 i32)
  (local $2 i32)
  (local $3 i32)
  local.get $0
  i32.const 1073741824
  i32.gt_u
  if
   unreachable
  end
  global.get $~lib/allocator/arena/offset
  local.tee $1
  local.get $0
  i32.const 1
  local.get $0
  i32.const 1
  i32.gt_u
  select
  i32.add
  i32.const 7
  i32.add
  i32.const -8
  i32.and
  local.tee $2
  current_memory
  local.tee $3
  i32.const 16
  i32.shl
  i32.gt_u
  if
   local.get $3
   local.get $2
   local.get $1
   i32.sub
   i32.const 65535
   i32.add
   i32.const -65536
   i32.and
   i32.const 16
   i32.shr_u
   local.tee $0
   local.get $3
   local.get $0
   i32.gt_s
   select
   grow_memory
   i32.const 0
   i32.lt_s
   if
    local.get $0
    grow_memory
    i32.const 0
    i32.lt_s
    if
     unreachable
    end
   end
  end
  local.get $2
  global.set $~lib/allocator/arena/offset
  local.get $1
 )
 (func $~lib/internal/string/allocateUnsafe (; 3 ;) (type $ii) (param $0 i32) (result i32)
  (local $1 i32)
  local.get $0
  i32.const 0
  i32.gt_s
  local.tee $1
  if
   local.get $0
   i32.const 536870910
   i32.le_s
   local.set $1
  end
  local.get $1
  i32.eqz
  if
   i32.const 0
   i32.const 16
   i32.const 14
   i32.const 2
   call $~lib/env/abort
   unreachable
  end
  local.get $0
  i32.const 1
  i32.shl
  i32.const 4
  i32.add
  call $~lib/allocator/arena/__memory_allocate
  local.tee $1
  local.get $0
  i32.store
  local.get $1
 )
 (func $~lib/internal/number/utoa32_lut (; 4 ;) (type $iiiv) (param $0 i32) (param $1 i32) (param $2 i32)
  (local $3 i32)
  (local $4 i32)
  i32.const 584
  i32.load
  local.set $3
  loop $continue|0
   local.get $1
   i32.const 10000
   i32.ge_u
   if
    local.get $1
    i32.const 10000
    i32.rem_u
    local.set $4
    local.get $1
    i32.const 10000
    i32.div_u
    local.set $1
    local.get $2
    i32.const 4
    i32.sub
    local.tee $2
    i32.const 1
    i32.shl
    local.get $0
    i32.add
    local.get $3
    local.get $4
    i32.const 100
    i32.div_u
    i32.const 2
    i32.shl
    i32.add
    i64.load32_u offset=8
    local.get $3
    local.get $4
    i32.const 100
    i32.rem_u
    i32.const 2
    i32.shl
    i32.add
    i64.load32_u offset=8
    i64.const 32
    i64.shl
    i64.or
    i64.store offset=4
    br $continue|0
   end
  end
  local.get $1
  i32.const 100
  i32.ge_u
  if
   local.get $1
   i32.const 100
   i32.rem_u
   local.set $4
   local.get $1
   i32.const 100
   i32.div_u
   local.set $1
   local.get $2
   i32.const 2
   i32.sub
   local.tee $2
   i32.const 1
   i32.shl
   local.get $0
   i32.add
   local.get $3
   local.get $4
   i32.const 2
   i32.shl
   i32.add
   i32.load offset=8
   i32.store offset=4
  end
  local.get $1
  i32.const 10
  i32.ge_u
  if
   local.get $2
   i32.const 2
   i32.sub
   i32.const 1
   i32.shl
   local.get $0
   i32.add
   local.get $3
   local.get $1
   i32.const 2
   i32.shl
   i32.add
   i32.load offset=8
   i32.store offset=4
  else   
   local.get $2
   i32.const 1
   i32.sub
   i32.const 1
   i32.shl
   local.get $0
   i32.add
   local.get $1
   i32.const 48
   i32.add
   i32.store16 offset=4
  end
 )
 (func $~lib/internal/number/itoa32 (; 5 ;) (type $ii) (param $0 i32) (result i32)
  (local $1 i32)
  (local $2 i32)
  (local $3 i32)
  local.get $0
  i32.eqz
  if
   i32.const 8
   return
  end
  local.get $0
  i32.const 0
  i32.lt_s
  local.tee $1
  if
   i32.const 0
   local.get $0
   i32.sub
   local.set $0
  end
  local.get $0
  call $~lib/internal/number/decimalCount32
  local.get $1
  i32.add
  local.tee $3
  call $~lib/internal/string/allocateUnsafe
  local.tee $2
  local.get $0
  local.get $3
  call $~lib/internal/number/utoa32_lut
  local.get $1
  if
   local.get $2
   i32.const 45
   i32.store16 offset=4
  end
  local.get $2
 )
 (func $~lib/internal/string/compareUnsafe (; 6 ;) (type $FUNCSIG$iiii) (param $0 i32) (param $1 i32) (param $2 i32) (result i32)
  (local $3 i32)
  loop $continue|0
   local.get $2
   if (result i32)
    local.get $0
    i32.load16_u offset=4
    local.get $1
    i32.load16_u offset=4
    i32.sub
    local.tee $3
    i32.eqz
   else    
    local.get $2
   end
   if
    local.get $2
    i32.const 1
    i32.sub
    local.set $2
    local.get $0
    i32.const 2
    i32.add
    local.set $0
    local.get $1
    i32.const 2
    i32.add
    local.set $1
    br $continue|0
   end
  end
  local.get $3
 )
 (func $~lib/string/String.__eq (; 7 ;) (type $iii) (param $0 i32) (param $1 i32) (result i32)
  (local $2 i32)
  local.get $0
  local.get $1
  i32.eq
  if
   i32.const 1
   return
  end
  local.get $0
  i32.eqz
  local.tee $2
  i32.eqz
  if
   local.get $1
   i32.eqz
   local.set $2
  end
  local.get $2
  if
   i32.const 0
   return
  end
  local.get $0
  i32.load
  local.tee $2
  local.get $1
  i32.load
  i32.ne
  if
   i32.const 0
   return
  end
  local.get $0
  local.get $1
  local.get $2
  call $~lib/internal/string/compareUnsafe
  i32.eqz
 )
 (func $~lib/internal/number/genDigits (; 8 ;) (type $iIiIiIii) (param $0 i32) (param $1 i64) (param $2 i32) (param $3 i64) (param $4 i32) (param $5 i64) (param $6 i32) (result i32)
  (local $7 i32)
  (local $8 i64)
  (local $9 i32)
  (local $10 i64)
  (local $11 i64)
  (local $12 i32)
  (local $13 i32)
  (local $14 i64)
  local.get $3
  local.get $1
  i64.sub
<<<<<<< HEAD
  local.set $10
=======
  local.set $8
>>>>>>> cd1cfe69
  i64.const 1
  i32.const 0
  local.get $4
  i32.sub
<<<<<<< HEAD
  local.tee $12
  i64.extend_i32_s
  local.tee $1
  i64.shl
  local.tee $11
=======
  local.tee $11
  i64.extend_i32_s
  local.tee $13
  i64.shl
  local.tee $10
>>>>>>> cd1cfe69
  i64.const 1
  i64.sub
  local.tee $14
  local.get $3
  i64.and
<<<<<<< HEAD
  local.set $8
  local.get $3
  local.get $1
=======
  local.set $1
  local.get $3
  local.get $13
>>>>>>> cd1cfe69
  i64.shr_u
  i32.wrap_i64
  local.tee $7
  call $~lib/internal/number/decimalCount32
  local.set $9
  i32.const 2064
  i32.load
<<<<<<< HEAD
  local.set $13
=======
  local.set $12
>>>>>>> cd1cfe69
  loop $continue|0
   local.get $9
   i32.const 0
   i32.gt_s
   if
    block $break|1
     block $case10|1
      block $case9|1
       block $case8|1
        block $case7|1
         block $case6|1
          block $case5|1
           block $case4|1
            block $case3|1
             block $case2|1
              block $case1|1
               local.get $9
               local.tee $2
               i32.const 10
               i32.ne
               if
                local.get $2
                i32.const 1
                i32.sub
                br_table $case9|1 $case8|1 $case7|1 $case6|1 $case5|1 $case4|1 $case3|1 $case2|1 $case1|1 $case10|1
               end
               local.get $7
               i32.const 1000000000
               i32.div_u
               local.set $4
               local.get $7
               i32.const 1000000000
               i32.rem_u
               local.set $7
               br $break|1
              end
              local.get $7
              i32.const 100000000
              i32.div_u
              local.set $4
              local.get $7
              i32.const 100000000
              i32.rem_u
              local.set $7
              br $break|1
             end
             local.get $7
             i32.const 10000000
             i32.div_u
             local.set $4
             local.get $7
             i32.const 10000000
             i32.rem_u
             local.set $7
             br $break|1
            end
            local.get $7
            i32.const 1000000
            i32.div_u
            local.set $4
            local.get $7
            i32.const 1000000
            i32.rem_u
            local.set $7
            br $break|1
           end
           local.get $7
           i32.const 100000
           i32.div_u
           local.set $4
           local.get $7
           i32.const 100000
           i32.rem_u
           local.set $7
           br $break|1
          end
          local.get $7
          i32.const 10000
          i32.div_u
          local.set $4
          local.get $7
          i32.const 10000
          i32.rem_u
          local.set $7
          br $break|1
         end
         local.get $7
         i32.const 1000
         i32.div_u
         local.set $4
         local.get $7
         i32.const 1000
         i32.rem_u
         local.set $7
         br $break|1
        end
        local.get $7
        i32.const 100
        i32.div_u
        local.set $4
        local.get $7
        i32.const 100
        i32.rem_u
        local.set $7
        br $break|1
       end
       local.get $7
       i32.const 10
       i32.div_u
       local.set $4
       local.get $7
       i32.const 10
       i32.rem_u
       local.set $7
       br $break|1
      end
      local.get $7
      local.set $4
      i32.const 0
      local.set $7
      br $break|1
     end
     i32.const 0
     local.set $4
    end
    local.get $4
    local.get $6
    i32.or
    if
     local.get $6
     local.tee $2
     i32.const 1
     i32.add
     local.set $6
     local.get $2
     i32.const 1
     i32.shl
     local.get $0
     i32.add
     local.get $4
     i32.const 65535
     i32.and
     i32.const 48
     i32.add
     i32.store16 offset=4
    end
    local.get $9
    i32.const 1
    i32.sub
    local.set $9
    local.get $7
    i64.extend_i32_u
<<<<<<< HEAD
    local.get $12
    i64.extend_i32_s
    i64.shl
    local.get $8
    i64.add
    local.tee $1
=======
    local.get $11
    i64.extend_i32_s
    i64.shl
    local.get $1
    i64.add
    local.tee $3
>>>>>>> cd1cfe69
    local.get $5
    i64.le_u
    if
     global.get $~lib/internal/number/_K
     local.get $9
     i32.add
     global.set $~lib/internal/number/_K
<<<<<<< HEAD
     local.get $13
=======
     local.get $12
>>>>>>> cd1cfe69
     local.get $9
     i32.const 2
     i32.shl
     i32.add
     i64.load32_u offset=8
<<<<<<< HEAD
     local.get $12
     i64.extend_i32_s
     i64.shl
     local.set $3
=======
     local.get $11
     i64.extend_i32_s
     i64.shl
     local.set $1
>>>>>>> cd1cfe69
     local.get $6
     i32.const 1
     i32.sub
     i32.const 1
     i32.shl
     local.get $0
     i32.add
     local.tee $2
     i32.load16_u offset=4
<<<<<<< HEAD
     local.set $4
     loop $continue|01
      local.get $1
      local.get $10
=======
     local.set $7
     loop $continue|2
      local.get $3
      local.get $8
>>>>>>> cd1cfe69
      i64.lt_u
      local.tee $0
      if
       local.get $5
<<<<<<< HEAD
       local.get $1
       i64.sub
       local.get $3
=======
       local.get $3
       i64.sub
       local.get $1
>>>>>>> cd1cfe69
       i64.ge_u
       local.set $0
      end
      local.get $0
      if
       local.get $1
       local.get $3
       i64.add
<<<<<<< HEAD
       local.get $10
=======
       local.get $8
>>>>>>> cd1cfe69
       i64.lt_u
       local.tee $0
       i32.eqz
       if
<<<<<<< HEAD
        local.get $10
        local.get $1
=======
        local.get $8
        local.get $3
>>>>>>> cd1cfe69
        i64.sub
        local.get $1
        local.get $3
        i64.add
<<<<<<< HEAD
        local.get $10
=======
        local.get $8
>>>>>>> cd1cfe69
        i64.sub
        i64.gt_u
        local.set $0
       end
      end
      local.get $0
      if
<<<<<<< HEAD
       local.get $4
       i32.const 1
       i32.sub
       local.set $4
       local.get $1
       local.get $3
       i64.add
       local.set $1
       br $continue|01
      end
     end
     local.get $2
     local.get $4
=======
       local.get $7
       i32.const 1
       i32.sub
       local.set $7
       local.get $1
       local.get $3
       i64.add
       local.set $3
       br $continue|2
      end
     end
     local.get $2
     local.get $7
>>>>>>> cd1cfe69
     i32.store16 offset=4
     local.get $6
     return
    end
    br $continue|0
   end
  end
<<<<<<< HEAD
  loop $continue|2 (result i32)
=======
  loop $continue|3 (result i32)
>>>>>>> cd1cfe69
   local.get $5
   i64.const 10
   i64.mul
   local.set $5
<<<<<<< HEAD
   local.get $8
   i64.const 10
   i64.mul
   local.tee $8
   local.get $12
   i64.extend_i32_s
   i64.shr_u
   local.tee $1
=======
   local.get $1
   i64.const 10
   i64.mul
   local.tee $1
   local.get $11
   i64.extend_i32_s
   i64.shr_u
   local.tee $3
>>>>>>> cd1cfe69
   local.get $6
   i64.extend_i32_s
   i64.or
   i64.const 0
   i64.ne
   if
    local.get $6
    local.tee $4
    i32.const 1
    i32.add
    local.set $6
    local.get $4
    i32.const 1
    i32.shl
    local.get $0
    i32.add
<<<<<<< HEAD
    local.get $1
=======
    local.get $3
>>>>>>> cd1cfe69
    i32.wrap_i64
    i32.const 65535
    i32.and
    i32.const 48
    i32.add
    i32.store16 offset=4
   end
   local.get $9
   i32.const 1
   i32.sub
   local.set $9
<<<<<<< HEAD
   local.get $8
   local.get $14
   i64.and
   local.tee $8
   local.get $5
   i64.ge_u
   br_if $continue|2
=======
   local.get $1
   local.get $14
   i64.and
   local.tee $1
   local.get $5
   i64.ge_u
   br_if $continue|3
>>>>>>> cd1cfe69
   global.get $~lib/internal/number/_K
   local.get $9
   i32.add
   global.set $~lib/internal/number/_K
<<<<<<< HEAD
   local.get $13
=======
   local.get $12
>>>>>>> cd1cfe69
   i32.const 0
   local.get $9
   i32.sub
   i32.const 2
   i32.shl
   i32.add
   i64.load32_u offset=8
<<<<<<< HEAD
   local.get $10
   i64.mul
   local.set $1
=======
   local.get $8
   i64.mul
   local.set $8
>>>>>>> cd1cfe69
   local.get $6
   i32.const 1
   i32.sub
   i32.const 1
   i32.shl
   local.get $0
   i32.add
<<<<<<< HEAD
   local.tee $2
   i32.load16_u offset=4
   local.set $4
   loop $continue|02
    local.get $8
    local.get $1
    i64.lt_u
    local.tee $0
    if
     local.get $5
     local.get $8
     i64.sub
     local.get $11
     i64.ge_u
     local.set $0
    end
    local.get $0
    if
     local.get $8
     local.get $11
     i64.add
     local.get $1
     i64.lt_u
     local.tee $0
     i32.eqz
     if
      local.get $1
      local.get $8
      i64.sub
      local.get $8
      local.get $11
      i64.add
      local.get $1
      i64.sub
      i64.gt_u
      local.set $0
     end
    end
    local.get $0
=======
   local.tee $7
   i32.load16_u offset=4
   local.set $4
   loop $continue|4
    local.get $1
    local.get $8
    i64.lt_u
    local.tee $2
    if
     local.get $5
     local.get $1
     i64.sub
     local.get $10
     i64.ge_u
     local.set $2
    end
    local.get $2
    if
     local.get $1
     local.get $10
     i64.add
     local.get $8
     i64.lt_u
     local.tee $2
     i32.eqz
     if
      local.get $8
      local.get $1
      i64.sub
      local.get $1
      local.get $10
      i64.add
      local.get $8
      i64.sub
      i64.gt_u
      local.set $2
     end
    end
    local.get $2
>>>>>>> cd1cfe69
    if
     local.get $4
     i32.const 1
     i32.sub
     local.set $4
<<<<<<< HEAD
     local.get $8
     local.get $11
     i64.add
     local.set $8
     br $continue|02
    end
   end
   local.get $2
=======
     local.get $1
     local.get $10
     i64.add
     local.set $1
     br $continue|4
    end
   end
   local.get $7
>>>>>>> cd1cfe69
   local.get $4
   i32.store16 offset=4
   local.get $6
  end
 )
 (func $~lib/internal/memory/memcpy (; 9 ;) (type $iiiv) (param $0 i32) (param $1 i32) (param $2 i32)
  (local $3 i32)
  (local $4 i32)
  (local $5 i32)
  loop $continue|0
   local.get $1
   i32.const 3
   i32.and
   local.get $2
   local.get $2
   select
   if
    local.get $0
    local.tee $4
    i32.const 1
    i32.add
    local.set $0
    local.get $1
    local.tee $3
    i32.const 1
    i32.add
    local.set $1
    local.get $4
    local.get $3
    i32.load8_u
    i32.store8
    local.get $2
    i32.const 1
    i32.sub
    local.set $2
    br $continue|0
   end
  end
  local.get $0
  i32.const 3
  i32.and
  i32.eqz
  if
   loop $continue|1
    local.get $2
    i32.const 16
    i32.ge_u
    if
     local.get $0
     local.get $1
     i32.load
     i32.store
     local.get $0
     i32.const 4
     i32.add
     local.get $1
     i32.const 4
     i32.add
     i32.load
     i32.store
     local.get $0
     i32.const 8
     i32.add
     local.get $1
     i32.const 8
     i32.add
     i32.load
     i32.store
     local.get $0
     i32.const 12
     i32.add
     local.get $1
     i32.const 12
     i32.add
     i32.load
     i32.store
     local.get $1
     i32.const 16
     i32.add
     local.set $1
     local.get $0
     i32.const 16
     i32.add
     local.set $0
     local.get $2
     i32.const 16
     i32.sub
     local.set $2
     br $continue|1
    end
   end
   local.get $2
   i32.const 8
   i32.and
   if
    local.get $0
    local.get $1
    i32.load
    i32.store
    local.get $0
    i32.const 4
    i32.add
    local.get $1
    i32.const 4
    i32.add
    i32.load
    i32.store
    local.get $1
    i32.const 8
    i32.add
    local.set $1
    local.get $0
    i32.const 8
    i32.add
    local.set $0
   end
   local.get $2
   i32.const 4
   i32.and
   if
    local.get $0
    local.get $1
    i32.load
    i32.store
    local.get $1
    i32.const 4
    i32.add
    local.set $1
    local.get $0
    i32.const 4
    i32.add
    local.set $0
   end
   local.get $2
   i32.const 2
   i32.and
   if
    local.get $0
    local.get $1
    i32.load16_u
    i32.store16
    local.get $1
    i32.const 2
    i32.add
    local.set $1
    local.get $0
    i32.const 2
    i32.add
    local.set $0
   end
   local.get $2
   i32.const 1
   i32.and
   if
    local.get $0
    local.get $1
    i32.load8_u
    i32.store8
   end
   return
  end
  local.get $2
  i32.const 32
  i32.ge_u
  if
   block $break|2
    block $case2|2
     block $case1|2
      local.get $0
      i32.const 3
      i32.and
      local.tee $3
      i32.const 1
      i32.ne
      if
       local.get $3
       i32.const 2
       i32.eq
       br_if $case1|2
       local.get $3
       i32.const 3
       i32.eq
       br_if $case2|2
       br $break|2
      end
      local.get $1
      i32.load
      local.set $5
      local.get $0
      local.get $1
      local.tee $3
      i32.load8_u
      i32.store8
      local.get $0
      i32.const 1
      i32.add
      local.tee $1
      local.set $0
      local.get $1
      local.get $3
      i32.const 1
      i32.add
      local.tee $1
      i32.load8_u
      i32.store8
      local.get $0
      i32.const 1
      i32.add
      local.tee $4
      i32.const 1
      i32.add
      local.set $0
      local.get $1
      i32.const 1
      i32.add
      local.tee $3
      i32.const 1
      i32.add
      local.set $1
      local.get $4
      local.get $3
      i32.load8_u
      i32.store8
      local.get $2
      i32.const 3
      i32.sub
      local.set $2
      loop $continue|3
       local.get $2
       i32.const 17
       i32.ge_u
       if
        local.get $0
        local.get $1
        i32.const 1
        i32.add
        i32.load
        local.tee $3
        i32.const 8
        i32.shl
        local.get $5
        i32.const 24
        i32.shr_u
        i32.or
        i32.store
        local.get $0
        i32.const 4
        i32.add
        local.get $1
        i32.const 5
        i32.add
        i32.load
        local.tee $5
        i32.const 8
        i32.shl
        local.get $3
        i32.const 24
        i32.shr_u
        i32.or
        i32.store
        local.get $0
        i32.const 8
        i32.add
        local.get $1
        i32.const 9
        i32.add
        i32.load
        local.tee $3
        i32.const 8
        i32.shl
        local.get $5
        i32.const 24
        i32.shr_u
        i32.or
        i32.store
        local.get $0
        i32.const 12
        i32.add
        local.get $1
        i32.const 13
        i32.add
        i32.load
        local.tee $5
        i32.const 8
        i32.shl
        local.get $3
        i32.const 24
        i32.shr_u
        i32.or
        i32.store
        local.get $1
        i32.const 16
        i32.add
        local.set $1
        local.get $0
        i32.const 16
        i32.add
        local.set $0
        local.get $2
        i32.const 16
        i32.sub
        local.set $2
        br $continue|3
       end
      end
      br $break|2
     end
     local.get $1
     i32.load
     local.set $5
     local.get $0
     local.get $1
     i32.load8_u
     i32.store8
     local.get $0
     i32.const 1
     i32.add
     local.tee $4
     i32.const 1
     i32.add
     local.set $0
     local.get $1
     i32.const 1
     i32.add
     local.tee $3
     i32.const 1
     i32.add
     local.set $1
     local.get $4
     local.get $3
     i32.load8_u
     i32.store8
     local.get $2
     i32.const 2
     i32.sub
     local.set $2
     loop $continue|4
      local.get $2
      i32.const 18
      i32.ge_u
      if
       local.get $0
       local.get $1
       i32.const 2
       i32.add
       i32.load
       local.tee $3
       i32.const 16
       i32.shl
       local.get $5
       i32.const 16
       i32.shr_u
       i32.or
       i32.store
       local.get $0
       i32.const 4
       i32.add
       local.get $1
       i32.const 6
       i32.add
       i32.load
       local.tee $5
       i32.const 16
       i32.shl
       local.get $3
       i32.const 16
       i32.shr_u
       i32.or
       i32.store
       local.get $0
       i32.const 8
       i32.add
       local.get $1
       i32.const 10
       i32.add
       i32.load
       local.tee $3
       i32.const 16
       i32.shl
       local.get $5
       i32.const 16
       i32.shr_u
       i32.or
       i32.store
       local.get $0
       i32.const 12
       i32.add
       local.get $1
       i32.const 14
       i32.add
       i32.load
       local.tee $5
       i32.const 16
       i32.shl
       local.get $3
       i32.const 16
       i32.shr_u
       i32.or
       i32.store
       local.get $1
       i32.const 16
       i32.add
       local.set $1
       local.get $0
       i32.const 16
       i32.add
       local.set $0
       local.get $2
       i32.const 16
       i32.sub
       local.set $2
       br $continue|4
      end
     end
     br $break|2
    end
    local.get $1
    i32.load
    local.set $5
    local.get $0
    local.tee $4
    i32.const 1
    i32.add
    local.set $0
    local.get $1
    local.tee $3
    i32.const 1
    i32.add
    local.set $1
    local.get $4
    local.get $3
    i32.load8_u
    i32.store8
    local.get $2
    i32.const 1
    i32.sub
    local.set $2
    loop $continue|5
     local.get $2
     i32.const 19
     i32.ge_u
     if
      local.get $0
      local.get $1
      i32.const 3
      i32.add
      i32.load
      local.tee $3
      i32.const 24
      i32.shl
      local.get $5
      i32.const 8
      i32.shr_u
      i32.or
      i32.store
      local.get $0
      i32.const 4
      i32.add
      local.get $1
      i32.const 7
      i32.add
      i32.load
      local.tee $5
      i32.const 24
      i32.shl
      local.get $3
      i32.const 8
      i32.shr_u
      i32.or
      i32.store
      local.get $0
      i32.const 8
      i32.add
      local.get $1
      i32.const 11
      i32.add
      i32.load
      local.tee $3
      i32.const 24
      i32.shl
      local.get $5
      i32.const 8
      i32.shr_u
      i32.or
      i32.store
      local.get $0
      i32.const 12
      i32.add
      local.get $1
      i32.const 15
      i32.add
      i32.load
      local.tee $5
      i32.const 24
      i32.shl
      local.get $3
      i32.const 8
      i32.shr_u
      i32.or
      i32.store
      local.get $1
      i32.const 16
      i32.add
      local.set $1
      local.get $0
      i32.const 16
      i32.add
      local.set $0
      local.get $2
      i32.const 16
      i32.sub
      local.set $2
      br $continue|5
     end
    end
   end
  end
  local.get $2
  i32.const 16
  i32.and
  if
   local.get $0
   local.get $1
   local.tee $3
   i32.load8_u
   i32.store8
   local.get $0
   i32.const 1
   i32.add
   local.tee $1
   local.set $0
   local.get $1
   local.get $3
   i32.const 1
   i32.add
   local.tee $1
   i32.load8_u
   i32.store8
   local.get $0
   i32.const 1
   i32.add
   local.tee $3
   local.set $0
   local.get $3
   local.get $1
   i32.const 1
   i32.add
   local.tee $1
   i32.load8_u
   i32.store8
   local.get $0
   i32.const 1
   i32.add
   local.tee $3
   local.set $0
   local.get $3
   local.get $1
   i32.const 1
   i32.add
   local.tee $1
   i32.load8_u
   i32.store8
   local.get $0
   i32.const 1
   i32.add
   local.tee $3
   local.set $0
   local.get $3
   local.get $1
   i32.const 1
   i32.add
   local.tee $1
   i32.load8_u
   i32.store8
   local.get $0
   i32.const 1
   i32.add
   local.tee $3
   local.set $0
   local.get $3
   local.get $1
   i32.const 1
   i32.add
   local.tee $1
   i32.load8_u
   i32.store8
   local.get $0
   i32.const 1
   i32.add
   local.tee $3
   local.set $0
   local.get $3
   local.get $1
   i32.const 1
   i32.add
   local.tee $1
   i32.load8_u
   i32.store8
   local.get $0
   i32.const 1
   i32.add
   local.tee $3
   local.set $0
   local.get $3
   local.get $1
   i32.const 1
   i32.add
   local.tee $1
   i32.load8_u
   i32.store8
   local.get $0
   i32.const 1
   i32.add
   local.tee $3
   local.set $0
   local.get $3
   local.get $1
   i32.const 1
   i32.add
   local.tee $1
   i32.load8_u
   i32.store8
   local.get $0
   i32.const 1
   i32.add
   local.tee $3
   local.set $0
   local.get $3
   local.get $1
   i32.const 1
   i32.add
   local.tee $1
   i32.load8_u
   i32.store8
   local.get $0
   i32.const 1
   i32.add
   local.tee $3
   local.set $0
   local.get $3
   local.get $1
   i32.const 1
   i32.add
   local.tee $1
   i32.load8_u
   i32.store8
   local.get $0
   i32.const 1
   i32.add
   local.tee $3
   local.set $0
   local.get $3
   local.get $1
   i32.const 1
   i32.add
   local.tee $1
   i32.load8_u
   i32.store8
   local.get $0
   i32.const 1
   i32.add
   local.tee $3
   local.set $0
   local.get $3
   local.get $1
   i32.const 1
   i32.add
   local.tee $1
   i32.load8_u
   i32.store8
   local.get $0
   i32.const 1
   i32.add
   local.tee $3
   local.set $0
   local.get $3
   local.get $1
   i32.const 1
   i32.add
   local.tee $1
   i32.load8_u
   i32.store8
   local.get $0
   i32.const 1
   i32.add
   local.tee $3
   local.set $0
   local.get $3
   local.get $1
   i32.const 1
   i32.add
   local.tee $1
   i32.load8_u
   i32.store8
   local.get $0
   i32.const 1
   i32.add
   local.tee $4
   i32.const 1
   i32.add
   local.set $0
   local.get $1
   i32.const 1
   i32.add
   local.tee $3
   i32.const 1
   i32.add
   local.set $1
   local.get $4
   local.get $3
   i32.load8_u
   i32.store8
  end
  local.get $2
  i32.const 8
  i32.and
  if
   local.get $0
   local.get $1
   local.tee $3
   i32.load8_u
   i32.store8
   local.get $0
   i32.const 1
   i32.add
   local.tee $1
   local.set $0
   local.get $1
   local.get $3
   i32.const 1
   i32.add
   local.tee $1
   i32.load8_u
   i32.store8
   local.get $0
   i32.const 1
   i32.add
   local.tee $3
   local.set $0
   local.get $3
   local.get $1
   i32.const 1
   i32.add
   local.tee $1
   i32.load8_u
   i32.store8
   local.get $0
   i32.const 1
   i32.add
   local.tee $3
   local.set $0
   local.get $3
   local.get $1
   i32.const 1
   i32.add
   local.tee $1
   i32.load8_u
   i32.store8
   local.get $0
   i32.const 1
   i32.add
   local.tee $3
   local.set $0
   local.get $3
   local.get $1
   i32.const 1
   i32.add
   local.tee $1
   i32.load8_u
   i32.store8
   local.get $0
   i32.const 1
   i32.add
   local.tee $3
   local.set $0
   local.get $3
   local.get $1
   i32.const 1
   i32.add
   local.tee $1
   i32.load8_u
   i32.store8
   local.get $0
   i32.const 1
   i32.add
   local.tee $3
   local.set $0
   local.get $3
   local.get $1
   i32.const 1
   i32.add
   local.tee $1
   i32.load8_u
   i32.store8
   local.get $0
   i32.const 1
   i32.add
   local.tee $4
   i32.const 1
   i32.add
   local.set $0
   local.get $1
   i32.const 1
   i32.add
   local.tee $3
   i32.const 1
   i32.add
   local.set $1
   local.get $4
   local.get $3
   i32.load8_u
   i32.store8
  end
  local.get $2
  i32.const 4
  i32.and
  if
   local.get $0
   local.get $1
   local.tee $3
   i32.load8_u
   i32.store8
   local.get $0
   i32.const 1
   i32.add
   local.tee $1
   local.set $0
   local.get $1
   local.get $3
   i32.const 1
   i32.add
   local.tee $1
   i32.load8_u
   i32.store8
   local.get $0
   i32.const 1
   i32.add
   local.tee $3
   local.set $0
   local.get $3
   local.get $1
   i32.const 1
   i32.add
   local.tee $1
   i32.load8_u
   i32.store8
   local.get $0
   i32.const 1
   i32.add
   local.tee $4
   i32.const 1
   i32.add
   local.set $0
   local.get $1
   i32.const 1
   i32.add
   local.tee $3
   i32.const 1
   i32.add
   local.set $1
   local.get $4
   local.get $3
   i32.load8_u
   i32.store8
  end
  local.get $2
  i32.const 2
  i32.and
  if
   local.get $0
   local.get $1
   i32.load8_u
   i32.store8
   local.get $0
   i32.const 1
   i32.add
   local.tee $4
   i32.const 1
   i32.add
   local.set $0
   local.get $1
   i32.const 1
   i32.add
   local.tee $3
   i32.const 1
   i32.add
   local.set $1
   local.get $4
   local.get $3
   i32.load8_u
   i32.store8
  end
  local.get $2
  i32.const 1
  i32.and
  if
   local.get $0
   local.get $1
   i32.load8_u
   i32.store8
  end
 )
 (func $~lib/internal/memory/memmove (; 10 ;) (type $iiiv) (param $0 i32) (param $1 i32) (param $2 i32)
  (local $3 i32)
  (local $4 i32)
  local.get $0
  local.get $1
  i32.eq
  if
   return
  end
  local.get $1
  local.get $2
  i32.add
  local.get $0
  i32.le_u
  local.tee $3
  i32.eqz
  if
   local.get $0
   local.get $2
   i32.add
   local.get $1
   i32.le_u
   local.set $3
  end
  local.get $3
  if
   local.get $0
   local.get $1
   local.get $2
   call $~lib/internal/memory/memcpy
   return
  end
  local.get $0
  local.get $1
  i32.lt_u
  if
   local.get $1
   i32.const 7
   i32.and
   local.get $0
   i32.const 7
   i32.and
   i32.eq
   if
    loop $continue|0
     local.get $0
     i32.const 7
     i32.and
     if
      local.get $2
      i32.eqz
      if
       return
      end
      local.get $2
      i32.const 1
      i32.sub
      local.set $2
      local.get $0
      local.tee $4
      i32.const 1
      i32.add
      local.set $0
      local.get $1
      local.tee $3
      i32.const 1
      i32.add
      local.set $1
      local.get $4
      local.get $3
      i32.load8_u
      i32.store8
      br $continue|0
     end
    end
    loop $continue|1
     local.get $2
     i32.const 8
     i32.ge_u
     if
      local.get $0
      local.get $1
      i64.load
      i64.store
      local.get $2
      i32.const 8
      i32.sub
      local.set $2
      local.get $0
      i32.const 8
      i32.add
      local.set $0
      local.get $1
      i32.const 8
      i32.add
      local.set $1
      br $continue|1
     end
    end
   end
   loop $continue|2
    local.get $2
    if
     local.get $0
     local.tee $4
     i32.const 1
     i32.add
     local.set $0
     local.get $1
     local.tee $3
     i32.const 1
     i32.add
     local.set $1
     local.get $4
     local.get $3
     i32.load8_u
     i32.store8
     local.get $2
     i32.const 1
     i32.sub
     local.set $2
     br $continue|2
    end
   end
  else   
   local.get $1
   i32.const 7
   i32.and
   local.get $0
   i32.const 7
   i32.and
   i32.eq
   if
    loop $continue|3
     local.get $0
     local.get $2
     i32.add
     i32.const 7
     i32.and
     if
      local.get $2
      i32.eqz
      if
       return
      end
      local.get $2
      i32.const 1
      i32.sub
      local.tee $2
      local.get $0
      i32.add
      local.get $1
      local.get $2
      i32.add
      i32.load8_u
      i32.store8
      br $continue|3
     end
    end
    loop $continue|4
     local.get $2
     i32.const 8
     i32.ge_u
     if
      local.get $2
      i32.const 8
      i32.sub
      local.tee $2
      local.get $0
      i32.add
      local.get $1
      local.get $2
      i32.add
      i64.load
      i64.store
      br $continue|4
     end
    end
   end
   loop $continue|5
    local.get $2
    if
     local.get $2
     i32.const 1
     i32.sub
     local.tee $2
     local.get $0
     i32.add
     local.get $1
     local.get $2
     i32.add
     i32.load8_u
     i32.store8
     br $continue|5
    end
   end
  end
 )
 (func $~lib/internal/number/prettify (; 11 ;) (type $iiii) (param $0 i32) (param $1 i32) (param $2 i32) (result i32)
  (local $3 i32)
  (local $4 i32)
<<<<<<< HEAD
=======
  (local $5 i32)
>>>>>>> cd1cfe69
  local.get $2
  i32.eqz
  if
   local.get $1
   i32.const 1
   i32.shl
   local.get $0
   i32.add
   i32.const 3145774
   i32.store offset=4
   local.get $1
   i32.const 2
   i32.add
   return
  end
  local.get $1
  local.get $1
  local.get $2
  i32.add
<<<<<<< HEAD
  local.tee $4
  i32.le_s
  local.tee $3
  if
   local.get $4
=======
  local.tee $5
  i32.le_s
  local.tee $3
  if
   local.get $5
>>>>>>> cd1cfe69
   i32.const 21
   i32.le_s
   local.set $3
  end
  local.get $3
  if (result i32)
   local.get $1
   local.set $3
   loop $repeat|0
    block $break|0
     local.get $3
<<<<<<< HEAD
     local.get $4
=======
     local.get $5
>>>>>>> cd1cfe69
     i32.ge_s
     br_if $break|0
     local.get $3
     i32.const 1
     i32.shl
     local.get $0
     i32.add
     i32.const 48
     i32.store16 offset=4
     local.get $3
     i32.const 1
     i32.add
     local.set $3
     br $repeat|0
    end
   end
<<<<<<< HEAD
   local.get $4
=======
   local.get $5
>>>>>>> cd1cfe69
   i32.const 1
   i32.shl
   local.get $0
   i32.add
   i32.const 3145774
   i32.store offset=4
<<<<<<< HEAD
   local.get $4
   i32.const 2
   i32.add
  else   
   local.get $4
=======
   local.get $5
   i32.const 2
   i32.add
  else   
   local.get $5
>>>>>>> cd1cfe69
   i32.const 0
   i32.gt_s
   local.tee $3
   if
<<<<<<< HEAD
    local.get $4
=======
    local.get $5
>>>>>>> cd1cfe69
    i32.const 21
    i32.le_s
    local.set $3
   end
   local.get $3
   if (result i32)
<<<<<<< HEAD
    local.get $4
=======
    local.get $5
>>>>>>> cd1cfe69
    i32.const 1
    i32.shl
    local.get $0
    i32.add
<<<<<<< HEAD
    i32.const 4
    i32.add
    local.tee $3
    i32.const 2
    i32.add
    local.get $3
=======
    local.tee $3
    i32.const 4
    i32.add
    local.tee $0
    i32.const 2
    i32.add
    local.get $0
>>>>>>> cd1cfe69
    i32.const 0
    local.get $2
    i32.sub
    i32.const 1
    i32.shl
    call $~lib/internal/memory/memmove
<<<<<<< HEAD
    local.get $4
    i32.const 1
    i32.shl
    local.get $0
    i32.add
=======
    local.get $3
>>>>>>> cd1cfe69
    i32.const 46
    i32.store16 offset=4
    local.get $1
    i32.const 1
    i32.add
   else    
    i32.const -6
<<<<<<< HEAD
    local.get $4
    i32.lt_s
    local.tee $3
    if
     local.get $4
=======
    local.get $5
    i32.lt_s
    local.tee $3
    if
     local.get $5
>>>>>>> cd1cfe69
     i32.const 0
     i32.le_s
     local.set $3
    end
    local.get $3
    if (result i32)
     local.get $0
     i32.const 4
     i32.add
     local.tee $2
     i32.const 2
<<<<<<< HEAD
     local.get $4
=======
     local.get $5
>>>>>>> cd1cfe69
     i32.sub
     local.tee $3
     i32.const 1
     i32.shl
     i32.add
     local.get $2
     local.get $1
     i32.const 1
     i32.shl
     call $~lib/internal/memory/memmove
     local.get $0
     i32.const 3014704
     i32.store offset=4
     i32.const 2
<<<<<<< HEAD
     local.set $2
     loop $repeat|1
      block $break|1
       local.get $2
       local.get $3
       i32.ge_s
       br_if $break|1
       local.get $2
=======
     local.set $4
     loop $repeat|1
      block $break|1
       local.get $4
       local.get $3
       i32.ge_s
       br_if $break|1
       local.get $4
>>>>>>> cd1cfe69
       i32.const 1
       i32.shl
       local.get $0
       i32.add
       i32.const 48
       i32.store16 offset=4
<<<<<<< HEAD
       local.get $2
       i32.const 1
       i32.add
       local.set $2
=======
       local.get $4
       i32.const 1
       i32.add
       local.set $4
>>>>>>> cd1cfe69
       br $repeat|1
      end
     end
     local.get $1
     local.get $3
     i32.add
    else     
     local.get $1
     i32.const 1
     i32.eq
     if (result i32)
      local.get $0
      i32.const 101
      i32.store16 offset=6
      local.get $0
      i32.const 4
      i32.add
<<<<<<< HEAD
      local.tee $2
      block (result i32)
       local.get $4
       i32.const 1
       i32.sub
       local.tee $0
       i32.const 0
       i32.lt_s
       local.tee $3
       if
        i32.const 0
        local.get $0
        i32.sub
        local.set $0
       end
       local.get $0
      end
      local.get $0
      call $~lib/internal/number/decimalCount32
      i32.const 1
      i32.add
      local.tee $1
      call $~lib/internal/number/utoa32_lut
      local.get $2
      i32.const 45
      i32.const 43
      local.get $3
      select
      i32.store16 offset=4
      local.get $1
=======
      local.tee $3
      block (result i32)
       local.get $5
       i32.const 1
       i32.sub
       local.tee $4
       i32.const 0
       i32.lt_s
       local.tee $2
       if
        i32.const 0
        local.get $4
        i32.sub
        local.set $4
       end
       local.get $4
      end
      local.get $4
      call $~lib/internal/number/decimalCount32
      i32.const 1
      i32.add
      local.tee $4
      call $~lib/internal/number/utoa32_lut
      local.get $3
      i32.const 45
      i32.const 43
      local.get $2
      select
      i32.store16 offset=4
      local.get $4
>>>>>>> cd1cfe69
      i32.const 2
      i32.add
     else      
      local.get $0
      i32.const 4
      i32.add
<<<<<<< HEAD
      local.tee $2
      i32.const 4
      i32.add
      local.get $2
=======
      local.tee $3
      i32.const 4
      i32.add
      local.get $3
>>>>>>> cd1cfe69
      i32.const 2
      i32.add
      local.get $1
      i32.const 1
      i32.shl
<<<<<<< HEAD
      local.tee $3
=======
      local.tee $4
>>>>>>> cd1cfe69
      i32.const 2
      i32.sub
      call $~lib/internal/memory/memmove
      local.get $0
      i32.const 46
      i32.store16 offset=6
      local.get $0
<<<<<<< HEAD
      local.get $3
=======
      local.get $4
>>>>>>> cd1cfe69
      i32.add
      local.tee $0
      i32.const 101
      i32.store16 offset=6
      local.get $0
      i32.const 4
      i32.add
<<<<<<< HEAD
      local.tee $2
      block (result i32)
       local.get $4
       i32.const 1
       i32.sub
       local.tee $0
       i32.const 0
       i32.lt_s
       local.tee $3
       if
        i32.const 0
        local.get $0
        i32.sub
        local.set $0
       end
       local.get $0
      end
      local.get $0
=======
      local.tee $3
      block (result i32)
       local.get $5
       i32.const 1
       i32.sub
       local.tee $4
       i32.const 0
       i32.lt_s
       local.tee $2
       if
        i32.const 0
        local.get $4
        i32.sub
        local.set $4
       end
       local.get $4
      end
      local.get $4
>>>>>>> cd1cfe69
      call $~lib/internal/number/decimalCount32
      i32.const 1
      i32.add
      local.tee $0
      call $~lib/internal/number/utoa32_lut
<<<<<<< HEAD
      local.get $2
      i32.const 45
      i32.const 43
      local.get $3
=======
      local.get $3
      i32.const 45
      i32.const 43
      local.get $2
>>>>>>> cd1cfe69
      select
      i32.store16 offset=4
      local.get $0
      local.get $1
      i32.add
      i32.const 2
      i32.add
     end
    end
   end
  end
 )
 (func $~lib/internal/number/dtoa_core (; 12 ;) (type $iFi) (param $0 i32) (param $1 f64) (result i32)
  (local $2 i32)
  (local $3 i64)
  (local $4 i64)
  (local $5 i32)
  (local $6 i64)
  (local $7 i64)
  (local $8 i64)
  (local $9 i64)
  (local $10 i32)
  (local $11 i32)
  (local $12 i64)
  (local $13 i64)
  (local $14 i32)
  (local $15 i64)
<<<<<<< HEAD
  (local $16 i64)
  (local $17 i64)
  (local $18 i64)
  (local $19 i64)
  local.get $1
  f64.const 0
  f64.lt
  local.tee $10
=======
  local.get $1
  f64.const 0
  f64.lt
  local.tee $13
>>>>>>> cd1cfe69
  if (result f64)
   local.get $0
   i32.const 45
   i32.store16 offset=4
   local.get $1
   f64.neg
  else   
   local.get $1
  end
  i64.reinterpret_f64
<<<<<<< HEAD
  local.tee $3
=======
  local.tee $2
>>>>>>> cd1cfe69
  i64.const 9218868437227405312
  i64.and
  i64.const 52
  i64.shr_u
  i32.wrap_i64
<<<<<<< HEAD
  local.set $5
  local.get $3
  i64.const 4503599627370495
  i64.and
  local.get $5
  i32.const 0
  i32.ne
  local.tee $2
=======
  local.set $8
  local.get $2
  i64.const 4503599627370495
  i64.and
  local.get $8
  i32.const 0
  i32.ne
  local.tee $6
>>>>>>> cd1cfe69
  i64.extend_i32_u
  i64.const 52
  i64.shl
  i64.add
<<<<<<< HEAD
  local.set $3
  local.get $5
  i32.const 1
  local.get $2
  select
  i32.const 1075
  i32.sub
  local.tee $5
  i32.const 1
  i32.sub
  local.set $2
  local.get $3
=======
  local.set $2
  local.get $8
  i32.const 1
  local.get $6
  select
  i32.const 1075
  i32.sub
  local.tee $8
  i32.const 1
  i32.sub
  local.set $6
  local.get $2
>>>>>>> cd1cfe69
  i64.const 1
  i64.shl
  i64.const 1
  i64.add
<<<<<<< HEAD
  local.tee $4
  i64.clz
  i32.wrap_i64
  local.set $11
  local.get $4
  local.get $11
  i64.extend_i32_s
  i64.shl
  global.set $~lib/internal/number/_frc_plus
  local.get $3
  local.get $3
=======
  local.tee $5
  i64.clz
  i32.wrap_i64
  local.set $4
  local.get $5
  local.get $4
  i64.extend_i32_s
  i64.shl
  global.set $~lib/internal/number/_frc_plus
  local.get $2
  local.get $2
>>>>>>> cd1cfe69
  i64.const 4503599627370496
  i64.eq
  i32.const 1
  i32.add
  local.tee $14
  i64.extend_i32_s
  i64.shl
  i64.const 1
  i64.sub
<<<<<<< HEAD
  local.get $5
  local.get $14
  i32.sub
  local.get $2
  local.get $11
  i32.sub
  local.tee $2
=======
  local.get $8
  local.get $14
  i32.sub
  local.get $6
  local.get $4
  i32.sub
  local.tee $6
>>>>>>> cd1cfe69
  i32.sub
  i64.extend_i32_s
  i64.shl
  global.set $~lib/internal/number/_frc_minus
<<<<<<< HEAD
  local.get $2
=======
  local.get $6
>>>>>>> cd1cfe69
  global.set $~lib/internal/number/_exp
  i32.const 348
  i32.const -61
  global.get $~lib/internal/number/_exp
  i32.sub
  f64.convert_i32_s
  f64.const 0.30102999566398114
  f64.mul
  f64.const 347
  f64.add
  local.tee $1
  i32.trunc_f64_s
<<<<<<< HEAD
  local.tee $2
  local.get $2
=======
  local.tee $4
  local.get $4
>>>>>>> cd1cfe69
  f64.convert_i32_s
  local.get $1
  f64.ne
  i32.add
  i32.const 3
  i32.shr_s
  i32.const 1
  i32.add
<<<<<<< HEAD
  local.tee $2
=======
  local.tee $6
>>>>>>> cd1cfe69
  i32.const 3
  i32.shl
  i32.sub
  global.set $~lib/internal/number/_K
  i32.const 1992
  i32.load
<<<<<<< HEAD
  local.set $11
  i32.const 1728
  i32.load
  local.get $2
=======
  local.set $4
  i32.const 1728
  i32.load
  local.get $6
>>>>>>> cd1cfe69
  i32.const 3
  i32.shl
  i32.add
  i64.load offset=8
  global.set $~lib/internal/number/_frc_pow
<<<<<<< HEAD
  local.get $11
  local.get $2
=======
  local.get $4
  local.get $6
>>>>>>> cd1cfe69
  i32.const 1
  i32.shl
  i32.add
  i32.load16_s offset=8
  global.set $~lib/internal/number/_exp_pow
<<<<<<< HEAD
  local.get $3
  local.get $3
  i64.clz
  i32.wrap_i64
  local.tee $2
  i64.extend_i32_s
  i64.shl
  local.tee $3
  i64.const 4294967295
  i64.and
  local.tee $6
  global.get $~lib/internal/number/_frc_pow
  local.tee $4
  i64.const 4294967295
  i64.and
  local.tee $12
  i64.mul
  local.set $7
  local.get $4
  i64.const 32
  i64.shr_u
  local.tee $15
  local.get $6
  i64.mul
  local.get $3
  i64.const 32
  i64.shr_u
  local.tee $16
  local.get $12
  i64.mul
  local.get $7
  i64.const 32
  i64.shr_u
  i64.add
  local.tee $12
  i64.const 4294967295
  i64.and
  i64.add
  local.set $3
  global.get $~lib/internal/number/_frc_plus
  local.tee $6
  i64.const 4294967295
  i64.and
  local.tee $7
  local.get $4
  i64.const 4294967295
  i64.and
  local.tee $8
  i64.mul
  local.set $9
  local.get $4
  i64.const 32
  i64.shr_u
  local.tee $17
  local.get $7
  i64.mul
  local.get $6
  i64.const 32
  i64.shr_u
  local.tee $18
  local.get $8
  i64.mul
  local.get $9
  i64.const 32
  i64.shr_u
  i64.add
  local.tee $7
  i64.const 4294967295
  i64.and
  i64.add
  local.set $6
  global.get $~lib/internal/number/_frc_minus
  local.tee $8
  i64.const 4294967295
  i64.and
  local.tee $9
  local.get $4
  i64.const 4294967295
  i64.and
  local.tee $13
  i64.mul
  local.set $19
  local.get $17
  local.get $18
  i64.mul
  local.get $7
  i64.const 32
  i64.shr_u
  i64.add
  local.get $6
  i64.const 2147483647
  i64.add
  i64.const 32
  i64.shr_u
  i64.add
  i64.const 1
  i64.sub
  local.tee $6
  local.get $9
  local.get $4
  i64.const 32
  i64.shr_u
  local.tee $9
  i64.mul
  local.get $13
  local.get $8
  i64.const 32
  i64.shr_u
  local.tee $13
  i64.mul
  local.get $19
  i64.const 32
  i64.shr_u
  i64.add
  local.tee $8
  i64.const 4294967295
  i64.and
  i64.add
=======
  local.get $2
  local.get $2
  i64.clz
  i32.wrap_i64
  local.tee $4
  i64.extend_i32_s
  i64.shl
  local.tee $2
  i64.const 4294967295
  i64.and
  local.tee $7
  global.get $~lib/internal/number/_frc_pow
  local.tee $5
  i64.const 4294967295
  i64.and
  local.tee $9
  i64.mul
  local.set $10
  local.get $5
  i64.const 32
  i64.shr_u
  local.tee $11
  local.get $7
  i64.mul
  local.get $2
  i64.const 32
  i64.shr_u
  local.tee $12
  local.get $9
  i64.mul
  local.get $10
  i64.const 32
  i64.shr_u
  i64.add
  local.tee $3
  i64.const 4294967295
  i64.and
  i64.add
  i64.const 2147483647
  i64.add
  i64.const 32
  i64.shr_u
  local.get $11
  local.get $12
  i64.mul
  local.get $3
  i64.const 32
  i64.shr_u
  i64.add
  i64.add
  local.set $2
  local.get $5
  i64.const 4294967295
  i64.and
  local.tee $11
  global.get $~lib/internal/number/_frc_plus
  local.tee $3
  i64.const 4294967295
  i64.and
  local.tee $10
  i64.mul
  local.set $7
  local.get $10
  local.get $5
  i64.const 32
  i64.shr_u
  local.tee $9
  i64.mul
  local.get $11
  local.get $3
  i64.const 32
  i64.shr_u
  local.tee $12
  i64.mul
  local.get $7
  i64.const 32
  i64.shr_u
  i64.add
  local.tee $3
  i64.const 4294967295
  i64.and
  i64.add
  i64.const 2147483647
  i64.add
  i64.const 32
  i64.shr_u
  local.get $9
  local.get $12
  i64.mul
  local.get $3
  i64.const 32
  i64.shr_u
  i64.add
  i64.add
  local.set $15
  global.get $~lib/internal/number/_frc_minus
  local.tee $3
  i64.const 4294967295
  i64.and
  local.tee $7
  local.get $5
  i64.const 4294967295
  i64.and
  local.tee $9
  i64.mul
  local.set $10
  local.get $5
  i64.const 32
  i64.shr_u
  local.tee $11
  local.get $7
  i64.mul
  local.get $3
  i64.const 32
  i64.shr_u
  local.tee $12
  local.get $9
  i64.mul
  local.get $10
  i64.const 32
  i64.shr_u
  i64.add
  local.tee $3
  i64.const 4294967295
  i64.and
  i64.add
  local.set $5
  local.get $15
  i64.const 1
  i64.sub
  local.tee $7
  local.get $11
  local.get $12
  i64.mul
  local.get $3
  i64.const 32
  i64.shr_u
  i64.add
  local.get $5
>>>>>>> cd1cfe69
  i64.const 2147483647
  i64.add
  i64.const 32
  i64.shr_u
  local.get $9
  local.get $13
  i64.mul
  local.get $8
  i64.const 32
  i64.shr_u
  i64.add
  i64.add
  i64.const 1
  i64.add
  i64.sub
<<<<<<< HEAD
  local.set $4
  local.get $10
=======
  local.set $3
  local.get $13
>>>>>>> cd1cfe69
  i32.const 1
  i32.shl
  local.get $0
  i32.add
  local.get $0
<<<<<<< HEAD
  local.get $15
  local.get $16
  i64.mul
  local.get $12
  i64.const 32
  i64.shr_u
  i64.add
  local.get $3
  i64.const 2147483647
  i64.add
  i64.const 32
  i64.shr_u
  i64.add
  local.get $5
  local.get $2
  i32.sub
  global.get $~lib/internal/number/_exp_pow
  local.tee $5
  i32.add
  i32.const -64
  i32.sub
  local.get $6
  global.get $~lib/internal/number/_exp
  local.get $5
  i32.add
  i32.const -64
  i32.sub
  local.get $4
  local.get $10
  call $~lib/internal/number/genDigits
  local.get $10
  i32.sub
  global.get $~lib/internal/number/_K
  call $~lib/internal/number/prettify
  local.get $10
=======
  local.get $2
  local.get $8
  local.get $4
  i32.sub
  global.get $~lib/internal/number/_exp_pow
  local.tee $4
  i32.add
  i32.const -64
  i32.sub
  local.get $7
  local.get $4
  global.get $~lib/internal/number/_exp
  i32.add
  i32.const -64
  i32.sub
  local.get $3
  local.get $13
  call $~lib/internal/number/genDigits
  local.get $13
  i32.sub
  global.get $~lib/internal/number/_K
  call $~lib/internal/number/prettify
  local.get $13
>>>>>>> cd1cfe69
  i32.add
 )
 (func $~lib/string/String#substring (; 13 ;) (type $FUNCSIG$iii) (param $0 i32) (param $1 i32) (result i32)
  (local $2 i32)
  (local $3 i32)
  (local $4 i32)
  local.get $0
  i32.eqz
  if
   i32.const 0
   i32.const 2072
   i32.const 269
   i32.const 4
   call $~lib/env/abort
   unreachable
  end
  local.get $1
  i32.const 0
  local.get $1
  i32.const 0
  i32.gt_s
  select
  local.tee $2
  local.get $0
  i32.load
  local.tee $3
  local.get $2
  local.get $3
  i32.lt_s
  select
  local.set $1
  i32.const 0
  local.get $3
  i32.const 0
  local.get $3
  i32.lt_s
  select
  local.tee $2
  local.get $1
  local.get $2
  local.get $1
  i32.lt_s
  select
  local.set $4
  local.get $2
  local.get $1
  local.get $2
  local.get $1
  i32.gt_s
  select
  local.tee $1
  local.get $4
  i32.sub
  local.tee $3
  i32.eqz
  if
   i32.const 2104
   return
  end
  local.get $4
  i32.eqz
  local.tee $2
  if
   local.get $0
   i32.load
   local.get $1
   i32.eq
   local.set $2
  end
  local.get $2
  if
   local.get $0
   return
  end
  local.get $3
  call $~lib/internal/string/allocateUnsafe
  local.tee $2
  i32.const 4
  i32.add
  local.get $4
  i32.const 1
  i32.shl
  local.get $0
  i32.add
  i32.const 4
  i32.add
  local.get $3
  i32.const 1
  i32.shl
  call $~lib/internal/memory/memmove
  local.get $2
 )
 (func $~lib/internal/number/dtoa (; 14 ;) (type $Fi) (param $0 f64) (result i32)
  (local $1 i32)
  (local $2 i32)
  local.get $0
  f64.const 0
  f64.eq
  if
   i32.const 624
   return
  end
  local.get $0
  local.get $0
  f64.sub
  f64.const 0
  f64.ne
  if
   local.get $0
   local.get $0
   f64.ne
   if
    i32.const 640
    return
   end
   i32.const 656
   i32.const 680
   local.get $0
   f64.const 0
   f64.lt
   select
   return
  end
  i32.const 28
  call $~lib/internal/string/allocateUnsafe
  local.tee $2
  local.get $0
  call $~lib/internal/number/dtoa_core
  local.set $1
  local.get $2
  local.get $1
  call $~lib/string/String#substring
  local.set $1
  local.get $2
  i32.eqz
  if
   i32.const 0
   i32.const 16
   i32.const 28
   i32.const 4
   call $~lib/env/abort
   unreachable
  end
  local.get $1
 )
 (func $start (; 15 ;) (type $v)
  (local $0 i32)
  i32.const 2192
  global.set $~lib/allocator/arena/startOffset
  global.get $~lib/allocator/arena/startOffset
  global.set $~lib/allocator/arena/offset
  global.get $number/a
  call $~lib/internal/number/itoa32
  i32.const 592
  call $~lib/string/String.__eq
  i32.eqz
  if
   i32.const 0
   i32.const 600
   i32.const 7
   i32.const 0
   call $~lib/env/abort
   unreachable
  end
  f64.const 2
  call $~lib/internal/number/dtoa
  i32.const 2112
  call $~lib/string/String.__eq
  i32.eqz
  if
   i32.const 0
   i32.const 600
   i32.const 9
   i32.const 0
   call $~lib/env/abort
   unreachable
  end
  i32.const 3
  call $~lib/internal/number/itoa32
  i32.const 2128
  call $~lib/string/String.__eq
  i32.eqz
  if
   i32.const 0
   i32.const 600
   i32.const 10
   i32.const 0
   call $~lib/env/abort
   unreachable
  end
  i32.const -5
  call $~lib/internal/number/itoa32
  i32.const 2136
  call $~lib/string/String.__eq
  i32.eqz
  if
   i32.const 0
   i32.const 600
   i32.const 12
   i32.const 0
   call $~lib/env/abort
   unreachable
  end
  i32.const 4
  call $~lib/internal/number/itoa32
  i32.const 2144
  call $~lib/string/String.__eq
  i32.eqz
  if
   i32.const 0
   i32.const 600
   i32.const 13
   i32.const 0
   call $~lib/env/abort
   unreachable
  end
  global.get $number/a
  i32.const 1
  i32.add
  global.set $number/a
  global.get $number/a
  call $~lib/internal/number/itoa32
  i32.const 2152
  call $~lib/string/String.__eq
  i32.eqz
  if
   i32.const 0
   i32.const 600
   i32.const 14
   i32.const 0
   call $~lib/env/abort
   unreachable
  end
  global.get $number/a
  i32.const 1
  i32.sub
  global.set $number/a
  global.get $number/a
  call $~lib/internal/number/itoa32
  i32.const 592
  call $~lib/string/String.__eq
  i32.eqz
  if
   i32.const 0
   i32.const 600
   i32.const 15
   i32.const 0
   call $~lib/env/abort
   unreachable
  end
  i32.const 2160
  i32.const 2160
  call $~lib/string/String.__eq
  i32.eqz
  if
   i32.const 0
   i32.const 600
   i32.const 16
   i32.const 0
   call $~lib/env/abort
   unreachable
  end
  i32.const 2176
  i32.const 2176
  call $~lib/string/String.__eq
  i32.eqz
  if
   i32.const 0
   i32.const 600
   i32.const 17
   i32.const 0
   call $~lib/env/abort
   unreachable
  end
  global.get $number/a
  local.tee $0
  i32.const 1
  i32.add
  global.set $number/a
  local.get $0
  call $~lib/internal/number/itoa32
  i32.const 592
  call $~lib/string/String.__eq
  i32.eqz
  if
   i32.const 0
   i32.const 600
   i32.const 20
   i32.const 0
   call $~lib/env/abort
   unreachable
  end
  global.get $number/a
  local.tee $0
  i32.const 1
  i32.sub
  global.set $number/a
  local.get $0
  call $~lib/internal/number/itoa32
  i32.const 2152
  call $~lib/string/String.__eq
  i32.eqz
  if
   i32.const 0
   i32.const 600
   i32.const 21
   i32.const 0
   call $~lib/env/abort
   unreachable
  end
 )
 (func $null (; 16 ;) (type $v)
  nop
 )
)<|MERGE_RESOLUTION|>--- conflicted
+++ resolved
@@ -2,11 +2,11 @@
  (type $ii (func (param i32) (result i32)))
  (type $iiiiv (func (param i32 i32 i32 i32)))
  (type $iiiv (func (param i32 i32 i32)))
- (type $iiii (func (param i32 i32 i32) (result i32)))
  (type $iii (func (param i32 i32) (result i32)))
  (type $Fi (func (param f64) (result i32)))
  (type $iFi (func (param i32 f64) (result i32)))
  (type $iIiIiIii (func (param i32 i64 i32 i64 i32 i64 i32) (result i32)))
+ (type $iiii (func (param i32 i32 i32) (result i32)))
  (type $v (func))
  (type $FUNCSIG$iiii (func (param i32 i32 i32) (result i32)))
  (type $FUNCSIG$iii (func (param i32 i32) (result i32)))
@@ -424,49 +424,31 @@
   (local $8 i64)
   (local $9 i32)
   (local $10 i64)
-  (local $11 i64)
+  (local $11 i32)
   (local $12 i32)
-  (local $13 i32)
+  (local $13 i64)
   (local $14 i64)
   local.get $3
   local.get $1
   i64.sub
-<<<<<<< HEAD
-  local.set $10
-=======
   local.set $8
->>>>>>> cd1cfe69
   i64.const 1
   i32.const 0
   local.get $4
   i32.sub
-<<<<<<< HEAD
-  local.tee $12
-  i64.extend_i32_s
-  local.tee $1
-  i64.shl
-  local.tee $11
-=======
   local.tee $11
   i64.extend_i32_s
   local.tee $13
   i64.shl
   local.tee $10
->>>>>>> cd1cfe69
   i64.const 1
   i64.sub
   local.tee $14
   local.get $3
   i64.and
-<<<<<<< HEAD
-  local.set $8
-  local.get $3
-  local.get $1
-=======
   local.set $1
   local.get $3
   local.get $13
->>>>>>> cd1cfe69
   i64.shr_u
   i32.wrap_i64
   local.tee $7
@@ -474,11 +456,7 @@
   local.set $9
   i32.const 2064
   i32.load
-<<<<<<< HEAD
-  local.set $13
-=======
   local.set $12
->>>>>>> cd1cfe69
   loop $continue|0
    local.get $9
    i32.const 0
@@ -631,21 +609,12 @@
     local.set $9
     local.get $7
     i64.extend_i32_u
-<<<<<<< HEAD
-    local.get $12
-    i64.extend_i32_s
-    i64.shl
-    local.get $8
-    i64.add
-    local.tee $1
-=======
     local.get $11
     i64.extend_i32_s
     i64.shl
     local.get $1
     i64.add
     local.tee $3
->>>>>>> cd1cfe69
     local.get $5
     i64.le_u
     if
@@ -653,27 +622,16 @@
      local.get $9
      i32.add
      global.set $~lib/internal/number/_K
-<<<<<<< HEAD
-     local.get $13
-=======
      local.get $12
->>>>>>> cd1cfe69
      local.get $9
      i32.const 2
      i32.shl
      i32.add
      i64.load32_u offset=8
-<<<<<<< HEAD
-     local.get $12
-     i64.extend_i32_s
-     i64.shl
-     local.set $3
-=======
      local.get $11
      i64.extend_i32_s
      i64.shl
      local.set $1
->>>>>>> cd1cfe69
      local.get $6
      i32.const 1
      i32.sub
@@ -683,30 +641,17 @@
      i32.add
      local.tee $2
      i32.load16_u offset=4
-<<<<<<< HEAD
-     local.set $4
-     loop $continue|01
-      local.get $1
-      local.get $10
-=======
      local.set $7
      loop $continue|2
       local.get $3
       local.get $8
->>>>>>> cd1cfe69
       i64.lt_u
       local.tee $0
       if
        local.get $5
-<<<<<<< HEAD
-       local.get $1
-       i64.sub
-       local.get $3
-=======
        local.get $3
        i64.sub
        local.get $1
->>>>>>> cd1cfe69
        i64.ge_u
        local.set $0
       end
@@ -715,31 +660,18 @@
        local.get $1
        local.get $3
        i64.add
-<<<<<<< HEAD
-       local.get $10
-=======
        local.get $8
->>>>>>> cd1cfe69
        i64.lt_u
        local.tee $0
        i32.eqz
        if
-<<<<<<< HEAD
-        local.get $10
-        local.get $1
-=======
         local.get $8
         local.get $3
->>>>>>> cd1cfe69
         i64.sub
         local.get $1
         local.get $3
         i64.add
-<<<<<<< HEAD
-        local.get $10
-=======
         local.get $8
->>>>>>> cd1cfe69
         i64.sub
         i64.gt_u
         local.set $0
@@ -747,21 +679,6 @@
       end
       local.get $0
       if
-<<<<<<< HEAD
-       local.get $4
-       i32.const 1
-       i32.sub
-       local.set $4
-       local.get $1
-       local.get $3
-       i64.add
-       local.set $1
-       br $continue|01
-      end
-     end
-     local.get $2
-     local.get $4
-=======
        local.get $7
        i32.const 1
        i32.sub
@@ -775,7 +692,6 @@
      end
      local.get $2
      local.get $7
->>>>>>> cd1cfe69
      i32.store16 offset=4
      local.get $6
      return
@@ -783,25 +699,11 @@
     br $continue|0
    end
   end
-<<<<<<< HEAD
-  loop $continue|2 (result i32)
-=======
   loop $continue|3 (result i32)
->>>>>>> cd1cfe69
    local.get $5
    i64.const 10
    i64.mul
    local.set $5
-<<<<<<< HEAD
-   local.get $8
-   i64.const 10
-   i64.mul
-   local.tee $8
-   local.get $12
-   i64.extend_i32_s
-   i64.shr_u
-   local.tee $1
-=======
    local.get $1
    i64.const 10
    i64.mul
@@ -810,7 +712,6 @@
    i64.extend_i32_s
    i64.shr_u
    local.tee $3
->>>>>>> cd1cfe69
    local.get $6
    i64.extend_i32_s
    i64.or
@@ -827,11 +728,7 @@
     i32.shl
     local.get $0
     i32.add
-<<<<<<< HEAD
-    local.get $1
-=======
     local.get $3
->>>>>>> cd1cfe69
     i32.wrap_i64
     i32.const 65535
     i32.and
@@ -843,15 +740,6 @@
    i32.const 1
    i32.sub
    local.set $9
-<<<<<<< HEAD
-   local.get $8
-   local.get $14
-   i64.and
-   local.tee $8
-   local.get $5
-   i64.ge_u
-   br_if $continue|2
-=======
    local.get $1
    local.get $14
    i64.and
@@ -859,16 +747,11 @@
    local.get $5
    i64.ge_u
    br_if $continue|3
->>>>>>> cd1cfe69
    global.get $~lib/internal/number/_K
    local.get $9
    i32.add
    global.set $~lib/internal/number/_K
-<<<<<<< HEAD
-   local.get $13
-=======
    local.get $12
->>>>>>> cd1cfe69
    i32.const 0
    local.get $9
    i32.sub
@@ -876,15 +759,9 @@
    i32.shl
    i32.add
    i64.load32_u offset=8
-<<<<<<< HEAD
-   local.get $10
-   i64.mul
-   local.set $1
-=======
    local.get $8
    i64.mul
    local.set $8
->>>>>>> cd1cfe69
    local.get $6
    i32.const 1
    i32.sub
@@ -892,47 +769,6 @@
    i32.shl
    local.get $0
    i32.add
-<<<<<<< HEAD
-   local.tee $2
-   i32.load16_u offset=4
-   local.set $4
-   loop $continue|02
-    local.get $8
-    local.get $1
-    i64.lt_u
-    local.tee $0
-    if
-     local.get $5
-     local.get $8
-     i64.sub
-     local.get $11
-     i64.ge_u
-     local.set $0
-    end
-    local.get $0
-    if
-     local.get $8
-     local.get $11
-     i64.add
-     local.get $1
-     i64.lt_u
-     local.tee $0
-     i32.eqz
-     if
-      local.get $1
-      local.get $8
-      i64.sub
-      local.get $8
-      local.get $11
-      i64.add
-      local.get $1
-      i64.sub
-      i64.gt_u
-      local.set $0
-     end
-    end
-    local.get $0
-=======
    local.tee $7
    i32.load16_u offset=4
    local.set $4
@@ -972,22 +808,11 @@
      end
     end
     local.get $2
->>>>>>> cd1cfe69
     if
      local.get $4
      i32.const 1
      i32.sub
      local.set $4
-<<<<<<< HEAD
-     local.get $8
-     local.get $11
-     i64.add
-     local.set $8
-     br $continue|02
-    end
-   end
-   local.get $2
-=======
      local.get $1
      local.get $10
      i64.add
@@ -996,7 +821,6 @@
     end
    end
    local.get $7
->>>>>>> cd1cfe69
    local.get $4
    i32.store16 offset=4
    local.get $6
@@ -2100,10 +1924,7 @@
  (func $~lib/internal/number/prettify (; 11 ;) (type $iiii) (param $0 i32) (param $1 i32) (param $2 i32) (result i32)
   (local $3 i32)
   (local $4 i32)
-<<<<<<< HEAD
-=======
   (local $5 i32)
->>>>>>> cd1cfe69
   local.get $2
   i32.eqz
   if
@@ -2123,19 +1944,11 @@
   local.get $1
   local.get $2
   i32.add
-<<<<<<< HEAD
-  local.tee $4
-  i32.le_s
-  local.tee $3
-  if
-   local.get $4
-=======
   local.tee $5
   i32.le_s
   local.tee $3
   if
    local.get $5
->>>>>>> cd1cfe69
    i32.const 21
    i32.le_s
    local.set $3
@@ -2147,11 +1960,7 @@
    loop $repeat|0
     block $break|0
      local.get $3
-<<<<<<< HEAD
-     local.get $4
-=======
      local.get $5
->>>>>>> cd1cfe69
      i32.ge_s
      br_if $break|0
      local.get $3
@@ -2168,62 +1977,34 @@
      br $repeat|0
     end
    end
-<<<<<<< HEAD
-   local.get $4
-=======
    local.get $5
->>>>>>> cd1cfe69
    i32.const 1
    i32.shl
    local.get $0
    i32.add
    i32.const 3145774
    i32.store offset=4
-<<<<<<< HEAD
-   local.get $4
-   i32.const 2
-   i32.add
-  else   
-   local.get $4
-=======
    local.get $5
    i32.const 2
    i32.add
   else   
    local.get $5
->>>>>>> cd1cfe69
    i32.const 0
    i32.gt_s
    local.tee $3
    if
-<<<<<<< HEAD
-    local.get $4
-=======
     local.get $5
->>>>>>> cd1cfe69
     i32.const 21
     i32.le_s
     local.set $3
    end
    local.get $3
    if (result i32)
-<<<<<<< HEAD
-    local.get $4
-=======
     local.get $5
->>>>>>> cd1cfe69
     i32.const 1
     i32.shl
     local.get $0
     i32.add
-<<<<<<< HEAD
-    i32.const 4
-    i32.add
-    local.tee $3
-    i32.const 2
-    i32.add
-    local.get $3
-=======
     local.tee $3
     i32.const 4
     i32.add
@@ -2231,22 +2012,13 @@
     i32.const 2
     i32.add
     local.get $0
->>>>>>> cd1cfe69
     i32.const 0
     local.get $2
     i32.sub
     i32.const 1
     i32.shl
     call $~lib/internal/memory/memmove
-<<<<<<< HEAD
-    local.get $4
-    i32.const 1
-    i32.shl
-    local.get $0
-    i32.add
-=======
     local.get $3
->>>>>>> cd1cfe69
     i32.const 46
     i32.store16 offset=4
     local.get $1
@@ -2254,19 +2026,11 @@
     i32.add
    else    
     i32.const -6
-<<<<<<< HEAD
-    local.get $4
-    i32.lt_s
-    local.tee $3
-    if
-     local.get $4
-=======
     local.get $5
     i32.lt_s
     local.tee $3
     if
      local.get $5
->>>>>>> cd1cfe69
      i32.const 0
      i32.le_s
      local.set $3
@@ -2278,11 +2042,7 @@
      i32.add
      local.tee $2
      i32.const 2
-<<<<<<< HEAD
-     local.get $4
-=======
      local.get $5
->>>>>>> cd1cfe69
      i32.sub
      local.tee $3
      i32.const 1
@@ -2297,16 +2057,6 @@
      i32.const 3014704
      i32.store offset=4
      i32.const 2
-<<<<<<< HEAD
-     local.set $2
-     loop $repeat|1
-      block $break|1
-       local.get $2
-       local.get $3
-       i32.ge_s
-       br_if $break|1
-       local.get $2
-=======
      local.set $4
      loop $repeat|1
       block $break|1
@@ -2315,24 +2065,16 @@
        i32.ge_s
        br_if $break|1
        local.get $4
->>>>>>> cd1cfe69
        i32.const 1
        i32.shl
        local.get $0
        i32.add
        i32.const 48
        i32.store16 offset=4
-<<<<<<< HEAD
-       local.get $2
-       i32.const 1
-       i32.add
-       local.set $2
-=======
        local.get $4
        i32.const 1
        i32.add
        local.set $4
->>>>>>> cd1cfe69
        br $repeat|1
       end
      end
@@ -2350,38 +2092,6 @@
       local.get $0
       i32.const 4
       i32.add
-<<<<<<< HEAD
-      local.tee $2
-      block (result i32)
-       local.get $4
-       i32.const 1
-       i32.sub
-       local.tee $0
-       i32.const 0
-       i32.lt_s
-       local.tee $3
-       if
-        i32.const 0
-        local.get $0
-        i32.sub
-        local.set $0
-       end
-       local.get $0
-      end
-      local.get $0
-      call $~lib/internal/number/decimalCount32
-      i32.const 1
-      i32.add
-      local.tee $1
-      call $~lib/internal/number/utoa32_lut
-      local.get $2
-      i32.const 45
-      i32.const 43
-      local.get $3
-      select
-      i32.store16 offset=4
-      local.get $1
-=======
       local.tee $3
       block (result i32)
        local.get $5
@@ -2412,34 +2122,22 @@
       select
       i32.store16 offset=4
       local.get $4
->>>>>>> cd1cfe69
       i32.const 2
       i32.add
      else      
       local.get $0
       i32.const 4
       i32.add
-<<<<<<< HEAD
-      local.tee $2
-      i32.const 4
-      i32.add
-      local.get $2
-=======
       local.tee $3
       i32.const 4
       i32.add
       local.get $3
->>>>>>> cd1cfe69
       i32.const 2
       i32.add
       local.get $1
       i32.const 1
       i32.shl
-<<<<<<< HEAD
-      local.tee $3
-=======
       local.tee $4
->>>>>>> cd1cfe69
       i32.const 2
       i32.sub
       call $~lib/internal/memory/memmove
@@ -2447,11 +2145,7 @@
       i32.const 46
       i32.store16 offset=6
       local.get $0
-<<<<<<< HEAD
-      local.get $3
-=======
       local.get $4
->>>>>>> cd1cfe69
       i32.add
       local.tee $0
       i32.const 101
@@ -2459,26 +2153,6 @@
       local.get $0
       i32.const 4
       i32.add
-<<<<<<< HEAD
-      local.tee $2
-      block (result i32)
-       local.get $4
-       i32.const 1
-       i32.sub
-       local.tee $0
-       i32.const 0
-       i32.lt_s
-       local.tee $3
-       if
-        i32.const 0
-        local.get $0
-        i32.sub
-        local.set $0
-       end
-       local.get $0
-      end
-      local.get $0
-=======
       local.tee $3
       block (result i32)
        local.get $5
@@ -2497,23 +2171,15 @@
        local.get $4
       end
       local.get $4
->>>>>>> cd1cfe69
       call $~lib/internal/number/decimalCount32
       i32.const 1
       i32.add
       local.tee $0
       call $~lib/internal/number/utoa32_lut
-<<<<<<< HEAD
-      local.get $2
-      i32.const 45
-      i32.const 43
-      local.get $3
-=======
       local.get $3
       i32.const 45
       i32.const 43
       local.get $2
->>>>>>> cd1cfe69
       select
       i32.store16 offset=4
       local.get $0
@@ -2527,35 +2193,24 @@
   end
  )
  (func $~lib/internal/number/dtoa_core (; 12 ;) (type $iFi) (param $0 i32) (param $1 f64) (result i32)
-  (local $2 i32)
+  (local $2 i64)
   (local $3 i64)
-  (local $4 i64)
-  (local $5 i32)
-  (local $6 i64)
+  (local $4 i32)
+  (local $5 i64)
+  (local $6 i32)
   (local $7 i64)
-  (local $8 i64)
+  (local $8 i32)
   (local $9 i64)
-  (local $10 i32)
-  (local $11 i32)
+  (local $10 i64)
+  (local $11 i64)
   (local $12 i64)
-  (local $13 i64)
+  (local $13 i32)
   (local $14 i32)
   (local $15 i64)
-<<<<<<< HEAD
-  (local $16 i64)
-  (local $17 i64)
-  (local $18 i64)
-  (local $19 i64)
-  local.get $1
-  f64.const 0
-  f64.lt
-  local.tee $10
-=======
   local.get $1
   f64.const 0
   f64.lt
   local.tee $13
->>>>>>> cd1cfe69
   if (result f64)
    local.get $0
    i32.const 45
@@ -2566,26 +2221,12 @@
    local.get $1
   end
   i64.reinterpret_f64
-<<<<<<< HEAD
-  local.tee $3
-=======
   local.tee $2
->>>>>>> cd1cfe69
   i64.const 9218868437227405312
   i64.and
   i64.const 52
   i64.shr_u
   i32.wrap_i64
-<<<<<<< HEAD
-  local.set $5
-  local.get $3
-  i64.const 4503599627370495
-  i64.and
-  local.get $5
-  i32.const 0
-  i32.ne
-  local.tee $2
-=======
   local.set $8
   local.get $2
   i64.const 4503599627370495
@@ -2594,25 +2235,10 @@
   i32.const 0
   i32.ne
   local.tee $6
->>>>>>> cd1cfe69
   i64.extend_i32_u
   i64.const 52
   i64.shl
   i64.add
-<<<<<<< HEAD
-  local.set $3
-  local.get $5
-  i32.const 1
-  local.get $2
-  select
-  i32.const 1075
-  i32.sub
-  local.tee $5
-  i32.const 1
-  i32.sub
-  local.set $2
-  local.get $3
-=======
   local.set $2
   local.get $8
   i32.const 1
@@ -2625,24 +2251,10 @@
   i32.sub
   local.set $6
   local.get $2
->>>>>>> cd1cfe69
   i64.const 1
   i64.shl
   i64.const 1
   i64.add
-<<<<<<< HEAD
-  local.tee $4
-  i64.clz
-  i32.wrap_i64
-  local.set $11
-  local.get $4
-  local.get $11
-  i64.extend_i32_s
-  i64.shl
-  global.set $~lib/internal/number/_frc_plus
-  local.get $3
-  local.get $3
-=======
   local.tee $5
   i64.clz
   i32.wrap_i64
@@ -2654,7 +2266,6 @@
   global.set $~lib/internal/number/_frc_plus
   local.get $2
   local.get $2
->>>>>>> cd1cfe69
   i64.const 4503599627370496
   i64.eq
   i32.const 1
@@ -2664,15 +2275,6 @@
   i64.shl
   i64.const 1
   i64.sub
-<<<<<<< HEAD
-  local.get $5
-  local.get $14
-  i32.sub
-  local.get $2
-  local.get $11
-  i32.sub
-  local.tee $2
-=======
   local.get $8
   local.get $14
   i32.sub
@@ -2680,16 +2282,11 @@
   local.get $4
   i32.sub
   local.tee $6
->>>>>>> cd1cfe69
   i32.sub
   i64.extend_i32_s
   i64.shl
   global.set $~lib/internal/number/_frc_minus
-<<<<<<< HEAD
-  local.get $2
-=======
   local.get $6
->>>>>>> cd1cfe69
   global.set $~lib/internal/number/_exp
   i32.const 348
   i32.const -61
@@ -2702,13 +2299,8 @@
   f64.add
   local.tee $1
   i32.trunc_f64_s
-<<<<<<< HEAD
-  local.tee $2
-  local.get $2
-=======
   local.tee $4
   local.get $4
->>>>>>> cd1cfe69
   f64.convert_i32_s
   local.get $1
   f64.ne
@@ -2717,165 +2309,29 @@
   i32.shr_s
   i32.const 1
   i32.add
-<<<<<<< HEAD
-  local.tee $2
-=======
   local.tee $6
->>>>>>> cd1cfe69
   i32.const 3
   i32.shl
   i32.sub
   global.set $~lib/internal/number/_K
   i32.const 1992
   i32.load
-<<<<<<< HEAD
-  local.set $11
-  i32.const 1728
-  i32.load
-  local.get $2
-=======
   local.set $4
   i32.const 1728
   i32.load
   local.get $6
->>>>>>> cd1cfe69
   i32.const 3
   i32.shl
   i32.add
   i64.load offset=8
   global.set $~lib/internal/number/_frc_pow
-<<<<<<< HEAD
-  local.get $11
-  local.get $2
-=======
   local.get $4
   local.get $6
->>>>>>> cd1cfe69
   i32.const 1
   i32.shl
   i32.add
   i32.load16_s offset=8
   global.set $~lib/internal/number/_exp_pow
-<<<<<<< HEAD
-  local.get $3
-  local.get $3
-  i64.clz
-  i32.wrap_i64
-  local.tee $2
-  i64.extend_i32_s
-  i64.shl
-  local.tee $3
-  i64.const 4294967295
-  i64.and
-  local.tee $6
-  global.get $~lib/internal/number/_frc_pow
-  local.tee $4
-  i64.const 4294967295
-  i64.and
-  local.tee $12
-  i64.mul
-  local.set $7
-  local.get $4
-  i64.const 32
-  i64.shr_u
-  local.tee $15
-  local.get $6
-  i64.mul
-  local.get $3
-  i64.const 32
-  i64.shr_u
-  local.tee $16
-  local.get $12
-  i64.mul
-  local.get $7
-  i64.const 32
-  i64.shr_u
-  i64.add
-  local.tee $12
-  i64.const 4294967295
-  i64.and
-  i64.add
-  local.set $3
-  global.get $~lib/internal/number/_frc_plus
-  local.tee $6
-  i64.const 4294967295
-  i64.and
-  local.tee $7
-  local.get $4
-  i64.const 4294967295
-  i64.and
-  local.tee $8
-  i64.mul
-  local.set $9
-  local.get $4
-  i64.const 32
-  i64.shr_u
-  local.tee $17
-  local.get $7
-  i64.mul
-  local.get $6
-  i64.const 32
-  i64.shr_u
-  local.tee $18
-  local.get $8
-  i64.mul
-  local.get $9
-  i64.const 32
-  i64.shr_u
-  i64.add
-  local.tee $7
-  i64.const 4294967295
-  i64.and
-  i64.add
-  local.set $6
-  global.get $~lib/internal/number/_frc_minus
-  local.tee $8
-  i64.const 4294967295
-  i64.and
-  local.tee $9
-  local.get $4
-  i64.const 4294967295
-  i64.and
-  local.tee $13
-  i64.mul
-  local.set $19
-  local.get $17
-  local.get $18
-  i64.mul
-  local.get $7
-  i64.const 32
-  i64.shr_u
-  i64.add
-  local.get $6
-  i64.const 2147483647
-  i64.add
-  i64.const 32
-  i64.shr_u
-  i64.add
-  i64.const 1
-  i64.sub
-  local.tee $6
-  local.get $9
-  local.get $4
-  i64.const 32
-  i64.shr_u
-  local.tee $9
-  i64.mul
-  local.get $13
-  local.get $8
-  i64.const 32
-  i64.shr_u
-  local.tee $13
-  i64.mul
-  local.get $19
-  i64.const 32
-  i64.shr_u
-  i64.add
-  local.tee $8
-  i64.const 4294967295
-  i64.and
-  i64.add
-=======
   local.get $2
   local.get $2
   i64.clz
@@ -3015,71 +2471,21 @@
   i64.shr_u
   i64.add
   local.get $5
->>>>>>> cd1cfe69
-  i64.const 2147483647
-  i64.add
-  i64.const 32
-  i64.shr_u
-  local.get $9
-  local.get $13
-  i64.mul
-  local.get $8
-  i64.const 32
-  i64.shr_u
-  i64.add
-  i64.add
-  i64.const 1
-  i64.add
-  i64.sub
-<<<<<<< HEAD
-  local.set $4
-  local.get $10
-=======
-  local.set $3
-  local.get $13
->>>>>>> cd1cfe69
-  i32.const 1
-  i32.shl
-  local.get $0
-  i32.add
-  local.get $0
-<<<<<<< HEAD
-  local.get $15
-  local.get $16
-  i64.mul
-  local.get $12
-  i64.const 32
-  i64.shr_u
-  i64.add
-  local.get $3
   i64.const 2147483647
   i64.add
   i64.const 32
   i64.shr_u
   i64.add
-  local.get $5
-  local.get $2
-  i32.sub
-  global.get $~lib/internal/number/_exp_pow
-  local.tee $5
+  i64.const 1
+  i64.add
+  i64.sub
+  local.set $3
+  local.get $13
+  i32.const 1
+  i32.shl
+  local.get $0
   i32.add
-  i32.const -64
-  i32.sub
-  local.get $6
-  global.get $~lib/internal/number/_exp
-  local.get $5
-  i32.add
-  i32.const -64
-  i32.sub
-  local.get $4
-  local.get $10
-  call $~lib/internal/number/genDigits
-  local.get $10
-  i32.sub
-  global.get $~lib/internal/number/_K
-  call $~lib/internal/number/prettify
-  local.get $10
-=======
+  local.get $0
   local.get $2
   local.get $8
   local.get $4
@@ -3103,7 +2509,6 @@
   global.get $~lib/internal/number/_K
   call $~lib/internal/number/prettify
   local.get $13
->>>>>>> cd1cfe69
   i32.add
  )
  (func $~lib/string/String#substring (; 13 ;) (type $FUNCSIG$iii) (param $0 i32) (param $1 i32) (result i32)
