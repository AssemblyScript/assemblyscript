(module
 (type $i32_=>_i32 (func (param i32) (result i32)))
 (type $none_=>_none (func))
 (type $i32_i32_i32_=>_none (func (param i32 i32 i32)))
 (type $i32_i32_=>_i32 (func (param i32 i32) (result i32)))
 (type $f32_=>_i32 (func (param f32) (result i32)))
 (type $f64_=>_i32 (func (param f64) (result i32)))
 (type $i32_i32_i32_i32_=>_none (func (param i32 i32 i32 i32)))
 (type $none_=>_i32 (func (result i32)))
 (type $i32_i32_i32_=>_i32 (func (param i32 i32 i32) (result i32)))
 (type $i64_i32_i64_i32_i64_=>_i32 (func (param i64 i32 i64 i32 i64) (result i32)))
 (import "env" "abort" (func $~lib/builtins/abort (param i32 i32 i32 i32)))
 (memory $0 1)
 (data (i32.const 1036) "d\00\00\00\01\00\00\00\00\00\00\00\01\00\00\00d\00\00\00t\00o\00S\00t\00r\00i\00n\00g\00(\00)\00 \00r\00a\00d\00i\00x\00 \00a\00r\00g\00u\00m\00e\00n\00t\00 \00m\00u\00s\00t\00 \00b\00e\00 \00b\00e\00t\00w\00e\00e\00n\00 \002\00 \00a\00n\00d\00 \003\006")
 (data (i32.const 1164) "&\00\00\00\01\00\00\00\00\00\00\00\01\00\00\00&\00\00\00~\00l\00i\00b\00/\00u\00t\00i\00l\00/\00n\00u\00m\00b\00e\00r\00.\00t\00s")
 (data (i32.const 1228) "\02\00\00\00\01\00\00\00\00\00\00\00\01\00\00\00\02\00\00\000")
 (data (i32.const 1260) "H\00\00\00\01\00\00\00\00\00\00\00\01\00\00\00H\00\00\000\001\002\003\004\005\006\007\008\009\00a\00b\00c\00d\00e\00f\00g\00h\00i\00j\00k\00l\00m\00n\00o\00p\00q\00r\00s\00t\00u\00v\00w\00x\00y\00z")
 (data (i32.const 1356) "\02\00\00\00\01\00\00\00\00\00\00\00\01\00\00\00\02\00\00\001")
 (data (i32.const 1388) "\12\00\00\00\01\00\00\00\00\00\00\00\01\00\00\00\12\00\00\00n\00u\00m\00b\00e\00r\00.\00t\00s")
 (data (i32.const 1436) "\06\00\00\00\01\00\00\00\00\00\00\00\01\00\00\00\06\00\00\000\00.\000")
 (data (i32.const 1468) "\06\00\00\00\01\00\00\00\00\00\00\00\01\00\00\00\06\00\00\00N\00a\00N")
 (data (i32.const 1500) "\12\00\00\00\01\00\00\00\00\00\00\00\01\00\00\00\12\00\00\00-\00I\00n\00f\00i\00n\00i\00t\00y")
 (data (i32.const 1548) "\10\00\00\00\01\00\00\00\00\00\00\00\01\00\00\00\10\00\00\00I\00n\00f\00i\00n\00i\00t\00y")
 (data (i32.const 1640) "\88\02\1c\08\a0\d5\8f\fav\bf>\a2\7f\e1\ae\bav\acU0 \fb\16\8b\ea5\ce]J\89B\cf-;eU\aa\b0k\9a\dfE\1a=\03\cf\1a\e6\ca\c6\9a\c7\17\fep\abO\dc\bc\be\fc\b1w\ff\0c\d6kA\ef\91V\be<\fc\7f\90\ad\1f\d0\8d\83\9aU1(\\Q\d3\b5\c9\a6\ad\8f\acq\9d\cb\8b\ee#w\"\9c\eamSx@\91I\cc\aeW\ce\b6]y\12<\827V\fbM6\94\10\c2O\98H8o\ea\96\90\c7:\82%\cb\85t\d7\f4\97\bf\97\cd\cf\86\a0\e5\ac*\17\98\n4\ef\8e\b25*\fbg8\b2;?\c6\d2\df\d4\c8\84\ba\cd\d3\1a\'D\dd\c5\96\c9%\bb\ce\9fk\93\84\a5b}$l\ac\db\f6\da_\0dXf\ab\a3&\f1\c3\de\93\f8\e2\f3\b8\80\ff\aa\a8\ad\b5\b5\8bJ|l\05_b\87S0\c14`\ff\bc\c9U&\ba\91\8c\85N\96\bd~)p$w\f9\df\8f\b8\e5\b8\9f\bd\df\a6\94}t\88\cf_\a9\f8\cf\9b\a8\8f\93pD\b9k\15\0f\bf\f8\f0\08\8a\b611eU%\b0\cd\ac\7f{\d0\c6\e2?\99\06;+*\c4\10\\\e4\d3\92si\99$$\aa\0e\ca\00\83\f2\b5\87\fd\eb\1a\11\92d\08\e5\bc\cc\88Po\t\cc\bc\8c,e\19\e2X\17\b7\d1\00\00\00\00\00\00@\9c\00\00\00\00\10\a5\d4\e8\00\00b\ac\c5\ebx\ad\84\t\94\f8x9?\81\b3\15\07\c9{\ce\97\c0p\\\ea{\ce2~\8fh\80\e9\ab\a48\d2\d5E\"\9a\17&\'O\9f\'\fb\c4\d41\a2c\ed\a8\ad\c8\8c8e\de\b0\dbe\ab\1a\8e\08\c7\83\9a\1dqB\f9\1d]\c4X\e7\1b\a6,iM\92\ea\8dp\1ad\ee\01\daJw\ef\9a\99\a3m\a2\85k}\b4{x\t\f2w\18\ddy\a1\e4T\b4\c2\c5\9b[\92\86[\86=]\96\c8\c5S5\c8\b3\a0\97\fa\\\b4*\95\e3_\a0\99\bd\9fF\de%\8c9\db4\c2\9b\a5\\\9f\98\a3r\9a\c6\f6\ce\be\e9TS\bf\dc\b7\e2A\"\f2\17\f3\fc\88\a5x\\\d3\9b\ce \cc\dfS!{\f3Z\16\98:0\1f\97\dc\b5\a0\e2\96\b3\e3\\S\d1\d9\a8<D\a7\a4\d9|\9b\fb\10D\a4\a7LLv\bb\1a\9c@\b6\ef\8e\ab\8b,\84W\a6\10\ef\1f\d0)1\91\e9\e5\a4\10\9b\9d\0c\9c\a1\fb\9b\10\e7)\f4;b\d9 (\ac\85\cf\a7z^KD\80-\dd\ac\03@\e4!\bf\8f\ffD^/\9cg\8eA\b8\8c\9c\9d\173\d4\a9\1b\e3\b4\92\db\19\9e\d9w\df\ban\bf\96\ebk\ee\f0\9b;\02\87\af")
 (data (i32.const 2336) "<\fbW\fbr\fb\8c\fb\a7\fb\c1\fb\dc\fb\f6\fb\11\fc,\fcF\fca\fc{\fc\96\fc\b1\fc\cb\fc\e6\fc\00\fd\1b\fd5\fdP\fdk\fd\85\fd\a0\fd\ba\fd\d5\fd\ef\fd\n\fe%\fe?\feZ\fet\fe\8f\fe\a9\fe\c4\fe\df\fe\f9\fe\14\ff.\ffI\ffc\ff~\ff\99\ff\b3\ff\ce\ff\e8\ff\03\00\1e\008\00S\00m\00\88\00\a2\00\bd\00\d8\00\f2\00\0d\01\'\01B\01\\\01w\01\92\01\ac\01\c7\01\e1\01\fc\01\16\021\02L\02f\02\81\02\9b\02\b6\02\d0\02\eb\02\06\03 \03;\03U\03p\03\8b\03\a5\03\c0\03\da\03\f5\03\0f\04*\04")
 (data (i32.const 2512) "\01\00\00\00\n\00\00\00d\00\00\00\e8\03\00\00\10\'\00\00\a0\86\01\00@B\0f\00\80\96\98\00\00\e1\f5\05\00\ca\9a;")
 (data (i32.const 2556) "\06\00\00\00\01\00\00\00\00\00\00\00\01\00\00\00\06\00\00\002\00.\000")
 (data (i32.const 2588) "\02\00\00\00\01\00\00\00\00\00\00\00\01\00\00\00\02\00\00\003")
 (data (i32.const 2620) "\04\00\00\00\01\00\00\00\00\00\00\00\01\00\00\00\04\00\00\00-\005")
 (data (i32.const 2652) "\02\00\00\00\01\00\00\00\00\00\00\00\01\00\00\00\02\00\00\004")
 (data (i32.const 2684) "\02\00\00\00\01\00\00\00\00\00\00\00\01\00\00\00\02\00\00\002")
 (data (i32.const 2716) "\08\00\00\00\01\00\00\00\00\00\00\00\01\00\00\00\08\00\00\00t\00r\00u\00e")
 (data (i32.const 2748) "\n\00\00\00\01\00\00\00\00\00\00\00\01\00\00\00\n\00\00\00f\00a\00l\00s\00e")
 (global $number/a (mut i32) (i32.const 1))
 (global $~lib/rt/stub/offset (mut i32) (i32.const 0))
 (global $~lib/util/number/_K (mut i32) (i32.const 0))
 (global $~lib/util/number/_frc_pow (mut i64) (i64.const 0))
 (global $~lib/util/number/_exp_pow (mut i32) (i32.const 0))
 (export "memory" (memory $0))
 (start $~start)
 (func $~lib/util/number/decimalCount32 (param $0 i32) (result i32)
  local.get $0
  i32.const 10
  i32.ge_u
  i32.const 1
  i32.add
  local.get $0
  i32.const 10000
  i32.ge_u
  i32.const 3
  i32.add
  local.get $0
  i32.const 1000
  i32.ge_u
  i32.add
  local.get $0
  i32.const 100
  i32.lt_u
  select
  local.get $0
  i32.const 1000000
  i32.ge_u
  i32.const 6
  i32.add
  local.get $0
  i32.const 1000000000
  i32.ge_u
  i32.const 8
  i32.add
  local.get $0
  i32.const 100000000
  i32.ge_u
  i32.add
  local.get $0
  i32.const 10000000
  i32.lt_u
  select
  local.get $0
  i32.const 100000
  i32.lt_u
  select
 )
 (func $~lib/rt/stub/__alloc (param $0 i32) (result i32)
  (local $1 i32)
  (local $2 i32)
  (local $3 i32)
  (local $4 i32)
  (local $5 i32)
  local.get $0
  i32.const 1073741820
  i32.gt_u
  if
   unreachable
  end
  global.get $~lib/rt/stub/offset
  global.get $~lib/rt/stub/offset
  i32.const 4
  i32.add
  local.tee $4
  local.get $0
  i32.const 19
  i32.add
  i32.const -16
  i32.and
  i32.const 4
  i32.sub
  local.tee $5
  i32.add
  local.tee $0
  memory.size
  local.tee $2
  i32.const 16
  i32.shl
  i32.const 19
  i32.add
  i32.const -16
  i32.and
  i32.const 4
  i32.sub
  local.tee $1
  i32.gt_u
  if
   local.get $2
   local.get $0
   local.get $1
   i32.sub
   i32.const 65535
   i32.add
   i32.const -65536
   i32.and
   i32.const 16
   i32.shr_u
   local.tee $1
   local.get $2
   local.get $1
   i32.gt_s
   select
   memory.grow
   i32.const 0
   i32.lt_s
   if
    local.get $1
    memory.grow
    i32.const 0
    i32.lt_s
    if
     unreachable
    end
   end
  end
  local.get $0
  global.set $~lib/rt/stub/offset
  local.get $5
  i32.store
  local.get $4
 )
 (func $~lib/rt/stub/__new (param $0 i32) (result i32)
  (local $1 i32)
  (local $2 i32)
  local.get $0
  i32.const 1073741804
  i32.gt_u
  if
   unreachable
  end
  local.get $0
  i32.const 16
  i32.add
  call $~lib/rt/stub/__alloc
  local.tee $2
  i32.const 4
  i32.sub
  local.tee $1
  i32.const 0
  i32.store offset=4
  local.get $1
  i32.const 0
  i32.store offset=8
  local.get $1
  i32.const 1
  i32.store offset=12
  local.get $1
  local.get $0
  i32.store offset=16
  local.get $2
  i32.const 16
  i32.add
 )
 (func $~lib/util/number/utoa_dec_simple<u32> (param $0 i32) (param $1 i32) (param $2 i32)
  (local $3 i32)
  loop $do-continue|0
   local.get $1
   i32.const 10
   i32.rem_u
   local.set $3
   local.get $1
   i32.const 10
   i32.div_u
   local.set $1
   local.get $0
   local.get $2
   i32.const 1
   i32.sub
   local.tee $2
   i32.const 1
   i32.shl
   i32.add
   local.get $3
   i32.const 48
   i32.add
   i32.store16
   local.get $1
   br_if $do-continue|0
  end
 )
 (func $~lib/number/I32#toString (param $0 i32) (result i32)
  (local $1 i32)
  (local $2 i32)
  (local $3 i32)
  local.get $0
  if (result i32)
   local.get $0
   i32.const 31
   i32.shr_u
   local.tee $1
   if
    i32.const 0
    local.get $0
    i32.sub
    local.set $0
   end
   local.get $0
   call $~lib/util/number/decimalCount32
   local.get $1
   i32.add
   local.tee $3
   i32.const 1
   i32.shl
   call $~lib/rt/stub/__new
   local.tee $2
   local.get $0
   local.get $3
   call $~lib/util/number/utoa_dec_simple<u32>
   local.get $1
   if
    local.get $2
    i32.const 45
    i32.store16
   end
   local.get $2
  else
   i32.const 1248
  end
 )
<<<<<<< HEAD
 (func $~lib/string/String#get:length (param $0 i32) (result i32)
  local.get $0
  i32.const 20
  i32.sub
  i32.load offset=16
  i32.const 1
  i32.shr_u
 )
=======
>>>>>>> b4ca3f96
 (func $~lib/util/string/compareImpl (param $0 i32) (param $1 i32) (param $2 i32) (result i32)
  (local $3 i32)
  (local $4 i32)
  local.get $0
  i32.const 7
  i32.and
  local.get $1
  i32.const 7
  i32.and
  i32.or
  i32.eqz
  i32.const 0
  local.get $2
  i32.const 4
  i32.ge_u
  select
  if
   loop $do-continue|0
    local.get $0
    i64.load
    local.get $1
    i64.load
    i64.eq
    if
     local.get $0
     i32.const 8
     i32.add
     local.set $0
     local.get $1
     i32.const 8
     i32.add
     local.set $1
     local.get $2
     i32.const 4
     i32.sub
     local.tee $2
     i32.const 4
     i32.ge_u
     br_if $do-continue|0
    end
   end
  end
  loop $while-continue|1
   local.get $2
   local.tee $3
   i32.const 1
   i32.sub
   local.set $2
   local.get $3
   if
    local.get $0
    i32.load16_u
    local.tee $3
    local.get $1
    i32.load16_u
    local.tee $4
    i32.ne
    if
     local.get $3
     local.get $4
     i32.sub
     return
    end
    local.get $0
    i32.const 2
    i32.add
    local.set $0
    local.get $1
    i32.const 2
    i32.add
    local.set $1
    br $while-continue|1
   end
  end
  i32.const 0
 )
 (func $~lib/string/String.__eq (param $0 i32) (param $1 i32) (result i32)
  (local $2 i32)
  local.get $0
  local.get $1
  i32.eq
  if
   i32.const 1
   return
  end
  block $folding-inner0
   local.get $1
   i32.eqz
   i32.const 1
   local.get $0
   select
   br_if $folding-inner0
   local.get $0
   i32.const 16
   i32.sub
   i32.load offset=12
   i32.const 1
   i32.shr_u
   local.tee $2
   local.get $1
   i32.const 16
   i32.sub
   i32.load offset=12
   i32.const 1
   i32.shr_u
   i32.ne
   br_if $folding-inner0
   local.get $0
   local.get $1
   local.get $2
   call $~lib/util/string/compareImpl
   i32.eqz
   return
  end
  i32.const 0
 )
 (func $~lib/util/number/genDigits (param $0 i64) (param $1 i32) (param $2 i64) (param $3 i32) (param $4 i64) (result i32)
  (local $5 i32)
  (local $6 i64)
  (local $7 i32)
  (local $8 i64)
  (local $9 i32)
  (local $10 i64)
  (local $11 i64)
  local.get $2
  local.get $0
  i64.sub
  local.set $8
  local.get $2
  i64.const 1
  i32.const 0
  local.get $3
  i32.sub
  local.tee $9
  i64.extend_i32_s
  i64.shl
  local.tee $10
  i64.const 1
  i64.sub
  local.tee $11
  i64.and
  local.set $6
  local.get $2
  local.get $9
  i64.extend_i32_s
  i64.shr_u
  i32.wrap_i64
  local.tee $1
  call $~lib/util/number/decimalCount32
  local.set $7
  loop $while-continue|0
   local.get $7
   i32.const 0
   i32.gt_s
   if
    block $break|1
     block $case10|1
      block $case9|1
       block $case8|1
        block $case7|1
         block $case6|1
          block $case5|1
           block $case4|1
            block $case3|1
             block $case2|1
              block $case1|1
               block $case0|1
                local.get $7
                i32.const 1
                i32.sub
                br_table $case9|1 $case8|1 $case7|1 $case6|1 $case5|1 $case4|1 $case3|1 $case2|1 $case1|1 $case0|1 $case10|1
               end
               local.get $1
               i32.const 1000000000
               i32.div_u
               local.set $3
               local.get $1
               i32.const 1000000000
               i32.rem_u
               local.set $1
               br $break|1
              end
              local.get $1
              i32.const 100000000
              i32.div_u
              local.set $3
              local.get $1
              i32.const 100000000
              i32.rem_u
              local.set $1
              br $break|1
             end
             local.get $1
             i32.const 10000000
             i32.div_u
             local.set $3
             local.get $1
             i32.const 10000000
             i32.rem_u
             local.set $1
             br $break|1
            end
            local.get $1
            i32.const 1000000
            i32.div_u
            local.set $3
            local.get $1
            i32.const 1000000
            i32.rem_u
            local.set $1
            br $break|1
           end
           local.get $1
           i32.const 100000
           i32.div_u
           local.set $3
           local.get $1
           i32.const 100000
           i32.rem_u
           local.set $1
           br $break|1
          end
          local.get $1
          i32.const 10000
          i32.div_u
          local.set $3
          local.get $1
          i32.const 10000
          i32.rem_u
          local.set $1
          br $break|1
         end
         local.get $1
         i32.const 1000
         i32.div_u
         local.set $3
         local.get $1
         i32.const 1000
         i32.rem_u
         local.set $1
         br $break|1
        end
        local.get $1
        i32.const 100
        i32.div_u
        local.set $3
        local.get $1
        i32.const 100
        i32.rem_u
        local.set $1
        br $break|1
       end
       local.get $1
       i32.const 10
       i32.div_u
       local.set $3
       local.get $1
       i32.const 10
       i32.rem_u
       local.set $1
       br $break|1
      end
      local.get $1
      local.set $3
      i32.const 0
      local.set $1
      br $break|1
     end
     i32.const 0
     local.set $3
    end
    local.get $3
    local.get $5
    i32.or
    if
     local.get $5
     i32.const 1
     i32.shl
     i32.const 1584
     i32.add
     local.get $3
     i32.const 65535
     i32.and
     i32.const 48
     i32.add
     i32.store16
     local.get $5
     i32.const 1
     i32.add
     local.set $5
    end
    local.get $7
    i32.const 1
    i32.sub
    local.set $7
    local.get $6
    local.get $1
    i64.extend_i32_u
    local.get $9
    i64.extend_i32_s
    i64.shl
    i64.add
    local.tee $0
    local.get $4
    i64.le_u
    if
     local.get $7
     global.get $~lib/util/number/_K
     i32.add
     global.set $~lib/util/number/_K
     local.get $7
     i32.const 2
     i32.shl
     i32.const 2512
     i32.add
     i64.load32_u
     local.get $9
     i64.extend_i32_s
     i64.shl
     local.set $2
     local.get $5
     i32.const 1
     i32.shl
     i32.const 1582
     i32.add
     local.tee $3
     i32.load16_u
     local.set $1
     loop $while-continue|3
      i32.const 1
      local.get $8
      local.get $0
      i64.sub
      local.get $0
      local.get $2
      i64.add
      local.tee $6
      local.get $8
      i64.sub
      i64.gt_u
      local.get $6
      local.get $8
      i64.lt_u
      select
      i32.const 0
      local.get $4
      local.get $0
      i64.sub
      local.get $2
      i64.ge_u
      i32.const 0
      local.get $0
      local.get $8
      i64.lt_u
      select
      select
      if
       local.get $1
       i32.const 1
       i32.sub
       local.set $1
       local.get $0
       local.get $2
       i64.add
       local.set $0
       br $while-continue|3
      end
     end
     local.get $3
     local.get $1
     i32.store16
     local.get $5
     return
    end
    br $while-continue|0
   end
  end
  local.get $9
  i64.extend_i32_s
  local.set $0
  loop $while-continue|4
   local.get $4
   i64.const 10
   i64.mul
   local.set $4
   local.get $6
   i64.const 10
   i64.mul
   local.tee $2
   local.get $0
   i64.shr_u
   local.tee $6
   local.get $5
   i64.extend_i32_s
   i64.or
   i64.const 0
   i64.ne
   if
    local.get $5
    i32.const 1
    i32.shl
    i32.const 1584
    i32.add
    local.get $6
    i32.wrap_i64
    i32.const 65535
    i32.and
    i32.const 48
    i32.add
    i32.store16
    local.get $5
    i32.const 1
    i32.add
    local.set $5
   end
   local.get $7
   i32.const 1
   i32.sub
   local.set $7
   local.get $2
   local.get $11
   i64.and
   local.tee $6
   local.get $4
   i64.ge_u
   br_if $while-continue|4
  end
  local.get $7
  global.get $~lib/util/number/_K
  i32.add
  global.set $~lib/util/number/_K
  local.get $6
  local.set $0
  local.get $8
  i32.const 0
  local.get $7
  i32.sub
  i32.const 2
  i32.shl
  i32.const 2512
  i32.add
  i64.load32_u
  i64.mul
  local.set $2
  local.get $5
  i32.const 1
  i32.shl
  i32.const 1582
  i32.add
  local.tee $3
  i32.load16_u
  local.set $1
  loop $while-continue|6
   i32.const 1
   local.get $2
   local.get $0
   i64.sub
   local.get $0
   local.get $10
   i64.add
   local.tee $6
   local.get $2
   i64.sub
   i64.gt_u
   local.get $6
   local.get $2
   i64.lt_u
   select
   i32.const 0
   local.get $4
   local.get $0
   i64.sub
   local.get $10
   i64.ge_u
   i32.const 0
   local.get $0
   local.get $2
   i64.lt_u
   select
   select
   if
    local.get $1
    i32.const 1
    i32.sub
    local.set $1
    local.get $0
    local.get $10
    i64.add
    local.set $0
    br $while-continue|6
   end
  end
  local.get $3
  local.get $1
  i32.store16
  local.get $5
 )
 (func $~lib/memory/memory.copy (param $0 i32) (param $1 i32) (param $2 i32)
  (local $3 i32)
  (local $4 i32)
  block $~lib/util/memory/memmove|inlined.0
   local.get $2
   local.set $4
   local.get $0
   local.get $1
   i32.eq
   br_if $~lib/util/memory/memmove|inlined.0
   local.get $0
   local.get $1
   i32.lt_u
   if
    local.get $1
    i32.const 7
    i32.and
    local.get $0
    i32.const 7
    i32.and
    i32.eq
    if
     loop $while-continue|0
      local.get $0
      i32.const 7
      i32.and
      if
       local.get $4
       i32.eqz
       br_if $~lib/util/memory/memmove|inlined.0
       local.get $4
       i32.const 1
       i32.sub
       local.set $4
       local.get $0
       local.tee $2
       i32.const 1
       i32.add
       local.set $0
       local.get $1
       local.tee $3
       i32.const 1
       i32.add
       local.set $1
       local.get $2
       local.get $3
       i32.load8_u
       i32.store8
       br $while-continue|0
      end
     end
     loop $while-continue|1
      local.get $4
      i32.const 8
      i32.ge_u
      if
       local.get $0
       local.get $1
       i64.load
       i64.store
       local.get $4
       i32.const 8
       i32.sub
       local.set $4
       local.get $0
       i32.const 8
       i32.add
       local.set $0
       local.get $1
       i32.const 8
       i32.add
       local.set $1
       br $while-continue|1
      end
     end
    end
    loop $while-continue|2
     local.get $4
     if
      local.get $0
      local.tee $2
      i32.const 1
      i32.add
      local.set $0
      local.get $1
      local.tee $3
      i32.const 1
      i32.add
      local.set $1
      local.get $2
      local.get $3
      i32.load8_u
      i32.store8
      local.get $4
      i32.const 1
      i32.sub
      local.set $4
      br $while-continue|2
     end
    end
   else
    local.get $1
    i32.const 7
    i32.and
    local.get $0
    i32.const 7
    i32.and
    i32.eq
    if
     loop $while-continue|3
      local.get $0
      local.get $4
      i32.add
      i32.const 7
      i32.and
      if
       local.get $4
       i32.eqz
       br_if $~lib/util/memory/memmove|inlined.0
       local.get $4
       i32.const 1
       i32.sub
       local.tee $4
       local.get $0
       i32.add
       local.get $1
       local.get $4
       i32.add
       i32.load8_u
       i32.store8
       br $while-continue|3
      end
     end
     loop $while-continue|4
      local.get $4
      i32.const 8
      i32.ge_u
      if
       local.get $4
       i32.const 8
       i32.sub
       local.tee $4
       local.get $0
       i32.add
       local.get $1
       local.get $4
       i32.add
       i64.load
       i64.store
       br $while-continue|4
      end
     end
    end
    loop $while-continue|5
     local.get $4
     if
      local.get $4
      i32.const 1
      i32.sub
      local.tee $4
      local.get $0
      i32.add
      local.get $1
      local.get $4
      i32.add
      i32.load8_u
      i32.store8
      br $while-continue|5
     end
    end
   end
  end
 )
 (func $~lib/util/number/prettify (param $0 i32) (param $1 i32) (result i32)
  (local $2 i32)
  (local $3 i32)
  local.get $1
  i32.eqz
  if
   local.get $0
   i32.const 1
   i32.shl
   i32.const 1584
   i32.add
   i32.const 3145774
   i32.store
   local.get $0
   i32.const 2
   i32.add
   return
  end
  local.get $0
  local.get $1
  i32.add
  local.tee $3
  i32.const 21
  i32.le_s
  i32.const 0
  local.get $0
  local.get $3
  i32.le_s
  select
  if (result i32)
   loop $for-loop|0
    local.get $0
    local.get $3
    i32.lt_s
    if
     local.get $0
     i32.const 1
     i32.shl
     i32.const 1584
     i32.add
     i32.const 48
     i32.store16
     local.get $0
     i32.const 1
     i32.add
     local.set $0
     br $for-loop|0
    end
   end
   local.get $3
   i32.const 1
   i32.shl
   i32.const 1584
   i32.add
   i32.const 3145774
   i32.store
   local.get $3
   i32.const 2
   i32.add
  else
   local.get $3
   i32.const 21
   i32.le_s
   i32.const 0
   local.get $3
   i32.const 0
   i32.gt_s
   select
   if (result i32)
    local.get $3
    i32.const 1
    i32.shl
    i32.const 1584
    i32.add
    local.tee $3
    i32.const 2
    i32.add
    local.get $3
    i32.const 0
    local.get $1
    i32.sub
    i32.const 1
    i32.shl
    call $~lib/memory/memory.copy
    local.get $3
    i32.const 46
    i32.store16
    local.get $0
    i32.const 1
    i32.add
   else
    local.get $3
    i32.const 0
    i32.le_s
    i32.const 0
    i32.const -6
    local.get $3
    i32.lt_s
    select
    if (result i32)
     i32.const 2
     local.get $3
     i32.sub
     local.tee $3
     i32.const 1
     i32.shl
     i32.const 1584
     i32.add
     i32.const 1584
     local.get $0
     i32.const 1
     i32.shl
     call $~lib/memory/memory.copy
     i32.const 1584
     i32.const 3014704
     i32.store
     i32.const 2
     local.set $1
     loop $for-loop|1
      local.get $1
      local.get $3
      i32.lt_s
      if
       local.get $1
       i32.const 1
       i32.shl
       i32.const 1584
       i32.add
       i32.const 48
       i32.store16
       local.get $1
       i32.const 1
       i32.add
       local.set $1
       br $for-loop|1
      end
     end
     local.get $0
     local.get $3
     i32.add
    else
     local.get $0
     i32.const 1
     i32.eq
     if (result i32)
      i32.const 1586
      i32.const 101
      i32.store16
      i32.const 1588
      local.get $3
      i32.const 1
      i32.sub
      local.tee $1
      i32.const 0
      i32.lt_s
      local.tee $0
      if
       i32.const 0
       local.get $1
       i32.sub
       local.set $1
      end
      local.get $1
      local.get $1
      call $~lib/util/number/decimalCount32
      i32.const 1
      i32.add
      local.tee $1
      call $~lib/util/number/utoa_dec_simple<u32>
      i32.const 1588
      i32.const 45
      i32.const 43
      local.get $0
      select
      i32.store16
      local.get $1
      i32.const 2
      i32.add
     else
      i32.const 1588
      i32.const 1586
      local.get $0
      i32.const 1
      i32.shl
      local.tee $1
      i32.const 2
      i32.sub
      call $~lib/memory/memory.copy
      i32.const 1586
      i32.const 46
      i32.store16
      local.get $1
      i32.const 1584
      i32.add
      local.tee $1
      i32.const 101
      i32.store16 offset=2
      local.get $1
      local.tee $2
      i32.const 4
      i32.add
      local.get $3
      i32.const 1
      i32.sub
      local.tee $1
      i32.const 0
      i32.lt_s
      local.tee $3
      if
       i32.const 0
       local.get $1
       i32.sub
       local.set $1
      end
      local.get $1
      local.get $1
      call $~lib/util/number/decimalCount32
      i32.const 1
      i32.add
      local.tee $1
      call $~lib/util/number/utoa_dec_simple<u32>
      local.get $2
      i32.const 45
      i32.const 43
      local.get $3
      select
      i32.store16 offset=4
      local.get $0
      local.get $1
      i32.add
      i32.const 2
      i32.add
     end
    end
   end
  end
 )
 (func $~lib/util/number/dtoa_core (result i32)
  (local $0 i64)
  (local $1 i64)
  (local $2 i32)
  (local $3 i64)
  (local $4 f64)
  (local $5 i64)
  i32.const -4
  global.set $~lib/util/number/_K
  i32.const 1992
  i64.load
  global.set $~lib/util/number/_frc_pow
  i32.const 2424
  i32.load16_s
  global.set $~lib/util/number/_exp_pow
  global.get $~lib/util/number/_frc_pow
  local.tee $1
  i64.const 32
  i64.shr_u
  local.set $3
  local.get $1
  i64.const 4294967295
  i64.and
  local.tee $1
  i64.const 31
  i64.shl
  local.get $1
  i64.const 10
  i64.shl
  i64.const 32
  i64.shr_u
  i64.add
  local.set $0
  local.get $3
  i64.const 31
  i64.shl
  local.get $1
  i64.const 31
  i64.shl
  i64.const 0
  i64.add
  local.tee $5
  i64.const 32
  i64.shr_u
  i64.add
  local.get $5
  i64.const 4294967295
  i64.and
  i64.const 0
  i64.add
  i64.const 2147483647
  i64.add
  i64.const 32
  i64.shr_u
  i64.add
  global.get $~lib/util/number/_exp_pow
  local.tee $2
  i32.const 2
  i32.add
  local.get $3
  i64.const 31
  i64.shl
  local.get $0
  i64.const 32
  i64.shr_u
  i64.add
  local.get $0
  i64.const 4294967295
  i64.and
  local.get $3
  i64.const 10
  i64.shl
  i64.add
  i64.const 2147483647
  i64.add
  i64.const 32
  i64.shr_u
  i64.add
  i64.const 1
  i64.sub
  local.tee $0
  local.get $2
  i32.const 2
  i32.add
  local.get $0
  local.get $3
  i64.const 2147483647
  i64.mul
  local.get $1
  i64.const 2147483647
  i64.mul
  local.get $1
  i64.const 4294966784
  i64.mul
  i64.const 32
  i64.shr_u
  i64.add
  local.tee $0
  i64.const 32
  i64.shr_u
  i64.add
  local.get $3
  i64.const 4294966784
  i64.mul
  local.get $0
  i64.const 4294967295
  i64.and
  i64.add
  i64.const 2147483647
  i64.add
  i64.const 32
  i64.shr_u
  i64.add
  i64.const 1
  i64.add
  i64.sub
  call $~lib/util/number/genDigits
  global.get $~lib/util/number/_K
  call $~lib/util/number/prettify
 )
<<<<<<< HEAD
=======
 (func $~lib/string/String#substring (param $0 i32) (param $1 i32) (result i32)
  (local $2 i32)
  (local $3 i32)
  (local $4 i32)
  i32.const 0
  local.get $0
  i32.const 16
  i32.sub
  i32.load offset=12
  i32.const 1
  i32.shr_u
  local.tee $2
  i32.const 0
  local.get $2
  i32.lt_s
  select
  local.tee $3
  local.get $1
  i32.const 0
  local.get $1
  i32.const 0
  i32.gt_s
  select
  local.tee $1
  local.get $2
  local.get $1
  local.get $2
  i32.lt_s
  select
  local.tee $1
  local.get $3
  local.get $1
  i32.gt_s
  select
  i32.const 1
  i32.shl
  local.tee $4
  local.get $3
  local.get $1
  local.get $3
  local.get $1
  i32.lt_s
  select
  i32.const 1
  i32.shl
  local.tee $1
  i32.sub
  local.tee $3
  i32.eqz
  if
   i32.const 2496
   return
  end
  i32.const 0
  local.get $4
  local.get $2
  i32.const 1
  i32.shl
  i32.eq
  local.get $1
  select
  if
   local.get $0
   return
  end
  local.get $3
  call $~lib/rt/stub/__alloc
  local.tee $2
  local.get $0
  local.get $1
  i32.add
  local.get $3
  call $~lib/memory/memory.copy
  local.get $2
 )
>>>>>>> b4ca3f96
 (func $~lib/number/F32.isSafeInteger (param $0 f32) (result i32)
  local.get $0
  local.get $0
  f32.trunc
  f32.eq
  i32.const 0
  local.get $0
  f32.abs
  f32.const 16777215
  f32.le
  select
 )
 (func $~lib/number/F32.isInteger (param $0 f32) (result i32)
  local.get $0
  local.get $0
  f32.trunc
  f32.eq
  i32.const 0
  local.get $0
  local.get $0
  f32.sub
  f32.const 0
  f32.eq
  select
 )
 (func $~lib/number/F64.isSafeInteger (param $0 f64) (result i32)
  local.get $0
  local.get $0
  f64.trunc
  f64.eq
  i32.const 0
  local.get $0
  f64.abs
  f64.const 9007199254740991
  f64.le
  select
 )
 (func $~lib/number/F64.isInteger (param $0 f64) (result i32)
  local.get $0
  local.get $0
  f64.trunc
  f64.eq
  i32.const 0
  local.get $0
  local.get $0
  f64.sub
  f64.const 0
  f64.eq
  select
 )
 (func $start:number
  (local $0 i32)
  (local $1 i32)
  i32.const 2780
  global.set $~lib/rt/stub/offset
  global.get $number/a
  call $~lib/number/I32#toString
  i32.const 1376
  call $~lib/string/String.__eq
  i32.eqz
  if
   i32.const 0
   i32.const 1408
   i32.const 5
   i32.const 1
   call $~lib/builtins/abort
   unreachable
  end
  call $~lib/util/number/dtoa_core
  i32.const 1
  i32.shl
  local.tee $0
  call $~lib/rt/stub/__new
  local.tee $1
  i32.const 1584
  local.get $0
  call $~lib/memory/memory.copy
  local.get $1
  i32.const 2576
  call $~lib/string/String.__eq
  i32.eqz
  if
   i32.const 0
   i32.const 1408
   i32.const 7
   i32.const 1
   call $~lib/builtins/abort
   unreachable
  end
  i32.const 3
  call $~lib/number/I32#toString
  i32.const 2608
  call $~lib/string/String.__eq
  i32.eqz
  if
   i32.const 0
   i32.const 1408
   i32.const 8
   i32.const 1
   call $~lib/builtins/abort
   unreachable
  end
  i32.const -5
  call $~lib/number/I32#toString
  i32.const 2640
  call $~lib/string/String.__eq
  i32.eqz
  if
   i32.const 0
   i32.const 1408
   i32.const 10
   i32.const 1
   call $~lib/builtins/abort
   unreachable
  end
  i32.const 4
  call $~lib/number/I32#toString
  i32.const 2672
  call $~lib/string/String.__eq
  i32.eqz
  if
   i32.const 0
   i32.const 1408
   i32.const 11
   i32.const 1
   call $~lib/builtins/abort
   unreachable
  end
  global.get $number/a
  i32.const 1
  i32.add
  global.set $number/a
  global.get $number/a
  call $~lib/number/I32#toString
  i32.const 2704
  call $~lib/string/String.__eq
  i32.eqz
  if
   i32.const 0
   i32.const 1408
   i32.const 12
   i32.const 1
   call $~lib/builtins/abort
   unreachable
  end
  global.get $number/a
  i32.const 1
  i32.sub
  global.set $number/a
  global.get $number/a
  call $~lib/number/I32#toString
  i32.const 1376
  call $~lib/string/String.__eq
  i32.eqz
  if
   i32.const 0
   i32.const 1408
   i32.const 13
   i32.const 1
   call $~lib/builtins/abort
   unreachable
  end
  i32.const 2736
  i32.const 2736
  call $~lib/string/String.__eq
  i32.eqz
  if
   i32.const 0
   i32.const 1408
   i32.const 14
   i32.const 1
   call $~lib/builtins/abort
   unreachable
  end
  i32.const 2768
  i32.const 2768
  call $~lib/string/String.__eq
  i32.eqz
  if
   i32.const 0
   i32.const 1408
   i32.const 15
   i32.const 1
   call $~lib/builtins/abort
   unreachable
  end
  global.get $number/a
  local.tee $0
  i32.const 1
  i32.add
  global.set $number/a
  local.get $0
  call $~lib/number/I32#toString
  i32.const 1376
  call $~lib/string/String.__eq
  i32.eqz
  if
   i32.const 0
   i32.const 1408
   i32.const 18
   i32.const 1
   call $~lib/builtins/abort
   unreachable
  end
  global.get $number/a
  local.tee $0
  i32.const 1
  i32.sub
  global.set $number/a
  local.get $0
  call $~lib/number/I32#toString
  i32.const 2704
  call $~lib/string/String.__eq
  i32.eqz
  if
   i32.const 0
   i32.const 1408
   i32.const 19
   i32.const 1
   call $~lib/builtins/abort
   unreachable
  end
  f32.const -16777216
  call $~lib/number/F32.isSafeInteger
  if
   i32.const 0
   i32.const 1408
   i32.const 25
   i32.const 1
   call $~lib/builtins/abort
   unreachable
  end
  f32.const -16777215
  call $~lib/number/F32.isSafeInteger
  i32.const 1
  i32.ne
  if
   i32.const 0
   i32.const 1408
   i32.const 26
   i32.const 1
   call $~lib/builtins/abort
   unreachable
  end
  f32.const 0
  call $~lib/number/F32.isSafeInteger
  i32.const 1
  i32.ne
  if
   i32.const 0
   i32.const 1408
   i32.const 27
   i32.const 1
   call $~lib/builtins/abort
   unreachable
  end
  f32.const -0
  call $~lib/number/F32.isSafeInteger
  i32.const 1
  i32.ne
  if
   i32.const 0
   i32.const 1408
   i32.const 28
   i32.const 1
   call $~lib/builtins/abort
   unreachable
  end
  f32.const nan:0x400000
  call $~lib/number/F32.isSafeInteger
  if
   i32.const 0
   i32.const 1408
   i32.const 29
   i32.const 1
   call $~lib/builtins/abort
   unreachable
  end
  f32.const inf
  call $~lib/number/F32.isSafeInteger
  if
   i32.const 0
   i32.const 1408
   i32.const 30
   i32.const 1
   call $~lib/builtins/abort
   unreachable
  end
  f32.const 16777215
  call $~lib/number/F32.isSafeInteger
  i32.const 1
  i32.ne
  if
   i32.const 0
   i32.const 1408
   i32.const 31
   i32.const 1
   call $~lib/builtins/abort
   unreachable
  end
  f32.const 16777216
  call $~lib/number/F32.isSafeInteger
  if
   i32.const 0
   i32.const 1408
   i32.const 32
   i32.const 1
   call $~lib/builtins/abort
   unreachable
  end
  f32.const 0.5
  call $~lib/number/F32.isSafeInteger
  if
   i32.const 0
   i32.const 1408
   i32.const 33
   i32.const 1
   call $~lib/builtins/abort
   unreachable
  end
  f32.const 0
  call $~lib/number/F32.isInteger
  i32.const 1
  i32.ne
  if
   i32.const 0
   i32.const 1408
   i32.const 34
   i32.const 1
   call $~lib/builtins/abort
   unreachable
  end
  f32.const -0
  call $~lib/number/F32.isInteger
  i32.const 1
  i32.ne
  if
   i32.const 0
   i32.const 1408
   i32.const 35
   i32.const 1
   call $~lib/builtins/abort
   unreachable
  end
  f32.const nan:0x400000
  call $~lib/number/F32.isInteger
  if
   i32.const 0
   i32.const 1408
   i32.const 36
   i32.const 1
   call $~lib/builtins/abort
   unreachable
  end
  f32.const inf
  call $~lib/number/F32.isInteger
  if
   i32.const 0
   i32.const 1408
   i32.const 37
   i32.const 1
   call $~lib/builtins/abort
   unreachable
  end
  f32.const 1.1920928955078125e-07
  call $~lib/number/F32.isInteger
  if
   i32.const 0
   i32.const 1408
   i32.const 38
   i32.const 1
   call $~lib/builtins/abort
   unreachable
  end
  f32.const 1
  call $~lib/number/F32.isInteger
  i32.const 1
  i32.ne
  if
   i32.const 0
   i32.const 1408
   i32.const 39
   i32.const 1
   call $~lib/builtins/abort
   unreachable
  end
  f32.const -1
  call $~lib/number/F32.isInteger
  i32.const 1
  i32.ne
  if
   i32.const 0
   i32.const 1408
   i32.const 40
   i32.const 1
   call $~lib/builtins/abort
   unreachable
  end
  f32.const -16777215
  call $~lib/number/F32.isInteger
  i32.const 1
  i32.ne
  if
   i32.const 0
   i32.const 1408
   i32.const 41
   i32.const 1
   call $~lib/builtins/abort
   unreachable
  end
  f32.const 16777215
  call $~lib/number/F32.isInteger
  i32.const 1
  i32.ne
  if
   i32.const 0
   i32.const 1408
   i32.const 42
   i32.const 1
   call $~lib/builtins/abort
   unreachable
  end
  f32.const 0.5
  call $~lib/number/F32.isInteger
  if
   i32.const 0
   i32.const 1408
   i32.const 43
   i32.const 1
   call $~lib/builtins/abort
   unreachable
  end
  f32.const -1.5
  call $~lib/number/F32.isInteger
  if
   i32.const 0
   i32.const 1408
   i32.const 44
   i32.const 1
   call $~lib/builtins/abort
   unreachable
  end
  f64.const -9007199254740992
  call $~lib/number/F64.isSafeInteger
  if
   i32.const 0
   i32.const 1408
   i32.const 48
   i32.const 1
   call $~lib/builtins/abort
   unreachable
  end
  f64.const -9007199254740991
  call $~lib/number/F64.isSafeInteger
  i32.const 1
  i32.ne
  if
   i32.const 0
   i32.const 1408
   i32.const 49
   i32.const 1
   call $~lib/builtins/abort
   unreachable
  end
  f64.const 0
  call $~lib/number/F64.isSafeInteger
  i32.const 1
  i32.ne
  if
   i32.const 0
   i32.const 1408
   i32.const 50
   i32.const 1
   call $~lib/builtins/abort
   unreachable
  end
  f64.const -0
  call $~lib/number/F64.isSafeInteger
  i32.const 1
  i32.ne
  if
   i32.const 0
   i32.const 1408
   i32.const 51
   i32.const 1
   call $~lib/builtins/abort
   unreachable
  end
  f64.const nan:0x8000000000000
  call $~lib/number/F64.isSafeInteger
  if
   i32.const 0
   i32.const 1408
   i32.const 52
   i32.const 1
   call $~lib/builtins/abort
   unreachable
  end
  f64.const inf
  call $~lib/number/F64.isSafeInteger
  if
   i32.const 0
   i32.const 1408
   i32.const 53
   i32.const 1
   call $~lib/builtins/abort
   unreachable
  end
  f64.const 9007199254740991
  call $~lib/number/F64.isSafeInteger
  i32.const 1
  i32.ne
  if
   i32.const 0
   i32.const 1408
   i32.const 54
   i32.const 1
   call $~lib/builtins/abort
   unreachable
  end
  f64.const 9007199254740992
  call $~lib/number/F64.isSafeInteger
  if
   i32.const 0
   i32.const 1408
   i32.const 55
   i32.const 1
   call $~lib/builtins/abort
   unreachable
  end
  f64.const 0.5
  call $~lib/number/F64.isSafeInteger
  if
   i32.const 0
   i32.const 1408
   i32.const 56
   i32.const 1
   call $~lib/builtins/abort
   unreachable
  end
  f64.const 0
  call $~lib/number/F64.isInteger
  i32.const 1
  i32.ne
  if
   i32.const 0
   i32.const 1408
   i32.const 57
   i32.const 1
   call $~lib/builtins/abort
   unreachable
  end
  f64.const -0
  call $~lib/number/F64.isInteger
  i32.const 1
  i32.ne
  if
   i32.const 0
   i32.const 1408
   i32.const 58
   i32.const 1
   call $~lib/builtins/abort
   unreachable
  end
  f64.const nan:0x8000000000000
  call $~lib/number/F64.isInteger
  if
   i32.const 0
   i32.const 1408
   i32.const 59
   i32.const 1
   call $~lib/builtins/abort
   unreachable
  end
  f64.const inf
  call $~lib/number/F64.isInteger
  if
   i32.const 0
   i32.const 1408
   i32.const 60
   i32.const 1
   call $~lib/builtins/abort
   unreachable
  end
  f64.const 2.220446049250313e-16
  call $~lib/number/F64.isInteger
  if
   i32.const 0
   i32.const 1408
   i32.const 61
   i32.const 1
   call $~lib/builtins/abort
   unreachable
  end
  f64.const 1
  call $~lib/number/F64.isInteger
  i32.const 1
  i32.ne
  if
   i32.const 0
   i32.const 1408
   i32.const 62
   i32.const 1
   call $~lib/builtins/abort
   unreachable
  end
  f64.const -1
  call $~lib/number/F64.isInteger
  i32.const 1
  i32.ne
  if
   i32.const 0
   i32.const 1408
   i32.const 63
   i32.const 1
   call $~lib/builtins/abort
   unreachable
  end
  f64.const -9007199254740991
  call $~lib/number/F64.isInteger
  i32.const 1
  i32.ne
  if
   i32.const 0
   i32.const 1408
   i32.const 64
   i32.const 1
   call $~lib/builtins/abort
   unreachable
  end
  f64.const 9007199254740991
  call $~lib/number/F64.isInteger
  i32.const 1
  i32.ne
  if
   i32.const 0
   i32.const 1408
   i32.const 65
   i32.const 1
   call $~lib/builtins/abort
   unreachable
  end
  f64.const 0.5
  call $~lib/number/F64.isInteger
  if
   i32.const 0
   i32.const 1408
   i32.const 66
   i32.const 1
   call $~lib/builtins/abort
   unreachable
  end
  f64.const -1.5
  call $~lib/number/F64.isInteger
  if
   i32.const 0
   i32.const 1408
   i32.const 67
   i32.const 1
   call $~lib/builtins/abort
   unreachable
  end
 )
 (func $~start
  call $start:number
 )
)<|MERGE_RESOLUTION|>--- conflicted
+++ resolved
@@ -252,17 +252,6 @@
    i32.const 1248
   end
  )
-<<<<<<< HEAD
- (func $~lib/string/String#get:length (param $0 i32) (result i32)
-  local.get $0
-  i32.const 20
-  i32.sub
-  i32.load offset=16
-  i32.const 1
-  i32.shr_u
- )
-=======
->>>>>>> b4ca3f96
  (func $~lib/util/string/compareImpl (param $0 i32) (param $1 i32) (param $2 i32) (result i32)
   (local $3 i32)
   (local $4 i32)
@@ -356,16 +345,16 @@
    select
    br_if $folding-inner0
    local.get $0
-   i32.const 16
+   i32.const 20
    i32.sub
-   i32.load offset=12
+   i32.load offset=16
    i32.const 1
    i32.shr_u
    local.tee $2
    local.get $1
-   i32.const 16
+   i32.const 20
    i32.sub
-   i32.load offset=12
+   i32.load offset=16
    i32.const 1
    i32.shr_u
    i32.ne
@@ -1173,10 +1162,10 @@
  (func $~lib/util/number/dtoa_core (result i32)
   (local $0 i64)
   (local $1 i64)
-  (local $2 i32)
+  (local $2 i64)
   (local $3 i64)
-  (local $4 f64)
-  (local $5 i64)
+  (local $4 i32)
+  (local $5 f64)
   i32.const -4
   global.set $~lib/util/number/_K
   i32.const 1992
@@ -1186,14 +1175,17 @@
   i32.load16_s
   global.set $~lib/util/number/_exp_pow
   global.get $~lib/util/number/_frc_pow
-  local.tee $1
+  local.tee $3
+  i64.const 4294967295
+  i64.and
+  local.set $1
+  local.get $3
   i64.const 32
   i64.shr_u
-  local.set $3
+  local.tee $3
+  i64.const 31
+  i64.shl
   local.get $1
-  i64.const 4294967295
-  i64.and
-  local.tee $1
   i64.const 31
   i64.shl
   local.get $1
@@ -1202,41 +1194,11 @@
   i64.const 32
   i64.shr_u
   i64.add
-  local.set $0
-  local.get $3
-  i64.const 31
-  i64.shl
-  local.get $1
-  i64.const 31
-  i64.shl
-  i64.const 0
-  i64.add
-  local.tee $5
+  local.tee $2
   i64.const 32
   i64.shr_u
   i64.add
-  local.get $5
-  i64.const 4294967295
-  i64.and
-  i64.const 0
-  i64.add
-  i64.const 2147483647
-  i64.add
-  i64.const 32
-  i64.shr_u
-  i64.add
-  global.get $~lib/util/number/_exp_pow
-  local.tee $2
-  i32.const 2
-  i32.add
-  local.get $3
-  i64.const 31
-  i64.shl
-  local.get $0
-  i64.const 32
-  i64.shr_u
-  i64.add
-  local.get $0
+  local.get $2
   i64.const 4294967295
   i64.and
   local.get $3
@@ -1250,8 +1212,35 @@
   i64.add
   i64.const 1
   i64.sub
-  local.tee $0
+  local.set $0
+  local.get $3
+  i64.const 31
+  i64.shl
+  local.get $1
+  i64.const 31
+  i64.shl
+  i64.const 0
+  i64.add
+  local.tee $2
+  i64.const 32
+  i64.shr_u
+  i64.add
   local.get $2
+  i64.const 4294967295
+  i64.and
+  i64.const 0
+  i64.add
+  i64.const 2147483647
+  i64.add
+  i64.const 32
+  i64.shr_u
+  i64.add
+  global.get $~lib/util/number/_exp_pow
+  local.tee $4
+  i32.const 2
+  i32.add
+  local.get $0
+  local.get $4
   i32.const 2
   i32.add
   local.get $0
@@ -1290,84 +1279,6 @@
   global.get $~lib/util/number/_K
   call $~lib/util/number/prettify
  )
-<<<<<<< HEAD
-=======
- (func $~lib/string/String#substring (param $0 i32) (param $1 i32) (result i32)
-  (local $2 i32)
-  (local $3 i32)
-  (local $4 i32)
-  i32.const 0
-  local.get $0
-  i32.const 16
-  i32.sub
-  i32.load offset=12
-  i32.const 1
-  i32.shr_u
-  local.tee $2
-  i32.const 0
-  local.get $2
-  i32.lt_s
-  select
-  local.tee $3
-  local.get $1
-  i32.const 0
-  local.get $1
-  i32.const 0
-  i32.gt_s
-  select
-  local.tee $1
-  local.get $2
-  local.get $1
-  local.get $2
-  i32.lt_s
-  select
-  local.tee $1
-  local.get $3
-  local.get $1
-  i32.gt_s
-  select
-  i32.const 1
-  i32.shl
-  local.tee $4
-  local.get $3
-  local.get $1
-  local.get $3
-  local.get $1
-  i32.lt_s
-  select
-  i32.const 1
-  i32.shl
-  local.tee $1
-  i32.sub
-  local.tee $3
-  i32.eqz
-  if
-   i32.const 2496
-   return
-  end
-  i32.const 0
-  local.get $4
-  local.get $2
-  i32.const 1
-  i32.shl
-  i32.eq
-  local.get $1
-  select
-  if
-   local.get $0
-   return
-  end
-  local.get $3
-  call $~lib/rt/stub/__alloc
-  local.tee $2
-  local.get $0
-  local.get $1
-  i32.add
-  local.get $3
-  call $~lib/memory/memory.copy
-  local.get $2
- )
->>>>>>> b4ca3f96
  (func $~lib/number/F32.isSafeInteger (param $0 f32) (result i32)
   local.get $0
   local.get $0
