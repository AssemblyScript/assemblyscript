(module
 (type $i32_i32_=>_none (func (param i32 i32)))
 (type $none_=>_i32 (func (result i32)))
 (type $i32_=>_i32 (func (param i32) (result i32)))
 (type $none_=>_none (func))
 (type $i32_i32_i32_=>_none (func (param i32 i32 i32)))
 (type $i32_i32_i32_i32_=>_none (func (param i32 i32 i32 i32)))
 (import "env" "abort" (func $~lib/builtins/abort (param i32 i32 i32 i32)))
 (memory $0 1)
<<<<<<< HEAD
 (data (i32.const 1052) "4")
 (data (i32.const 1064) "\01\00\00\00\1e\00\00\00~\00l\00i\00b\00/\00r\00t\00/\00t\00c\00m\00s\00.\00t\00s")
 (data (i32.const 1132) "4")
 (data (i32.const 1144) "\01\00\00\00\1e\00\00\00~\00l\00i\00b\00/\00r\00t\00/\00t\00l\00s\00f\00.\00t\00s")
 (data (i32.const 1196) "<")
 (data (i32.const 1208) "\01\00\00\00(\00\00\00a\00l\00l\00o\00c\00a\00t\00i\00o\00n\00 \00t\00o\00o\00 \00l\00a\00r\00g\00e")
 (data (i32.const 1260) "\1c")
 (data (i32.const 1272) "\04\00\00\00\08\00\00\00\01")
=======
 (data (i32.const 1036) "\1c\00\00\00\01\00\00\00\00\00\00\00\04\00\00\00\08\00\00\00\01")
>>>>>>> c54dd649
 (table $0 2 funcref)
 (elem (i32.const 1) $getter-call/C#get:x~anonymous|0)
 (global $~lib/rt/tcms/state (mut i32) (i32.const 0))
 (global $~lib/rt/tlsf/ROOT (mut i32) (i32.const 0))
 (global $~lib/rt/tcms/total (mut i32) (i32.const 0))
 (global $~lib/rt/tcms/totalMem (mut i32) (i32.const 0))
 (export "memory" (memory $0))
 (export "test" (func $getter-call/test))
 (func $~lib/rt/tlsf/removeBlock (param $0 i32) (param $1 i32)
  (local $2 i32)
  (local $3 i32)
  (local $4 i32)
  (local $5 i32)
  local.get $1
  i32.load
  local.tee $2
  i32.const 1
  i32.and
  i32.eqz
  if
   i32.const 0
   i32.const 1152
   i32.const 272
   i32.const 14
   call $~lib/builtins/abort
   unreachable
  end
  local.get $2
  i32.const -4
  i32.and
  local.tee $2
  i32.const 1073741820
  i32.lt_u
  i32.const 0
  local.get $2
  i32.const 12
  i32.ge_u
  select
  i32.eqz
  if
   i32.const 0
   i32.const 1152
   i32.const 274
   i32.const 14
   call $~lib/builtins/abort
   unreachable
  end
  local.get $2
  i32.const 256
  i32.lt_u
  if
   local.get $2
   i32.const 4
   i32.shr_u
   local.set $2
  else
   local.get $2
   i32.const 31
   local.get $2
   i32.clz
   i32.sub
   local.tee $3
   i32.const 4
   i32.sub
   i32.shr_u
   i32.const 16
   i32.xor
   local.set $2
   local.get $3
   i32.const 7
   i32.sub
   local.set $3
  end
  local.get $2
  i32.const 16
  i32.lt_u
  i32.const 0
  local.get $3
  i32.const 23
  i32.lt_u
  select
  i32.eqz
  if
   i32.const 0
   i32.const 1152
   i32.const 287
   i32.const 14
   call $~lib/builtins/abort
   unreachable
  end
  local.get $1
  i32.load offset=8
  local.set $4
  local.get $1
  i32.load offset=4
  local.tee $5
  if
   local.get $5
   local.get $4
   i32.store offset=8
  end
  local.get $4
  if
   local.get $4
   local.get $5
   i32.store offset=4
  end
  local.get $1
  local.get $0
  local.get $2
  local.get $3
  i32.const 4
  i32.shl
  i32.add
  i32.const 2
  i32.shl
  i32.add
  i32.load offset=96
  i32.eq
  if
   local.get $0
   local.get $2
   local.get $3
   i32.const 4
   i32.shl
   i32.add
   i32.const 2
   i32.shl
   i32.add
   local.get $4
   i32.store offset=96
   local.get $4
   i32.eqz
   if
    local.get $0
    local.get $3
    i32.const 2
    i32.shl
    i32.add
    local.tee $4
    i32.load offset=4
    i32.const -2
    local.get $2
    i32.rotl
    i32.and
    local.set $1
    local.get $4
    local.get $1
    i32.store offset=4
    local.get $1
    i32.eqz
    if
     local.get $0
     local.get $0
     i32.load
     i32.const -2
     local.get $3
     i32.rotl
     i32.and
     i32.store
    end
   end
  end
 )
 (func $~lib/rt/tlsf/insertBlock (param $0 i32) (param $1 i32)
  (local $2 i32)
  (local $3 i32)
  (local $4 i32)
  (local $5 i32)
  (local $6 i32)
  (local $7 i32)
  (local $8 i32)
  local.get $1
  i32.eqz
  if
   i32.const 0
   i32.const 1152
   i32.const 200
   i32.const 14
   call $~lib/builtins/abort
   unreachable
  end
  local.get $1
  i32.load
  local.tee $4
  i32.const 1
  i32.and
  i32.eqz
  if
   i32.const 0
   i32.const 1152
   i32.const 202
   i32.const 14
   call $~lib/builtins/abort
   unreachable
  end
  local.get $1
  i32.const 4
  i32.add
  local.get $1
  i32.load
  i32.const -4
  i32.and
  i32.add
  local.tee $5
  i32.load
  local.tee $2
  i32.const 1
  i32.and
  if
   local.get $4
   i32.const -4
   i32.and
   i32.const 4
   i32.add
   local.get $2
   i32.const -4
   i32.and
   i32.add
   local.tee $3
   i32.const 1073741820
   i32.lt_u
   if
    local.get $0
    local.get $5
    call $~lib/rt/tlsf/removeBlock
    local.get $1
    local.get $3
    local.get $4
    i32.const 3
    i32.and
    i32.or
    local.tee $4
    i32.store
    local.get $1
    i32.const 4
    i32.add
    local.get $1
    i32.load
    i32.const -4
    i32.and
    i32.add
    local.tee $5
    i32.load
    local.set $2
   end
  end
  local.get $4
  i32.const 2
  i32.and
  if
   local.get $1
   i32.const 4
   i32.sub
   i32.load
   local.tee $3
   i32.load
   local.tee $7
   i32.const 1
   i32.and
   i32.eqz
   if
    i32.const 0
    i32.const 1152
    i32.const 223
    i32.const 16
    call $~lib/builtins/abort
    unreachable
   end
   local.get $7
   i32.const -4
   i32.and
   i32.const 4
   i32.add
   local.get $4
   i32.const -4
   i32.and
   i32.add
   local.tee $8
   i32.const 1073741820
   i32.lt_u
   if (result i32)
    local.get $0
    local.get $3
    call $~lib/rt/tlsf/removeBlock
    local.get $3
    local.get $8
    local.get $7
    i32.const 3
    i32.and
    i32.or
    local.tee $4
    i32.store
    local.get $3
   else
    local.get $1
   end
   local.set $1
  end
  local.get $5
  local.get $2
  i32.const 2
  i32.or
  i32.store
  local.get $4
  i32.const -4
  i32.and
  local.tee $3
  i32.const 1073741820
  i32.lt_u
  i32.const 0
  local.get $3
  i32.const 12
  i32.ge_u
  select
  i32.eqz
  if
   i32.const 0
   i32.const 1152
   i32.const 238
   i32.const 14
   call $~lib/builtins/abort
   unreachable
  end
  local.get $5
  local.get $3
  local.get $1
  i32.const 4
  i32.add
  i32.add
  i32.ne
  if
   i32.const 0
   i32.const 1152
   i32.const 239
   i32.const 14
   call $~lib/builtins/abort
   unreachable
  end
  local.get $5
  i32.const 4
  i32.sub
  local.get $1
  i32.store
  local.get $3
  i32.const 256
  i32.lt_u
  if
   local.get $3
   i32.const 4
   i32.shr_u
   local.set $3
  else
   local.get $3
   i32.const 31
   local.get $3
   i32.clz
   i32.sub
   local.tee $4
   i32.const 4
   i32.sub
   i32.shr_u
   i32.const 16
   i32.xor
   local.set $3
   local.get $4
   i32.const 7
   i32.sub
   local.set $6
  end
  local.get $3
  i32.const 16
  i32.lt_u
  i32.const 0
  local.get $6
  i32.const 23
  i32.lt_u
  select
  i32.eqz
  if
   i32.const 0
   i32.const 1152
   i32.const 255
   i32.const 14
   call $~lib/builtins/abort
   unreachable
  end
  local.get $0
  local.get $3
  local.get $6
  i32.const 4
  i32.shl
  i32.add
  i32.const 2
  i32.shl
  i32.add
  i32.load offset=96
  local.set $4
  local.get $1
  i32.const 0
  i32.store offset=4
  local.get $1
  local.get $4
  i32.store offset=8
  local.get $4
  if
   local.get $4
   local.get $1
   i32.store offset=4
  end
  local.get $0
  local.get $3
  local.get $6
  i32.const 4
  i32.shl
  i32.add
  i32.const 2
  i32.shl
  i32.add
  local.get $1
  i32.store offset=96
  local.get $0
  local.get $0
  i32.load
  i32.const 1
  local.get $6
  i32.shl
  i32.or
  i32.store
  local.get $0
  local.get $6
  i32.const 2
  i32.shl
  i32.add
  local.tee $0
  local.get $0
  i32.load offset=4
  i32.const 1
  local.get $3
  i32.shl
  i32.or
  i32.store offset=4
 )
 (func $~lib/rt/tlsf/addMemory (param $0 i32) (param $1 i32) (param $2 i32)
  (local $3 i32)
  (local $4 i32)
  local.get $1
  local.get $2
  i32.gt_u
  if
   i32.const 0
   i32.const 1152
   i32.const 380
   i32.const 14
   call $~lib/builtins/abort
   unreachable
  end
  local.get $1
  i32.const 19
  i32.add
  i32.const -16
  i32.and
  i32.const 4
  i32.sub
  local.set $1
  local.get $2
  i32.const -16
  i32.and
  local.get $0
  i32.load offset=1568
  local.tee $2
  if
   local.get $1
   local.get $2
   i32.const 4
   i32.add
   i32.lt_u
   if
    i32.const 0
    i32.const 1152
    i32.const 387
    i32.const 16
    call $~lib/builtins/abort
    unreachable
   end
   local.get $2
   local.get $1
   i32.const 16
   i32.sub
   i32.eq
   if
    local.get $2
    i32.load
    local.set $4
    local.get $1
    i32.const 16
    i32.sub
    local.set $1
   end
  else
   local.get $1
   local.get $0
   i32.const 1572
   i32.add
   i32.lt_u
   if
    i32.const 0
    i32.const 1152
    i32.const 400
    i32.const 5
    call $~lib/builtins/abort
    unreachable
   end
  end
  local.get $1
  i32.sub
  local.tee $2
  i32.const 20
  i32.lt_u
  if
   return
  end
  local.get $1
  local.get $4
  i32.const 2
  i32.and
  local.get $2
  i32.const 8
  i32.sub
  local.tee $2
  i32.const 1
  i32.or
  i32.or
  i32.store
  local.get $1
  i32.const 0
  i32.store offset=4
  local.get $1
  i32.const 0
  i32.store offset=8
  local.get $2
  local.get $1
  i32.const 4
  i32.add
  i32.add
  local.tee $2
  i32.const 2
  i32.store
  local.get $0
  local.get $2
  i32.store offset=1568
  local.get $0
  local.get $1
  call $~lib/rt/tlsf/insertBlock
 )
 (func $~lib/rt/tlsf/searchBlock (param $0 i32) (result i32)
  (local $1 i32)
  (local $2 i32)
  local.get $0
  i32.load offset=4
  i32.const -2
  i32.and
  local.tee $2
  if (result i32)
   local.get $0
   local.get $2
   i32.ctz
   i32.const 2
   i32.shl
   i32.add
   i32.load offset=96
  else
   local.get $0
   i32.load
   i32.const -2
   i32.and
   local.tee $1
   if (result i32)
    local.get $0
    local.get $1
    i32.ctz
    local.tee $1
    i32.const 2
    i32.shl
    i32.add
    i32.load offset=4
    local.tee $2
    i32.eqz
    if
     i32.const 0
     i32.const 1152
     i32.const 346
     i32.const 18
     call $~lib/builtins/abort
     unreachable
    end
    local.get $0
    local.get $2
    i32.ctz
    local.get $1
    i32.const 4
    i32.shl
    i32.add
    i32.const 2
    i32.shl
    i32.add
    i32.load offset=96
   else
    i32.const 0
   end
  end
 )
 (func $~lib/rt/tlsf/allocateBlock (param $0 i32) (result i32)
  (local $1 i32)
  (local $2 i32)
  (local $3 i32)
  local.get $0
  call $~lib/rt/tlsf/searchBlock
  local.tee $1
  i32.eqz
  if
   i32.const 4
   memory.size
   local.tee $2
   i32.const 16
   i32.shl
   i32.const 4
   i32.sub
   local.get $0
   i32.load offset=1568
   i32.ne
   i32.shl
   i32.const 65563
   i32.add
   i32.const -65536
   i32.and
   i32.const 16
   i32.shr_u
   local.set $1
   local.get $2
   local.get $1
   local.get $1
   local.get $2
   i32.lt_s
   select
   memory.grow
   i32.const 0
   i32.lt_s
   if
    local.get $1
    memory.grow
    i32.const 0
    i32.lt_s
    if
     unreachable
    end
   end
   local.get $0
   local.get $2
   i32.const 16
   i32.shl
   memory.size
   i32.const 16
   i32.shl
   call $~lib/rt/tlsf/addMemory
   local.get $0
   call $~lib/rt/tlsf/searchBlock
   local.tee $1
   i32.eqz
   if
    i32.const 0
    i32.const 1152
    i32.const 499
    i32.const 16
    call $~lib/builtins/abort
    unreachable
   end
  end
  local.get $1
  i32.load
  i32.const -4
  i32.and
  i32.const 28
  i32.lt_u
  if
   i32.const 0
   i32.const 1152
   i32.const 501
   i32.const 14
   call $~lib/builtins/abort
   unreachable
  end
  local.get $0
  local.get $1
  call $~lib/rt/tlsf/removeBlock
  local.get $1
  i32.load
  local.tee $2
  i32.const -4
  i32.and
  i32.const 28
  i32.sub
  local.tee $3
  i32.const 16
  i32.ge_u
  if
   local.get $1
   local.get $2
   i32.const 2
   i32.and
   i32.const 28
   i32.or
   i32.store
   local.get $1
   i32.const 32
   i32.add
   local.tee $2
   local.get $3
   i32.const 4
   i32.sub
   i32.const 1
   i32.or
   i32.store
   local.get $0
   local.get $2
   call $~lib/rt/tlsf/insertBlock
  else
   local.get $1
   local.get $2
   i32.const -2
   i32.and
   i32.store
   local.get $1
   i32.const 4
   i32.add
   local.tee $0
   local.get $1
   i32.load
   i32.const -4
   i32.and
   i32.add
   local.get $0
   local.get $1
   i32.load
   i32.const -4
   i32.and
   i32.add
   i32.load
   i32.const -3
   i32.and
   i32.store
  end
  local.get $1
 )
 (func $~lib/rt/tcms/Object#set:next (param $0 i32) (param $1 i32)
  local.get $0
  local.get $1
  local.get $0
  i32.load offset=4
  i32.const 3
  i32.and
  i32.or
  i32.store offset=4
 )
 (func $~lib/rt/tcms/__new
  (local $0 i32)
  (local $1 i32)
  (local $2 i32)
  global.get $~lib/rt/tcms/state
  i32.eqz
  if
   i32.const 1028
   i32.const 1024
   i32.store
   i32.const 1032
   i32.const 1024
   i32.store
   i32.const 1108
   i32.const 1104
   i32.store
   i32.const 1112
   i32.const 1104
   i32.store
   i32.const 1
   global.set $~lib/rt/tcms/state
  end
  global.get $~lib/rt/tlsf/ROOT
  i32.eqz
  if
   memory.size
   local.tee $1
   i32.const 1
   i32.lt_s
   if (result i32)
    i32.const 1
    local.get $1
    i32.sub
    memory.grow
    i32.const 0
    i32.lt_s
   else
    i32.const 0
   end
   if
    unreachable
   end
   i32.const 1296
   i32.const 0
   i32.store
   i32.const 2864
   i32.const 0
   i32.store
   loop $for-loop|0
    local.get $0
    i32.const 23
    i32.lt_u
    if
     local.get $0
     i32.const 2
     i32.shl
     i32.const 1296
     i32.add
     i32.const 0
     i32.store offset=4
     i32.const 0
     local.set $1
     loop $for-loop|1
      local.get $1
      i32.const 16
      i32.lt_u
      if
       local.get $1
       local.get $0
       i32.const 4
       i32.shl
       i32.add
       i32.const 2
       i32.shl
       i32.const 1296
       i32.add
       i32.const 0
       i32.store offset=96
       local.get $1
       i32.const 1
       i32.add
       local.set $1
       br $for-loop|1
      end
     end
     local.get $0
     i32.const 1
     i32.add
     local.set $0
     br $for-loop|0
    end
   end
   i32.const 1296
   i32.const 2868
   memory.size
   i32.const 16
   i32.shl
   call $~lib/rt/tlsf/addMemory
   i32.const 1296
   global.set $~lib/rt/tlsf/ROOT
  end
  global.get $~lib/rt/tlsf/ROOT
  call $~lib/rt/tlsf/allocateBlock
  local.tee $0
  local.set $1
  local.get $0
  i32.const 1024
  i32.ne
  i32.const 0
  local.get $0
  i32.const 1104
  i32.ne
  select
  i32.eqz
  if
   i32.const 0
   i32.const 1072
   i32.const 142
   i32.const 5
   call $~lib/builtins/abort
   unreachable
  end
  i32.const 1032
  i32.load
  local.set $2
  local.get $1
  i32.const 1024
  call $~lib/rt/tcms/Object#set:next
  local.get $2
  i32.eqz
  if
   i32.const 0
   i32.const 1072
   i32.const 145
   i32.const 16
   call $~lib/builtins/abort
   unreachable
  end
  local.get $1
  local.get $2
  i32.store offset=8
  local.get $1
  i32.eqz
  if
   i32.const 0
   i32.const 1072
   i32.const 146
   i32.const 17
   call $~lib/builtins/abort
   unreachable
  end
  local.get $2
  local.get $1
  call $~lib/rt/tcms/Object#set:next
  local.get $1
  i32.eqz
  if
   i32.const 0
   i32.const 1072
   i32.const 147
   i32.const 17
   call $~lib/builtins/abort
   unreachable
  end
  i32.const 1032
  local.get $1
  i32.store
  local.get $0
  local.get $0
  i32.load offset=4
  i32.const -4
  i32.and
  i32.store offset=4
  local.get $0
  i32.const 3
  i32.store offset=12
  local.get $0
  i32.const 0
  i32.store offset=16
  global.get $~lib/rt/tcms/total
  i32.const 1
  i32.add
  global.set $~lib/rt/tcms/total
  global.get $~lib/rt/tcms/totalMem
  local.get $0
  i32.load
  i32.const -4
  i32.and
  i32.const 4
  i32.add
  i32.add
  global.set $~lib/rt/tcms/totalMem
 )
 (func $getter-call/C#get:x~anonymous|0 (result i32)
  i32.const 42
 )
 (func $getter-call/test (result i32)
  call $~lib/rt/tcms/__new
  i32.const 1280
  i32.load
  call_indirect (type $none_=>_i32)
 )
)<|MERGE_RESOLUTION|>--- conflicted
+++ resolved
@@ -7,18 +7,14 @@
  (type $i32_i32_i32_i32_=>_none (func (param i32 i32 i32 i32)))
  (import "env" "abort" (func $~lib/builtins/abort (param i32 i32 i32 i32)))
  (memory $0 1)
-<<<<<<< HEAD
- (data (i32.const 1052) "4")
+ (data (i32.const 1052) "<")
  (data (i32.const 1064) "\01\00\00\00\1e\00\00\00~\00l\00i\00b\00/\00r\00t\00/\00t\00c\00m\00s\00.\00t\00s")
- (data (i32.const 1132) "4")
- (data (i32.const 1144) "\01\00\00\00\1e\00\00\00~\00l\00i\00b\00/\00r\00t\00/\00t\00l\00s\00f\00.\00t\00s")
- (data (i32.const 1196) "<")
- (data (i32.const 1208) "\01\00\00\00(\00\00\00a\00l\00l\00o\00c\00a\00t\00i\00o\00n\00 \00t\00o\00o\00 \00l\00a\00r\00g\00e")
- (data (i32.const 1260) "\1c")
- (data (i32.const 1272) "\04\00\00\00\08\00\00\00\01")
-=======
- (data (i32.const 1036) "\1c\00\00\00\01\00\00\00\00\00\00\00\04\00\00\00\08\00\00\00\01")
->>>>>>> c54dd649
+ (data (i32.const 1148) "<")
+ (data (i32.const 1160) "\01\00\00\00\1e\00\00\00~\00l\00i\00b\00/\00r\00t\00/\00t\00l\00s\00f\00.\00t\00s")
+ (data (i32.const 1212) "<")
+ (data (i32.const 1224) "\01\00\00\00(\00\00\00a\00l\00l\00o\00c\00a\00t\00i\00o\00n\00 \00t\00o\00o\00 \00l\00a\00r\00g\00e")
+ (data (i32.const 1276) "\1c")
+ (data (i32.const 1288) "\04\00\00\00\08\00\00\00\01")
  (table $0 2 funcref)
  (elem (i32.const 1) $getter-call/C#get:x~anonymous|0)
  (global $~lib/rt/tcms/state (mut i32) (i32.const 0))
@@ -40,7 +36,7 @@
   i32.eqz
   if
    i32.const 0
-   i32.const 1152
+   i32.const 1168
    i32.const 272
    i32.const 14
    call $~lib/builtins/abort
@@ -60,7 +56,7 @@
   i32.eqz
   if
    i32.const 0
-   i32.const 1152
+   i32.const 1168
    i32.const 274
    i32.const 14
    call $~lib/builtins/abort
@@ -103,7 +99,7 @@
   i32.eqz
   if
    i32.const 0
-   i32.const 1152
+   i32.const 1168
    i32.const 287
    i32.const 14
    call $~lib/builtins/abort
@@ -195,7 +191,7 @@
   i32.eqz
   if
    i32.const 0
-   i32.const 1152
+   i32.const 1168
    i32.const 200
    i32.const 14
    call $~lib/builtins/abort
@@ -209,7 +205,7 @@
   i32.eqz
   if
    i32.const 0
-   i32.const 1152
+   i32.const 1168
    i32.const 202
    i32.const 14
    call $~lib/builtins/abort
@@ -282,7 +278,7 @@
    i32.eqz
    if
     i32.const 0
-    i32.const 1152
+    i32.const 1168
     i32.const 223
     i32.const 16
     call $~lib/builtins/abort
@@ -337,7 +333,7 @@
   i32.eqz
   if
    i32.const 0
-   i32.const 1152
+   i32.const 1168
    i32.const 238
    i32.const 14
    call $~lib/builtins/abort
@@ -352,7 +348,7 @@
   i32.ne
   if
    i32.const 0
-   i32.const 1152
+   i32.const 1168
    i32.const 239
    i32.const 14
    call $~lib/builtins/abort
@@ -400,7 +396,7 @@
   i32.eqz
   if
    i32.const 0
-   i32.const 1152
+   i32.const 1168
    i32.const 255
    i32.const 14
    call $~lib/builtins/abort
@@ -470,7 +466,7 @@
   i32.gt_u
   if
    i32.const 0
-   i32.const 1152
+   i32.const 1168
    i32.const 380
    i32.const 14
    call $~lib/builtins/abort
@@ -498,7 +494,7 @@
    i32.lt_u
    if
     i32.const 0
-    i32.const 1152
+    i32.const 1168
     i32.const 387
     i32.const 16
     call $~lib/builtins/abort
@@ -526,7 +522,7 @@
    i32.lt_u
    if
     i32.const 0
-    i32.const 1152
+    i32.const 1168
     i32.const 400
     i32.const 5
     call $~lib/builtins/abort
@@ -609,7 +605,7 @@
     i32.eqz
     if
      i32.const 0
-     i32.const 1152
+     i32.const 1168
      i32.const 346
      i32.const 18
      call $~lib/builtins/abort
@@ -690,7 +686,7 @@
    i32.eqz
    if
     i32.const 0
-    i32.const 1152
+    i32.const 1168
     i32.const 499
     i32.const 16
     call $~lib/builtins/abort
@@ -705,7 +701,7 @@
   i32.lt_u
   if
    i32.const 0
-   i32.const 1152
+   i32.const 1168
    i32.const 501
    i32.const 14
    call $~lib/builtins/abort
@@ -796,11 +792,11 @@
    i32.const 1032
    i32.const 1024
    i32.store
-   i32.const 1108
-   i32.const 1104
+   i32.const 1124
+   i32.const 1120
    i32.store
-   i32.const 1112
-   i32.const 1104
+   i32.const 1128
+   i32.const 1120
    i32.store
    i32.const 1
    global.set $~lib/rt/tcms/state
@@ -825,10 +821,10 @@
    if
     unreachable
    end
-   i32.const 1296
+   i32.const 1312
    i32.const 0
    i32.store
-   i32.const 2864
+   i32.const 2880
    i32.const 0
    i32.store
    loop $for-loop|0
@@ -839,7 +835,7 @@
      local.get $0
      i32.const 2
      i32.shl
-     i32.const 1296
+     i32.const 1312
      i32.add
      i32.const 0
      i32.store offset=4
@@ -857,7 +853,7 @@
        i32.add
        i32.const 2
        i32.shl
-       i32.const 1296
+       i32.const 1312
        i32.add
        i32.const 0
        i32.store offset=96
@@ -875,13 +871,13 @@
      br $for-loop|0
     end
    end
-   i32.const 1296
-   i32.const 2868
+   i32.const 1312
+   i32.const 2884
    memory.size
    i32.const 16
    i32.shl
    call $~lib/rt/tlsf/addMemory
-   i32.const 1296
+   i32.const 1312
    global.set $~lib/rt/tlsf/ROOT
   end
   global.get $~lib/rt/tlsf/ROOT
@@ -893,7 +889,7 @@
   i32.ne
   i32.const 0
   local.get $0
-  i32.const 1104
+  i32.const 1120
   i32.ne
   select
   i32.eqz
@@ -981,7 +977,7 @@
  )
  (func $getter-call/test (result i32)
   call $~lib/rt/tcms/__new
-  i32.const 1280
+  i32.const 1296
   i32.load
   call_indirect (type $none_=>_i32)
  )
