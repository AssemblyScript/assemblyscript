--- conflicted
+++ resolved
@@ -1,12 +1,8 @@
 (module
  (type $none_=>_i32 (func (result i32)))
  (memory $0 1)
-<<<<<<< HEAD
- (data (i32.const 1036) " ")
+ (data (i32.const 1036) "\1c")
  (data (i32.const 1048) "\01\00\00\00\0c\00\00\00a\00b\00i\00.\00t\00s")
-=======
- (data (i32.const 1036) "\1c\00\00\00\01\00\00\00\00\00\00\00\01\00\00\00\0c\00\00\00a\00b\00i\00.\00t\00s")
->>>>>>> c54dd649
  (export "memory" (memory $0))
  (export "exported" (func $abi/exported))
  (export "exportedExported" (func $abi/exported))
