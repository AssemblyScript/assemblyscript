--- conflicted
+++ resolved
@@ -1960,30 +1960,17 @@
  )
  (func $~lib/util/number/genDigits (type $i64_i64_i32_i64_i32_=>_i32) (param $0 i64) (param $1 i64) (param $2 i32) (param $3 i64) (param $4 i32) (result i32)
   (local $5 i32)
-<<<<<<< HEAD
   (local $6 i32)
   (local $7 i64)
   (local $8 i32)
   (local $9 i64)
   (local $10 i64)
   (local $11 i32)
-=======
-  (local $6 i64)
-  (local $7 i32)
-  (local $8 i32)
-  (local $9 i32)
-  (local $10 i64)
-  (local $11 i64)
->>>>>>> 78b2d1af
   (local $12 i64)
   local.get $1
   local.get $0
   i64.sub
-<<<<<<< HEAD
   local.set $10
-=======
-  local.set $11
->>>>>>> 78b2d1af
   i64.const 1
   i32.const 0
   local.get $2
@@ -1992,7 +1979,6 @@
   i64.extend_i32_s
   local.tee $0
   i64.shl
-<<<<<<< HEAD
   local.tee $7
   i64.const 1
   i64.sub
@@ -2000,60 +1986,51 @@
   local.get $1
   i64.and
   local.set $9
-=======
-  local.tee $12
-  i64.const 1
-  i64.sub
-  local.tee $10
-  local.get $1
-  i64.and
-  local.set $6
->>>>>>> 78b2d1af
   local.get $1
   local.get $0
   i64.shr_u
   i32.wrap_i64
-  local.tee $2
+  local.tee $5
   i32.const 100000
   i32.lt_u
   if (result i32)
-   local.get $2
+   local.get $5
    i32.const 100
    i32.lt_u
    if (result i32)
-    local.get $2
+    local.get $5
     i32.const 10
     i32.ge_u
     i32.const 1
     i32.add
    else
-    local.get $2
+    local.get $5
     i32.const 10000
     i32.ge_u
     i32.const 3
     i32.add
-    local.get $2
+    local.get $5
     i32.const 1000
     i32.ge_u
     i32.add
    end
   else
-   local.get $2
+   local.get $5
    i32.const 10000000
    i32.lt_u
    if (result i32)
-    local.get $2
+    local.get $5
     i32.const 1000000
     i32.ge_u
     i32.const 6
     i32.add
    else
-    local.get $2
+    local.get $5
     i32.const 1000000000
     i32.ge_u
     i32.const 8
     i32.add
-    local.get $2
+    local.get $5
     i32.const 100000000
     i32.ge_u
     i32.add
@@ -2082,128 +2059,120 @@
                 i32.sub
                 br_table $case9|1 $case8|1 $case7|1 $case6|1 $case5|1 $case4|1 $case3|1 $case2|1 $case1|1 $case0|1 $case10|1
                end
-               local.get $2
+               local.get $5
                i32.const 1000000000
                i32.div_u
-               local.set $5
-               local.get $2
+               local.set $6
+               local.get $5
                i32.const 1000000000
                i32.rem_u
-               local.set $2
+               local.set $5
                br $break|1
               end
-              local.get $2
+              local.get $5
               i32.const 100000000
               i32.div_u
-              local.set $5
-              local.get $2
+              local.set $6
+              local.get $5
               i32.const 100000000
               i32.rem_u
-              local.set $2
+              local.set $5
               br $break|1
              end
-             local.get $2
+             local.get $5
              i32.const 10000000
              i32.div_u
-             local.set $5
-             local.get $2
+             local.set $6
+             local.get $5
              i32.const 10000000
              i32.rem_u
-             local.set $2
+             local.set $5
              br $break|1
             end
-            local.get $2
+            local.get $5
             i32.const 1000000
             i32.div_u
-            local.set $5
-            local.get $2
+            local.set $6
+            local.get $5
             i32.const 1000000
             i32.rem_u
-            local.set $2
+            local.set $5
             br $break|1
            end
-           local.get $2
+           local.get $5
            i32.const 100000
            i32.div_u
-           local.set $5
-           local.get $2
+           local.set $6
+           local.get $5
            i32.const 100000
            i32.rem_u
-           local.set $2
+           local.set $5
            br $break|1
           end
-          local.get $2
+          local.get $5
           i32.const 10000
           i32.div_u
-          local.set $5
-          local.get $2
+          local.set $6
+          local.get $5
           i32.const 10000
           i32.rem_u
-          local.set $2
+          local.set $5
           br $break|1
          end
-         local.get $2
+         local.get $5
          i32.const 1000
          i32.div_u
-         local.set $5
-         local.get $2
+         local.set $6
+         local.get $5
          i32.const 1000
          i32.rem_u
-         local.set $2
+         local.set $5
          br $break|1
         end
-        local.get $2
+        local.get $5
         i32.const 100
         i32.div_u
-        local.set $5
-        local.get $2
+        local.set $6
+        local.get $5
         i32.const 100
         i32.rem_u
-        local.set $2
+        local.set $5
         br $break|1
        end
-       local.get $2
+       local.get $5
        i32.const 10
        i32.div_u
-       local.set $5
-       local.get $2
+       local.set $6
+       local.get $5
        i32.const 10
        i32.rem_u
-       local.set $2
+       local.set $5
        br $break|1
       end
-      local.get $2
+      local.get $5
+      local.set $6
+      i32.const 0
       local.set $5
-      i32.const 0
-      local.set $2
       br $break|1
      end
      i32.const 0
-     local.set $5
+     local.set $6
     end
     local.get $4
-    local.get $5
+    local.get $6
     i32.or
     if
      local.get $4
-<<<<<<< HEAD
      local.tee $2
      i32.const 1
      i32.add
      local.set $4
      local.get $2
-=======
-     local.tee $7
-     i32.const 1
-     i32.add
-     local.set $4
-     local.get $7
->>>>>>> 78b2d1af
      i32.const 1
      i32.shl
      i32.const 3920
      i32.add
-     local.get $5
+     local.get $6
      i32.const 65535
      i32.and
      i32.const 48
@@ -2215,16 +2184,12 @@
     i32.sub
     local.set $8
     local.get $3
-    local.get $2
+    local.get $5
     i64.extend_i32_u
     local.get $11
     i64.extend_i32_s
     i64.shl
-<<<<<<< HEAD
     local.get $9
-=======
-    local.get $6
->>>>>>> 78b2d1af
     i64.add
     local.tee $0
     i64.ge_u
@@ -2250,17 +2215,10 @@
      i32.add
      local.tee $2
      i32.load16_u $0
-<<<<<<< HEAD
      local.set $6
      loop $while-continue|3
       local.get $0
       local.get $10
-=======
-     local.set $5
-     loop $while-continue|3
-      local.get $0
-      local.get $11
->>>>>>> 78b2d1af
       i64.lt_u
       local.get $3
       local.get $0
@@ -2269,15 +2227,10 @@
       i64.ge_u
       i32.and
       if (result i32)
-<<<<<<< HEAD
        local.get $10
-=======
-       local.get $11
->>>>>>> 78b2d1af
        local.get $0
        local.get $7
        i64.add
-<<<<<<< HEAD
        local.tee $1
        i64.gt_u
        local.get $10
@@ -2285,15 +2238,6 @@
        i64.sub
        local.get $1
        local.get $10
-=======
-       local.tee $6
-       i64.gt_u
-       local.get $11
-       local.get $0
-       i64.sub
-       local.get $6
-       local.get $11
->>>>>>> 78b2d1af
        i64.sub
        i64.gt_u
        i32.or
@@ -2301,17 +2245,10 @@
        i32.const 0
       end
       if
-<<<<<<< HEAD
        local.get $6
        i32.const 1
        i32.sub
        local.set $6
-=======
-       local.get $5
-       i32.const 1
-       i32.sub
-       local.set $5
->>>>>>> 78b2d1af
        local.get $0
        local.get $7
        i64.add
@@ -2320,11 +2257,7 @@
       end
      end
      local.get $2
-<<<<<<< HEAD
      local.get $6
-=======
-     local.get $5
->>>>>>> 78b2d1af
      i32.store16 $0
      local.get $4
      return
@@ -2337,11 +2270,7 @@
    i64.const 10
    i64.mul
    local.set $3
-<<<<<<< HEAD
    local.get $9
-=======
-   local.get $6
->>>>>>> 78b2d1af
    i64.const 10
    i64.mul
    local.tee $1
@@ -2377,17 +2306,10 @@
    i32.const 1
    i32.sub
    local.set $8
-<<<<<<< HEAD
    local.get $1
    local.get $12
    i64.and
    local.tee $9
-=======
-   local.get $0
-   local.get $10
-   i64.and
-   local.tee $6
->>>>>>> 78b2d1af
    local.get $3
    i64.ge_u
    br_if $while-continue|4
@@ -2396,13 +2318,7 @@
   local.get $8
   i32.add
   global.set $~lib/util/number/_K
-<<<<<<< HEAD
   local.get $10
-=======
-  local.get $6
-  local.set $0
-  local.get $11
->>>>>>> 78b2d1af
   i32.const 0
   local.get $8
   i32.sub
@@ -2420,11 +2336,7 @@
   i32.add
   local.tee $2
   i32.load16_u $0
-<<<<<<< HEAD
   local.set $6
-=======
-  local.set $5
->>>>>>> 78b2d1af
   loop $while-continue|6
    local.get $1
    local.get $9
@@ -2432,16 +2344,11 @@
    local.get $3
    local.get $9
    i64.sub
-<<<<<<< HEAD
    local.get $7
-=======
-   local.get $12
->>>>>>> 78b2d1af
    i64.ge_u
    i32.and
    if (result i32)
     local.get $1
-<<<<<<< HEAD
     local.get $7
     local.get $9
     i64.add
@@ -2451,17 +2358,6 @@
     local.get $9
     i64.sub
     local.get $0
-=======
-    local.get $0
-    local.get $12
-    i64.add
-    local.tee $6
-    i64.gt_u
-    local.get $1
-    local.get $0
-    i64.sub
-    local.get $6
->>>>>>> 78b2d1af
     local.get $1
     i64.sub
     i64.gt_u
@@ -2470,32 +2366,19 @@
     i32.const 0
    end
    if
-<<<<<<< HEAD
     local.get $6
     i32.const 1
     i32.sub
     local.set $6
     local.get $7
     local.get $9
-=======
-    local.get $5
-    i32.const 1
-    i32.sub
-    local.set $5
-    local.get $0
-    local.get $12
->>>>>>> 78b2d1af
     i64.add
     local.set $9
     br $while-continue|6
    end
   end
   local.get $2
-<<<<<<< HEAD
   local.get $6
-=======
-  local.get $5
->>>>>>> 78b2d1af
   i32.store16 $0
   local.get $4
  )
