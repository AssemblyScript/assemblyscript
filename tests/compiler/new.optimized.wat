(module
 (type $none_=>_none (func))
 (type $i32_=>_i32 (func (param i32) (result i32)))
 (memory $0 0)
 (global $new/ref (mut i32) (i32.const 0))
 (global $~lib/rt/stub/startOffset (mut i32) (i32.const 0))
 (global $~lib/rt/stub/offset (mut i32) (i32.const 0))
 (global $new/gen (mut i32) (i32.const 0))
 (global $new/ref2 (mut i32) (i32.const 0))
 (export "memory" (memory $0))
 (start $~start)
 (func $~lib/rt/stub/__alloc (; 0 ;) (param $0 i32) (result i32)
  (local $1 i32)
  (local $2 i32)
  (local $3 i32)
  (local $4 i32)
  global.get $~lib/rt/stub/offset
  i32.const 16
  i32.add
  local.tee $3
  i32.const 16
  i32.add
  local.tee $1
  memory.size
  local.tee $4
  i32.const 16
  i32.shl
  local.tee $2
  i32.gt_u
  if
   local.get $4
   local.get $1
   local.get $2
   i32.sub
   i32.const 65535
   i32.add
   i32.const -65536
   i32.and
   i32.const 16
   i32.shr_u
   local.tee $2
   local.get $4
   local.get $2
   i32.gt_s
   select
   memory.grow
   i32.const 0
   i32.lt_s
   if
    local.get $2
    memory.grow
    i32.const 0
    i32.lt_s
    if
     unreachable
    end
   end
  end
  local.get $1
  global.set $~lib/rt/stub/offset
  local.get $3
  i32.const 16
  i32.sub
  local.tee $1
  i32.const 16
  i32.store
  local.get $1
  i32.const 1
  i32.store offset=4
  local.get $1
  local.get $0
  i32.store offset=8
  local.get $1
  i32.const 0
  i32.store offset=12
  local.get $3
 )
<<<<<<< HEAD
 (func $start:new (; 2 ;)
  i32.const 1024
=======
 (func $~start (; 1 ;)
  i32.const 16
>>>>>>> c7714613
  global.set $~lib/rt/stub/startOffset
  i32.const 1024
  global.set $~lib/rt/stub/offset
  i32.const 3
  call $~lib/rt/stub/__alloc
  global.set $new/ref
  i32.const 3
  call $~lib/rt/stub/__alloc
  global.set $new/ref
  i32.const 3
  call $~lib/rt/stub/__alloc
  global.set $new/ref
  i32.const 4
  call $~lib/rt/stub/__alloc
  global.set $new/gen
  i32.const 4
  call $~lib/rt/stub/__alloc
  global.set $new/gen
  i32.const 5
  call $~lib/rt/stub/__alloc
  global.set $new/ref2
  i32.const 5
  call $~lib/rt/stub/__alloc
  global.set $new/ref2
  i32.const 5
  call $~lib/rt/stub/__alloc
  global.set $new/ref2
 )
)<|MERGE_RESOLUTION|>--- conflicted
+++ resolved
@@ -75,13 +75,8 @@
   i32.store offset=12
   local.get $3
  )
-<<<<<<< HEAD
- (func $start:new (; 2 ;)
+ (func $~start (; 1 ;)
   i32.const 1024
-=======
- (func $~start (; 1 ;)
-  i32.const 16
->>>>>>> c7714613
   global.set $~lib/rt/stub/startOffset
   i32.const 1024
   global.set $~lib/rt/stub/offset
