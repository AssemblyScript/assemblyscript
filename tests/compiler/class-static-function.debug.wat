--- conflicted
+++ resolved
@@ -21,13 +21,8 @@
  (func $class-static-function/call (param $func i32) (result i32)
   i32.const 0
   global.set $~argumentsLength
-<<<<<<< HEAD
-  local.get $0
+  local.get $func
   i32.load $0
-=======
-  local.get $func
-  i32.load
->>>>>>> 3ac6efd7
   call_indirect $0 (type $none_=>_i32)
  )
  (func $~start
