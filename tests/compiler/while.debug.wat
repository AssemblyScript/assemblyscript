(module
 (type $none_=>_none (func))
 (type $i32_i32_=>_none (func (param i32 i32)))
 (type $i32_=>_i32 (func (param i32) (result i32)))
 (type $i32_=>_none (func (param i32)))
 (type $none_=>_i32 (func (result i32)))
 (type $i32_i32_=>_i32 (func (param i32 i32) (result i32)))
 (type $i32_i32_i32_=>_none (func (param i32 i32 i32)))
 (type $i32_i32_i32_i32_=>_none (func (param i32 i32 i32 i32)))
 (type $i32_i32_i32_=>_i32 (func (param i32 i32 i32) (result i32)))
 (import "env" "abort" (func $~lib/builtins/abort (param i32 i32 i32 i32)))
 (global $while/ran (mut i32) (i32.const 0))
 (global $~lib/rt/itcms/total (mut i32) (i32.const 0))
 (global $~lib/rt/itcms/threshold (mut i32) (i32.const 0))
 (global $~lib/rt/itcms/state (mut i32) (i32.const 0))
 (global $~lib/rt/itcms/visitCount (mut i32) (i32.const 0))
 (global $~lib/rt/itcms/pinSpace (mut i32) (i32.const 0))
 (global $~lib/rt/itcms/iter (mut i32) (i32.const 0))
 (global $~lib/rt/itcms/toSpace (mut i32) (i32.const 0))
 (global $~lib/rt/itcms/white (mut i32) (i32.const 0))
 (global $~lib/shared/runtime/Runtime.Stub i32 (i32.const 0))
 (global $~lib/shared/runtime/Runtime.Minimal i32 (i32.const 1))
 (global $~lib/shared/runtime/Runtime.Incremental i32 (i32.const 2))
 (global $~lib/rt/itcms/fromSpace (mut i32) (i32.const 0))
 (global $~lib/rt/tlsf/ROOT (mut i32) (i32.const 0))
 (global $~lib/native/ASC_LOW_MEMORY_LIMIT i32 (i32.const 0))
 (global $~lib/rt/__rtti_base i32 (i32.const 464))
 (global $~lib/memory/__data_end i32 (i32.const 500))
 (global $~lib/memory/__stack_pointer (mut i32) (i32.const 16884))
 (global $~lib/memory/__heap_base i32 (i32.const 16884))
 (memory $0 1)
 (data (i32.const 12) ",\00\00\00\00\00\00\00\00\00\00\00\01\00\00\00\10\00\00\00w\00h\00i\00l\00e\00.\00t\00s\00\00\00\00\00\00\00\00\00\00\00\00\00")
 (data (i32.const 60) "<\00\00\00\00\00\00\00\00\00\00\00\01\00\00\00(\00\00\00A\00l\00l\00o\00c\00a\00t\00i\00o\00n\00 \00t\00o\00o\00 \00l\00a\00r\00g\00e\00\00\00\00\00")
 (data (i32.const 124) "<\00\00\00\00\00\00\00\00\00\00\00\01\00\00\00 \00\00\00~\00l\00i\00b\00/\00r\00t\00/\00i\00t\00c\00m\00s\00.\00t\00s\00\00\00\00\00\00\00\00\00\00\00\00\00")
 (data (i32.const 192) "\00\00\00\00\00\00\00\00\00\00\00\00\00\00\00\00\00\00\00\00")
 (data (i32.const 224) "\00\00\00\00\00\00\00\00\00\00\00\00\00\00\00\00\00\00\00\00")
 (data (i32.const 252) "<\00\00\00\00\00\00\00\00\00\00\00\01\00\00\00$\00\00\00I\00n\00d\00e\00x\00 \00o\00u\00t\00 \00o\00f\00 \00r\00a\00n\00g\00e\00\00\00\00\00\00\00\00\00")
 (data (i32.const 316) ",\00\00\00\00\00\00\00\00\00\00\00\01\00\00\00\14\00\00\00~\00l\00i\00b\00/\00r\00t\00.\00t\00s\00\00\00\00\00\00\00\00\00")
 (data (i32.const 368) "\00\00\00\00\00\00\00\00\00\00\00\00\00\00\00\00\00\00\00\00")
 (data (i32.const 396) "<\00\00\00\00\00\00\00\00\00\00\00\01\00\00\00\1e\00\00\00~\00l\00i\00b\00/\00r\00t\00/\00t\00l\00s\00f\00.\00t\00s\00\00\00\00\00\00\00\00\00\00\00\00\00\00\00")
 (data (i32.const 464) "\04\00\00\00 \00\00\00\00\00\00\00 \00\00\00\00\00\00\00\00\00\00\00\00\00\00\00 \00\00\00\00\00\00\00")
 (table $0 1 1 funcref)
 (elem $0 (i32.const 1))
 (export "memory" (memory $0))
 (start $~start)
 (func $while/testSimple
  (local $i i32)
  (local $j i32)
  (local $var$2 i32)
  i32.const 10
  local.set $i
  i32.const 0
  local.set $j
  loop $while-continue|0
   local.get $i
   local.set $var$2
   local.get $var$2
   if
    local.get $i
    i32.const 1
    i32.sub
    local.set $i
    local.get $j
    i32.const 1
    i32.add
    local.set $j
    br $while-continue|0
   end
  end
  local.get $i
  i32.const 0
  i32.eq
  i32.eqz
  if
   i32.const 0
   i32.const 32
   i32.const 10
   i32.const 3
   call $~lib/builtins/abort
   unreachable
  end
  local.get $j
  i32.const 10
  i32.eq
  i32.eqz
  if
   i32.const 0
   i32.const 32
   i32.const 11
   i32.const 3
   call $~lib/builtins/abort
   unreachable
  end
  i32.const 1
  global.set $while/ran
 )
 (func $while/testNested
  (local $i i32)
  (local $j i32)
  (local $k i32)
  (local $var$3 i32)
  (local $var$4 i32)
  i32.const 10
  local.set $i
  i32.const 0
  local.set $j
  i32.const 0
  local.set $k
  loop $while-continue|0
   local.get $i
   local.set $var$3
   local.get $var$3
   if
    local.get $i
    i32.const 1
    i32.sub
    local.set $i
    local.get $j
    i32.const 1
    i32.add
    local.set $j
    loop $while-continue|1
     local.get $i
     local.set $var$4
     local.get $var$4
     if
      local.get $i
      i32.const 1
      i32.sub
      local.set $i
      local.get $k
      i32.const 1
      i32.add
      local.set $k
      br $while-continue|1
     end
    end
    local.get $i
    i32.const 0
    i32.eq
    i32.eqz
    if
     i32.const 0
     i32.const 32
     i32.const 29
     i32.const 5
     call $~lib/builtins/abort
     unreachable
    end
    local.get $k
    i32.const 9
    i32.eq
    i32.eqz
    if
     i32.const 0
     i32.const 32
     i32.const 30
     i32.const 5
     call $~lib/builtins/abort
     unreachable
    end
    br $while-continue|0
   end
  end
  local.get $i
  i32.const 0
  i32.eq
  i32.eqz
  if
   i32.const 0
   i32.const 32
   i32.const 32
   i32.const 3
   call $~lib/builtins/abort
   unreachable
  end
  local.get $j
  i32.const 1
  i32.eq
  i32.eqz
  if
   i32.const 0
   i32.const 32
   i32.const 33
   i32.const 3
   call $~lib/builtins/abort
   unreachable
  end
  local.get $k
  i32.const 9
  i32.eq
  i32.eqz
  if
   i32.const 0
   i32.const 32
   i32.const 34
   i32.const 3
   call $~lib/builtins/abort
   unreachable
  end
  i32.const 1
  global.set $while/ran
 )
 (func $while/testEmpty
  (local $i i32)
  (local $j i32)
  (local $var$2 i32)
  i32.const 1
  local.set $i
  i32.const 0
  local.set $j
  loop $while-continue|0
   local.get $i
   local.tee $var$2
   i32.const 1
   i32.sub
   local.set $i
   local.get $var$2
   if (result i32)
    local.get $j
    i32.const 1
    i32.add
    local.tee $j
   else
    i32.const 0
   end
   local.set $var$2
   local.get $var$2
   if
    nop
    br $while-continue|0
   end
  end
  local.get $i
  i32.const -1
  i32.eq
  i32.eqz
  if
   i32.const 0
   i32.const 32
   i32.const 45
   i32.const 3
   call $~lib/builtins/abort
   unreachable
  end
  local.get $j
  i32.const 1
  i32.eq
  i32.eqz
  if
   i32.const 0
   i32.const 32
   i32.const 46
   i32.const 3
   call $~lib/builtins/abort
   unreachable
  end
  i32.const 1
  global.set $while/ran
 )
 (func $while/testAlwaysTrue
  (local $i i32)
  (local $var$1 i32)
  i32.const 0
  local.set $i
  block $while-break|0
   loop $while-continue|0
    i32.const 1
    local.set $var$1
    local.get $var$1
    if
     local.get $i
     i32.const 1
     i32.add
     local.tee $i
     i32.const 10
     i32.eq
     if
      br $while-break|0
     end
     br $while-continue|0
    end
   end
  end
  local.get $i
  i32.const 10
  i32.eq
  i32.eqz
  if
   i32.const 0
   i32.const 32
   i32.const 58
   i32.const 3
   call $~lib/builtins/abort
   unreachable
  end
  i32.const 1
  global.set $while/ran
 )
 (func $while/testAlwaysTrueNeverBreaks (result i32)
  (local $i i32)
  (local $var$1 i32)
  i32.const 0
  local.set $i
  loop $while-continue|0
   i32.const 1
   local.set $var$1
   local.get $var$1
   if
    local.get $i
    i32.const 1
    i32.add
    local.tee $i
    i32.const 10
    i32.eq
    if
     local.get $i
     return
    end
    br $while-continue|0
   end
  end
  unreachable
 )
 (func $while/testAlwaysFalse
  (local $i i32)
  i32.const 0
  local.set $i
  i32.const 0
  drop
  local.get $i
  i32.const 0
  i32.eq
  i32.eqz
  if
   i32.const 0
   i32.const 32
   i32.const 80
   i32.const 3
   call $~lib/builtins/abort
   unreachable
  end
  i32.const 1
  global.set $while/ran
 )
 (func $while/testAlwaysBreaks
  (local $i i32)
  (local $var$1 i32)
  i32.const 0
  local.set $i
  block $while-break|0
   loop $while-continue|0
    local.get $i
    i32.const 1
    i32.add
    local.tee $i
    local.set $var$1
    local.get $var$1
    if
     br $while-break|0
    end
   end
  end
  local.get $i
  i32.const 1
  i32.eq
  i32.eqz
  if
   i32.const 0
   i32.const 32
   i32.const 92
   i32.const 3
   call $~lib/builtins/abort
   unreachable
  end
  i32.const 1
  global.set $while/ran
 )
 (func $while/testAlwaysReturns
  (local $i i32)
  (local $var$1 i32)
  i32.const 0
  local.set $i
  loop $while-continue|0
   local.get $i
   i32.const 1
   i32.add
   local.tee $i
   local.set $var$1
   local.get $var$1
   if
    i32.const 1
    global.set $while/ran
    return
   end
  end
  i32.const 0
  i32.eqz
  if
   i32.const 0
   i32.const 32
   i32.const 105
   i32.const 3
   call $~lib/builtins/abort
   unreachable
  end
 )
 (func $while/testContinue
  (local $i i32)
  (local $var$1 i32)
  i32.const 10
  local.set $i
  loop $while-continue|0
   local.get $i
   local.set $var$1
   local.get $var$1
   if
    local.get $i
    i32.const 1
    i32.sub
    local.set $i
    br $while-continue|0
   end
  end
  local.get $i
  i32.const 0
  i32.eq
  i32.eqz
  if
   i32.const 0
   i32.const 32
   i32.const 117
   i32.const 3
   call $~lib/builtins/abort
   unreachable
  end
  i32.const 1
  global.set $while/ran
 )
 (func $while/testNestedContinue
  (local $i i32)
  (local $j i32)
  (local $var$2 i32)
  (local $var$3 i32)
  i32.const 10
  local.set $i
  i32.const 10
  local.set $j
  loop $while-continue|0
   local.get $i
   local.set $var$2
   local.get $var$2
   if
    loop $while-continue|1
     local.get $j
     local.set $var$3
     local.get $var$3
     if
      local.get $j
      i32.const 1
      i32.sub
      local.set $j
      br $while-continue|1
     end
    end
    local.get $i
    i32.const 1
    i32.sub
    local.set $i
    br $while-continue|0
   end
  end
  local.get $i
  i32.const 0
  i32.eq
  i32.eqz
  if
   i32.const 0
   i32.const 32
   i32.const 135
   i32.const 3
   call $~lib/builtins/abort
   unreachable
  end
  local.get $j
  i32.const 0
  i32.eq
  i32.eqz
  if
   i32.const 0
   i32.const 32
   i32.const 136
   i32.const 3
   call $~lib/builtins/abort
   unreachable
  end
  i32.const 1
  global.set $while/ran
 )
 (func $~lib/rt/itcms/Object#set:nextWithColor (param $0 i32) (param $1 i32)
  local.get $0
  local.get $1
  i32.store offset=4
 )
 (func $~lib/rt/itcms/Object#set:prev (param $0 i32) (param $1 i32)
  local.get $0
  local.get $1
  i32.store offset=8
 )
 (func $~lib/rt/itcms/initLazy (param $space i32) (result i32)
  local.get $space
  local.get $space
  call $~lib/rt/itcms/Object#set:nextWithColor
  local.get $space
  local.get $space
  call $~lib/rt/itcms/Object#set:prev
  local.get $space
 )
 (func $~lib/rt/itcms/Object#get:next (param $this i32) (result i32)
  local.get $this
  i32.load offset=4
  i32.const 3
  i32.const -1
  i32.xor
  i32.and
 )
 (func $~lib/rt/itcms/Object#get:color (param $this i32) (result i32)
  local.get $this
  i32.load offset=4
  i32.const 3
  i32.and
 )
 (func $~lib/rt/itcms/visitRoots (param $cookie i32)
  (local $pn i32)
  (local $iter i32)
  (local $var$3 i32)
  local.get $cookie
  call $~lib/rt/__visit_globals
  global.get $~lib/rt/itcms/pinSpace
  local.set $pn
  local.get $pn
  call $~lib/rt/itcms/Object#get:next
  local.set $iter
  loop $while-continue|0
   local.get $iter
   local.get $pn
   i32.ne
   local.set $var$3
   local.get $var$3
   if
    i32.const 1
    drop
    local.get $iter
    call $~lib/rt/itcms/Object#get:color
    i32.const 3
    i32.eq
    i32.eqz
    if
     i32.const 0
     i32.const 144
     i32.const 159
     i32.const 16
     call $~lib/builtins/abort
     unreachable
    end
    local.get $iter
    i32.const 20
    i32.add
    local.get $cookie
    call $~lib/rt/__visit_members
    local.get $iter
    call $~lib/rt/itcms/Object#get:next
    local.set $iter
    br $while-continue|0
   end
  end
 )
 (func $~lib/rt/itcms/Object#set:color (param $this i32) (param $color i32)
  local.get $this
  local.get $this
  i32.load offset=4
  i32.const 3
  i32.const -1
  i32.xor
  i32.and
  local.get $color
  i32.or
  call $~lib/rt/itcms/Object#set:nextWithColor
 )
 (func $~lib/rt/itcms/Object#set:next (param $this i32) (param $obj i32)
  local.get $this
  local.get $obj
  local.get $this
  i32.load offset=4
  i32.const 3
  i32.and
  i32.or
  call $~lib/rt/itcms/Object#set:nextWithColor
 )
 (func $~lib/rt/itcms/Object#unlink (param $this i32)
  (local $next i32)
  (local $prev i32)
  local.get $this
  call $~lib/rt/itcms/Object#get:next
  local.set $next
  local.get $next
  i32.const 0
  i32.eq
  if
   i32.const 1
   drop
   local.get $this
   i32.load offset=8
   i32.const 0
   i32.eq
   if (result i32)
    local.get $this
    global.get $~lib/memory/__heap_base
    i32.lt_u
   else
    i32.const 0
   end
   i32.eqz
   if
    i32.const 0
    i32.const 144
    i32.const 127
    i32.const 18
    call $~lib/builtins/abort
    unreachable
   end
   return
  end
  local.get $this
  i32.load offset=8
  local.set $prev
  i32.const 1
  drop
  local.get $prev
  i32.eqz
  if
   i32.const 0
   i32.const 144
   i32.const 131
   i32.const 16
   call $~lib/builtins/abort
   unreachable
  end
  local.get $next
  local.get $prev
  call $~lib/rt/itcms/Object#set:prev
  local.get $prev
  local.get $next
  call $~lib/rt/itcms/Object#set:next
 )
 (func $~lib/rt/__typeinfo (param $id i32) (result i32)
  (local $ptr i32)
  global.get $~lib/rt/__rtti_base
  local.set $ptr
  local.get $id
  local.get $ptr
  i32.load
  i32.gt_u
  if
   i32.const 272
   i32.const 336
   i32.const 22
   i32.const 28
   call $~lib/builtins/abort
   unreachable
  end
  local.get $ptr
  i32.const 4
  i32.add
  local.get $id
  i32.const 8
  i32.mul
  i32.add
  i32.load
 )
 (func $~lib/rt/itcms/Object#get:isPointerfree (param $this i32) (result i32)
  (local $rtId i32)
  local.get $this
  i32.load offset=12
  local.set $rtId
  local.get $rtId
  i32.const 1
  i32.le_u
  if (result i32)
   i32.const 1
  else
   local.get $rtId
   call $~lib/rt/__typeinfo
   i32.const 32
   i32.and
   i32.const 0
   i32.ne
  end
 )
 (func $~lib/rt/itcms/Object#linkTo (param $this i32) (param $list i32) (param $withColor i32)
  (local $prev i32)
  local.get $list
  i32.load offset=8
  local.set $prev
  local.get $this
  local.get $list
  local.get $withColor
  i32.or
  call $~lib/rt/itcms/Object#set:nextWithColor
  local.get $this
  local.get $prev
  call $~lib/rt/itcms/Object#set:prev
  local.get $prev
  local.get $this
  call $~lib/rt/itcms/Object#set:next
  local.get $list
  local.get $this
  call $~lib/rt/itcms/Object#set:prev
 )
 (func $~lib/rt/itcms/Object#makeGray (param $this i32)
  (local $var$1 i32)
  local.get $this
  global.get $~lib/rt/itcms/iter
  i32.eq
  if
   local.get $this
   i32.load offset=8
   local.tee $var$1
   i32.eqz
   if (result i32)
    i32.const 0
    i32.const 144
    i32.const 147
    i32.const 30
    call $~lib/builtins/abort
    unreachable
   else
    local.get $var$1
   end
   global.set $~lib/rt/itcms/iter
  end
  local.get $this
  call $~lib/rt/itcms/Object#unlink
  local.get $this
  global.get $~lib/rt/itcms/toSpace
  local.get $this
  call $~lib/rt/itcms/Object#get:isPointerfree
  if (result i32)
   global.get $~lib/rt/itcms/white
   i32.eqz
  else
   i32.const 2
  end
  call $~lib/rt/itcms/Object#linkTo
 )
 (func $~lib/rt/itcms/__visit (param $ptr i32) (param $cookie i32)
  (local $obj i32)
  local.get $ptr
  i32.eqz
  if
   return
  end
  local.get $ptr
  i32.const 20
  i32.sub
  local.set $obj
  i32.const 0
  drop
  local.get $obj
  call $~lib/rt/itcms/Object#get:color
  global.get $~lib/rt/itcms/white
  i32.eq
  if
   local.get $obj
   call $~lib/rt/itcms/Object#makeGray
   global.get $~lib/rt/itcms/visitCount
   i32.const 1
   i32.add
   global.set $~lib/rt/itcms/visitCount
  end
 )
 (func $~lib/rt/itcms/visitStack (param $cookie i32)
  (local $ptr i32)
  (local $var$2 i32)
  global.get $~lib/memory/__stack_pointer
  local.set $ptr
  loop $while-continue|0
   local.get $ptr
   global.get $~lib/memory/__heap_base
   i32.lt_u
   local.set $var$2
   local.get $var$2
   if
    local.get $ptr
    i32.load
    local.get $cookie
    call $~lib/rt/itcms/__visit
    local.get $ptr
    i32.const 4
    i32.add
    local.set $ptr
    br $while-continue|0
   end
  end
 )
 (func $~lib/rt/itcms/Object#get:size (param $this i32) (result i32)
  i32.const 4
  local.get $this
  i32.load
  i32.const 3
  i32.const -1
  i32.xor
  i32.and
  i32.add
 )
 (func $~lib/rt/tlsf/Root#set:flMap (param $0 i32) (param $1 i32)
  local.get $0
  local.get $1
  i32.store
 )
 (func $~lib/rt/common/BLOCK#set:mmInfo (param $0 i32) (param $1 i32)
  local.get $0
  local.get $1
  i32.store
 )
 (func $~lib/rt/tlsf/Block#set:prev (param $0 i32) (param $1 i32)
  local.get $0
  local.get $1
  i32.store offset=4
 )
 (func $~lib/rt/tlsf/Block#set:next (param $0 i32) (param $1 i32)
  local.get $0
  local.get $1
  i32.store offset=8
 )
 (func $~lib/rt/tlsf/removeBlock (param $root i32) (param $block i32)
  (local $blockInfo i32)
  (local $size i32)
  (local $fl i32)
  (local $sl i32)
  (local $var$6 i32)
  (local $var$7 i32)
  (local $prev i32)
  (local $next i32)
  (local $var$10 i32)
  (local $var$11 i32)
  local.get $block
  i32.load
  local.set $blockInfo
  i32.const 1
  drop
  local.get $blockInfo
  i32.const 1
  i32.and
  i32.eqz
  if
   i32.const 0
   i32.const 416
   i32.const 268
   i32.const 14
   call $~lib/builtins/abort
   unreachable
  end
  local.get $blockInfo
  i32.const 3
  i32.const -1
  i32.xor
  i32.and
  local.set $size
  i32.const 1
  drop
  local.get $size
  i32.const 12
  i32.ge_u
  i32.eqz
  if
   i32.const 0
   i32.const 416
   i32.const 270
   i32.const 14
   call $~lib/builtins/abort
   unreachable
  end
  local.get $size
  i32.const 256
  i32.lt_u
  if
   i32.const 0
   local.set $fl
   local.get $size
   i32.const 4
   i32.shr_u
   local.set $sl
  else
   local.get $size
   local.tee $var$6
   i32.const 1073741820
   local.tee $var$7
   local.get $var$6
   local.get $var$7
   i32.lt_u
   select
   local.set $var$6
   i32.const 31
   local.get $var$6
   i32.clz
   i32.sub
   local.set $fl
   local.get $var$6
   local.get $fl
   i32.const 4
   i32.sub
   i32.shr_u
   i32.const 1
   i32.const 4
   i32.shl
   i32.xor
   local.set $sl
   local.get $fl
   i32.const 8
   i32.const 1
   i32.sub
   i32.sub
   local.set $fl
  end
  i32.const 1
  drop
  local.get $fl
  i32.const 23
  i32.lt_u
  if (result i32)
   local.get $sl
   i32.const 16
   i32.lt_u
  else
   i32.const 0
  end
  i32.eqz
  if
   i32.const 0
   i32.const 416
   i32.const 284
   i32.const 14
   call $~lib/builtins/abort
   unreachable
  end
  local.get $block
  i32.load offset=4
  local.set $prev
  local.get $block
  i32.load offset=8
  local.set $next
  local.get $prev
  if
   local.get $prev
   local.get $next
   call $~lib/rt/tlsf/Block#set:next
  end
  local.get $next
  if
   local.get $next
   local.get $prev
   call $~lib/rt/tlsf/Block#set:prev
  end
  local.get $block
  local.get $root
  local.set $var$10
  local.get $fl
  local.set $var$6
  local.get $sl
  local.set $var$7
  local.get $var$10
  local.get $var$6
  i32.const 4
  i32.shl
  local.get $var$7
  i32.add
  i32.const 2
  i32.shl
  i32.add
  i32.load offset=96
  i32.eq
  if
   local.get $root
   local.set $var$11
   local.get $fl
   local.set $var$10
   local.get $sl
   local.set $var$6
   local.get $next
   local.set $var$7
   local.get $var$11
   local.get $var$10
   i32.const 4
   i32.shl
   local.get $var$6
   i32.add
   i32.const 2
   i32.shl
   i32.add
   local.get $var$7
   i32.store offset=96
   local.get $next
   i32.eqz
   if
    local.get $root
    local.set $var$6
    local.get $fl
    local.set $var$7
    local.get $var$6
    local.get $var$7
    i32.const 2
    i32.shl
    i32.add
    i32.load offset=4
    local.set $var$6
    local.get $root
    local.set $var$7
    local.get $fl
    local.set $var$11
    local.get $var$6
    i32.const 1
    local.get $sl
    i32.shl
    i32.const -1
    i32.xor
    i32.and
    local.tee $var$6
    local.set $var$10
    local.get $var$7
    local.get $var$11
    i32.const 2
    i32.shl
    i32.add
    local.get $var$10
    i32.store offset=4
    local.get $var$6
    i32.eqz
    if
     local.get $root
     local.get $root
     i32.load
     i32.const 1
     local.get $fl
     i32.shl
     i32.const -1
     i32.xor
     i32.and
     call $~lib/rt/tlsf/Root#set:flMap
    end
   end
  end
 )
 (func $~lib/rt/tlsf/insertBlock (param $root i32) (param $block i32)
  (local $blockInfo i32)
  (local $var$3 i32)
  (local $right i32)
  (local $rightInfo i32)
  (local $var$6 i32)
  (local $size i32)
  (local $fl i32)
  (local $sl i32)
  (local $var$10 i32)
  (local $head i32)
  (local $var$12 i32)
  (local $var$13 i32)
  i32.const 1
  drop
  local.get $block
  i32.eqz
  if
   i32.const 0
   i32.const 416
   i32.const 201
   i32.const 14
   call $~lib/builtins/abort
   unreachable
  end
  local.get $block
  i32.load
  local.set $blockInfo
  i32.const 1
  drop
  local.get $blockInfo
  i32.const 1
  i32.and
  i32.eqz
  if
   i32.const 0
   i32.const 416
   i32.const 203
   i32.const 14
   call $~lib/builtins/abort
   unreachable
  end
  local.get $block
  local.set $var$3
  local.get $var$3
  i32.const 4
  i32.add
  local.get $var$3
  i32.load
  i32.const 3
  i32.const -1
  i32.xor
  i32.and
  i32.add
  local.set $right
  local.get $right
  i32.load
  local.set $rightInfo
  local.get $rightInfo
  i32.const 1
  i32.and
  if
   local.get $root
   local.get $right
   call $~lib/rt/tlsf/removeBlock
   local.get $block
   local.get $blockInfo
   i32.const 4
   i32.add
   local.get $rightInfo
   i32.const 3
   i32.const -1
   i32.xor
   i32.and
   i32.add
   local.tee $blockInfo
   call $~lib/rt/common/BLOCK#set:mmInfo
   local.get $block
   local.set $var$3
   local.get $var$3
   i32.const 4
   i32.add
   local.get $var$3
   i32.load
   i32.const 3
   i32.const -1
   i32.xor
   i32.and
   i32.add
   local.set $right
   local.get $right
   i32.load
   local.set $rightInfo
  end
  local.get $blockInfo
  i32.const 2
  i32.and
  if
   local.get $block
   local.set $var$3
   local.get $var$3
   i32.const 4
   i32.sub
   i32.load
   local.set $var$3
   local.get $var$3
   i32.load
   local.set $var$6
   i32.const 1
   drop
   local.get $var$6
   i32.const 1
   i32.and
   i32.eqz
   if
    i32.const 0
    i32.const 416
    i32.const 221
    i32.const 16
    call $~lib/builtins/abort
    unreachable
   end
   local.get $root
   local.get $var$3
   call $~lib/rt/tlsf/removeBlock
   local.get $var$3
   local.set $block
   local.get $block
   local.get $var$6
   i32.const 4
   i32.add
   local.get $blockInfo
   i32.const 3
   i32.const -1
   i32.xor
   i32.and
   i32.add
   local.tee $blockInfo
   call $~lib/rt/common/BLOCK#set:mmInfo
  end
  local.get $right
  local.get $rightInfo
  i32.const 2
  i32.or
  call $~lib/rt/common/BLOCK#set:mmInfo
  local.get $blockInfo
  i32.const 3
  i32.const -1
  i32.xor
  i32.and
  local.set $size
  i32.const 1
  drop
  local.get $size
  i32.const 12
  i32.ge_u
  i32.eqz
  if
   i32.const 0
   i32.const 416
   i32.const 233
   i32.const 14
   call $~lib/builtins/abort
   unreachable
  end
  i32.const 1
  drop
  local.get $block
  i32.const 4
  i32.add
  local.get $size
  i32.add
  local.get $right
  i32.eq
  i32.eqz
  if
   i32.const 0
   i32.const 416
   i32.const 234
   i32.const 14
   call $~lib/builtins/abort
   unreachable
  end
  local.get $right
  i32.const 4
  i32.sub
  local.get $block
  i32.store
  local.get $size
  i32.const 256
  i32.lt_u
  if
   i32.const 0
   local.set $fl
   local.get $size
   i32.const 4
   i32.shr_u
   local.set $sl
  else
   local.get $size
   local.tee $var$3
   i32.const 1073741820
   local.tee $var$6
   local.get $var$3
   local.get $var$6
   i32.lt_u
   select
   local.set $var$3
   i32.const 31
   local.get $var$3
   i32.clz
   i32.sub
   local.set $fl
   local.get $var$3
   local.get $fl
   i32.const 4
   i32.sub
   i32.shr_u
   i32.const 1
   i32.const 4
   i32.shl
   i32.xor
   local.set $sl
   local.get $fl
   i32.const 8
   i32.const 1
   i32.sub
   i32.sub
   local.set $fl
  end
  i32.const 1
  drop
  local.get $fl
  i32.const 23
  i32.lt_u
  if (result i32)
   local.get $sl
   i32.const 16
   i32.lt_u
  else
   i32.const 0
  end
  i32.eqz
  if
   i32.const 0
   i32.const 416
   i32.const 251
   i32.const 14
   call $~lib/builtins/abort
   unreachable
  end
  local.get $root
  local.set $var$10
  local.get $fl
  local.set $var$3
  local.get $sl
  local.set $var$6
  local.get $var$10
  local.get $var$3
  i32.const 4
  i32.shl
  local.get $var$6
  i32.add
  i32.const 2
  i32.shl
  i32.add
  i32.load offset=96
  local.set $head
  local.get $block
  i32.const 0
  call $~lib/rt/tlsf/Block#set:prev
  local.get $block
  local.get $head
  call $~lib/rt/tlsf/Block#set:next
  local.get $head
  if
   local.get $head
   local.get $block
   call $~lib/rt/tlsf/Block#set:prev
  end
  local.get $root
  local.set $var$12
  local.get $fl
  local.set $var$10
  local.get $sl
  local.set $var$3
  local.get $block
  local.set $var$6
  local.get $var$12
  local.get $var$10
  i32.const 4
  i32.shl
  local.get $var$3
  i32.add
  i32.const 2
  i32.shl
  i32.add
  local.get $var$6
  i32.store offset=96
  local.get $root
  local.get $root
  i32.load
  i32.const 1
  local.get $fl
  i32.shl
  i32.or
  call $~lib/rt/tlsf/Root#set:flMap
  local.get $root
  local.set $var$13
  local.get $fl
  local.set $var$12
  local.get $root
  local.set $var$3
  local.get $fl
  local.set $var$6
  local.get $var$3
  local.get $var$6
  i32.const 2
  i32.shl
  i32.add
  i32.load offset=4
  i32.const 1
  local.get $sl
  i32.shl
  i32.or
  local.set $var$10
  local.get $var$13
  local.get $var$12
  i32.const 2
  i32.shl
  i32.add
  local.get $var$10
  i32.store offset=4
 )
 (func $~lib/rt/tlsf/addMemory (param $root i32) (param $start i32) (param $end i32) (result i32)
  (local $var$3 i32)
  (local $tail i32)
  (local $tailInfo i32)
  (local $size i32)
  (local $leftSize i32)
  (local $left i32)
  (local $var$9 i32)
  i32.const 1
  drop
  local.get $start
  local.get $end
  i32.le_u
  i32.eqz
  if
   i32.const 0
   i32.const 416
   i32.const 377
   i32.const 14
   call $~lib/builtins/abort
   unreachable
  end
  local.get $start
  i32.const 4
  i32.add
  i32.const 15
  i32.add
  i32.const 15
  i32.const -1
  i32.xor
  i32.and
  i32.const 4
  i32.sub
  local.set $start
  local.get $end
  i32.const 15
  i32.const -1
  i32.xor
  i32.and
  local.set $end
  local.get $root
  local.set $var$3
  local.get $var$3
  i32.load offset=1568
  local.set $tail
  i32.const 0
  local.set $tailInfo
  local.get $tail
  if
   i32.const 1
   drop
   local.get $start
   local.get $tail
   i32.const 4
   i32.add
   i32.ge_u
   i32.eqz
   if
    i32.const 0
    i32.const 416
    i32.const 384
    i32.const 16
    call $~lib/builtins/abort
    unreachable
   end
   local.get $start
   i32.const 16
   i32.sub
   local.get $tail
   i32.eq
   if
    local.get $start
    i32.const 16
    i32.sub
    local.set $start
    local.get $tail
    i32.load
    local.set $tailInfo
   else
    nop
   end
  else
   i32.const 1
   drop
   local.get $start
   local.get $root
   i32.const 1572
   i32.add
   i32.ge_u
   i32.eqz
   if
    i32.const 0
    i32.const 416
    i32.const 397
    i32.const 5
    call $~lib/builtins/abort
    unreachable
   end
  end
  local.get $end
  local.get $start
  i32.sub
  local.set $size
  local.get $size
  i32.const 4
  i32.const 12
  i32.add
  i32.const 4
  i32.add
  i32.lt_u
  if
   i32.const 0
   return
  end
  local.get $size
  i32.const 2
  i32.const 4
  i32.mul
  i32.sub
  local.set $leftSize
  local.get $start
  local.set $left
  local.get $left
  local.get $leftSize
  i32.const 1
  i32.or
  local.get $tailInfo
  i32.const 2
  i32.and
  i32.or
  call $~lib/rt/common/BLOCK#set:mmInfo
  local.get $left
  i32.const 0
  call $~lib/rt/tlsf/Block#set:prev
  local.get $left
  i32.const 0
  call $~lib/rt/tlsf/Block#set:next
  local.get $start
  i32.const 4
  i32.add
  local.get $leftSize
  i32.add
  local.set $tail
  local.get $tail
  i32.const 0
  i32.const 2
  i32.or
  call $~lib/rt/common/BLOCK#set:mmInfo
  local.get $root
  local.set $var$9
  local.get $tail
  local.set $var$3
  local.get $var$9
  local.get $var$3
  i32.store offset=1568
  local.get $root
  local.get $left
  call $~lib/rt/tlsf/insertBlock
  i32.const 1
 )
 (func $~lib/rt/tlsf/initialize
  (local $rootOffset i32)
  (local $pagesBefore i32)
  (local $pagesNeeded i32)
  (local $root i32)
  (local $var$4 i32)
  (local $var$5 i32)
  (local $var$6 i32)
  (local $var$7 i32)
  (local $var$8 i32)
  (local $var$9 i32)
  (local $var$10 i32)
  (local $var$11 i32)
  (local $memStart i32)
  i32.const 0
  drop
  global.get $~lib/memory/__heap_base
  i32.const 15
  i32.add
  i32.const 15
  i32.const -1
  i32.xor
  i32.and
  local.set $rootOffset
  memory.size
  local.set $pagesBefore
  local.get $rootOffset
  i32.const 1572
  i32.add
  i32.const 65535
  i32.add
  i32.const 65535
  i32.const -1
  i32.xor
  i32.and
  i32.const 16
  i32.shr_u
  local.set $pagesNeeded
  local.get $pagesNeeded
  local.get $pagesBefore
  i32.gt_s
  if (result i32)
   local.get $pagesNeeded
   local.get $pagesBefore
   i32.sub
   memory.grow
   i32.const 0
   i32.lt_s
  else
   i32.const 0
  end
  if
   unreachable
  end
  local.get $rootOffset
  local.set $root
  local.get $root
  i32.const 0
  call $~lib/rt/tlsf/Root#set:flMap
  local.get $root
  local.set $var$5
  i32.const 0
  local.set $var$4
  local.get $var$5
  local.get $var$4
  i32.store offset=1568
  i32.const 0
  local.set $var$5
  loop $for-loop|0
   local.get $var$5
   i32.const 23
   i32.lt_u
   local.set $var$4
   local.get $var$4
   if
    local.get $root
    local.set $var$8
    local.get $var$5
    local.set $var$7
    i32.const 0
    local.set $var$6
    local.get $var$8
    local.get $var$7
    i32.const 2
    i32.shl
    i32.add
    local.get $var$6
    i32.store offset=4
    i32.const 0
    local.set $var$8
    loop $for-loop|1
     local.get $var$8
     i32.const 16
     i32.lt_u
     local.set $var$7
     local.get $var$7
     if
      local.get $root
      local.set $var$11
      local.get $var$5
      local.set $var$10
      local.get $var$8
      local.set $var$9
      i32.const 0
      local.set $var$6
      local.get $var$11
      local.get $var$10
      i32.const 4
      i32.shl
      local.get $var$9
      i32.add
      i32.const 2
      i32.shl
      i32.add
      local.get $var$6
      i32.store offset=96
      local.get $var$8
      i32.const 1
      i32.add
      local.set $var$8
      br $for-loop|1
     end
    end
    local.get $var$5
    i32.const 1
    i32.add
    local.set $var$5
    br $for-loop|0
   end
  end
  local.get $rootOffset
  i32.const 1572
  i32.add
  local.set $memStart
  i32.const 0
  drop
  local.get $root
  local.get $memStart
  memory.size
  i32.const 16
  i32.shl
  call $~lib/rt/tlsf/addMemory
  drop
  local.get $root
  global.set $~lib/rt/tlsf/ROOT
 )
 (func $~lib/rt/tlsf/checkUsedBlock (param $ptr i32) (result i32)
  (local $block i32)
  local.get $ptr
  i32.const 4
  i32.sub
  local.set $block
  local.get $ptr
  i32.const 0
  i32.ne
  if (result i32)
   local.get $ptr
   i32.const 15
   i32.and
   i32.eqz
  else
   i32.const 0
  end
  if (result i32)
   local.get $block
   i32.load
   i32.const 1
   i32.and
   i32.eqz
  else
   i32.const 0
  end
  i32.eqz
  if
   i32.const 0
   i32.const 416
   i32.const 559
   i32.const 3
   call $~lib/builtins/abort
   unreachable
  end
  local.get $block
 )
 (func $~lib/rt/tlsf/freeBlock (param $root i32) (param $block i32)
  i32.const 0
  drop
  local.get $block
  local.get $block
  i32.load
  i32.const 1
  i32.or
  call $~lib/rt/common/BLOCK#set:mmInfo
  local.get $root
  local.get $block
  call $~lib/rt/tlsf/insertBlock
 )
 (func $~lib/rt/tlsf/__free (param $ptr i32)
  local.get $ptr
  global.get $~lib/memory/__heap_base
  i32.lt_u
  if
   return
  end
  global.get $~lib/rt/tlsf/ROOT
  i32.eqz
  if
   call $~lib/rt/tlsf/initialize
  end
  global.get $~lib/rt/tlsf/ROOT
  local.get $ptr
  call $~lib/rt/tlsf/checkUsedBlock
  call $~lib/rt/tlsf/freeBlock
 )
 (func $~lib/rt/itcms/free (param $obj i32)
  local.get $obj
  global.get $~lib/memory/__heap_base
  i32.lt_u
  if
   local.get $obj
   i32.const 0
   call $~lib/rt/itcms/Object#set:nextWithColor
   local.get $obj
   i32.const 0
   call $~lib/rt/itcms/Object#set:prev
  else
   global.get $~lib/rt/itcms/total
   local.get $obj
   call $~lib/rt/itcms/Object#get:size
   i32.sub
   global.set $~lib/rt/itcms/total
   i32.const 0
   drop
   local.get $obj
   i32.const 4
   i32.add
   call $~lib/rt/tlsf/__free
  end
 )
 (func $~lib/rt/itcms/step (result i32)
  (local $obj i32)
  (local $var$1 i32)
  (local $var$2 i32)
  block $break|0
   block $case2|0
    block $case1|0
     block $case0|0
      global.get $~lib/rt/itcms/state
      local.set $var$1
      local.get $var$1
      i32.const 0
      i32.eq
      br_if $case0|0
      local.get $var$1
      i32.const 1
      i32.eq
      br_if $case1|0
      local.get $var$1
      i32.const 2
      i32.eq
      br_if $case2|0
      br $break|0
     end
     i32.const 1
     global.set $~lib/rt/itcms/state
     i32.const 0
     global.set $~lib/rt/itcms/visitCount
     i32.const 0
     call $~lib/rt/itcms/visitRoots
     global.get $~lib/rt/itcms/toSpace
     global.set $~lib/rt/itcms/iter
     global.get $~lib/rt/itcms/visitCount
     i32.const 1
     i32.mul
     return
    end
    global.get $~lib/rt/itcms/white
    i32.eqz
    local.set $var$1
    global.get $~lib/rt/itcms/iter
    call $~lib/rt/itcms/Object#get:next
    local.set $obj
    loop $while-continue|1
     local.get $obj
     global.get $~lib/rt/itcms/toSpace
     i32.ne
     local.set $var$2
     local.get $var$2
     if
      local.get $obj
      global.set $~lib/rt/itcms/iter
      local.get $obj
      call $~lib/rt/itcms/Object#get:color
      local.get $var$1
      i32.ne
      if
       local.get $obj
       local.get $var$1
       call $~lib/rt/itcms/Object#set:color
       i32.const 0
       global.set $~lib/rt/itcms/visitCount
       local.get $obj
       i32.const 20
       i32.add
       i32.const 0
       call $~lib/rt/__visit_members
       global.get $~lib/rt/itcms/visitCount
       i32.const 1
       i32.mul
       return
      end
      local.get $obj
      call $~lib/rt/itcms/Object#get:next
      local.set $obj
      br $while-continue|1
     end
    end
    i32.const 0
    global.set $~lib/rt/itcms/visitCount
    i32.const 0
    call $~lib/rt/itcms/visitRoots
    global.get $~lib/rt/itcms/iter
    call $~lib/rt/itcms/Object#get:next
    local.set $obj
    local.get $obj
    global.get $~lib/rt/itcms/toSpace
    i32.eq
    if
     i32.const 0
     call $~lib/rt/itcms/visitStack
     global.get $~lib/rt/itcms/iter
     call $~lib/rt/itcms/Object#get:next
     local.set $obj
     loop $while-continue|2
      local.get $obj
      global.get $~lib/rt/itcms/toSpace
      i32.ne
      local.set $var$2
      local.get $var$2
      if
       local.get $obj
       call $~lib/rt/itcms/Object#get:color
       local.get $var$1
       i32.ne
       if
        local.get $obj
        local.get $var$1
        call $~lib/rt/itcms/Object#set:color
        local.get $obj
        i32.const 20
        i32.add
        i32.const 0
        call $~lib/rt/__visit_members
       end
       local.get $obj
       call $~lib/rt/itcms/Object#get:next
       local.set $obj
       br $while-continue|2
      end
     end
     global.get $~lib/rt/itcms/fromSpace
     local.set $var$2
     global.get $~lib/rt/itcms/toSpace
     global.set $~lib/rt/itcms/fromSpace
     local.get $var$2
     global.set $~lib/rt/itcms/toSpace
     local.get $var$1
     global.set $~lib/rt/itcms/white
     local.get $var$2
     call $~lib/rt/itcms/Object#get:next
     global.set $~lib/rt/itcms/iter
     i32.const 2
     global.set $~lib/rt/itcms/state
    end
    global.get $~lib/rt/itcms/visitCount
    i32.const 1
    i32.mul
    return
   end
   global.get $~lib/rt/itcms/iter
   local.set $obj
   local.get $obj
   global.get $~lib/rt/itcms/toSpace
   i32.ne
   if
    local.get $obj
    call $~lib/rt/itcms/Object#get:next
    global.set $~lib/rt/itcms/iter
    i32.const 1
    drop
    local.get $obj
    call $~lib/rt/itcms/Object#get:color
    global.get $~lib/rt/itcms/white
    i32.eqz
    i32.eq
    i32.eqz
    if
     i32.const 0
     i32.const 144
     i32.const 228
     i32.const 20
     call $~lib/builtins/abort
     unreachable
    end
    local.get $obj
    call $~lib/rt/itcms/free
    i32.const 10
    return
   end
   global.get $~lib/rt/itcms/toSpace
   global.get $~lib/rt/itcms/toSpace
   call $~lib/rt/itcms/Object#set:nextWithColor
   global.get $~lib/rt/itcms/toSpace
   global.get $~lib/rt/itcms/toSpace
   call $~lib/rt/itcms/Object#set:prev
   i32.const 0
   global.set $~lib/rt/itcms/state
   br $break|0
  end
  i32.const 0
 )
 (func $~lib/rt/itcms/interrupt
  (local $budget i32)
  i32.const 0
  drop
  i32.const 0
  drop
  i32.const 1024
  i32.const 200
  i32.mul
  i32.const 100
  i32.div_u
  local.set $budget
  loop $do-loop|0
   local.get $budget
   call $~lib/rt/itcms/step
   i32.sub
   local.set $budget
   global.get $~lib/rt/itcms/state
   i32.const 0
   i32.eq
   if
    i32.const 0
    drop
    global.get $~lib/rt/itcms/total
    i64.extend_i32_u
    i32.const 200
    i64.extend_i32_u
    i64.mul
    i64.const 100
    i64.div_u
    i32.wrap_i64
    i32.const 1024
    i32.add
    global.set $~lib/rt/itcms/threshold
    i32.const 0
    drop
    return
   end
   local.get $budget
   i32.const 0
   i32.gt_s
   br_if $do-loop|0
  end
  i32.const 0
  drop
  global.get $~lib/rt/itcms/total
  i32.const 1024
  global.get $~lib/rt/itcms/total
  global.get $~lib/rt/itcms/threshold
  i32.sub
  i32.const 1024
  i32.lt_u
  i32.mul
  i32.add
  global.set $~lib/rt/itcms/threshold
  i32.const 0
  drop
 )
 (func $~lib/rt/tlsf/computeSize (param $size i32) (result i32)
  local.get $size
  i32.const 12
  i32.le_u
  if (result i32)
   i32.const 12
  else
   local.get $size
   i32.const 4
   i32.add
   i32.const 15
   i32.add
   i32.const 15
   i32.const -1
   i32.xor
   i32.and
   i32.const 4
   i32.sub
  end
 )
 (func $~lib/rt/tlsf/prepareSize (param $size i32) (result i32)
  local.get $size
  i32.const 1073741820
  i32.gt_u
  if
   i32.const 80
   i32.const 416
   i32.const 458
   i32.const 29
   call $~lib/builtins/abort
   unreachable
  end
  local.get $size
  call $~lib/rt/tlsf/computeSize
 )
 (func $~lib/rt/tlsf/searchBlock (param $root i32) (param $size i32) (result i32)
  (local $fl i32)
  (local $sl i32)
  (local $var$4 i32)
  (local $var$5 i32)
  (local $slMap i32)
  (local $head i32)
  (local $var$8 i32)
  (local $var$9 i32)
  local.get $size
  i32.const 256
  i32.lt_u
  if
   i32.const 0
   local.set $fl
   local.get $size
   i32.const 4
   i32.shr_u
   local.set $sl
  else
   local.get $size
   i32.const 536870910
   i32.lt_u
   if (result i32)
    local.get $size
    i32.const 1
    i32.const 27
    local.get $size
    i32.clz
    i32.sub
    i32.shl
    i32.add
    i32.const 1
    i32.sub
   else
    local.get $size
   end
   local.set $var$4
   i32.const 31
   local.get $var$4
   i32.clz
   i32.sub
   local.set $fl
   local.get $var$4
   local.get $fl
   i32.const 4
   i32.sub
   i32.shr_u
   i32.const 1
   i32.const 4
   i32.shl
   i32.xor
   local.set $sl
   local.get $fl
   i32.const 8
   i32.const 1
   i32.sub
   i32.sub
   local.set $fl
  end
  i32.const 1
  drop
  local.get $fl
  i32.const 23
  i32.lt_u
  if (result i32)
   local.get $sl
   i32.const 16
   i32.lt_u
  else
   i32.const 0
  end
  i32.eqz
  if
   i32.const 0
   i32.const 416
   i32.const 330
   i32.const 14
   call $~lib/builtins/abort
   unreachable
  end
  local.get $root
  local.set $var$5
  local.get $fl
  local.set $var$4
  local.get $var$5
  local.get $var$4
  i32.const 2
  i32.shl
  i32.add
  i32.load offset=4
  i32.const 0
  i32.const -1
  i32.xor
  local.get $sl
  i32.shl
  i32.and
  local.set $slMap
  i32.const 0
  local.set $head
  local.get $slMap
  i32.eqz
  if
   local.get $root
   i32.load
   i32.const 0
   i32.const -1
   i32.xor
   local.get $fl
   i32.const 1
   i32.add
   i32.shl
   i32.and
   local.set $var$5
   local.get $var$5
   i32.eqz
   if
    i32.const 0
    local.set $head
   else
    local.get $var$5
    i32.ctz
    local.set $fl
    local.get $root
    local.set $var$8
    local.get $fl
    local.set $var$4
    local.get $var$8
    local.get $var$4
    i32.const 2
    i32.shl
    i32.add
    i32.load offset=4
    local.set $slMap
    i32.const 1
    drop
    local.get $slMap
    i32.eqz
    if
     i32.const 0
     i32.const 416
     i32.const 343
     i32.const 18
     call $~lib/builtins/abort
     unreachable
    end
    local.get $root
    local.set $var$9
    local.get $fl
    local.set $var$8
    local.get $slMap
    i32.ctz
    local.set $var$4
    local.get $var$9
    local.get $var$8
    i32.const 4
    i32.shl
    local.get $var$4
    i32.add
    i32.const 2
    i32.shl
    i32.add
    i32.load offset=96
    local.set $head
   end
  else
   local.get $root
   local.set $var$9
   local.get $fl
   local.set $var$8
   local.get $slMap
   i32.ctz
   local.set $var$4
   local.get $var$9
   local.get $var$8
   i32.const 4
   i32.shl
   local.get $var$4
   i32.add
   i32.const 2
   i32.shl
   i32.add
   i32.load offset=96
   local.set $head
  end
  local.get $head
 )
 (func $~lib/rt/tlsf/growMemory (param $root i32) (param $size i32)
  (local $pagesBefore i32)
  (local $var$3 i32)
  (local $pagesNeeded i32)
  (local $var$5 i32)
  (local $pagesWanted i32)
  (local $pagesAfter i32)
  i32.const 0
  drop
  local.get $size
  i32.const 536870910
  i32.lt_u
  if
   local.get $size
   i32.const 1
   i32.const 27
   local.get $size
   i32.clz
   i32.sub
   i32.shl
   i32.const 1
   i32.sub
   i32.add
   local.set $size
  end
  memory.size
  local.set $pagesBefore
  local.get $size
  i32.const 4
  local.get $pagesBefore
  i32.const 16
  i32.shl
  i32.const 4
  i32.sub
  local.get $root
  local.set $var$3
  local.get $var$3
  i32.load offset=1568
  i32.ne
  i32.shl
  i32.add
  local.set $size
  local.get $size
  i32.const 65535
  i32.add
  i32.const 65535
  i32.const -1
  i32.xor
  i32.and
  i32.const 16
  i32.shr_u
  local.set $pagesNeeded
  local.get $pagesBefore
  local.tee $var$3
  local.get $pagesNeeded
  local.tee $var$5
  local.get $var$3
  local.get $var$5
  i32.gt_s
  select
  local.set $pagesWanted
  local.get $pagesWanted
  memory.grow
  i32.const 0
  i32.lt_s
  if
   local.get $pagesNeeded
   memory.grow
   i32.const 0
   i32.lt_s
   if
    unreachable
   end
  end
  memory.size
  local.set $pagesAfter
  local.get $root
  local.get $pagesBefore
  i32.const 16
  i32.shl
  local.get $pagesAfter
  i32.const 16
  i32.shl
  call $~lib/rt/tlsf/addMemory
  drop
 )
 (func $~lib/rt/tlsf/prepareBlock (param $root i32) (param $block i32) (param $size i32)
  (local $blockInfo i32)
  (local $remaining i32)
  (local $var$5 i32)
  local.get $block
  i32.load
  local.set $blockInfo
  i32.const 1
  drop
  local.get $size
  i32.const 4
  i32.add
  i32.const 15
  i32.and
  i32.eqz
  i32.eqz
  if
   i32.const 0
   i32.const 416
   i32.const 357
   i32.const 14
   call $~lib/builtins/abort
   unreachable
  end
  local.get $blockInfo
  i32.const 3
  i32.const -1
  i32.xor
  i32.and
  local.get $size
  i32.sub
  local.set $remaining
  local.get $remaining
  i32.const 4
  i32.const 12
  i32.add
  i32.ge_u
  if
   local.get $block
   local.get $size
   local.get $blockInfo
   i32.const 2
   i32.and
   i32.or
   call $~lib/rt/common/BLOCK#set:mmInfo
   local.get $block
   i32.const 4
   i32.add
   local.get $size
   i32.add
   local.set $var$5
   local.get $var$5
   local.get $remaining
   i32.const 4
   i32.sub
   i32.const 1
   i32.or
   call $~lib/rt/common/BLOCK#set:mmInfo
   local.get $root
   local.get $var$5
   call $~lib/rt/tlsf/insertBlock
  else
   local.get $block
   local.get $blockInfo
   i32.const 1
   i32.const -1
   i32.xor
   i32.and
   call $~lib/rt/common/BLOCK#set:mmInfo
   local.get $block
   local.set $var$5
   local.get $var$5
   i32.const 4
   i32.add
   local.get $var$5
   i32.load
   i32.const 3
   i32.const -1
   i32.xor
   i32.and
   i32.add
   local.get $block
   local.set $var$5
   local.get $var$5
   i32.const 4
   i32.add
   local.get $var$5
   i32.load
   i32.const 3
   i32.const -1
   i32.xor
   i32.and
   i32.add
   i32.load
   i32.const 2
   i32.const -1
   i32.xor
   i32.and
   call $~lib/rt/common/BLOCK#set:mmInfo
  end
 )
 (func $~lib/rt/tlsf/allocateBlock (param $root i32) (param $size i32) (result i32)
  (local $payloadSize i32)
  (local $block i32)
  local.get $size
  call $~lib/rt/tlsf/prepareSize
  local.set $payloadSize
  local.get $root
  local.get $payloadSize
  call $~lib/rt/tlsf/searchBlock
  local.set $block
  local.get $block
  i32.eqz
  if
   local.get $root
   local.get $payloadSize
   call $~lib/rt/tlsf/growMemory
   local.get $root
   local.get $payloadSize
   call $~lib/rt/tlsf/searchBlock
   local.set $block
   i32.const 1
   drop
   local.get $block
   i32.eqz
   if
    i32.const 0
    i32.const 416
    i32.const 496
    i32.const 16
    call $~lib/builtins/abort
    unreachable
   end
  end
  i32.const 1
  drop
  local.get $block
  i32.load
  i32.const 3
  i32.const -1
  i32.xor
  i32.and
  local.get $payloadSize
  i32.ge_u
  i32.eqz
  if
   i32.const 0
   i32.const 416
   i32.const 498
   i32.const 14
   call $~lib/builtins/abort
   unreachable
  end
  local.get $root
  local.get $block
  call $~lib/rt/tlsf/removeBlock
  local.get $root
  local.get $block
  local.get $payloadSize
  call $~lib/rt/tlsf/prepareBlock
  i32.const 0
  drop
  local.get $block
 )
 (func $~lib/rt/tlsf/__alloc (param $size i32) (result i32)
  global.get $~lib/rt/tlsf/ROOT
  i32.eqz
  if
   call $~lib/rt/tlsf/initialize
  end
  global.get $~lib/rt/tlsf/ROOT
  local.get $size
  call $~lib/rt/tlsf/allocateBlock
  i32.const 4
  i32.add
 )
 (func $~lib/rt/itcms/Object#set:rtId (param $0 i32) (param $1 i32)
  local.get $0
  local.get $1
  i32.store offset=12
 )
 (func $~lib/rt/itcms/Object#set:rtSize (param $0 i32) (param $1 i32)
  local.get $0
  local.get $1
  i32.store offset=16
 )
 (func $~lib/rt/itcms/__new (param $size i32) (param $id i32) (result i32)
  (local $obj i32)
  (local $ptr i32)
  local.get $size
  i32.const 1073741804
  i32.ge_u
  if
   i32.const 80
   i32.const 144
   i32.const 260
   i32.const 31
   call $~lib/builtins/abort
   unreachable
  end
  global.get $~lib/rt/itcms/total
  global.get $~lib/rt/itcms/threshold
  i32.ge_u
  if
   call $~lib/rt/itcms/interrupt
  end
  i32.const 16
  local.get $size
  i32.add
  call $~lib/rt/tlsf/__alloc
  i32.const 4
  i32.sub
  local.set $obj
  local.get $obj
  local.get $id
  call $~lib/rt/itcms/Object#set:rtId
  local.get $obj
  local.get $size
  call $~lib/rt/itcms/Object#set:rtSize
  local.get $obj
  global.get $~lib/rt/itcms/fromSpace
  global.get $~lib/rt/itcms/white
  call $~lib/rt/itcms/Object#linkTo
  global.get $~lib/rt/itcms/total
  local.get $obj
  call $~lib/rt/itcms/Object#get:size
  i32.add
  global.set $~lib/rt/itcms/total
  local.get $obj
  i32.const 20
  i32.add
  local.set $ptr
  local.get $ptr
  i32.const 0
  local.get $size
  memory.fill
  local.get $ptr
 )
 (func $while/testRef
  (local $i i32)
  (local $ref i32)
  (local $var$2 i32)
  global.get $~lib/memory/__stack_pointer
  i32.const 4
  i32.sub
  global.set $~lib/memory/__stack_pointer
  call $~stack_check
  global.get $~lib/memory/__stack_pointer
  i32.const 0
  i32.store
  i32.const 0
  local.set $i
  global.get $~lib/memory/__stack_pointer
  i32.const 0
  call $while/Ref#constructor
  local.tee $ref
  i32.store
<<<<<<< HEAD
  loop $while-continue|1
   local.get $1
   local.set $2
   local.get $2
=======
  loop $while-continue|0
   local.get $ref
   local.set $var$2
   local.get $var$2
>>>>>>> b044b716
   if
    local.get $i
    i32.const 1
    i32.add
    local.tee $i
    i32.const 10
    i32.eq
    if
     i32.const 0
     local.set $ref
    else
     global.get $~lib/memory/__stack_pointer
     i32.const 0
     call $while/Ref#constructor
     local.tee $ref
     i32.store
    end
    br $while-continue|1
   end
  end
  local.get $i
  i32.const 10
  i32.eq
  i32.eqz
  if
   i32.const 0
   i32.const 32
   i32.const 151
   i32.const 3
   call $~lib/builtins/abort
   unreachable
  end
  local.get $ref
  i32.eqz
  i32.eqz
  if
   i32.const 0
   i32.const 32
   i32.const 152
   i32.const 3
   call $~lib/builtins/abort
   unreachable
  end
  i32.const 1
  global.set $while/ran
  global.get $~lib/memory/__stack_pointer
  i32.const 4
  i32.add
  global.set $~lib/memory/__stack_pointer
 )
 (func $while/getRef (result i32)
  i32.const 0
  call $while/Ref#constructor
 )
 (func $while/testRefAutorelease
  (local $i i32)
  (local $ref i32)
  (local $var$2 i32)
  global.get $~lib/memory/__stack_pointer
  i32.const 4
  i32.sub
  global.set $~lib/memory/__stack_pointer
  call $~stack_check
  global.get $~lib/memory/__stack_pointer
  i32.const 0
  i32.store
  i32.const 0
  local.set $i
  global.get $~lib/memory/__stack_pointer
  i32.const 0
  call $while/Ref#constructor
  local.tee $ref
  i32.store
  block $while-break|0
   loop $while-continue|0
    call $while/getRef
    local.set $var$2
    local.get $var$2
    if
     local.get $i
     i32.const 1
     i32.add
     local.tee $i
     i32.const 10
     i32.eq
     if
      i32.const 0
      local.set $ref
      br $while-break|0
     end
     br $while-continue|0
    end
   end
  end
  local.get $i
  i32.const 10
  i32.eq
  i32.eqz
  if
   i32.const 0
   i32.const 32
   i32.const 171
   i32.const 3
   call $~lib/builtins/abort
   unreachable
  end
  local.get $ref
  i32.eqz
  i32.eqz
  if
   i32.const 0
   i32.const 32
   i32.const 172
   i32.const 3
   call $~lib/builtins/abort
   unreachable
  end
  i32.const 1
  global.set $while/ran
  global.get $~lib/memory/__stack_pointer
  i32.const 4
  i32.add
  global.set $~lib/memory/__stack_pointer
 )
 (func $while/testIfImplicitContinueThen
  (local $i i32)
  (local $var$1 i32)
  i32.const 0
  local.set $i
  block $while-break|0
   loop $while-continue|0
    i32.const 1
    local.set $var$1
    local.get $var$1
    if
     local.get $i
     i32.const 1
     i32.add
     local.set $i
     local.get $i
     i32.const 1
     i32.lt_s
     if
      nop
     else
      br $while-break|0
     end
     br $while-continue|0
    end
   end
  end
  i32.const 1
  global.set $while/ran
 )
 (func $while/testIfImplicitContinueElse
  (local $i i32)
  (local $var$1 i32)
  i32.const 0
  local.set $i
  block $while-break|0
   loop $while-continue|0
    i32.const 1
    local.set $var$1
    local.get $var$1
    if
     local.get $i
     i32.const 1
     i32.add
     local.set $i
     local.get $i
     i32.const 1
     i32.ge_s
     if
      br $while-break|0
     else
      nop
     end
     br $while-continue|0
    end
   end
  end
  i32.const 1
  global.set $while/ran
 )
 (func $while/testConditionalContinue
  (local $i i32)
  i32.const 0
  local.set $i
  loop $do-loop|0
   block $do-continue|0
    local.get $i
    i32.const 1
    i32.add
    local.set $i
    br $do-continue|0
   end
   local.get $i
   i32.const 3
   i32.lt_s
   br_if $do-loop|0
  end
  local.get $i
  i32.const 3
  i32.eq
  i32.eqz
  if
   i32.const 0
   i32.const 32
   i32.const 217
   i32.const 3
   call $~lib/builtins/abort
   unreachable
  end
  i32.const 1
  global.set $while/ran
 )
 (func $~lib/rt/itcms/__collect
  (local $var$0 i32)
  i32.const 0
  drop
  global.get $~lib/rt/itcms/state
  i32.const 0
  i32.gt_s
  if
   loop $while-continue|0
    global.get $~lib/rt/itcms/state
    i32.const 0
    i32.ne
    local.set $var$0
    local.get $var$0
    if
     call $~lib/rt/itcms/step
     drop
     br $while-continue|0
    end
   end
  end
  call $~lib/rt/itcms/step
  drop
  loop $while-continue|1
   global.get $~lib/rt/itcms/state
   i32.const 0
   i32.ne
   local.set $var$0
   local.get $var$0
   if
    call $~lib/rt/itcms/step
    drop
    br $while-continue|1
   end
  end
  global.get $~lib/rt/itcms/total
  i64.extend_i32_u
  i32.const 200
  i64.extend_i32_u
  i64.mul
  i64.const 100
  i64.div_u
  i32.wrap_i64
  i32.const 1024
  i32.add
  global.set $~lib/rt/itcms/threshold
  i32.const 0
  drop
  i32.const 0
  drop
 )
 (func $start:while
  i32.const 0
  global.set $while/ran
  call $while/testSimple
  global.get $while/ran
  i32.eqz
  if
   i32.const 0
   i32.const 32
   i32.const 16
   i32.const 1
   call $~lib/builtins/abort
   unreachable
  end
  i32.const 0
  global.set $while/ran
  call $while/testNested
  global.get $while/ran
  i32.eqz
  if
   i32.const 0
   i32.const 32
   i32.const 39
   i32.const 1
   call $~lib/builtins/abort
   unreachable
  end
  i32.const 0
  global.set $while/ran
  call $while/testEmpty
  global.get $while/ran
  i32.eqz
  if
   i32.const 0
   i32.const 32
   i32.const 51
   i32.const 1
   call $~lib/builtins/abort
   unreachable
  end
  i32.const 0
  global.set $while/ran
  call $while/testAlwaysTrue
  global.get $while/ran
  i32.eqz
  if
   i32.const 0
   i32.const 32
   i32.const 63
   i32.const 1
   call $~lib/builtins/abort
   unreachable
  end
  call $while/testAlwaysTrueNeverBreaks
  i32.const 10
  i32.eq
  i32.eqz
  if
   i32.const 0
   i32.const 32
   i32.const 72
   i32.const 1
   call $~lib/builtins/abort
   unreachable
  end
  i32.const 0
  global.set $while/ran
  call $while/testAlwaysFalse
  global.get $while/ran
  i32.eqz
  if
   i32.const 0
   i32.const 32
   i32.const 85
   i32.const 1
   call $~lib/builtins/abort
   unreachable
  end
  i32.const 0
  global.set $while/ran
  call $while/testAlwaysBreaks
  global.get $while/ran
  i32.eqz
  if
   i32.const 0
   i32.const 32
   i32.const 97
   i32.const 1
   call $~lib/builtins/abort
   unreachable
  end
  i32.const 0
  global.set $while/ran
  call $while/testAlwaysReturns
  global.get $while/ran
  i32.eqz
  if
   i32.const 0
   i32.const 32
   i32.const 109
   i32.const 1
   call $~lib/builtins/abort
   unreachable
  end
  i32.const 0
  global.set $while/ran
  call $while/testContinue
  global.get $while/ran
  i32.eqz
  if
   i32.const 0
   i32.const 32
   i32.const 122
   i32.const 1
   call $~lib/builtins/abort
   unreachable
  end
  i32.const 0
  global.set $while/ran
  call $while/testNestedContinue
  global.get $while/ran
  i32.eqz
  if
   i32.const 0
   i32.const 32
   i32.const 141
   i32.const 1
   call $~lib/builtins/abort
   unreachable
  end
  i32.const 0
  global.set $while/ran
  memory.size
  i32.const 16
  i32.shl
  global.get $~lib/memory/__heap_base
  i32.sub
  i32.const 1
  i32.shr_u
  global.set $~lib/rt/itcms/threshold
  i32.const 192
  call $~lib/rt/itcms/initLazy
  global.set $~lib/rt/itcms/pinSpace
  i32.const 224
  call $~lib/rt/itcms/initLazy
  global.set $~lib/rt/itcms/toSpace
  i32.const 368
  call $~lib/rt/itcms/initLazy
  global.set $~lib/rt/itcms/fromSpace
  call $while/testRef
  global.get $while/ran
  i32.eqz
  if
   i32.const 0
   i32.const 32
   i32.const 157
   i32.const 1
   call $~lib/builtins/abort
   unreachable
  end
  i32.const 0
  global.set $while/ran
  call $while/testRefAutorelease
  global.get $while/ran
  i32.eqz
  if
   i32.const 0
   i32.const 32
   i32.const 177
   i32.const 1
   call $~lib/builtins/abort
   unreachable
  end
  i32.const 0
  global.set $while/ran
  call $while/testIfImplicitContinueThen
  global.get $while/ran
  i32.eqz
  if
   i32.const 0
   i32.const 32
   i32.const 193
   i32.const 1
   call $~lib/builtins/abort
   unreachable
  end
  i32.const 0
  global.set $while/ran
  call $while/testIfImplicitContinueElse
  global.get $while/ran
  i32.eqz
  if
   i32.const 0
   i32.const 32
   i32.const 209
   i32.const 1
   call $~lib/builtins/abort
   unreachable
  end
  i32.const 0
  global.set $while/ran
  call $while/testConditionalContinue
  global.get $while/ran
  i32.eqz
  if
   i32.const 0
   i32.const 32
   i32.const 222
   i32.const 1
   call $~lib/builtins/abort
   unreachable
  end
  call $~lib/rt/itcms/__collect
 )
 (func $~lib/rt/__visit_globals (param $0 i32)
  (local $1 i32)
  i32.const 272
  local.get $0
  call $~lib/rt/itcms/__visit
  i32.const 80
  local.get $0
  call $~lib/rt/itcms/__visit
 )
 (func $~lib/arraybuffer/ArrayBufferView~visit (param $0 i32) (param $1 i32)
  (local $2 i32)
  local.get $0
  i32.load
  local.tee $2
  if
   local.get $2
   local.get $1
   call $~lib/rt/itcms/__visit
  end
 )
 (func $~lib/rt/__visit_members (param $0 i32) (param $1 i32)
  block $invalid
   block $while/Ref
    block $~lib/arraybuffer/ArrayBufferView
     block $~lib/string/String
      block $~lib/arraybuffer/ArrayBuffer
       local.get $0
       i32.const 8
       i32.sub
       i32.load
       br_table $~lib/arraybuffer/ArrayBuffer $~lib/string/String $~lib/arraybuffer/ArrayBufferView $while/Ref $invalid
      end
      return
     end
     return
    end
    local.get $0
    local.get $1
    call $~lib/arraybuffer/ArrayBufferView~visit
    return
   end
   return
  end
  unreachable
 )
 (func $~start
  call $start:while
 )
 (func $~stack_check
  global.get $~lib/memory/__stack_pointer
  global.get $~lib/memory/__data_end
  i32.lt_s
  if
   i32.const 16912
   i32.const 16960
   i32.const 1
   i32.const 1
   call $~lib/builtins/abort
   unreachable
  end
 )
 (func $while/Ref#constructor (param $0 i32) (result i32)
  (local $1 i32)
  global.get $~lib/memory/__stack_pointer
  i32.const 4
  i32.sub
  global.set $~lib/memory/__stack_pointer
  call $~stack_check
  global.get $~lib/memory/__stack_pointer
  i32.const 0
  i32.store
  local.get $0
  i32.eqz
  if
   global.get $~lib/memory/__stack_pointer
   i32.const 0
   i32.const 3
   call $~lib/rt/itcms/__new
   local.tee $0
   i32.store
  end
  local.get $0
  local.set $1
  global.get $~lib/memory/__stack_pointer
  i32.const 4
  i32.add
  global.set $~lib/memory/__stack_pointer
  local.get $1
 )
)<|MERGE_RESOLUTION|>--- conflicted
+++ resolved
@@ -2588,17 +2588,10 @@
   call $while/Ref#constructor
   local.tee $ref
   i32.store
-<<<<<<< HEAD
   loop $while-continue|1
-   local.get $1
-   local.set $2
-   local.get $2
-=======
-  loop $while-continue|0
    local.get $ref
    local.set $var$2
    local.get $var$2
->>>>>>> b044b716
    if
     local.get $i
     i32.const 1
