--- conflicted
+++ resolved
@@ -2587,13 +2587,8 @@
   i32.const 0
   call $while/Ref#constructor
   local.tee $ref
-<<<<<<< HEAD
-  i32.store
+  i32.store $0
   loop $while-continue|1
-=======
-  i32.store $0
-  loop $while-continue|0
->>>>>>> 28bfe64e
    local.get $ref
    local.set $var$2
    local.get $var$2
