--- conflicted
+++ resolved
@@ -1459,22 +1459,6 @@
   unreachable
  )
  (func $~start
-  call $start:super-inline
- )
- (func $~stack_check
-  global.get $~lib/memory/__stack_pointer
-  i32.const 1484
-  i32.lt_s
-  if
-   i32.const 17888
-   i32.const 17936
-   i32.const 1
-   i32.const 1
-   call $~lib/builtins/abort
-   unreachable
-  end
- )
- (func $start:super-inline
   (local $0 i32)
   global.get $~lib/memory/__stack_pointer
   i32.const 4
@@ -1508,27 +1492,10 @@
   global.get $super-inline/foo
   local.tee $0
   i32.store
-<<<<<<< HEAD
   local.get $0
   i32.const 8
   i32.sub
   i32.load
-=======
-  block $__inlined_func$super-inline/Foo#a@virtual (result i32)
-   local.get $0
-   i32.const 8
-   i32.sub
-   i32.load
-   i32.const 4
-   i32.eq
-   if
-    local.get $0
-    call $super-inline/Bar#a
-    br $__inlined_func$super-inline/Foo#a@virtual
-   end
-   i32.const 0
-  end
->>>>>>> 4ccda0b5
   drop
   global.get $~lib/memory/__stack_pointer
   i32.const 4
@@ -1557,16 +1524,23 @@
   global.get $~lib/memory/__stack_pointer
   global.get $super-inline/bar
   i32.store
-<<<<<<< HEAD
-=======
-  local.get $0
-  call $super-inline/Bar#a
-  drop
->>>>>>> 4ccda0b5
   global.get $~lib/memory/__stack_pointer
   i32.const 4
   i32.add
   global.set $~lib/memory/__stack_pointer
+ )
+ (func $~stack_check
+  global.get $~lib/memory/__stack_pointer
+  i32.const 1484
+  i32.lt_s
+  if
+   i32.const 17888
+   i32.const 17936
+   i32.const 1
+   i32.const 1
+   call $~lib/builtins/abort
+   unreachable
+  end
  )
  (func $super-inline/Foo#constructor (param $0 i32) (result i32)
   global.get $~lib/memory/__stack_pointer
@@ -1592,25 +1566,4 @@
   global.set $~lib/memory/__stack_pointer
   local.get $0
  )
-<<<<<<< HEAD
-=======
- (func $super-inline/Bar#a (param $0 i32) (result i32)
-  global.get $~lib/memory/__stack_pointer
-  i32.const 4
-  i32.sub
-  global.set $~lib/memory/__stack_pointer
-  call $~stack_check
-  global.get $~lib/memory/__stack_pointer
-  i32.const 0
-  i32.store
-  global.get $~lib/memory/__stack_pointer
-  local.get $0
-  i32.store
-  global.get $~lib/memory/__stack_pointer
-  i32.const 4
-  i32.add
-  global.set $~lib/memory/__stack_pointer
-  i32.const 1
- )
->>>>>>> 4ccda0b5
 )