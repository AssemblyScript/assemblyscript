(module
 (type $i32_i32_=>_none (func (param i32 i32)))
 (type $i32_=>_none (func (param i32)))
 (type $none_=>_none (func))
 (type $i32_i32_i32_=>_none (func (param i32 i32 i32)))
 (type $i32_=>_i32 (func (param i32) (result i32)))
 (type $i32_i32_=>_i32 (func (param i32 i32) (result i32)))
 (type $i32_i32_i32_=>_i32 (func (param i32 i32 i32) (result i32)))
 (type $i32_i32_i32_i32_=>_none (func (param i32 i32 i32 i32)))
 (type $none_=>_i32 (func (result i32)))
 (import "env" "abort" (func $~lib/builtins/abort (param i32 i32 i32 i32)))
 (memory $0 1)
<<<<<<< HEAD
 (data (i32.const 20) "\01")
 (data (i32.const 32) "\10\00\00\00\01\00\00\00\07\00\00\00\10\00\00\00 \00\00\00 ")
 (data (i32.const 68) "\01")
 (data (i32.const 80) "\10\00\00\00\01\00\00\00\08\00\00\00\10\00\00\00P\00\00\00P")
 (data (i32.const 112) "\1e\00\00\00\01\00\00\00\01\00\00\00\1e\00\00\00~\00l\00i\00b\00/\00r\00t\00/\00t\00l\00s\00f\00.\00t\00s")
 (data (i32.const 160) "(\00\00\00\01\00\00\00\01\00\00\00(\00\00\00a\00l\00l\00o\00c\00a\00t\00i\00o\00n\00 \00t\00o\00o\00 \00l\00a\00r\00g\00e")
 (data (i32.const 224) "\1e\00\00\00\01\00\00\00\01\00\00\00\1e\00\00\00~\00l\00i\00b\00/\00r\00t\00/\00p\00u\00r\00e\00.\00t\00s")
 (data (i32.const 272) "\1c\00\00\00\01\00\00\00\01\00\00\00\1c\00\00\00I\00n\00v\00a\00l\00i\00d\00 \00l\00e\00n\00g\00t\00h")
 (data (i32.const 320) "\1a\00\00\00\01\00\00\00\01\00\00\00\1a\00\00\00~\00l\00i\00b\00/\00a\00r\00r\00a\00y\00.\00t\00s")
 (data (i32.const 368) "$\00\00\00\01\00\00\00\01\00\00\00$\00\00\00I\00n\00d\00e\00x\00 \00o\00u\00t\00 \00o\00f\00 \00r\00a\00n\00g\00e")
 (data (i32.const 432) "\14\00\00\00\01\00\00\00\01\00\00\00\14\00\00\00~\00l\00i\00b\00/\00r\00t\00.\00t\00s")
 (data (i32.const 480) "\t\00\00\00\10\00\00\00\00\00\00\00\10\00\00\00\00\00\00\00\10\00\00\00\00\00\00\00\10\00\00\00\00\00\00\00\10")
 (data (i32.const 536) "\04\00\00\00\92 \00\00\00\00\00\00\92 ")
=======
 (data (i32.const 1028) "\01")
 (data (i32.const 1040) "\10\00\00\00\01\00\00\00\07\00\00\00\10\00\00\00\10\04\00\00\10\04")
 (data (i32.const 1076) "\01")
 (data (i32.const 1088) "\10\00\00\00\01\00\00\00\08\00\00\00\10\00\00\00@\04\00\00@\04")
 (data (i32.const 1120) "\1e\00\00\00\01\00\00\00\01\00\00\00\1e\00\00\00~\00l\00i\00b\00/\00r\00t\00/\00t\00l\00s\00f\00.\00t\00s")
 (data (i32.const 1168) "(\00\00\00\01\00\00\00\01\00\00\00(\00\00\00a\00l\00l\00o\00c\00a\00t\00i\00o\00n\00 \00t\00o\00o\00 \00l\00a\00r\00g\00e")
 (data (i32.const 1232) "\1e\00\00\00\01\00\00\00\01\00\00\00\1e\00\00\00~\00l\00i\00b\00/\00r\00t\00/\00p\00u\00r\00e\00.\00t\00s")
 (data (i32.const 1280) "\1c\00\00\00\01\00\00\00\01\00\00\00\1c\00\00\00I\00n\00v\00a\00l\00i\00d\00 \00l\00e\00n\00g\00t\00h")
 (data (i32.const 1328) "\1a\00\00\00\01\00\00\00\01\00\00\00\1a\00\00\00~\00l\00i\00b\00/\00a\00r\00r\00a\00y\00.\00t\00s")
 (data (i32.const 1376) "$\00\00\00\01\00\00\00\01\00\00\00$\00\00\00I\00n\00d\00e\00x\00 \00o\00u\00t\00 \00o\00f\00 \00r\00a\00n\00g\00e")
 (data (i32.const 1440) "\14\00\00\00\01\00\00\00\01\00\00\00\14\00\00\00~\00l\00i\00b\00/\00r\00t\00.\00t\00s")
 (data (i32.const 1488) "\t\00\00\00\10\00\00\00\00\00\00\00\10\00\00\00\00\00\00\00\10\00\00\00\00\00\00\00\10\00\00\00\00\00\00\00\10")
 (data (i32.const 1544) "\04\00\00\00\93 \00\00\02\00\00\00\93 \00\00\02")
>>>>>>> 9876c3f5
 (global $~lib/rt/tlsf/ROOT (mut i32) (i32.const 0))
 (global $~lib/rt/tlsf/collectLock (mut i32) (i32.const 0))
 (global $~lib/rt/pure/ROOTS (mut i32) (i32.const 0))
 (global $~lib/rt/pure/CUR (mut i32) (i32.const 0))
 (global $~lib/rt/pure/END (mut i32) (i32.const 0))
 (export "memory" (memory $0))
 (start $~start)
 (func $~lib/rt/tlsf/removeBlock (; 1 ;) (param $0 i32) (param $1 i32)
  (local $2 i32)
  (local $3 i32)
  (local $4 i32)
  (local $5 i32)
  local.get $1
  i32.load
  local.tee $2
  i32.const 1
  i32.and
  i32.eqz
  if
   i32.const 0
   i32.const 1136
   i32.const 277
   i32.const 13
   call $~lib/builtins/abort
   unreachable
  end
  local.get $2
  i32.const -4
  i32.and
  local.tee $2
  i32.const 16
  i32.ge_u
  if (result i32)
   local.get $2
   i32.const 1073741808
   i32.lt_u
  else
   i32.const 0
  end
  i32.eqz
  if
   i32.const 0
   i32.const 1136
   i32.const 279
   i32.const 13
   call $~lib/builtins/abort
   unreachable
  end
  local.get $2
  i32.const 256
  i32.lt_u
  if
   local.get $2
   i32.const 4
   i32.shr_u
   local.set $2
  else
   local.get $2
   i32.const 31
   local.get $2
   i32.clz
   i32.sub
   local.tee $4
   i32.const 4
   i32.sub
   i32.shr_u
   i32.const 16
   i32.xor
   local.set $2
   local.get $4
   i32.const 7
   i32.sub
   local.set $4
  end
  local.get $2
  i32.const 16
  i32.lt_u
  i32.const 0
  local.get $4
  i32.const 23
  i32.lt_u
  select
  i32.eqz
  if
   i32.const 0
   i32.const 1136
   i32.const 292
   i32.const 13
   call $~lib/builtins/abort
   unreachable
  end
  local.get $1
  i32.load offset=20
  local.set $3
  local.get $1
  i32.load offset=16
  local.tee $5
  if
   local.get $5
   local.get $3
   i32.store offset=20
  end
  local.get $3
  if
   local.get $3
   local.get $5
   i32.store offset=16
  end
  local.get $1
  local.get $0
  local.get $2
  local.get $4
  i32.const 4
  i32.shl
  i32.add
  i32.const 2
  i32.shl
  i32.add
  i32.load offset=96
  i32.eq
  if
   local.get $0
   local.get $2
   local.get $4
   i32.const 4
   i32.shl
   i32.add
   i32.const 2
   i32.shl
   i32.add
   local.get $3
   i32.store offset=96
   local.get $3
   i32.eqz
   if
    local.get $0
    local.get $4
    i32.const 2
    i32.shl
    i32.add
    local.tee $3
    i32.load offset=4
    i32.const 1
    local.get $2
    i32.shl
    i32.const -1
    i32.xor
    i32.and
    local.set $1
    local.get $3
    local.get $1
    i32.store offset=4
    local.get $1
    i32.eqz
    if
     local.get $0
     local.get $0
     i32.load
     i32.const 1
     local.get $4
     i32.shl
     i32.const -1
     i32.xor
     i32.and
     i32.store
    end
   end
  end
 )
 (func $~lib/rt/tlsf/insertBlock (; 2 ;) (param $0 i32) (param $1 i32)
  (local $2 i32)
  (local $3 i32)
  (local $4 i32)
  (local $5 i32)
  (local $6 i32)
  (local $7 i32)
  (local $8 i32)
  local.get $1
  i32.eqz
  if
   i32.const 0
   i32.const 1136
   i32.const 205
   i32.const 13
   call $~lib/builtins/abort
   unreachable
  end
  local.get $1
  i32.load
  local.tee $3
  i32.const 1
  i32.and
  i32.eqz
  if
   i32.const 0
   i32.const 1136
   i32.const 207
   i32.const 13
   call $~lib/builtins/abort
   unreachable
  end
  local.get $1
  i32.const 16
  i32.add
  local.get $1
  i32.load
  i32.const -4
  i32.and
  i32.add
  local.tee $4
  i32.load
  local.tee $5
  i32.const 1
  i32.and
  if
   local.get $3
   i32.const -4
   i32.and
   i32.const 16
   i32.add
   local.get $5
   i32.const -4
   i32.and
   i32.add
   local.tee $2
   i32.const 1073741808
   i32.lt_u
   if
    local.get $0
    local.get $4
    call $~lib/rt/tlsf/removeBlock
    local.get $1
    local.get $2
    local.get $3
    i32.const 3
    i32.and
    i32.or
    local.tee $3
    i32.store
    local.get $1
    i32.const 16
    i32.add
    local.get $1
    i32.load
    i32.const -4
    i32.and
    i32.add
    local.tee $4
    i32.load
    local.set $5
   end
  end
  local.get $3
  i32.const 2
  i32.and
  if
   local.get $1
   i32.const 4
   i32.sub
   i32.load
   local.tee $2
   i32.load
   local.tee $7
   i32.const 1
   i32.and
   i32.eqz
   if
    i32.const 0
    i32.const 1136
    i32.const 228
    i32.const 15
    call $~lib/builtins/abort
    unreachable
   end
   local.get $7
   i32.const -4
   i32.and
   i32.const 16
   i32.add
   local.get $3
   i32.const -4
   i32.and
   i32.add
   local.tee $8
   i32.const 1073741808
   i32.lt_u
   if
    local.get $0
    local.get $2
    call $~lib/rt/tlsf/removeBlock
    local.get $2
    local.get $8
    local.get $7
    i32.const 3
    i32.and
    i32.or
    local.tee $3
    i32.store
    local.get $2
    local.set $1
   end
  end
  local.get $4
  local.get $5
  i32.const 2
  i32.or
  i32.store
  local.get $3
  i32.const -4
  i32.and
  local.tee $2
  i32.const 16
  i32.ge_u
  if (result i32)
   local.get $2
   i32.const 1073741808
   i32.lt_u
  else
   i32.const 0
  end
  i32.eqz
  if
   i32.const 0
   i32.const 1136
   i32.const 243
   i32.const 13
   call $~lib/builtins/abort
   unreachable
  end
  local.get $2
  local.get $1
  i32.const 16
  i32.add
  i32.add
  local.get $4
  i32.ne
  if
   i32.const 0
   i32.const 1136
   i32.const 244
   i32.const 13
   call $~lib/builtins/abort
   unreachable
  end
  local.get $4
  i32.const 4
  i32.sub
  local.get $1
  i32.store
  local.get $2
  i32.const 256
  i32.lt_u
  if
   local.get $2
   i32.const 4
   i32.shr_u
   local.set $2
  else
   local.get $2
   i32.const 31
   local.get $2
   i32.clz
   i32.sub
   local.tee $3
   i32.const 4
   i32.sub
   i32.shr_u
   i32.const 16
   i32.xor
   local.set $2
   local.get $3
   i32.const 7
   i32.sub
   local.set $6
  end
  local.get $2
  i32.const 16
  i32.lt_u
  i32.const 0
  local.get $6
  i32.const 23
  i32.lt_u
  select
  i32.eqz
  if
   i32.const 0
   i32.const 1136
   i32.const 260
   i32.const 13
   call $~lib/builtins/abort
   unreachable
  end
  local.get $0
  local.get $2
  local.get $6
  i32.const 4
  i32.shl
  i32.add
  i32.const 2
  i32.shl
  i32.add
  i32.load offset=96
  local.set $3
  local.get $1
  i32.const 0
  i32.store offset=16
  local.get $1
  local.get $3
  i32.store offset=20
  local.get $3
  if
   local.get $3
   local.get $1
   i32.store offset=16
  end
  local.get $0
  local.get $2
  local.get $6
  i32.const 4
  i32.shl
  i32.add
  i32.const 2
  i32.shl
  i32.add
  local.get $1
  i32.store offset=96
  local.get $0
  local.get $0
  i32.load
  i32.const 1
  local.get $6
  i32.shl
  i32.or
  i32.store
  local.get $0
  local.get $6
  i32.const 2
  i32.shl
  i32.add
  local.tee $0
  local.get $0
  i32.load offset=4
  i32.const 1
  local.get $2
  i32.shl
  i32.or
  i32.store offset=4
 )
 (func $~lib/rt/tlsf/addMemory (; 3 ;) (param $0 i32) (param $1 i32) (param $2 i32)
  (local $3 i32)
  (local $4 i32)
  local.get $2
  i32.const 15
  i32.and
  i32.eqz
  i32.const 0
  local.get $1
  i32.const 15
  i32.and
  i32.eqz
  i32.const 0
  local.get $1
  local.get $2
  i32.le_u
  select
  select
  i32.eqz
  if
   i32.const 0
   i32.const 1136
   i32.const 386
   i32.const 4
   call $~lib/builtins/abort
   unreachable
  end
  local.get $0
  i32.load offset=1568
  local.tee $3
  if
   local.get $1
   local.get $3
   i32.const 16
   i32.add
   i32.lt_u
   if
    i32.const 0
    i32.const 1136
    i32.const 396
    i32.const 15
    call $~lib/builtins/abort
    unreachable
   end
   local.get $3
   local.get $1
   i32.const 16
   i32.sub
   i32.eq
   if
    local.get $3
    i32.load
    local.set $4
    local.get $1
    i32.const 16
    i32.sub
    local.set $1
   end
  else
   local.get $1
   local.get $0
   i32.const 1572
   i32.add
   i32.lt_u
   if
    i32.const 0
    i32.const 1136
    i32.const 408
    i32.const 4
    call $~lib/builtins/abort
    unreachable
   end
  end
  local.get $2
  local.get $1
  i32.sub
  local.tee $2
  i32.const 48
  i32.lt_u
  if
   return
  end
  local.get $1
  local.get $4
  i32.const 2
  i32.and
  local.get $2
  i32.const 32
  i32.sub
  i32.const 1
  i32.or
  i32.or
  i32.store
  local.get $1
  i32.const 0
  i32.store offset=16
  local.get $1
  i32.const 0
  i32.store offset=20
  local.get $1
  local.get $2
  i32.add
  i32.const 16
  i32.sub
  local.tee $2
  i32.const 2
  i32.store
  local.get $0
  local.get $2
  i32.store offset=1568
  local.get $0
  local.get $1
  call $~lib/rt/tlsf/insertBlock
 )
 (func $~lib/rt/tlsf/maybeInitialize (; 4 ;) (result i32)
  (local $0 i32)
  (local $1 i32)
  (local $2 i32)
  global.get $~lib/rt/tlsf/ROOT
  local.tee $0
  i32.eqz
  if
   i32.const 1
   memory.size
   local.tee $0
   i32.gt_s
   if (result i32)
    i32.const 1
    local.get $0
    i32.sub
    memory.grow
    i32.const 0
    i32.lt_s
   else
    i32.const 0
   end
   if
    unreachable
   end
   i32.const 1568
   local.tee $0
   i32.const 0
   i32.store
   i32.const 3136
   i32.const 0
   i32.store
   loop $for-loop|0
    local.get $1
    i32.const 23
    i32.lt_u
    if
     local.get $1
     i32.const 2
     i32.shl
     i32.const 1568
     i32.add
     i32.const 0
     i32.store offset=4
     i32.const 0
     local.set $2
     loop $for-loop|1
      local.get $2
      i32.const 16
      i32.lt_u
      if
       local.get $2
       local.get $1
       i32.const 4
       i32.shl
       i32.add
       i32.const 2
       i32.shl
       i32.const 1568
       i32.add
       i32.const 0
       i32.store offset=96
       local.get $2
       i32.const 1
       i32.add
       local.set $2
       br $for-loop|1
      end
     end
     local.get $1
     i32.const 1
     i32.add
     local.set $1
     br $for-loop|0
    end
   end
   i32.const 1568
   i32.const 3152
   memory.size
   i32.const 16
   i32.shl
   call $~lib/rt/tlsf/addMemory
   i32.const 1568
   global.set $~lib/rt/tlsf/ROOT
  end
  local.get $0
 )
 (func $~lib/rt/tlsf/prepareSize (; 5 ;) (param $0 i32) (result i32)
  local.get $0
  i32.const 1073741808
  i32.ge_u
  if
   i32.const 1184
   i32.const 1136
   i32.const 457
   i32.const 29
   call $~lib/builtins/abort
   unreachable
  end
  local.get $0
  i32.const 15
  i32.add
  i32.const -16
  i32.and
  local.tee $0
  i32.const 16
  local.get $0
  i32.const 16
  i32.gt_u
  select
 )
 (func $~lib/rt/tlsf/searchBlock (; 6 ;) (param $0 i32) (param $1 i32) (result i32)
  (local $2 i32)
  local.get $1
  i32.const 256
  i32.lt_u
  if
   local.get $1
   i32.const 4
   i32.shr_u
   local.set $1
  else
   local.get $1
   i32.const 536870904
   i32.lt_u
   if
    local.get $1
    i32.const 1
    i32.const 27
    local.get $1
    i32.clz
    i32.sub
    i32.shl
    i32.add
    i32.const 1
    i32.sub
    local.set $1
   end
   local.get $1
   i32.const 31
   local.get $1
   i32.clz
   i32.sub
   local.tee $2
   i32.const 4
   i32.sub
   i32.shr_u
   i32.const 16
   i32.xor
   local.set $1
   local.get $2
   i32.const 7
   i32.sub
   local.set $2
  end
  local.get $1
  i32.const 16
  i32.lt_u
  i32.const 0
  local.get $2
  i32.const 23
  i32.lt_u
  select
  i32.eqz
  if
   i32.const 0
   i32.const 1136
   i32.const 338
   i32.const 13
   call $~lib/builtins/abort
   unreachable
  end
  local.get $0
  local.get $2
  i32.const 2
  i32.shl
  i32.add
  i32.load offset=4
  i32.const -1
  local.get $1
  i32.shl
  i32.and
  local.tee $1
  if (result i32)
   local.get $0
   local.get $1
   i32.ctz
   local.get $2
   i32.const 4
   i32.shl
   i32.add
   i32.const 2
   i32.shl
   i32.add
   i32.load offset=96
  else
   local.get $0
   i32.load
   i32.const -1
   local.get $2
   i32.const 1
   i32.add
   i32.shl
   i32.and
   local.tee $1
   if (result i32)
    local.get $0
    local.get $1
    i32.ctz
    local.tee $1
    i32.const 2
    i32.shl
    i32.add
    i32.load offset=4
    local.tee $2
    i32.eqz
    if
     i32.const 0
     i32.const 1136
     i32.const 351
     i32.const 17
     call $~lib/builtins/abort
     unreachable
    end
    local.get $0
    local.get $2
    i32.ctz
    local.get $1
    i32.const 4
    i32.shl
    i32.add
    i32.const 2
    i32.shl
    i32.add
    i32.load offset=96
   else
    i32.const 0
   end
  end
 )
 (func $~lib/rt/tlsf/prepareBlock (; 7 ;) (param $0 i32) (param $1 i32) (param $2 i32)
  (local $3 i32)
  (local $4 i32)
  local.get $1
  i32.load
  local.set $3
  local.get $2
  i32.const 15
  i32.and
  if
   i32.const 0
   i32.const 1136
   i32.const 365
   i32.const 13
   call $~lib/builtins/abort
   unreachable
  end
  local.get $3
  i32.const -4
  i32.and
  local.get $2
  i32.sub
  local.tee $4
  i32.const 32
  i32.ge_u
  if
   local.get $1
   local.get $2
   local.get $3
   i32.const 2
   i32.and
   i32.or
   i32.store
   local.get $2
   local.get $1
   i32.const 16
   i32.add
   i32.add
   local.tee $1
   local.get $4
   i32.const 16
   i32.sub
   i32.const 1
   i32.or
   i32.store
   local.get $0
   local.get $1
   call $~lib/rt/tlsf/insertBlock
  else
   local.get $1
   local.get $3
   i32.const -2
   i32.and
   i32.store
   local.get $1
   i32.const 16
   i32.add
   local.tee $0
   local.get $1
   i32.load
   i32.const -4
   i32.and
   i32.add
   local.get $0
   local.get $1
   i32.load
   i32.const -4
   i32.and
   i32.add
   i32.load
   i32.const -3
   i32.and
   i32.store
  end
 )
 (func $~lib/rt/tlsf/allocateBlock (; 8 ;) (param $0 i32) (param $1 i32) (param $2 i32) (result i32)
  (local $3 i32)
  (local $4 i32)
  (local $5 i32)
  global.get $~lib/rt/tlsf/collectLock
  if
   i32.const 0
   i32.const 1136
   i32.const 490
   i32.const 13
   call $~lib/builtins/abort
   unreachable
  end
  local.get $0
  local.get $1
  call $~lib/rt/tlsf/prepareSize
  local.tee $4
  call $~lib/rt/tlsf/searchBlock
  local.tee $3
  i32.eqz
  if
   i32.const 1
   global.set $~lib/rt/tlsf/collectLock
   call $~lib/rt/pure/__collect
   i32.const 0
   global.set $~lib/rt/tlsf/collectLock
   local.get $0
   local.get $4
   call $~lib/rt/tlsf/searchBlock
   local.tee $3
   i32.eqz
   if
    i32.const 16
    memory.size
    local.tee $3
    i32.const 16
    i32.shl
    i32.const 16
    i32.sub
    local.get $0
    i32.load offset=1568
    i32.ne
    i32.shl
    local.get $4
    i32.const 1
    i32.const 27
    local.get $4
    i32.clz
    i32.sub
    i32.shl
    i32.const 1
    i32.sub
    i32.add
    local.get $4
    local.get $4
    i32.const 536870904
    i32.lt_u
    select
    i32.add
    i32.const 65535
    i32.add
    i32.const -65536
    i32.and
    i32.const 16
    i32.shr_u
    local.set $5
    local.get $3
    local.get $5
    local.get $3
    local.get $5
    i32.gt_s
    select
    memory.grow
    i32.const 0
    i32.lt_s
    if
     local.get $5
     memory.grow
     i32.const 0
     i32.lt_s
     if
      unreachable
     end
    end
    local.get $0
    local.get $3
    i32.const 16
    i32.shl
    memory.size
    i32.const 16
    i32.shl
    call $~lib/rt/tlsf/addMemory
    local.get $0
    local.get $4
    call $~lib/rt/tlsf/searchBlock
    local.tee $3
    i32.eqz
    if
     i32.const 0
     i32.const 1136
     i32.const 502
     i32.const 19
     call $~lib/builtins/abort
     unreachable
    end
   end
  end
  local.get $3
  i32.load
  i32.const -4
  i32.and
  local.get $4
  i32.lt_u
  if
   i32.const 0
   i32.const 1136
   i32.const 510
   i32.const 13
   call $~lib/builtins/abort
   unreachable
  end
  local.get $3
  i32.const 0
  i32.store offset=4
  local.get $3
  local.get $2
  i32.store offset=8
  local.get $3
  local.get $1
  i32.store offset=12
  local.get $0
  local.get $3
  call $~lib/rt/tlsf/removeBlock
  local.get $0
  local.get $3
  local.get $4
  call $~lib/rt/tlsf/prepareBlock
  local.get $3
 )
 (func $~lib/rt/tlsf/__alloc (; 9 ;) (param $0 i32) (param $1 i32) (result i32)
  call $~lib/rt/tlsf/maybeInitialize
  local.get $0
  local.get $1
  call $~lib/rt/tlsf/allocateBlock
  i32.const 16
  i32.add
 )
 (func $~lib/rt/pure/__retain (; 10 ;) (param $0 i32) (result i32)
  (local $1 i32)
  (local $2 i32)
  local.get $0
  i32.const 1564
  i32.gt_u
  if
   local.get $0
   i32.const 16
   i32.sub
   local.tee $1
   i32.load offset=4
   local.tee $2
   i32.const -268435456
   i32.and
   local.get $2
   i32.const 1
   i32.add
   i32.const -268435456
   i32.and
   i32.ne
   if
    i32.const 0
    i32.const 1248
    i32.const 109
    i32.const 2
    call $~lib/builtins/abort
    unreachable
   end
   local.get $1
   local.get $2
   i32.const 1
   i32.add
   i32.store offset=4
   local.get $1
   i32.load
   i32.const 1
   i32.and
   if
    i32.const 0
    i32.const 1248
    i32.const 112
    i32.const 13
    call $~lib/builtins/abort
    unreachable
   end
  end
  local.get $0
 )
 (func $~lib/rt/tlsf/checkUsedBlock (; 11 ;) (param $0 i32) (result i32)
  (local $1 i32)
  local.get $0
  i32.const 16
  i32.sub
  local.set $1
  local.get $0
  i32.const 15
  i32.and
  i32.eqz
  i32.const 0
  local.get $0
  select
  if (result i32)
   local.get $1
   i32.load
   i32.const 1
   i32.and
   i32.eqz
  else
   i32.const 0
  end
  if (result i32)
   local.get $1
   i32.load offset=4
   i32.const -268435456
   i32.and
   i32.eqz
  else
   i32.const 0
  end
  i32.eqz
  if
   i32.const 0
   i32.const 1136
   i32.const 570
   i32.const 2
   call $~lib/builtins/abort
   unreachable
  end
  local.get $1
 )
 (func $~lib/memory/memory.copy (; 12 ;) (param $0 i32) (param $1 i32) (param $2 i32)
  (local $3 i32)
  (local $4 i32)
  block $~lib/util/memory/memmove|inlined.0
   local.get $2
   local.set $4
   local.get $0
   local.get $1
   i32.eq
   br_if $~lib/util/memory/memmove|inlined.0
   local.get $0
   local.get $1
   i32.lt_u
   if
    local.get $1
    i32.const 7
    i32.and
    local.get $0
    i32.const 7
    i32.and
    i32.eq
    if
     loop $while-continue|0
      local.get $0
      i32.const 7
      i32.and
      if
       local.get $4
       i32.eqz
       br_if $~lib/util/memory/memmove|inlined.0
       local.get $4
       i32.const 1
       i32.sub
       local.set $4
       local.get $0
       local.tee $2
       i32.const 1
       i32.add
       local.set $0
       local.get $1
       local.tee $3
       i32.const 1
       i32.add
       local.set $1
       local.get $2
       local.get $3
       i32.load8_u
       i32.store8
       br $while-continue|0
      end
     end
     loop $while-continue|1
      local.get $4
      i32.const 8
      i32.ge_u
      if
       local.get $0
       local.get $1
       i64.load
       i64.store
       local.get $4
       i32.const 8
       i32.sub
       local.set $4
       local.get $0
       i32.const 8
       i32.add
       local.set $0
       local.get $1
       i32.const 8
       i32.add
       local.set $1
       br $while-continue|1
      end
     end
    end
    loop $while-continue|2
     local.get $4
     if
      local.get $0
      local.tee $2
      i32.const 1
      i32.add
      local.set $0
      local.get $1
      local.tee $3
      i32.const 1
      i32.add
      local.set $1
      local.get $2
      local.get $3
      i32.load8_u
      i32.store8
      local.get $4
      i32.const 1
      i32.sub
      local.set $4
      br $while-continue|2
     end
    end
   else
    local.get $1
    i32.const 7
    i32.and
    local.get $0
    i32.const 7
    i32.and
    i32.eq
    if
     loop $while-continue|3
      local.get $0
      local.get $4
      i32.add
      i32.const 7
      i32.and
      if
       local.get $4
       i32.eqz
       br_if $~lib/util/memory/memmove|inlined.0
       local.get $4
       i32.const 1
       i32.sub
       local.tee $4
       local.get $0
       i32.add
       local.get $1
       local.get $4
       i32.add
       i32.load8_u
       i32.store8
       br $while-continue|3
      end
     end
     loop $while-continue|4
      local.get $4
      i32.const 8
      i32.ge_u
      if
       local.get $4
       i32.const 8
       i32.sub
       local.tee $4
       local.get $0
       i32.add
       local.get $1
       local.get $4
       i32.add
       i64.load
       i64.store
       br $while-continue|4
      end
     end
    end
    loop $while-continue|5
     local.get $4
     if
      local.get $4
      i32.const 1
      i32.sub
      local.tee $4
      local.get $0
      i32.add
      local.get $1
      local.get $4
      i32.add
      i32.load8_u
      i32.store8
      br $while-continue|5
     end
    end
   end
  end
 )
 (func $~lib/rt/tlsf/freeBlock (; 13 ;) (param $0 i32) (param $1 i32)
  local.get $1
  local.get $1
  i32.load
  i32.const 1
  i32.or
  i32.store
  local.get $0
  local.get $1
  call $~lib/rt/tlsf/insertBlock
 )
 (func $~lib/rt/tlsf/reallocateBlock (; 14 ;) (param $0 i32) (param $1 i32) (param $2 i32) (result i32)
  (local $3 i32)
  (local $4 i32)
  (local $5 i32)
  (local $6 i32)
  local.get $2
  call $~lib/rt/tlsf/prepareSize
  local.tee $3
  local.get $1
  i32.load
  local.tee $5
  i32.const -4
  i32.and
  i32.le_u
  if
   local.get $0
   local.get $1
   local.get $3
   call $~lib/rt/tlsf/prepareBlock
   local.get $1
   local.get $2
   i32.store offset=12
   local.get $1
   return
  end
  local.get $1
  i32.const 16
  i32.add
  local.get $1
  i32.load
  i32.const -4
  i32.and
  i32.add
  local.tee $6
  i32.load
  local.tee $4
  i32.const 1
  i32.and
  if
   local.get $5
   i32.const -4
   i32.and
   i32.const 16
   i32.add
   local.get $4
   i32.const -4
   i32.and
   i32.add
   local.tee $4
   local.get $3
   i32.ge_u
   if
    local.get $0
    local.get $6
    call $~lib/rt/tlsf/removeBlock
    local.get $1
    local.get $4
    local.get $5
    i32.const 3
    i32.and
    i32.or
    i32.store
    local.get $1
    local.get $2
    i32.store offset=12
    local.get $0
    local.get $1
    local.get $3
    call $~lib/rt/tlsf/prepareBlock
    local.get $1
    return
   end
  end
  local.get $0
  local.get $2
  local.get $1
  i32.load offset=8
  call $~lib/rt/tlsf/allocateBlock
  local.tee $3
  local.get $1
  i32.load offset=4
  i32.store offset=4
  local.get $3
  i32.const 16
  i32.add
  local.get $1
  i32.const 16
  i32.add
  local.get $2
  call $~lib/memory/memory.copy
  local.get $1
  i32.const 1564
  i32.ge_u
  if
   local.get $0
   local.get $1
   call $~lib/rt/tlsf/freeBlock
  end
  local.get $3
 )
 (func $~lib/memory/memory.fill (; 15 ;) (param $0 i32) (param $1 i32)
  (local $2 i32)
  block $~lib/util/memory/memset|inlined.0
   local.get $1
   i32.eqz
   br_if $~lib/util/memory/memset|inlined.0
   local.get $0
   i32.const 0
   i32.store8
   local.get $0
   local.get $1
   i32.add
   i32.const 4
   i32.sub
   local.tee $2
   i32.const 0
   i32.store8 offset=3
   local.get $1
   i32.const 2
   i32.le_u
   br_if $~lib/util/memory/memset|inlined.0
   local.get $0
   i32.const 0
   i32.store8 offset=1
   local.get $0
   i32.const 0
   i32.store8 offset=2
   local.get $2
   i32.const 0
   i32.store8 offset=2
   local.get $2
   i32.const 0
   i32.store8 offset=1
   local.get $1
   i32.const 6
   i32.le_u
   br_if $~lib/util/memory/memset|inlined.0
   local.get $0
   i32.const 0
   i32.store8 offset=3
   local.get $2
   i32.const 0
   i32.store8
   local.get $1
   i32.const 8
   i32.le_u
   br_if $~lib/util/memory/memset|inlined.0
   local.get $0
   i32.const 0
   local.get $0
   i32.sub
   i32.const 3
   i32.and
   local.tee $2
   i32.add
   local.tee $0
   i32.const 0
   i32.store
   local.get $0
   local.get $1
   local.get $2
   i32.sub
   i32.const -4
   i32.and
   local.tee $2
   i32.add
   i32.const 28
   i32.sub
   local.tee $1
   i32.const 0
   i32.store offset=24
   local.get $2
   i32.const 8
   i32.le_u
   br_if $~lib/util/memory/memset|inlined.0
   local.get $0
   i32.const 0
   i32.store offset=4
   local.get $0
   i32.const 0
   i32.store offset=8
   local.get $1
   i32.const 0
   i32.store offset=16
   local.get $1
   i32.const 0
   i32.store offset=20
   local.get $2
   i32.const 24
   i32.le_u
   br_if $~lib/util/memory/memset|inlined.0
   local.get $0
   i32.const 0
   i32.store offset=12
   local.get $0
   i32.const 0
   i32.store offset=16
   local.get $0
   i32.const 0
   i32.store offset=20
   local.get $0
   i32.const 0
   i32.store offset=24
   local.get $1
   i32.const 0
   i32.store
   local.get $1
   i32.const 0
   i32.store offset=4
   local.get $1
   i32.const 0
   i32.store offset=8
   local.get $1
   i32.const 0
   i32.store offset=12
   local.get $0
   local.get $0
   i32.const 4
   i32.and
   i32.const 24
   i32.add
   local.tee $1
   i32.add
   local.set $0
   local.get $2
   local.get $1
   i32.sub
   local.set $1
   loop $while-continue|0
    local.get $1
    i32.const 32
    i32.ge_u
    if
     local.get $0
     i64.const 0
     i64.store
     local.get $0
     i64.const 0
     i64.store offset=8
     local.get $0
     i64.const 0
     i64.store offset=16
     local.get $0
     i64.const 0
     i64.store offset=24
     local.get $1
     i32.const 32
     i32.sub
     local.set $1
     local.get $0
     i32.const 32
     i32.add
     local.set $0
     br $while-continue|0
    end
   end
  end
 )
 (func $start:extends-baseaggregate (; 16 ;)
  (local $0 i32)
  (local $1 i32)
  (local $2 i32)
  (local $3 i32)
  (local $4 i32)
  (local $5 i32)
  (local $6 i32)
  i32.const 20
  i32.const 6
  call $~lib/rt/tlsf/__alloc
  call $~lib/rt/pure/__retain
  local.tee $0
  i32.eqz
  if
   i32.const 20
   i32.const 4
   call $~lib/rt/tlsf/__alloc
   call $~lib/rt/pure/__retain
   local.set $0
  end
  local.get $0
  f64.const 0
  f64.store
  local.get $0
  f64.const 0
  f64.store offset=8
  local.get $0
  i32.const 0
  i32.store offset=16
  i32.const 1116
  i32.load
  local.tee $6
  i32.const 1
  i32.add
  local.tee $3
  local.set $1
  local.get $3
  i32.const 1112
  i32.load
  local.tee $4
  i32.const 2
  i32.shr_u
  i32.gt_u
  if
   local.get $1
   i32.const 268435452
   i32.gt_u
   if
    i32.const 1296
    i32.const 1344
    i32.const 14
    i32.const 47
    call $~lib/builtins/abort
    unreachable
   end
   i32.const 1104
   i32.load
   local.set $5
   local.get $4
   call $~lib/rt/tlsf/maybeInitialize
   local.get $5
   call $~lib/rt/tlsf/checkUsedBlock
   local.get $1
   i32.const 2
   i32.shl
   local.tee $1
   call $~lib/rt/tlsf/reallocateBlock
   i32.const 16
   i32.add
   local.tee $2
   i32.add
   local.get $1
   local.get $4
   i32.sub
   call $~lib/memory/memory.fill
   local.get $2
   local.get $5
   i32.ne
   if
    i32.const 1104
    local.get $2
    i32.store
    i32.const 1108
    local.get $2
    i32.store
   end
   i32.const 1112
   local.get $1
   i32.store
  end
  i32.const 1108
  i32.load
  local.get $6
  i32.const 2
  i32.shl
  i32.add
  local.get $0
  call $~lib/rt/pure/__retain
  i32.store
  i32.const 1116
  local.get $3
  i32.store
  local.get $0
  i32.const 1564
  i32.gt_u
  if
   local.get $0
   i32.const 16
   i32.sub
   call $~lib/rt/pure/decrement
  end
 )
 (func $~start (; 17 ;)
  call $start:extends-baseaggregate
 )
 (func $~lib/rt/pure/markGray (; 18 ;) (param $0 i32)
  (local $1 i32)
  local.get $0
  i32.load offset=4
  local.tee $1
  i32.const 1879048192
  i32.and
  i32.const 268435456
  i32.ne
  if
   local.get $0
   local.get $1
   i32.const -1879048193
   i32.and
   i32.const 268435456
   i32.or
   i32.store offset=4
   local.get $0
   i32.const 16
   i32.add
   i32.const 2
   call $~lib/rt/__visit_members
  end
 )
 (func $~lib/rt/pure/scanBlack (; 19 ;) (param $0 i32)
  local.get $0
  local.get $0
  i32.load offset=4
  i32.const -1879048193
  i32.and
  i32.store offset=4
  local.get $0
  i32.const 16
  i32.add
  i32.const 4
  call $~lib/rt/__visit_members
 )
 (func $~lib/rt/pure/scan (; 20 ;) (param $0 i32)
  (local $1 i32)
  local.get $0
  i32.load offset=4
  local.tee $1
  i32.const 1879048192
  i32.and
  i32.const 268435456
  i32.eq
  if
   local.get $1
   i32.const 268435455
   i32.and
   i32.const 0
   i32.gt_u
   if
    local.get $0
    call $~lib/rt/pure/scanBlack
   else
    local.get $0
    local.get $1
    i32.const -1879048193
    i32.and
    i32.const 536870912
    i32.or
    i32.store offset=4
    local.get $0
    i32.const 16
    i32.add
    i32.const 3
    call $~lib/rt/__visit_members
   end
  end
 )
 (func $~lib/rt/pure/collectWhite (; 21 ;) (param $0 i32)
  (local $1 i32)
  local.get $0
  i32.load offset=4
  local.tee $1
  i32.const 1879048192
  i32.and
  i32.const 536870912
  i32.eq
  if (result i32)
   local.get $1
   i32.const -2147483648
   i32.and
   i32.eqz
  else
   i32.const 0
  end
  if
   local.get $0
   local.get $1
   i32.const -1879048193
   i32.and
   i32.store offset=4
   local.get $0
   i32.const 16
   i32.add
   i32.const 5
   call $~lib/rt/__visit_members
   global.get $~lib/rt/tlsf/ROOT
   local.get $0
   call $~lib/rt/tlsf/freeBlock
  end
 )
 (func $~lib/rt/pure/__collect (; 22 ;)
  (local $0 i32)
  (local $1 i32)
  (local $2 i32)
  (local $3 i32)
  (local $4 i32)
  (local $5 i32)
  global.get $~lib/rt/pure/ROOTS
  local.tee $0
  local.tee $4
  local.set $3
  global.get $~lib/rt/pure/CUR
  local.set $1
  loop $for-loop|0
   local.get $3
   local.get $1
   i32.lt_u
   if
    local.get $3
    i32.load
    local.tee $2
    i32.load offset=4
    local.tee $5
    i32.const 1879048192
    i32.and
    i32.const 805306368
    i32.eq
    if (result i32)
     local.get $5
     i32.const 268435455
     i32.and
     i32.const 0
     i32.gt_u
    else
     i32.const 0
    end
    if
     local.get $2
     call $~lib/rt/pure/markGray
     local.get $4
     local.get $2
     i32.store
     local.get $4
     i32.const 4
     i32.add
     local.set $4
    else
     i32.const 0
     local.get $5
     i32.const 268435455
     i32.and
     i32.eqz
     local.get $5
     i32.const 1879048192
     i32.and
     select
     if
      global.get $~lib/rt/tlsf/ROOT
      local.get $2
      call $~lib/rt/tlsf/freeBlock
     else
      local.get $2
      local.get $5
      i32.const 2147483647
      i32.and
      i32.store offset=4
     end
    end
    local.get $3
    i32.const 4
    i32.add
    local.set $3
    br $for-loop|0
   end
  end
  local.get $4
  global.set $~lib/rt/pure/CUR
  local.get $0
  local.set $1
  loop $for-loop|1
   local.get $1
   local.get $4
   i32.lt_u
   if
    local.get $1
    i32.load
    call $~lib/rt/pure/scan
    local.get $1
    i32.const 4
    i32.add
    local.set $1
    br $for-loop|1
   end
  end
  local.get $0
  local.set $1
  loop $for-loop|2
   local.get $1
   local.get $4
   i32.lt_u
   if
    local.get $1
    i32.load
    local.tee $5
    local.get $5
    i32.load offset=4
    i32.const 2147483647
    i32.and
    i32.store offset=4
    local.get $5
    call $~lib/rt/pure/collectWhite
    local.get $1
    i32.const 4
    i32.add
    local.set $1
    br $for-loop|2
   end
  end
  local.get $0
  global.set $~lib/rt/pure/CUR
 )
 (func $~lib/rt/pure/decrement (; 23 ;) (param $0 i32)
  (local $1 i32)
  (local $2 i32)
  (local $3 i32)
  (local $4 i32)
  local.get $0
  i32.load offset=4
  local.tee $2
  i32.const 268435455
  i32.and
  local.set $1
  local.get $0
  i32.load
  i32.const 1
  i32.and
  if
   i32.const 0
   i32.const 1248
   i32.const 122
   i32.const 13
   call $~lib/builtins/abort
   unreachable
  end
  local.get $1
  i32.const 1
  i32.eq
  if
   local.get $0
   i32.const 16
   i32.add
   i32.const 1
   call $~lib/rt/__visit_members
   local.get $2
   i32.const -2147483648
   i32.and
   if
    local.get $0
    i32.const -2147483648
    i32.store offset=4
   else
    global.get $~lib/rt/tlsf/ROOT
    local.get $0
    call $~lib/rt/tlsf/freeBlock
   end
  else
   local.get $1
   i32.const 0
   i32.le_u
   if
    i32.const 0
    i32.const 1248
    i32.const 136
    i32.const 15
    call $~lib/builtins/abort
    unreachable
   end
   local.get $0
   i32.load offset=8
   local.tee $3
   i32.const 1488
   i32.load
   i32.gt_u
   if
    i32.const 1392
    i32.const 1456
    i32.const 22
    i32.const 27
    call $~lib/builtins/abort
    unreachable
   end
   local.get $3
   i32.const 3
   i32.shl
   i32.const 1492
   i32.add
   i32.load
   i32.const 16
   i32.and
   if
    local.get $0
    local.get $1
    i32.const 1
    i32.sub
    local.get $2
    i32.const -268435456
    i32.and
    i32.or
    i32.store offset=4
   else
    local.get $0
    local.get $1
    i32.const 1
    i32.sub
    i32.const -1342177280
    i32.or
    i32.store offset=4
    local.get $2
    i32.const -2147483648
    i32.and
    i32.eqz
    if
     global.get $~lib/rt/pure/CUR
     local.tee $1
     global.get $~lib/rt/pure/END
     i32.ge_u
     if
      global.get $~lib/rt/pure/CUR
      global.get $~lib/rt/pure/ROOTS
      local.tee $1
      i32.sub
      local.tee $3
      i32.const 1
      i32.shl
      local.tee $2
      i32.const 256
      local.get $2
      i32.const 256
      i32.gt_u
      select
      local.tee $4
      i32.const 0
      call $~lib/rt/tlsf/__alloc
      local.tee $2
      local.get $1
      local.get $3
      call $~lib/memory/memory.copy
      local.get $1
      if
       call $~lib/rt/tlsf/maybeInitialize
       local.get $1
       call $~lib/rt/tlsf/checkUsedBlock
       call $~lib/rt/tlsf/freeBlock
      end
      local.get $2
      global.set $~lib/rt/pure/ROOTS
      local.get $2
      local.get $3
      i32.add
      global.set $~lib/rt/pure/CUR
      local.get $2
      local.get $4
      i32.add
      global.set $~lib/rt/pure/END
      global.get $~lib/rt/pure/CUR
      local.set $1
     end
     local.get $1
     local.get $0
     i32.store
     local.get $1
     i32.const 4
     i32.add
     global.set $~lib/rt/pure/CUR
    end
   end
  end
 )
 (func $~lib/rt/pure/__visit (; 24 ;) (param $0 i32) (param $1 i32)
  local.get $0
  i32.const 1564
  i32.lt_u
  if
   return
  end
  local.get $0
  i32.const 16
  i32.sub
  local.set $0
  block $break|0
   block $case5|0
    block $case4|0
     block $case3|0
      block $case2|0
       block $case1|0
        local.get $1
        i32.const 1
        i32.ne
        if
         local.get $1
         i32.const 2
         i32.sub
         br_table $case1|0 $case2|0 $case3|0 $case4|0 $case5|0
        end
        local.get $0
        call $~lib/rt/pure/decrement
        br $break|0
       end
       local.get $0
       i32.load offset=4
       i32.const 268435455
       i32.and
       i32.const 0
       i32.le_u
       if
        i32.const 0
        i32.const 1248
        i32.const 79
        i32.const 19
        call $~lib/builtins/abort
        unreachable
       end
       local.get $0
       local.get $0
       i32.load offset=4
       i32.const 1
       i32.sub
       i32.store offset=4
       local.get $0
       call $~lib/rt/pure/markGray
       br $break|0
      end
      local.get $0
      call $~lib/rt/pure/scan
      br $break|0
     end
     local.get $0
     i32.load offset=4
     local.tee $1
     i32.const -268435456
     i32.and
     local.get $1
     i32.const 1
     i32.add
     i32.const -268435456
     i32.and
     i32.ne
     if
      i32.const 0
      i32.const 1248
      i32.const 90
      i32.const 8
      call $~lib/builtins/abort
      unreachable
     end
     local.get $0
     local.get $1
     i32.const 1
     i32.add
     i32.store offset=4
     local.get $1
     i32.const 1879048192
     i32.and
     if
      local.get $0
      call $~lib/rt/pure/scanBlack
     end
     br $break|0
    end
    local.get $0
    call $~lib/rt/pure/collectWhite
    br $break|0
   end
   i32.const 0
   i32.const 1248
   i32.const 101
   i32.const 26
   call $~lib/builtins/abort
   unreachable
  end
 )
 (func $~lib/array/Array<extends-baseaggregate/B1>#__visit_impl (; 25 ;) (param $0 i32) (param $1 i32)
  (local $2 i32)
  (local $3 i32)
  (local $4 i32)
  local.get $0
  i32.load offset=4
  local.tee $2
  local.get $0
  i32.load offset=12
  i32.const 2
  i32.shl
  i32.add
  local.set $3
  loop $while-continue|0
   local.get $2
   local.get $3
   i32.lt_u
   if
    local.get $2
    i32.load
    local.tee $4
    if
     local.get $4
     local.get $1
     call $~lib/rt/pure/__visit
    end
    local.get $2
    i32.const 4
    i32.add
    local.set $2
    br $while-continue|0
   end
  end
  local.get $0
  i32.load
  local.get $1
  call $~lib/rt/pure/__visit
 )
<<<<<<< HEAD
 (func $~lib/rt/__visit_members (; 34 ;) (param $0 i32) (param $1 i32)
  block $switch$1$default
   block $switch$1$case$10
    block $switch$1$case$9
     block $switch$1$case$6
      block $switch$1$case$4
=======
 (func $~lib/rt/__visit_members (; 26 ;) (param $0 i32) (param $1 i32)
  block $block$4$break
   block $switch$1$default
    block $switch$1$case$10
     block $switch$1$case$9
      block $switch$1$case$6
>>>>>>> 9876c3f5
       block $switch$1$case$2
        local.get $0
        i32.const 8
        i32.sub
        i32.load
        br_table $switch$1$case$2 $switch$1$case$2 $switch$1$case$4 $switch$1$case$4 $switch$1$case$6 $switch$1$case$4 $switch$1$case$6 $switch$1$case$9 $switch$1$case$10 $switch$1$default
       end
       return
      end
      local.get $0
      i32.load
      local.tee $0
      if
       local.get $0
       local.get $1
       call $~lib/rt/pure/__visit
      end
      return
     end
     local.get $0
     i32.load offset=16
     local.tee $0
     if
      local.get $0
      local.get $1
      call $~lib/rt/pure/__visit
     end
     return
    end
    local.get $0
    local.get $1
    call $~lib/array/Array<extends-baseaggregate/B1>#__visit_impl
    return
   end
   local.get $0
   local.get $1
   call $~lib/array/Array<extends-baseaggregate/B1>#__visit_impl
   return
  end
  unreachable
 )
)<|MERGE_RESOLUTION|>--- conflicted
+++ resolved
@@ -10,21 +10,6 @@
  (type $none_=>_i32 (func (result i32)))
  (import "env" "abort" (func $~lib/builtins/abort (param i32 i32 i32 i32)))
  (memory $0 1)
-<<<<<<< HEAD
- (data (i32.const 20) "\01")
- (data (i32.const 32) "\10\00\00\00\01\00\00\00\07\00\00\00\10\00\00\00 \00\00\00 ")
- (data (i32.const 68) "\01")
- (data (i32.const 80) "\10\00\00\00\01\00\00\00\08\00\00\00\10\00\00\00P\00\00\00P")
- (data (i32.const 112) "\1e\00\00\00\01\00\00\00\01\00\00\00\1e\00\00\00~\00l\00i\00b\00/\00r\00t\00/\00t\00l\00s\00f\00.\00t\00s")
- (data (i32.const 160) "(\00\00\00\01\00\00\00\01\00\00\00(\00\00\00a\00l\00l\00o\00c\00a\00t\00i\00o\00n\00 \00t\00o\00o\00 \00l\00a\00r\00g\00e")
- (data (i32.const 224) "\1e\00\00\00\01\00\00\00\01\00\00\00\1e\00\00\00~\00l\00i\00b\00/\00r\00t\00/\00p\00u\00r\00e\00.\00t\00s")
- (data (i32.const 272) "\1c\00\00\00\01\00\00\00\01\00\00\00\1c\00\00\00I\00n\00v\00a\00l\00i\00d\00 \00l\00e\00n\00g\00t\00h")
- (data (i32.const 320) "\1a\00\00\00\01\00\00\00\01\00\00\00\1a\00\00\00~\00l\00i\00b\00/\00a\00r\00r\00a\00y\00.\00t\00s")
- (data (i32.const 368) "$\00\00\00\01\00\00\00\01\00\00\00$\00\00\00I\00n\00d\00e\00x\00 \00o\00u\00t\00 \00o\00f\00 \00r\00a\00n\00g\00e")
- (data (i32.const 432) "\14\00\00\00\01\00\00\00\01\00\00\00\14\00\00\00~\00l\00i\00b\00/\00r\00t\00.\00t\00s")
- (data (i32.const 480) "\t\00\00\00\10\00\00\00\00\00\00\00\10\00\00\00\00\00\00\00\10\00\00\00\00\00\00\00\10\00\00\00\00\00\00\00\10")
- (data (i32.const 536) "\04\00\00\00\92 \00\00\00\00\00\00\92 ")
-=======
  (data (i32.const 1028) "\01")
  (data (i32.const 1040) "\10\00\00\00\01\00\00\00\07\00\00\00\10\00\00\00\10\04\00\00\10\04")
  (data (i32.const 1076) "\01")
@@ -37,8 +22,7 @@
  (data (i32.const 1376) "$\00\00\00\01\00\00\00\01\00\00\00$\00\00\00I\00n\00d\00e\00x\00 \00o\00u\00t\00 \00o\00f\00 \00r\00a\00n\00g\00e")
  (data (i32.const 1440) "\14\00\00\00\01\00\00\00\01\00\00\00\14\00\00\00~\00l\00i\00b\00/\00r\00t\00.\00t\00s")
  (data (i32.const 1488) "\t\00\00\00\10\00\00\00\00\00\00\00\10\00\00\00\00\00\00\00\10\00\00\00\00\00\00\00\10\00\00\00\00\00\00\00\10")
- (data (i32.const 1544) "\04\00\00\00\93 \00\00\02\00\00\00\93 \00\00\02")
->>>>>>> 9876c3f5
+ (data (i32.const 1544) "\04\00\00\00\92 \00\00\00\00\00\00\92 ")
  (global $~lib/rt/tlsf/ROOT (mut i32) (i32.const 0))
  (global $~lib/rt/tlsf/collectLock (mut i32) (i32.const 0))
  (global $~lib/rt/pure/ROOTS (mut i32) (i32.const 0))
@@ -2235,21 +2219,12 @@
   local.get $1
   call $~lib/rt/pure/__visit
  )
-<<<<<<< HEAD
- (func $~lib/rt/__visit_members (; 34 ;) (param $0 i32) (param $1 i32)
+ (func $~lib/rt/__visit_members (; 26 ;) (param $0 i32) (param $1 i32)
   block $switch$1$default
    block $switch$1$case$10
     block $switch$1$case$9
      block $switch$1$case$6
       block $switch$1$case$4
-=======
- (func $~lib/rt/__visit_members (; 26 ;) (param $0 i32) (param $1 i32)
-  block $block$4$break
-   block $switch$1$default
-    block $switch$1$case$10
-     block $switch$1$case$9
-      block $switch$1$case$6
->>>>>>> 9876c3f5
        block $switch$1$case$2
         local.get $0
         i32.const 8
