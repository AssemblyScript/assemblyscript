--- conflicted
+++ resolved
@@ -5,10 +5,6 @@
  (type $i32_i32_i32_=>_none (func (param i32 i32 i32)))
  (type $i32_i32_=>_i32 (func (param i32 i32) (result i32)))
  (type $i32_i32_i32_i32_=>_none (func (param i32 i32 i32 i32)))
-<<<<<<< HEAD
-=======
- (type $i32_=>_i32 (func (param i32) (result i32)))
->>>>>>> 3633f4bd
  (type $none_=>_i32 (func (result i32)))
  (import "env" "abort" (func $~lib/builtins/abort (param i32 i32 i32 i32)))
  (global $~lib/rt/itcms/total (mut i32) (i32.const 0))
@@ -1066,22 +1062,13 @@
        local.get $0
        i32.const 15
        i32.and
-<<<<<<< HEAD
-       i32.eqz
-       i32.const 0
+       i32.const 1
        local.get $0
-       select
-       if (result i32)
-        local.get $1
-=======
-       i32.const 1
-       local.get $1
        select
        if (result i32)
         i32.const 1
        else
-        local.get $0
->>>>>>> 3633f4bd
+        local.get $1
         i32.load
         i32.const 1
         i32.and
@@ -1257,7 +1244,6 @@
  )
  (func $~lib/memory/memory.fill (param $0 i32) (param $1 i32)
   (local $2 i32)
-<<<<<<< HEAD
   block $~lib/util/memory/memset|inlined.0
    local.get $1
    i32.eqz
@@ -1268,49 +1254,11 @@
    local.get $0
    local.get $1
    i32.add
-=======
-  (local $3 i32)
-  (local $4 i32)
-  local.get $1
-  i32.const 1073741820
-  i32.gt_u
-  if
-   i32.const 1216
-   i32.const 1552
-   i32.const 458
-   i32.const 29
-   call $~lib/builtins/abort
-   unreachable
-  end
-  local.get $0
-  i32.const 12
-  local.get $1
-  i32.const 19
-  i32.add
-  i32.const -16
-  i32.and
-  i32.const 4
-  i32.sub
-  local.get $1
-  i32.const 12
-  i32.le_u
-  select
-  local.tee $2
-  call $~lib/rt/tlsf/searchBlock
-  local.tee $1
-  i32.eqz
-  if
-   i32.const 4
-   memory.size
-   local.tee $1
-   i32.const 16
-   i32.shl
->>>>>>> 3633f4bd
-   i32.const 4
-   i32.sub
    local.tee $2
-   i32.const 0
-   i32.store8 offset=3
+   i32.const 1
+   i32.sub
+   i32.const 0
+   i32.store8
    local.get $1
    i32.const 2
    i32.le_u
@@ -1322,11 +1270,15 @@
    i32.const 0
    i32.store8 offset=2
    local.get $2
-   i32.const 0
-   i32.store8 offset=2
+   i32.const 2
+   i32.sub
+   i32.const 0
+   i32.store8
    local.get $2
-   i32.const 0
-   i32.store8 offset=1
+   i32.const 3
+   i32.sub
+   i32.const 0
+   i32.store8
    local.get $1
    i32.const 6
    i32.le_u
@@ -1335,6 +1287,8 @@
    i32.const 0
    i32.store8 offset=3
    local.get $2
+   i32.const 4
+   i32.sub
    i32.const 0
    i32.store8
    local.get $1
@@ -1355,220 +1309,6 @@
    local.get $0
    local.get $1
    local.get $2
-<<<<<<< HEAD
-=======
-   local.get $2
-   i32.const 536870910
-   i32.lt_u
-   select
-   i32.add
-   i32.const 65535
-   i32.add
-   i32.const -65536
-   i32.and
-   i32.const 16
-   i32.shr_u
-   local.set $3
-   local.get $1
-   local.get $3
-   local.get $1
-   local.get $3
-   i32.gt_s
-   select
-   memory.grow
-   i32.const 0
-   i32.lt_s
-   if
-    local.get $3
-    memory.grow
-    i32.const 0
-    i32.lt_s
-    if
-     unreachable
-    end
-   end
-   local.get $0
-   local.get $1
-   i32.const 16
-   i32.shl
-   memory.size
-   i32.const 16
-   i32.shl
-   call $~lib/rt/tlsf/addMemory
-   local.get $0
-   local.get $2
-   call $~lib/rt/tlsf/searchBlock
-   local.tee $1
-   i32.eqz
-   if
-    i32.const 0
-    i32.const 1552
-    i32.const 496
-    i32.const 16
-    call $~lib/builtins/abort
-    unreachable
-   end
-  end
-  local.get $2
-  local.get $1
-  i32.load
-  i32.const -4
-  i32.and
-  i32.gt_u
-  if
-   i32.const 0
-   i32.const 1552
-   i32.const 498
-   i32.const 14
-   call $~lib/builtins/abort
-   unreachable
-  end
-  local.get $0
-  local.get $1
-  call $~lib/rt/tlsf/removeBlock
-  local.get $1
-  i32.load
-  local.set $3
-  local.get $2
-  i32.const 4
-  i32.add
-  i32.const 15
-  i32.and
-  if
-   i32.const 0
-   i32.const 1552
-   i32.const 357
-   i32.const 14
-   call $~lib/builtins/abort
-   unreachable
-  end
-  local.get $3
-  i32.const -4
-  i32.and
-  local.get $2
-  i32.sub
-  local.tee $4
-  i32.const 16
-  i32.ge_u
-  if
-   local.get $1
-   local.get $2
-   local.get $3
-   i32.const 2
-   i32.and
-   i32.or
-   i32.store
-   local.get $2
-   local.get $1
-   i32.const 4
-   i32.add
-   i32.add
-   local.tee $2
-   local.get $4
-   i32.const 4
-   i32.sub
-   i32.const 1
-   i32.or
-   i32.store
-   local.get $0
-   local.get $2
-   call $~lib/rt/tlsf/insertBlock
-  else
-   local.get $1
-   local.get $3
-   i32.const -2
-   i32.and
-   i32.store
-   local.get $1
-   i32.const 4
-   i32.add
-   local.tee $0
-   local.get $1
-   i32.load
-   i32.const -4
-   i32.and
-   i32.add
-   local.get $0
-   local.get $1
-   i32.load
-   i32.const -4
-   i32.and
-   i32.add
-   i32.load
-   i32.const -3
-   i32.and
-   i32.store
-  end
-  local.get $1
- )
- (func $~lib/memory/memory.fill (param $0 i32) (param $1 i32)
-  (local $2 i32)
-  block $~lib/util/memory/memset|inlined.0
-   local.get $1
-   i32.eqz
-   br_if $~lib/util/memory/memset|inlined.0
-   local.get $0
-   i32.const 0
-   i32.store8
-   local.get $0
-   local.get $1
-   i32.add
-   local.tee $2
-   i32.const 1
-   i32.sub
-   i32.const 0
-   i32.store8
-   local.get $1
-   i32.const 2
-   i32.le_u
-   br_if $~lib/util/memory/memset|inlined.0
-   local.get $0
-   i32.const 0
-   i32.store8 offset=1
-   local.get $0
-   i32.const 0
-   i32.store8 offset=2
-   local.get $2
-   i32.const 2
-   i32.sub
-   i32.const 0
-   i32.store8
-   local.get $2
-   i32.const 3
-   i32.sub
-   i32.const 0
-   i32.store8
-   local.get $1
-   i32.const 6
-   i32.le_u
-   br_if $~lib/util/memory/memset|inlined.0
-   local.get $0
-   i32.const 0
-   i32.store8 offset=3
-   local.get $2
-   i32.const 4
-   i32.sub
-   i32.const 0
-   i32.store8
-   local.get $1
-   i32.const 8
-   i32.le_u
-   br_if $~lib/util/memory/memset|inlined.0
-   local.get $0
-   i32.const 0
-   local.get $0
-   i32.sub
-   i32.const 3
-   i32.and
-   local.tee $2
-   i32.add
-   local.tee $0
-   i32.const 0
-   i32.store
-   local.get $0
-   local.get $1
-   local.get $2
->>>>>>> 3633f4bd
    i32.sub
    i32.const -4
    i32.and
@@ -1752,12 +1492,12 @@
   global.get $~lib/rt/tlsf/ROOT
   local.get $6
   i32.const 1073741820
-  i32.ge_u
+  i32.gt_u
   if
    i32.const 1216
    i32.const 1552
    i32.const 458
-   i32.const 30
+   i32.const 29
    call $~lib/builtins/abort
    unreachable
   end
@@ -2823,26 +2563,25 @@
   (local $11 i32)
   i32.const 1180
   i32.load
-  local.tee $11
+  local.tee $7
   i32.const 1
   i32.add
-  local.tee $7
-  local.set $2
-  local.get $7
+  local.tee $6
+  local.tee $3
   i32.const 1176
   i32.load
-  local.tee $8
+  local.tee $10
   i32.const 2
   i32.shr_u
   i32.gt_u
   if
-   local.get $2
+   local.get $3
    i32.const 268435455
    i32.gt_u
    if
     i32.const 1616
     i32.const 1664
-    i32.const 14
+    i32.const 17
     i32.const 48
     call $~lib/builtins/abort
     unreachable
@@ -2852,15 +2591,35 @@
    local.tee $9
    local.set $1
    block $__inlined_func$~lib/rt/itcms/__renew
-    local.get $2
+    local.get $10
+    i32.const 1
+    i32.shl
+    local.tee $4
+    i32.const 1073741820
+    local.get $4
+    i32.const 1073741820
+    i32.lt_u
+    select
+    local.tee $2
+    local.get $3
+    i32.const 8
+    local.get $3
+    i32.const 8
+    i32.gt_u
+    select
     i32.const 2
     i32.shl
-    local.tee $10
     local.tee $4
+    local.get $2
+    local.get $4
+    i32.gt_u
+    select
+    local.tee $8
+    local.tee $3
     local.get $9
     i32.const 20
     i32.sub
-    local.tee $3
+    local.tee $2
     i32.load
     i32.const -4
     i32.and
@@ -2868,109 +2627,109 @@
     i32.sub
     i32.le_u
     if
+     local.get $2
      local.get $3
-     local.get $4
      i32.store offset=16
      local.get $1
      local.set $5
      br $__inlined_func$~lib/rt/itcms/__renew
     end
-    local.get $4
     local.get $3
+    local.get $2
     i32.load offset=12
     call $~lib/rt/itcms/__new
     local.tee $5
-    local.set $2
-    local.get $4
+    local.set $4
     local.get $3
+    local.get $2
     i32.load offset=16
-    local.tee $3
+    local.tee $2
+    local.get $2
     local.get $3
-    local.get $4
     i32.gt_u
     select
-    local.set $6
+    local.set $11
     block $~lib/util/memory/memmove|inlined.0
      local.get $1
-     local.get $2
+     local.get $4
      i32.eq
      br_if $~lib/util/memory/memmove|inlined.0
      local.get $1
-     local.get $2
+     local.get $4
      i32.sub
-     local.get $6
+     local.get $11
      i32.sub
      i32.const 0
-     local.get $6
+     local.get $11
      i32.const 1
      i32.shl
      i32.sub
      i32.le_u
      if
-      local.get $2
+      local.get $4
       local.get $1
-      local.get $6
+      local.get $11
       call $~lib/util/memory/memcpy
       br $~lib/util/memory/memmove|inlined.0
      end
      local.get $1
-     local.get $2
+     local.get $4
      i32.gt_u
      if
       local.get $1
       i32.const 7
       i32.and
-      local.get $2
+      local.get $4
       i32.const 7
       i32.and
       i32.eq
       if
        loop $while-continue|0
-        local.get $2
+        local.get $4
         i32.const 7
         i32.and
         if
-         local.get $6
+         local.get $11
          i32.eqz
          br_if $~lib/util/memory/memmove|inlined.0
-         local.get $6
+         local.get $11
          i32.const 1
          i32.sub
-         local.set $6
-         local.get $2
-         local.tee $4
-         i32.const 1
-         i32.add
-         local.set $2
-         local.get $1
+         local.set $11
+         local.get $4
          local.tee $3
          i32.const 1
          i32.add
+         local.set $4
+         local.get $1
+         local.tee $2
+         i32.const 1
+         i32.add
          local.set $1
-         local.get $4
          local.get $3
+         local.get $2
          i32.load8_u
          i32.store8
          br $while-continue|0
         end
        end
        loop $while-continue|1
-        local.get $6
+        local.get $11
         i32.const 8
         i32.ge_u
         if
-         local.get $2
+         local.get $4
          local.get $1
          i64.load
          i64.store
-         local.get $6
+         local.get $11
          i32.const 8
          i32.sub
-         local.set $6
-         local.get $2
+         local.set $11
+         local.get $4
          i32.const 8
          i32.add
-         local.set $2
+         local.set $4
          local.get $1
          i32.const 8
          i32.add
@@ -2980,26 +2739,26 @@
        end
       end
       loop $while-continue|2
-       local.get $6
+       local.get $11
        if
-        local.get $2
-        local.tee $4
-        i32.const 1
-        i32.add
-        local.set $2
-        local.get $1
+        local.get $4
         local.tee $3
         i32.const 1
         i32.add
+        local.set $4
+        local.get $1
+        local.tee $2
+        i32.const 1
+        i32.add
         local.set $1
-        local.get $4
         local.get $3
+        local.get $2
         i32.load8_u
         i32.store8
-        local.get $6
+        local.get $11
         i32.const 1
         i32.sub
-        local.set $6
+        local.set $11
         br $while-continue|2
        end
       end
@@ -3007,29 +2766,29 @@
       local.get $1
       i32.const 7
       i32.and
-      local.get $2
+      local.get $4
       i32.const 7
       i32.and
       i32.eq
       if
        loop $while-continue|3
-        local.get $2
-        local.get $6
+        local.get $4
+        local.get $11
         i32.add
         i32.const 7
         i32.and
         if
-         local.get $6
+         local.get $11
          i32.eqz
          br_if $~lib/util/memory/memmove|inlined.0
-         local.get $2
-         local.get $6
+         local.get $4
+         local.get $11
          i32.const 1
          i32.sub
-         local.tee $6
+         local.tee $11
          i32.add
          local.get $1
-         local.get $6
+         local.get $11
          i32.add
          i32.load8_u
          i32.store8
@@ -3037,18 +2796,18 @@
         end
        end
        loop $while-continue|4
-        local.get $6
+        local.get $11
         i32.const 8
         i32.ge_u
         if
-         local.get $2
-         local.get $6
+         local.get $4
+         local.get $11
          i32.const 8
          i32.sub
-         local.tee $6
+         local.tee $11
          i32.add
          local.get $1
-         local.get $6
+         local.get $11
          i32.add
          i64.load
          i64.store
@@ -3057,16 +2816,16 @@
        end
       end
       loop $while-continue|5
-       local.get $6
+       local.get $11
        if
-        local.get $2
-        local.get $6
+        local.get $4
+        local.get $11
         i32.const 1
         i32.sub
-        local.tee $6
+        local.tee $11
         i32.add
         local.get $1
-        local.get $6
+        local.get $11
         i32.add
         i32.load8_u
         i32.store8
@@ -3077,10 +2836,10 @@
     end
    end
    local.get $5
+   local.get $10
+   i32.add
    local.get $8
-   i32.add
    local.get $10
-   local.get $8
    i32.sub
    call $~lib/memory/memory.fill
    local.get $5
@@ -3099,12 +2858,12 @@
     call $~lib/rt/itcms/__link
    end
    i32.const 1176
-   local.get $10
+   local.get $8
    i32.store
   end
   i32.const 1172
   i32.load
-  local.get $11
+  local.get $7
   i32.const 2
   i32.shl
   i32.add
@@ -3115,7 +2874,7 @@
   i32.const 1
   call $~lib/rt/itcms/__link
   i32.const 1180
-  local.get $7
+  local.get $6
   i32.store
  )
  (func $~lib/rt/__visit_members (param $0 i32)
@@ -3259,7 +3018,6 @@
    call $~lib/rt/itcms/__new
    local.tee $0
    i32.store
-<<<<<<< HEAD
    global.get $~lib/memory/__stack_pointer
    local.tee $1
    i32.const 4
@@ -3279,120 +3037,10 @@
     i32.const 20
     i32.const 4
     call $~lib/rt/itcms/__new
-=======
-  end
-  local.get $2
-  f64.const 0
-  f64.store
-  local.get $2
-  f64.const 0
-  f64.store offset=8
-  local.get $2
-  i32.const 0
-  i32.store offset=16
-  local.get $2
-  i32.const 0
-  i32.const 0
-  call $~lib/rt/itcms/__link
-  global.get $~lib/memory/__stack_pointer
-  i32.const 4
-  i32.add
-  global.set $~lib/memory/__stack_pointer
-  local.get $2
-  i32.store
-  global.get $~lib/memory/__stack_pointer
-  i32.const 4
-  i32.add
-  global.set $~lib/memory/__stack_pointer
-  global.get $~lib/memory/__stack_pointer
-  local.get $2
-  i32.store offset=4
-  i32.const 1180
-  i32.load
-  local.tee $8
-  i32.const 1
-  i32.add
-  local.tee $9
-  local.tee $1
-  i32.const 1176
-  i32.load
-  local.tee $4
-  i32.const 2
-  i32.shr_u
-  i32.gt_u
-  if
-   local.get $1
-   i32.const 268435455
-   i32.gt_u
-   if
-    i32.const 1616
-    i32.const 1664
-    i32.const 17
-    i32.const 48
-    call $~lib/builtins/abort
-    unreachable
-   end
-   i32.const 1168
-   i32.load
-   local.tee $6
-   local.set $0
-   block $__inlined_func$~lib/rt/itcms/__renew
-    local.get $4
-    i32.const 1
-    i32.shl
-    local.tee $3
-    i32.const 1073741820
-    local.get $3
-    i32.const 1073741820
-    i32.lt_u
-    select
-    local.tee $3
-    local.get $1
-    i32.const 8
-    local.get $1
-    i32.const 8
-    i32.gt_u
-    select
-    i32.const 2
-    i32.shl
-    local.tee $1
-    local.get $1
-    local.get $3
-    i32.lt_u
-    select
-    local.tee $7
-    local.tee $3
-    local.get $6
-    i32.const 20
-    i32.sub
-    local.tee $5
-    i32.load
-    i32.const -4
-    i32.and
-    i32.const 16
-    i32.sub
-    i32.le_u
-    if
-     local.get $5
-     local.get $3
-     i32.store offset=16
-     br $__inlined_func$~lib/rt/itcms/__renew
-    end
-    local.get $3
-    local.get $5
-    i32.load offset=12
-    call $~lib/rt/itcms/__new
-    local.tee $1
-    local.get $0
-    local.get $3
-    local.get $5
-    i32.load offset=16
->>>>>>> 3633f4bd
     local.tee $0
     i32.store
    end
    local.get $0
-<<<<<<< HEAD
    f64.const 0
    f64.store
    local.get $0
@@ -3411,31 +3059,6 @@
    global.set $~lib/memory/__stack_pointer
    local.get $1
    local.get $0
-=======
-   local.get $4
-   i32.add
-   local.get $7
-   local.get $4
-   i32.sub
-   call $~lib/memory/memory.fill
-   local.get $0
-   local.get $6
-   i32.ne
-   if
-    i32.const 1168
-    local.get $0
-    i32.store
-    i32.const 1172
-    local.get $0
-    i32.store
-    i32.const 1168
-    local.get $0
-    i32.const 0
-    call $~lib/rt/itcms/__link
-   end
-   i32.const 1176
-   local.get $7
->>>>>>> 3633f4bd
    i32.store
    global.get $~lib/memory/__stack_pointer
    i32.const 4
@@ -3452,33 +3075,11 @@
    global.set $~lib/memory/__stack_pointer
    return
   end
-<<<<<<< HEAD
   i32.const 18176
   i32.const 18224
   i32.const 1
   i32.const 1
   call $~lib/builtins/abort
   unreachable
-=======
-  i32.const 1172
-  i32.load
-  local.get $8
-  i32.const 2
-  i32.shl
-  i32.add
-  local.get $2
-  i32.store
-  i32.const 1168
-  local.get $2
-  i32.const 1
-  call $~lib/rt/itcms/__link
-  i32.const 1180
-  local.get $9
-  i32.store
-  global.get $~lib/memory/__stack_pointer
-  i32.const 8
-  i32.add
-  global.set $~lib/memory/__stack_pointer
->>>>>>> 3633f4bd
  )
 )