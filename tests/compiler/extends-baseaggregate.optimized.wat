--- conflicted
+++ resolved
@@ -9,59 +9,43 @@
  (type $i32_i32_i32_=>_i32 (func (param i32 i32 i32) (result i32)))
  (import "env" "abort" (func $~lib/builtins/abort (param i32 i32 i32 i32)))
  (memory $0 1)
-<<<<<<< HEAD
- (data (i32.const 1036) "\14")
- (data (i32.const 1068) "$")
+ (data (i32.const 1036) "\1c")
+ (data (i32.const 1068) ",")
  (data (i32.const 1080) "\07\00\00\00\10\00\00\00 \04\00\00 \04")
- (data (i32.const 1116) "\14")
- (data (i32.const 1148) "$")
+ (data (i32.const 1116) "\1c")
+ (data (i32.const 1148) ",")
  (data (i32.const 1160) "\08\00\00\00\10\00\00\00p\04\00\00p\04")
- (data (i32.const 1212) "4")
- (data (i32.const 1224) "\01\00\00\00\1e\00\00\00~\00l\00i\00b\00/\00r\00t\00/\00t\00c\00m\00s\00.\00t\00s")
- (data (i32.const 1292) "4")
- (data (i32.const 1304) "\01\00\00\00\1e\00\00\00~\00l\00i\00b\00/\00r\00t\00/\00t\00l\00s\00f\00.\00t\00s")
- (data (i32.const 1356) "<")
- (data (i32.const 1368) "\01\00\00\00(\00\00\00a\00l\00l\00o\00c\00a\00t\00i\00o\00n\00 \00t\00o\00o\00 \00l\00a\00r\00g\00e")
- (data (i32.const 1420) "0")
- (data (i32.const 1432) "\01\00\00\00\1c\00\00\00I\00n\00v\00a\00l\00i\00d\00 \00l\00e\00n\00g\00t\00h")
- (data (i32.const 1468) "0")
- (data (i32.const 1480) "\01\00\00\00\1a\00\00\00~\00l\00i\00b\00/\00a\00r\00r\00a\00y\00.\00t\00s")
+ (data (i32.const 1228) "<")
+ (data (i32.const 1240) "\01\00\00\00\1e\00\00\00~\00l\00i\00b\00/\00r\00t\00/\00t\00c\00m\00s\00.\00t\00s")
+ (data (i32.const 1324) "<")
+ (data (i32.const 1336) "\01\00\00\00\1e\00\00\00~\00l\00i\00b\00/\00r\00t\00/\00t\00l\00s\00f\00.\00t\00s")
+ (data (i32.const 1388) "<")
+ (data (i32.const 1400) "\01\00\00\00(\00\00\00a\00l\00l\00o\00c\00a\00t\00i\00o\00n\00 \00t\00o\00o\00 \00l\00a\00r\00g\00e")
+ (data (i32.const 1452) ",")
+ (data (i32.const 1464) "\01\00\00\00\1c\00\00\00I\00n\00v\00a\00l\00i\00d\00 \00l\00e\00n\00g\00t\00h")
+ (data (i32.const 1500) ",")
+ (data (i32.const 1512) "\01\00\00\00\1a\00\00\00~\00l\00i\00b\00/\00a\00r\00r\00a\00y\00.\00t\00s")
  (global $~lib/rt/tcms/state (mut i32) (i32.const 0))
  (global $~lib/rt/tcms/iter (mut i32) (i32.const 0))
-=======
- (data (i32.const 1036) "\1c\00\00\00\01")
- (data (i32.const 1068) ",\00\00\00\01\00\00\00\00\00\00\00\07\00\00\00\10\00\00\00 \04\00\00 \04")
- (data (i32.const 1116) "\1c\00\00\00\01")
- (data (i32.const 1148) ",\00\00\00\01\00\00\00\00\00\00\00\08\00\00\00\10\00\00\00p\04\00\00p\04")
- (data (i32.const 1196) "<\00\00\00\01\00\00\00\00\00\00\00\01\00\00\00(\00\00\00a\00l\00l\00o\00c\00a\00t\00i\00o\00n\00 \00t\00o\00o\00 \00l\00a\00r\00g\00e")
- (data (i32.const 1260) "<\00\00\00\01\00\00\00\00\00\00\00\01\00\00\00\1e\00\00\00~\00l\00i\00b\00/\00r\00t\00/\00p\00u\00r\00e\00.\00t\00s")
- (data (i32.const 1324) "<\00\00\00\01\00\00\00\00\00\00\00\01\00\00\00\1e\00\00\00~\00l\00i\00b\00/\00r\00t\00/\00t\00l\00s\00f\00.\00t\00s")
- (data (i32.const 1388) ",\00\00\00\01\00\00\00\00\00\00\00\01\00\00\00\1c\00\00\00I\00n\00v\00a\00l\00i\00d\00 \00l\00e\00n\00g\00t\00h")
- (data (i32.const 1436) ",\00\00\00\01\00\00\00\00\00\00\00\01\00\00\00\1a\00\00\00~\00l\00i\00b\00/\00a\00r\00r\00a\00y\00.\00t\00s")
- (data (i32.const 1484) "<\00\00\00\01\00\00\00\00\00\00\00\01\00\00\00$\00\00\00I\00n\00d\00e\00x\00 \00o\00u\00t\00 \00o\00f\00 \00r\00a\00n\00g\00e")
- (data (i32.const 1548) ",\00\00\00\01\00\00\00\00\00\00\00\01\00\00\00\14\00\00\00~\00l\00i\00b\00/\00r\00t\00.\00t\00s")
- (data (i32.const 1600) "\t\00\00\00 \00\00\00\00\00\00\00 \00\00\00\00\00\00\00 \00\00\00\00\00\00\00 \00\00\00\00\00\00\00 ")
- (data (i32.const 1656) "\04\00\00\00\"A\00\00\00\00\00\00\"A")
->>>>>>> c54dd649
  (global $~lib/rt/tlsf/ROOT (mut i32) (i32.const 0))
  (global $~lib/rt/tcms/total (mut i32) (i32.const 0))
  (global $~lib/rt/tcms/totalMem (mut i32) (i32.const 0))
  (export "memory" (memory $0))
  (start $~start)
  (func $~lib/rt/tcms/init
-  i32.const 1188
-  i32.const 1184
+  i32.const 1204
+  i32.const 1200
   i32.store
-  i32.const 1192
-  i32.const 1184
+  i32.const 1208
+  i32.const 1200
   i32.store
-  i32.const 1268
-  i32.const 1264
+  i32.const 1300
+  i32.const 1296
   i32.store
-  i32.const 1272
-  i32.const 1264
+  i32.const 1304
+  i32.const 1296
   i32.store
-  i32.const 1264
+  i32.const 1296
   global.set $~lib/rt/tcms/iter
   i32.const 1
   global.set $~lib/rt/tcms/state
@@ -79,7 +63,7 @@
   i32.eqz
   if
    i32.const 0
-   i32.const 1312
+   i32.const 1344
    i32.const 272
    i32.const 14
    call $~lib/builtins/abort
@@ -99,7 +83,7 @@
   i32.eqz
   if
    i32.const 0
-   i32.const 1312
+   i32.const 1344
    i32.const 274
    i32.const 14
    call $~lib/builtins/abort
@@ -142,7 +126,7 @@
   i32.eqz
   if
    i32.const 0
-   i32.const 1312
+   i32.const 1344
    i32.const 287
    i32.const 14
    call $~lib/builtins/abort
@@ -234,7 +218,7 @@
   i32.eqz
   if
    i32.const 0
-   i32.const 1312
+   i32.const 1344
    i32.const 200
    i32.const 14
    call $~lib/builtins/abort
@@ -248,7 +232,7 @@
   i32.eqz
   if
    i32.const 0
-   i32.const 1312
+   i32.const 1344
    i32.const 202
    i32.const 14
    call $~lib/builtins/abort
@@ -321,7 +305,7 @@
    i32.eqz
    if
     i32.const 0
-    i32.const 1312
+    i32.const 1344
     i32.const 223
     i32.const 16
     call $~lib/builtins/abort
@@ -376,7 +360,7 @@
   i32.eqz
   if
    i32.const 0
-   i32.const 1312
+   i32.const 1344
    i32.const 238
    i32.const 14
    call $~lib/builtins/abort
@@ -391,7 +375,7 @@
   i32.ne
   if
    i32.const 0
-   i32.const 1312
+   i32.const 1344
    i32.const 239
    i32.const 14
    call $~lib/builtins/abort
@@ -439,7 +423,7 @@
   i32.eqz
   if
    i32.const 0
-   i32.const 1312
+   i32.const 1344
    i32.const 255
    i32.const 14
    call $~lib/builtins/abort
@@ -509,7 +493,7 @@
   i32.gt_u
   if
    i32.const 0
-   i32.const 1312
+   i32.const 1344
    i32.const 380
    i32.const 14
    call $~lib/builtins/abort
@@ -537,7 +521,7 @@
    i32.lt_u
    if
     i32.const 0
-    i32.const 1312
+    i32.const 1344
     i32.const 387
     i32.const 16
     call $~lib/builtins/abort
@@ -565,7 +549,7 @@
    i32.lt_u
    if
     i32.const 0
-    i32.const 1312
+    i32.const 1344
     i32.const 400
     i32.const 5
     call $~lib/builtins/abort
@@ -633,10 +617,10 @@
   if
    unreachable
   end
-  i32.const 1520
+  i32.const 1552
   i32.const 0
   i32.store
-  i32.const 3088
+  i32.const 3120
   i32.const 0
   i32.store
   loop $for-loop|0
@@ -647,7 +631,7 @@
     local.get $1
     i32.const 2
     i32.shl
-    i32.const 1520
+    i32.const 1552
     i32.add
     i32.const 0
     i32.store offset=4
@@ -665,7 +649,7 @@
       i32.add
       i32.const 2
       i32.shl
-      i32.const 1520
+      i32.const 1552
       i32.add
       i32.const 0
       i32.store offset=96
@@ -683,13 +667,13 @@
     br $for-loop|0
    end
   end
-  i32.const 1520
-  i32.const 3092
+  i32.const 1552
+  i32.const 3124
   memory.size
   i32.const 16
   i32.shl
   call $~lib/rt/tlsf/addMemory
-  i32.const 1520
+  i32.const 1552
   global.set $~lib/rt/tlsf/ROOT
  )
  (func $~lib/rt/tlsf/prepareSize (param $0 i32) (result i32)
@@ -697,8 +681,8 @@
   i32.const 1073741820
   i32.ge_u
   if
-   i32.const 1376
-   i32.const 1312
+   i32.const 1408
+   i32.const 1344
    i32.const 461
    i32.const 30
    call $~lib/builtins/abort
@@ -772,7 +756,7 @@
   i32.eqz
   if
    i32.const 0
-   i32.const 1312
+   i32.const 1344
    i32.const 333
    i32.const 14
    call $~lib/builtins/abort
@@ -824,7 +808,7 @@
     i32.eqz
     if
      i32.const 0
-     i32.const 1312
+     i32.const 1344
      i32.const 346
      i32.const 18
      call $~lib/builtins/abort
@@ -859,7 +843,7 @@
   i32.and
   if
    i32.const 0
-   i32.const 1312
+   i32.const 1344
    i32.const 360
    i32.const 14
    call $~lib/builtins/abort
@@ -1001,7 +985,7 @@
    i32.eqz
    if
     i32.const 0
-    i32.const 1312
+    i32.const 1344
     i32.const 499
     i32.const 16
     call $~lib/builtins/abort
@@ -1016,7 +1000,7 @@
   i32.gt_u
   if
    i32.const 0
-   i32.const 1312
+   i32.const 1344
    i32.const 501
    i32.const 14
    call $~lib/builtins/abort
@@ -1044,17 +1028,17 @@
  (func $~lib/rt/tcms/ObjectList#push (param $0 i32) (param $1 i32)
   (local $2 i32)
   local.get $1
-  i32.const 1184
+  i32.const 1200
   i32.ne
   i32.const 0
   local.get $1
-  i32.const 1264
+  i32.const 1296
   i32.ne
   select
   i32.eqz
   if
    i32.const 0
-   i32.const 1232
+   i32.const 1248
    i32.const 142
    i32.const 5
    call $~lib/builtins/abort
@@ -1067,7 +1051,7 @@
   i32.eqz
   if
    i32.const 0
-   i32.const 1232
+   i32.const 1248
    i32.const 144
    i32.const 16
    call $~lib/builtins/abort
@@ -1080,7 +1064,7 @@
   i32.eqz
   if
    i32.const 0
-   i32.const 1232
+   i32.const 1248
    i32.const 145
    i32.const 16
    call $~lib/builtins/abort
@@ -1093,7 +1077,7 @@
   i32.eqz
   if
    i32.const 0
-   i32.const 1232
+   i32.const 1248
    i32.const 146
    i32.const 17
    call $~lib/builtins/abort
@@ -1106,7 +1090,7 @@
   i32.eqz
   if
    i32.const 0
-   i32.const 1232
+   i32.const 1248
    i32.const 147
    i32.const 17
    call $~lib/builtins/abort
@@ -1296,7 +1280,7 @@
   if
    call $~lib/rt/tlsf/initialize
   end
-  i32.const 1184
+  i32.const 1200
   global.get $~lib/rt/tlsf/ROOT
   i32.const 36
   call $~lib/rt/tlsf/allocateBlock
@@ -1345,7 +1329,7 @@
    i32.eqz
    if
     i32.const 0
-    i32.const 1232
+    i32.const 1248
     i32.const 130
     i32.const 30
     call $~lib/builtins/abort
@@ -1368,7 +1352,7 @@
     local.get $1
     if
      i32.const 0
-     i32.const 1232
+     i32.const 1248
      i32.const 120
      i32.const 7
      call $~lib/builtins/abort
@@ -1380,7 +1364,7 @@
    i32.eqz
    if
     i32.const 0
-    i32.const 1232
+    i32.const 1248
     i32.const 123
     i32.const 17
     call $~lib/builtins/abort
@@ -1393,7 +1377,7 @@
    local.get $2
    call $~lib/rt/tcms/Object#set:next
   end
-  i32.const 1264
+  i32.const 1296
   local.get $0
   call $~lib/rt/tcms/ObjectList#push
   local.get $0
@@ -1415,7 +1399,7 @@
   i32.eqz
   if
    i32.const 0
-   i32.const 1232
+   i32.const 1248
    i32.const 299
    i32.const 14
    call $~lib/builtins/abort
@@ -1476,7 +1460,7 @@
   i32.eqz
   if
    i32.const 0
-   i32.const 1312
+   i32.const 1344
    i32.const 564
    i32.const 3
    call $~lib/builtins/abort
@@ -1673,7 +1657,7 @@
   i32.and
   call $~lib/memory/memory.copy
   local.get $1
-  i32.const 1516
+  i32.const 1548
   i32.ge_u
   if
    local.get $1
@@ -1708,8 +1692,8 @@
   i32.const 1073741804
   i32.gt_u
   if
-   i32.const 1376
-   i32.const 1232
+   i32.const 1408
+   i32.const 1248
    i32.const 261
    i32.const 30
    call $~lib/builtins/abort
@@ -1720,7 +1704,7 @@
   i32.sub
   local.set $3
   local.get $0
-  i32.const 1516
+  i32.const 1548
   i32.gt_u
   if
    global.get $~lib/rt/tcms/total
@@ -1759,7 +1743,7 @@
    call $~lib/rt/tlsf/initialize
   end
   local.get $0
-  i32.const 1516
+  i32.const 1548
   i32.lt_u
   if
    global.get $~lib/rt/tlsf/ROOT
@@ -1871,7 +1855,7 @@
    i32.eqz
    if
     i32.const 0
-    i32.const 1232
+    i32.const 1248
     i32.const 274
     i32.const 16
     call $~lib/builtins/abort
@@ -1894,14 +1878,14 @@
    local.get $4
    if
     i32.const 0
-    i32.const 1232
+    i32.const 1248
     i32.const 279
     i32.const 16
     call $~lib/builtins/abort
     unreachable
    end
    local.get $2
-   i32.const 1516
+   i32.const 1548
    i32.gt_u
    if
     local.get $0
@@ -1918,13 +1902,13 @@
     i32.eqz
     if
      i32.const 0
-     i32.const 1232
+     i32.const 1248
      i32.const 282
      i32.const 18
      call $~lib/builtins/abort
      unreachable
     end
-    i32.const 1184
+    i32.const 1200
     local.get $0
     call $~lib/rt/tcms/ObjectList#push
     local.get $0
@@ -1933,7 +1917,7 @@
    end
   end
   local.get $2
-  i32.const 1516
+  i32.const 1548
   i32.gt_u
   if
    global.get $~lib/rt/tcms/total
@@ -2001,8 +1985,8 @@
    i32.const 268435455
    i32.gt_u
    if
-    i32.const 1440
-    i32.const 1488
+    i32.const 1472
+    i32.const 1520
     i32.const 14
     i32.const 48
     call $~lib/builtins/abort
