(module
 (type $i32_=>_none (func (param i32)))
 (type $none_=>_none (func))
 (type $i32_i32_=>_none (func (param i32 i32)))
 (type $i32_i32_i32_=>_none (func (param i32 i32 i32)))
 (type $i32_i32_=>_i32 (func (param i32 i32) (result i32)))
 (type $i32_i32_i32_i32_=>_none (func (param i32 i32 i32 i32)))
 (type $none_=>_i32 (func (result i32)))
 (import "env" "abort" (func $~lib/builtins/abort (param i32 i32 i32 i32)))
 (global $~lib/rt/itcms/total (mut i32) (i32.const 0))
 (global $~lib/rt/itcms/threshold (mut i32) (i32.const 0))
 (global $~lib/rt/itcms/state (mut i32) (i32.const 0))
 (global $~lib/rt/itcms/visitCount (mut i32) (i32.const 0))
 (global $~lib/rt/itcms/pinSpace (mut i32) (i32.const 0))
 (global $~lib/rt/itcms/iter (mut i32) (i32.const 0))
 (global $~lib/rt/itcms/toSpace (mut i32) (i32.const 0))
 (global $~lib/rt/itcms/white (mut i32) (i32.const 0))
 (global $~lib/rt/itcms/fromSpace (mut i32) (i32.const 0))
 (global $~lib/rt/tlsf/ROOT (mut i32) (i32.const 0))
 (global $~lib/memory/__stack_pointer (mut i32) (i32.const 18156))
 (memory $0 1)
 (data (i32.const 1036) "\1c")
 (data (i32.const 1068) ",")
 (data (i32.const 1080) "\07\00\00\00\10\00\00\00 \04\00\00 \04")
 (data (i32.const 1116) "\1c")
 (data (i32.const 1148) ",")
 (data (i32.const 1160) "\08\00\00\00\10\00\00\00p\04\00\00p\04")
 (data (i32.const 1196) "<")
 (data (i32.const 1208) "\01\00\00\00(\00\00\00A\00l\00l\00o\00c\00a\00t\00i\00o\00n\00 \00t\00o\00o\00 \00l\00a\00r\00g\00e")
 (data (i32.const 1260) "<")
 (data (i32.const 1272) "\01\00\00\00 \00\00\00~\00l\00i\00b\00/\00r\00t\00/\00i\00t\00c\00m\00s\00.\00t\00s")
 (data (i32.const 1388) "<")
 (data (i32.const 1400) "\01\00\00\00$\00\00\00I\00n\00d\00e\00x\00 \00o\00u\00t\00 \00o\00f\00 \00r\00a\00n\00g\00e")
 (data (i32.const 1452) ",")
 (data (i32.const 1464) "\01\00\00\00\14\00\00\00~\00l\00i\00b\00/\00r\00t\00.\00t\00s")
 (data (i32.const 1532) "<")
 (data (i32.const 1544) "\01\00\00\00\1e\00\00\00~\00l\00i\00b\00/\00r\00t\00/\00t\00l\00s\00f\00.\00t\00s")
 (data (i32.const 1596) ",")
 (data (i32.const 1608) "\01\00\00\00\1c\00\00\00I\00n\00v\00a\00l\00i\00d\00 \00l\00e\00n\00g\00t\00h")
 (data (i32.const 1644) ",")
 (data (i32.const 1656) "\01\00\00\00\1a\00\00\00~\00l\00i\00b\00/\00a\00r\00r\00a\00y\00.\00t\00s")
 (data (i32.const 1696) "\t\00\00\00 \00\00\00\00\00\00\00 ")
 (data (i32.const 1752) "\04\00\00\00\02A\00\00\00\00\00\00\02A")
 (export "memory" (memory $0))
 (start $~start)
 (func $~lib/rt/itcms/visitRoots
  (local $0 i32)
  (local $1 i32)
  i32.const 1088
  call $byn-split-outlined-A$~lib/rt/itcms/__visit
  i32.const 1168
  call $byn-split-outlined-A$~lib/rt/itcms/__visit
  i32.const 1408
  call $byn-split-outlined-A$~lib/rt/itcms/__visit
  i32.const 1616
  call $byn-split-outlined-A$~lib/rt/itcms/__visit
  i32.const 1216
  call $byn-split-outlined-A$~lib/rt/itcms/__visit
  global.get $~lib/rt/itcms/pinSpace
  local.tee $1
  i32.load offset=4
  i32.const -4
  i32.and
  local.set $0
  loop $while-continue|0
   local.get $0
   local.get $1
   i32.ne
   if
    local.get $0
    i32.load offset=4
    i32.const 3
    i32.and
    i32.const 3
    i32.ne
    if
     i32.const 0
     i32.const 1280
     i32.const 172
     i32.const 16
     call $~lib/builtins/abort
     unreachable
    end
    local.get $0
    i32.const 20
    i32.add
    call $~lib/rt/__visit_members
    local.get $0
    i32.load offset=4
    i32.const -4
    i32.and
    local.set $0
    br $while-continue|0
   end
  end
 )
 (func $~lib/rt/itcms/Object#makeGray (param $0 i32)
  (local $1 i32)
  (local $2 i32)
  (local $3 i32)
  global.get $~lib/rt/itcms/iter
  local.get $0
  i32.eq
  if
   local.get $0
   i32.load offset=8
   local.tee $1
   i32.eqz
   if
    i32.const 0
    i32.const 1280
    i32.const 160
    i32.const 30
    call $~lib/builtins/abort
    unreachable
   end
   local.get $1
   global.set $~lib/rt/itcms/iter
  end
  block $__inlined_func$~lib/rt/itcms/Object#unlink
   local.get $0
   i32.load offset=4
   i32.const -4
   i32.and
   local.tee $1
   i32.eqz
   if
    i32.const 0
    local.get $0
    i32.const 18156
    i32.lt_u
    local.get $0
    i32.load offset=8
    select
    i32.eqz
    if
     i32.const 0
     i32.const 1280
     i32.const 140
     i32.const 18
     call $~lib/builtins/abort
     unreachable
    end
    br $__inlined_func$~lib/rt/itcms/Object#unlink
   end
   local.get $0
   i32.load offset=8
   local.tee $2
   i32.eqz
   if
    i32.const 0
    i32.const 1280
    i32.const 144
    i32.const 16
    call $~lib/builtins/abort
    unreachable
   end
   local.get $1
   local.get $2
   i32.store offset=8
   local.get $2
   local.get $2
   i32.load offset=4
   i32.const 3
   i32.and
   local.get $1
   i32.or
   i32.store offset=4
  end
  global.get $~lib/rt/itcms/toSpace
  local.set $2
  local.get $0
  i32.load offset=12
  local.tee $1
  i32.const 1
  i32.le_u
  if (result i32)
   i32.const 1
  else
   i32.const 1696
   i32.load
   local.get $1
   i32.lt_u
   if
    i32.const 1408
    i32.const 1472
    i32.const 22
    i32.const 28
    call $~lib/builtins/abort
    unreachable
   end
   local.get $1
   i32.const 3
   i32.shl
   i32.const 1700
   i32.add
   i32.load
   i32.const 32
   i32.and
  end
  local.set $3
  local.get $2
  i32.load offset=8
  local.set $1
  local.get $0
  local.get $2
  global.get $~lib/rt/itcms/white
  i32.eqz
  i32.const 2
  local.get $3
  select
  i32.or
  i32.store offset=4
  local.get $0
  local.get $1
  i32.store offset=8
  local.get $1
  local.get $1
  i32.load offset=4
  i32.const 3
  i32.and
  local.get $0
  i32.or
  i32.store offset=4
  local.get $2
  local.get $0
  i32.store offset=8
 )
 (func $~lib/rt/tlsf/removeBlock (param $0 i32) (param $1 i32)
  (local $2 i32)
  (local $3 i32)
  (local $4 i32)
  (local $5 i32)
  local.get $1
  i32.load
  local.tee $2
  i32.const 1
  i32.and
  i32.eqz
  if
   i32.const 0
   i32.const 1552
   i32.const 268
   i32.const 14
   call $~lib/builtins/abort
   unreachable
  end
  local.get $2
  i32.const -4
  i32.and
  local.tee $2
  i32.const 12
  i32.lt_u
  if
   i32.const 0
   i32.const 1552
   i32.const 270
   i32.const 14
   call $~lib/builtins/abort
   unreachable
  end
  local.get $2
  i32.const 256
  i32.lt_u
  if (result i32)
   local.get $2
   i32.const 4
   i32.shr_u
  else
   i32.const 31
   local.get $2
   i32.const 1073741820
   local.get $2
   i32.const 1073741820
   i32.lt_u
   select
   local.tee $2
   i32.clz
   i32.sub
   local.tee $4
   i32.const 7
   i32.sub
   local.set $3
   local.get $2
   local.get $4
   i32.const 4
   i32.sub
   i32.shr_u
   i32.const 16
   i32.xor
  end
  local.tee $2
  i32.const 16
  i32.lt_u
  local.get $3
  i32.const 23
  i32.lt_u
  i32.and
  i32.eqz
  if
   i32.const 0
   i32.const 1552
   i32.const 284
   i32.const 14
   call $~lib/builtins/abort
   unreachable
  end
  local.get $1
  i32.load offset=8
  local.set $5
  local.get $1
  i32.load offset=4
  local.tee $4
  if
   local.get $4
   local.get $5
   i32.store offset=8
  end
  local.get $5
  if
   local.get $5
   local.get $4
   i32.store offset=4
  end
  local.get $2
  local.get $3
  i32.const 4
  i32.shl
  i32.add
  i32.const 2
  i32.shl
  local.get $0
  i32.add
  i32.load offset=96
  local.get $1
  i32.eq
  if
   local.get $2
   local.get $3
   i32.const 4
   i32.shl
   i32.add
   i32.const 2
   i32.shl
   local.get $0
   i32.add
   local.get $5
   i32.store offset=96
   local.get $5
   i32.eqz
   if
    local.get $3
    i32.const 2
    i32.shl
    local.get $0
    i32.add
    local.tee $1
    i32.load offset=4
    i32.const -2
    local.get $2
    i32.rotl
    i32.and
    local.set $2
    local.get $1
    local.get $2
    i32.store offset=4
    local.get $2
    i32.eqz
    if
     local.get $0
     local.get $0
     i32.load
     i32.const -2
     local.get $3
     i32.rotl
     i32.and
     i32.store
    end
   end
  end
 )
 (func $~lib/rt/tlsf/insertBlock (param $0 i32) (param $1 i32)
  (local $2 i32)
  (local $3 i32)
  (local $4 i32)
  (local $5 i32)
  (local $6 i32)
  local.get $1
  i32.eqz
  if
   i32.const 0
   i32.const 1552
   i32.const 201
   i32.const 14
   call $~lib/builtins/abort
   unreachable
  end
  local.get $1
  i32.load
  local.tee $3
  i32.const 1
  i32.and
  i32.eqz
  if
   i32.const 0
   i32.const 1552
   i32.const 203
   i32.const 14
   call $~lib/builtins/abort
   unreachable
  end
  local.get $1
  i32.const 4
  i32.add
  local.get $1
  i32.load
  i32.const -4
  i32.and
  i32.add
  local.tee $4
  i32.load
  local.tee $2
  i32.const 1
  i32.and
  if
   local.get $0
   local.get $4
   call $~lib/rt/tlsf/removeBlock
   local.get $1
   local.get $3
   i32.const 4
   i32.add
   local.get $2
   i32.const -4
   i32.and
   i32.add
   local.tee $3
   i32.store
   local.get $1
   i32.const 4
   i32.add
   local.get $1
   i32.load
   i32.const -4
   i32.and
   i32.add
   local.tee $4
   i32.load
   local.set $2
  end
  local.get $3
  i32.const 2
  i32.and
  if
   local.get $1
   i32.const 4
   i32.sub
   i32.load
   local.tee $1
   i32.load
   local.tee $6
   i32.const 1
   i32.and
   i32.eqz
   if
    i32.const 0
    i32.const 1552
    i32.const 221
    i32.const 16
    call $~lib/builtins/abort
    unreachable
   end
   local.get $0
   local.get $1
   call $~lib/rt/tlsf/removeBlock
   local.get $1
   local.get $6
   i32.const 4
   i32.add
   local.get $3
   i32.const -4
   i32.and
   i32.add
   local.tee $3
   i32.store
  end
  local.get $4
  local.get $2
  i32.const 2
  i32.or
  i32.store
  local.get $3
  i32.const -4
  i32.and
  local.tee $2
  i32.const 12
  i32.lt_u
  if
   i32.const 0
   i32.const 1552
   i32.const 233
   i32.const 14
   call $~lib/builtins/abort
   unreachable
  end
  local.get $2
  local.get $1
  i32.const 4
  i32.add
  i32.add
  local.get $4
  i32.ne
  if
   i32.const 0
   i32.const 1552
   i32.const 234
   i32.const 14
   call $~lib/builtins/abort
   unreachable
  end
  local.get $4
  i32.const 4
  i32.sub
  local.get $1
  i32.store
  local.get $2
  i32.const 256
  i32.lt_u
  if (result i32)
   local.get $2
   i32.const 4
   i32.shr_u
  else
   i32.const 31
   local.get $2
   i32.const 1073741820
   local.get $2
   i32.const 1073741820
   i32.lt_u
   select
   local.tee $2
   i32.clz
   i32.sub
   local.tee $3
   i32.const 7
   i32.sub
   local.set $5
   local.get $2
   local.get $3
   i32.const 4
   i32.sub
   i32.shr_u
   i32.const 16
   i32.xor
  end
  local.tee $2
  i32.const 16
  i32.lt_u
  local.get $5
  i32.const 23
  i32.lt_u
  i32.and
  i32.eqz
  if
   i32.const 0
   i32.const 1552
   i32.const 251
   i32.const 14
   call $~lib/builtins/abort
   unreachable
  end
  local.get $2
  local.get $5
  i32.const 4
  i32.shl
  i32.add
  i32.const 2
  i32.shl
  local.get $0
  i32.add
  i32.load offset=96
  local.set $3
  local.get $1
  i32.const 0
  i32.store offset=4
  local.get $1
  local.get $3
  i32.store offset=8
  local.get $3
  if
   local.get $3
   local.get $1
   i32.store offset=4
  end
  local.get $2
  local.get $5
  i32.const 4
  i32.shl
  i32.add
  i32.const 2
  i32.shl
  local.get $0
  i32.add
  local.get $1
  i32.store offset=96
  local.get $0
  local.get $0
  i32.load
  i32.const 1
  local.get $5
  i32.shl
  i32.or
  i32.store
  local.get $5
  i32.const 2
  i32.shl
  local.get $0
  i32.add
  local.tee $0
  local.get $0
  i32.load offset=4
  i32.const 1
  local.get $2
  i32.shl
  i32.or
  i32.store offset=4
 )
 (func $~lib/rt/tlsf/addMemory (param $0 i32) (param $1 i32) (param $2 i32)
  (local $3 i32)
  (local $4 i32)
  local.get $1
  local.get $2
  i32.gt_u
  if
   i32.const 0
   i32.const 1552
   i32.const 377
   i32.const 14
   call $~lib/builtins/abort
   unreachable
  end
  local.get $1
  i32.const 19
  i32.add
  i32.const -16
  i32.and
  i32.const 4
  i32.sub
  local.set $1
  local.get $0
  i32.load offset=1568
  local.tee $4
  if
   local.get $1
   local.get $4
   i32.const 4
   i32.add
   i32.lt_u
   if
    i32.const 0
    i32.const 1552
    i32.const 384
    i32.const 16
    call $~lib/builtins/abort
    unreachable
   end
   local.get $4
   local.get $1
   i32.const 16
   i32.sub
   i32.eq
   if
    local.get $4
    i32.load
    local.set $3
    local.get $1
    i32.const 16
    i32.sub
    local.set $1
   end
  else
   local.get $1
   local.get $0
   i32.const 1572
   i32.add
   i32.lt_u
   if
    i32.const 0
    i32.const 1552
    i32.const 397
    i32.const 5
    call $~lib/builtins/abort
    unreachable
   end
  end
  local.get $2
  i32.const -16
  i32.and
  local.get $1
  i32.sub
  local.tee $2
  i32.const 20
  i32.lt_u
  if
   return
  end
  local.get $1
  local.get $3
  i32.const 2
  i32.and
  local.get $2
  i32.const 8
  i32.sub
  local.tee $2
  i32.const 1
  i32.or
  i32.or
  i32.store
  local.get $1
  i32.const 0
  i32.store offset=4
  local.get $1
  i32.const 0
  i32.store offset=8
  local.get $2
  local.get $1
  i32.const 4
  i32.add
  i32.add
  local.tee $2
  i32.const 2
  i32.store
  local.get $0
  local.get $2
  i32.store offset=1568
  local.get $0
  local.get $1
  call $~lib/rt/tlsf/insertBlock
 )
 (func $~lib/rt/tlsf/initialize
  (local $0 i32)
  (local $1 i32)
  memory.size
  local.tee $0
  i32.const 0
  i32.le_s
  if (result i32)
   i32.const 1
   local.get $0
   i32.sub
   memory.grow
   i32.const 0
   i32.lt_s
  else
   i32.const 0
  end
  if
   unreachable
  end
  i32.const 18160
  i32.const 0
  i32.store
  i32.const 19728
  i32.const 0
  i32.store
  loop $for-loop|0
   local.get $1
   i32.const 23
   i32.lt_u
   if
    local.get $1
    i32.const 2
    i32.shl
    i32.const 18160
    i32.add
    i32.const 0
    i32.store offset=4
    i32.const 0
    local.set $0
    loop $for-loop|1
     local.get $0
     i32.const 16
     i32.lt_u
     if
      local.get $0
      local.get $1
      i32.const 4
      i32.shl
      i32.add
      i32.const 2
      i32.shl
      i32.const 18160
      i32.add
      i32.const 0
      i32.store offset=96
      local.get $0
      i32.const 1
      i32.add
      local.set $0
      br $for-loop|1
     end
    end
    local.get $1
    i32.const 1
    i32.add
    local.set $1
    br $for-loop|0
   end
  end
  i32.const 18160
  i32.const 19732
  memory.size
  i32.const 16
  i32.shl
  call $~lib/rt/tlsf/addMemory
  i32.const 18160
  global.set $~lib/rt/tlsf/ROOT
 )
 (func $~lib/rt/itcms/step (result i32)
  (local $0 i32)
  (local $1 i32)
  (local $2 i32)
  block $break|0
   block $case2|0
    block $case1|0
     block $case0|0
      global.get $~lib/rt/itcms/state
      br_table $case0|0 $case1|0 $case2|0 $break|0
     end
     i32.const 1
     global.set $~lib/rt/itcms/state
     i32.const 0
     global.set $~lib/rt/itcms/visitCount
     call $~lib/rt/itcms/visitRoots
     global.get $~lib/rt/itcms/toSpace
     global.set $~lib/rt/itcms/iter
     global.get $~lib/rt/itcms/visitCount
     return
    end
    global.get $~lib/rt/itcms/white
    i32.eqz
    local.set $1
    global.get $~lib/rt/itcms/iter
    i32.load offset=4
    i32.const -4
    i32.and
    local.set $0
    loop $while-continue|1
     global.get $~lib/rt/itcms/toSpace
     local.get $0
     i32.ne
     if
      local.get $0
      global.set $~lib/rt/itcms/iter
      local.get $0
      i32.load offset=4
      i32.const 3
      i32.and
      local.get $1
      i32.ne
      if
       local.get $0
       local.get $1
       local.get $0
       i32.load offset=4
       i32.const -4
       i32.and
       i32.or
       i32.store offset=4
       i32.const 0
       global.set $~lib/rt/itcms/visitCount
       local.get $0
       i32.const 20
       i32.add
       call $~lib/rt/__visit_members
       global.get $~lib/rt/itcms/visitCount
       return
      end
      local.get $0
      i32.load offset=4
      i32.const -4
      i32.and
      local.set $0
      br $while-continue|1
     end
    end
    i32.const 0
    global.set $~lib/rt/itcms/visitCount
    call $~lib/rt/itcms/visitRoots
    global.get $~lib/rt/itcms/toSpace
    global.get $~lib/rt/itcms/iter
    i32.load offset=4
    i32.const -4
    i32.and
    i32.eq
    if
     global.get $~lib/memory/__stack_pointer
     local.set $0
     loop $while-continue|0
      local.get $0
      i32.const 18156
      i32.lt_u
      if
       local.get $0
       i32.load
       local.tee $2
       if
        local.get $2
        call $byn-split-outlined-A$~lib/rt/itcms/__visit
       end
       local.get $0
       i32.const 4
       i32.add
       local.set $0
       br $while-continue|0
      end
     end
     global.get $~lib/rt/itcms/iter
     i32.load offset=4
     i32.const -4
     i32.and
     local.set $0
     loop $while-continue|2
      global.get $~lib/rt/itcms/toSpace
      local.get $0
      i32.ne
      if
       local.get $0
       i32.load offset=4
       i32.const 3
       i32.and
       local.get $1
       i32.ne
       if
        local.get $0
        local.get $1
        local.get $0
        i32.load offset=4
        i32.const -4
        i32.and
        i32.or
        i32.store offset=4
        local.get $0
        i32.const 20
        i32.add
        call $~lib/rt/__visit_members
       end
       local.get $0
       i32.load offset=4
       i32.const -4
       i32.and
       local.set $0
       br $while-continue|2
      end
     end
     global.get $~lib/rt/itcms/fromSpace
     local.set $0
     global.get $~lib/rt/itcms/toSpace
     global.set $~lib/rt/itcms/fromSpace
     local.get $0
     global.set $~lib/rt/itcms/toSpace
     local.get $1
     global.set $~lib/rt/itcms/white
     local.get $0
     i32.load offset=4
     i32.const -4
     i32.and
     global.set $~lib/rt/itcms/iter
     i32.const 2
     global.set $~lib/rt/itcms/state
    end
    global.get $~lib/rt/itcms/visitCount
    return
   end
   global.get $~lib/rt/itcms/iter
   local.tee $0
   global.get $~lib/rt/itcms/toSpace
   i32.ne
   if
    local.get $0
    i32.load offset=4
    local.tee $1
    i32.const -4
    i32.and
    global.set $~lib/rt/itcms/iter
    global.get $~lib/rt/itcms/white
    i32.eqz
    local.get $1
    i32.const 3
    i32.and
    i32.ne
    if
     i32.const 0
     i32.const 1280
     i32.const 241
     i32.const 20
     call $~lib/builtins/abort
     unreachable
    end
    local.get $0
    i32.const 18156
    i32.lt_u
    if
     local.get $0
     i32.const 0
     i32.store offset=4
     local.get $0
     i32.const 0
     i32.store offset=8
    else
     global.get $~lib/rt/itcms/total
     local.get $0
     i32.load
     i32.const -4
     i32.and
     i32.const 4
     i32.add
     i32.sub
     global.set $~lib/rt/itcms/total
     local.get $0
     i32.const 4
     i32.add
     local.tee $0
     i32.const 18156
     i32.ge_u
     if
      global.get $~lib/rt/tlsf/ROOT
      i32.eqz
      if
       call $~lib/rt/tlsf/initialize
      end
      global.get $~lib/rt/tlsf/ROOT
      local.get $0
      i32.const 4
      i32.sub
      local.set $2
      local.get $0
      i32.const 15
      i32.and
      i32.const 1
      local.get $0
      select
      if (result i32)
       i32.const 1
      else
       local.get $2
       i32.load
       i32.const 1
       i32.and
      end
      if
       i32.const 0
       i32.const 1552
       i32.const 559
       i32.const 3
       call $~lib/builtins/abort
       unreachable
      end
      local.get $2
      local.get $2
      i32.load
      i32.const 1
      i32.or
      i32.store
      local.get $2
      call $~lib/rt/tlsf/insertBlock
     end
    end
    i32.const 10
    return
   end
   global.get $~lib/rt/itcms/toSpace
   local.tee $0
   local.get $0
   i32.store offset=4
   local.get $0
   local.get $0
   i32.store offset=8
   i32.const 0
   global.set $~lib/rt/itcms/state
  end
  i32.const 0
 )
 (func $~lib/rt/tlsf/searchBlock (param $0 i32) (param $1 i32) (result i32)
  (local $2 i32)
  (local $3 i32)
  local.get $1
  i32.const 256
  i32.lt_u
  if (result i32)
   local.get $1
   i32.const 4
   i32.shr_u
  else
   i32.const 31
   i32.const 1
   i32.const 27
   local.get $1
   i32.clz
   i32.sub
   i32.shl
   local.get $1
   i32.add
   i32.const 1
   i32.sub
   local.get $1
   local.get $1
   i32.const 536870910
   i32.lt_u
   select
   local.tee $1
   i32.clz
   i32.sub
   local.tee $3
   i32.const 7
   i32.sub
   local.set $2
   local.get $1
   local.get $3
   i32.const 4
   i32.sub
   i32.shr_u
   i32.const 16
   i32.xor
  end
  local.tee $1
  i32.const 16
  i32.lt_u
  local.get $2
  i32.const 23
  i32.lt_u
  i32.and
  i32.eqz
  if
   i32.const 0
   i32.const 1552
   i32.const 330
   i32.const 14
   call $~lib/builtins/abort
   unreachable
  end
  local.get $2
  i32.const 2
  i32.shl
  local.get $0
  i32.add
  i32.load offset=4
  i32.const -1
  local.get $1
  i32.shl
  i32.and
  local.tee $1
  if (result i32)
   local.get $1
   i32.ctz
   local.get $2
   i32.const 4
   i32.shl
   i32.add
   i32.const 2
   i32.shl
   local.get $0
   i32.add
   i32.load offset=96
  else
   local.get $0
   i32.load
   i32.const -1
   local.get $2
   i32.const 1
   i32.add
   i32.shl
   i32.and
   local.tee $1
   if (result i32)
    local.get $1
    i32.ctz
    local.tee $1
    i32.const 2
    i32.shl
    local.get $0
    i32.add
    i32.load offset=4
    local.tee $2
    i32.eqz
    if
     i32.const 0
     i32.const 1552
     i32.const 343
     i32.const 18
     call $~lib/builtins/abort
     unreachable
    end
    local.get $2
    i32.ctz
    local.get $1
    i32.const 4
    i32.shl
    i32.add
    i32.const 2
    i32.shl
    local.get $0
    i32.add
    i32.load offset=96
   else
    i32.const 0
   end
  end
 )
 (func $~lib/rt/itcms/__new (param $0 i32) (param $1 i32) (result i32)
  (local $2 i32)
  (local $3 i64)
  (local $4 i32)
  (local $5 i32)
  (local $6 i32)
  (local $7 i32)
  local.get $0
  i32.const 1073741804
  i32.ge_u
  if
   i32.const 1216
   i32.const 1280
   i32.const 273
   i32.const 31
   call $~lib/builtins/abort
   unreachable
  end
  global.get $~lib/rt/itcms/total
  global.get $~lib/rt/itcms/threshold
  i32.ge_u
  if
   block $__inlined_func$~lib/rt/itcms/interrupt
    i32.const 2048
    local.set $2
    loop $do-loop|0
     local.get $2
     call $~lib/rt/itcms/step
     i32.sub
     local.set $2
     global.get $~lib/rt/itcms/state
     i32.eqz
     if
      global.get $~lib/rt/itcms/total
      i64.extend_i32_u
      i64.const 200
      i64.mul
      local.tee $3
      i64.const 4294967295
      i64.le_u
      if (result i32)
       local.get $3
       i32.wrap_i64
       i32.const 100
       i32.div_u
      else
       local.get $3
       i64.const 100
       i64.div_u
       i32.wrap_i64
      end
      i32.const 1024
      i32.add
      global.set $~lib/rt/itcms/threshold
      br $__inlined_func$~lib/rt/itcms/interrupt
     end
     local.get $2
     i32.const 0
     i32.gt_s
     br_if $do-loop|0
    end
    global.get $~lib/rt/itcms/total
    local.tee $2
    local.get $2
    global.get $~lib/rt/itcms/threshold
    i32.sub
    i32.const 1024
    i32.lt_u
    i32.const 10
    i32.shl
    i32.add
    global.set $~lib/rt/itcms/threshold
   end
  end
  global.get $~lib/rt/tlsf/ROOT
  i32.eqz
  if
   call $~lib/rt/tlsf/initialize
  end
  global.get $~lib/rt/tlsf/ROOT
  local.set $5
  local.get $0
  i32.const 16
  i32.add
  local.tee $2
  i32.const 1073741820
  i32.gt_u
  if
   i32.const 1216
   i32.const 1552
   i32.const 458
   i32.const 29
   call $~lib/builtins/abort
   unreachable
  end
  local.get $5
  i32.const 12
  local.get $2
  i32.const 19
  i32.add
  i32.const -16
  i32.and
  i32.const 4
  i32.sub
  local.get $2
  i32.const 12
  i32.le_u
  select
<<<<<<< HEAD
  local.tee $6
=======
  local.tee $3
>>>>>>> 85da1a59
  call $~lib/rt/tlsf/searchBlock
  local.tee $2
  i32.eqz
  if
   memory.size
   local.tee $2
   i32.const 4
   local.get $5
   i32.load offset=1568
   local.get $2
   i32.const 16
   i32.shl
   i32.const 4
   i32.sub
   i32.ne
   i32.shl
   i32.const 1
   i32.const 27
<<<<<<< HEAD
   local.get $6
=======
   local.get $3
>>>>>>> 85da1a59
   i32.clz
   i32.sub
   i32.shl
   i32.const 1
   i32.sub
<<<<<<< HEAD
   local.get $6
   i32.add
   local.get $6
   local.get $6
=======
   local.get $3
   i32.add
   local.get $3
   local.get $3
>>>>>>> 85da1a59
   i32.const 536870910
   i32.lt_u
   select
   i32.add
   i32.const 65535
   i32.add
   i32.const -65536
   i32.and
   i32.const 16
   i32.shr_u
   local.tee $4
   local.get $2
   local.get $4
   i32.gt_s
   select
   memory.grow
   i32.const 0
   i32.lt_s
   if
    local.get $4
    memory.grow
    i32.const 0
    i32.lt_s
    if
     unreachable
    end
   end
   local.get $5
   local.get $2
   i32.const 16
   i32.shl
   memory.size
   i32.const 16
   i32.shl
   call $~lib/rt/tlsf/addMemory
   local.get $5
<<<<<<< HEAD
   local.get $6
=======
   local.get $3
>>>>>>> 85da1a59
   call $~lib/rt/tlsf/searchBlock
   local.tee $2
   i32.eqz
   if
    i32.const 0
    i32.const 1552
    i32.const 496
    i32.const 16
    call $~lib/builtins/abort
    unreachable
   end
  end
  local.get $2
  i32.load
  i32.const -4
  i32.and
<<<<<<< HEAD
  local.get $6
=======
  local.get $3
>>>>>>> 85da1a59
  i32.lt_u
  if
   i32.const 0
   i32.const 1552
   i32.const 498
   i32.const 14
   call $~lib/builtins/abort
   unreachable
  end
  local.get $5
  local.get $2
  call $~lib/rt/tlsf/removeBlock
  local.get $2
  i32.load
<<<<<<< HEAD
  local.set $4
  local.get $6
=======
  local.set $6
  local.get $3
>>>>>>> 85da1a59
  i32.const 4
  i32.add
  i32.const 15
  i32.and
  if
   i32.const 0
   i32.const 1552
   i32.const 357
   i32.const 14
   call $~lib/builtins/abort
   unreachable
  end
<<<<<<< HEAD
  local.get $4
  i32.const -4
  i32.and
  local.get $6
  i32.sub
  local.tee $7
=======
  local.get $6
  i32.const -4
  i32.and
  local.get $3
  i32.sub
  local.tee $4
>>>>>>> 85da1a59
  i32.const 16
  i32.ge_u
  if
   local.get $2
<<<<<<< HEAD
   local.get $4
   i32.const 2
   i32.and
   local.get $6
   i32.or
   i32.store
   local.get $6
=======
   local.get $6
   i32.const 2
   i32.and
   local.get $3
   i32.or
   i32.store
   local.get $3
>>>>>>> 85da1a59
   local.get $2
   i32.const 4
   i32.add
   i32.add
<<<<<<< HEAD
   local.tee $4
   local.get $7
=======
   local.tee $3
   local.get $4
>>>>>>> 85da1a59
   i32.const 4
   i32.sub
   i32.const 1
   i32.or
   i32.store
   local.get $5
<<<<<<< HEAD
   local.get $4
   call $~lib/rt/tlsf/insertBlock
  else
   local.get $2
   local.get $4
=======
   local.get $3
   call $~lib/rt/tlsf/insertBlock
  else
   local.get $2
   local.get $6
>>>>>>> 85da1a59
   i32.const -2
   i32.and
   i32.store
   local.get $2
   i32.const 4
   i32.add
   local.get $2
   i32.load
   i32.const -4
   i32.and
   i32.add
   local.tee $4
   local.get $4
   i32.load
   i32.const -3
   i32.and
   i32.store
  end
  local.get $2
  local.get $1
  i32.store offset=12
  local.get $2
  local.get $0
  i32.store offset=16
  global.get $~lib/rt/itcms/fromSpace
  local.tee $1
  i32.load offset=8
  local.set $4
  local.get $2
  global.get $~lib/rt/itcms/white
  local.get $1
  i32.or
  i32.store offset=4
  local.get $2
  local.get $4
  i32.store offset=8
  local.get $4
  local.get $4
  i32.load offset=4
  i32.const 3
  i32.and
  local.get $2
  i32.or
  i32.store offset=4
  local.get $1
  local.get $2
  i32.store offset=8
  global.get $~lib/rt/itcms/total
  local.get $2
  i32.load
  i32.const -4
  i32.and
  i32.const 4
  i32.add
  i32.add
  global.set $~lib/rt/itcms/total
  local.get $2
  i32.const 20
  i32.add
  local.tee $2
  local.set $1
  block $~lib/util/memory/memset|inlined.0
   local.get $0
   i32.eqz
   br_if $~lib/util/memory/memset|inlined.0
   local.get $1
   i32.const 0
   i32.store8
   local.get $0
   local.get $1
   i32.add
   local.tee $3
   i32.const 1
   i32.sub
   i32.const 0
   i32.store8
   local.get $0
   i32.const 2
   i32.le_u
   br_if $~lib/util/memory/memset|inlined.0
   local.get $1
   i32.const 0
   i32.store8 offset=1
   local.get $1
   i32.const 0
   i32.store8 offset=2
   local.get $3
   i32.const 2
   i32.sub
   i32.const 0
   i32.store8
   local.get $3
   i32.const 3
   i32.sub
   i32.const 0
   i32.store8
   local.get $0
   i32.const 6
   i32.le_u
   br_if $~lib/util/memory/memset|inlined.0
   local.get $1
   i32.const 0
   i32.store8 offset=3
   local.get $3
   i32.const 4
   i32.sub
   i32.const 0
   i32.store8
   local.get $0
   i32.const 8
   i32.le_u
   br_if $~lib/util/memory/memset|inlined.0
   local.get $1
   i32.const 0
   local.get $1
   i32.sub
   i32.const 3
   i32.and
   local.tee $3
   i32.add
   local.tee $1
   i32.const 0
   i32.store
   local.get $1
   local.get $0
   local.get $3
   i32.sub
   i32.const -4
   i32.and
   local.tee $0
   i32.add
   local.tee $3
   i32.const 4
   i32.sub
   i32.const 0
   i32.store
   local.get $0
   i32.const 8
   i32.le_u
   br_if $~lib/util/memory/memset|inlined.0
   local.get $1
   i32.const 0
   i32.store offset=4
   local.get $1
   i32.const 0
   i32.store offset=8
   local.get $3
   i32.const 12
   i32.sub
   i32.const 0
   i32.store
   local.get $3
   i32.const 8
   i32.sub
   i32.const 0
   i32.store
   local.get $0
   i32.const 24
   i32.le_u
   br_if $~lib/util/memory/memset|inlined.0
   local.get $1
   i32.const 0
   i32.store offset=12
   local.get $1
   i32.const 0
   i32.store offset=16
   local.get $1
   i32.const 0
   i32.store offset=20
   local.get $1
   i32.const 0
   i32.store offset=24
   local.get $3
   i32.const 28
   i32.sub
   i32.const 0
   i32.store
   local.get $3
   i32.const 24
   i32.sub
   i32.const 0
   i32.store
   local.get $3
   i32.const 20
   i32.sub
   i32.const 0
   i32.store
   local.get $3
   i32.const 16
   i32.sub
   i32.const 0
   i32.store
   local.get $1
   local.get $1
   i32.const 4
   i32.and
   i32.const 24
   i32.add
   local.tee $3
   i32.add
   local.set $1
   local.get $0
   local.get $3
   i32.sub
   local.set $0
   loop $while-continue|0
    local.get $0
    i32.const 32
    i32.ge_u
    if
     local.get $1
     i64.const 0
     i64.store
     local.get $1
     i64.const 0
     i64.store offset=8
     local.get $1
     i64.const 0
     i64.store offset=16
     local.get $1
     i64.const 0
     i64.store offset=24
     local.get $0
     i32.const 32
     i32.sub
     local.set $0
     local.get $1
     i32.const 32
     i32.add
     local.set $1
     br $while-continue|0
    end
   end
  end
  local.get $2
 )
 (func $~lib/util/memory/memcpy (param $0 i32) (param $1 i32) (param $2 i32)
  (local $3 i32)
  (local $4 i32)
  (local $5 i32)
  loop $while-continue|0
   local.get $1
   i32.const 3
   i32.and
   i32.const 0
   local.get $2
   select
   if
    local.get $0
    local.tee $3
    i32.const 1
    i32.add
    local.set $0
    local.get $1
    local.tee $4
    i32.const 1
    i32.add
    local.set $1
    local.get $3
    local.get $4
    i32.load8_u
    i32.store8
    local.get $2
    i32.const 1
    i32.sub
    local.set $2
    br $while-continue|0
   end
  end
  local.get $0
  i32.const 3
  i32.and
  i32.eqz
  if
   loop $while-continue|1
    local.get $2
    i32.const 16
    i32.ge_u
    if
     local.get $0
     local.get $1
     i32.load
     i32.store
     local.get $0
     local.get $1
     i32.load offset=4
     i32.store offset=4
     local.get $0
     local.get $1
     i32.load offset=8
     i32.store offset=8
     local.get $0
     local.get $1
     i32.load offset=12
     i32.store offset=12
     local.get $1
     i32.const 16
     i32.add
     local.set $1
     local.get $0
     i32.const 16
     i32.add
     local.set $0
     local.get $2
     i32.const 16
     i32.sub
     local.set $2
     br $while-continue|1
    end
   end
   local.get $2
   i32.const 8
   i32.and
   if
    local.get $0
    local.get $1
    i32.load
    i32.store
    local.get $0
    local.get $1
    i32.load offset=4
    i32.store offset=4
    local.get $1
    i32.const 8
    i32.add
    local.set $1
    local.get $0
    i32.const 8
    i32.add
    local.set $0
   end
   local.get $2
   i32.const 4
   i32.and
   if
    local.get $0
    local.get $1
    i32.load
    i32.store
    local.get $1
    i32.const 4
    i32.add
    local.set $1
    local.get $0
    i32.const 4
    i32.add
    local.set $0
   end
   local.get $2
   i32.const 2
   i32.and
   if
    local.get $0
    local.get $1
    i32.load16_u
    i32.store16
    local.get $1
    i32.const 2
    i32.add
    local.set $1
    local.get $0
    i32.const 2
    i32.add
    local.set $0
   end
   local.get $2
   i32.const 1
   i32.and
   if
    local.get $0
    local.get $1
    i32.load8_u
    i32.store8
   end
   return
  end
  local.get $2
  i32.const 32
  i32.ge_u
  if
   block $break|2
    block $case2|2
     block $case1|2
      block $case0|2
       local.get $0
       i32.const 3
       i32.and
       i32.const 1
       i32.sub
       br_table $case0|2 $case1|2 $case2|2 $break|2
      end
      local.get $1
      i32.load
      local.set $5
      local.get $0
      local.get $1
      i32.load8_u
      i32.store8
      local.get $0
      local.get $1
      i32.load8_u offset=1
      i32.store8 offset=1
      local.get $0
      i32.const 2
      i32.add
      local.tee $3
      i32.const 1
      i32.add
      local.set $0
      local.get $1
      i32.const 2
      i32.add
      local.tee $4
      i32.const 1
      i32.add
      local.set $1
      local.get $3
      local.get $4
      i32.load8_u
      i32.store8
      local.get $2
      i32.const 3
      i32.sub
      local.set $2
      loop $while-continue|3
       local.get $2
       i32.const 17
       i32.ge_u
       if
        local.get $0
        local.get $1
        i32.load offset=1
        local.tee $3
        i32.const 8
        i32.shl
        local.get $5
        i32.const 24
        i32.shr_u
        i32.or
        i32.store
        local.get $0
        local.get $1
        i32.load offset=5
        local.tee $4
        i32.const 8
        i32.shl
        local.get $3
        i32.const 24
        i32.shr_u
        i32.or
        i32.store offset=4
        local.get $0
        local.get $1
        i32.load offset=9
        local.tee $3
        i32.const 8
        i32.shl
        local.get $4
        i32.const 24
        i32.shr_u
        i32.or
        i32.store offset=8
        local.get $0
        local.get $1
        i32.load offset=13
        local.tee $5
        i32.const 8
        i32.shl
        local.get $3
        i32.const 24
        i32.shr_u
        i32.or
        i32.store offset=12
        local.get $1
        i32.const 16
        i32.add
        local.set $1
        local.get $0
        i32.const 16
        i32.add
        local.set $0
        local.get $2
        i32.const 16
        i32.sub
        local.set $2
        br $while-continue|3
       end
      end
      br $break|2
     end
     local.get $1
     i32.load
     local.set $5
     local.get $0
     local.get $1
     i32.load8_u
     i32.store8
     local.get $0
     local.tee $3
     i32.const 2
     i32.add
     local.set $0
     local.get $1
     local.tee $4
     i32.const 2
     i32.add
     local.set $1
     local.get $3
     local.get $4
     i32.load8_u offset=1
     i32.store8 offset=1
     local.get $2
     i32.const 2
     i32.sub
     local.set $2
     loop $while-continue|4
      local.get $2
      i32.const 18
      i32.ge_u
      if
       local.get $0
       local.get $1
       i32.load offset=2
       local.tee $3
       i32.const 16
       i32.shl
       local.get $5
       i32.const 16
       i32.shr_u
       i32.or
       i32.store
       local.get $0
       local.get $1
       i32.load offset=6
       local.tee $4
       i32.const 16
       i32.shl
       local.get $3
       i32.const 16
       i32.shr_u
       i32.or
       i32.store offset=4
       local.get $0
       local.get $1
       i32.load offset=10
       local.tee $3
       i32.const 16
       i32.shl
       local.get $4
       i32.const 16
       i32.shr_u
       i32.or
       i32.store offset=8
       local.get $0
       local.get $1
       i32.load offset=14
       local.tee $5
       i32.const 16
       i32.shl
       local.get $3
       i32.const 16
       i32.shr_u
       i32.or
       i32.store offset=12
       local.get $1
       i32.const 16
       i32.add
       local.set $1
       local.get $0
       i32.const 16
       i32.add
       local.set $0
       local.get $2
       i32.const 16
       i32.sub
       local.set $2
       br $while-continue|4
      end
     end
     br $break|2
    end
    local.get $1
    i32.load
    local.set $5
    local.get $0
    local.tee $3
    i32.const 1
    i32.add
    local.set $0
    local.get $1
    local.tee $4
    i32.const 1
    i32.add
    local.set $1
    local.get $3
    local.get $4
    i32.load8_u
    i32.store8
    local.get $2
    i32.const 1
    i32.sub
    local.set $2
    loop $while-continue|5
     local.get $2
     i32.const 19
     i32.ge_u
     if
      local.get $0
      local.get $1
      i32.load offset=3
      local.tee $3
      i32.const 24
      i32.shl
      local.get $5
      i32.const 8
      i32.shr_u
      i32.or
      i32.store
      local.get $0
      local.get $1
      i32.load offset=7
      local.tee $4
      i32.const 24
      i32.shl
      local.get $3
      i32.const 8
      i32.shr_u
      i32.or
      i32.store offset=4
      local.get $0
      local.get $1
      i32.load offset=11
      local.tee $3
      i32.const 24
      i32.shl
      local.get $4
      i32.const 8
      i32.shr_u
      i32.or
      i32.store offset=8
      local.get $0
      local.get $1
      i32.load offset=15
      local.tee $5
      i32.const 24
      i32.shl
      local.get $3
      i32.const 8
      i32.shr_u
      i32.or
      i32.store offset=12
      local.get $1
      i32.const 16
      i32.add
      local.set $1
      local.get $0
      i32.const 16
      i32.add
      local.set $0
      local.get $2
      i32.const 16
      i32.sub
      local.set $2
      br $while-continue|5
     end
    end
   end
  end
  local.get $2
  i32.const 16
  i32.and
  if
   local.get $0
   local.get $1
   i32.load8_u
   i32.store8
   local.get $0
   local.get $1
   i32.load8_u offset=1
   i32.store8 offset=1
   local.get $0
   i32.const 2
   i32.add
   local.tee $0
   local.get $1
   i32.const 2
   i32.add
   local.tee $1
   i32.load8_u
   i32.store8
   local.get $0
   local.get $1
   i32.load8_u offset=1
   i32.store8 offset=1
   local.get $0
   i32.const 2
   i32.add
   local.tee $0
   local.get $1
   i32.const 2
   i32.add
   local.tee $1
   i32.load8_u
   i32.store8
   local.get $0
   local.get $1
   i32.load8_u offset=1
   i32.store8 offset=1
   local.get $0
   i32.const 2
   i32.add
   local.tee $0
   local.get $1
   i32.const 2
   i32.add
   local.tee $1
   i32.load8_u
   i32.store8
   local.get $0
   local.get $1
   i32.load8_u offset=1
   i32.store8 offset=1
   local.get $0
   i32.const 2
   i32.add
   local.tee $0
   local.get $1
   i32.const 2
   i32.add
   local.tee $1
   i32.load8_u
   i32.store8
   local.get $0
   local.get $1
   i32.load8_u offset=1
   i32.store8 offset=1
   local.get $0
   i32.const 2
   i32.add
   local.tee $0
   local.get $1
   i32.const 2
   i32.add
   local.tee $1
   i32.load8_u
   i32.store8
   local.get $0
   local.get $1
   i32.load8_u offset=1
   i32.store8 offset=1
   local.get $0
   i32.const 2
   i32.add
   local.tee $0
   local.get $1
   i32.const 2
   i32.add
   local.tee $1
   i32.load8_u
   i32.store8
   local.get $0
   local.get $1
   i32.load8_u offset=1
   i32.store8 offset=1
   local.get $0
   i32.const 2
   i32.add
   local.tee $0
   local.get $1
   i32.const 2
   i32.add
   local.tee $3
   i32.load8_u
   i32.store8
   local.get $3
   i32.const 2
   i32.add
   local.set $1
   local.get $0
   local.get $3
   i32.load8_u offset=1
   i32.store8 offset=1
   local.get $0
   i32.const 2
   i32.add
   local.set $0
  end
  local.get $2
  i32.const 8
  i32.and
  if
   local.get $0
   local.get $1
   i32.load8_u
   i32.store8
   local.get $0
   local.get $1
   i32.load8_u offset=1
   i32.store8 offset=1
   local.get $0
   i32.const 2
   i32.add
   local.tee $0
   local.get $1
   i32.const 2
   i32.add
   local.tee $1
   i32.load8_u
   i32.store8
   local.get $0
   local.get $1
   i32.load8_u offset=1
   i32.store8 offset=1
   local.get $0
   i32.const 2
   i32.add
   local.tee $0
   local.get $1
   i32.const 2
   i32.add
   local.tee $1
   i32.load8_u
   i32.store8
   local.get $0
   local.get $1
   i32.load8_u offset=1
   i32.store8 offset=1
   local.get $0
   i32.const 2
   i32.add
   local.tee $0
   local.get $1
   i32.const 2
   i32.add
   local.tee $3
   i32.load8_u
   i32.store8
   local.get $3
   i32.const 2
   i32.add
   local.set $1
   local.get $0
   local.get $3
   i32.load8_u offset=1
   i32.store8 offset=1
   local.get $0
   i32.const 2
   i32.add
   local.set $0
  end
  local.get $2
  i32.const 4
  i32.and
  if
   local.get $0
   local.get $1
   i32.load8_u
   i32.store8
   local.get $0
   local.get $1
   i32.load8_u offset=1
   i32.store8 offset=1
   local.get $0
   i32.const 2
   i32.add
   local.tee $0
   local.get $1
   i32.const 2
   i32.add
   local.tee $3
   i32.load8_u
   i32.store8
   local.get $3
   i32.const 2
   i32.add
   local.set $1
   local.get $0
   local.get $3
   i32.load8_u offset=1
   i32.store8 offset=1
   local.get $0
   i32.const 2
   i32.add
   local.set $0
  end
  local.get $2
  i32.const 2
  i32.and
  if
   local.get $0
   local.get $1
   i32.load8_u
   i32.store8
   local.get $0
   local.tee $3
   i32.const 2
   i32.add
   local.set $0
   local.get $1
   local.tee $4
   i32.const 2
   i32.add
   local.set $1
   local.get $3
   local.get $4
   i32.load8_u offset=1
   i32.store8 offset=1
  end
  local.get $2
  i32.const 1
  i32.and
  if
   local.get $0
   local.get $1
   i32.load8_u
   i32.store8
  end
 )
 (func $~lib/array/Array<extends-baseaggregate/A2>#push (param $0 i32)
  (local $1 i32)
  (local $2 i32)
  (local $3 i32)
  (local $4 i32)
  (local $5 i32)
  (local $6 i32)
  (local $7 i32)
  (local $8 i32)
  (local $9 i32)
  (local $10 i32)
  i32.const 1180
  i32.load
  local.tee $7
  i32.const 1
  i32.add
  local.tee $8
  i32.const 1176
  i32.load
  local.tee $1
  i32.const 2
  i32.shr_u
  i32.gt_u
  if
   local.get $8
   i32.const 268435455
   i32.gt_u
   if
    i32.const 1616
    i32.const 1664
    i32.const 19
    i32.const 48
    call $~lib/builtins/abort
    unreachable
   end
   block $__inlined_func$~lib/rt/itcms/__renew
    local.get $1
    i32.const 1
    i32.shl
    local.tee $1
    i32.const 1073741820
    local.get $1
    i32.const 1073741820
    i32.lt_u
    select
    local.tee $1
    local.get $8
    i32.const 8
    local.get $8
    i32.const 8
    i32.gt_u
    select
    i32.const 2
    i32.shl
    local.tee $2
    local.get $1
    local.get $2
    i32.gt_u
    select
    local.tee $9
    i32.const 1168
    i32.load
    local.tee $6
    local.tee $1
    i32.const 20
    i32.sub
    local.tee $3
    i32.load
    i32.const -4
    i32.and
    i32.const 16
    i32.sub
    i32.le_u
    if
     local.get $3
     local.get $9
     i32.store offset=16
     br $__inlined_func$~lib/rt/itcms/__renew
    end
    local.get $9
    local.get $3
    i32.load offset=12
    call $~lib/rt/itcms/__new
    local.tee $5
    local.set $2
    local.get $9
    local.get $3
    i32.load offset=16
    local.tee $3
    local.get $3
    local.get $9
    i32.gt_u
    select
    local.set $10
    block $~lib/util/memory/memmove|inlined.0
     local.get $1
     local.get $2
     i32.eq
     br_if $~lib/util/memory/memmove|inlined.0
     local.get $1
     local.get $2
     i32.sub
     local.get $10
     i32.sub
     i32.const 0
     local.get $10
     i32.const 1
     i32.shl
     i32.sub
     i32.le_u
     if
      local.get $2
      local.get $1
      local.get $10
      call $~lib/util/memory/memcpy
      br $~lib/util/memory/memmove|inlined.0
     end
     local.get $1
     local.get $2
     i32.gt_u
     if
      local.get $1
      i32.const 7
      i32.and
      local.get $2
      i32.const 7
      i32.and
      i32.eq
      if
       loop $while-continue|0
        local.get $2
        i32.const 7
        i32.and
        if
         local.get $10
         i32.eqz
         br_if $~lib/util/memory/memmove|inlined.0
         local.get $10
         i32.const 1
         i32.sub
         local.set $10
         local.get $2
         local.tee $3
         i32.const 1
         i32.add
         local.set $2
         local.get $1
         local.tee $4
         i32.const 1
         i32.add
         local.set $1
         local.get $3
         local.get $4
         i32.load8_u
         i32.store8
         br $while-continue|0
        end
       end
       loop $while-continue|1
        local.get $10
        i32.const 8
        i32.ge_u
        if
         local.get $2
         local.get $1
         i64.load
         i64.store
         local.get $10
         i32.const 8
         i32.sub
         local.set $10
         local.get $2
         i32.const 8
         i32.add
         local.set $2
         local.get $1
         i32.const 8
         i32.add
         local.set $1
         br $while-continue|1
        end
       end
      end
      loop $while-continue|2
       local.get $10
       if
        local.get $2
        local.tee $3
        i32.const 1
        i32.add
        local.set $2
        local.get $1
        local.tee $4
        i32.const 1
        i32.add
        local.set $1
        local.get $3
        local.get $4
        i32.load8_u
        i32.store8
        local.get $10
        i32.const 1
        i32.sub
        local.set $10
        br $while-continue|2
       end
      end
     else
      local.get $1
      i32.const 7
      i32.and
      local.get $2
      i32.const 7
      i32.and
      i32.eq
      if
       loop $while-continue|3
        local.get $2
        local.get $10
        i32.add
        i32.const 7
        i32.and
        if
         local.get $10
         i32.eqz
         br_if $~lib/util/memory/memmove|inlined.0
         local.get $10
         i32.const 1
         i32.sub
         local.tee $10
         local.get $2
         i32.add
         local.get $1
         local.get $10
         i32.add
         i32.load8_u
         i32.store8
         br $while-continue|3
        end
       end
       loop $while-continue|4
        local.get $10
        i32.const 8
        i32.ge_u
        if
         local.get $10
         i32.const 8
         i32.sub
         local.tee $10
         local.get $2
         i32.add
         local.get $1
         local.get $10
         i32.add
         i64.load
         i64.store
         br $while-continue|4
        end
       end
      end
      loop $while-continue|5
       local.get $10
       if
        local.get $10
        i32.const 1
        i32.sub
        local.tee $10
        local.get $2
        i32.add
        local.get $1
        local.get $10
        i32.add
        i32.load8_u
        i32.store8
        br $while-continue|5
       end
      end
     end
    end
    local.get $5
    local.set $1
   end
   local.get $1
   local.get $6
   i32.ne
   if
    i32.const 1168
    local.get $1
    i32.store
    i32.const 1172
    local.get $1
    i32.store
    local.get $1
    if
     local.get $1
     i32.const 0
     call $byn-split-outlined-A$~lib/rt/itcms/__link
    end
   end
   i32.const 1176
   local.get $9
   i32.store
  end
  i32.const 1172
  i32.load
  local.get $7
  i32.const 2
  i32.shl
  i32.add
  local.get $0
  i32.store
  local.get $0
  if
   local.get $0
   i32.const 1
   call $byn-split-outlined-A$~lib/rt/itcms/__link
  end
  i32.const 1180
  local.get $8
  i32.store
 )
 (func $~lib/array/Array<extends-baseaggregate/B1>~visit (param $0 i32)
  (local $1 i32)
  (local $2 i32)
  (local $3 i32)
  local.get $0
  i32.load offset=4
  local.tee $1
  local.get $0
  i32.load offset=12
  i32.const 2
  i32.shl
  i32.add
  local.set $3
  loop $while-continue|0
   local.get $1
   local.get $3
   i32.lt_u
   if
    local.get $1
    i32.load
    local.tee $2
    if
     local.get $2
     call $byn-split-outlined-A$~lib/rt/itcms/__visit
    end
    local.get $1
    i32.const 4
    i32.add
    local.set $1
    br $while-continue|0
   end
  end
  local.get $0
  i32.load
  local.tee $0
  if
   local.get $0
   call $byn-split-outlined-A$~lib/rt/itcms/__visit
  end
 )
 (func $~lib/rt/__visit_members (param $0 i32)
  block $folding-inner1
   block $folding-inner0
    block $invalid
     block $~lib/array/Array<extends-baseaggregate/A2>
      block $~lib/array/Array<extends-baseaggregate/B1>
       block $~lib/string/String
        block $~lib/arraybuffer/ArrayBuffer
         local.get $0
         i32.const 8
         i32.sub
         i32.load
         br_table $~lib/arraybuffer/ArrayBuffer $~lib/string/String $folding-inner0 $folding-inner0 $folding-inner1 $folding-inner0 $folding-inner1 $~lib/array/Array<extends-baseaggregate/B1> $~lib/array/Array<extends-baseaggregate/A2> $invalid
        end
        return
       end
       return
      end
      local.get $0
      call $~lib/array/Array<extends-baseaggregate/B1>~visit
      return
     end
     local.get $0
     call $~lib/array/Array<extends-baseaggregate/B1>~visit
     return
    end
    unreachable
   end
   local.get $0
   i32.load
   local.tee $0
   if
    local.get $0
    call $byn-split-outlined-A$~lib/rt/itcms/__visit
   end
   return
  end
  local.get $0
  i32.load offset=16
  local.tee $0
  if
   local.get $0
   call $byn-split-outlined-A$~lib/rt/itcms/__visit
  end
 )
 (func $~start
  (local $0 i32)
  (local $1 i32)
  global.get $~lib/memory/__stack_pointer
  i32.const 8
  i32.sub
  global.set $~lib/memory/__stack_pointer
  block $folding-inner0
   global.get $~lib/memory/__stack_pointer
   i32.const 1772
   i32.lt_s
   br_if $folding-inner0
   global.get $~lib/memory/__stack_pointer
   local.tee $0
   i64.const 0
   i64.store
   memory.size
   i32.const 16
   i32.shl
   i32.const 18156
   i32.sub
   i32.const 1
   i32.shr_u
   global.set $~lib/rt/itcms/threshold
   i32.const 1332
   i32.const 1328
   i32.store
   i32.const 1336
   i32.const 1328
   i32.store
   i32.const 1328
   global.set $~lib/rt/itcms/pinSpace
   i32.const 1364
   i32.const 1360
   i32.store
   i32.const 1368
   i32.const 1360
   i32.store
   i32.const 1360
   global.set $~lib/rt/itcms/toSpace
   i32.const 1508
   i32.const 1504
   i32.store
   i32.const 1512
   i32.const 1504
   i32.store
   i32.const 1504
   global.set $~lib/rt/itcms/fromSpace
   local.get $0
   i32.const 1168
   i32.store
   local.get $0
   i32.const 4
   i32.sub
   global.set $~lib/memory/__stack_pointer
   global.get $~lib/memory/__stack_pointer
   i32.const 1772
   i32.lt_s
   br_if $folding-inner0
   global.get $~lib/memory/__stack_pointer
   local.tee $0
   i32.const 0
   i32.store
   local.get $0
   i32.const 20
   i32.const 6
   call $~lib/rt/itcms/__new
   local.tee $0
   i32.store
   global.get $~lib/memory/__stack_pointer
   global.get $~lib/memory/__stack_pointer
   i32.const 4
   i32.sub
   global.set $~lib/memory/__stack_pointer
   global.get $~lib/memory/__stack_pointer
   i32.const 1772
   i32.lt_s
   br_if $folding-inner0
   global.get $~lib/memory/__stack_pointer
   i32.const 0
   i32.store
   local.get $0
   i32.eqz
   if
    global.get $~lib/memory/__stack_pointer
    i32.const 20
    i32.const 4
    call $~lib/rt/itcms/__new
    local.tee $0
    i32.store
   end
   local.get $0
   f64.const 0
   f64.store
   local.get $0
   f64.const 0
   f64.store offset=8
   local.get $0
   i32.const 0
   i32.store offset=16
   global.get $~lib/memory/__stack_pointer
   i32.const 4
   i32.add
   global.set $~lib/memory/__stack_pointer
   local.get $0
   i32.store
   global.get $~lib/memory/__stack_pointer
   i32.const 4
   i32.add
   global.set $~lib/memory/__stack_pointer
   global.get $~lib/memory/__stack_pointer
   local.get $0
   i32.store offset=4
   local.get $0
   call $~lib/array/Array<extends-baseaggregate/A2>#push
   global.get $~lib/memory/__stack_pointer
   i32.const 8
   i32.add
   global.set $~lib/memory/__stack_pointer
   return
  end
  i32.const 18176
  i32.const 18224
  i32.const 1
  i32.const 1
  call $~lib/builtins/abort
  unreachable
 )
 (func $byn-split-outlined-A$~lib/rt/itcms/__visit (param $0 i32)
  global.get $~lib/rt/itcms/white
  local.get $0
  i32.const 20
  i32.sub
  local.tee $0
  i32.load offset=4
  i32.const 3
  i32.and
  i32.eq
  if
   local.get $0
   call $~lib/rt/itcms/Object#makeGray
   global.get $~lib/rt/itcms/visitCount
   i32.const 1
   i32.add
   global.set $~lib/rt/itcms/visitCount
  end
 )
 (func $byn-split-outlined-A$~lib/rt/itcms/__link (param $0 i32) (param $1 i32)
  (local $2 i32)
  global.get $~lib/rt/itcms/white
  local.get $0
  i32.const 20
  i32.sub
  local.tee $0
  i32.load offset=4
  i32.const 3
  i32.and
  i32.eq
  if
   i32.const 1152
   i32.load
   i32.const 3
   i32.and
   local.tee $2
   global.get $~lib/rt/itcms/white
   i32.eqz
   i32.eq
   if
    i32.const 1148
    local.get $0
    local.get $1
    select
    call $~lib/rt/itcms/Object#makeGray
   else
    global.get $~lib/rt/itcms/state
    i32.const 1
    i32.eq
    local.get $2
    i32.const 3
    i32.eq
    i32.and
    if
     local.get $0
     call $~lib/rt/itcms/Object#makeGray
    end
   end
  end
 )
)<|MERGE_RESOLUTION|>--- conflicted
+++ resolved
@@ -1287,7 +1287,7 @@
    call $~lib/rt/tlsf/initialize
   end
   global.get $~lib/rt/tlsf/ROOT
-  local.set $5
+  local.set $6
   local.get $0
   i32.const 16
   i32.add
@@ -1302,7 +1302,7 @@
    call $~lib/builtins/abort
    unreachable
   end
-  local.get $5
+  local.get $6
   i32.const 12
   local.get $2
   i32.const 19
@@ -1315,11 +1315,7 @@
   i32.const 12
   i32.le_u
   select
-<<<<<<< HEAD
-  local.tee $6
-=======
-  local.tee $3
->>>>>>> 85da1a59
+  local.tee $4
   call $~lib/rt/tlsf/searchBlock
   local.tee $2
   i32.eqz
@@ -1327,7 +1323,7 @@
    memory.size
    local.tee $2
    i32.const 4
-   local.get $5
+   local.get $6
    i32.load offset=1568
    local.get $2
    i32.const 16
@@ -1338,27 +1334,16 @@
    i32.shl
    i32.const 1
    i32.const 27
-<<<<<<< HEAD
-   local.get $6
-=======
-   local.get $3
->>>>>>> 85da1a59
+   local.get $4
    i32.clz
    i32.sub
    i32.shl
    i32.const 1
    i32.sub
-<<<<<<< HEAD
-   local.get $6
-   i32.add
-   local.get $6
-   local.get $6
-=======
-   local.get $3
-   i32.add
-   local.get $3
-   local.get $3
->>>>>>> 85da1a59
+   local.get $4
+   i32.add
+   local.get $4
+   local.get $4
    i32.const 536870910
    i32.lt_u
    select
@@ -1369,16 +1354,16 @@
    i32.and
    i32.const 16
    i32.shr_u
-   local.tee $4
+   local.tee $5
    local.get $2
-   local.get $4
+   local.get $5
    i32.gt_s
    select
    memory.grow
    i32.const 0
    i32.lt_s
    if
-    local.get $4
+    local.get $5
     memory.grow
     i32.const 0
     i32.lt_s
@@ -1386,7 +1371,7 @@
      unreachable
     end
    end
-   local.get $5
+   local.get $6
    local.get $2
    i32.const 16
    i32.shl
@@ -1394,12 +1379,8 @@
    i32.const 16
    i32.shl
    call $~lib/rt/tlsf/addMemory
-   local.get $5
-<<<<<<< HEAD
    local.get $6
-=======
-   local.get $3
->>>>>>> 85da1a59
+   local.get $4
    call $~lib/rt/tlsf/searchBlock
    local.tee $2
    i32.eqz
@@ -1416,11 +1397,7 @@
   i32.load
   i32.const -4
   i32.and
-<<<<<<< HEAD
-  local.get $6
-=======
-  local.get $3
->>>>>>> 85da1a59
+  local.get $4
   i32.lt_u
   if
    i32.const 0
@@ -1430,18 +1407,13 @@
    call $~lib/builtins/abort
    unreachable
   end
-  local.get $5
+  local.get $6
   local.get $2
   call $~lib/rt/tlsf/removeBlock
   local.get $2
   i32.load
-<<<<<<< HEAD
-  local.set $4
-  local.get $6
-=======
-  local.set $6
-  local.get $3
->>>>>>> 85da1a59
+  local.set $7
+  local.get $4
   i32.const 4
   i32.add
   i32.const 15
@@ -1454,72 +1426,40 @@
    call $~lib/builtins/abort
    unreachable
   end
-<<<<<<< HEAD
-  local.get $4
+  local.get $7
   i32.const -4
   i32.and
-  local.get $6
+  local.get $4
   i32.sub
-  local.tee $7
-=======
-  local.get $6
-  i32.const -4
-  i32.and
-  local.get $3
-  i32.sub
-  local.tee $4
->>>>>>> 85da1a59
+  local.tee $5
   i32.const 16
   i32.ge_u
   if
    local.get $2
-<<<<<<< HEAD
+   local.get $7
+   i32.const 2
+   i32.and
    local.get $4
-   i32.const 2
-   i32.and
-   local.get $6
+   i32.or
+   i32.store
+   local.get $4
+   local.get $2
+   i32.const 4
+   i32.add
+   i32.add
+   local.tee $4
+   local.get $5
+   i32.const 4
+   i32.sub
+   i32.const 1
    i32.or
    i32.store
    local.get $6
-=======
-   local.get $6
-   i32.const 2
-   i32.and
-   local.get $3
-   i32.or
-   i32.store
-   local.get $3
->>>>>>> 85da1a59
-   local.get $2
-   i32.const 4
-   i32.add
-   i32.add
-<<<<<<< HEAD
-   local.tee $4
-   local.get $7
-=======
-   local.tee $3
-   local.get $4
->>>>>>> 85da1a59
-   i32.const 4
-   i32.sub
-   i32.const 1
-   i32.or
-   i32.store
-   local.get $5
-<<<<<<< HEAD
    local.get $4
    call $~lib/rt/tlsf/insertBlock
   else
    local.get $2
-   local.get $4
-=======
-   local.get $3
-   call $~lib/rt/tlsf/insertBlock
-  else
-   local.get $2
-   local.get $6
->>>>>>> 85da1a59
+   local.get $7
    i32.const -2
    i32.and
    i32.store
@@ -1591,7 +1531,7 @@
    local.get $0
    local.get $1
    i32.add
-   local.tee $3
+   local.tee $4
    i32.const 1
    i32.sub
    i32.const 0
@@ -1606,12 +1546,12 @@
    local.get $1
    i32.const 0
    i32.store8 offset=2
-   local.get $3
+   local.get $4
    i32.const 2
    i32.sub
    i32.const 0
    i32.store8
-   local.get $3
+   local.get $4
    i32.const 3
    i32.sub
    i32.const 0
@@ -1623,7 +1563,7 @@
    local.get $1
    i32.const 0
    i32.store8 offset=3
-   local.get $3
+   local.get $4
    i32.const 4
    i32.sub
    i32.const 0
@@ -1638,20 +1578,20 @@
    i32.sub
    i32.const 3
    i32.and
-   local.tee $3
+   local.tee $4
    i32.add
    local.tee $1
    i32.const 0
    i32.store
    local.get $1
    local.get $0
-   local.get $3
+   local.get $4
    i32.sub
    i32.const -4
    i32.and
    local.tee $0
    i32.add
-   local.tee $3
+   local.tee $4
    i32.const 4
    i32.sub
    i32.const 0
@@ -1666,12 +1606,12 @@
    local.get $1
    i32.const 0
    i32.store offset=8
-   local.get $3
+   local.get $4
    i32.const 12
    i32.sub
    i32.const 0
    i32.store
-   local.get $3
+   local.get $4
    i32.const 8
    i32.sub
    i32.const 0
@@ -1692,22 +1632,22 @@
    local.get $1
    i32.const 0
    i32.store offset=24
-   local.get $3
+   local.get $4
    i32.const 28
    i32.sub
    i32.const 0
    i32.store
-   local.get $3
+   local.get $4
    i32.const 24
    i32.sub
    i32.const 0
    i32.store
-   local.get $3
+   local.get $4
    i32.const 20
    i32.sub
    i32.const 0
    i32.store
-   local.get $3
+   local.get $4
    i32.const 16
    i32.sub
    i32.const 0
@@ -1718,11 +1658,11 @@
    i32.and
    i32.const 24
    i32.add
-   local.tee $3
+   local.tee $4
    i32.add
    local.set $1
    local.get $0
-   local.get $3
+   local.get $4
    i32.sub
    local.set $0
    loop $while-continue|0
