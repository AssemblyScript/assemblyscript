(module
 (type $i32_i32_=>_none (func (param i32 i32)))
 (type $i32_=>_none (func (param i32)))
 (type $none_=>_none (func))
 (type $i32_i32_i32_=>_none (func (param i32 i32 i32)))
 (type $i32_=>_i32 (func (param i32) (result i32)))
 (type $i32_i32_=>_i32 (func (param i32 i32) (result i32)))
 (type $i32_i32_i32_=>_i32 (func (param i32 i32 i32) (result i32)))
 (type $i32_i32_i32_i32_=>_none (func (param i32 i32 i32 i32)))
 (type $none_=>_i32 (func (result i32)))
 (import "env" "abort" (func $~lib/builtins/abort (param i32 i32 i32 i32)))
 (memory $0 1)
 (data (i32.const 1028) "\01")
 (data (i32.const 1040) "\10\00\00\00\01\00\00\00\07\00\00\00\10\00\00\00\10\04\00\00\10\04")
 (data (i32.const 1076) "\01")
 (data (i32.const 1088) "\10\00\00\00\01\00\00\00\08\00\00\00\10\00\00\00@\04\00\00@\04")
 (data (i32.const 1120) "\1e\00\00\00\01\00\00\00\01\00\00\00\1e\00\00\00~\00l\00i\00b\00/\00r\00t\00/\00t\00l\00s\00f\00.\00t\00s")
 (data (i32.const 1168) "(\00\00\00\01\00\00\00\01\00\00\00(\00\00\00a\00l\00l\00o\00c\00a\00t\00i\00o\00n\00 \00t\00o\00o\00 \00l\00a\00r\00g\00e")
 (data (i32.const 1232) "\1e\00\00\00\01\00\00\00\01\00\00\00\1e\00\00\00~\00l\00i\00b\00/\00r\00t\00/\00p\00u\00r\00e\00.\00t\00s")
 (data (i32.const 1280) "\1c\00\00\00\01\00\00\00\01\00\00\00\1c\00\00\00I\00n\00v\00a\00l\00i\00d\00 \00l\00e\00n\00g\00t\00h")
 (data (i32.const 1328) "\1a\00\00\00\01\00\00\00\01\00\00\00\1a\00\00\00~\00l\00i\00b\00/\00a\00r\00r\00a\00y\00.\00t\00s")
 (data (i32.const 1376) "$\00\00\00\01\00\00\00\01\00\00\00$\00\00\00I\00n\00d\00e\00x\00 \00o\00u\00t\00 \00o\00f\00 \00r\00a\00n\00g\00e")
 (data (i32.const 1440) "\14\00\00\00\01\00\00\00\01\00\00\00\14\00\00\00~\00l\00i\00b\00/\00r\00t\00.\00t\00s")
 (data (i32.const 1488) "\t\00\00\00\10\00\00\00\00\00\00\00\10\00\00\00\00\00\00\00\10\00\00\00\00\00\00\00\10\00\00\00\00\00\00\00\10")
 (data (i32.const 1544) "\04\00\00\00\93 \00\00\02\00\00\00\93 \00\00\02")
 (global $~lib/rt/tlsf/ROOT (mut i32) (i32.const 0))
 (global $~lib/rt/tlsf/collectLock (mut i32) (i32.const 0))
 (global $~lib/rt/pure/ROOTS (mut i32) (i32.const 0))
 (global $~lib/rt/pure/CUR (mut i32) (i32.const 0))
 (global $~lib/rt/pure/END (mut i32) (i32.const 0))
 (export "memory" (memory $0))
 (start $~start)
 (func $~lib/rt/tlsf/removeBlock (; 1 ;) (param $0 i32) (param $1 i32)
  (local $2 i32)
  (local $3 i32)
  (local $4 i32)
  (local $5 i32)
  local.get $1
  i32.load
  local.tee $2
  i32.const 1
  i32.and
  i32.eqz
  if
   i32.const 0
   i32.const 1136
   i32.const 277
   i32.const 13
   call $~lib/builtins/abort
   unreachable
  end
  local.get $2
  i32.const -4
  i32.and
  local.tee $2
  i32.const 16
  i32.ge_u
  if (result i32)
   local.get $2
   i32.const 1073741808
   i32.lt_u
  else
   i32.const 0
  end
  i32.eqz
  if
   i32.const 0
   i32.const 1136
   i32.const 279
   i32.const 13
   call $~lib/builtins/abort
   unreachable
  end
  local.get $2
  i32.const 256
  i32.lt_u
  if
   local.get $2
   i32.const 4
   i32.shr_u
   local.set $2
  else
   local.get $2
   i32.const 31
   local.get $2
   i32.clz
   i32.sub
   local.tee $4
   i32.const 4
   i32.sub
   i32.shr_u
   i32.const 16
   i32.xor
   local.set $2
   local.get $4
   i32.const 7
   i32.sub
   local.set $4
  end
  local.get $2
  i32.const 16
  i32.lt_u
  i32.const 0
  local.get $4
  i32.const 23
  i32.lt_u
  select
  i32.eqz
  if
   i32.const 0
   i32.const 1136
   i32.const 292
   i32.const 13
   call $~lib/builtins/abort
   unreachable
  end
  local.get $1
  i32.load offset=20
  local.set $3
  local.get $1
  i32.load offset=16
  local.tee $5
  if
   local.get $5
   local.get $3
   i32.store offset=20
  end
  local.get $3
  if
   local.get $3
   local.get $5
   i32.store offset=16
  end
  local.get $1
  local.get $0
  local.get $2
  local.get $4
  i32.const 4
  i32.shl
  i32.add
  i32.const 2
  i32.shl
  i32.add
  i32.load offset=96
  i32.eq
  if
   local.get $0
   local.get $2
   local.get $4
   i32.const 4
   i32.shl
   i32.add
   i32.const 2
   i32.shl
   i32.add
   local.get $3
   i32.store offset=96
   local.get $3
   i32.eqz
   if
    local.get $0
    local.get $4
    i32.const 2
    i32.shl
    i32.add
    local.tee $3
    i32.load offset=4
    i32.const 1
    local.get $2
    i32.shl
    i32.const -1
    i32.xor
    i32.and
    local.set $1
    local.get $3
    local.get $1
    i32.store offset=4
    local.get $1
    i32.eqz
    if
     local.get $0
     local.get $0
     i32.load
     i32.const 1
     local.get $4
     i32.shl
     i32.const -1
     i32.xor
     i32.and
     i32.store
    end
   end
  end
 )
 (func $~lib/rt/tlsf/insertBlock (; 2 ;) (param $0 i32) (param $1 i32)
  (local $2 i32)
  (local $3 i32)
  (local $4 i32)
  (local $5 i32)
  (local $6 i32)
  (local $7 i32)
  (local $8 i32)
  local.get $1
  i32.eqz
  if
   i32.const 0
   i32.const 1136
   i32.const 205
   i32.const 13
   call $~lib/builtins/abort
   unreachable
  end
  local.get $1
  i32.load
  local.tee $3
  i32.const 1
  i32.and
  i32.eqz
  if
   i32.const 0
   i32.const 1136
   i32.const 207
   i32.const 13
   call $~lib/builtins/abort
   unreachable
  end
  local.get $1
  i32.const 16
  i32.add
  local.get $1
  i32.load
  i32.const -4
  i32.and
  i32.add
  local.tee $4
  i32.load
  local.tee $5
  i32.const 1
  i32.and
  if
   local.get $3
   i32.const -4
   i32.and
   i32.const 16
   i32.add
   local.get $5
   i32.const -4
   i32.and
   i32.add
   local.tee $2
   i32.const 1073741808
   i32.lt_u
   if
    local.get $0
    local.get $4
    call $~lib/rt/tlsf/removeBlock
    local.get $1
    local.get $2
    local.get $3
    i32.const 3
    i32.and
    i32.or
    local.tee $3
    i32.store
    local.get $1
    i32.const 16
    i32.add
    local.get $1
    i32.load
    i32.const -4
    i32.and
    i32.add
    local.tee $4
    i32.load
    local.set $5
   end
  end
  local.get $3
  i32.const 2
  i32.and
  if
   local.get $1
   i32.const 4
   i32.sub
   i32.load
   local.tee $2
   i32.load
   local.tee $7
   i32.const 1
   i32.and
   i32.eqz
   if
    i32.const 0
    i32.const 1136
    i32.const 228
    i32.const 15
    call $~lib/builtins/abort
    unreachable
   end
   local.get $7
   i32.const -4
   i32.and
   i32.const 16
   i32.add
   local.get $3
   i32.const -4
   i32.and
   i32.add
   local.tee $8
   i32.const 1073741808
   i32.lt_u
   if
    local.get $0
    local.get $2
    call $~lib/rt/tlsf/removeBlock
    local.get $2
    local.get $8
    local.get $7
    i32.const 3
    i32.and
    i32.or
    local.tee $3
    i32.store
    local.get $2
    local.set $1
   end
  end
  local.get $4
  local.get $5
  i32.const 2
  i32.or
  i32.store
  local.get $3
  i32.const -4
  i32.and
  local.tee $2
  i32.const 16
  i32.ge_u
  if (result i32)
   local.get $2
   i32.const 1073741808
   i32.lt_u
  else
   i32.const 0
  end
  i32.eqz
  if
   i32.const 0
   i32.const 1136
   i32.const 243
   i32.const 13
   call $~lib/builtins/abort
   unreachable
  end
  local.get $2
  local.get $1
  i32.const 16
  i32.add
  i32.add
  local.get $4
  i32.ne
  if
   i32.const 0
   i32.const 1136
   i32.const 244
   i32.const 13
   call $~lib/builtins/abort
   unreachable
  end
  local.get $4
  i32.const 4
  i32.sub
  local.get $1
  i32.store
  local.get $2
  i32.const 256
  i32.lt_u
  if
   local.get $2
   i32.const 4
   i32.shr_u
   local.set $2
  else
   local.get $2
   i32.const 31
   local.get $2
   i32.clz
   i32.sub
   local.tee $3
   i32.const 4
   i32.sub
   i32.shr_u
   i32.const 16
   i32.xor
   local.set $2
   local.get $3
   i32.const 7
   i32.sub
   local.set $6
  end
  local.get $2
  i32.const 16
  i32.lt_u
  i32.const 0
  local.get $6
  i32.const 23
  i32.lt_u
  select
  i32.eqz
  if
   i32.const 0
   i32.const 1136
   i32.const 260
   i32.const 13
   call $~lib/builtins/abort
   unreachable
  end
  local.get $0
  local.get $2
  local.get $6
  i32.const 4
  i32.shl
  i32.add
  i32.const 2
  i32.shl
  i32.add
  i32.load offset=96
  local.set $3
  local.get $1
  i32.const 0
  i32.store offset=16
  local.get $1
  local.get $3
  i32.store offset=20
  local.get $3
  if
   local.get $3
   local.get $1
   i32.store offset=16
  end
  local.get $0
  local.get $2
  local.get $6
  i32.const 4
  i32.shl
  i32.add
  i32.const 2
  i32.shl
  i32.add
  local.get $1
  i32.store offset=96
  local.get $0
  local.get $0
  i32.load
  i32.const 1
  local.get $6
  i32.shl
  i32.or
  i32.store
  local.get $0
  local.get $6
  i32.const 2
  i32.shl
  i32.add
  local.tee $0
  local.get $0
  i32.load offset=4
  i32.const 1
  local.get $2
  i32.shl
  i32.or
  i32.store offset=4
 )
 (func $~lib/rt/tlsf/addMemory (; 3 ;) (param $0 i32) (param $1 i32) (param $2 i32)
  (local $3 i32)
  (local $4 i32)
  local.get $2
  i32.const 15
  i32.and
  i32.eqz
  i32.const 0
  local.get $1
  i32.const 15
  i32.and
  i32.eqz
  i32.const 0
  local.get $1
  local.get $2
  i32.le_u
  select
  select
  i32.eqz
  if
   i32.const 0
   i32.const 1136
   i32.const 386
   i32.const 4
   call $~lib/builtins/abort
   unreachable
  end
  local.get $0
  i32.load offset=1568
  local.tee $3
  if
   local.get $1
   local.get $3
   i32.const 16
   i32.add
   i32.lt_u
   if
    i32.const 0
    i32.const 1136
    i32.const 396
    i32.const 15
    call $~lib/builtins/abort
    unreachable
   end
   local.get $3
   local.get $1
   i32.const 16
   i32.sub
   i32.eq
   if
    local.get $3
    i32.load
    local.set $4
    local.get $1
    i32.const 16
    i32.sub
    local.set $1
   end
  else
   local.get $1
   local.get $0
   i32.const 1572
   i32.add
   i32.lt_u
   if
    i32.const 0
    i32.const 1136
    i32.const 408
    i32.const 4
    call $~lib/builtins/abort
    unreachable
   end
  end
  local.get $2
  local.get $1
  i32.sub
  local.tee $2
  i32.const 48
  i32.lt_u
  if
   return
  end
  local.get $1
  local.get $4
  i32.const 2
  i32.and
  local.get $2
  i32.const 32
  i32.sub
  i32.const 1
  i32.or
  i32.or
  i32.store
  local.get $1
  i32.const 0
  i32.store offset=16
  local.get $1
  i32.const 0
  i32.store offset=20
  local.get $1
  local.get $2
  i32.add
  i32.const 16
  i32.sub
  local.tee $2
  i32.const 2
  i32.store
  local.get $0
  local.get $2
  i32.store offset=1568
  local.get $0
  local.get $1
  call $~lib/rt/tlsf/insertBlock
 )
 (func $~lib/rt/tlsf/maybeInitialize (; 4 ;) (result i32)
  (local $0 i32)
  (local $1 i32)
  (local $2 i32)
  global.get $~lib/rt/tlsf/ROOT
  local.tee $0
  i32.eqz
  if
   i32.const 1
   memory.size
   local.tee $0
   i32.gt_s
   if (result i32)
    i32.const 1
    local.get $0
    i32.sub
    memory.grow
    i32.const 0
    i32.lt_s
   else
    i32.const 0
   end
   if
    unreachable
   end
   i32.const 1568
   local.tee $0
   i32.const 0
   i32.store
   i32.const 3136
   i32.const 0
   i32.store
   loop $for-loop|0
    local.get $1
    i32.const 23
    i32.lt_u
    if
     local.get $1
     i32.const 2
     i32.shl
     i32.const 1568
     i32.add
     i32.const 0
     i32.store offset=4
     i32.const 0
     local.set $2
     loop $for-loop|1
      local.get $2
      i32.const 16
      i32.lt_u
      if
       local.get $2
       local.get $1
       i32.const 4
       i32.shl
       i32.add
       i32.const 2
       i32.shl
       i32.const 1568
       i32.add
       i32.const 0
       i32.store offset=96
       local.get $2
       i32.const 1
       i32.add
       local.set $2
       br $for-loop|1
      end
     end
     local.get $1
     i32.const 1
     i32.add
     local.set $1
     br $for-loop|0
    end
   end
   i32.const 1568
   i32.const 3152
   memory.size
   i32.const 16
   i32.shl
   call $~lib/rt/tlsf/addMemory
   i32.const 1568
   global.set $~lib/rt/tlsf/ROOT
  end
  local.get $0
 )
 (func $~lib/rt/tlsf/prepareSize (; 5 ;) (param $0 i32) (result i32)
  local.get $0
  i32.const 1073741808
  i32.ge_u
  if
<<<<<<< HEAD
   i32.const 176
   i32.const 128
   i32.const 461
=======
   i32.const 1184
   i32.const 1136
   i32.const 457
>>>>>>> 9876c3f5
   i32.const 29
   call $~lib/builtins/abort
   unreachable
  end
  local.get $0
  i32.const 15
  i32.add
  i32.const -16
  i32.and
  local.tee $0
  i32.const 16
  local.get $0
  i32.const 16
  i32.gt_u
  select
 )
 (func $~lib/rt/tlsf/searchBlock (; 6 ;) (param $0 i32) (param $1 i32) (result i32)
  (local $2 i32)
  local.get $1
  i32.const 256
  i32.lt_u
  if
   local.get $1
   i32.const 4
   i32.shr_u
   local.set $1
  else
   local.get $1
   i32.const 536870904
   i32.lt_u
   if
    local.get $1
    i32.const 1
    i32.const 27
    local.get $1
    i32.clz
    i32.sub
    i32.shl
    i32.add
    i32.const 1
    i32.sub
    local.set $1
   end
   local.get $1
   i32.const 31
   local.get $1
   i32.clz
   i32.sub
   local.tee $2
   i32.const 4
   i32.sub
   i32.shr_u
   i32.const 16
   i32.xor
   local.set $1
   local.get $2
   i32.const 7
   i32.sub
   local.set $2
  end
  local.get $1
  i32.const 16
  i32.lt_u
  i32.const 0
  local.get $2
  i32.const 23
  i32.lt_u
  select
  i32.eqz
  if
   i32.const 0
   i32.const 1136
   i32.const 338
   i32.const 13
   call $~lib/builtins/abort
   unreachable
  end
  local.get $0
  local.get $2
  i32.const 2
  i32.shl
  i32.add
  i32.load offset=4
  i32.const -1
  local.get $1
  i32.shl
  i32.and
  local.tee $1
  if (result i32)
   local.get $0
   local.get $1
   i32.ctz
   local.get $2
   i32.const 4
   i32.shl
   i32.add
   i32.const 2
   i32.shl
   i32.add
   i32.load offset=96
  else
   local.get $0
   i32.load
   i32.const -1
   local.get $2
   i32.const 1
   i32.add
   i32.shl
   i32.and
   local.tee $1
   if (result i32)
    local.get $0
    local.get $1
    i32.ctz
    local.tee $1
    i32.const 2
    i32.shl
    i32.add
    i32.load offset=4
    local.tee $2
    i32.eqz
    if
     i32.const 0
     i32.const 1136
     i32.const 351
     i32.const 17
     call $~lib/builtins/abort
     unreachable
    end
    local.get $0
    local.get $2
    i32.ctz
    local.get $1
    i32.const 4
    i32.shl
    i32.add
    i32.const 2
    i32.shl
    i32.add
    i32.load offset=96
   else
    i32.const 0
   end
  end
 )
 (func $~lib/rt/tlsf/prepareBlock (; 7 ;) (param $0 i32) (param $1 i32) (param $2 i32)
  (local $3 i32)
  (local $4 i32)
  local.get $1
  i32.load
  local.set $3
  local.get $2
  i32.const 15
  i32.and
  if
   i32.const 0
   i32.const 1136
   i32.const 365
   i32.const 13
   call $~lib/builtins/abort
   unreachable
  end
  local.get $3
  i32.const -4
  i32.and
  local.get $2
  i32.sub
  local.tee $4
  i32.const 32
  i32.ge_u
  if
   local.get $1
   local.get $2
   local.get $3
   i32.const 2
   i32.and
   i32.or
   i32.store
   local.get $2
   local.get $1
   i32.const 16
   i32.add
   i32.add
   local.tee $1
   local.get $4
   i32.const 16
   i32.sub
   i32.const 1
   i32.or
   i32.store
   local.get $0
   local.get $1
   call $~lib/rt/tlsf/insertBlock
  else
   local.get $1
   local.get $3
   i32.const -2
   i32.and
   i32.store
   local.get $1
   i32.const 16
   i32.add
   local.tee $0
   local.get $1
   i32.load
   i32.const -4
   i32.and
   i32.add
   local.get $0
   local.get $1
   i32.load
   i32.const -4
   i32.and
   i32.add
   i32.load
   i32.const -3
   i32.and
   i32.store
  end
 )
 (func $~lib/rt/tlsf/allocateBlock (; 8 ;) (param $0 i32) (param $1 i32) (param $2 i32) (result i32)
  (local $3 i32)
  (local $4 i32)
  (local $5 i32)
  global.get $~lib/rt/tlsf/collectLock
  if
   i32.const 0
<<<<<<< HEAD
   i32.const 128
   i32.const 501
=======
   i32.const 1136
   i32.const 490
>>>>>>> 9876c3f5
   i32.const 13
   call $~lib/builtins/abort
   unreachable
  end
  local.get $0
  local.get $1
  call $~lib/rt/tlsf/prepareSize
  local.tee $4
  call $~lib/rt/tlsf/searchBlock
  local.tee $3
  i32.eqz
  if
   i32.const 1
   global.set $~lib/rt/tlsf/collectLock
   call $~lib/rt/pure/__collect
   i32.const 0
   global.set $~lib/rt/tlsf/collectLock
   local.get $0
   local.get $4
   call $~lib/rt/tlsf/searchBlock
   local.tee $3
   i32.eqz
   if
    i32.const 16
    memory.size
    local.tee $3
    i32.const 16
    i32.shl
    i32.const 16
    i32.sub
    local.get $0
    i32.load offset=1568
    i32.ne
    i32.shl
    local.get $4
    i32.const 1
    i32.const 27
    local.get $4
    i32.clz
    i32.sub
    i32.shl
    i32.const 1
    i32.sub
    i32.add
    local.get $4
    local.get $4
    i32.const 536870904
    i32.lt_u
    select
    i32.add
    i32.const 65535
    i32.add
    i32.const -65536
    i32.and
    i32.const 16
    i32.shr_u
    local.set $5
    local.get $3
    local.get $5
    local.get $3
    local.get $5
    i32.gt_s
    select
    memory.grow
    i32.const 0
    i32.lt_s
    if
     local.get $5
     memory.grow
     i32.const 0
     i32.lt_s
     if
      unreachable
     end
    end
    local.get $0
    local.get $3
    i32.const 16
    i32.shl
    memory.size
    i32.const 16
    i32.shl
    call $~lib/rt/tlsf/addMemory
    local.get $0
    local.get $4
    call $~lib/rt/tlsf/searchBlock
    local.tee $3
    i32.eqz
    if
     i32.const 0
<<<<<<< HEAD
     i32.const 128
     i32.const 513
=======
     i32.const 1136
     i32.const 502
>>>>>>> 9876c3f5
     i32.const 19
     call $~lib/builtins/abort
     unreachable
    end
   end
  end
  local.get $3
  i32.load
  i32.const -4
  i32.and
  local.get $4
  i32.lt_u
  if
   i32.const 0
<<<<<<< HEAD
   i32.const 128
   i32.const 521
=======
   i32.const 1136
   i32.const 510
>>>>>>> 9876c3f5
   i32.const 13
   call $~lib/builtins/abort
   unreachable
  end
  local.get $3
  i32.const 0
  i32.store offset=4
  local.get $3
  local.get $2
  i32.store offset=8
  local.get $3
  local.get $1
  i32.store offset=12
  local.get $0
  local.get $3
  call $~lib/rt/tlsf/removeBlock
  local.get $0
  local.get $3
  local.get $4
  call $~lib/rt/tlsf/prepareBlock
  local.get $3
 )
 (func $~lib/rt/tlsf/__alloc (; 9 ;) (param $0 i32) (param $1 i32) (result i32)
  call $~lib/rt/tlsf/maybeInitialize
  local.get $0
  local.get $1
  call $~lib/rt/tlsf/allocateBlock
  i32.const 16
  i32.add
 )
 (func $~lib/rt/pure/__retain (; 10 ;) (param $0 i32) (result i32)
  (local $1 i32)
  (local $2 i32)
  local.get $0
  i32.const 1564
  i32.gt_u
  if
   local.get $0
   i32.const 16
   i32.sub
   local.tee $1
   i32.load offset=4
   local.tee $2
   i32.const -268435456
   i32.and
   local.get $2
   i32.const 1
   i32.add
   i32.const -268435456
   i32.and
   i32.ne
   if
    i32.const 0
    i32.const 1248
    i32.const 109
    i32.const 2
    call $~lib/builtins/abort
    unreachable
   end
   local.get $1
   local.get $2
   i32.const 1
   i32.add
   i32.store offset=4
   local.get $1
   i32.load
   i32.const 1
   i32.and
   if
    i32.const 0
    i32.const 1248
    i32.const 112
    i32.const 13
    call $~lib/builtins/abort
    unreachable
   end
  end
  local.get $0
 )
 (func $~lib/rt/tlsf/checkUsedBlock (; 11 ;) (param $0 i32) (result i32)
  (local $1 i32)
  local.get $0
  i32.const 16
  i32.sub
  local.set $1
  local.get $0
  i32.const 15
  i32.and
  i32.eqz
  i32.const 0
  local.get $0
  select
  if (result i32)
   local.get $1
   i32.load
   i32.const 1
   i32.and
   i32.eqz
  else
   i32.const 0
  end
  if (result i32)
   local.get $1
   i32.load offset=4
   i32.const -268435456
   i32.and
   i32.eqz
  else
   i32.const 0
  end
  i32.eqz
  if
   i32.const 0
<<<<<<< HEAD
   i32.const 128
   i32.const 581
=======
   i32.const 1136
   i32.const 570
>>>>>>> 9876c3f5
   i32.const 2
   call $~lib/builtins/abort
   unreachable
  end
  local.get $1
 )
 (func $~lib/memory/memory.copy (; 12 ;) (param $0 i32) (param $1 i32) (param $2 i32)
  (local $3 i32)
  (local $4 i32)
  block $~lib/util/memory/memmove|inlined.0
   local.get $2
   local.set $4
   local.get $0
   local.get $1
   i32.eq
   br_if $~lib/util/memory/memmove|inlined.0
   local.get $0
   local.get $1
   i32.lt_u
   if
    local.get $1
    i32.const 7
    i32.and
    local.get $0
    i32.const 7
    i32.and
    i32.eq
    if
     loop $while-continue|0
      local.get $0
      i32.const 7
      i32.and
      if
       local.get $4
       i32.eqz
       br_if $~lib/util/memory/memmove|inlined.0
       local.get $4
       i32.const 1
       i32.sub
       local.set $4
       local.get $0
       local.tee $2
       i32.const 1
       i32.add
       local.set $0
       local.get $1
       local.tee $3
       i32.const 1
       i32.add
       local.set $1
       local.get $2
       local.get $3
       i32.load8_u
       i32.store8
       br $while-continue|0
      end
     end
     loop $while-continue|1
      local.get $4
      i32.const 8
      i32.ge_u
      if
       local.get $0
       local.get $1
       i64.load
       i64.store
       local.get $4
       i32.const 8
       i32.sub
       local.set $4
       local.get $0
       i32.const 8
       i32.add
       local.set $0
       local.get $1
       i32.const 8
       i32.add
       local.set $1
       br $while-continue|1
      end
     end
    end
    loop $while-continue|2
     local.get $4
     if
      local.get $0
      local.tee $2
      i32.const 1
      i32.add
      local.set $0
      local.get $1
      local.tee $3
      i32.const 1
      i32.add
      local.set $1
      local.get $2
      local.get $3
      i32.load8_u
      i32.store8
      local.get $4
      i32.const 1
      i32.sub
      local.set $4
      br $while-continue|2
     end
    end
   else
    local.get $1
    i32.const 7
    i32.and
    local.get $0
    i32.const 7
    i32.and
    i32.eq
    if
     loop $while-continue|3
      local.get $0
      local.get $4
      i32.add
      i32.const 7
      i32.and
      if
       local.get $4
       i32.eqz
       br_if $~lib/util/memory/memmove|inlined.0
       local.get $4
       i32.const 1
       i32.sub
       local.tee $4
       local.get $0
       i32.add
       local.get $1
       local.get $4
       i32.add
       i32.load8_u
       i32.store8
       br $while-continue|3
      end
     end
     loop $while-continue|4
      local.get $4
      i32.const 8
      i32.ge_u
      if
       local.get $4
       i32.const 8
       i32.sub
       local.tee $4
       local.get $0
       i32.add
       local.get $1
       local.get $4
       i32.add
       i64.load
       i64.store
       br $while-continue|4
      end
     end
    end
    loop $while-continue|5
     local.get $4
     if
      local.get $4
      i32.const 1
      i32.sub
      local.tee $4
      local.get $0
      i32.add
      local.get $1
      local.get $4
      i32.add
      i32.load8_u
      i32.store8
      br $while-continue|5
     end
    end
   end
  end
 )
 (func $~lib/rt/tlsf/freeBlock (; 13 ;) (param $0 i32) (param $1 i32)
  local.get $1
  local.get $1
  i32.load
  i32.const 1
  i32.or
  i32.store
  local.get $0
  local.get $1
  call $~lib/rt/tlsf/insertBlock
 )
 (func $~lib/rt/tlsf/reallocateBlock (; 14 ;) (param $0 i32) (param $1 i32) (param $2 i32) (result i32)
  (local $3 i32)
  (local $4 i32)
  (local $5 i32)
  (local $6 i32)
  local.get $2
  call $~lib/rt/tlsf/prepareSize
  local.tee $3
  local.get $1
  i32.load
  local.tee $5
  i32.const -4
  i32.and
  i32.le_u
  if
   local.get $0
   local.get $1
   local.get $3
   call $~lib/rt/tlsf/prepareBlock
   local.get $1
   local.get $2
   i32.store offset=12
   local.get $1
   return
  end
  local.get $1
  i32.const 16
  i32.add
  local.get $1
  i32.load
  i32.const -4
  i32.and
  i32.add
  local.tee $6
  i32.load
  local.tee $4
  i32.const 1
  i32.and
  if
   local.get $5
   i32.const -4
   i32.and
   i32.const 16
   i32.add
   local.get $4
   i32.const -4
   i32.and
   i32.add
   local.tee $4
   local.get $3
   i32.ge_u
   if
    local.get $0
    local.get $6
    call $~lib/rt/tlsf/removeBlock
    local.get $1
    local.get $4
    local.get $5
    i32.const 3
    i32.and
    i32.or
    i32.store
    local.get $1
    local.get $2
    i32.store offset=12
    local.get $0
    local.get $1
    local.get $3
    call $~lib/rt/tlsf/prepareBlock
    local.get $1
    return
   end
  end
  local.get $0
  local.get $2
  local.get $1
  i32.load offset=8
  call $~lib/rt/tlsf/allocateBlock
  local.tee $3
  local.get $1
  i32.load offset=4
  i32.store offset=4
  local.get $3
  i32.const 16
  i32.add
  local.get $1
  i32.const 16
  i32.add
  local.get $2
  call $~lib/memory/memory.copy
  local.get $1
  i32.const 1564
  i32.ge_u
  if
   local.get $0
   local.get $1
   call $~lib/rt/tlsf/freeBlock
  end
  local.get $3
 )
 (func $~lib/memory/memory.fill (; 15 ;) (param $0 i32) (param $1 i32)
  (local $2 i32)
  block $~lib/util/memory/memset|inlined.0
   local.get $1
   i32.eqz
   br_if $~lib/util/memory/memset|inlined.0
   local.get $0
   i32.const 0
   i32.store8
   local.get $0
   local.get $1
   i32.add
   i32.const 4
   i32.sub
   local.tee $2
   i32.const 0
   i32.store8 offset=3
   local.get $1
   i32.const 2
   i32.le_u
   br_if $~lib/util/memory/memset|inlined.0
   local.get $0
   i32.const 0
   i32.store8 offset=1
   local.get $0
   i32.const 0
   i32.store8 offset=2
   local.get $2
   i32.const 0
   i32.store8 offset=2
   local.get $2
   i32.const 0
   i32.store8 offset=1
   local.get $1
   i32.const 6
   i32.le_u
   br_if $~lib/util/memory/memset|inlined.0
   local.get $0
   i32.const 0
   i32.store8 offset=3
   local.get $2
   i32.const 0
   i32.store8
   local.get $1
   i32.const 8
   i32.le_u
   br_if $~lib/util/memory/memset|inlined.0
   local.get $0
   i32.const 0
   local.get $0
   i32.sub
   i32.const 3
   i32.and
   local.tee $2
   i32.add
   local.tee $0
   i32.const 0
   i32.store
   local.get $0
   local.get $1
   local.get $2
   i32.sub
   i32.const -4
   i32.and
   local.tee $2
   i32.add
   i32.const 28
   i32.sub
   local.tee $1
   i32.const 0
   i32.store offset=24
   local.get $2
   i32.const 8
   i32.le_u
   br_if $~lib/util/memory/memset|inlined.0
   local.get $0
   i32.const 0
   i32.store offset=4
   local.get $0
   i32.const 0
   i32.store offset=8
   local.get $1
   i32.const 0
   i32.store offset=16
   local.get $1
   i32.const 0
   i32.store offset=20
   local.get $2
   i32.const 24
   i32.le_u
   br_if $~lib/util/memory/memset|inlined.0
   local.get $0
   i32.const 0
   i32.store offset=12
   local.get $0
   i32.const 0
   i32.store offset=16
   local.get $0
   i32.const 0
   i32.store offset=20
   local.get $0
   i32.const 0
   i32.store offset=24
   local.get $1
   i32.const 0
   i32.store
   local.get $1
   i32.const 0
   i32.store offset=4
   local.get $1
   i32.const 0
   i32.store offset=8
   local.get $1
   i32.const 0
   i32.store offset=12
   local.get $0
   local.get $0
   i32.const 4
   i32.and
   i32.const 24
   i32.add
   local.tee $1
   i32.add
   local.set $0
   local.get $2
   local.get $1
   i32.sub
   local.set $1
   loop $while-continue|0
    local.get $1
    i32.const 32
    i32.ge_u
    if
     local.get $0
     i64.const 0
     i64.store
     local.get $0
     i64.const 0
     i64.store offset=8
     local.get $0
     i64.const 0
     i64.store offset=16
     local.get $0
     i64.const 0
     i64.store offset=24
     local.get $1
     i32.const 32
     i32.sub
     local.set $1
     local.get $0
     i32.const 32
     i32.add
     local.set $0
     br $while-continue|0
    end
   end
  end
 )
 (func $start:extends-baseaggregate (; 16 ;)
  (local $0 i32)
  (local $1 i32)
  (local $2 i32)
  (local $3 i32)
  (local $4 i32)
  (local $5 i32)
  (local $6 i32)
  i32.const 20
  i32.const 6
  call $~lib/rt/tlsf/__alloc
  call $~lib/rt/pure/__retain
  local.tee $0
  i32.eqz
  if
   i32.const 20
   i32.const 4
   call $~lib/rt/tlsf/__alloc
   call $~lib/rt/pure/__retain
   local.set $0
  end
  local.get $0
  f64.const 0
  f64.store
  local.get $0
  f64.const 0
  f64.store offset=8
  local.get $0
  i32.const 0
  i32.store offset=16
  i32.const 1116
  i32.load
  local.tee $6
  i32.const 1
  i32.add
  local.tee $3
  local.set $1
  local.get $3
  i32.const 1112
  i32.load
  local.tee $4
  i32.const 2
  i32.shr_u
  i32.gt_u
  if
   local.get $1
   i32.const 268435452
   i32.gt_u
   if
    i32.const 1296
    i32.const 1344
    i32.const 14
    i32.const 47
    call $~lib/builtins/abort
    unreachable
   end
   i32.const 1104
   i32.load
   local.set $5
   local.get $4
   call $~lib/rt/tlsf/maybeInitialize
   local.get $5
   call $~lib/rt/tlsf/checkUsedBlock
   local.get $1
   i32.const 2
   i32.shl
   local.tee $1
   call $~lib/rt/tlsf/reallocateBlock
   i32.const 16
   i32.add
   local.tee $2
   i32.add
   local.get $1
   local.get $4
   i32.sub
   call $~lib/memory/memory.fill
   local.get $2
   local.get $5
   i32.ne
   if
    i32.const 1104
    local.get $2
    i32.store
    i32.const 1108
    local.get $2
    i32.store
   end
   i32.const 1112
   local.get $1
   i32.store
  end
  i32.const 1108
  i32.load
  local.get $6
  i32.const 2
  i32.shl
  i32.add
  local.get $0
  call $~lib/rt/pure/__retain
  i32.store
  i32.const 1116
  local.get $3
  i32.store
  local.get $0
  i32.const 1564
  i32.gt_u
  if
   local.get $0
   i32.const 16
   i32.sub
   call $~lib/rt/pure/decrement
  end
 )
 (func $~start (; 17 ;)
  call $start:extends-baseaggregate
 )
 (func $~lib/rt/pure/markGray (; 18 ;) (param $0 i32)
  (local $1 i32)
  local.get $0
  i32.load offset=4
  local.tee $1
  i32.const 1879048192
  i32.and
  i32.const 268435456
  i32.ne
  if
   local.get $0
   local.get $1
   i32.const -1879048193
   i32.and
   i32.const 268435456
   i32.or
   i32.store offset=4
   local.get $0
   i32.const 16
   i32.add
   i32.const 2
   call $~lib/rt/__visit_members
  end
 )
 (func $~lib/rt/pure/scanBlack (; 19 ;) (param $0 i32)
  local.get $0
  local.get $0
  i32.load offset=4
  i32.const -1879048193
  i32.and
  i32.store offset=4
  local.get $0
  i32.const 16
  i32.add
  i32.const 4
  call $~lib/rt/__visit_members
 )
 (func $~lib/rt/pure/scan (; 20 ;) (param $0 i32)
  (local $1 i32)
  local.get $0
  i32.load offset=4
  local.tee $1
  i32.const 1879048192
  i32.and
  i32.const 268435456
  i32.eq
  if
   local.get $1
   i32.const 268435455
   i32.and
   i32.const 0
   i32.gt_u
   if
    local.get $0
    call $~lib/rt/pure/scanBlack
   else
    local.get $0
    local.get $1
    i32.const -1879048193
    i32.and
    i32.const 536870912
    i32.or
    i32.store offset=4
    local.get $0
    i32.const 16
    i32.add
    i32.const 3
    call $~lib/rt/__visit_members
   end
  end
 )
 (func $~lib/rt/pure/collectWhite (; 21 ;) (param $0 i32)
  (local $1 i32)
  local.get $0
  i32.load offset=4
  local.tee $1
  i32.const 1879048192
  i32.and
  i32.const 536870912
  i32.eq
  if (result i32)
   local.get $1
   i32.const -2147483648
   i32.and
   i32.eqz
  else
   i32.const 0
  end
  if
   local.get $0
   local.get $1
   i32.const -1879048193
   i32.and
   i32.store offset=4
   local.get $0
   i32.const 16
   i32.add
   i32.const 5
   call $~lib/rt/__visit_members
   global.get $~lib/rt/tlsf/ROOT
   local.get $0
   call $~lib/rt/tlsf/freeBlock
  end
 )
 (func $~lib/rt/pure/__collect (; 22 ;)
  (local $0 i32)
  (local $1 i32)
  (local $2 i32)
  (local $3 i32)
  (local $4 i32)
  (local $5 i32)
  global.get $~lib/rt/pure/ROOTS
  local.tee $0
  local.tee $4
  local.set $3
  global.get $~lib/rt/pure/CUR
  local.set $1
  loop $for-loop|0
   local.get $3
   local.get $1
   i32.lt_u
   if
    local.get $3
    i32.load
    local.tee $2
    i32.load offset=4
    local.tee $5
    i32.const 1879048192
    i32.and
    i32.const 805306368
    i32.eq
    if (result i32)
     local.get $5
     i32.const 268435455
     i32.and
     i32.const 0
     i32.gt_u
    else
     i32.const 0
    end
    if
     local.get $2
     call $~lib/rt/pure/markGray
     local.get $4
     local.get $2
     i32.store
     local.get $4
     i32.const 4
     i32.add
     local.set $4
    else
     i32.const 0
     local.get $5
     i32.const 268435455
     i32.and
     i32.eqz
     local.get $5
     i32.const 1879048192
     i32.and
     select
     if
      global.get $~lib/rt/tlsf/ROOT
      local.get $2
      call $~lib/rt/tlsf/freeBlock
     else
      local.get $2
      local.get $5
      i32.const 2147483647
      i32.and
      i32.store offset=4
     end
    end
    local.get $3
    i32.const 4
    i32.add
    local.set $3
    br $for-loop|0
   end
  end
  local.get $4
  global.set $~lib/rt/pure/CUR
  local.get $0
  local.set $1
  loop $for-loop|1
   local.get $1
   local.get $4
   i32.lt_u
   if
    local.get $1
    i32.load
    call $~lib/rt/pure/scan
    local.get $1
    i32.const 4
    i32.add
    local.set $1
    br $for-loop|1
   end
  end
  local.get $0
  local.set $1
  loop $for-loop|2
   local.get $1
   local.get $4
   i32.lt_u
   if
    local.get $1
    i32.load
    local.tee $5
    local.get $5
    i32.load offset=4
    i32.const 2147483647
    i32.and
    i32.store offset=4
    local.get $5
    call $~lib/rt/pure/collectWhite
    local.get $1
    i32.const 4
    i32.add
    local.set $1
    br $for-loop|2
   end
  end
  local.get $0
  global.set $~lib/rt/pure/CUR
 )
 (func $~lib/rt/pure/decrement (; 23 ;) (param $0 i32)
  (local $1 i32)
  (local $2 i32)
  (local $3 i32)
  (local $4 i32)
  local.get $0
  i32.load offset=4
  local.tee $2
  i32.const 268435455
  i32.and
  local.set $1
  local.get $0
  i32.load
  i32.const 1
  i32.and
  if
   i32.const 0
   i32.const 1248
   i32.const 122
   i32.const 13
   call $~lib/builtins/abort
   unreachable
  end
  local.get $1
  i32.const 1
  i32.eq
  if
   local.get $0
   i32.const 16
   i32.add
   i32.const 1
   call $~lib/rt/__visit_members
   local.get $2
   i32.const -2147483648
   i32.and
   if
    local.get $0
    i32.const -2147483648
    i32.store offset=4
   else
    global.get $~lib/rt/tlsf/ROOT
    local.get $0
    call $~lib/rt/tlsf/freeBlock
   end
  else
   local.get $1
   i32.const 0
   i32.le_u
   if
    i32.const 0
    i32.const 1248
    i32.const 136
    i32.const 15
    call $~lib/builtins/abort
    unreachable
   end
   local.get $0
   i32.load offset=8
   local.tee $3
   i32.const 1488
   i32.load
   i32.gt_u
   if
    i32.const 1392
    i32.const 1456
    i32.const 22
    i32.const 27
    call $~lib/builtins/abort
    unreachable
   end
   local.get $3
   i32.const 3
   i32.shl
   i32.const 1492
   i32.add
   i32.load
   i32.const 16
   i32.and
   if
    local.get $0
    local.get $1
    i32.const 1
    i32.sub
    local.get $2
    i32.const -268435456
    i32.and
    i32.or
    i32.store offset=4
   else
    local.get $0
    local.get $1
    i32.const 1
    i32.sub
    i32.const -1342177280
    i32.or
    i32.store offset=4
    local.get $2
    i32.const -2147483648
    i32.and
    i32.eqz
    if
     global.get $~lib/rt/pure/CUR
     local.tee $1
     global.get $~lib/rt/pure/END
     i32.ge_u
     if
      global.get $~lib/rt/pure/CUR
      global.get $~lib/rt/pure/ROOTS
      local.tee $1
      i32.sub
      local.tee $3
      i32.const 1
      i32.shl
      local.tee $2
      i32.const 256
      local.get $2
      i32.const 256
      i32.gt_u
      select
      local.tee $4
      i32.const 0
      call $~lib/rt/tlsf/__alloc
      local.tee $2
      local.get $1
      local.get $3
      call $~lib/memory/memory.copy
      local.get $1
      if
       call $~lib/rt/tlsf/maybeInitialize
       local.get $1
       call $~lib/rt/tlsf/checkUsedBlock
       call $~lib/rt/tlsf/freeBlock
      end
      local.get $2
      global.set $~lib/rt/pure/ROOTS
      local.get $2
      local.get $3
      i32.add
      global.set $~lib/rt/pure/CUR
      local.get $2
      local.get $4
      i32.add
      global.set $~lib/rt/pure/END
      global.get $~lib/rt/pure/CUR
      local.set $1
     end
     local.get $1
     local.get $0
     i32.store
     local.get $1
     i32.const 4
     i32.add
     global.set $~lib/rt/pure/CUR
    end
   end
  end
 )
 (func $~lib/rt/pure/__visit (; 24 ;) (param $0 i32) (param $1 i32)
  local.get $0
  i32.const 1564
  i32.lt_u
  if
   return
  end
  local.get $0
  i32.const 16
  i32.sub
  local.set $0
  block $break|0
   block $case5|0
    block $case4|0
     block $case3|0
      block $case2|0
       block $case1|0
        local.get $1
        i32.const 1
        i32.ne
        if
         local.get $1
         i32.const 2
         i32.sub
         br_table $case1|0 $case2|0 $case3|0 $case4|0 $case5|0
        end
        local.get $0
        call $~lib/rt/pure/decrement
        br $break|0
       end
       local.get $0
       i32.load offset=4
       i32.const 268435455
       i32.and
       i32.const 0
       i32.le_u
       if
        i32.const 0
        i32.const 1248
        i32.const 79
        i32.const 19
        call $~lib/builtins/abort
        unreachable
       end
       local.get $0
       local.get $0
       i32.load offset=4
       i32.const 1
       i32.sub
       i32.store offset=4
       local.get $0
       call $~lib/rt/pure/markGray
       br $break|0
      end
      local.get $0
      call $~lib/rt/pure/scan
      br $break|0
     end
     local.get $0
     i32.load offset=4
     local.tee $1
     i32.const -268435456
     i32.and
     local.get $1
     i32.const 1
     i32.add
     i32.const -268435456
     i32.and
     i32.ne
     if
      i32.const 0
      i32.const 1248
      i32.const 90
      i32.const 8
      call $~lib/builtins/abort
      unreachable
     end
     local.get $0
     local.get $1
     i32.const 1
     i32.add
     i32.store offset=4
     local.get $1
     i32.const 1879048192
     i32.and
     if
      local.get $0
      call $~lib/rt/pure/scanBlack
     end
     br $break|0
    end
    local.get $0
    call $~lib/rt/pure/collectWhite
    br $break|0
   end
   i32.const 0
   i32.const 1248
   i32.const 101
   i32.const 26
   call $~lib/builtins/abort
   unreachable
  end
 )
 (func $~lib/array/Array<extends-baseaggregate/B1>#__visit_impl (; 25 ;) (param $0 i32) (param $1 i32)
  (local $2 i32)
  (local $3 i32)
  local.get $0
  i32.load offset=4
  local.tee $2
  local.get $0
  i32.load offset=12
  i32.const 2
  i32.shl
  i32.add
  local.set $0
  loop $while-continue|0
   local.get $2
   local.get $0
   i32.lt_u
   if
    local.get $2
    i32.load
    local.tee $3
    if
     local.get $3
     local.get $1
     call $~lib/rt/pure/__visit
    end
    local.get $2
    i32.const 4
    i32.add
    local.set $2
    br $while-continue|0
   end
  end
 )
 (func $~lib/rt/__visit_members (; 26 ;) (param $0 i32) (param $1 i32)
  block $block$4$break
   block $switch$1$default
    block $switch$1$case$10
     block $switch$1$case$9
      block $switch$1$case$6
       block $switch$1$case$2
        local.get $0
        i32.const 8
        i32.sub
        i32.load
        br_table $switch$1$case$2 $switch$1$case$2 $block$4$break $block$4$break $switch$1$case$6 $block$4$break $switch$1$case$6 $switch$1$case$9 $switch$1$case$10 $switch$1$default
       end
       return
      end
      local.get $0
      i32.load offset=16
      local.tee $0
      if
       local.get $0
       local.get $1
       call $~lib/rt/pure/__visit
      end
      return
     end
     local.get $0
     local.get $1
     call $~lib/array/Array<extends-baseaggregate/B1>#__visit_impl
     br $block$4$break
    end
    local.get $0
    local.get $1
    call $~lib/array/Array<extends-baseaggregate/B1>#__visit_impl
    br $block$4$break
   end
   unreachable
  end
  local.get $0
  i32.load
  local.tee $0
  if
   local.get $0
   local.get $1
   call $~lib/rt/pure/__visit
  end
 )
)<|MERGE_RESOLUTION|>--- conflicted
+++ resolved
@@ -677,15 +677,9 @@
   i32.const 1073741808
   i32.ge_u
   if
-<<<<<<< HEAD
-   i32.const 176
-   i32.const 128
-   i32.const 461
-=======
    i32.const 1184
    i32.const 1136
-   i32.const 457
->>>>>>> 9876c3f5
+   i32.const 461
    i32.const 29
    call $~lib/builtins/abort
    unreachable
@@ -913,13 +907,8 @@
   global.get $~lib/rt/tlsf/collectLock
   if
    i32.const 0
-<<<<<<< HEAD
-   i32.const 128
+   i32.const 1136
    i32.const 501
-=======
-   i32.const 1136
-   i32.const 490
->>>>>>> 9876c3f5
    i32.const 13
    call $~lib/builtins/abort
    unreachable
@@ -1010,13 +999,8 @@
     i32.eqz
     if
      i32.const 0
-<<<<<<< HEAD
-     i32.const 128
+     i32.const 1136
      i32.const 513
-=======
-     i32.const 1136
-     i32.const 502
->>>>>>> 9876c3f5
      i32.const 19
      call $~lib/builtins/abort
      unreachable
@@ -1031,13 +1015,8 @@
   i32.lt_u
   if
    i32.const 0
-<<<<<<< HEAD
-   i32.const 128
+   i32.const 1136
    i32.const 521
-=======
-   i32.const 1136
-   i32.const 510
->>>>>>> 9876c3f5
    i32.const 13
    call $~lib/builtins/abort
    unreachable
@@ -1151,13 +1130,8 @@
   i32.eqz
   if
    i32.const 0
-<<<<<<< HEAD
-   i32.const 128
+   i32.const 1136
    i32.const 581
-=======
-   i32.const 1136
-   i32.const 570
->>>>>>> 9876c3f5
    i32.const 2
    call $~lib/builtins/abort
    unreachable
