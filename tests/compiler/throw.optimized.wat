--- conflicted
+++ resolved
@@ -650,221 +650,7 @@
   (local $0 i32)
   (local $1 i32)
   (local $2 i32)
-<<<<<<< HEAD
   (local $3 i32)
-=======
-  local.get $0
-  i32.const 19716
-  i32.lt_u
-  if
-   i32.const 0
-   i32.const 1632
-   i32.const 377
-   i32.const 14
-   call $~lib/builtins/abort
-   unreachable
-  end
-  local.get $0
-  i32.const -16
-  i32.and
-  i32.const 19712
-  i32.load
-  local.tee $0
-  if (result i32)
-   local.get $0
-   i32.const 4
-   i32.add
-   i32.const 19724
-   i32.gt_u
-   if
-    i32.const 0
-    i32.const 1632
-    i32.const 384
-    i32.const 16
-    call $~lib/builtins/abort
-    unreachable
-   end
-   local.get $0
-   i32.const 19708
-   i32.eq
-   if (result i32)
-    local.get $0
-    i32.load
-    local.set $2
-    i32.const 19708
-   else
-    i32.const 19724
-   end
-  else
-   i32.const 19724
-  end
-  local.tee $1
-  i32.sub
-  local.tee $0
-  i32.const 20
-  i32.lt_u
-  if
-   return
-  end
-  local.get $1
-  local.get $2
-  i32.const 2
-  i32.and
-  local.get $0
-  i32.const 8
-  i32.sub
-  local.tee $0
-  i32.const 1
-  i32.or
-  i32.or
-  i32.store
-  local.get $1
-  i32.const 0
-  i32.store offset=4
-  local.get $1
-  i32.const 0
-  i32.store offset=8
-  local.get $0
-  local.get $1
-  i32.const 4
-  i32.add
-  i32.add
-  local.tee $0
-  i32.const 2
-  i32.store
-  i32.const 19712
-  local.get $0
-  i32.store
-  i32.const 18144
-  local.get $1
-  call $~lib/rt/tlsf/insertBlock
- )
- (func $~lib/rt/tlsf/__free (param $0 i32)
-  (local $1 i32)
-  (local $2 i32)
-  local.get $0
-  i32.const 18140
-  i32.lt_u
-  if
-   return
-  end
-  global.get $~lib/rt/tlsf/ROOT
-  i32.eqz
-  if
-   memory.size
-   local.tee $2
-   i32.const 1
-   i32.lt_s
-   if (result i32)
-    i32.const 1
-    local.get $2
-    i32.sub
-    memory.grow
-    i32.const 0
-    i32.lt_s
-   else
-    i32.const 0
-   end
-   if
-    unreachable
-   end
-   i32.const 18144
-   i32.const 0
-   i32.store
-   i32.const 19712
-   i32.const 0
-   i32.store
-   loop $for-loop|0
-    local.get $1
-    i32.const 23
-    i32.lt_u
-    if
-     local.get $1
-     i32.const 2
-     i32.shl
-     i32.const 18144
-     i32.add
-     i32.const 0
-     i32.store offset=4
-     i32.const 0
-     local.set $2
-     loop $for-loop|1
-      local.get $2
-      i32.const 16
-      i32.lt_u
-      if
-       local.get $2
-       local.get $1
-       i32.const 4
-       i32.shl
-       i32.add
-       i32.const 2
-       i32.shl
-       i32.const 18144
-       i32.add
-       i32.const 0
-       i32.store offset=96
-       local.get $2
-       i32.const 1
-       i32.add
-       local.set $2
-       br $for-loop|1
-      end
-     end
-     local.get $1
-     i32.const 1
-     i32.add
-     local.set $1
-     br $for-loop|0
-    end
-   end
-   memory.size
-   i32.const 16
-   i32.shl
-   call $~lib/rt/tlsf/addMemory
-   i32.const 18144
-   global.set $~lib/rt/tlsf/ROOT
-  end
-  global.get $~lib/rt/tlsf/ROOT
-  local.get $0
-  i32.const 4
-  i32.sub
-  local.set $1
-  local.get $0
-  i32.const 15
-  i32.and
-  i32.const 1
-  local.get $0
-  select
-  if (result i32)
-   i32.const 1
-  else
-   local.get $1
-   i32.load
-   i32.const 1
-   i32.and
-  end
-  if
-   i32.const 0
-   i32.const 1632
-   i32.const 559
-   i32.const 3
-   call $~lib/builtins/abort
-   unreachable
-  end
-  local.get $1
-  local.get $1
-  i32.load
-  i32.const 1
-  i32.or
-  i32.store
-  local.get $1
-  call $~lib/rt/tlsf/insertBlock
- )
- (func $~lib/rt/itcms/step
-  (local $0 i32)
-  (local $1 i32)
->>>>>>> 3633f4bd
   block $folding-inner0
    block $case2|0
     block $case1|0
@@ -1230,20 +1016,17 @@
       local.get $3
       i32.const 15
       i32.and
-      i32.eqz
-      i32.const 0
+      i32.const 1
       local.get $3
       select
       if (result i32)
+       i32.const 1
+      else
        local.get $0
        i32.load
        i32.const 1
        i32.and
-       i32.eqz
-      else
-       i32.const 0
       end
-      i32.eqz
       if
        i32.const 0
        i32.const 1632
