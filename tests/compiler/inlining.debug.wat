(module
 (type $i32_i32_=>_none (func_subtype (param i32 i32) func))
 (type $i32_=>_i32 (func_subtype (param i32) (result i32) func))
 (type $none_=>_none (func_subtype func))
 (type $i32_=>_none (func_subtype (param i32) func))
 (type $i32_i32_=>_i32 (func_subtype (param i32 i32) (result i32) func))
 (type $none_=>_i32 (func_subtype (result i32) func))
 (type $i32_i32_i32_=>_none (func_subtype (param i32 i32 i32) func))
 (type $i32_i32_i32_i32_=>_none (func_subtype (param i32 i32 i32 i32) func))
 (type $i32_i32_i32_=>_i32 (func_subtype (param i32 i32 i32) (result i32) func))
 (import "env" "abort" (func $~lib/builtins/abort (param i32 i32 i32 i32)))
 (global $inlining/constantGlobal i32 (i32.const 1))
 (global $~argumentsLength (mut i32) (i32.const 0))
 (global $~lib/rt/itcms/total (mut i32) (i32.const 0))
 (global $~lib/rt/itcms/threshold (mut i32) (i32.const 0))
 (global $~lib/rt/itcms/state (mut i32) (i32.const 0))
 (global $~lib/rt/itcms/visitCount (mut i32) (i32.const 0))
 (global $~lib/rt/itcms/pinSpace (mut i32) (i32.const 0))
 (global $~lib/rt/itcms/iter (mut i32) (i32.const 0))
 (global $~lib/rt/itcms/toSpace (mut i32) (i32.const 0))
 (global $~lib/rt/itcms/white (mut i32) (i32.const 0))
 (global $~lib/shared/runtime/Runtime.Stub i32 (i32.const 0))
 (global $~lib/shared/runtime/Runtime.Minimal i32 (i32.const 1))
 (global $~lib/shared/runtime/Runtime.Incremental i32 (i32.const 2))
 (global $~lib/rt/itcms/fromSpace (mut i32) (i32.const 0))
 (global $~lib/rt/tlsf/ROOT (mut i32) (i32.const 0))
 (global $~lib/native/ASC_LOW_MEMORY_LIMIT i32 (i32.const 0))
 (global $~lib/rt/__rtti_base i32 (i32.const 496))
 (global $~lib/memory/__data_end i32 (i32.const 556))
 (global $~lib/memory/__stack_pointer (mut i32) (i32.const 16940))
 (global $~lib/memory/__heap_base i32 (i32.const 16940))
 (memory $0 1)
 (data (i32.const 12) ",\00\00\00\00\00\00\00\00\00\00\00\01\00\00\00\16\00\00\00i\00n\00l\00i\00n\00i\00n\00g\00.\00t\00s\00\00\00\00\00\00\00")
 (data (i32.const 60) "\1c\00\00\00\00\00\00\00\00\00\00\00\03\00\00\00\08\00\00\00\01\00\00\00\00\00\00\00\00\00\00\00")
 (data (i32.const 92) "<\00\00\00\00\00\00\00\00\00\00\00\01\00\00\00(\00\00\00A\00l\00l\00o\00c\00a\00t\00i\00o\00n\00 \00t\00o\00o\00 \00l\00a\00r\00g\00e\00\00\00\00\00")
 (data (i32.const 156) "<\00\00\00\00\00\00\00\00\00\00\00\01\00\00\00 \00\00\00~\00l\00i\00b\00/\00r\00t\00/\00i\00t\00c\00m\00s\00.\00t\00s\00\00\00\00\00\00\00\00\00\00\00\00\00")
 (data (i32.const 224) "\00\00\00\00\00\00\00\00\00\00\00\00\00\00\00\00\00\00\00\00")
 (data (i32.const 256) "\00\00\00\00\00\00\00\00\00\00\00\00\00\00\00\00\00\00\00\00")
 (data (i32.const 284) "<\00\00\00\00\00\00\00\00\00\00\00\01\00\00\00$\00\00\00I\00n\00d\00e\00x\00 \00o\00u\00t\00 \00o\00f\00 \00r\00a\00n\00g\00e\00\00\00\00\00\00\00\00\00")
 (data (i32.const 348) ",\00\00\00\00\00\00\00\00\00\00\00\01\00\00\00\14\00\00\00~\00l\00i\00b\00/\00r\00t\00.\00t\00s\00\00\00\00\00\00\00\00\00")
 (data (i32.const 400) "\00\00\00\00\00\00\00\00\00\00\00\00\00\00\00\00\00\00\00\00")
 (data (i32.const 428) "<\00\00\00\00\00\00\00\00\00\00\00\01\00\00\00\1e\00\00\00~\00l\00i\00b\00/\00r\00t\00/\00t\00l\00s\00f\00.\00t\00s\00\00\00\00\00\00\00\00\00\00\00\00\00\00\00")
 (data (i32.const 496) "\07\00\00\00 \00\00\00\00\00\00\00 \00\00\00\00\00\00\00\00\00\00\00\00\00\00\00\00\00\00\00\00\00\00\00 \00\00\00\00\00\00\00 \00\00\00\06\00\00\00 \00\00\00\00\00\00\00")
 (table $0 2 2 funcref)
 (elem $0 (i32.const 1) $inlining/func_fe~anonymous|0)
 (export "test" (func $inlining/test))
 (export "memory" (memory $0))
 (start $~start)
 (func $inlining/test (type $none_=>_i32) (result i32)
  global.get $inlining/constantGlobal
  i32.const 2
  i32.add
 )
 (func $inlining/func_fe~anonymous|0 (type $i32_=>_i32) (param $a i32) (result i32)
  local.get $a
 )
 (func $inlining/test_funcs (type $none_=>_none)
  (local $a f32)
  (local $b f64)
  (local $a_0 i32)
  (local $a_1 i32)
  (local $a_2 i32)
  (local $a_3 i32)
  (local $a_4 i32)
  (local $a_5 i32)
  (local $a_6 i32)
  (local $a_7 i32)
  (local $b_0 i32)
  (local $e i32)
  (local $c i32)
  (local $d i32)
  (local $a_8 i32)
  (local $b_1 i32)
  (local $e_0 i32)
  (local $c_0 i32)
  (local $d_0 i32)
  (local $a_9 i32)
  (local $a_10 i32)
  (local $b_2 i32)
  (local $foo i32)
  (local $a_11 i32)
  (local $this i32)
  (local $b_3 i32)
  global.get $~lib/memory/__stack_pointer
  i32.const 4
  i32.sub
  global.set $~lib/memory/__stack_pointer
  call $~stack_check
  global.get $~lib/memory/__stack_pointer
  i32.const 0
  i32.store $0
  f32.const -1
  local.set $a
  f64.const -2
  local.set $b
  block $inlining/func_ii|inlined.0 (result i32)
   i32.const 42
   local.set $a_0
   local.get $a_0
   i32.const 42
   i32.eq
   if
    i32.const 1
    br $inlining/func_ii|inlined.0
   end
   local.get $a_0
   i32.const 42
   i32.lt_s
   if (result i32)
    i32.const 2
   else
    i32.const 3
   end
  end
  i32.const 1
  i32.eq
  drop
  block $inlining/func_ii|inlined.1 (result i32)
   i32.const 41
   local.set $a_1
   local.get $a_1
   i32.const 42
   i32.eq
   if
    i32.const 1
    br $inlining/func_ii|inlined.1
   end
   local.get $a_1
   i32.const 42
   i32.lt_s
   if (result i32)
    i32.const 2
   else
    i32.const 3
   end
  end
  i32.const 2
  i32.eq
  drop
  block $inlining/func_ii|inlined.2 (result i32)
   i32.const 43
   local.set $a_2
   local.get $a_2
   i32.const 42
   i32.eq
   if
    i32.const 1
    br $inlining/func_ii|inlined.2
   end
   local.get $a_2
   i32.const 42
   i32.lt_s
   if (result i32)
    i32.const 2
   else
    i32.const 3
   end
  end
  i32.const 3
  i32.eq
  drop
  i32.const 0
  local.set $a_3
  local.get $a_3
  i32.const 0
  i32.eq
  drop
  i32.const 1
  local.set $a_4
  local.get $a_4
  i32.const 1
  i32.eq
  drop
  i32.const 1
  local.set $a_5
  local.get $a_5
  local.set $a_6
  local.get $a_6
  i32.const 1
  i32.eq
  drop
  i32.const 2
  local.set $a_7
  local.get $a_7
  local.set $b_0
  i32.const 1
  drop
  local.get $b_0
  local.set $c
  local.get $c
  local.set $d
  local.get $d
  i32.const 1
  i32.add
  local.set $e
  local.get $e
  i32.const 3
  i32.eq
  drop
  i32.const 3
  local.set $a_8
  local.get $a_8
  local.set $b_1
  i32.const 1
  drop
  local.get $b_1
  local.set $c_0
  local.get $c_0
  local.set $d_0
  local.get $d_0
  i32.const 1
  i32.add
  local.set $e_0
  local.get $e_0
  i32.const 4
  i32.eq
  drop
  i32.const 0
  local.set $a_9
  i32.const 2
  i32.const 1
  global.set $~argumentsLength
  i32.const 80
  i32.load $0
  call_indirect $0 (type $i32_=>_i32)
  i32.const 2
  i32.eq
  i32.eqz
  if
   i32.const 0
   i32.const 32
   i32.const 69
   i32.const 3
   call $~lib/builtins/abort
   unreachable
  end
  i32.const 42
  local.set $a_10
  i32.const 2
  local.set $b_2
  local.get $a_10
  local.get $b_2
  i32.add
  i32.const 44
  i32.eq
  drop
  global.get $~lib/memory/__stack_pointer
  i32.const 123
  local.tee $foo
  i32.store $0
  local.get $foo
  local.set $this
  i32.const 43
  local.set $a_11
  i32.const 3
  local.set $b_3
  local.get $this
  i32.const 123
  i32.eq
  i32.eqz
  if
   i32.const 0
   i32.const 32
   i32.const 72
   i32.const 3
   call $~lib/builtins/abort
   unreachable
  end
  global.get $~lib/memory/__stack_pointer
  i32.const 4
  i32.add
  global.set $~lib/memory/__stack_pointer
 )
 (func $inlining/Baz#set:b (type $i32_i32_=>_none) (param $0 i32) (param $1 i32)
  local.get $0
  local.get $1
  i32.store $0 offset=4
 )
 (func $~lib/rt/itcms/Object#set:nextWithColor (type $i32_i32_=>_none) (param $0 i32) (param $1 i32)
  local.get $0
  local.get $1
  i32.store $0 offset=4
 )
 (func $~lib/rt/itcms/Object#set:prev (type $i32_i32_=>_none) (param $0 i32) (param $1 i32)
  local.get $0
  local.get $1
  i32.store $0 offset=8
 )
 (func $~lib/rt/itcms/initLazy (type $i32_=>_i32) (param $space i32) (result i32)
  local.get $space
  local.get $space
  call $~lib/rt/itcms/Object#set:nextWithColor
  local.get $space
  local.get $space
  call $~lib/rt/itcms/Object#set:prev
  local.get $space
 )
 (func $~lib/rt/itcms/Object#get:next (type $i32_=>_i32) (param $this i32) (result i32)
  local.get $this
  i32.load $0 offset=4
  i32.const 3
  i32.const -1
  i32.xor
  i32.and
 )
 (func $~lib/rt/itcms/Object#get:color (type $i32_=>_i32) (param $this i32) (result i32)
  local.get $this
  i32.load $0 offset=4
  i32.const 3
  i32.and
 )
 (func $~lib/rt/itcms/visitRoots (type $i32_=>_none) (param $cookie i32)
  (local $pn i32)
  (local $iter i32)
  (local $var$3 i32)
  local.get $cookie
  call $~lib/rt/__visit_globals
  global.get $~lib/rt/itcms/pinSpace
  local.set $pn
  local.get $pn
  call $~lib/rt/itcms/Object#get:next
  local.set $iter
  loop $while-continue|0
   local.get $iter
   local.get $pn
   i32.ne
   local.set $var$3
   local.get $var$3
   if
    i32.const 1
    drop
    local.get $iter
    call $~lib/rt/itcms/Object#get:color
    i32.const 3
    i32.eq
    i32.eqz
    if
     i32.const 0
     i32.const 176
     i32.const 159
     i32.const 16
     call $~lib/builtins/abort
     unreachable
    end
    local.get $iter
    i32.const 20
    i32.add
    local.get $cookie
    call $~lib/rt/__visit_members
    local.get $iter
    call $~lib/rt/itcms/Object#get:next
    local.set $iter
    br $while-continue|0
   end
  end
 )
 (func $~lib/rt/itcms/Object#set:color (type $i32_i32_=>_none) (param $this i32) (param $color i32)
  local.get $this
  local.get $this
  i32.load $0 offset=4
  i32.const 3
  i32.const -1
  i32.xor
  i32.and
  local.get $color
  i32.or
  call $~lib/rt/itcms/Object#set:nextWithColor
 )
 (func $~lib/rt/itcms/Object#set:next (type $i32_i32_=>_none) (param $this i32) (param $obj i32)
  local.get $this
  local.get $obj
  local.get $this
  i32.load $0 offset=4
  i32.const 3
  i32.and
  i32.or
  call $~lib/rt/itcms/Object#set:nextWithColor
 )
 (func $~lib/rt/itcms/Object#unlink (type $i32_=>_none) (param $this i32)
  (local $next i32)
  (local $prev i32)
  local.get $this
  call $~lib/rt/itcms/Object#get:next
  local.set $next
  local.get $next
  i32.const 0
  i32.eq
  if
   i32.const 1
   drop
   local.get $this
   i32.load $0 offset=8
   i32.const 0
   i32.eq
   if (result i32)
    local.get $this
    global.get $~lib/memory/__heap_base
    i32.lt_u
   else
    i32.const 0
   end
   i32.eqz
   if
    i32.const 0
    i32.const 176
    i32.const 127
    i32.const 18
    call $~lib/builtins/abort
    unreachable
   end
   return
  end
  local.get $this
  i32.load $0 offset=8
  local.set $prev
  i32.const 1
  drop
  local.get $prev
  i32.eqz
  if
   i32.const 0
   i32.const 176
   i32.const 131
   i32.const 16
   call $~lib/builtins/abort
   unreachable
  end
  local.get $next
  local.get $prev
  call $~lib/rt/itcms/Object#set:prev
  local.get $prev
  local.get $next
  call $~lib/rt/itcms/Object#set:next
 )
 (func $~lib/rt/__typeinfo (type $i32_=>_i32) (param $id i32) (result i32)
  (local $ptr i32)
  global.get $~lib/rt/__rtti_base
  local.set $ptr
  local.get $id
  local.get $ptr
  i32.load $0
  i32.gt_u
  if
   i32.const 304
   i32.const 368
   i32.const 22
   i32.const 28
   call $~lib/builtins/abort
   unreachable
  end
  local.get $ptr
  i32.const 4
  i32.add
  local.get $id
  i32.const 8
  i32.mul
  i32.add
  i32.load $0
 )
 (func $~lib/rt/itcms/Object#get:isPointerfree (type $i32_=>_i32) (param $this i32) (result i32)
  (local $rtId i32)
  local.get $this
  i32.load $0 offset=12
  local.set $rtId
  local.get $rtId
  i32.const 1
  i32.le_u
  if (result i32)
   i32.const 1
  else
   local.get $rtId
   call $~lib/rt/__typeinfo
   i32.const 32
   i32.and
   i32.const 0
   i32.ne
  end
 )
 (func $~lib/rt/itcms/Object#linkTo (type $i32_i32_i32_=>_none) (param $this i32) (param $list i32) (param $withColor i32)
  (local $prev i32)
  local.get $list
  i32.load $0 offset=8
  local.set $prev
  local.get $this
  local.get $list
  local.get $withColor
  i32.or
  call $~lib/rt/itcms/Object#set:nextWithColor
  local.get $this
  local.get $prev
  call $~lib/rt/itcms/Object#set:prev
  local.get $prev
  local.get $this
  call $~lib/rt/itcms/Object#set:next
  local.get $list
  local.get $this
  call $~lib/rt/itcms/Object#set:prev
 )
 (func $~lib/rt/itcms/Object#makeGray (type $i32_=>_none) (param $this i32)
  (local $var$1 i32)
  local.get $this
  global.get $~lib/rt/itcms/iter
  i32.eq
  if
   local.get $this
   i32.load $0 offset=8
   local.tee $var$1
   i32.eqz
   if (result i32)
    i32.const 0
    i32.const 176
    i32.const 147
    i32.const 30
    call $~lib/builtins/abort
    unreachable
   else
    local.get $var$1
   end
   global.set $~lib/rt/itcms/iter
  end
  local.get $this
  call $~lib/rt/itcms/Object#unlink
  local.get $this
  global.get $~lib/rt/itcms/toSpace
  local.get $this
  call $~lib/rt/itcms/Object#get:isPointerfree
  if (result i32)
   global.get $~lib/rt/itcms/white
   i32.eqz
  else
   i32.const 2
  end
  call $~lib/rt/itcms/Object#linkTo
 )
 (func $~lib/rt/itcms/__visit (type $i32_i32_=>_none) (param $ptr i32) (param $cookie i32)
  (local $obj i32)
  local.get $ptr
  i32.eqz
  if
   return
  end
  local.get $ptr
  i32.const 20
  i32.sub
  local.set $obj
  i32.const 0
  drop
  local.get $obj
  call $~lib/rt/itcms/Object#get:color
  global.get $~lib/rt/itcms/white
  i32.eq
  if
   local.get $obj
   call $~lib/rt/itcms/Object#makeGray
   global.get $~lib/rt/itcms/visitCount
   i32.const 1
   i32.add
   global.set $~lib/rt/itcms/visitCount
  end
 )
 (func $~lib/rt/itcms/visitStack (type $i32_=>_none) (param $cookie i32)
  (local $ptr i32)
  (local $var$2 i32)
  global.get $~lib/memory/__stack_pointer
  local.set $ptr
  loop $while-continue|0
   local.get $ptr
   global.get $~lib/memory/__heap_base
   i32.lt_u
   local.set $var$2
   local.get $var$2
   if
    local.get $ptr
    i32.load $0
    local.get $cookie
    call $~lib/rt/itcms/__visit
    local.get $ptr
    i32.const 4
    i32.add
    local.set $ptr
    br $while-continue|0
   end
  end
 )
 (func $~lib/rt/itcms/Object#get:size (type $i32_=>_i32) (param $this i32) (result i32)
  i32.const 4
  local.get $this
  i32.load $0
  i32.const 3
  i32.const -1
  i32.xor
  i32.and
  i32.add
 )
 (func $~lib/rt/tlsf/Root#set:flMap (type $i32_i32_=>_none) (param $0 i32) (param $1 i32)
  local.get $0
  local.get $1
  i32.store $0
 )
 (func $~lib/rt/common/BLOCK#set:mmInfo (type $i32_i32_=>_none) (param $0 i32) (param $1 i32)
  local.get $0
  local.get $1
  i32.store $0
 )
 (func $~lib/rt/tlsf/Block#set:prev (type $i32_i32_=>_none) (param $0 i32) (param $1 i32)
  local.get $0
  local.get $1
  i32.store $0 offset=4
 )
 (func $~lib/rt/tlsf/Block#set:next (type $i32_i32_=>_none) (param $0 i32) (param $1 i32)
  local.get $0
  local.get $1
  i32.store $0 offset=8
 )
 (func $~lib/rt/tlsf/removeBlock (type $i32_i32_=>_none) (param $root i32) (param $block i32)
  (local $blockInfo i32)
  (local $size i32)
  (local $fl i32)
  (local $sl i32)
  (local $var$6 i32)
  (local $var$7 i32)
  (local $boundedSize i32)
  (local $prev i32)
  (local $next i32)
  (local $sl_0 i32)
  (local $fl_0 i32)
  (local $root_0 i32)
  (local $head i32)
  (local $sl_1 i32)
  (local $fl_1 i32)
  (local $root_1 i32)
  (local $fl_2 i32)
  (local $root_2 i32)
  (local $slMap i32)
  (local $slMap_0 i32)
  (local $fl_3 i32)
  (local $root_3 i32)
  local.get $block
  i32.load $0
  local.set $blockInfo
  i32.const 1
  drop
  local.get $blockInfo
  i32.const 1
  i32.and
  i32.eqz
  if
   i32.const 0
   i32.const 448
   i32.const 268
   i32.const 14
   call $~lib/builtins/abort
   unreachable
  end
  local.get $blockInfo
  i32.const 3
  i32.const -1
  i32.xor
  i32.and
  local.set $size
  i32.const 1
  drop
  local.get $size
  i32.const 12
  i32.ge_u
  i32.eqz
  if
   i32.const 0
   i32.const 448
   i32.const 270
   i32.const 14
   call $~lib/builtins/abort
   unreachable
  end
  local.get $size
  i32.const 256
  i32.lt_u
  if
   i32.const 0
   local.set $fl
   local.get $size
   i32.const 4
   i32.shr_u
   local.set $sl
  else
   local.get $size
   local.tee $var$6
   i32.const 1073741820
   local.tee $var$7
   local.get $var$6
   local.get $var$7
   i32.lt_u
   select
   local.set $boundedSize
   i32.const 31
   local.get $boundedSize
   i32.clz
   i32.sub
   local.set $fl
   local.get $boundedSize
   local.get $fl
   i32.const 4
   i32.sub
   i32.shr_u
   i32.const 1
   i32.const 4
   i32.shl
   i32.xor
   local.set $sl
   local.get $fl
   i32.const 8
   i32.const 1
   i32.sub
   i32.sub
   local.set $fl
  end
  i32.const 1
  drop
  local.get $fl
  i32.const 23
  i32.lt_u
  if (result i32)
   local.get $sl
   i32.const 16
   i32.lt_u
  else
   i32.const 0
  end
  i32.eqz
  if
   i32.const 0
   i32.const 448
   i32.const 284
   i32.const 14
   call $~lib/builtins/abort
   unreachable
  end
  local.get $block
  i32.load $0 offset=4
  local.set $prev
  local.get $block
  i32.load $0 offset=8
  local.set $next
  local.get $prev
  if
   local.get $prev
   local.get $next
   call $~lib/rt/tlsf/Block#set:next
  end
  local.get $next
  if
   local.get $next
   local.get $prev
   call $~lib/rt/tlsf/Block#set:prev
  end
  local.get $block
  local.get $root
  local.set $root_0
  local.get $fl
  local.set $fl_0
  local.get $sl
  local.set $sl_0
  local.get $root_0
  local.get $fl_0
  i32.const 4
  i32.shl
  local.get $sl_0
  i32.add
  i32.const 2
  i32.shl
  i32.add
  i32.load $0 offset=96
  i32.eq
  if
   local.get $root
   local.set $root_1
   local.get $fl
   local.set $fl_1
   local.get $sl
   local.set $sl_1
   local.get $next
   local.set $head
   local.get $root_1
   local.get $fl_1
   i32.const 4
   i32.shl
   local.get $sl_1
   i32.add
   i32.const 2
   i32.shl
   i32.add
   local.get $head
   i32.store $0 offset=96
   local.get $next
   i32.eqz
   if
    local.get $root
    local.set $root_2
    local.get $fl
    local.set $fl_2
    local.get $root_2
    local.get $fl_2
    i32.const 2
    i32.shl
    i32.add
    i32.load $0 offset=4
    local.set $slMap
    local.get $root
    local.set $root_3
    local.get $fl
    local.set $fl_3
    local.get $slMap
    i32.const 1
    local.get $sl
    i32.shl
    i32.const -1
    i32.xor
    i32.and
    local.tee $slMap
    local.set $slMap_0
    local.get $root_3
    local.get $fl_3
    i32.const 2
    i32.shl
    i32.add
    local.get $slMap_0
    i32.store $0 offset=4
    local.get $slMap
    i32.eqz
    if
     local.get $root
     local.get $root
     i32.load $0
     i32.const 1
     local.get $fl
     i32.shl
     i32.const -1
     i32.xor
     i32.and
     call $~lib/rt/tlsf/Root#set:flMap
    end
   end
  end
 )
 (func $~lib/rt/tlsf/insertBlock (type $i32_i32_=>_none) (param $root i32) (param $block i32)
  (local $blockInfo i32)
  (local $block_0 i32)
  (local $right i32)
  (local $rightInfo i32)
  (local $block_1 i32)
  (local $block_2 i32)
  (local $left i32)
  (local $leftInfo i32)
  (local $size i32)
  (local $fl i32)
  (local $sl i32)
  (local $var$13 i32)
  (local $var$14 i32)
  (local $boundedSize i32)
  (local $sl_0 i32)
  (local $fl_0 i32)
  (local $root_0 i32)
  (local $head i32)
  (local $head_0 i32)
  (local $sl_1 i32)
  (local $fl_1 i32)
  (local $root_1 i32)
  (local $fl_2 i32)
  (local $root_2 i32)
  (local $slMap i32)
  (local $fl_3 i32)
  (local $root_3 i32)
  i32.const 1
  drop
  local.get $block
  i32.eqz
  if
   i32.const 0
   i32.const 448
   i32.const 201
   i32.const 14
   call $~lib/builtins/abort
   unreachable
  end
  local.get $block
  i32.load $0
  local.set $blockInfo
  i32.const 1
  drop
  local.get $blockInfo
  i32.const 1
  i32.and
  i32.eqz
  if
   i32.const 0
   i32.const 448
   i32.const 203
   i32.const 14
   call $~lib/builtins/abort
   unreachable
  end
  local.get $block
  local.set $block_0
  local.get $block_0
  i32.const 4
  i32.add
  local.get $block_0
  i32.load $0
  i32.const 3
  i32.const -1
  i32.xor
  i32.and
  i32.add
  local.set $right
  local.get $right
  i32.load $0
  local.set $rightInfo
  local.get $rightInfo
  i32.const 1
  i32.and
  if
   local.get $root
   local.get $right
   call $~lib/rt/tlsf/removeBlock
   local.get $block
   local.get $blockInfo
   i32.const 4
   i32.add
   local.get $rightInfo
   i32.const 3
   i32.const -1
   i32.xor
   i32.and
   i32.add
   local.tee $blockInfo
   call $~lib/rt/common/BLOCK#set:mmInfo
   local.get $block
   local.set $block_1
   local.get $block_1
   i32.const 4
   i32.add
   local.get $block_1
   i32.load $0
   i32.const 3
   i32.const -1
   i32.xor
   i32.and
   i32.add
   local.set $right
   local.get $right
   i32.load $0
   local.set $rightInfo
  end
  local.get $blockInfo
  i32.const 2
  i32.and
  if
   local.get $block
   local.set $block_2
   local.get $block_2
   i32.const 4
   i32.sub
   i32.load $0
   local.set $left
   local.get $left
   i32.load $0
   local.set $leftInfo
   i32.const 1
   drop
   local.get $leftInfo
   i32.const 1
   i32.and
   i32.eqz
   if
    i32.const 0
    i32.const 448
    i32.const 221
    i32.const 16
    call $~lib/builtins/abort
    unreachable
   end
   local.get $root
   local.get $left
   call $~lib/rt/tlsf/removeBlock
   local.get $left
   local.set $block
   local.get $block
   local.get $leftInfo
   i32.const 4
   i32.add
   local.get $blockInfo
   i32.const 3
   i32.const -1
   i32.xor
   i32.and
   i32.add
   local.tee $blockInfo
   call $~lib/rt/common/BLOCK#set:mmInfo
  end
  local.get $right
  local.get $rightInfo
  i32.const 2
  i32.or
  call $~lib/rt/common/BLOCK#set:mmInfo
  local.get $blockInfo
  i32.const 3
  i32.const -1
  i32.xor
  i32.and
  local.set $size
  i32.const 1
  drop
  local.get $size
  i32.const 12
  i32.ge_u
  i32.eqz
  if
   i32.const 0
   i32.const 448
   i32.const 233
   i32.const 14
   call $~lib/builtins/abort
   unreachable
  end
  i32.const 1
  drop
  local.get $block
  i32.const 4
  i32.add
  local.get $size
  i32.add
  local.get $right
  i32.eq
  i32.eqz
  if
   i32.const 0
   i32.const 448
   i32.const 234
   i32.const 14
   call $~lib/builtins/abort
   unreachable
  end
  local.get $right
  i32.const 4
  i32.sub
  local.get $block
  i32.store $0
  local.get $size
  i32.const 256
  i32.lt_u
  if
   i32.const 0
   local.set $fl
   local.get $size
   i32.const 4
   i32.shr_u
   local.set $sl
  else
   local.get $size
   local.tee $var$13
   i32.const 1073741820
   local.tee $var$14
   local.get $var$13
   local.get $var$14
   i32.lt_u
   select
   local.set $boundedSize
   i32.const 31
   local.get $boundedSize
   i32.clz
   i32.sub
   local.set $fl
   local.get $boundedSize
   local.get $fl
   i32.const 4
   i32.sub
   i32.shr_u
   i32.const 1
   i32.const 4
   i32.shl
   i32.xor
   local.set $sl
   local.get $fl
   i32.const 8
   i32.const 1
   i32.sub
   i32.sub
   local.set $fl
  end
  i32.const 1
  drop
  local.get $fl
  i32.const 23
  i32.lt_u
  if (result i32)
   local.get $sl
   i32.const 16
   i32.lt_u
  else
   i32.const 0
  end
  i32.eqz
  if
   i32.const 0
   i32.const 448
   i32.const 251
   i32.const 14
   call $~lib/builtins/abort
   unreachable
  end
  local.get $root
  local.set $root_0
  local.get $fl
  local.set $fl_0
  local.get $sl
  local.set $sl_0
  local.get $root_0
  local.get $fl_0
  i32.const 4
  i32.shl
  local.get $sl_0
  i32.add
  i32.const 2
  i32.shl
  i32.add
  i32.load $0 offset=96
  local.set $head
  local.get $block
  i32.const 0
  call $~lib/rt/tlsf/Block#set:prev
  local.get $block
  local.get $head
  call $~lib/rt/tlsf/Block#set:next
  local.get $head
  if
   local.get $head
   local.get $block
   call $~lib/rt/tlsf/Block#set:prev
  end
  local.get $root
  local.set $root_1
  local.get $fl
  local.set $fl_1
  local.get $sl
  local.set $sl_1
  local.get $block
  local.set $head_0
  local.get $root_1
  local.get $fl_1
  i32.const 4
  i32.shl
  local.get $sl_1
  i32.add
  i32.const 2
  i32.shl
  i32.add
  local.get $head_0
  i32.store $0 offset=96
  local.get $root
  local.get $root
  i32.load $0
  i32.const 1
  local.get $fl
  i32.shl
  i32.or
  call $~lib/rt/tlsf/Root#set:flMap
  local.get $root
  local.set $root_3
  local.get $fl
  local.set $fl_3
  local.get $root
  local.set $root_2
  local.get $fl
  local.set $fl_2
  local.get $root_2
  local.get $fl_2
  i32.const 2
  i32.shl
  i32.add
  i32.load $0 offset=4
  i32.const 1
  local.get $sl
  i32.shl
  i32.or
  local.set $slMap
  local.get $root_3
  local.get $fl_3
  i32.const 2
  i32.shl
  i32.add
  local.get $slMap
  i32.store $0 offset=4
 )
<<<<<<< HEAD
 (func $~lib/rt/tlsf/addMemory (param $root i32) (param $start i32) (param $end i32) (result i32)
  (local $root_0 i32)
=======
 (func $~lib/rt/tlsf/addMemory (type $i32_i32_i32_=>_i32) (param $root i32) (param $start i32) (param $end i32) (result i32)
  (local $var$3 i32)
>>>>>>> 78b2d1af
  (local $tail i32)
  (local $tailInfo i32)
  (local $size i32)
  (local $leftSize i32)
  (local $left i32)
  (local $tail_0 i32)
  (local $root_1 i32)
  i32.const 1
  drop
  local.get $start
  local.get $end
  i32.le_u
  i32.eqz
  if
   i32.const 0
   i32.const 448
   i32.const 377
   i32.const 14
   call $~lib/builtins/abort
   unreachable
  end
  local.get $start
  i32.const 4
  i32.add
  i32.const 15
  i32.add
  i32.const 15
  i32.const -1
  i32.xor
  i32.and
  i32.const 4
  i32.sub
  local.set $start
  local.get $end
  i32.const 15
  i32.const -1
  i32.xor
  i32.and
  local.set $end
  local.get $root
  local.set $root_0
  local.get $root_0
  i32.load $0 offset=1568
  local.set $tail
  i32.const 0
  local.set $tailInfo
  local.get $tail
  if
   i32.const 1
   drop
   local.get $start
   local.get $tail
   i32.const 4
   i32.add
   i32.ge_u
   i32.eqz
   if
    i32.const 0
    i32.const 448
    i32.const 384
    i32.const 16
    call $~lib/builtins/abort
    unreachable
   end
   local.get $start
   i32.const 16
   i32.sub
   local.get $tail
   i32.eq
   if
    local.get $start
    i32.const 16
    i32.sub
    local.set $start
    local.get $tail
    i32.load $0
    local.set $tailInfo
   else
    nop
   end
  else
   i32.const 1
   drop
   local.get $start
   local.get $root
   i32.const 1572
   i32.add
   i32.ge_u
   i32.eqz
   if
    i32.const 0
    i32.const 448
    i32.const 397
    i32.const 5
    call $~lib/builtins/abort
    unreachable
   end
  end
  local.get $end
  local.get $start
  i32.sub
  local.set $size
  local.get $size
  i32.const 4
  i32.const 12
  i32.add
  i32.const 4
  i32.add
  i32.lt_u
  if
   i32.const 0
   return
  end
  local.get $size
  i32.const 2
  i32.const 4
  i32.mul
  i32.sub
  local.set $leftSize
  local.get $start
  local.set $left
  local.get $left
  local.get $leftSize
  i32.const 1
  i32.or
  local.get $tailInfo
  i32.const 2
  i32.and
  i32.or
  call $~lib/rt/common/BLOCK#set:mmInfo
  local.get $left
  i32.const 0
  call $~lib/rt/tlsf/Block#set:prev
  local.get $left
  i32.const 0
  call $~lib/rt/tlsf/Block#set:next
  local.get $start
  i32.const 4
  i32.add
  local.get $leftSize
  i32.add
  local.set $tail
  local.get $tail
  i32.const 0
  i32.const 2
  i32.or
  call $~lib/rt/common/BLOCK#set:mmInfo
  local.get $root
  local.set $root_1
  local.get $tail
  local.set $tail_0
  local.get $root_1
  local.get $tail_0
  i32.store $0 offset=1568
  local.get $root
  local.get $left
  call $~lib/rt/tlsf/insertBlock
  i32.const 1
 )
 (func $~lib/rt/tlsf/initialize (type $none_=>_none)
  (local $rootOffset i32)
  (local $pagesBefore i32)
  (local $pagesNeeded i32)
  (local $root i32)
  (local $tail i32)
  (local $root_0 i32)
  (local $fl i32)
  (local $var$7 i32)
  (local $slMap i32)
  (local $fl_0 i32)
  (local $root_1 i32)
  (local $sl i32)
  (local $var$12 i32)
  (local $head i32)
  (local $sl_0 i32)
  (local $fl_1 i32)
  (local $root_2 i32)
  (local $memStart i32)
  i32.const 0
  drop
  global.get $~lib/memory/__heap_base
  i32.const 15
  i32.add
  i32.const 15
  i32.const -1
  i32.xor
  i32.and
  local.set $rootOffset
  memory.size $0
  local.set $pagesBefore
  local.get $rootOffset
  i32.const 1572
  i32.add
  i32.const 65535
  i32.add
  i32.const 65535
  i32.const -1
  i32.xor
  i32.and
  i32.const 16
  i32.shr_u
  local.set $pagesNeeded
  local.get $pagesNeeded
  local.get $pagesBefore
  i32.gt_s
  if (result i32)
   local.get $pagesNeeded
   local.get $pagesBefore
   i32.sub
   memory.grow $0
   i32.const 0
   i32.lt_s
  else
   i32.const 0
  end
  if
   unreachable
  end
  local.get $rootOffset
  local.set $root
  local.get $root
  i32.const 0
  call $~lib/rt/tlsf/Root#set:flMap
  local.get $root
  local.set $root_0
  i32.const 0
  local.set $tail
  local.get $root_0
  local.get $tail
  i32.store $0 offset=1568
  i32.const 0
  local.set $fl
  loop $for-loop|0
   local.get $fl
   i32.const 23
   i32.lt_u
   local.set $var$7
   local.get $var$7
   if
    local.get $root
    local.set $root_1
    local.get $fl
    local.set $fl_0
    i32.const 0
    local.set $slMap
    local.get $root_1
    local.get $fl_0
    i32.const 2
    i32.shl
    i32.add
    local.get $slMap
    i32.store $0 offset=4
    i32.const 0
    local.set $sl
    loop $for-loop|1
     local.get $sl
     i32.const 16
     i32.lt_u
     local.set $var$12
     local.get $var$12
     if
      local.get $root
      local.set $root_2
      local.get $fl
      local.set $fl_1
      local.get $sl
      local.set $sl_0
      i32.const 0
      local.set $head
      local.get $root_2
      local.get $fl_1
      i32.const 4
      i32.shl
      local.get $sl_0
      i32.add
      i32.const 2
      i32.shl
      i32.add
      local.get $head
      i32.store $0 offset=96
      local.get $sl
      i32.const 1
      i32.add
      local.set $sl
      br $for-loop|1
     end
    end
    local.get $fl
    i32.const 1
    i32.add
    local.set $fl
    br $for-loop|0
   end
  end
  local.get $rootOffset
  i32.const 1572
  i32.add
  local.set $memStart
  i32.const 0
  drop
  local.get $root
  local.get $memStart
  memory.size $0
  i32.const 16
  i32.shl
  call $~lib/rt/tlsf/addMemory
  drop
  local.get $root
  global.set $~lib/rt/tlsf/ROOT
 )
 (func $~lib/rt/tlsf/checkUsedBlock (type $i32_=>_i32) (param $ptr i32) (result i32)
  (local $block i32)
  local.get $ptr
  i32.const 4
  i32.sub
  local.set $block
  local.get $ptr
  i32.const 0
  i32.ne
  if (result i32)
   local.get $ptr
   i32.const 15
   i32.and
   i32.eqz
  else
   i32.const 0
  end
  if (result i32)
   local.get $block
   i32.load $0
   i32.const 1
   i32.and
   i32.eqz
  else
   i32.const 0
  end
  i32.eqz
  if
   i32.const 0
   i32.const 448
   i32.const 559
   i32.const 3
   call $~lib/builtins/abort
   unreachable
  end
  local.get $block
 )
 (func $~lib/rt/tlsf/freeBlock (type $i32_i32_=>_none) (param $root i32) (param $block i32)
  i32.const 0
  drop
  local.get $block
  local.get $block
  i32.load $0
  i32.const 1
  i32.or
  call $~lib/rt/common/BLOCK#set:mmInfo
  local.get $root
  local.get $block
  call $~lib/rt/tlsf/insertBlock
 )
 (func $~lib/rt/tlsf/__free (type $i32_=>_none) (param $ptr i32)
  local.get $ptr
  global.get $~lib/memory/__heap_base
  i32.lt_u
  if
   return
  end
  global.get $~lib/rt/tlsf/ROOT
  i32.eqz
  if
   call $~lib/rt/tlsf/initialize
  end
  global.get $~lib/rt/tlsf/ROOT
  local.get $ptr
  call $~lib/rt/tlsf/checkUsedBlock
  call $~lib/rt/tlsf/freeBlock
 )
 (func $~lib/rt/itcms/free (type $i32_=>_none) (param $obj i32)
  local.get $obj
  global.get $~lib/memory/__heap_base
  i32.lt_u
  if
   local.get $obj
   i32.const 0
   call $~lib/rt/itcms/Object#set:nextWithColor
   local.get $obj
   i32.const 0
   call $~lib/rt/itcms/Object#set:prev
  else
   global.get $~lib/rt/itcms/total
   local.get $obj
   call $~lib/rt/itcms/Object#get:size
   i32.sub
   global.set $~lib/rt/itcms/total
   i32.const 0
   drop
   local.get $obj
   i32.const 4
   i32.add
   call $~lib/rt/tlsf/__free
  end
 )
 (func $~lib/rt/itcms/step (type $none_=>_i32) (result i32)
  (local $obj i32)
  (local $var$1 i32)
  (local $black i32)
  (local $var$3 i32)
  (local $var$4 i32)
  (local $from i32)
  block $break|0
   block $case2|0
    block $case1|0
     block $case0|0
      global.get $~lib/rt/itcms/state
      local.set $var$1
      local.get $var$1
      i32.const 0
      i32.eq
      br_if $case0|0
      local.get $var$1
      i32.const 1
      i32.eq
      br_if $case1|0
      local.get $var$1
      i32.const 2
      i32.eq
      br_if $case2|0
      br $break|0
     end
     i32.const 1
     global.set $~lib/rt/itcms/state
     i32.const 0
     global.set $~lib/rt/itcms/visitCount
     i32.const 0
     call $~lib/rt/itcms/visitRoots
     global.get $~lib/rt/itcms/toSpace
     global.set $~lib/rt/itcms/iter
     global.get $~lib/rt/itcms/visitCount
     i32.const 1
     i32.mul
     return
    end
    global.get $~lib/rt/itcms/white
    i32.eqz
    local.set $black
    global.get $~lib/rt/itcms/iter
    call $~lib/rt/itcms/Object#get:next
    local.set $obj
    loop $while-continue|1
     local.get $obj
     global.get $~lib/rt/itcms/toSpace
     i32.ne
     local.set $var$3
     local.get $var$3
     if
      local.get $obj
      global.set $~lib/rt/itcms/iter
      local.get $obj
      call $~lib/rt/itcms/Object#get:color
      local.get $black
      i32.ne
      if
       local.get $obj
       local.get $black
       call $~lib/rt/itcms/Object#set:color
       i32.const 0
       global.set $~lib/rt/itcms/visitCount
       local.get $obj
       i32.const 20
       i32.add
       i32.const 0
       call $~lib/rt/__visit_members
       global.get $~lib/rt/itcms/visitCount
       i32.const 1
       i32.mul
       return
      end
      local.get $obj
      call $~lib/rt/itcms/Object#get:next
      local.set $obj
      br $while-continue|1
     end
    end
    i32.const 0
    global.set $~lib/rt/itcms/visitCount
    i32.const 0
    call $~lib/rt/itcms/visitRoots
    global.get $~lib/rt/itcms/iter
    call $~lib/rt/itcms/Object#get:next
    local.set $obj
    local.get $obj
    global.get $~lib/rt/itcms/toSpace
    i32.eq
    if
     i32.const 0
     call $~lib/rt/itcms/visitStack
     global.get $~lib/rt/itcms/iter
     call $~lib/rt/itcms/Object#get:next
     local.set $obj
     loop $while-continue|2
      local.get $obj
      global.get $~lib/rt/itcms/toSpace
      i32.ne
      local.set $var$4
      local.get $var$4
      if
       local.get $obj
       call $~lib/rt/itcms/Object#get:color
       local.get $black
       i32.ne
       if
        local.get $obj
        local.get $black
        call $~lib/rt/itcms/Object#set:color
        local.get $obj
        i32.const 20
        i32.add
        i32.const 0
        call $~lib/rt/__visit_members
       end
       local.get $obj
       call $~lib/rt/itcms/Object#get:next
       local.set $obj
       br $while-continue|2
      end
     end
     global.get $~lib/rt/itcms/fromSpace
     local.set $from
     global.get $~lib/rt/itcms/toSpace
     global.set $~lib/rt/itcms/fromSpace
     local.get $from
     global.set $~lib/rt/itcms/toSpace
     local.get $black
     global.set $~lib/rt/itcms/white
     local.get $from
     call $~lib/rt/itcms/Object#get:next
     global.set $~lib/rt/itcms/iter
     i32.const 2
     global.set $~lib/rt/itcms/state
    end
    global.get $~lib/rt/itcms/visitCount
    i32.const 1
    i32.mul
    return
   end
   global.get $~lib/rt/itcms/iter
   local.set $obj
   local.get $obj
   global.get $~lib/rt/itcms/toSpace
   i32.ne
   if
    local.get $obj
    call $~lib/rt/itcms/Object#get:next
    global.set $~lib/rt/itcms/iter
    i32.const 1
    drop
    local.get $obj
    call $~lib/rt/itcms/Object#get:color
    global.get $~lib/rt/itcms/white
    i32.eqz
    i32.eq
    i32.eqz
    if
     i32.const 0
     i32.const 176
     i32.const 228
     i32.const 20
     call $~lib/builtins/abort
     unreachable
    end
    local.get $obj
    call $~lib/rt/itcms/free
    i32.const 10
    return
   end
   global.get $~lib/rt/itcms/toSpace
   global.get $~lib/rt/itcms/toSpace
   call $~lib/rt/itcms/Object#set:nextWithColor
   global.get $~lib/rt/itcms/toSpace
   global.get $~lib/rt/itcms/toSpace
   call $~lib/rt/itcms/Object#set:prev
   i32.const 0
   global.set $~lib/rt/itcms/state
   br $break|0
  end
  i32.const 0
 )
 (func $~lib/rt/itcms/interrupt (type $none_=>_none)
  (local $budget i32)
  i32.const 0
  drop
  i32.const 0
  drop
  i32.const 1024
  i32.const 200
  i32.mul
  i32.const 100
  i32.div_u
  local.set $budget
  loop $do-loop|0
   local.get $budget
   call $~lib/rt/itcms/step
   i32.sub
   local.set $budget
   global.get $~lib/rt/itcms/state
   i32.const 0
   i32.eq
   if
    i32.const 0
    drop
    global.get $~lib/rt/itcms/total
    i64.extend_i32_u
    i32.const 200
    i64.extend_i32_u
    i64.mul
    i64.const 100
    i64.div_u
    i32.wrap_i64
    i32.const 1024
    i32.add
    global.set $~lib/rt/itcms/threshold
    i32.const 0
    drop
    return
   end
   local.get $budget
   i32.const 0
   i32.gt_s
   br_if $do-loop|0
  end
  i32.const 0
  drop
  global.get $~lib/rt/itcms/total
  i32.const 1024
  global.get $~lib/rt/itcms/total
  global.get $~lib/rt/itcms/threshold
  i32.sub
  i32.const 1024
  i32.lt_u
  i32.mul
  i32.add
  global.set $~lib/rt/itcms/threshold
  i32.const 0
  drop
 )
 (func $~lib/rt/tlsf/computeSize (type $i32_=>_i32) (param $size i32) (result i32)
  local.get $size
  i32.const 12
  i32.le_u
  if (result i32)
   i32.const 12
  else
   local.get $size
   i32.const 4
   i32.add
   i32.const 15
   i32.add
   i32.const 15
   i32.const -1
   i32.xor
   i32.and
   i32.const 4
   i32.sub
  end
 )
 (func $~lib/rt/tlsf/prepareSize (type $i32_=>_i32) (param $size i32) (result i32)
  local.get $size
  i32.const 1073741820
  i32.gt_u
  if
   i32.const 112
   i32.const 448
   i32.const 458
   i32.const 29
   call $~lib/builtins/abort
   unreachable
  end
  local.get $size
  call $~lib/rt/tlsf/computeSize
 )
 (func $~lib/rt/tlsf/searchBlock (type $i32_i32_=>_i32) (param $root i32) (param $size i32) (result i32)
  (local $fl i32)
  (local $sl i32)
  (local $requestSize i32)
  (local $fl_0 i32)
  (local $root_0 i32)
  (local $slMap i32)
  (local $head i32)
  (local $flMap i32)
  (local $fl_1 i32)
  (local $root_1 i32)
  (local $sl_0 i32)
  (local $fl_2 i32)
  (local $root_2 i32)
  (local $sl_1 i32)
  (local $fl_3 i32)
  (local $root_3 i32)
  local.get $size
  i32.const 256
  i32.lt_u
  if
   i32.const 0
   local.set $fl
   local.get $size
   i32.const 4
   i32.shr_u
   local.set $sl
  else
   local.get $size
   i32.const 536870910
   i32.lt_u
   if (result i32)
    local.get $size
    i32.const 1
    i32.const 27
    local.get $size
    i32.clz
    i32.sub
    i32.shl
    i32.add
    i32.const 1
    i32.sub
   else
    local.get $size
   end
   local.set $requestSize
   i32.const 31
   local.get $requestSize
   i32.clz
   i32.sub
   local.set $fl
   local.get $requestSize
   local.get $fl
   i32.const 4
   i32.sub
   i32.shr_u
   i32.const 1
   i32.const 4
   i32.shl
   i32.xor
   local.set $sl
   local.get $fl
   i32.const 8
   i32.const 1
   i32.sub
   i32.sub
   local.set $fl
  end
  i32.const 1
  drop
  local.get $fl
  i32.const 23
  i32.lt_u
  if (result i32)
   local.get $sl
   i32.const 16
   i32.lt_u
  else
   i32.const 0
  end
  i32.eqz
  if
   i32.const 0
   i32.const 448
   i32.const 330
   i32.const 14
   call $~lib/builtins/abort
   unreachable
  end
  local.get $root
  local.set $root_0
  local.get $fl
  local.set $fl_0
  local.get $root_0
  local.get $fl_0
  i32.const 2
  i32.shl
  i32.add
  i32.load $0 offset=4
  i32.const 0
  i32.const -1
  i32.xor
  local.get $sl
  i32.shl
  i32.and
  local.set $slMap
  i32.const 0
  local.set $head
  local.get $slMap
  i32.eqz
  if
   local.get $root
   i32.load $0
   i32.const 0
   i32.const -1
   i32.xor
   local.get $fl
   i32.const 1
   i32.add
   i32.shl
   i32.and
   local.set $flMap
   local.get $flMap
   i32.eqz
   if
    i32.const 0
    local.set $head
   else
    local.get $flMap
    i32.ctz
    local.set $fl
    local.get $root
    local.set $root_1
    local.get $fl
    local.set $fl_1
    local.get $root_1
    local.get $fl_1
    i32.const 2
    i32.shl
    i32.add
    i32.load $0 offset=4
    local.set $slMap
    i32.const 1
    drop
    local.get $slMap
    i32.eqz
    if
     i32.const 0
     i32.const 448
     i32.const 343
     i32.const 18
     call $~lib/builtins/abort
     unreachable
    end
    local.get $root
    local.set $root_2
    local.get $fl
    local.set $fl_2
    local.get $slMap
    i32.ctz
    local.set $sl_0
    local.get $root_2
    local.get $fl_2
    i32.const 4
    i32.shl
    local.get $sl_0
    i32.add
    i32.const 2
    i32.shl
    i32.add
    i32.load $0 offset=96
    local.set $head
   end
  else
   local.get $root
   local.set $root_3
   local.get $fl
   local.set $fl_3
   local.get $slMap
   i32.ctz
   local.set $sl_1
   local.get $root_3
   local.get $fl_3
   i32.const 4
   i32.shl
   local.get $sl_1
   i32.add
   i32.const 2
   i32.shl
   i32.add
   i32.load $0 offset=96
   local.set $head
  end
  local.get $head
 )
 (func $~lib/rt/tlsf/growMemory (type $i32_i32_=>_none) (param $root i32) (param $size i32)
  (local $pagesBefore i32)
  (local $root_0 i32)
  (local $pagesNeeded i32)
  (local $var$5 i32)
  (local $var$6 i32)
  (local $pagesWanted i32)
  (local $pagesAfter i32)
  i32.const 0
  drop
  local.get $size
  i32.const 536870910
  i32.lt_u
  if
   local.get $size
   i32.const 1
   i32.const 27
   local.get $size
   i32.clz
   i32.sub
   i32.shl
   i32.const 1
   i32.sub
   i32.add
   local.set $size
  end
  memory.size $0
  local.set $pagesBefore
  local.get $size
  i32.const 4
  local.get $pagesBefore
  i32.const 16
  i32.shl
  i32.const 4
  i32.sub
  local.get $root
  local.set $root_0
  local.get $root_0
  i32.load $0 offset=1568
  i32.ne
  i32.shl
  i32.add
  local.set $size
  local.get $size
  i32.const 65535
  i32.add
  i32.const 65535
  i32.const -1
  i32.xor
  i32.and
  i32.const 16
  i32.shr_u
  local.set $pagesNeeded
  local.get $pagesBefore
  local.tee $var$5
  local.get $pagesNeeded
  local.tee $var$6
  local.get $var$5
  local.get $var$6
  i32.gt_s
  select
  local.set $pagesWanted
  local.get $pagesWanted
  memory.grow $0
  i32.const 0
  i32.lt_s
  if
   local.get $pagesNeeded
   memory.grow $0
   i32.const 0
   i32.lt_s
   if
    unreachable
   end
  end
  memory.size $0
  local.set $pagesAfter
  local.get $root
  local.get $pagesBefore
  i32.const 16
  i32.shl
  local.get $pagesAfter
  i32.const 16
  i32.shl
  call $~lib/rt/tlsf/addMemory
  drop
 )
 (func $~lib/rt/tlsf/prepareBlock (type $i32_i32_i32_=>_none) (param $root i32) (param $block i32) (param $size i32)
  (local $blockInfo i32)
  (local $remaining i32)
  (local $spare i32)
  (local $block_0 i32)
  (local $block_1 i32)
  local.get $block
  i32.load $0
  local.set $blockInfo
  i32.const 1
  drop
  local.get $size
  i32.const 4
  i32.add
  i32.const 15
  i32.and
  i32.eqz
  i32.eqz
  if
   i32.const 0
   i32.const 448
   i32.const 357
   i32.const 14
   call $~lib/builtins/abort
   unreachable
  end
  local.get $blockInfo
  i32.const 3
  i32.const -1
  i32.xor
  i32.and
  local.get $size
  i32.sub
  local.set $remaining
  local.get $remaining
  i32.const 4
  i32.const 12
  i32.add
  i32.ge_u
  if
   local.get $block
   local.get $size
   local.get $blockInfo
   i32.const 2
   i32.and
   i32.or
   call $~lib/rt/common/BLOCK#set:mmInfo
   local.get $block
   i32.const 4
   i32.add
   local.get $size
   i32.add
   local.set $spare
   local.get $spare
   local.get $remaining
   i32.const 4
   i32.sub
   i32.const 1
   i32.or
   call $~lib/rt/common/BLOCK#set:mmInfo
   local.get $root
   local.get $spare
   call $~lib/rt/tlsf/insertBlock
  else
   local.get $block
   local.get $blockInfo
   i32.const 1
   i32.const -1
   i32.xor
   i32.and
   call $~lib/rt/common/BLOCK#set:mmInfo
   local.get $block
   local.set $block_1
   local.get $block_1
   i32.const 4
   i32.add
   local.get $block_1
   i32.load $0
   i32.const 3
   i32.const -1
   i32.xor
   i32.and
   i32.add
   local.get $block
   local.set $block_0
   local.get $block_0
   i32.const 4
   i32.add
   local.get $block_0
   i32.load $0
   i32.const 3
   i32.const -1
   i32.xor
   i32.and
   i32.add
   i32.load $0
   i32.const 2
   i32.const -1
   i32.xor
   i32.and
   call $~lib/rt/common/BLOCK#set:mmInfo
  end
 )
 (func $~lib/rt/tlsf/allocateBlock (type $i32_i32_=>_i32) (param $root i32) (param $size i32) (result i32)
  (local $payloadSize i32)
  (local $block i32)
  local.get $size
  call $~lib/rt/tlsf/prepareSize
  local.set $payloadSize
  local.get $root
  local.get $payloadSize
  call $~lib/rt/tlsf/searchBlock
  local.set $block
  local.get $block
  i32.eqz
  if
   local.get $root
   local.get $payloadSize
   call $~lib/rt/tlsf/growMemory
   local.get $root
   local.get $payloadSize
   call $~lib/rt/tlsf/searchBlock
   local.set $block
   i32.const 1
   drop
   local.get $block
   i32.eqz
   if
    i32.const 0
    i32.const 448
    i32.const 496
    i32.const 16
    call $~lib/builtins/abort
    unreachable
   end
  end
  i32.const 1
  drop
  local.get $block
  i32.load $0
  i32.const 3
  i32.const -1
  i32.xor
  i32.and
  local.get $payloadSize
  i32.ge_u
  i32.eqz
  if
   i32.const 0
   i32.const 448
   i32.const 498
   i32.const 14
   call $~lib/builtins/abort
   unreachable
  end
  local.get $root
  local.get $block
  call $~lib/rt/tlsf/removeBlock
  local.get $root
  local.get $block
  local.get $payloadSize
  call $~lib/rt/tlsf/prepareBlock
  i32.const 0
  drop
  local.get $block
 )
 (func $~lib/rt/tlsf/__alloc (type $i32_=>_i32) (param $size i32) (result i32)
  global.get $~lib/rt/tlsf/ROOT
  i32.eqz
  if
   call $~lib/rt/tlsf/initialize
  end
  global.get $~lib/rt/tlsf/ROOT
  local.get $size
  call $~lib/rt/tlsf/allocateBlock
  i32.const 4
  i32.add
 )
 (func $~lib/rt/itcms/Object#set:rtId (type $i32_i32_=>_none) (param $0 i32) (param $1 i32)
  local.get $0
  local.get $1
  i32.store $0 offset=12
 )
 (func $~lib/rt/itcms/Object#set:rtSize (type $i32_i32_=>_none) (param $0 i32) (param $1 i32)
  local.get $0
  local.get $1
  i32.store $0 offset=16
 )
 (func $~lib/rt/itcms/__new (type $i32_i32_=>_i32) (param $size i32) (param $id i32) (result i32)
  (local $obj i32)
  (local $ptr i32)
  local.get $size
  i32.const 1073741804
  i32.ge_u
  if
   i32.const 112
   i32.const 176
   i32.const 260
   i32.const 31
   call $~lib/builtins/abort
   unreachable
  end
  global.get $~lib/rt/itcms/total
  global.get $~lib/rt/itcms/threshold
  i32.ge_u
  if
   call $~lib/rt/itcms/interrupt
  end
  i32.const 16
  local.get $size
  i32.add
  call $~lib/rt/tlsf/__alloc
  i32.const 4
  i32.sub
  local.set $obj
  local.get $obj
  local.get $id
  call $~lib/rt/itcms/Object#set:rtId
  local.get $obj
  local.get $size
  call $~lib/rt/itcms/Object#set:rtSize
  local.get $obj
  global.get $~lib/rt/itcms/fromSpace
  global.get $~lib/rt/itcms/white
  call $~lib/rt/itcms/Object#linkTo
  global.get $~lib/rt/itcms/total
  local.get $obj
  call $~lib/rt/itcms/Object#get:size
  i32.add
  global.set $~lib/rt/itcms/total
  local.get $obj
  i32.const 20
  i32.add
  local.set $ptr
  local.get $ptr
  i32.const 0
  local.get $size
  memory.fill $0
  local.get $ptr
 )
 (func $inlining/Baz#set:a (type $i32_i32_=>_none) (param $0 i32) (param $1 i32)
  local.get $0
  local.get $1
  i32.store $0
 )
 (func $inlining/Bar#set:e (type $i32_i32_=>_none) (param $0 i32) (param $1 i32)
  local.get $0
  local.get $1
  i32.store $0 offset=12
 )
 (func $inlining/Bar#set:d (type $i32_i32_=>_none) (param $0 i32) (param $1 i32)
  local.get $0
  local.get $1
  i32.store $0 offset=8
 )
<<<<<<< HEAD
 (func $inlining/test_ctor
  (local $f i32)
  (local $this i32)
  (local $c i32)
  (local $this_0 i32)
=======
 (func $inlining/test_ctor (type $none_=>_none)
  (local $var$0 i32)
  (local $var$1 i32)
  (local $var$2 i32)
  (local $var$3 i32)
>>>>>>> 78b2d1af
  (local $bar i32)
  global.get $~lib/memory/__stack_pointer
  i32.const 12
  i32.sub
  global.set $~lib/memory/__stack_pointer
  call $~stack_check
  global.get $~lib/memory/__stack_pointer
  i64.const 0
  i64.store $0
  global.get $~lib/memory/__stack_pointer
  i32.const 0
  i32.store $0 offset=8
  global.get $~lib/memory/__stack_pointer
  i32.const 0
  local.set $this
  i32.const 4
  local.set $f
  local.get $this
  i32.eqz
  if
   global.get $~lib/memory/__stack_pointer
   i32.const 16
   i32.const 5
   call $~lib/rt/itcms/__new
   local.tee $this
   i32.store $0
  end
  local.get $this
  i32.const 3
  call $inlining/Bar#set:d
  local.get $this
  i32.const 0
  call $inlining/Bar#set:e
  global.get $~lib/memory/__stack_pointer
  local.get $this
  local.set $this_0
  i32.const 2
  local.set $c
  local.get $this_0
  i32.eqz
  if
   global.get $~lib/memory/__stack_pointer
   i32.const 8
   i32.const 6
   call $~lib/rt/itcms/__new
   local.tee $this_0
   i32.store $0 offset=4
  end
  local.get $this_0
  i32.const 1
  call $inlining/Baz#set:a
  local.get $this_0
  i32.const 0
  call $inlining/Baz#set:b
  local.get $this_0
  local.get $c
  call $inlining/Baz#set:b
  local.get $this_0
  local.tee $this
  i32.store $0
  local.get $this
  local.get $f
  call $inlining/Bar#set:e
  local.get $this
  local.tee $bar
  i32.store $0 offset=8
  local.get $bar
  i32.load $0
  i32.const 1
  i32.eq
  i32.eqz
  if
   i32.const 0
   i32.const 32
   i32.const 96
   i32.const 3
   call $~lib/builtins/abort
   unreachable
  end
  local.get $bar
  i32.load $0 offset=4
  i32.const 2
  i32.eq
  i32.eqz
  if
   i32.const 0
   i32.const 32
   i32.const 97
   i32.const 3
   call $~lib/builtins/abort
   unreachable
  end
  local.get $bar
  i32.load $0 offset=8
  i32.const 3
  i32.eq
  i32.eqz
  if
   i32.const 0
   i32.const 32
   i32.const 98
   i32.const 3
   call $~lib/builtins/abort
   unreachable
  end
  local.get $bar
  i32.load $0 offset=12
  i32.const 4
  i32.eq
  i32.eqz
  if
   i32.const 0
   i32.const 32
   i32.const 99
   i32.const 3
   call $~lib/builtins/abort
   unreachable
  end
  global.get $~lib/memory/__stack_pointer
  i32.const 12
  i32.add
  global.set $~lib/memory/__stack_pointer
 )
 (func $start:inlining (type $none_=>_none)
  call $inlining/test
  i32.const 3
  i32.eq
  i32.eqz
  if
   i32.const 0
   i32.const 32
   i32.const 10
   i32.const 1
   call $~lib/builtins/abort
   unreachable
  end
  call $inlining/test_funcs
  memory.size $0
  i32.const 16
  i32.shl
  global.get $~lib/memory/__heap_base
  i32.sub
  i32.const 1
  i32.shr_u
  global.set $~lib/rt/itcms/threshold
  i32.const 224
  call $~lib/rt/itcms/initLazy
  global.set $~lib/rt/itcms/pinSpace
  i32.const 256
  call $~lib/rt/itcms/initLazy
  global.set $~lib/rt/itcms/toSpace
  i32.const 400
  call $~lib/rt/itcms/initLazy
  global.set $~lib/rt/itcms/fromSpace
  call $inlining/test_ctor
 )
 (func $~lib/rt/__visit_globals (type $i32_=>_none) (param $0 i32)
  (local $1 i32)
  i32.const 304
  local.get $0
  call $~lib/rt/itcms/__visit
  i32.const 112
  local.get $0
  call $~lib/rt/itcms/__visit
 )
 (func $~lib/arraybuffer/ArrayBufferView~visit (type $i32_i32_=>_none) (param $0 i32) (param $1 i32)
  (local $2 i32)
  local.get $0
  i32.load $0
  local.tee $2
  if
   local.get $2
   local.get $1
   call $~lib/rt/itcms/__visit
  end
 )
 (func $~lib/function/Function<%28i32%29=>i32>#__visit (type $i32_i32_=>_none) (param $this i32) (param $cookie i32)
  local.get $this
  i32.load $0 offset=4
  local.get $cookie
  call $~lib/rt/itcms/__visit
 )
 (func $~lib/function/Function<%28i32%29=>i32>~visit (type $i32_i32_=>_none) (param $0 i32) (param $1 i32)
  local.get $0
  local.get $1
  call $~lib/function/Function<%28i32%29=>i32>#__visit
 )
 (func $~lib/rt/__visit_members (type $i32_i32_=>_none) (param $0 i32) (param $1 i32)
  block $invalid
   block $inlining/Baz
    block $inlining/Bar
     block $inlining/Foo
      block $~lib/function/Function<%28i32%29=>i32>
       block $~lib/arraybuffer/ArrayBufferView
        block $~lib/string/String
         block $~lib/arraybuffer/ArrayBuffer
          local.get $0
          i32.const 8
          i32.sub
          i32.load $0
          br_table $~lib/arraybuffer/ArrayBuffer $~lib/string/String $~lib/arraybuffer/ArrayBufferView $~lib/function/Function<%28i32%29=>i32> $inlining/Foo $inlining/Bar $inlining/Baz $invalid
         end
         return
        end
        return
       end
       local.get $0
       local.get $1
       call $~lib/arraybuffer/ArrayBufferView~visit
       return
      end
      local.get $0
      local.get $1
      call $~lib/function/Function<%28i32%29=>i32>~visit
      return
     end
     return
    end
    return
   end
   return
  end
  unreachable
 )
 (func $~start (type $none_=>_none)
  call $start:inlining
 )
 (func $~stack_check (type $none_=>_none)
  global.get $~lib/memory/__stack_pointer
  global.get $~lib/memory/__data_end
  i32.lt_s
  if
   i32.const 16960
   i32.const 17008
   i32.const 1
   i32.const 1
   call $~lib/builtins/abort
   unreachable
  end
 )
)<|MERGE_RESOLUTION|>--- conflicted
+++ resolved
@@ -1191,13 +1191,8 @@
   local.get $slMap
   i32.store $0 offset=4
  )
-<<<<<<< HEAD
- (func $~lib/rt/tlsf/addMemory (param $root i32) (param $start i32) (param $end i32) (result i32)
+ (func $~lib/rt/tlsf/addMemory (type $i32_i32_i32_=>_i32) (param $root i32) (param $start i32) (param $end i32) (result i32)
   (local $root_0 i32)
-=======
- (func $~lib/rt/tlsf/addMemory (type $i32_i32_i32_=>_i32) (param $root i32) (param $start i32) (param $end i32) (result i32)
-  (local $var$3 i32)
->>>>>>> 78b2d1af
   (local $tail i32)
   (local $tailInfo i32)
   (local $size i32)
@@ -2415,19 +2410,11 @@
   local.get $1
   i32.store $0 offset=8
  )
-<<<<<<< HEAD
- (func $inlining/test_ctor
+ (func $inlining/test_ctor (type $none_=>_none)
   (local $f i32)
   (local $this i32)
   (local $c i32)
   (local $this_0 i32)
-=======
- (func $inlining/test_ctor (type $none_=>_none)
-  (local $var$0 i32)
-  (local $var$1 i32)
-  (local $var$2 i32)
-  (local $var$3 i32)
->>>>>>> 78b2d1af
   (local $bar i32)
   global.get $~lib/memory/__stack_pointer
   i32.const 12
