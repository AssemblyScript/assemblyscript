(module
 (type $i32_=>_none (func (param i32)))
 (type $none_=>_none (func))
 (type $i32_=>_i32 (func (param i32) (result i32)))
 (type $none_=>_i32 (func (result i32)))
 (type $i32_i32_i32_i32_=>_none (func (param i32 i32 i32 i32)))
 (type $i32_i32_=>_i32 (func (param i32 i32) (result i32)))
 (import "env" "abort" (func $~lib/builtins/abort (param i32 i32 i32 i32)))
 (memory $0 1)
 (data (i32.const 16) "\n\00\00\00\01\00\00\00\01\00\00\00\n\00\00\00e\00r\00r\00o\00r\00")
 (data (i32.const 48) "\"\00\00\00\01\00\00\00\01\00\00\00\"\00\00\00r\00e\00t\00a\00i\00n\00-\00r\00e\00l\00e\00a\00s\00e\00.\00t\00s\00")
 (table $0 1 funcref)
 (global $~lib/rt/stub/startOffset (mut i32) (i32.const 0))
 (global $~lib/rt/stub/offset (mut i32) (i32.const 0))
 (global $retain-release/REF (mut i32) (i32.const 0))
 (global $retain-release/glo (mut i32) (i32.const 0))
 (global $retain-release/TARGET (mut i32) (i32.const 0))
 (global $~lib/argc (mut i32) (i32.const 0))
 (global $~lib/started (mut i32) (i32.const 0))
<<<<<<< HEAD
 (global $~lib/heap/__heap_base i32 (i32.const 92))
 (export "_start" (func $start))
=======
 (global $~lib/heap/__heap_base i32 (i32.const 100))
 (export "__start" (func $start))
>>>>>>> 46116099
 (export "memory" (memory $0))
 (export "returnRef" (func $retain-release/returnRef))
 (export "receiveRef" (func $retain-release/receiveRef))
 (export "receiveRefDrop" (func $retain-release/receiveRefDrop))
 (export "receiveRefRetain" (func $retain-release/receiveRefRetain))
 (export "takeRef" (func $retain-release/takeRef))
 (export "provideRef" (func $retain-release/provideRef))
 (export "takeReturnRef" (func $retain-release/takeReturnRef))
 (export "provideReceiveRef" (func $retain-release/provideReceiveRef))
 (export "newRef" (func $retain-release/newRef))
 (export "assignGlobal" (func $retain-release/assignGlobal))
 (export "assignField" (func $retain-release/assignField))
 (export "scopeBlock" (func $retain-release/scopeBlock))
 (export "scopeBlockToUninitialized" (func $retain-release/scopeBlockToUninitialized))
 (export "scopeBlockToInitialized" (func $retain-release/scopeBlockToInitialized))
 (export "scopeBlockToConditional" (func $retain-release/scopeBlockToConditional))
 (export "scopeTopLevelUninitialized" (func $retain-release/scopeTopLevelUninitialized))
 (export "scopeTopLevelInitialized" (func $retain-release/scopeTopLevelInitialized))
 (export "scopeTopLevelConditional" (func $retain-release/scopeTopLevelConditional))
 (export "scopeIf" (func $retain-release/scopeIf))
 (export "scopeIfElse" (func $retain-release/scopeIfElse))
 (export "scopeWhile" (func $retain-release/scopeWhile))
 (export "scopeDo" (func $retain-release/scopeDo))
 (export "scopeFor" (func $retain-release/scopeFor))
 (export "scopeForComplex" (func $retain-release/scopeForComplex))
 (export "scopeBreak" (func $retain-release/scopeBreak))
 (export "scopeBreakNested" (func $retain-release/scopeBreakNested))
 (export "scopeContinue" (func $retain-release/scopeContinue))
 (export "scopeContinueNested" (func $retain-release/scopeContinueNested))
 (export "scopeThrow" (func $retain-release/scopeThrow))
 (export "scopeUnreachable" (func $retain-release/scopeUnreachable))
 (export "callInline" (func $retain-release/callInline))
 (export "provideRefInline" (func $retain-release/provideRefInline))
 (export "receiveRefInline" (func $retain-release/receiveRefInline))
 (export "receiveRefInlineDrop" (func $retain-release/receiveRefInlineDrop))
 (export "provideRefIndirect" (func $retain-release/provideRefIndirect))
 (export "receiveRefIndirect" (func $retain-release/receiveRefIndirect))
 (export "receiveRefIndirectDrop" (func $retain-release/receiveRefIndirectDrop))
 (func $~lib/rt/stub/maybeGrowMemory (; 1 ;) (param $0 i32)
  (local $1 i32)
  (local $2 i32)
  (local $3 i32)
  (local $4 i32)
  (local $5 i32)
  memory.size
  local.set $1
  local.get $1
  i32.const 16
  i32.shl
  local.set $2
  local.get $0
  local.get $2
  i32.gt_u
  if
   local.get $0
   local.get $2
   i32.sub
   i32.const 65535
   i32.add
   i32.const 65535
   i32.const -1
   i32.xor
   i32.and
   i32.const 16
   i32.shr_u
   local.set $3
   local.get $1
   local.tee $4
   local.get $3
   local.tee $5
   local.get $4
   local.get $5
   i32.gt_s
   select
   local.set $4
   local.get $4
   memory.grow
   i32.const 0
   i32.lt_s
   if
    local.get $3
    memory.grow
    i32.const 0
    i32.lt_s
    if
     unreachable
    end
   end
  end
  local.get $0
  global.set $~lib/rt/stub/offset
 )
 (func $~lib/rt/stub/__alloc (; 2 ;) (param $0 i32) (param $1 i32) (result i32)
  (local $2 i32)
  (local $3 i32)
  (local $4 i32)
  (local $5 i32)
  (local $6 i32)
  local.get $0
  i32.const 1073741808
  i32.gt_u
  if
   unreachable
  end
  global.get $~lib/rt/stub/offset
  i32.const 16
  i32.add
  local.set $2
  local.get $0
  i32.const 15
  i32.add
  i32.const 15
  i32.const -1
  i32.xor
  i32.and
  local.tee $3
  i32.const 16
  local.tee $4
  local.get $3
  local.get $4
  i32.gt_u
  select
  local.set $5
  local.get $2
  local.get $5
  i32.add
  call $~lib/rt/stub/maybeGrowMemory
  local.get $2
  i32.const 16
  i32.sub
  local.set $6
  local.get $6
  local.get $5
  i32.store
  local.get $6
  i32.const 1
  i32.store offset=4
  local.get $6
  local.get $1
  i32.store offset=8
  local.get $6
  local.get $0
  i32.store offset=12
  local.get $2
 )
 (func $~lib/rt/stub/__retain (; 3 ;) (param $0 i32) (result i32)
  local.get $0
 )
 (func $retain-release/Ref#constructor (; 4 ;) (param $0 i32) (result i32)
  local.get $0
  i32.eqz
  if
   i32.const 0
   i32.const 3
   call $~lib/rt/stub/__alloc
   call $~lib/rt/stub/__retain
   local.set $0
  end
  local.get $0
 )
 (func $retain-release/Target#constructor (; 5 ;) (param $0 i32) (result i32)
  local.get $0
  i32.eqz
  if
   i32.const 4
   i32.const 4
   call $~lib/rt/stub/__alloc
   call $~lib/rt/stub/__retain
   local.set $0
  end
  local.get $0
  i32.const 0
  i32.store
  local.get $0
 )
 (func $start:retain-release (; 6 ;)
  global.get $~lib/heap/__heap_base
  i32.const 15
  i32.add
  i32.const 15
  i32.const -1
  i32.xor
  i32.and
  global.set $~lib/rt/stub/startOffset
  global.get $~lib/rt/stub/startOffset
  global.set $~lib/rt/stub/offset
  i32.const 0
  call $retain-release/Ref#constructor
  global.set $retain-release/REF
  i32.const 0
  call $retain-release/Target#constructor
  global.set $retain-release/TARGET
 )
 (func $retain-release/returnRef (; 7 ;) (result i32)
  global.get $retain-release/REF
  call $~lib/rt/stub/__retain
 )
 (func $~lib/rt/stub/__release (; 8 ;) (param $0 i32)
  nop
 )
 (func $retain-release/receiveRef (; 9 ;)
  (local $0 i32)
  call $retain-release/returnRef
  local.tee $0
  i32.eqz
  drop
  local.get $0
  call $~lib/rt/stub/__release
 )
 (func $retain-release/receiveRefDrop (; 10 ;)
  call $retain-release/returnRef
  call $~lib/rt/stub/__release
 )
 (func $retain-release/receiveRefRetain (; 11 ;)
  (local $0 i32)
  call $retain-release/returnRef
  local.set $0
  local.get $0
  call $~lib/rt/stub/__release
 )
 (func $retain-release/takeRef (; 12 ;) (param $0 i32)
  local.get $0
  call $~lib/rt/stub/__retain
  local.set $0
  local.get $0
  call $~lib/rt/stub/__release
 )
 (func $retain-release/provideRef (; 13 ;)
  global.get $retain-release/REF
  call $retain-release/takeRef
 )
 (func $retain-release/takeReturnRef (; 14 ;) (param $0 i32) (result i32)
  local.get $0
  call $~lib/rt/stub/__retain
  local.set $0
  local.get $0
 )
 (func $retain-release/provideReceiveRef (; 15 ;)
  (local $0 i32)
  global.get $retain-release/REF
  call $retain-release/takeReturnRef
  local.tee $0
  i32.eqz
  drop
  local.get $0
  call $~lib/rt/stub/__release
 )
 (func $retain-release/newRef (; 16 ;)
  i32.const 0
  call $retain-release/Ref#constructor
  call $~lib/rt/stub/__release
 )
 (func $retain-release/assignGlobal (; 17 ;)
  (local $0 i32)
  (local $1 i32)
  global.get $retain-release/REF
  local.tee $0
  global.get $retain-release/glo
  local.tee $1
  i32.ne
  if
   local.get $0
   call $~lib/rt/stub/__retain
   local.set $0
   local.get $1
   call $~lib/rt/stub/__release
  end
  local.get $0
  global.set $retain-release/glo
 )
 (func $retain-release/assignField (; 18 ;)
  (local $0 i32)
  (local $1 i32)
  (local $2 i32)
  global.get $retain-release/TARGET
  local.tee $0
  global.get $retain-release/REF
  local.tee $1
  local.get $0
  i32.load
  local.tee $2
  i32.ne
  if
   local.get $1
   call $~lib/rt/stub/__retain
   local.set $1
   local.get $2
   call $~lib/rt/stub/__release
  end
  local.get $1
  i32.store
 )
 (func $retain-release/scopeBlock (; 19 ;)
  (local $0 i32)
  global.get $retain-release/REF
  call $~lib/rt/stub/__retain
  local.set $0
  local.get $0
  call $~lib/rt/stub/__release
 )
 (func $retain-release/scopeBlockToUninitialized (; 20 ;)
  (local $0 i32)
  (local $1 i32)
  (local $2 i32)
  (local $3 i32)
  i32.const 0
  local.set $0
  global.get $retain-release/REF
  call $~lib/rt/stub/__retain
  local.set $1
  local.get $1
  local.tee $2
  local.get $0
  local.tee $3
  i32.ne
  if
   local.get $2
   call $~lib/rt/stub/__retain
   local.set $2
   local.get $3
   call $~lib/rt/stub/__release
  end
  local.get $2
  local.set $0
  local.get $1
  call $~lib/rt/stub/__release
  local.get $0
  call $~lib/rt/stub/__release
 )
 (func $retain-release/scopeBlockToInitialized (; 21 ;)
  (local $0 i32)
  (local $1 i32)
  (local $2 i32)
  (local $3 i32)
  global.get $retain-release/REF
  call $~lib/rt/stub/__retain
  local.set $0
  global.get $retain-release/REF
  call $~lib/rt/stub/__retain
  local.set $1
  local.get $1
  local.tee $2
  local.get $0
  local.tee $3
  i32.ne
  if
   local.get $2
   call $~lib/rt/stub/__retain
   local.set $2
   local.get $3
   call $~lib/rt/stub/__release
  end
  local.get $2
  local.set $0
  local.get $1
  call $~lib/rt/stub/__release
  local.get $0
  call $~lib/rt/stub/__release
 )
 (func $retain-release/scopeBlockToConditional (; 22 ;) (param $0 i32)
  (local $1 i32)
  (local $2 i32)
  (local $3 i32)
  (local $4 i32)
  i32.const 0
  local.set $1
  local.get $0
  if
   global.get $retain-release/REF
   local.tee $2
   local.get $1
   local.tee $3
   i32.ne
   if
    local.get $2
    call $~lib/rt/stub/__retain
    local.set $2
    local.get $3
    call $~lib/rt/stub/__release
   end
   local.get $2
   local.set $1
  end
  global.get $retain-release/REF
  call $~lib/rt/stub/__retain
  local.set $2
  local.get $2
  local.tee $3
  local.get $1
  local.tee $4
  i32.ne
  if
   local.get $3
   call $~lib/rt/stub/__retain
   local.set $3
   local.get $4
   call $~lib/rt/stub/__release
  end
  local.get $3
  local.set $1
  local.get $2
  call $~lib/rt/stub/__release
  local.get $1
  call $~lib/rt/stub/__release
 )
 (func $retain-release/scopeTopLevelUninitialized (; 23 ;)
  (local $0 i32)
  i32.const 0
  local.set $0
  local.get $0
  call $~lib/rt/stub/__release
 )
 (func $retain-release/scopeTopLevelInitialized (; 24 ;)
  (local $0 i32)
  global.get $retain-release/REF
  call $~lib/rt/stub/__retain
  local.set $0
  local.get $0
  call $~lib/rt/stub/__release
 )
 (func $retain-release/scopeTopLevelConditional (; 25 ;) (param $0 i32)
  (local $1 i32)
  (local $2 i32)
  (local $3 i32)
  i32.const 0
  local.set $1
  local.get $0
  if
   global.get $retain-release/REF
   local.tee $2
   local.get $1
   local.tee $3
   i32.ne
   if
    local.get $2
    call $~lib/rt/stub/__retain
    local.set $2
    local.get $3
    call $~lib/rt/stub/__release
   end
   local.get $2
   local.set $1
  end
  local.get $1
  call $~lib/rt/stub/__release
 )
 (func $retain-release/scopeIf (; 26 ;) (param $0 i32)
  (local $1 i32)
  local.get $0
  if
   global.get $retain-release/REF
   call $~lib/rt/stub/__retain
   local.set $1
   local.get $1
   call $~lib/rt/stub/__release
  end
 )
 (func $retain-release/scopeIfElse (; 27 ;) (param $0 i32)
  (local $1 i32)
  local.get $0
  if
   global.get $retain-release/REF
   call $~lib/rt/stub/__retain
   local.set $1
   local.get $1
   call $~lib/rt/stub/__release
  else
   global.get $retain-release/REF
   call $~lib/rt/stub/__retain
   local.set $1
   local.get $1
   call $~lib/rt/stub/__release
  end
 )
 (func $retain-release/scopeWhile (; 28 ;) (param $0 i32)
  (local $1 i32)
  block $break|0
   loop $continue|0
    local.get $0
    i32.eqz
    br_if $break|0
    global.get $retain-release/REF
    call $~lib/rt/stub/__retain
    local.set $1
    local.get $1
    call $~lib/rt/stub/__release
    br $continue|0
   end
   unreachable
  end
 )
 (func $retain-release/scopeDo (; 29 ;) (param $0 i32)
  (local $1 i32)
  loop $continue|0
   global.get $retain-release/REF
   call $~lib/rt/stub/__retain
   local.set $1
   local.get $1
   call $~lib/rt/stub/__release
   local.get $0
   br_if $continue|0
  end
 )
 (func $retain-release/scopeFor (; 30 ;) (param $0 i32)
  (local $1 i32)
  block $break|0
   loop $loop|0
    local.get $0
    i32.eqz
    br_if $break|0
    global.get $retain-release/REF
    call $~lib/rt/stub/__retain
    local.set $1
    local.get $1
    call $~lib/rt/stub/__release
    br $loop|0
   end
   unreachable
  end
 )
 (func $retain-release/scopeForComplex (; 31 ;) (param $0 i32)
  (local $1 i32)
  (local $2 i32)
  (local $3 i32)
  (local $4 i32)
  (local $5 i32)
  block $break|0
   i32.const 0
   local.set $1
   loop $loop|0
    local.get $0
    i32.eqz
    br_if $break|0
    global.get $retain-release/REF
    call $~lib/rt/stub/__retain
    local.set $2
    block $break|1
     i32.const 0
     local.set $3
     loop $loop|1
      local.get $0
      i32.eqz
      br_if $break|1
      block $continue|1
       global.get $retain-release/REF
       call $~lib/rt/stub/__retain
       local.set $4
       local.get $0
       if
        global.get $retain-release/REF
        call $~lib/rt/stub/__retain
        local.set $5
        local.get $5
        call $~lib/rt/stub/__release
        local.get $4
        call $~lib/rt/stub/__release
        br $continue|1
       end
       local.get $4
       call $~lib/rt/stub/__release
      end
      local.get $3
      i32.const 1
      i32.add
      local.set $3
      br $loop|1
     end
     unreachable
    end
    local.get $2
    call $~lib/rt/stub/__release
    local.get $1
    i32.const 1
    i32.add
    local.set $1
    br $loop|0
   end
   unreachable
  end
 )
 (func $retain-release/scopeBreak (; 32 ;) (param $0 i32)
  (local $1 i32)
  block $break|0
   local.get $0
   i32.eqz
   br_if $break|0
   global.get $retain-release/REF
   call $~lib/rt/stub/__retain
   local.set $1
   local.get $1
   call $~lib/rt/stub/__release
   br $break|0
  end
 )
 (func $retain-release/scopeBreakNested (; 33 ;) (param $0 i32)
  (local $1 i32)
  (local $2 i32)
  block $break|0
   loop $continue|0
    local.get $0
    i32.eqz
    br_if $break|0
    global.get $retain-release/REF
    call $~lib/rt/stub/__retain
    local.set $1
    block $break|1
     local.get $0
     i32.eqz
     br_if $break|1
     global.get $retain-release/REF
     call $~lib/rt/stub/__retain
     local.set $2
     local.get $2
     call $~lib/rt/stub/__release
     br $break|1
    end
    local.get $1
    call $~lib/rt/stub/__release
    br $continue|0
   end
   unreachable
  end
 )
 (func $retain-release/scopeContinue (; 34 ;) (param $0 i32)
  (local $1 i32)
  block $break|0
   loop $continue|0
    local.get $0
    i32.eqz
    br_if $break|0
    global.get $retain-release/REF
    call $~lib/rt/stub/__retain
    local.set $1
    local.get $1
    call $~lib/rt/stub/__release
    br $continue|0
   end
   unreachable
  end
 )
 (func $retain-release/scopeContinueNested (; 35 ;) (param $0 i32)
  (local $1 i32)
  (local $2 i32)
  block $break|0
   loop $continue|0
    local.get $0
    i32.eqz
    br_if $break|0
    global.get $retain-release/REF
    call $~lib/rt/stub/__retain
    local.set $1
    block $break|1
     loop $continue|1
      local.get $0
      i32.eqz
      br_if $break|1
      global.get $retain-release/REF
      call $~lib/rt/stub/__retain
      local.set $2
      local.get $2
      call $~lib/rt/stub/__release
      br $continue|1
     end
     unreachable
    end
    local.get $1
    call $~lib/rt/stub/__release
    br $continue|0
   end
   unreachable
  end
 )
 (func $retain-release/scopeThrow (; 36 ;) (param $0 i32)
  (local $1 i32)
  block $break|0
   local.get $0
   i32.eqz
   br_if $break|0
   global.get $retain-release/REF
   call $~lib/rt/stub/__retain
   local.set $1
   local.get $1
   call $~lib/rt/stub/__release
   i32.const 32
   i32.const 64
   i32.const 367
   i32.const 4
   call $~lib/builtins/abort
   unreachable
  end
 )
 (func $retain-release/scopeUnreachable (; 37 ;) (param $0 i32)
  (local $1 i32)
  block $break|0
   loop $continue|0
    local.get $0
    i32.eqz
    br_if $break|0
    global.get $retain-release/REF
    call $~lib/rt/stub/__retain
    local.set $1
    unreachable
   end
   unreachable
  end
 )
 (func $retain-release/callInline (; 38 ;)
  (local $0 i32)
  global.get $retain-release/REF
  call $~lib/rt/stub/__retain
  local.set $0
  local.get $0
  call $~lib/rt/stub/__release
 )
 (func $retain-release/provideRefInline (; 39 ;)
  (local $0 i32)
  global.get $retain-release/REF
  call $~lib/rt/stub/__retain
  local.set $0
  local.get $0
  call $~lib/rt/stub/__release
 )
 (func $retain-release/receiveRefInline (; 40 ;)
  (local $0 i32)
  global.get $retain-release/REF
  call $~lib/rt/stub/__retain
  local.tee $0
  i32.eqz
  drop
  local.get $0
  call $~lib/rt/stub/__release
 )
 (func $retain-release/receiveRefInlineDrop (; 41 ;)
  global.get $retain-release/REF
  call $~lib/rt/stub/__retain
  call $~lib/rt/stub/__release
 )
 (func $retain-release/provideRefIndirect (; 42 ;) (param $0 i32)
  i32.const 1
  global.set $~lib/argc
  global.get $retain-release/REF
  local.get $0
  call_indirect (type $i32_=>_none)
 )
 (func $retain-release/receiveRefIndirect (; 43 ;) (param $0 i32)
  (local $1 i32)
  i32.const 0
  global.set $~lib/argc
  local.get $0
  call_indirect (type $none_=>_i32)
  local.tee $1
  i32.eqz
  drop
  local.get $1
  call $~lib/rt/stub/__release
 )
 (func $retain-release/receiveRefIndirectDrop (; 44 ;) (param $0 i32)
  i32.const 0
  global.set $~lib/argc
  local.get $0
  call_indirect (type $none_=>_i32)
  call $~lib/rt/stub/__release
 )
 (func $start (; 45 ;)
  global.get $~lib/started
  if
   return
  else
   i32.const 1
   global.set $~lib/started
  end
  call $start:retain-release
 )
)<|MERGE_RESOLUTION|>--- conflicted
+++ resolved
@@ -17,13 +17,8 @@
  (global $retain-release/TARGET (mut i32) (i32.const 0))
  (global $~lib/argc (mut i32) (i32.const 0))
  (global $~lib/started (mut i32) (i32.const 0))
-<<<<<<< HEAD
- (global $~lib/heap/__heap_base i32 (i32.const 92))
+ (global $~lib/heap/__heap_base i32 (i32.const 100))
  (export "_start" (func $start))
-=======
- (global $~lib/heap/__heap_base i32 (i32.const 100))
- (export "__start" (func $start))
->>>>>>> 46116099
  (export "memory" (memory $0))
  (export "returnRef" (func $retain-release/returnRef))
  (export "receiveRef" (func $retain-release/receiveRef))
