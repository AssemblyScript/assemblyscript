(module
 (type $i32_=>_none (func (param i32)))
 (type $none_=>_none (func))
 (type $i32_i32_i32_i32_=>_none (func (param i32 i32 i32 i32)))
 (type $i32_=>_i32 (func (param i32) (result i32)))
 (import "env" "abort" (func $~lib/builtins/abort (param i32 i32 i32 i32)))
 (global $~lib/shared/runtime/Runtime.Stub i32 (i32.const 0))
 (global $~lib/shared/runtime/Runtime.Minimal i32 (i32.const 1))
 (global $~lib/shared/runtime/Runtime.Incremental i32 (i32.const 2))
 (global $rt/flags/VALUE_ALIGN_REF i32 (i32.const 256))
 (global $rt/flags/KEY_ALIGN_REF i32 (i32.const 131072))
 (global $~lib/rt/__rtti_base i32 (i32.const 176))
 (global $~lib/memory/__data_end i32 (i32.const 596))
 (global $~lib/memory/__stack_pointer (mut i32) (i32.const 16980))
 (global $~lib/memory/__heap_base i32 (i32.const 16980))
 (memory $0 1)
 (data (i32.const 12) "<\00\00\00\00\00\00\00\00\00\00\00\01\00\00\00$\00\00\00I\00n\00d\00e\00x\00 \00o\00u\00t\00 \00o\00f\00 \00r\00a\00n\00g\00e\00\00\00\00\00\00\00\00\00")
 (data (i32.const 76) ",\00\00\00\00\00\00\00\00\00\00\00\01\00\00\00\14\00\00\00~\00l\00i\00b\00/\00r\00t\00.\00t\00s\00\00\00\00\00\00\00\00\00")
 (data (i32.const 124) ",\00\00\00\00\00\00\00\00\00\00\00\01\00\00\00\16\00\00\00r\00t\00/\00f\00l\00a\00g\00s\00.\00t\00s\00\00\00\00\00\00\00")
 (data (i32.const 176) "4\00\00\00 \00\00\00\00\00\00\00 \00\00\00\00\00\00\00\00\00\00\00\00\00\00\00A\08\00\00\02\00\00\00A\00\00\00\02\00\00\00A\00\00\00\02\00\00\00\81\08\00\00\02\00\00\00\81\00\00\00\02\00\00\00\01\t\00\00\02\00\00\00\01\01\00\00\02\00\00\00\01\n\00\00\02\00\00\00\01\02\00\00\02\00\00\00\01\19\00\00\02\00\00\00\01\1a\00\00\02\00\00\00B\08\00\00\00\00\00\00B\00\00\00\00\00\00\00\82\08\00\00\00\00\00\00\82\00\00\00\00\00\00\00\02\t\00\00\00\00\00\00\02\01\00\00\00\00\00\00\02\n\00\00\00\00\00\00\02\02\00\00\00\00\00\00\02\19\00\00\00\00\00\00\02\1a\00\00\00\00\00\00\02\04\00\00\00\00\00\00 \00\00\00\00\00\00\00\02A\00\00\00\00\00\00\02a\00\00\00\00\00\00H\08\00\00\00\00\00\00H\00\00\00\00\00\00\00\88\08\00\00\00\00\00\00\88\00\00\00\00\00\00\00\08\t\00\00\00\00\00\00\08\01\00\00\00\00\00\00\08\n\00\00\00\00\00\00\08\02\00\00\00\00\00\00\08\19\00\00\00\00\00\00\08\1a\00\00\00\00\00\00\08\04\00\00\00\00\00\00\08A\00\00\00\00\00\00\08a\00\00\00\00\00\00P\08\08\00\00\00\00\00\90\08\14\00\00\00\00\00\10\t\12\00\00\00\00\00\10\n\11\00\00\00\00\00\10\84\10\00\00\00\00\00P\08\82\00\00\00\00\00P\08\c2\00\00\00\00\00\10\c1\10\00\00\00\00\00\10\e1\10\00\00\00\00\00\10a\c2\00\00\00\00\00\10\t2\00\00\00\00\00")
 (table $0 1 1 funcref)
 (elem $0 (i32.const 1))
 (export "memory" (memory $0))
 (start $~start)
 (func $~lib/rt/__typeinfo (param $id i32) (result i32)
  (local $ptr i32)
  global.get $~lib/rt/__rtti_base
<<<<<<< HEAD
  local.set $1
  local.get $0
  local.get $1
  i32.load $0
=======
  local.set $ptr
  local.get $id
  local.get $ptr
  i32.load
>>>>>>> 3ac6efd7
  i32.gt_u
  if
   i32.const 32
   i32.const 96
   i32.const 22
   i32.const 28
   call $~lib/builtins/abort
   unreachable
  end
  local.get $ptr
  i32.const 4
  i32.add
  local.get $id
  i32.const 8
  i32.mul
  i32.add
  i32.load $0
 )
 (func $rt/flags/test<~lib/typedarray/Int8Array> (param $flags i32)
  i32.const 3
  call $~lib/rt/__typeinfo
  local.get $flags
  i32.eq
  i32.eqz
  if
   i32.const 0
   i32.const 144
   i32.const 6
   i32.const 3
   call $~lib/builtins/abort
   unreachable
  end
 )
 (func $rt/flags/test<~lib/typedarray/Uint8Array> (param $flags i32)
  i32.const 4
  call $~lib/rt/__typeinfo
  local.get $flags
  i32.eq
  i32.eqz
  if
   i32.const 0
   i32.const 144
   i32.const 6
   i32.const 3
   call $~lib/builtins/abort
   unreachable
  end
 )
 (func $rt/flags/test<~lib/typedarray/Uint8ClampedArray> (param $flags i32)
  i32.const 5
  call $~lib/rt/__typeinfo
  local.get $flags
  i32.eq
  i32.eqz
  if
   i32.const 0
   i32.const 144
   i32.const 6
   i32.const 3
   call $~lib/builtins/abort
   unreachable
  end
 )
 (func $rt/flags/test<~lib/typedarray/Int16Array> (param $flags i32)
  i32.const 6
  call $~lib/rt/__typeinfo
  local.get $flags
  i32.eq
  i32.eqz
  if
   i32.const 0
   i32.const 144
   i32.const 6
   i32.const 3
   call $~lib/builtins/abort
   unreachable
  end
 )
 (func $rt/flags/test<~lib/typedarray/Uint16Array> (param $flags i32)
  i32.const 7
  call $~lib/rt/__typeinfo
  local.get $flags
  i32.eq
  i32.eqz
  if
   i32.const 0
   i32.const 144
   i32.const 6
   i32.const 3
   call $~lib/builtins/abort
   unreachable
  end
 )
 (func $rt/flags/test<~lib/typedarray/Int32Array> (param $flags i32)
  i32.const 8
  call $~lib/rt/__typeinfo
  local.get $flags
  i32.eq
  i32.eqz
  if
   i32.const 0
   i32.const 144
   i32.const 6
   i32.const 3
   call $~lib/builtins/abort
   unreachable
  end
 )
 (func $rt/flags/test<~lib/typedarray/Uint32Array> (param $flags i32)
  i32.const 9
  call $~lib/rt/__typeinfo
  local.get $flags
  i32.eq
  i32.eqz
  if
   i32.const 0
   i32.const 144
   i32.const 6
   i32.const 3
   call $~lib/builtins/abort
   unreachable
  end
 )
 (func $rt/flags/test<~lib/typedarray/Int64Array> (param $flags i32)
  i32.const 10
  call $~lib/rt/__typeinfo
  local.get $flags
  i32.eq
  i32.eqz
  if
   i32.const 0
   i32.const 144
   i32.const 6
   i32.const 3
   call $~lib/builtins/abort
   unreachable
  end
 )
 (func $rt/flags/test<~lib/typedarray/Uint64Array> (param $flags i32)
  i32.const 11
  call $~lib/rt/__typeinfo
  local.get $flags
  i32.eq
  i32.eqz
  if
   i32.const 0
   i32.const 144
   i32.const 6
   i32.const 3
   call $~lib/builtins/abort
   unreachable
  end
 )
 (func $rt/flags/test<~lib/typedarray/Float32Array> (param $flags i32)
  i32.const 12
  call $~lib/rt/__typeinfo
  local.get $flags
  i32.eq
  i32.eqz
  if
   i32.const 0
   i32.const 144
   i32.const 6
   i32.const 3
   call $~lib/builtins/abort
   unreachable
  end
 )
 (func $rt/flags/test<~lib/typedarray/Float64Array> (param $flags i32)
  i32.const 13
  call $~lib/rt/__typeinfo
  local.get $flags
  i32.eq
  i32.eqz
  if
   i32.const 0
   i32.const 144
   i32.const 6
   i32.const 3
   call $~lib/builtins/abort
   unreachable
  end
 )
 (func $rt/flags/test<~lib/array/Array<i8>> (param $flags i32)
  i32.const 14
  call $~lib/rt/__typeinfo
  local.get $flags
  i32.eq
  i32.eqz
  if
   i32.const 0
   i32.const 144
   i32.const 6
   i32.const 3
   call $~lib/builtins/abort
   unreachable
  end
 )
 (func $rt/flags/test<~lib/array/Array<u8>> (param $flags i32)
  i32.const 15
  call $~lib/rt/__typeinfo
  local.get $flags
  i32.eq
  i32.eqz
  if
   i32.const 0
   i32.const 144
   i32.const 6
   i32.const 3
   call $~lib/builtins/abort
   unreachable
  end
 )
 (func $rt/flags/test<~lib/array/Array<i16>> (param $flags i32)
  i32.const 16
  call $~lib/rt/__typeinfo
  local.get $flags
  i32.eq
  i32.eqz
  if
   i32.const 0
   i32.const 144
   i32.const 6
   i32.const 3
   call $~lib/builtins/abort
   unreachable
  end
 )
 (func $rt/flags/test<~lib/array/Array<u16>> (param $flags i32)
  i32.const 17
  call $~lib/rt/__typeinfo
  local.get $flags
  i32.eq
  i32.eqz
  if
   i32.const 0
   i32.const 144
   i32.const 6
   i32.const 3
   call $~lib/builtins/abort
   unreachable
  end
 )
 (func $rt/flags/test<~lib/array/Array<i32>> (param $flags i32)
  i32.const 18
  call $~lib/rt/__typeinfo
  local.get $flags
  i32.eq
  i32.eqz
  if
   i32.const 0
   i32.const 144
   i32.const 6
   i32.const 3
   call $~lib/builtins/abort
   unreachable
  end
 )
 (func $rt/flags/test<~lib/array/Array<u32>> (param $flags i32)
  i32.const 19
  call $~lib/rt/__typeinfo
  local.get $flags
  i32.eq
  i32.eqz
  if
   i32.const 0
   i32.const 144
   i32.const 6
   i32.const 3
   call $~lib/builtins/abort
   unreachable
  end
 )
 (func $rt/flags/test<~lib/array/Array<i64>> (param $flags i32)
  i32.const 20
  call $~lib/rt/__typeinfo
  local.get $flags
  i32.eq
  i32.eqz
  if
   i32.const 0
   i32.const 144
   i32.const 6
   i32.const 3
   call $~lib/builtins/abort
   unreachable
  end
 )
 (func $rt/flags/test<~lib/array/Array<u64>> (param $flags i32)
  i32.const 21
  call $~lib/rt/__typeinfo
  local.get $flags
  i32.eq
  i32.eqz
  if
   i32.const 0
   i32.const 144
   i32.const 6
   i32.const 3
   call $~lib/builtins/abort
   unreachable
  end
 )
 (func $rt/flags/test<~lib/array/Array<f32>> (param $flags i32)
  i32.const 22
  call $~lib/rt/__typeinfo
  local.get $flags
  i32.eq
  i32.eqz
  if
   i32.const 0
   i32.const 144
   i32.const 6
   i32.const 3
   call $~lib/builtins/abort
   unreachable
  end
 )
 (func $rt/flags/test<~lib/array/Array<f64>> (param $flags i32)
  i32.const 23
  call $~lib/rt/__typeinfo
  local.get $flags
  i32.eq
  i32.eqz
  if
   i32.const 0
   i32.const 144
   i32.const 6
   i32.const 3
   call $~lib/builtins/abort
   unreachable
  end
 )
 (func $rt/flags/test<~lib/array/Array<v128>> (param $flags i32)
  i32.const 24
  call $~lib/rt/__typeinfo
  local.get $flags
  i32.eq
  i32.eqz
  if
   i32.const 0
   i32.const 144
   i32.const 6
   i32.const 3
   call $~lib/builtins/abort
   unreachable
  end
 )
 (func $rt/flags/test<~lib/array/Array<rt/flags/Ref>> (param $flags i32)
  i32.const 26
  call $~lib/rt/__typeinfo
  local.get $flags
  i32.eq
  i32.eqz
  if
   i32.const 0
   i32.const 144
   i32.const 6
   i32.const 3
   call $~lib/builtins/abort
   unreachable
  end
 )
 (func $rt/flags/test<~lib/array/Array<rt/flags/Ref|null>> (param $flags i32)
  i32.const 27
  call $~lib/rt/__typeinfo
  local.get $flags
  i32.eq
  i32.eqz
  if
   i32.const 0
   i32.const 144
   i32.const 6
   i32.const 3
   call $~lib/builtins/abort
   unreachable
  end
 )
 (func $rt/flags/test<~lib/set/Set<i8>> (param $flags i32)
  i32.const 28
  call $~lib/rt/__typeinfo
  local.get $flags
  i32.eq
  i32.eqz
  if
   i32.const 0
   i32.const 144
   i32.const 6
   i32.const 3
   call $~lib/builtins/abort
   unreachable
  end
 )
 (func $rt/flags/test<~lib/set/Set<u8>> (param $flags i32)
  i32.const 29
  call $~lib/rt/__typeinfo
  local.get $flags
  i32.eq
  i32.eqz
  if
   i32.const 0
   i32.const 144
   i32.const 6
   i32.const 3
   call $~lib/builtins/abort
   unreachable
  end
 )
 (func $rt/flags/test<~lib/set/Set<i16>> (param $flags i32)
  i32.const 30
  call $~lib/rt/__typeinfo
  local.get $flags
  i32.eq
  i32.eqz
  if
   i32.const 0
   i32.const 144
   i32.const 6
   i32.const 3
   call $~lib/builtins/abort
   unreachable
  end
 )
 (func $rt/flags/test<~lib/set/Set<u16>> (param $flags i32)
  i32.const 31
  call $~lib/rt/__typeinfo
  local.get $flags
  i32.eq
  i32.eqz
  if
   i32.const 0
   i32.const 144
   i32.const 6
   i32.const 3
   call $~lib/builtins/abort
   unreachable
  end
 )
 (func $rt/flags/test<~lib/set/Set<i32>> (param $flags i32)
  i32.const 32
  call $~lib/rt/__typeinfo
  local.get $flags
  i32.eq
  i32.eqz
  if
   i32.const 0
   i32.const 144
   i32.const 6
   i32.const 3
   call $~lib/builtins/abort
   unreachable
  end
 )
 (func $rt/flags/test<~lib/set/Set<u32>> (param $flags i32)
  i32.const 33
  call $~lib/rt/__typeinfo
  local.get $flags
  i32.eq
  i32.eqz
  if
   i32.const 0
   i32.const 144
   i32.const 6
   i32.const 3
   call $~lib/builtins/abort
   unreachable
  end
 )
 (func $rt/flags/test<~lib/set/Set<i64>> (param $flags i32)
  i32.const 34
  call $~lib/rt/__typeinfo
  local.get $flags
  i32.eq
  i32.eqz
  if
   i32.const 0
   i32.const 144
   i32.const 6
   i32.const 3
   call $~lib/builtins/abort
   unreachable
  end
 )
 (func $rt/flags/test<~lib/set/Set<u64>> (param $flags i32)
  i32.const 35
  call $~lib/rt/__typeinfo
  local.get $flags
  i32.eq
  i32.eqz
  if
   i32.const 0
   i32.const 144
   i32.const 6
   i32.const 3
   call $~lib/builtins/abort
   unreachable
  end
 )
 (func $rt/flags/test<~lib/set/Set<f32>> (param $flags i32)
  i32.const 36
  call $~lib/rt/__typeinfo
  local.get $flags
  i32.eq
  i32.eqz
  if
   i32.const 0
   i32.const 144
   i32.const 6
   i32.const 3
   call $~lib/builtins/abort
   unreachable
  end
 )
 (func $rt/flags/test<~lib/set/Set<f64>> (param $flags i32)
  i32.const 37
  call $~lib/rt/__typeinfo
  local.get $flags
  i32.eq
  i32.eqz
  if
   i32.const 0
   i32.const 144
   i32.const 6
   i32.const 3
   call $~lib/builtins/abort
   unreachable
  end
 )
 (func $rt/flags/test<~lib/set/Set<v128>> (param $flags i32)
  i32.const 38
  call $~lib/rt/__typeinfo
  local.get $flags
  i32.eq
  i32.eqz
  if
   i32.const 0
   i32.const 144
   i32.const 6
   i32.const 3
   call $~lib/builtins/abort
   unreachable
  end
 )
 (func $rt/flags/test<~lib/set/Set<rt/flags/Ref>> (param $flags i32)
  i32.const 39
  call $~lib/rt/__typeinfo
  local.get $flags
  i32.eq
  i32.eqz
  if
   i32.const 0
   i32.const 144
   i32.const 6
   i32.const 3
   call $~lib/builtins/abort
   unreachable
  end
 )
 (func $rt/flags/test<~lib/set/Set<rt/flags/Ref|null>> (param $flags i32)
  i32.const 40
  call $~lib/rt/__typeinfo
  local.get $flags
  i32.eq
  i32.eqz
  if
   i32.const 0
   i32.const 144
   i32.const 6
   i32.const 3
   call $~lib/builtins/abort
   unreachable
  end
 )
 (func $rt/flags/test<~lib/map/Map<v128,i8>> (param $flags i32)
  i32.const 41
  call $~lib/rt/__typeinfo
  local.get $flags
  i32.eq
  i32.eqz
  if
   i32.const 0
   i32.const 144
   i32.const 6
   i32.const 3
   call $~lib/builtins/abort
   unreachable
  end
 )
 (func $rt/flags/test<~lib/map/Map<i64,i16>> (param $flags i32)
  i32.const 42
  call $~lib/rt/__typeinfo
  local.get $flags
  i32.eq
  i32.eqz
  if
   i32.const 0
   i32.const 144
   i32.const 6
   i32.const 3
   call $~lib/builtins/abort
   unreachable
  end
 )
 (func $rt/flags/test<~lib/map/Map<i32,i32>> (param $flags i32)
  i32.const 43
  call $~lib/rt/__typeinfo
  local.get $flags
  i32.eq
  i32.eqz
  if
   i32.const 0
   i32.const 144
   i32.const 6
   i32.const 3
   call $~lib/builtins/abort
   unreachable
  end
 )
 (func $rt/flags/test<~lib/map/Map<i16,i64>> (param $flags i32)
  i32.const 44
  call $~lib/rt/__typeinfo
  local.get $flags
  i32.eq
  i32.eqz
  if
   i32.const 0
   i32.const 144
   i32.const 6
   i32.const 3
   call $~lib/builtins/abort
   unreachable
  end
 )
 (func $rt/flags/test<~lib/map/Map<i8,v128>> (param $flags i32)
  i32.const 45
  call $~lib/rt/__typeinfo
  local.get $flags
  i32.eq
  i32.eqz
  if
   i32.const 0
   i32.const 144
   i32.const 6
   i32.const 3
   call $~lib/builtins/abort
   unreachable
  end
 )
 (func $rt/flags/test<~lib/map/Map<rt/flags/Ref,i8>> (param $flags i32)
  i32.const 46
  call $~lib/rt/__typeinfo
  local.get $flags
  i32.eq
  i32.eqz
  if
   i32.const 0
   i32.const 144
   i32.const 6
   i32.const 3
   call $~lib/builtins/abort
   unreachable
  end
 )
 (func $rt/flags/test<~lib/map/Map<rt/flags/Ref|null,i8>> (param $flags i32)
  i32.const 47
  call $~lib/rt/__typeinfo
  local.get $flags
  i32.eq
  i32.eqz
  if
   i32.const 0
   i32.const 144
   i32.const 6
   i32.const 3
   call $~lib/builtins/abort
   unreachable
  end
 )
 (func $rt/flags/test<~lib/map/Map<i8,rt/flags/Ref>> (param $flags i32)
  i32.const 48
  call $~lib/rt/__typeinfo
  local.get $flags
  i32.eq
  i32.eqz
  if
   i32.const 0
   i32.const 144
   i32.const 6
   i32.const 3
   call $~lib/builtins/abort
   unreachable
  end
 )
 (func $rt/flags/test<~lib/map/Map<i8,rt/flags/Ref|null>> (param $flags i32)
  i32.const 49
  call $~lib/rt/__typeinfo
  local.get $flags
  i32.eq
  i32.eqz
  if
   i32.const 0
   i32.const 144
   i32.const 6
   i32.const 3
   call $~lib/builtins/abort
   unreachable
  end
 )
 (func $rt/flags/test<~lib/map/Map<rt/flags/Ref|null,rt/flags/Ref|null>> (param $flags i32)
  i32.const 50
  call $~lib/rt/__typeinfo
  local.get $flags
  i32.eq
  i32.eqz
  if
   i32.const 0
   i32.const 144
   i32.const 6
   i32.const 3
   call $~lib/builtins/abort
   unreachable
  end
 )
 (func $rt/flags/test<~lib/map/Map<f32,i32>> (param $flags i32)
  i32.const 51
  call $~lib/rt/__typeinfo
  local.get $flags
  i32.eq
  i32.eqz
  if
   i32.const 0
   i32.const 144
   i32.const 6
   i32.const 3
   call $~lib/builtins/abort
   unreachable
  end
 )
 (func $start:rt/flags
  i32.const 1
  i32.const 64
  i32.or
  i32.const 2048
  i32.or
  call $rt/flags/test<~lib/typedarray/Int8Array>
  i32.const 1
  i32.const 64
  i32.or
  call $rt/flags/test<~lib/typedarray/Uint8Array>
  i32.const 1
  i32.const 64
  i32.or
  call $rt/flags/test<~lib/typedarray/Uint8ClampedArray>
  i32.const 1
  i32.const 128
  i32.or
  i32.const 2048
  i32.or
  call $rt/flags/test<~lib/typedarray/Int16Array>
  i32.const 1
  i32.const 128
  i32.or
  call $rt/flags/test<~lib/typedarray/Uint16Array>
  i32.const 1
  i32.const 256
  i32.or
  i32.const 2048
  i32.or
  call $rt/flags/test<~lib/typedarray/Int32Array>
  i32.const 1
  i32.const 256
  i32.or
  call $rt/flags/test<~lib/typedarray/Uint32Array>
  i32.const 1
  i32.const 512
  i32.or
  i32.const 2048
  i32.or
  call $rt/flags/test<~lib/typedarray/Int64Array>
  i32.const 1
  i32.const 512
  i32.or
  call $rt/flags/test<~lib/typedarray/Uint64Array>
  i32.const 1
  i32.const 256
  i32.or
  i32.const 2048
  i32.or
  i32.const 4096
  i32.or
  call $rt/flags/test<~lib/typedarray/Float32Array>
  i32.const 1
  i32.const 512
  i32.or
  i32.const 2048
  i32.or
  i32.const 4096
  i32.or
  call $rt/flags/test<~lib/typedarray/Float64Array>
  i32.const 2
  i32.const 64
  i32.or
  i32.const 2048
  i32.or
  call $rt/flags/test<~lib/array/Array<i8>>
  i32.const 2
  i32.const 64
  i32.or
  call $rt/flags/test<~lib/array/Array<u8>>
  i32.const 2
  i32.const 128
  i32.or
  i32.const 2048
  i32.or
  call $rt/flags/test<~lib/array/Array<i16>>
  i32.const 2
  i32.const 128
  i32.or
  call $rt/flags/test<~lib/array/Array<u16>>
  i32.const 2
  i32.const 256
  i32.or
  i32.const 2048
  i32.or
  call $rt/flags/test<~lib/array/Array<i32>>
  i32.const 2
  i32.const 256
  i32.or
  call $rt/flags/test<~lib/array/Array<u32>>
  i32.const 2
  i32.const 512
  i32.or
  i32.const 2048
  i32.or
  call $rt/flags/test<~lib/array/Array<i64>>
  i32.const 2
  i32.const 512
  i32.or
  call $rt/flags/test<~lib/array/Array<u64>>
  i32.const 2
  i32.const 256
  i32.or
  i32.const 2048
  i32.or
  i32.const 4096
  i32.or
  call $rt/flags/test<~lib/array/Array<f32>>
  i32.const 2
  i32.const 512
  i32.or
  i32.const 2048
  i32.or
  i32.const 4096
  i32.or
  call $rt/flags/test<~lib/array/Array<f64>>
  i32.const 2
  i32.const 1024
  i32.or
  call $rt/flags/test<~lib/array/Array<v128>>
  i32.const 2
  global.get $rt/flags/VALUE_ALIGN_REF
  i32.or
  i32.const 16384
  i32.or
  call $rt/flags/test<~lib/array/Array<rt/flags/Ref>>
  i32.const 2
  global.get $rt/flags/VALUE_ALIGN_REF
  i32.or
  i32.const 8192
  i32.or
  i32.const 16384
  i32.or
  call $rt/flags/test<~lib/array/Array<rt/flags/Ref|null>>
  i32.const 8
  i32.const 64
  i32.or
  i32.const 2048
  i32.or
  call $rt/flags/test<~lib/set/Set<i8>>
  i32.const 8
  i32.const 64
  i32.or
  call $rt/flags/test<~lib/set/Set<u8>>
  i32.const 8
  i32.const 128
  i32.or
  i32.const 2048
  i32.or
  call $rt/flags/test<~lib/set/Set<i16>>
  i32.const 8
  i32.const 128
  i32.or
  call $rt/flags/test<~lib/set/Set<u16>>
  i32.const 8
  i32.const 256
  i32.or
  i32.const 2048
  i32.or
  call $rt/flags/test<~lib/set/Set<i32>>
  i32.const 8
  i32.const 256
  i32.or
  call $rt/flags/test<~lib/set/Set<u32>>
  i32.const 8
  i32.const 512
  i32.or
  i32.const 2048
  i32.or
  call $rt/flags/test<~lib/set/Set<i64>>
  i32.const 8
  i32.const 512
  i32.or
  call $rt/flags/test<~lib/set/Set<u64>>
  i32.const 8
  i32.const 256
  i32.or
  i32.const 2048
  i32.or
  i32.const 4096
  i32.or
  call $rt/flags/test<~lib/set/Set<f32>>
  i32.const 8
  i32.const 512
  i32.or
  i32.const 2048
  i32.or
  i32.const 4096
  i32.or
  call $rt/flags/test<~lib/set/Set<f64>>
  i32.const 8
  i32.const 1024
  i32.or
  call $rt/flags/test<~lib/set/Set<v128>>
  i32.const 8
  global.get $rt/flags/VALUE_ALIGN_REF
  i32.or
  i32.const 16384
  i32.or
  call $rt/flags/test<~lib/set/Set<rt/flags/Ref>>
  i32.const 8
  global.get $rt/flags/VALUE_ALIGN_REF
  i32.or
  i32.const 8192
  i32.or
  i32.const 16384
  i32.or
  call $rt/flags/test<~lib/set/Set<rt/flags/Ref|null>>
  i32.const 16
  i32.const 524288
  i32.or
  i32.const 64
  i32.or
  i32.const 2048
  i32.or
  call $rt/flags/test<~lib/map/Map<v128,i8>>
  i32.const 16
  i32.const 262144
  i32.or
  i32.const 1048576
  i32.or
  i32.const 128
  i32.or
  i32.const 2048
  i32.or
  call $rt/flags/test<~lib/map/Map<i64,i16>>
  i32.const 16
  i32.const 131072
  i32.or
  i32.const 1048576
  i32.or
  i32.const 256
  i32.or
  i32.const 2048
  i32.or
  call $rt/flags/test<~lib/map/Map<i32,i32>>
  i32.const 16
  i32.const 65536
  i32.or
  i32.const 1048576
  i32.or
  i32.const 512
  i32.or
  i32.const 2048
  i32.or
  call $rt/flags/test<~lib/map/Map<i16,i64>>
  i32.const 16
  i32.const 32768
  i32.or
  i32.const 1048576
  i32.or
  i32.const 1024
  i32.or
  call $rt/flags/test<~lib/map/Map<i8,v128>>
  i32.const 16
  global.get $rt/flags/KEY_ALIGN_REF
  i32.or
  i32.const 8388608
  i32.or
  i32.const 64
  i32.or
  i32.const 2048
  i32.or
  call $rt/flags/test<~lib/map/Map<rt/flags/Ref,i8>>
  i32.const 16
  global.get $rt/flags/KEY_ALIGN_REF
  i32.or
  i32.const 4194304
  i32.or
  i32.const 8388608
  i32.or
  i32.const 64
  i32.or
  i32.const 2048
  i32.or
  call $rt/flags/test<~lib/map/Map<rt/flags/Ref|null,i8>>
  i32.const 16
  i32.const 32768
  i32.or
  i32.const 1048576
  i32.or
  i32.const 16384
  i32.or
  global.get $rt/flags/VALUE_ALIGN_REF
  i32.or
  call $rt/flags/test<~lib/map/Map<i8,rt/flags/Ref>>
  i32.const 16
  i32.const 32768
  i32.or
  i32.const 1048576
  i32.or
  i32.const 8192
  i32.or
  i32.const 16384
  i32.or
  global.get $rt/flags/VALUE_ALIGN_REF
  i32.or
  call $rt/flags/test<~lib/map/Map<i8,rt/flags/Ref|null>>
  i32.const 16
  i32.const 4194304
  i32.or
  i32.const 8388608
  i32.or
  global.get $rt/flags/KEY_ALIGN_REF
  i32.or
  i32.const 8192
  i32.or
  i32.const 16384
  i32.or
  global.get $rt/flags/VALUE_ALIGN_REF
  i32.or
  call $rt/flags/test<~lib/map/Map<rt/flags/Ref|null,rt/flags/Ref|null>>
  i32.const 16
  i32.const 131072
  i32.or
  i32.const 1048576
  i32.or
  i32.const 2097152
  i32.or
  i32.const 256
  i32.or
  i32.const 2048
  i32.or
  call $rt/flags/test<~lib/map/Map<f32,i32>>
 )
 (func $~start
  call $start:rt/flags
 )
)<|MERGE_RESOLUTION|>--- conflicted
+++ resolved
@@ -25,17 +25,10 @@
  (func $~lib/rt/__typeinfo (param $id i32) (result i32)
   (local $ptr i32)
   global.get $~lib/rt/__rtti_base
-<<<<<<< HEAD
-  local.set $1
-  local.get $0
-  local.get $1
-  i32.load $0
-=======
   local.set $ptr
   local.get $id
   local.get $ptr
-  i32.load
->>>>>>> 3ac6efd7
+  i32.load $0
   i32.gt_u
   if
    i32.const 32
