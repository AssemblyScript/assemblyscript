--- conflicted
+++ resolved
@@ -97,31 +97,18 @@
  )
  (func $rt/instanceof/Cat#constructor (param $0 i32) (result i32)
   local.get $0
-<<<<<<< HEAD
+  i32.eqz
+  if
+   i32.const 4
+   call $~lib/rt/stub/__new
+   local.set $0
+  end
+  local.get $0
   if (result i32)
    local.get $0
   else
    i32.const 3
    call $~lib/rt/stub/__new
-=======
-  i32.eqz
-  if
-   i32.const 4
-   call $~lib/rt/stub/__alloc
-   local.set $0
->>>>>>> b4ca3f96
-  end
-  local.get $0
-  if (result i32)
-   local.get $0
-  else
-<<<<<<< HEAD
-   i32.const 4
-   call $~lib/rt/stub/__new
-=======
-   i32.const 3
-   call $~lib/rt/stub/__alloc
->>>>>>> b4ca3f96
   end
  )
  (func $~lib/rt/__instanceof (param $0 i32) (param $1 i32) (result i32)
@@ -159,7 +146,7 @@
   i32.const 1148
   global.set $~lib/rt/stub/offset
   i32.const 3
-  call $~lib/rt/stub/__alloc
+  call $~lib/rt/stub/__new
   global.set $rt/instanceof/animal
   i32.const 0
   call $rt/instanceof/Cat#constructor
@@ -274,7 +261,7 @@
    unreachable
   end
   i32.const 3
-  call $~lib/rt/stub/__alloc
+  call $~lib/rt/stub/__new
   global.set $rt/instanceof/nullableAnimal
   i32.const 0
   call $rt/instanceof/Cat#constructor
