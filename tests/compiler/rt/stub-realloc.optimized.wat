(module
 (type $none_=>_none (func))
 (type $i32_=>_none (func (param i32)))
 (type $i32_i32_=>_i32 (func (param i32 i32) (result i32)))
 (type $i32_i32_i32_=>_none (func (param i32 i32 i32)))
 (type $i32_i32_i32_i32_=>_none (func (param i32 i32 i32 i32)))
 (type $i32_=>_i32 (func (param i32) (result i32)))
 (import "env" "abort" (func $~lib/builtins/abort (param i32 i32 i32 i32)))
 (memory $0 1)
 (data (i32.const 16) "\1e\00\00\00\01\00\00\00\01\00\00\00\1e\00\00\00~\00l\00i\00b\00/\00r\00t\00/\00s\00t\00u\00b\00.\00t\00s")
 (data (i32.const 64) "$\00\00\00\01\00\00\00\01\00\00\00$\00\00\00r\00t\00/\00s\00t\00u\00b\00-\00r\00e\00a\00l\00l\00o\00c\00.\00t\00s")
 (data (i32.const 128) "\03\00\00\00\10\00\00\00\00\00\00\00\10\00\00\00\00\00\00\00\10")
 (global $~lib/rt/stub/startOffset (mut i32) (i32.const 0))
 (global $~lib/rt/stub/offset (mut i32) (i32.const 0))
 (global $rt/stub-realloc/ptr (mut i32) (i32.const 0))
 (global $rt/stub-realloc/originalPtr (mut i32) (i32.const 0))
 (global $rt/stub-realloc/newLastPtr (mut i32) (i32.const 0))
 (global $~started (mut i32) (i32.const 0))
 (global $~lib/rt/__rtti_base i32 (i32.const 128))
 (export "_start" (func $start))
 (export "memory" (memory $0))
 (export "__alloc" (func $~lib/rt/stub/__alloc))
 (export "__retain" (func $~lib/rt/stub/__retain))
 (export "__release" (func $~lib/rt/stub/__release))
 (export "__collect" (func $~lib/rt/stub/__collect))
 (export "__reset" (func $~lib/rt/stub/__reset))
 (export "__rtti_base" (global $~lib/rt/__rtti_base))
 (func $~lib/rt/stub/maybeGrowMemory (; 1 ;) (param $0 i32)
  (local $1 i32)
  (local $2 i32)
  local.get $0
  memory.size
  local.tee $2
  i32.const 16
  i32.shl
  local.tee $1
  i32.gt_u
  if
   local.get $2
   local.get $0
   local.get $1
   i32.sub
   i32.const 65535
   i32.add
   i32.const -65536
   i32.and
   i32.const 16
   i32.shr_u
   local.tee $1
   local.get $2
   local.get $1
   i32.gt_s
   select
   memory.grow
   i32.const 0
   i32.lt_s
   if
    local.get $1
    memory.grow
    i32.const 0
    i32.lt_s
    if
     unreachable
    end
   end
  end
  local.get $0
  global.set $~lib/rt/stub/offset
 )
 (func $~lib/rt/stub/__alloc (; 2 ;) (param $0 i32) (param $1 i32) (result i32)
  (local $2 i32)
  (local $3 i32)
  (local $4 i32)
  local.get $0
  i32.const 1073741808
  i32.gt_u
  if
   unreachable
  end
  global.get $~lib/rt/stub/offset
  i32.const 16
  i32.add
  local.tee $3
  local.get $0
  i32.const 15
  i32.add
  i32.const -16
  i32.and
  local.tee $2
  i32.const 16
  local.get $2
  i32.const 16
  i32.gt_u
  select
  local.tee $4
  i32.add
  call $~lib/rt/stub/maybeGrowMemory
  local.get $3
  i32.const 16
  i32.sub
  local.tee $2
  local.get $4
  i32.store
  local.get $2
  i32.const 1
  i32.store offset=4
  local.get $2
  local.get $1
  i32.store offset=8
  local.get $2
  local.get $0
  i32.store offset=12
  local.get $3
 )
 (func $~lib/rt/stub/__retain (; 3 ;) (param $0 i32) (result i32)
  local.get $0
 )
 (func $~lib/rt/stub/__release (; 4 ;) (param $0 i32)
  nop
 )
 (func $~lib/rt/stub/__collect (; 5 ;)
  nop
 )
 (func $~lib/rt/stub/__reset (; 6 ;)
  global.get $~lib/rt/stub/startOffset
  global.set $~lib/rt/stub/offset
 )
 (func $~lib/memory/memory.copy (; 7 ;) (param $0 i32) (param $1 i32) (param $2 i32)
  (local $3 i32)
  (local $4 i32)
  block $~lib/util/memory/memmove|inlined.0
   local.get $2
   local.set $3
   local.get $0
   local.get $1
   i32.eq
   br_if $~lib/util/memory/memmove|inlined.0
   local.get $0
   local.get $1
   i32.lt_u
   if
    local.get $1
    i32.const 7
    i32.and
    local.get $0
    i32.const 7
    i32.and
    i32.eq
    if
     loop $while-continue|0
      local.get $0
      i32.const 7
      i32.and
      if
       local.get $3
       i32.eqz
       br_if $~lib/util/memory/memmove|inlined.0
       local.get $3
       i32.const 1
       i32.sub
       local.set $3
       local.get $0
       local.tee $2
       i32.const 1
       i32.add
       local.set $0
       local.get $1
       local.tee $4
       i32.const 1
       i32.add
       local.set $1
       local.get $2
       local.get $4
       i32.load8_u
       i32.store8
       br $while-continue|0
      end
     end
     loop $while-continue|1
      local.get $3
      i32.const 8
      i32.ge_u
      if
       local.get $0
       local.get $1
       i64.load
       i64.store
       local.get $3
       i32.const 8
       i32.sub
       local.set $3
       local.get $0
       i32.const 8
       i32.add
       local.set $0
       local.get $1
       i32.const 8
       i32.add
       local.set $1
       br $while-continue|1
      end
     end
    end
    loop $while-continue|2
     local.get $3
     if
      local.get $0
      local.tee $2
      i32.const 1
      i32.add
      local.set $0
      local.get $1
      local.tee $4
      i32.const 1
      i32.add
      local.set $1
      local.get $2
      local.get $4
      i32.load8_u
      i32.store8
      local.get $3
      i32.const 1
      i32.sub
      local.set $3
      br $while-continue|2
     end
    end
   else
    local.get $1
    i32.const 7
    i32.and
    local.get $0
    i32.const 7
    i32.and
    i32.eq
    if
     loop $while-continue|3
      local.get $0
      local.get $3
      i32.add
      i32.const 7
      i32.and
      if
       local.get $3
       i32.eqz
       br_if $~lib/util/memory/memmove|inlined.0
       local.get $3
       i32.const 1
       i32.sub
       local.tee $3
       local.get $0
       i32.add
       local.get $1
       local.get $3
       i32.add
       i32.load8_u
       i32.store8
       br $while-continue|3
      end
     end
     loop $while-continue|4
      local.get $3
      i32.const 8
      i32.ge_u
      if
       local.get $3
       i32.const 8
       i32.sub
       local.tee $3
       local.get $0
       i32.add
       local.get $1
       local.get $3
       i32.add
       i64.load
       i64.store
       br $while-continue|4
      end
     end
    end
    loop $while-continue|5
     local.get $3
     if
      local.get $3
      i32.const 1
      i32.sub
      local.tee $3
      local.get $0
      i32.add
      local.get $1
      local.get $3
      i32.add
      i32.load8_u
      i32.store8
      br $while-continue|5
     end
    end
   end
  end
 )
 (func $~lib/rt/stub/__realloc (; 8 ;) (param $0 i32) (param $1 i32) (result i32)
  (local $2 i32)
  (local $3 i32)
  (local $4 i32)
  (local $5 i32)
  local.get $0
  i32.const 15
  i32.and
  i32.eqz
  i32.const 0
  local.get $0
  select
  i32.eqz
  if
   i32.const 0
   i32.const 32
   i32.const 43
   i32.const 2
   call $~lib/builtins/abort
   unreachable
  end
  local.get $0
  i32.const 16
  i32.sub
  local.tee $3
  i32.load
  local.set $4
  local.get $3
  i32.load offset=4
  i32.const 1
  i32.ne
  if
   i32.const 0
   i32.const 32
   i32.const 46
   i32.const 13
   call $~lib/builtins/abort
   unreachable
  end
  global.get $~lib/rt/stub/offset
  local.get $0
  local.get $4
  i32.add
  i32.eq
  local.set $5
  local.get $1
  i32.const 15
  i32.add
  i32.const -16
  i32.and
  local.set $2
  local.get $1
  local.get $4
  i32.gt_u
  if
   local.get $5
   if
    local.get $1
    i32.const 1073741808
    i32.gt_u
    if
     unreachable
    end
    local.get $0
    local.get $2
    i32.add
    call $~lib/rt/stub/maybeGrowMemory
    local.get $3
    local.get $2
    i32.store
   else
    local.get $2
    local.get $4
    i32.const 1
    i32.shl
    local.tee $4
    local.get $2
    local.get $4
    i32.gt_u
    select
    local.get $3
    i32.load offset=8
    call $~lib/rt/stub/__alloc
    local.tee $2
    local.get $0
    local.get $3
    i32.load offset=12
    call $~lib/memory/memory.copy
    local.get $2
    local.tee $0
    i32.const 16
    i32.sub
    local.set $3
   end
  else
   local.get $5
   if
    local.get $0
    local.get $2
    i32.add
    global.set $~lib/rt/stub/offset
    local.get $3
    local.get $2
    i32.store
   end
  end
  local.get $3
  local.get $1
  i32.store offset=12
  local.get $0
 )
 (func $~lib/rt/stub/__free (; 9 ;) (param $0 i32)
  (local $1 i32)
  local.get $0
  i32.const 15
  i32.and
  i32.eqz
  i32.const 0
  local.get $0
  select
  i32.eqz
  if
   i32.const 0
   i32.const 32
   i32.const 70
   i32.const 2
   call $~lib/builtins/abort
   unreachable
  end
  local.get $0
  i32.const 16
  i32.sub
  local.tee $1
  i32.load offset=4
  i32.const 1
  i32.ne
  if
   i32.const 0
   i32.const 32
   i32.const 72
   i32.const 13
   call $~lib/builtins/abort
   unreachable
  end
  global.get $~lib/rt/stub/offset
  local.get $0
  local.get $1
  i32.load
  i32.add
  i32.eq
  if
   local.get $1
   global.set $~lib/rt/stub/offset
  end
 )
 (func $start:rt/stub-realloc (; 10 ;)
  i32.const 10
  i32.const 0
  call $~lib/rt/stub/__alloc
  global.set $rt/stub-realloc/ptr
  global.get $rt/stub-realloc/ptr
  global.set $rt/stub-realloc/originalPtr
  global.get $rt/stub-realloc/ptr
  i32.const 12
  call $~lib/rt/stub/__realloc
  global.set $rt/stub-realloc/ptr
  global.get $rt/stub-realloc/ptr
  global.get $rt/stub-realloc/originalPtr
  i32.ne
  if
   i32.const 0
   i32.const 80
   i32.const 7
   i32.const 0
   call $~lib/builtins/abort
   unreachable
  end
  global.get $rt/stub-realloc/ptr
  i32.const 16
  call $~lib/rt/stub/__realloc
  global.set $rt/stub-realloc/ptr
  global.get $rt/stub-realloc/ptr
  global.get $rt/stub-realloc/originalPtr
  i32.ne
  if
   i32.const 0
   i32.const 80
   i32.const 10
   i32.const 0
   call $~lib/builtins/abort
   unreachable
  end
  global.get $rt/stub-realloc/ptr
  i32.const 33
  call $~lib/rt/stub/__realloc
  global.set $rt/stub-realloc/ptr
  global.get $rt/stub-realloc/ptr
  global.get $rt/stub-realloc/originalPtr
  i32.ne
  if
   i32.const 0
   i32.const 80
   i32.const 13
   i32.const 0
   call $~lib/builtins/abort
   unreachable
  end
  global.get $rt/stub-realloc/ptr
  i32.const 20
  call $~lib/rt/stub/__realloc
  global.set $rt/stub-realloc/ptr
  i32.const 1
  i32.const 0
  call $~lib/rt/stub/__alloc
  global.set $rt/stub-realloc/newLastPtr
  global.get $rt/stub-realloc/newLastPtr
  global.get $rt/stub-realloc/originalPtr
  i32.const 48
  i32.add
  i32.ne
  if
   i32.const 0
   i32.const 80
   i32.const 18
   i32.const 0
   call $~lib/builtins/abort
   unreachable
  end
  global.get $rt/stub-realloc/ptr
  i32.const 24
  call $~lib/rt/stub/__realloc
  global.set $rt/stub-realloc/ptr
  global.get $rt/stub-realloc/ptr
  global.get $rt/stub-realloc/originalPtr
  i32.ne
  if
   i32.const 0
   i32.const 80
   i32.const 21
   i32.const 0
   call $~lib/builtins/abort
   unreachable
  end
  global.get $rt/stub-realloc/ptr
  i32.const 32
  call $~lib/rt/stub/__realloc
  global.set $rt/stub-realloc/ptr
  global.get $rt/stub-realloc/ptr
  global.get $rt/stub-realloc/originalPtr
  i32.ne
  if
   i32.const 0
   i32.const 80
   i32.const 24
   i32.const 0
   call $~lib/builtins/abort
   unreachable
  end
  global.get $rt/stub-realloc/ptr
  i32.const 33
  call $~lib/rt/stub/__realloc
  global.set $rt/stub-realloc/ptr
  global.get $rt/stub-realloc/ptr
  global.get $rt/stub-realloc/originalPtr
  i32.le_u
  if
   i32.const 0
   i32.const 80
   i32.const 27
   i32.const 0
   call $~lib/builtins/abort
   unreachable
  end
  global.get $rt/stub-realloc/ptr
  call $~lib/rt/stub/__free
  i32.const 1
  i32.const 0
  call $~lib/rt/stub/__alloc
  global.get $rt/stub-realloc/ptr
  i32.ne
  if
   i32.const 0
   i32.const 80
   i32.const 30
   i32.const 0
   call $~lib/builtins/abort
   unreachable
  end
 )
<<<<<<< HEAD
 (func $start (; 10 ;)
  global.get $~started
=======
 (func $start (; 11 ;)
  global.get $~lib/started
>>>>>>> b1371f51
  if
   return
  else
   i32.const 1
   global.set $~started
  end
  i32.const 160
  global.set $~lib/rt/stub/startOffset
  i32.const 160
  global.set $~lib/rt/stub/offset
  call $start:rt/stub-realloc
 )
)<|MERGE_RESOLUTION|>--- conflicted
+++ resolved
@@ -587,13 +587,8 @@
    unreachable
   end
  )
-<<<<<<< HEAD
- (func $start (; 10 ;)
+ (func $start (; 11 ;)
   global.get $~started
-=======
- (func $start (; 11 ;)
-  global.get $~lib/started
->>>>>>> b1371f51
   if
    return
   else
