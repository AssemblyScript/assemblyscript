--- conflicted
+++ resolved
@@ -16,13 +16,8 @@
  (global $rt/stub-realloc/originalPtr (mut i32) (i32.const 0))
  (global $rt/stub-realloc/newLastPtr (mut i32) (i32.const 0))
  (global $~lib/started (mut i32) (i32.const 0))
-<<<<<<< HEAD
- (global $~lib/rt/__rtti_base i32 (i32.const 112))
+ (global $~lib/rt/__rtti_base i32 (i32.const 128))
  (export "_start" (func $start))
-=======
- (global $~lib/rt/__rtti_base i32 (i32.const 128))
- (export "__start" (func $start))
->>>>>>> 46116099
  (export "memory" (memory $0))
  (export "__alloc" (func $~lib/rt/stub/__alloc))
  (export "__retain" (func $~lib/rt/stub/__retain))
