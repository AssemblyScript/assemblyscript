(module
 (type $i32_i32_=>_none (func (param i32 i32)))
 (type $i32_=>_i32 (func (param i32) (result i32)))
 (type $i32_=>_none (func (param i32)))
 (type $none_=>_none (func))
 (type $i32_i32_=>_i32 (func (param i32 i32) (result i32)))
 (type $i32_i32_i32_=>_none (func (param i32 i32 i32)))
 (type $i32_i32_i32_i32_=>_none (func (param i32 i32 i32 i32)))
 (type $i32_i32_f64_f64_f64_f64_f64_=>_none (func (param i32 i32 f64 f64 f64 f64 f64)))
 (type $none_=>_i32 (func (result i32)))
 (type $i32_i32_i32_=>_i32 (func (param i32 i32 i32) (result i32)))
 (import "env" "abort" (func $~lib/builtins/abort (param i32 i32 i32 i32)))
 (import "env" "trace" (func $~lib/builtins/trace (param i32 i32 f64 f64 f64 f64 f64)))
 (import "env" "mark" (func $~lib/rt/tcms/__visit_externals (param i32)))
 (memory $0 1)
<<<<<<< HEAD
 (data (i32.const 12) "0\00\00\00\00\00\00\00\00\00\00\00\01\00\00\00\1c\00\00\00I\00n\00v\00a\00l\00i\00d\00 \00l\00e\00n\00g\00t\00h\00")
 (data (i32.const 60) "<\00\00\00\00\00\00\00\00\00\00\00\01\00\00\00&\00\00\00~\00l\00i\00b\00/\00s\00t\00a\00t\00i\00c\00a\00r\00r\00a\00y\00.\00t\00s\00\00\00")
 (data (i32.const 128) "\00\00\00\00\00\00\00\00\00\00\00\00\00\00\00\00\00\00\00\00")
 (data (i32.const 156) "4\00\00\00\00\00\00\00\00\00\00\00\01\00\00\00\1e\00\00\00~\00l\00i\00b\00/\00r\00t\00/\00t\00c\00m\00s\00.\00t\00s\00\00\00")
 (data (i32.const 208) "\00\00\00\00\00\00\00\00\00\00\00\00\00\00\00\00\00\00\00\00")
 (data (i32.const 236) "4\00\00\00\00\00\00\00\00\00\00\00\01\00\00\00\1e\00\00\00~\00l\00i\00b\00/\00r\00t\00/\00t\00l\00s\00f\00.\00t\00s\00\00\00")
 (data (i32.const 300) "<\00\00\00\00\00\00\00\00\00\00\00\01\00\00\00(\00\00\00a\00l\00l\00o\00c\00a\00t\00i\00o\00n\00 \00t\00o\00o\00 \00l\00a\00r\00g\00e\00")
 (data (i32.const 364) "0\00\00\00\00\00\00\00\00\00\00\00\01\00\00\00\1a\00\00\00~\00l\00i\00b\00/\00a\00r\00r\00a\00y\00.\00t\00s\00\00\00")
 (data (i32.const 412) "0\00\00\00\00\00\00\00\00\00\00\00\01\00\00\00\1c\00\00\00r\00t\00/\00f\00i\00n\00a\00l\00i\00z\00e\00.\00t\00s\00")
 (data (i32.const 460) " \00\00\00\00\00\00\00\00\00\00\00\01\00\00\00\n\00\00\00a\00l\00l\00o\00c\00\00\00")
 (data (i32.const 492) "8\00\00\00\00\00\00\00\00\00\00\00\01\00\00\00$\00\00\00I\00n\00d\00e\00x\00 \00o\00u\00t\00 \00o\00f\00 \00r\00a\00n\00g\00e\00")
 (data (i32.const 556) "$\00\00\00\00\00\00\00\00\00\00\00\01\00\00\00\10\00\00\00f\00i\00n\00a\00l\00i\00z\00e\00")
=======
 (data (i32.const 12) ",\00\00\00\01\00\00\00\00\00\00\00\01\00\00\00\1c\00\00\00I\00n\00v\00a\00l\00i\00d\00 \00l\00e\00n\00g\00t\00h\00")
 (data (i32.const 60) "<\00\00\00\01\00\00\00\00\00\00\00\01\00\00\00&\00\00\00~\00l\00i\00b\00/\00s\00t\00a\00t\00i\00c\00a\00r\00r\00a\00y\00.\00t\00s\00\00\00\00\00\00\00")
 (data (i32.const 124) "<\00\00\00\01\00\00\00\00\00\00\00\01\00\00\00(\00\00\00a\00l\00l\00o\00c\00a\00t\00i\00o\00n\00 \00t\00o\00o\00 \00l\00a\00r\00g\00e\00\00\00\00\00")
 (data (i32.const 188) "<\00\00\00\01\00\00\00\00\00\00\00\01\00\00\00\1e\00\00\00~\00l\00i\00b\00/\00r\00t\00/\00p\00u\00r\00e\00.\00t\00s\00\00\00\00\00\00\00\00\00\00\00\00\00\00\00")
 (data (i32.const 252) "<\00\00\00\01\00\00\00\00\00\00\00\01\00\00\00\1e\00\00\00~\00l\00i\00b\00/\00r\00t\00/\00t\00l\00s\00f\00.\00t\00s\00\00\00\00\00\00\00\00\00\00\00\00\00\00\00")
 (data (i32.const 316) ",\00\00\00\01\00\00\00\00\00\00\00\01\00\00\00\1a\00\00\00~\00l\00i\00b\00/\00a\00r\00r\00a\00y\00.\00t\00s\00\00\00")
 (data (i32.const 364) ",\00\00\00\01\00\00\00\00\00\00\00\01\00\00\00\1c\00\00\00r\00t\00/\00f\00i\00n\00a\00l\00i\00z\00e\00.\00t\00s\00")
 (data (i32.const 412) "<\00\00\00\01\00\00\00\00\00\00\00\01\00\00\00$\00\00\00I\00n\00d\00e\00x\00 \00o\00u\00t\00 \00o\00f\00 \00r\00a\00n\00g\00e\00\00\00\00\00\00\00\00\00")
 (data (i32.const 476) ",\00\00\00\01\00\00\00\00\00\00\00\01\00\00\00\10\00\00\00f\00i\00n\00a\00l\00i\00z\00e\00\00\00\00\00\00\00\00\00\00\00\00\00")
 (data (i32.const 524) ",\00\00\00\01\00\00\00\00\00\00\00\01\00\00\00\14\00\00\00~\00l\00i\00b\00/\00r\00t\00.\00t\00s\00\00\00\00\00\00\00\00\00")
 (data (i32.const 576) "\07\00\00\00 \00\00\00\00\00\00\00 \00\00\00\00\00\00\00 \00\00\00\00\00\00\00$\01\00\00\00\00\00\00\"\t\00\00\00\00\00\00\00\00\00\00\00\00\00\00\00\00\00\00\00\00\00\00")
>>>>>>> c54dd649
 (table $0 1 funcref)
 (global $~lib/rt/tcms/state (mut i32) (i32.const 0))
 (global $~lib/rt/tcms/fromSpace (mut i32) (i32.const 128))
 (global $~lib/rt/tcms/toSpace (mut i32) (i32.const 208))
 (global $~lib/rt/tcms/iter (mut i32) (i32.const 0))
 (global $~lib/rt/tlsf/ROOT (mut i32) (i32.const 0))
 (global $~lib/ASC_LOW_MEMORY_LIMIT i32 (i32.const 0))
 (global $~lib/rt/tcms/white (mut i32) (i32.const 0))
 (global $~lib/ASC_SHRINK_LEVEL i32 (i32.const 0))
 (global $~lib/rt/tcms/total (mut i32) (i32.const 0))
 (global $~lib/rt/tcms/totalMem (mut i32) (i32.const 0))
 (global $rt/finalize/expected (mut i32) (i32.const 0))
 (global $rt/finalize/expectedWriteIndex (mut i32) (i32.const 0))
 (global $rt/finalize/expectedReadIndex (mut i32) (i32.const 0))
 (global $~lib/rt/tcms/depth (mut i32) (i32.const 0))
 (global $~lib/rt/tcms/threshold (mut i32) (i32.const 100))
 (global $~lib/rt/tcms/debt (mut i32) (i32.const 0))
 (global $~started (mut i32) (i32.const 0))
 (global $~lib/memory/__heap_base i32 (i32.const 592))
 (export "_start" (func $~start))
 (export "memory" (memory $0))
 (func $~lib/rt/tcms/Object#set:nextWithColor (param $0 i32) (param $1 i32)
  local.get $0
  local.get $1
  i32.store offset=4
 )
 (func $~lib/rt/tcms/Object#set:prev (param $0 i32) (param $1 i32)
  local.get $0
  local.get $1
  i32.store offset=8
 )
 (func $~lib/rt/tcms/init
  (local $0 i32)
  (local $1 i32)
  i32.const 4
  i32.const 4
  i32.eq
  drop
  global.get $~lib/rt/tcms/fromSpace
  local.set $0
  local.get $0
  local.get $0
  call $~lib/rt/tcms/Object#set:nextWithColor
  local.get $0
  local.get $0
  local.tee $1
  i32.eqz
  if (result i32)
   i32.const 0
   i32.const 176
   i32.const 153
   i32.const 17
   call $~lib/builtins/abort
   unreachable
  else
   local.get $1
  end
  call $~lib/rt/tcms/Object#set:prev
  global.get $~lib/rt/tcms/toSpace
  local.set $1
  local.get $1
  local.get $1
  call $~lib/rt/tcms/Object#set:nextWithColor
  local.get $1
  local.get $1
  local.tee $0
  i32.eqz
  if (result i32)
   i32.const 0
   i32.const 176
   i32.const 153
   i32.const 17
   call $~lib/builtins/abort
   unreachable
  else
   local.get $0
  end
  call $~lib/rt/tcms/Object#set:prev
  global.get $~lib/rt/tcms/toSpace
  global.set $~lib/rt/tcms/iter
  i32.const 1
  global.set $~lib/rt/tcms/state
 )
 (func $~lib/rt/tlsf/Root#set:flMap (param $0 i32) (param $1 i32)
  local.get $0
  local.get $1
  i32.store
 )
 (func $~lib/rt/common/BLOCK#set:mmInfo (param $0 i32) (param $1 i32)
  local.get $0
  local.get $1
  i32.store
 )
 (func $~lib/rt/tlsf/Block#set:prev (param $0 i32) (param $1 i32)
  local.get $0
  local.get $1
  i32.store offset=4
 )
 (func $~lib/rt/tlsf/Block#set:next (param $0 i32) (param $1 i32)
  local.get $0
  local.get $1
  i32.store offset=8
 )
 (func $~lib/rt/tlsf/removeBlock (param $0 i32) (param $1 i32)
  (local $2 i32)
  (local $3 i32)
  (local $4 i32)
  (local $5 i32)
  (local $6 i32)
  (local $7 i32)
  (local $8 i32)
  (local $9 i32)
  (local $10 i32)
  (local $11 i32)
  local.get $1
  i32.load
  local.set $2
  i32.const 1
  drop
  local.get $2
  i32.const 1
  i32.and
  i32.eqz
  if
   i32.const 0
   i32.const 256
   i32.const 272
   i32.const 14
   call $~lib/builtins/abort
   unreachable
  end
  local.get $2
  i32.const 3
  i32.const -1
  i32.xor
  i32.and
  local.set $3
  i32.const 1
  drop
  local.get $3
  i32.const 12
  i32.ge_u
  if (result i32)
   local.get $3
   i32.const 1073741820
   i32.lt_u
  else
   i32.const 0
  end
  i32.eqz
  if
   i32.const 0
   i32.const 256
   i32.const 274
   i32.const 14
   call $~lib/builtins/abort
   unreachable
  end
  local.get $3
  i32.const 256
  i32.lt_u
  if
   i32.const 0
   local.set $4
   local.get $3
   i32.const 4
   i32.shr_u
   local.set $5
  else
   i32.const 31
   local.get $3
   i32.clz
   i32.sub
   local.set $4
   local.get $3
   local.get $4
   i32.const 4
   i32.sub
   i32.shr_u
   i32.const 1
   i32.const 4
   i32.shl
   i32.xor
   local.set $5
   local.get $4
   i32.const 8
   i32.const 1
   i32.sub
   i32.sub
   local.set $4
  end
  i32.const 1
  drop
  local.get $4
  i32.const 23
  i32.lt_u
  if (result i32)
   local.get $5
   i32.const 16
   i32.lt_u
  else
   i32.const 0
  end
  i32.eqz
  if
   i32.const 0
   i32.const 256
   i32.const 287
   i32.const 14
   call $~lib/builtins/abort
   unreachable
  end
  local.get $1
  i32.load offset=4
  local.set $6
  local.get $1
  i32.load offset=8
  local.set $7
  local.get $6
  if
   local.get $6
   local.get $7
   call $~lib/rt/tlsf/Block#set:next
  end
  local.get $7
  if
   local.get $7
   local.get $6
   call $~lib/rt/tlsf/Block#set:prev
  end
  local.get $1
  local.get $0
  local.set $10
  local.get $4
  local.set $9
  local.get $5
  local.set $8
  local.get $10
  local.get $9
  i32.const 4
  i32.shl
  local.get $8
  i32.add
  i32.const 2
  i32.shl
  i32.add
  i32.load offset=96
  i32.eq
  if
   local.get $0
   local.set $11
   local.get $4
   local.set $10
   local.get $5
   local.set $9
   local.get $7
   local.set $8
   local.get $11
   local.get $10
   i32.const 4
   i32.shl
   local.get $9
   i32.add
   i32.const 2
   i32.shl
   i32.add
   local.get $8
   i32.store offset=96
   local.get $7
   i32.eqz
   if
    local.get $0
    local.set $9
    local.get $4
    local.set $8
    local.get $9
    local.get $8
    i32.const 2
    i32.shl
    i32.add
    i32.load offset=4
    local.set $9
    local.get $0
    local.set $8
    local.get $4
    local.set $11
    local.get $9
    i32.const 1
    local.get $5
    i32.shl
    i32.const -1
    i32.xor
    i32.and
    local.tee $9
    local.set $10
    local.get $8
    local.get $11
    i32.const 2
    i32.shl
    i32.add
    local.get $10
    i32.store offset=4
    local.get $9
    i32.eqz
    if
     local.get $0
     local.get $0
     i32.load
     i32.const 1
     local.get $4
     i32.shl
     i32.const -1
     i32.xor
     i32.and
     call $~lib/rt/tlsf/Root#set:flMap
    end
   end
  end
 )
 (func $~lib/rt/tlsf/insertBlock (param $0 i32) (param $1 i32)
  (local $2 i32)
  (local $3 i32)
  (local $4 i32)
  (local $5 i32)
  (local $6 i32)
  (local $7 i32)
  (local $8 i32)
  (local $9 i32)
  (local $10 i32)
  (local $11 i32)
  (local $12 i32)
  (local $13 i32)
  i32.const 1
  drop
  local.get $1
  i32.eqz
  if
   i32.const 0
   i32.const 256
   i32.const 200
   i32.const 14
   call $~lib/builtins/abort
   unreachable
  end
  local.get $1
  i32.load
  local.set $2
  i32.const 1
  drop
  local.get $2
  i32.const 1
  i32.and
  i32.eqz
  if
   i32.const 0
   i32.const 256
   i32.const 202
   i32.const 14
   call $~lib/builtins/abort
   unreachable
  end
  local.get $1
  local.set $3
  local.get $3
  i32.const 4
  i32.add
  local.get $3
  i32.load
  i32.const 3
  i32.const -1
  i32.xor
  i32.and
  i32.add
  local.set $4
  local.get $4
  i32.load
  local.set $5
  local.get $5
  i32.const 1
  i32.and
  if
   local.get $2
   i32.const 3
   i32.const -1
   i32.xor
   i32.and
   i32.const 4
   i32.add
   local.get $5
   i32.const 3
   i32.const -1
   i32.xor
   i32.and
   i32.add
   local.set $3
   local.get $3
   i32.const 1073741820
   i32.lt_u
   if
    local.get $0
    local.get $4
    call $~lib/rt/tlsf/removeBlock
    local.get $1
    local.get $2
    i32.const 3
    i32.and
    local.get $3
    i32.or
    local.tee $2
    call $~lib/rt/common/BLOCK#set:mmInfo
    local.get $1
    local.set $6
    local.get $6
    i32.const 4
    i32.add
    local.get $6
    i32.load
    i32.const 3
    i32.const -1
    i32.xor
    i32.and
    i32.add
    local.set $4
    local.get $4
    i32.load
    local.set $5
   end
  end
  local.get $2
  i32.const 2
  i32.and
  if
   local.get $1
   local.set $6
   local.get $6
   i32.const 4
   i32.sub
   i32.load
   local.set $6
   local.get $6
   i32.load
   local.set $3
   i32.const 1
   drop
   local.get $3
   i32.const 1
   i32.and
   i32.eqz
   if
    i32.const 0
    i32.const 256
    i32.const 223
    i32.const 16
    call $~lib/builtins/abort
    unreachable
   end
   local.get $3
   i32.const 3
   i32.const -1
   i32.xor
   i32.and
   i32.const 4
   i32.add
   local.get $2
   i32.const 3
   i32.const -1
   i32.xor
   i32.and
   i32.add
   local.set $7
   local.get $7
   i32.const 1073741820
   i32.lt_u
   if
    local.get $0
    local.get $6
    call $~lib/rt/tlsf/removeBlock
    local.get $6
    local.get $3
    i32.const 3
    i32.and
    local.get $7
    i32.or
    local.tee $2
    call $~lib/rt/common/BLOCK#set:mmInfo
    local.get $6
    local.set $1
   end
  end
  local.get $4
  local.get $5
  i32.const 2
  i32.or
  call $~lib/rt/common/BLOCK#set:mmInfo
  local.get $2
  i32.const 3
  i32.const -1
  i32.xor
  i32.and
  local.set $8
  i32.const 1
  drop
  local.get $8
  i32.const 12
  i32.ge_u
  if (result i32)
   local.get $8
   i32.const 1073741820
   i32.lt_u
  else
   i32.const 0
  end
  i32.eqz
  if
   i32.const 0
   i32.const 256
   i32.const 238
   i32.const 14
   call $~lib/builtins/abort
   unreachable
  end
  i32.const 1
  drop
  local.get $1
  i32.const 4
  i32.add
  local.get $8
  i32.add
  local.get $4
  i32.eq
  i32.eqz
  if
   i32.const 0
   i32.const 256
   i32.const 239
   i32.const 14
   call $~lib/builtins/abort
   unreachable
  end
  local.get $4
  i32.const 4
  i32.sub
  local.get $1
  i32.store
  local.get $8
  i32.const 256
  i32.lt_u
  if
   i32.const 0
   local.set $9
   local.get $8
   i32.const 4
   i32.shr_u
   local.set $10
  else
   i32.const 31
   local.get $8
   i32.clz
   i32.sub
   local.set $9
   local.get $8
   local.get $9
   i32.const 4
   i32.sub
   i32.shr_u
   i32.const 1
   i32.const 4
   i32.shl
   i32.xor
   local.set $10
   local.get $9
   i32.const 8
   i32.const 1
   i32.sub
   i32.sub
   local.set $9
  end
  i32.const 1
  drop
  local.get $9
  i32.const 23
  i32.lt_u
  if (result i32)
   local.get $10
   i32.const 16
   i32.lt_u
  else
   i32.const 0
  end
  i32.eqz
  if
   i32.const 0
   i32.const 256
   i32.const 255
   i32.const 14
   call $~lib/builtins/abort
   unreachable
  end
  local.get $0
  local.set $7
  local.get $9
  local.set $3
  local.get $10
  local.set $6
  local.get $7
  local.get $3
  i32.const 4
  i32.shl
  local.get $6
  i32.add
  i32.const 2
  i32.shl
  i32.add
  i32.load offset=96
  local.set $11
  local.get $1
  i32.const 0
  call $~lib/rt/tlsf/Block#set:prev
  local.get $1
  local.get $11
  call $~lib/rt/tlsf/Block#set:next
  local.get $11
  if
   local.get $11
   local.get $1
   call $~lib/rt/tlsf/Block#set:prev
  end
  local.get $0
  local.set $12
  local.get $9
  local.set $7
  local.get $10
  local.set $3
  local.get $1
  local.set $6
  local.get $12
  local.get $7
  i32.const 4
  i32.shl
  local.get $3
  i32.add
  i32.const 2
  i32.shl
  i32.add
  local.get $6
  i32.store offset=96
  local.get $0
  local.get $0
  i32.load
  i32.const 1
  local.get $9
  i32.shl
  i32.or
  call $~lib/rt/tlsf/Root#set:flMap
  local.get $0
  local.set $13
  local.get $9
  local.set $12
  local.get $0
  local.set $3
  local.get $9
  local.set $6
  local.get $3
  local.get $6
  i32.const 2
  i32.shl
  i32.add
  i32.load offset=4
  i32.const 1
  local.get $10
  i32.shl
  i32.or
  local.set $7
  local.get $13
  local.get $12
  i32.const 2
  i32.shl
  i32.add
  local.get $7
  i32.store offset=4
 )
 (func $~lib/rt/tlsf/addMemory (param $0 i32) (param $1 i32) (param $2 i32) (result i32)
  (local $3 i32)
  (local $4 i32)
  (local $5 i32)
  (local $6 i32)
  (local $7 i32)
  (local $8 i32)
  (local $9 i32)
  i32.const 1
  drop
  local.get $1
  local.get $2
  i32.le_u
  i32.eqz
  if
   i32.const 0
   i32.const 256
   i32.const 380
   i32.const 14
   call $~lib/builtins/abort
   unreachable
  end
  local.get $1
  i32.const 4
  i32.add
  i32.const 15
  i32.add
  i32.const 15
  i32.const -1
  i32.xor
  i32.and
  i32.const 4
  i32.sub
  local.set $1
  local.get $2
  i32.const 15
  i32.const -1
  i32.xor
  i32.and
  local.set $2
  local.get $0
  local.set $3
  local.get $3
  i32.load offset=1568
  local.set $4
  i32.const 0
  local.set $5
  local.get $4
  if
   i32.const 1
   drop
   local.get $1
   local.get $4
   i32.const 4
   i32.add
   i32.ge_u
   i32.eqz
   if
    i32.const 0
    i32.const 256
    i32.const 387
    i32.const 16
    call $~lib/builtins/abort
    unreachable
   end
   local.get $1
   i32.const 16
   i32.sub
   local.get $4
   i32.eq
   if
    local.get $1
    i32.const 16
    i32.sub
    local.set $1
    local.get $4
    i32.load
    local.set $5
   else
    nop
   end
  else
   i32.const 1
   drop
   local.get $1
   local.get $0
   i32.const 1572
   i32.add
   i32.ge_u
   i32.eqz
   if
    i32.const 0
    i32.const 256
    i32.const 400
    i32.const 5
    call $~lib/builtins/abort
    unreachable
   end
  end
  local.get $2
  local.get $1
  i32.sub
  local.set $6
  local.get $6
  i32.const 4
  i32.const 12
  i32.add
  i32.const 4
  i32.add
  i32.lt_u
  if
   i32.const 0
   return
  end
  local.get $6
  i32.const 2
  i32.const 4
  i32.mul
  i32.sub
  local.set $7
  local.get $1
  local.set $8
  local.get $8
  local.get $7
  i32.const 1
  i32.or
  local.get $5
  i32.const 2
  i32.and
  i32.or
  call $~lib/rt/common/BLOCK#set:mmInfo
  local.get $8
  i32.const 0
  call $~lib/rt/tlsf/Block#set:prev
  local.get $8
  i32.const 0
  call $~lib/rt/tlsf/Block#set:next
  local.get $1
  i32.const 4
  i32.add
  local.get $7
  i32.add
  local.set $4
  local.get $4
  i32.const 0
  i32.const 2
  i32.or
  call $~lib/rt/common/BLOCK#set:mmInfo
  local.get $0
  local.set $9
  local.get $4
  local.set $3
  local.get $9
  local.get $3
  i32.store offset=1568
  local.get $0
  local.get $8
  call $~lib/rt/tlsf/insertBlock
  i32.const 1
 )
 (func $~lib/rt/tlsf/initialize
  (local $0 i32)
  (local $1 i32)
  (local $2 i32)
  (local $3 i32)
  (local $4 i32)
  (local $5 i32)
  (local $6 i32)
  (local $7 i32)
  (local $8 i32)
  (local $9 i32)
  (local $10 i32)
  (local $11 i32)
  (local $12 i32)
  i32.const 0
  drop
  global.get $~lib/memory/__heap_base
  i32.const 15
  i32.add
  i32.const 15
  i32.const -1
  i32.xor
  i32.and
  local.set $0
  memory.size
  local.set $1
  local.get $0
  i32.const 1572
  i32.add
  i32.const 65535
  i32.add
  i32.const 65535
  i32.const -1
  i32.xor
  i32.and
  i32.const 16
  i32.shr_u
  local.set $2
  local.get $2
  local.get $1
  i32.gt_s
  if (result i32)
   local.get $2
   local.get $1
   i32.sub
   memory.grow
   i32.const 0
   i32.lt_s
  else
   i32.const 0
  end
  if
   unreachable
  end
  local.get $0
  local.set $3
  local.get $3
  i32.const 0
  call $~lib/rt/tlsf/Root#set:flMap
  local.get $3
  local.set $5
  i32.const 0
  local.set $4
  local.get $5
  local.get $4
  i32.store offset=1568
  i32.const 0
  local.set $5
  loop $for-loop|0
   local.get $5
   i32.const 23
   i32.lt_u
   local.set $4
   local.get $4
   if
    local.get $3
    local.set $8
    local.get $5
    local.set $7
    i32.const 0
    local.set $6
    local.get $8
    local.get $7
    i32.const 2
    i32.shl
    i32.add
    local.get $6
    i32.store offset=4
    i32.const 0
    local.set $8
    loop $for-loop|1
     local.get $8
     i32.const 16
     i32.lt_u
     local.set $7
     local.get $7
     if
      local.get $3
      local.set $11
      local.get $5
      local.set $10
      local.get $8
      local.set $9
      i32.const 0
      local.set $6
      local.get $11
      local.get $10
      i32.const 4
      i32.shl
      local.get $9
      i32.add
      i32.const 2
      i32.shl
      i32.add
      local.get $6
      i32.store offset=96
      local.get $8
      i32.const 1
      i32.add
      local.set $8
      br $for-loop|1
     end
    end
    local.get $5
    i32.const 1
    i32.add
    local.set $5
    br $for-loop|0
   end
  end
  local.get $0
  i32.const 1572
  i32.add
  local.set $12
  i32.const 0
  drop
  local.get $3
  local.get $12
  memory.size
  i32.const 16
  i32.shl
  call $~lib/rt/tlsf/addMemory
  drop
  local.get $3
  global.set $~lib/rt/tlsf/ROOT
 )
 (func $~lib/rt/tlsf/computeSize (param $0 i32) (result i32)
  local.get $0
  i32.const 12
  i32.le_u
  if (result i32)
   i32.const 12
  else
   local.get $0
   i32.const 4
   i32.add
   i32.const 15
   i32.add
   i32.const 15
   i32.const -1
   i32.xor
   i32.and
   i32.const 4
   i32.sub
  end
 )
 (func $~lib/rt/tlsf/prepareSize (param $0 i32) (result i32)
  local.get $0
  i32.const 1073741820
  i32.ge_u
  if
   i32.const 320
   i32.const 256
   i32.const 461
   i32.const 30
   call $~lib/builtins/abort
   unreachable
  end
  local.get $0
  call $~lib/rt/tlsf/computeSize
 )
 (func $~lib/rt/tlsf/searchBlock (param $0 i32) (param $1 i32) (result i32)
  (local $2 i32)
  (local $3 i32)
  (local $4 i32)
  (local $5 i32)
  (local $6 i32)
  (local $7 i32)
  (local $8 i32)
  (local $9 i32)
  local.get $1
  i32.const 256
  i32.lt_u
  if
   i32.const 0
   local.set $2
   local.get $1
   i32.const 4
   i32.shr_u
   local.set $3
  else
   local.get $1
   i32.const 536870910
   i32.lt_u
   if (result i32)
    local.get $1
    i32.const 1
    i32.const 27
    local.get $1
    i32.clz
    i32.sub
    i32.shl
    i32.add
    i32.const 1
    i32.sub
   else
    local.get $1
   end
   local.set $4
   i32.const 31
   local.get $4
   i32.clz
   i32.sub
   local.set $2
   local.get $4
   local.get $2
   i32.const 4
   i32.sub
   i32.shr_u
   i32.const 1
   i32.const 4
   i32.shl
   i32.xor
   local.set $3
   local.get $2
   i32.const 8
   i32.const 1
   i32.sub
   i32.sub
   local.set $2
  end
  i32.const 1
  drop
  local.get $2
  i32.const 23
  i32.lt_u
  if (result i32)
   local.get $3
   i32.const 16
   i32.lt_u
  else
   i32.const 0
  end
  i32.eqz
  if
   i32.const 0
   i32.const 256
   i32.const 333
   i32.const 14
   call $~lib/builtins/abort
   unreachable
  end
  local.get $0
  local.set $5
  local.get $2
  local.set $4
  local.get $5
  local.get $4
  i32.const 2
  i32.shl
  i32.add
  i32.load offset=4
  i32.const 0
  i32.const -1
  i32.xor
  local.get $3
  i32.shl
  i32.and
  local.set $6
  i32.const 0
  local.set $7
  local.get $6
  i32.eqz
  if
   local.get $0
   i32.load
   i32.const 0
   i32.const -1
   i32.xor
   local.get $2
   i32.const 1
   i32.add
   i32.shl
   i32.and
   local.set $5
   local.get $5
   i32.eqz
   if
    i32.const 0
    local.set $7
   else
    local.get $5
    i32.ctz
    local.set $2
    local.get $0
    local.set $8
    local.get $2
    local.set $4
    local.get $8
    local.get $4
    i32.const 2
    i32.shl
    i32.add
    i32.load offset=4
    local.set $6
    i32.const 1
    drop
    local.get $6
    i32.eqz
    if
     i32.const 0
     i32.const 256
     i32.const 346
     i32.const 18
     call $~lib/builtins/abort
     unreachable
    end
    local.get $0
    local.set $9
    local.get $2
    local.set $8
    local.get $6
    i32.ctz
    local.set $4
    local.get $9
    local.get $8
    i32.const 4
    i32.shl
    local.get $4
    i32.add
    i32.const 2
    i32.shl
    i32.add
    i32.load offset=96
    local.set $7
   end
  else
   local.get $0
   local.set $9
   local.get $2
   local.set $8
   local.get $6
   i32.ctz
   local.set $4
   local.get $9
   local.get $8
   i32.const 4
   i32.shl
   local.get $4
   i32.add
   i32.const 2
   i32.shl
   i32.add
   i32.load offset=96
   local.set $7
  end
  local.get $7
 )
 (func $~lib/rt/tlsf/growMemory (param $0 i32) (param $1 i32)
  (local $2 i32)
  (local $3 i32)
  (local $4 i32)
  (local $5 i32)
  (local $6 i32)
  (local $7 i32)
  i32.const 0
  drop
  local.get $1
  i32.const 536870910
  i32.lt_u
  if
   local.get $1
   i32.const 1
   i32.const 27
   local.get $1
   i32.clz
   i32.sub
   i32.shl
   i32.const 1
   i32.sub
   i32.add
   local.set $1
  end
  memory.size
  local.set $2
  local.get $1
  i32.const 4
  local.get $2
  i32.const 16
  i32.shl
  i32.const 4
  i32.sub
  local.get $0
  local.set $3
  local.get $3
  i32.load offset=1568
  i32.ne
  i32.shl
  i32.add
  local.set $1
  local.get $1
  i32.const 65535
  i32.add
  i32.const 65535
  i32.const -1
  i32.xor
  i32.and
  i32.const 16
  i32.shr_u
  local.set $4
  local.get $2
  local.tee $3
  local.get $4
  local.tee $5
  local.get $3
  local.get $5
  i32.gt_s
  select
  local.set $6
  local.get $6
  memory.grow
  i32.const 0
  i32.lt_s
  if
   local.get $4
   memory.grow
   i32.const 0
   i32.lt_s
   if
    unreachable
   end
  end
  memory.size
  local.set $7
  local.get $0
  local.get $2
  i32.const 16
  i32.shl
  local.get $7
  i32.const 16
  i32.shl
  call $~lib/rt/tlsf/addMemory
  drop
 )
 (func $~lib/rt/tlsf/prepareBlock (param $0 i32) (param $1 i32) (param $2 i32)
  (local $3 i32)
  (local $4 i32)
  (local $5 i32)
  local.get $1
  i32.load
  local.set $3
  i32.const 1
  drop
  local.get $2
  i32.const 4
  i32.add
  i32.const 15
  i32.and
  i32.eqz
  i32.eqz
  if
   i32.const 0
   i32.const 256
   i32.const 360
   i32.const 14
   call $~lib/builtins/abort
   unreachable
  end
  local.get $3
  i32.const 3
  i32.const -1
  i32.xor
  i32.and
  local.get $2
  i32.sub
  local.set $4
  local.get $4
  i32.const 4
  i32.const 12
  i32.add
  i32.ge_u
  if
   local.get $1
   local.get $2
   local.get $3
   i32.const 2
   i32.and
   i32.or
   call $~lib/rt/common/BLOCK#set:mmInfo
   local.get $1
   i32.const 4
   i32.add
   local.get $2
   i32.add
   local.set $5
   local.get $5
   local.get $4
   i32.const 4
   i32.sub
   i32.const 1
   i32.or
   call $~lib/rt/common/BLOCK#set:mmInfo
   local.get $0
   local.get $5
   call $~lib/rt/tlsf/insertBlock
  else
   local.get $1
   local.get $3
   i32.const 1
   i32.const -1
   i32.xor
   i32.and
   call $~lib/rt/common/BLOCK#set:mmInfo
   local.get $1
   local.set $5
   local.get $5
   i32.const 4
   i32.add
   local.get $5
   i32.load
   i32.const 3
   i32.const -1
   i32.xor
   i32.and
   i32.add
   local.get $1
   local.set $5
   local.get $5
   i32.const 4
   i32.add
   local.get $5
   i32.load
   i32.const 3
   i32.const -1
   i32.xor
   i32.and
   i32.add
   i32.load
   i32.const 2
   i32.const -1
   i32.xor
   i32.and
   call $~lib/rt/common/BLOCK#set:mmInfo
  end
 )
 (func $~lib/rt/tlsf/allocateBlock (param $0 i32) (param $1 i32) (result i32)
  (local $2 i32)
  (local $3 i32)
  local.get $1
  call $~lib/rt/tlsf/prepareSize
  local.set $2
  local.get $0
  local.get $2
  call $~lib/rt/tlsf/searchBlock
  local.set $3
  local.get $3
  i32.eqz
  if
   local.get $0
   local.get $2
   call $~lib/rt/tlsf/growMemory
   local.get $0
   local.get $2
   call $~lib/rt/tlsf/searchBlock
   local.set $3
   i32.const 1
   drop
   local.get $3
   i32.eqz
   if
    i32.const 0
    i32.const 256
    i32.const 499
    i32.const 16
    call $~lib/builtins/abort
    unreachable
   end
  end
  i32.const 1
  drop
  local.get $3
  i32.load
  i32.const 3
  i32.const -1
  i32.xor
  i32.and
  local.get $2
  i32.ge_u
  i32.eqz
  if
   i32.const 0
   i32.const 256
   i32.const 501
   i32.const 14
   call $~lib/builtins/abort
   unreachable
  end
  local.get $0
  local.get $3
  call $~lib/rt/tlsf/removeBlock
  local.get $0
  local.get $3
  local.get $2
  call $~lib/rt/tlsf/prepareBlock
  i32.const 0
  drop
  local.get $3
 )
 (func $~lib/rt/tlsf/__alloc (param $0 i32) (result i32)
  global.get $~lib/rt/tlsf/ROOT
  i32.eqz
  if
   call $~lib/rt/tlsf/initialize
  end
  global.get $~lib/rt/tlsf/ROOT
  local.get $0
  call $~lib/rt/tlsf/allocateBlock
  i32.const 4
  i32.add
 )
 (func $~lib/rt/tcms/Object#set:next (param $0 i32) (param $1 i32)
  local.get $0
  local.get $1
  local.get $0
  i32.load offset=4
  i32.const 3
  i32.and
  i32.or
  call $~lib/rt/tcms/Object#set:nextWithColor
 )
 (func $~lib/rt/tcms/ObjectList#push (param $0 i32) (param $1 i32)
  (local $2 i32)
  (local $3 i32)
  local.get $1
  global.get $~lib/rt/tcms/toSpace
  i32.ne
  if (result i32)
   local.get $1
   global.get $~lib/rt/tcms/fromSpace
   i32.ne
  else
   i32.const 0
  end
  i32.eqz
  if
   i32.const 0
   i32.const 176
   i32.const 142
   i32.const 5
   call $~lib/builtins/abort
   unreachable
  end
  local.get $0
  i32.load offset=8
  local.set $2
  local.get $1
  local.get $0
  local.tee $3
  i32.eqz
  if (result i32)
   i32.const 0
   i32.const 176
   i32.const 144
   i32.const 16
   call $~lib/builtins/abort
   unreachable
  else
   local.get $3
  end
  call $~lib/rt/tcms/Object#set:next
  local.get $1
  local.get $2
  local.tee $3
  i32.eqz
  if (result i32)
   i32.const 0
   i32.const 176
   i32.const 145
   i32.const 16
   call $~lib/builtins/abort
   unreachable
  else
   local.get $3
  end
  call $~lib/rt/tcms/Object#set:prev
  local.get $2
  local.get $1
  local.tee $3
  i32.eqz
  if (result i32)
   i32.const 0
   i32.const 176
   i32.const 146
   i32.const 17
   call $~lib/builtins/abort
   unreachable
  else
   local.get $3
  end
  call $~lib/rt/tcms/Object#set:next
  local.get $0
  local.get $1
  local.tee $3
  i32.eqz
  if (result i32)
   i32.const 0
   i32.const 176
   i32.const 147
   i32.const 17
   call $~lib/builtins/abort
   unreachable
  else
   local.get $3
  end
  call $~lib/rt/tcms/Object#set:prev
 )
 (func $~lib/rt/tcms/Object#set:color (param $0 i32) (param $1 i32)
  local.get $0
  local.get $0
  i32.load offset=4
  i32.const 3
  i32.const -1
  i32.xor
  i32.and
  local.get $1
  i32.or
  call $~lib/rt/tcms/Object#set:nextWithColor
 )
 (func $~lib/rt/tcms/Object#set:rtId (param $0 i32) (param $1 i32)
  local.get $0
  local.get $1
  i32.store offset=12
 )
 (func $~lib/rt/tcms/Object#set:rtSize (param $0 i32) (param $1 i32)
  local.get $0
  local.get $1
  i32.store offset=16
 )
 (func $~lib/memory/memory.fill (param $0 i32) (param $1 i32) (param $2 i32)
  (local $3 i32)
  (local $4 i32)
  (local $5 i32)
  (local $6 i32)
  (local $7 i32)
  (local $8 i32)
  (local $9 i64)
  (local $10 i32)
  block $~lib/util/memory/memset|inlined.0
   local.get $0
   local.set $5
   local.get $1
   local.set $4
   local.get $2
   local.set $3
   i32.const 0
   i32.const 1
   i32.gt_s
   drop
   local.get $3
   i32.eqz
   if
    br $~lib/util/memory/memset|inlined.0
   end
   local.get $5
   local.get $3
   i32.add
   i32.const 4
   i32.sub
   local.set $6
   local.get $5
   local.get $4
   i32.store8
   local.get $6
   local.get $4
   i32.store8 offset=3
   local.get $3
   i32.const 2
   i32.le_u
   if
    br $~lib/util/memory/memset|inlined.0
   end
   local.get $5
   local.get $4
   i32.store8 offset=1
   local.get $5
   local.get $4
   i32.store8 offset=2
   local.get $6
   local.get $4
   i32.store8 offset=2
   local.get $6
   local.get $4
   i32.store8 offset=1
   local.get $3
   i32.const 6
   i32.le_u
   if
    br $~lib/util/memory/memset|inlined.0
   end
   local.get $5
   local.get $4
   i32.store8 offset=3
   local.get $6
   local.get $4
   i32.store8
   local.get $3
   i32.const 8
   i32.le_u
   if
    br $~lib/util/memory/memset|inlined.0
   end
   i32.const 0
   local.get $5
   i32.sub
   i32.const 3
   i32.and
   local.set $7
   local.get $5
   local.get $7
   i32.add
   local.set $5
   local.get $3
   local.get $7
   i32.sub
   local.set $3
   local.get $3
   i32.const -4
   i32.and
   local.set $3
   i32.const -1
   i32.const 255
   i32.div_u
   local.get $4
   i32.const 255
   i32.and
   i32.mul
   local.set $8
   local.get $5
   local.get $3
   i32.add
   i32.const 28
   i32.sub
   local.set $6
   local.get $5
   local.get $8
   i32.store
   local.get $6
   local.get $8
   i32.store offset=24
   local.get $3
   i32.const 8
   i32.le_u
   if
    br $~lib/util/memory/memset|inlined.0
   end
   local.get $5
   local.get $8
   i32.store offset=4
   local.get $5
   local.get $8
   i32.store offset=8
   local.get $6
   local.get $8
   i32.store offset=16
   local.get $6
   local.get $8
   i32.store offset=20
   local.get $3
   i32.const 24
   i32.le_u
   if
    br $~lib/util/memory/memset|inlined.0
   end
   local.get $5
   local.get $8
   i32.store offset=12
   local.get $5
   local.get $8
   i32.store offset=16
   local.get $5
   local.get $8
   i32.store offset=20
   local.get $5
   local.get $8
   i32.store offset=24
   local.get $6
   local.get $8
   i32.store
   local.get $6
   local.get $8
   i32.store offset=4
   local.get $6
   local.get $8
   i32.store offset=8
   local.get $6
   local.get $8
   i32.store offset=12
   i32.const 24
   local.get $5
   i32.const 4
   i32.and
   i32.add
   local.set $7
   local.get $5
   local.get $7
   i32.add
   local.set $5
   local.get $3
   local.get $7
   i32.sub
   local.set $3
   local.get $8
   i64.extend_i32_u
   local.get $8
   i64.extend_i32_u
   i64.const 32
   i64.shl
   i64.or
   local.set $9
   loop $while-continue|0
    local.get $3
    i32.const 32
    i32.ge_u
    local.set $10
    local.get $10
    if
     local.get $5
     local.get $9
     i64.store
     local.get $5
     local.get $9
     i64.store offset=8
     local.get $5
     local.get $9
     i64.store offset=16
     local.get $5
     local.get $9
     i64.store offset=24
     local.get $3
     i32.const 32
     i32.sub
     local.set $3
     local.get $5
     i32.const 32
     i32.add
     local.set $5
     br $while-continue|0
    end
   end
  end
 )
 (func $~lib/rt/tcms/Object#get:size (param $0 i32) (result i32)
  i32.const 4
  local.get $0
  i32.load
  i32.const 3
  i32.const -1
  i32.xor
  i32.and
  i32.add
 )
 (func $~lib/rt/tcms/__new (param $0 i32) (param $1 i32) (result i32)
  (local $2 i32)
  (local $3 i32)
  (local $4 i32)
  global.get $~lib/rt/tcms/state
  i32.const 0
  i32.eq
  if
   call $~lib/rt/tcms/init
  end
  i32.const 16
  local.get $0
  i32.add
  call $~lib/rt/tlsf/__alloc
  i32.const 4
  i32.sub
  local.set $2
  global.get $~lib/rt/tcms/fromSpace
  local.get $2
  call $~lib/rt/tcms/ObjectList#push
  local.get $2
  global.get $~lib/rt/tcms/white
  call $~lib/rt/tcms/Object#set:color
  local.get $2
  local.get $1
  call $~lib/rt/tcms/Object#set:rtId
  local.get $2
  local.get $0
  call $~lib/rt/tcms/Object#set:rtSize
  local.get $2
  local.set $3
  local.get $3
  i32.const 20
  i32.add
  local.set $4
  local.get $4
  i32.const 0
  local.get $0
  call $~lib/memory/memory.fill
  global.get $~lib/rt/tcms/total
  i32.const 1
  i32.add
  global.set $~lib/rt/tcms/total
  global.get $~lib/rt/tcms/totalMem
  local.get $2
  call $~lib/rt/tcms/Object#get:size
  i32.add
  global.set $~lib/rt/tcms/totalMem
  local.get $4
 )
 (func $~lib/staticarray/StaticArray<usize>#constructor (param $0 i32) (param $1 i32) (result i32)
  (local $2 i32)
  (local $3 i32)
  local.get $1
  i32.const 1073741820
  i32.const 2
  i32.shr_u
  i32.gt_u
  if
   i32.const 32
   i32.const 80
   i32.const 88
   i32.const 60
   call $~lib/builtins/abort
   unreachable
  end
  local.get $1
  i32.const 2
  i32.shl
  local.set $2
  local.get $2
  i32.const 3
  call $~lib/rt/tcms/__new
  local.set $3
  local.get $3
  i32.const 0
  local.get $2
  call $~lib/memory/memory.fill
  local.get $3
 )
 (func $~lib/rt/tcms/Object#get:color (param $0 i32) (result i32)
  local.get $0
  i32.load offset=4
  i32.const 3
  i32.and
 )
 (func $~lib/rt/tcms/Object#get:next (param $0 i32) (result i32)
  local.get $0
  i32.load offset=4
  i32.const 3
  i32.const -1
  i32.xor
  i32.and
 )
 (func $~lib/rt/tcms/Object#unlink (param $0 i32)
  (local $1 i32)
  (local $2 i32)
  (local $3 i32)
  local.get $0
  call $~lib/rt/tcms/Object#get:next
  local.set $1
  local.get $0
  i32.load offset=8
  local.set $2
  local.get $1
  i32.const 0
  i32.eq
  if
   local.get $2
   i32.const 0
   i32.eq
   i32.eqz
   if
    i32.const 0
    i32.const 176
    i32.const 120
    i32.const 7
    call $~lib/builtins/abort
    unreachable
   end
   return
  end
  local.get $1
  local.get $2
  local.tee $3
  i32.eqz
  if (result i32)
   i32.const 0
   i32.const 176
   i32.const 123
   i32.const 17
   call $~lib/builtins/abort
   unreachable
  else
   local.get $3
  end
  call $~lib/rt/tcms/Object#set:prev
  local.get $2
  local.get $1
  call $~lib/rt/tcms/Object#set:next
 )
 (func $~lib/rt/tcms/Object#makeGray (param $0 i32)
  (local $1 i32)
  local.get $0
  global.get $~lib/rt/tcms/iter
  i32.eq
  if
   local.get $0
   i32.load offset=8
   local.tee $1
   i32.eqz
   if (result i32)
    i32.const 0
    i32.const 176
    i32.const 130
    i32.const 30
    call $~lib/builtins/abort
    unreachable
   else
    local.get $1
   end
   global.set $~lib/rt/tcms/iter
  end
  local.get $0
  call $~lib/rt/tcms/Object#unlink
  global.get $~lib/rt/tcms/toSpace
  local.get $0
  call $~lib/rt/tcms/ObjectList#push
  local.get $0
  i32.const 2
  call $~lib/rt/tcms/Object#set:color
 )
 (func $~lib/rt/tcms/__link (param $0 i32) (param $1 i32) (param $2 i32)
  (local $3 i32)
  (local $4 i32)
  (local $5 i32)
  local.get $1
  i32.eqz
  if
   return
  end
  global.get $~lib/rt/tcms/state
  i32.const 0
  i32.eq
  if
   call $~lib/rt/tcms/init
  end
  i32.const 1
  drop
  local.get $0
  i32.eqz
  if
   i32.const 0
   i32.const 176
   i32.const 299
   i32.const 14
   call $~lib/builtins/abort
   unreachable
  end
  global.get $~lib/rt/tcms/white
  i32.eqz
  local.set $3
  local.get $0
  local.set $4
  local.get $4
  i32.const 20
  i32.sub
  local.set $5
  local.get $5
  call $~lib/rt/tcms/Object#get:color
  local.get $3
  i32.eq
  if
   local.get $1
   local.set $4
   local.get $4
   i32.const 20
   i32.sub
   local.set $4
   local.get $4
   call $~lib/rt/tcms/Object#get:color
   global.get $~lib/rt/tcms/white
   i32.eq
   if
    local.get $2
    if
     local.get $5
     call $~lib/rt/tcms/Object#makeGray
    else
     local.get $4
     call $~lib/rt/tcms/Object#makeGray
    end
   end
  end
 )
 (func $~lib/array/Array<i32>#set:buffer (param $0 i32) (param $1 i32)
  local.get $0
  local.get $1
  i32.store
  local.get $0
  local.get $1
  i32.const 0
  call $~lib/rt/tcms/__link
 )
 (func $~lib/array/Array<i32>#set:dataStart (param $0 i32) (param $1 i32)
  local.get $0
  local.get $1
  i32.store offset=4
 )
 (func $~lib/array/Array<i32>#set:byteLength (param $0 i32) (param $1 i32)
  local.get $0
  local.get $1
  i32.store offset=8
 )
 (func $~lib/array/Array<i32>#set:length_ (param $0 i32) (param $1 i32)
  local.get $0
  local.get $1
  i32.store offset=12
 )
 (func $~lib/array/Array<i32>#constructor (param $0 i32) (param $1 i32) (result i32)
  (local $2 i32)
  (local $3 i32)
  local.get $0
  i32.eqz
  if
   i32.const 16
   i32.const 4
   call $~lib/rt/tcms/__new
   local.set $0
  end
  local.get $0
  i32.const 0
  call $~lib/array/Array<i32>#set:buffer
  local.get $0
  i32.const 0
  call $~lib/array/Array<i32>#set:dataStart
  local.get $0
  i32.const 0
  call $~lib/array/Array<i32>#set:byteLength
  local.get $0
  i32.const 0
  call $~lib/array/Array<i32>#set:length_
  local.get $1
  i32.const 1073741820
  i32.const 2
  i32.shr_u
  i32.gt_u
  if
   i32.const 32
   i32.const 384
   i32.const 58
   i32.const 60
   call $~lib/builtins/abort
   unreachable
  end
  local.get $1
  i32.const 2
  i32.shl
  local.set $2
  local.get $2
  i32.const 0
  call $~lib/rt/tcms/__new
  local.set $3
  local.get $3
  i32.const 0
  local.get $2
  call $~lib/memory/memory.fill
  local.get $0
  local.get $3
  call $~lib/array/Array<i32>#set:buffer
  local.get $0
  local.get $3
  call $~lib/array/Array<i32>#set:dataStart
  local.get $0
  local.get $2
  call $~lib/array/Array<i32>#set:byteLength
  local.get $0
  local.get $1
  call $~lib/array/Array<i32>#set:length_
  local.get $0
 )
 (func $~lib/staticarray/StaticArray<usize>#get:length (param $0 i32) (result i32)
  local.get $0
  i32.const 20
  i32.sub
  i32.load offset=16
  i32.const 2
  i32.shr_u
 )
 (func $~lib/staticarray/StaticArray<usize>#__uset (param $0 i32) (param $1 i32) (param $2 i32)
  local.get $0
  local.get $1
  i32.const 2
  i32.shl
  i32.add
  local.get $2
  i32.store
  i32.const 0
  drop
 )
 (func $~lib/staticarray/StaticArray<usize>#__set (param $0 i32) (param $1 i32) (param $2 i32)
  local.get $1
  local.get $0
  call $~lib/staticarray/StaticArray<usize>#get:length
  i32.ge_u
  if
   i32.const 512
   i32.const 80
   i32.const 115
   i32.const 41
   call $~lib/builtins/abort
   unreachable
  end
  local.get $0
  local.get $1
  local.get $2
  call $~lib/staticarray/StaticArray<usize>#__uset
 )
 (func $rt/finalize/expect (param $0 i32)
  (local $1 i32)
  global.get $rt/finalize/expectedWriteIndex
  global.get $rt/finalize/expected
  call $~lib/staticarray/StaticArray<usize>#get:length
  i32.lt_s
  i32.eqz
  if
   i32.const 0
   i32.const 432
   i32.const 8
   i32.const 3
   call $~lib/builtins/abort
   unreachable
  end
  i32.const 480
  i32.const 1
  local.get $0
  f64.convert_i32_u
  f64.const 0
  f64.const 0
  f64.const 0
  f64.const 0
  call $~lib/builtins/trace
  global.get $rt/finalize/expected
  global.get $rt/finalize/expectedWriteIndex
  local.tee $1
  i32.const 1
  i32.add
  global.set $rt/finalize/expectedWriteIndex
  local.get $1
  local.get $0
  call $~lib/staticarray/StaticArray<usize>#__set
 )
 (func $rt/finalize/testSimple
  (local $0 i32)
  i32.const 0
  i32.const 0
  call $~lib/array/Array<i32>#constructor
  local.set $0
  local.get $0
  call $rt/finalize/expect
  local.get $0
  i32.load
  call $rt/finalize/expect
 )
 (func $~lib/staticarray/StaticArray<usize>#__uget (param $0 i32) (param $1 i32) (result i32)
  local.get $0
  local.get $1
  i32.const 2
  i32.shl
  i32.add
  i32.load
 )
 (func $~lib/staticarray/StaticArray<usize>#__get (param $0 i32) (param $1 i32) (result i32)
  (local $2 i32)
  local.get $1
  local.get $0
  call $~lib/staticarray/StaticArray<usize>#get:length
  i32.ge_u
  if
   i32.const 512
   i32.const 80
   i32.const 100
   i32.const 41
   call $~lib/builtins/abort
   unreachable
  end
  local.get $0
  local.get $1
  call $~lib/staticarray/StaticArray<usize>#__uget
  local.set $2
  i32.const 0
  drop
  local.get $2
 )
 (func $rt/finalize/__finalize (param $0 i32)
  i32.const 576
  i32.const 1
  local.get $0
  f64.convert_i32_u
  f64.const 0
  f64.const 0
  f64.const 0
  f64.const 0
  call $~lib/builtins/trace
  global.get $rt/finalize/expected
  if
   local.get $0
   global.get $rt/finalize/expected
   global.get $rt/finalize/expectedReadIndex
   call $~lib/staticarray/StaticArray<usize>#__get
   i32.eq
   i32.eqz
   if
    i32.const 0
    i32.const 432
    i32.const 18
    i32.const 17
    call $~lib/builtins/abort
    unreachable
   end
  end
  global.get $rt/finalize/expectedReadIndex
  i32.const 1
  i32.add
  global.set $rt/finalize/expectedReadIndex
 )
 (func $~lib/rt/tlsf/checkUsedBlock (param $0 i32) (result i32)
  (local $1 i32)
  local.get $0
  i32.const 4
  i32.sub
  local.set $1
  local.get $0
  i32.const 0
  i32.ne
  if (result i32)
   local.get $0
   i32.const 15
   i32.and
   i32.eqz
  else
   i32.const 0
  end
  if (result i32)
   local.get $1
   i32.load
   i32.const 1
   i32.and
   i32.eqz
  else
   i32.const 0
  end
  i32.eqz
  if
   i32.const 0
   i32.const 256
   i32.const 564
   i32.const 3
   call $~lib/builtins/abort
   unreachable
  end
  local.get $1
 )
 (func $~lib/rt/tlsf/freeBlock (param $0 i32) (param $1 i32)
  i32.const 0
  drop
  local.get $1
  local.get $1
  i32.load
  i32.const 1
  i32.or
  call $~lib/rt/common/BLOCK#set:mmInfo
  local.get $0
  local.get $1
  call $~lib/rt/tlsf/insertBlock
 )
 (func $~lib/rt/tlsf/__free (param $0 i32)
  local.get $0
  global.get $~lib/memory/__heap_base
  i32.lt_u
  if
   return
  end
  global.get $~lib/rt/tlsf/ROOT
  i32.eqz
  if
   call $~lib/rt/tlsf/initialize
  end
  global.get $~lib/rt/tlsf/ROOT
  local.get $0
  call $~lib/rt/tlsf/checkUsedBlock
  call $~lib/rt/tlsf/freeBlock
 )
 (func $~lib/rt/tcms/free (param $0 i32)
  local.get $0
  global.get $~lib/memory/__heap_base
  i32.lt_u
  if
   return
  end
  global.get $~lib/rt/tcms/total
  i32.const 1
  i32.sub
  global.set $~lib/rt/tcms/total
  global.get $~lib/rt/tcms/totalMem
  local.get $0
  call $~lib/rt/tcms/Object#get:size
  i32.sub
  global.set $~lib/rt/tcms/totalMem
  i32.const 1
  drop
  local.get $0
  i32.const 20
  i32.add
  call $rt/finalize/__finalize
  local.get $0
  i32.const 4
  i32.add
  call $~lib/rt/tlsf/__free
 )
 (func $~lib/rt/tcms/step (result i32)
  (local $0 i32)
  (local $1 i32)
  (local $2 i32)
  block $break|0
   block $case3|0
    block $case2|0
     block $case1|0
      block $case0|0
       global.get $~lib/rt/tcms/state
       local.set $1
       local.get $1
       i32.const 0
       i32.eq
       br_if $case0|0
       local.get $1
       i32.const 1
       i32.eq
       br_if $case1|0
       local.get $1
       i32.const 2
       i32.eq
       br_if $case2|0
       local.get $1
       i32.const 3
       i32.eq
       br_if $case3|0
       br $break|0
      end
      call $~lib/rt/tcms/init
     end
     i32.const 0
     call $~lib/rt/__visit_globals
     i32.const 0
     call $~lib/rt/tcms/__visit_externals
     i32.const 2
     global.set $~lib/rt/tcms/state
    end
    global.get $~lib/rt/tcms/white
    i32.eqz
    local.set $1
    global.get $~lib/rt/tcms/iter
    call $~lib/rt/tcms/Object#get:next
    local.set $0
    local.get $0
    global.get $~lib/rt/tcms/toSpace
    i32.ne
    if
     local.get $0
     global.set $~lib/rt/tcms/iter
     local.get $0
     local.get $1
     call $~lib/rt/tcms/Object#set:color
     local.get $0
     local.set $2
     local.get $2
     i32.const 20
     i32.add
     i32.const 0
     call $~lib/rt/__visit_members
    else
     i32.const 0
     call $~lib/rt/__visit_globals
     i32.const 0
     call $~lib/rt/tcms/__visit_externals
     global.get $~lib/rt/tcms/iter
     call $~lib/rt/tcms/Object#get:next
     local.set $0
     local.get $0
     global.get $~lib/rt/tcms/toSpace
     i32.eq
     if
      global.get $~lib/rt/tcms/fromSpace
      local.set $2
      global.get $~lib/rt/tcms/toSpace
      global.set $~lib/rt/tcms/fromSpace
      local.get $2
      global.set $~lib/rt/tcms/toSpace
      local.get $1
      global.set $~lib/rt/tcms/white
      local.get $2
      call $~lib/rt/tcms/Object#get:next
      global.set $~lib/rt/tcms/iter
      i32.const 3
      global.set $~lib/rt/tcms/state
     end
    end
    br $break|0
   end
   global.get $~lib/rt/tcms/iter
   local.set $0
   local.get $0
   global.get $~lib/rt/tcms/toSpace
   i32.ne
   if
    local.get $0
    call $~lib/rt/tcms/Object#get:next
    global.set $~lib/rt/tcms/iter
    i32.const 1
    drop
    local.get $0
    call $~lib/rt/tcms/Object#get:color
    global.get $~lib/rt/tcms/white
    i32.eqz
    i32.eq
    i32.eqz
    if
     i32.const 0
     i32.const 176
     i32.const 201
     i32.const 20
     call $~lib/builtins/abort
     unreachable
    end
    local.get $0
    call $~lib/rt/tcms/free
    i32.const 1
    return
   end
   global.get $~lib/rt/tcms/toSpace
   local.set $2
   local.get $2
   local.get $2
   call $~lib/rt/tcms/Object#set:nextWithColor
   local.get $2
   local.get $2
   local.tee $1
   i32.eqz
   if (result i32)
    i32.const 0
    i32.const 176
    i32.const 153
    i32.const 17
    call $~lib/builtins/abort
    unreachable
   else
    local.get $1
   end
   call $~lib/rt/tcms/Object#set:prev
   i32.const 1
   global.set $~lib/rt/tcms/state
   i32.const 0
   global.set $~lib/rt/tcms/debt
   br $break|0
  end
  i32.const 0
 )
 (func $~lib/rt/tcms/collectIncremental
  (local $0 i32)
  (local $1 i32)
  global.get $~lib/rt/tcms/depth
  i32.eqz
  i32.eqz
  if
   i32.const 0
   i32.const 176
   i32.const 372
   i32.const 3
   call $~lib/builtins/abort
   unreachable
  end
  global.get $~lib/rt/tcms/total
  global.get $~lib/rt/tcms/threshold
  i32.lt_u
  if
   return
  end
  i32.const 0
  drop
  global.get $~lib/rt/tcms/total
  global.get $~lib/rt/tcms/threshold
  i32.sub
  global.set $~lib/rt/tcms/debt
  i32.const 2
  i32.const 100
  i32.mul
  local.set $0
  loop $do-continue|0
   local.get $0
   call $~lib/rt/tcms/step
   i32.sub
   local.set $0
   global.get $~lib/rt/tcms/state
   i32.const 1
   i32.eq
   if
    i32.const 2
    global.get $~lib/rt/tcms/total
    i32.mul
    global.set $~lib/rt/tcms/threshold
    i32.const 0
    drop
    i32.const 0
    drop
    return
   end
   local.get $0
   i32.const 0
   i32.gt_s
   local.set $1
   local.get $1
   br_if $do-continue|0
  end
  global.get $~lib/rt/tcms/debt
  i32.const 100
  i32.lt_u
  if
   global.get $~lib/rt/tcms/total
   i32.const 100
   i32.add
   global.set $~lib/rt/tcms/threshold
  else
   global.get $~lib/rt/tcms/debt
   i32.const 100
   i32.sub
   global.set $~lib/rt/tcms/debt
   global.get $~lib/rt/tcms/total
   global.set $~lib/rt/tcms/threshold
  end
 )
 (func $~lib/rt/tcms/collectFull
  (local $0 i32)
  i32.const 0
  drop
  global.get $~lib/rt/tcms/state
  i32.const 1
  i32.gt_s
  if
   loop $while-continue|0
    global.get $~lib/rt/tcms/state
    i32.const 1
    i32.ne
    local.set $0
    local.get $0
    if
     call $~lib/rt/tcms/step
     drop
     br $while-continue|0
    end
   end
  end
  call $~lib/rt/tcms/step
  drop
  loop $while-continue|1
   global.get $~lib/rt/tcms/state
   i32.const 1
   i32.ne
   local.set $0
   local.get $0
   if
    call $~lib/rt/tcms/step
    drop
    br $while-continue|1
   end
  end
  i32.const 2
  global.get $~lib/rt/tcms/total
  i32.mul
  global.set $~lib/rt/tcms/threshold
  i32.const 0
  drop
  i32.const 0
  drop
 )
 (func $~lib/rt/tcms/__collect (param $0 i32)
  local.get $0
  if
   call $~lib/rt/tcms/collectIncremental
  else
   call $~lib/rt/tcms/collectFull
  end
 )
 (func $rt/finalize/Foo#set:bar (param $0 i32) (param $1 i32)
  local.get $0
  local.get $1
  i32.store
  local.get $0
  local.get $1
  i32.const 0
  call $~lib/rt/tcms/__link
 )
 (func $rt/finalize/Foo#constructor (param $0 i32) (result i32)
  local.get $0
  i32.eqz
  if
   i32.const 4
   i32.const 5
   call $~lib/rt/tcms/__new
   local.set $0
  end
  local.get $0
  i32.const 0
  call $rt/finalize/Foo#set:bar
  local.get $0
 )
 (func $rt/finalize/Bar#set:foo (param $0 i32) (param $1 i32)
  local.get $0
  local.get $1
  i32.store
  local.get $0
  local.get $1
  i32.const 0
  call $~lib/rt/tcms/__link
 )
 (func $rt/finalize/Bar#constructor (param $0 i32) (result i32)
  local.get $0
  i32.eqz
  if
   i32.const 4
   i32.const 6
   call $~lib/rt/tcms/__new
   local.set $0
  end
  local.get $0
  i32.const 0
  call $rt/finalize/Bar#set:foo
  local.get $0
 )
 (func $rt/finalize/testCyclic
  (local $0 i32)
  (local $1 i32)
  i32.const 0
  call $rt/finalize/Foo#constructor
  local.set $0
  i32.const 0
  call $rt/finalize/Bar#constructor
  local.set $1
  local.get $0
  local.get $1
  call $rt/finalize/Foo#set:bar
  local.get $1
  local.get $0
  call $rt/finalize/Bar#set:foo
  local.get $0
  call $rt/finalize/expect
  local.get $1
  call $rt/finalize/expect
 )
 (func $start:rt/finalize
  i32.const 0
  i32.const 10
  call $~lib/staticarray/StaticArray<usize>#constructor
  global.set $rt/finalize/expected
  call $rt/finalize/testSimple
  i32.const 0
  call $~lib/rt/tcms/__collect
  global.get $rt/finalize/expectedWriteIndex
  i32.const 2
  i32.eq
  i32.eqz
  if
   i32.const 0
   i32.const 432
   i32.const 31
   i32.const 1
   call $~lib/builtins/abort
   unreachable
  end
  global.get $rt/finalize/expectedReadIndex
  global.get $rt/finalize/expectedWriteIndex
  i32.eq
  i32.eqz
  if
   i32.const 0
   i32.const 432
   i32.const 32
   i32.const 1
   call $~lib/builtins/abort
   unreachable
  end
  call $rt/finalize/testCyclic
  i32.const 0
  call $~lib/rt/tcms/__collect
  global.get $rt/finalize/expectedWriteIndex
  i32.const 4
  i32.eq
  i32.eqz
  if
   i32.const 0
   i32.const 432
   i32.const 54
   i32.const 1
   call $~lib/builtins/abort
   unreachable
  end
  global.get $rt/finalize/expectedReadIndex
  global.get $rt/finalize/expectedWriteIndex
  i32.eq
  i32.eqz
  if
   i32.const 0
   i32.const 432
   i32.const 55
   i32.const 1
   call $~lib/builtins/abort
   unreachable
  end
  global.get $rt/finalize/expected
  call $rt/finalize/expect
  i32.const 0
  global.set $rt/finalize/expected
  i32.const 0
  call $~lib/rt/tcms/__collect
  global.get $rt/finalize/expectedWriteIndex
  i32.const 5
  i32.eq
  i32.eqz
  if
   i32.const 0
   i32.const 432
   i32.const 62
   i32.const 1
   call $~lib/builtins/abort
   unreachable
  end
  global.get $rt/finalize/expectedReadIndex
  global.get $rt/finalize/expectedWriteIndex
  i32.eq
  i32.eqz
  if
   i32.const 0
   i32.const 432
   i32.const 63
   i32.const 1
   call $~lib/builtins/abort
   unreachable
  end
 )
 (func $~start
  global.get $~started
  if
   return
  end
  i32.const 1
  global.set $~started
  call $start:rt/finalize
 )
 (func $~lib/rt/tcms/__visit (param $0 i32) (param $1 i32)
  (local $2 i32)
  local.get $0
  i32.eqz
  if
   return
  end
  local.get $0
  local.set $2
  local.get $2
  i32.const 20
  i32.sub
  local.set $2
  i32.const 0
  drop
  local.get $2
  call $~lib/rt/tcms/Object#get:color
  global.get $~lib/rt/tcms/white
  i32.eq
  if
   local.get $2
   call $~lib/rt/tcms/Object#makeGray
  end
 )
 (func $~lib/rt/__visit_globals (param $0 i32)
  (local $1 i32)
  global.get $rt/finalize/expected
  local.tee $1
  if
   local.get $1
   local.get $0
   call $~lib/rt/tcms/__visit
  end
  i32.const 512
  local.get $0
  call $~lib/rt/tcms/__visit
  i32.const 32
  local.get $0
  call $~lib/rt/tcms/__visit
 )
 (func $~lib/arraybuffer/ArrayBuffer~visit (param $0 i32) (param $1 i32)
  nop
 )
 (func $~lib/string/String~visit (param $0 i32) (param $1 i32)
  nop
 )
 (func $~lib/arraybuffer/ArrayBufferView~visit (param $0 i32) (param $1 i32)
  (local $2 i32)
  local.get $0
  i32.load
  local.tee $2
  if
   local.get $2
   local.get $1
   call $~lib/rt/tcms/__visit
  end
 )
 (func $~lib/staticarray/StaticArray<usize>#__visit (param $0 i32) (param $1 i32)
  i32.const 0
  drop
 )
 (func $~lib/staticarray/StaticArray<usize>~visit (param $0 i32) (param $1 i32)
  local.get $0
  local.get $1
  call $~lib/staticarray/StaticArray<usize>#__visit
 )
 (func $~lib/array/Array<i32>#__visit (param $0 i32) (param $1 i32)
  i32.const 0
  drop
  local.get $0
  i32.load
  local.get $1
  call $~lib/rt/tcms/__visit
 )
 (func $~lib/array/Array<i32>~visit (param $0 i32) (param $1 i32)
  local.get $0
  local.get $1
  call $~lib/array/Array<i32>#__visit
 )
 (func $rt/finalize/Foo~visit (param $0 i32) (param $1 i32)
  (local $2 i32)
  local.get $0
  i32.load
  local.tee $2
  if
   local.get $2
   local.get $1
   call $~lib/rt/tcms/__visit
  end
 )
 (func $rt/finalize/Bar~visit (param $0 i32) (param $1 i32)
  (local $2 i32)
  local.get $0
  i32.load
  local.tee $2
  if
   local.get $2
   local.get $1
   call $~lib/rt/tcms/__visit
  end
 )
 (func $~lib/rt/__visit_members (param $0 i32) (param $1 i32)
  block $invalid
   block $rt/finalize/Bar
    block $rt/finalize/Foo
     block $~lib/array/Array<i32>
      block $~lib/staticarray/StaticArray<usize>
       block $~lib/arraybuffer/ArrayBufferView
        block $~lib/string/String
         block $~lib/arraybuffer/ArrayBuffer
          local.get $0
          i32.const 8
          i32.sub
          i32.load
          br_table $~lib/arraybuffer/ArrayBuffer $~lib/string/String $~lib/arraybuffer/ArrayBufferView $~lib/staticarray/StaticArray<usize> $~lib/array/Array<i32> $rt/finalize/Foo $rt/finalize/Bar $invalid
         end
         local.get $0
         local.get $1
         call $~lib/arraybuffer/ArrayBuffer~visit
         return
        end
        local.get $0
        local.get $1
        call $~lib/string/String~visit
        return
       end
       local.get $0
       local.get $1
       call $~lib/arraybuffer/ArrayBufferView~visit
       return
      end
      local.get $0
      local.get $1
      call $~lib/staticarray/StaticArray<usize>~visit
      return
     end
     local.get $0
     local.get $1
     call $~lib/array/Array<i32>~visit
     return
    end
    local.get $0
    local.get $1
    call $rt/finalize/Foo~visit
    return
   end
   local.get $0
   local.get $1
   call $rt/finalize/Bar~visit
   return
  end
  unreachable
 )
)<|MERGE_RESOLUTION|>--- conflicted
+++ resolved
@@ -13,36 +13,22 @@
  (import "env" "trace" (func $~lib/builtins/trace (param i32 i32 f64 f64 f64 f64 f64)))
  (import "env" "mark" (func $~lib/rt/tcms/__visit_externals (param i32)))
  (memory $0 1)
-<<<<<<< HEAD
- (data (i32.const 12) "0\00\00\00\00\00\00\00\00\00\00\00\01\00\00\00\1c\00\00\00I\00n\00v\00a\00l\00i\00d\00 \00l\00e\00n\00g\00t\00h\00")
- (data (i32.const 60) "<\00\00\00\00\00\00\00\00\00\00\00\01\00\00\00&\00\00\00~\00l\00i\00b\00/\00s\00t\00a\00t\00i\00c\00a\00r\00r\00a\00y\00.\00t\00s\00\00\00")
+ (data (i32.const 12) ",\00\00\00\00\00\00\00\00\00\00\00\01\00\00\00\1c\00\00\00I\00n\00v\00a\00l\00i\00d\00 \00l\00e\00n\00g\00t\00h\00")
+ (data (i32.const 60) "<\00\00\00\00\00\00\00\00\00\00\00\01\00\00\00&\00\00\00~\00l\00i\00b\00/\00s\00t\00a\00t\00i\00c\00a\00r\00r\00a\00y\00.\00t\00s\00\00\00\00\00\00\00")
  (data (i32.const 128) "\00\00\00\00\00\00\00\00\00\00\00\00\00\00\00\00\00\00\00\00")
- (data (i32.const 156) "4\00\00\00\00\00\00\00\00\00\00\00\01\00\00\00\1e\00\00\00~\00l\00i\00b\00/\00r\00t\00/\00t\00c\00m\00s\00.\00t\00s\00\00\00")
- (data (i32.const 208) "\00\00\00\00\00\00\00\00\00\00\00\00\00\00\00\00\00\00\00\00")
- (data (i32.const 236) "4\00\00\00\00\00\00\00\00\00\00\00\01\00\00\00\1e\00\00\00~\00l\00i\00b\00/\00r\00t\00/\00t\00l\00s\00f\00.\00t\00s\00\00\00")
- (data (i32.const 300) "<\00\00\00\00\00\00\00\00\00\00\00\01\00\00\00(\00\00\00a\00l\00l\00o\00c\00a\00t\00i\00o\00n\00 \00t\00o\00o\00 \00l\00a\00r\00g\00e\00")
- (data (i32.const 364) "0\00\00\00\00\00\00\00\00\00\00\00\01\00\00\00\1a\00\00\00~\00l\00i\00b\00/\00a\00r\00r\00a\00y\00.\00t\00s\00\00\00")
- (data (i32.const 412) "0\00\00\00\00\00\00\00\00\00\00\00\01\00\00\00\1c\00\00\00r\00t\00/\00f\00i\00n\00a\00l\00i\00z\00e\00.\00t\00s\00")
- (data (i32.const 460) " \00\00\00\00\00\00\00\00\00\00\00\01\00\00\00\n\00\00\00a\00l\00l\00o\00c\00\00\00")
- (data (i32.const 492) "8\00\00\00\00\00\00\00\00\00\00\00\01\00\00\00$\00\00\00I\00n\00d\00e\00x\00 \00o\00u\00t\00 \00o\00f\00 \00r\00a\00n\00g\00e\00")
- (data (i32.const 556) "$\00\00\00\00\00\00\00\00\00\00\00\01\00\00\00\10\00\00\00f\00i\00n\00a\00l\00i\00z\00e\00")
-=======
- (data (i32.const 12) ",\00\00\00\01\00\00\00\00\00\00\00\01\00\00\00\1c\00\00\00I\00n\00v\00a\00l\00i\00d\00 \00l\00e\00n\00g\00t\00h\00")
- (data (i32.const 60) "<\00\00\00\01\00\00\00\00\00\00\00\01\00\00\00&\00\00\00~\00l\00i\00b\00/\00s\00t\00a\00t\00i\00c\00a\00r\00r\00a\00y\00.\00t\00s\00\00\00\00\00\00\00")
- (data (i32.const 124) "<\00\00\00\01\00\00\00\00\00\00\00\01\00\00\00(\00\00\00a\00l\00l\00o\00c\00a\00t\00i\00o\00n\00 \00t\00o\00o\00 \00l\00a\00r\00g\00e\00\00\00\00\00")
- (data (i32.const 188) "<\00\00\00\01\00\00\00\00\00\00\00\01\00\00\00\1e\00\00\00~\00l\00i\00b\00/\00r\00t\00/\00p\00u\00r\00e\00.\00t\00s\00\00\00\00\00\00\00\00\00\00\00\00\00\00\00")
- (data (i32.const 252) "<\00\00\00\01\00\00\00\00\00\00\00\01\00\00\00\1e\00\00\00~\00l\00i\00b\00/\00r\00t\00/\00t\00l\00s\00f\00.\00t\00s\00\00\00\00\00\00\00\00\00\00\00\00\00\00\00")
- (data (i32.const 316) ",\00\00\00\01\00\00\00\00\00\00\00\01\00\00\00\1a\00\00\00~\00l\00i\00b\00/\00a\00r\00r\00a\00y\00.\00t\00s\00\00\00")
- (data (i32.const 364) ",\00\00\00\01\00\00\00\00\00\00\00\01\00\00\00\1c\00\00\00r\00t\00/\00f\00i\00n\00a\00l\00i\00z\00e\00.\00t\00s\00")
- (data (i32.const 412) "<\00\00\00\01\00\00\00\00\00\00\00\01\00\00\00$\00\00\00I\00n\00d\00e\00x\00 \00o\00u\00t\00 \00o\00f\00 \00r\00a\00n\00g\00e\00\00\00\00\00\00\00\00\00")
- (data (i32.const 476) ",\00\00\00\01\00\00\00\00\00\00\00\01\00\00\00\10\00\00\00f\00i\00n\00a\00l\00i\00z\00e\00\00\00\00\00\00\00\00\00\00\00\00\00")
- (data (i32.const 524) ",\00\00\00\01\00\00\00\00\00\00\00\01\00\00\00\14\00\00\00~\00l\00i\00b\00/\00r\00t\00.\00t\00s\00\00\00\00\00\00\00\00\00")
- (data (i32.const 576) "\07\00\00\00 \00\00\00\00\00\00\00 \00\00\00\00\00\00\00 \00\00\00\00\00\00\00$\01\00\00\00\00\00\00\"\t\00\00\00\00\00\00\00\00\00\00\00\00\00\00\00\00\00\00\00\00\00\00")
->>>>>>> c54dd649
+ (data (i32.const 156) "<\00\00\00\00\00\00\00\00\00\00\00\01\00\00\00\1e\00\00\00~\00l\00i\00b\00/\00r\00t\00/\00t\00c\00m\00s\00.\00t\00s\00\00\00\00\00\00\00\00\00\00\00\00\00\00\00")
+ (data (i32.const 224) "\00\00\00\00\00\00\00\00\00\00\00\00\00\00\00\00\00\00\00\00")
+ (data (i32.const 252) "<\00\00\00\00\00\00\00\00\00\00\00\01\00\00\00\1e\00\00\00~\00l\00i\00b\00/\00r\00t\00/\00t\00l\00s\00f\00.\00t\00s\00\00\00\00\00\00\00\00\00\00\00\00\00\00\00")
+ (data (i32.const 316) "<\00\00\00\00\00\00\00\00\00\00\00\01\00\00\00(\00\00\00a\00l\00l\00o\00c\00a\00t\00i\00o\00n\00 \00t\00o\00o\00 \00l\00a\00r\00g\00e\00\00\00\00\00")
+ (data (i32.const 380) ",\00\00\00\00\00\00\00\00\00\00\00\01\00\00\00\1a\00\00\00~\00l\00i\00b\00/\00a\00r\00r\00a\00y\00.\00t\00s\00\00\00")
+ (data (i32.const 428) ",\00\00\00\00\00\00\00\00\00\00\00\01\00\00\00\1c\00\00\00r\00t\00/\00f\00i\00n\00a\00l\00i\00z\00e\00.\00t\00s\00")
+ (data (i32.const 476) "\1c\00\00\00\00\00\00\00\00\00\00\00\01\00\00\00\n\00\00\00a\00l\00l\00o\00c\00\00\00")
+ (data (i32.const 508) "<\00\00\00\00\00\00\00\00\00\00\00\01\00\00\00$\00\00\00I\00n\00d\00e\00x\00 \00o\00u\00t\00 \00o\00f\00 \00r\00a\00n\00g\00e\00\00\00\00\00\00\00\00\00")
+ (data (i32.const 572) ",\00\00\00\00\00\00\00\00\00\00\00\01\00\00\00\10\00\00\00f\00i\00n\00a\00l\00i\00z\00e\00\00\00\00\00\00\00\00\00\00\00\00\00")
  (table $0 1 funcref)
  (global $~lib/rt/tcms/state (mut i32) (i32.const 0))
  (global $~lib/rt/tcms/fromSpace (mut i32) (i32.const 128))
- (global $~lib/rt/tcms/toSpace (mut i32) (i32.const 208))
+ (global $~lib/rt/tcms/toSpace (mut i32) (i32.const 224))
  (global $~lib/rt/tcms/iter (mut i32) (i32.const 0))
  (global $~lib/rt/tlsf/ROOT (mut i32) (i32.const 0))
  (global $~lib/ASC_LOW_MEMORY_LIMIT i32 (i32.const 0))
@@ -57,7 +43,7 @@
  (global $~lib/rt/tcms/threshold (mut i32) (i32.const 100))
  (global $~lib/rt/tcms/debt (mut i32) (i32.const 0))
  (global $~started (mut i32) (i32.const 0))
- (global $~lib/memory/__heap_base i32 (i32.const 592))
+ (global $~lib/memory/__heap_base i32 (i32.const 620))
  (export "_start" (func $~start))
  (export "memory" (memory $0))
  (func $~lib/rt/tcms/Object#set:nextWithColor (param $0 i32) (param $1 i32)
@@ -164,7 +150,7 @@
   i32.eqz
   if
    i32.const 0
-   i32.const 256
+   i32.const 272
    i32.const 272
    i32.const 14
    call $~lib/builtins/abort
@@ -191,7 +177,7 @@
   i32.eqz
   if
    i32.const 0
-   i32.const 256
+   i32.const 272
    i32.const 274
    i32.const 14
    call $~lib/builtins/abort
@@ -245,7 +231,7 @@
   i32.eqz
   if
    i32.const 0
-   i32.const 256
+   i32.const 272
    i32.const 287
    i32.const 14
    call $~lib/builtins/abort
@@ -377,7 +363,7 @@
   i32.eqz
   if
    i32.const 0
-   i32.const 256
+   i32.const 272
    i32.const 200
    i32.const 14
    call $~lib/builtins/abort
@@ -394,7 +380,7 @@
   i32.eqz
   if
    i32.const 0
-   i32.const 256
+   i32.const 272
    i32.const 202
    i32.const 14
    call $~lib/builtins/abort
@@ -489,7 +475,7 @@
    i32.eqz
    if
     i32.const 0
-    i32.const 256
+    i32.const 272
     i32.const 223
     i32.const 16
     call $~lib/builtins/abort
@@ -554,7 +540,7 @@
   i32.eqz
   if
    i32.const 0
-   i32.const 256
+   i32.const 272
    i32.const 238
    i32.const 14
    call $~lib/builtins/abort
@@ -572,7 +558,7 @@
   i32.eqz
   if
    i32.const 0
-   i32.const 256
+   i32.const 272
    i32.const 239
    i32.const 14
    call $~lib/builtins/abort
@@ -631,7 +617,7 @@
   i32.eqz
   if
    i32.const 0
-   i32.const 256
+   i32.const 272
    i32.const 255
    i32.const 14
    call $~lib/builtins/abort
@@ -736,7 +722,7 @@
   i32.eqz
   if
    i32.const 0
-   i32.const 256
+   i32.const 272
    i32.const 380
    i32.const 14
    call $~lib/builtins/abort
@@ -779,7 +765,7 @@
    i32.eqz
    if
     i32.const 0
-    i32.const 256
+    i32.const 272
     i32.const 387
     i32.const 16
     call $~lib/builtins/abort
@@ -812,7 +798,7 @@
    i32.eqz
    if
     i32.const 0
-    i32.const 256
+    i32.const 272
     i32.const 400
     i32.const 5
     call $~lib/builtins/abort
@@ -1051,8 +1037,8 @@
   i32.const 1073741820
   i32.ge_u
   if
-   i32.const 320
-   i32.const 256
+   i32.const 336
+   i32.const 272
    i32.const 461
    i32.const 30
    call $~lib/builtins/abort
@@ -1136,7 +1122,7 @@
   i32.eqz
   if
    i32.const 0
-   i32.const 256
+   i32.const 272
    i32.const 333
    i32.const 14
    call $~lib/builtins/abort
@@ -1201,7 +1187,7 @@
     i32.eqz
     if
      i32.const 0
-     i32.const 256
+     i32.const 272
      i32.const 346
      i32.const 18
      call $~lib/builtins/abort
@@ -1352,7 +1338,7 @@
   i32.eqz
   if
    i32.const 0
-   i32.const 256
+   i32.const 272
    i32.const 360
    i32.const 14
    call $~lib/builtins/abort
@@ -1461,7 +1447,7 @@
    i32.eqz
    if
     i32.const 0
-    i32.const 256
+    i32.const 272
     i32.const 499
     i32.const 16
     call $~lib/builtins/abort
@@ -1481,7 +1467,7 @@
   i32.eqz
   if
    i32.const 0
-   i32.const 256
+   i32.const 272
    i32.const 501
    i32.const 14
    call $~lib/builtins/abort
@@ -2140,7 +2126,7 @@
   i32.gt_u
   if
    i32.const 32
-   i32.const 384
+   i32.const 400
    i32.const 58
    i32.const 60
    call $~lib/builtins/abort
@@ -2197,7 +2183,7 @@
   call $~lib/staticarray/StaticArray<usize>#get:length
   i32.ge_u
   if
-   i32.const 512
+   i32.const 528
    i32.const 80
    i32.const 115
    i32.const 41
@@ -2218,13 +2204,13 @@
   i32.eqz
   if
    i32.const 0
-   i32.const 432
+   i32.const 448
    i32.const 8
    i32.const 3
    call $~lib/builtins/abort
    unreachable
   end
-  i32.const 480
+  i32.const 496
   i32.const 1
   local.get $0
   f64.convert_i32_u
@@ -2270,7 +2256,7 @@
   call $~lib/staticarray/StaticArray<usize>#get:length
   i32.ge_u
   if
-   i32.const 512
+   i32.const 528
    i32.const 80
    i32.const 100
    i32.const 41
@@ -2286,7 +2272,7 @@
   local.get $2
  )
  (func $rt/finalize/__finalize (param $0 i32)
-  i32.const 576
+  i32.const 592
   i32.const 1
   local.get $0
   f64.convert_i32_u
@@ -2305,7 +2291,7 @@
    i32.eqz
    if
     i32.const 0
-    i32.const 432
+    i32.const 448
     i32.const 18
     i32.const 17
     call $~lib/builtins/abort
@@ -2346,7 +2332,7 @@
   i32.eqz
   if
    i32.const 0
-   i32.const 256
+   i32.const 272
    i32.const 564
    i32.const 3
    call $~lib/builtins/abort
@@ -2763,7 +2749,7 @@
   i32.eqz
   if
    i32.const 0
-   i32.const 432
+   i32.const 448
    i32.const 31
    i32.const 1
    call $~lib/builtins/abort
@@ -2775,7 +2761,7 @@
   i32.eqz
   if
    i32.const 0
-   i32.const 432
+   i32.const 448
    i32.const 32
    i32.const 1
    call $~lib/builtins/abort
@@ -2790,7 +2776,7 @@
   i32.eqz
   if
    i32.const 0
-   i32.const 432
+   i32.const 448
    i32.const 54
    i32.const 1
    call $~lib/builtins/abort
@@ -2802,7 +2788,7 @@
   i32.eqz
   if
    i32.const 0
-   i32.const 432
+   i32.const 448
    i32.const 55
    i32.const 1
    call $~lib/builtins/abort
@@ -2820,7 +2806,7 @@
   i32.eqz
   if
    i32.const 0
-   i32.const 432
+   i32.const 448
    i32.const 62
    i32.const 1
    call $~lib/builtins/abort
@@ -2832,7 +2818,7 @@
   i32.eqz
   if
    i32.const 0
-   i32.const 432
+   i32.const 448
    i32.const 63
    i32.const 1
    call $~lib/builtins/abort
@@ -2881,7 +2867,7 @@
    local.get $0
    call $~lib/rt/tcms/__visit
   end
-  i32.const 512
+  i32.const 528
   local.get $0
   call $~lib/rt/tcms/__visit
   i32.const 32
