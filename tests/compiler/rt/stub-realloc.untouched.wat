(module
 (type $none_=>_none (func))
 (type $i32_=>_none (func (param i32)))
 (type $i32_i32_i32_=>_none (func (param i32 i32 i32)))
 (type $i32_i32_=>_i32 (func (param i32 i32) (result i32)))
 (type $i32_i32_i32_i32_=>_none (func (param i32 i32 i32 i32)))
 (type $i32_=>_i32 (func (param i32) (result i32)))
 (import "env" "abort" (func $~lib/builtins/abort (param i32 i32 i32 i32)))
 (memory $0 1)
 (data (i32.const 16) "\1e\00\00\00\01\00\00\00\01\00\00\00\1e\00\00\00~\00l\00i\00b\00/\00r\00t\00/\00s\00t\00u\00b\00.\00t\00s\00")
 (data (i32.const 64) "$\00\00\00\01\00\00\00\01\00\00\00$\00\00\00r\00t\00/\00s\00t\00u\00b\00-\00r\00e\00a\00l\00l\00o\00c\00.\00t\00s\00")
 (data (i32.const 128) "\03\00\00\00\10\00\00\00\00\00\00\00\10\00\00\00\00\00\00\00\10\00\00\00\00\00\00\00")
 (table $0 1 funcref)
 (global $~lib/rt/stub/startOffset (mut i32) (i32.const 0))
 (global $~lib/rt/stub/offset (mut i32) (i32.const 0))
 (global $rt/stub-realloc/ptr (mut i32) (i32.const 0))
 (global $rt/stub-realloc/originalPtr (mut i32) (i32.const 0))
 (global $~lib/ASC_SHRINK_LEVEL i32 (i32.const 0))
 (global $rt/stub-realloc/newLastPtr (mut i32) (i32.const 0))
 (global $~started (mut i32) (i32.const 0))
 (global $~lib/rt/__rtti_base i32 (i32.const 128))
 (global $~lib/heap/__heap_base i32 (i32.const 156))
 (export "_start" (func $start))
 (export "memory" (memory $0))
 (export "__alloc" (func $~lib/rt/stub/__alloc))
 (export "__retain" (func $~lib/rt/stub/__retain))
 (export "__release" (func $~lib/rt/stub/__release))
 (export "__collect" (func $~lib/rt/stub/__collect))
 (export "__reset" (func $~lib/rt/stub/__reset))
 (export "__rtti_base" (global $~lib/rt/__rtti_base))
 (func $~lib/rt/stub/maybeGrowMemory (; 1 ;) (param $0 i32)
  (local $1 i32)
  (local $2 i32)
  (local $3 i32)
  (local $4 i32)
  (local $5 i32)
  memory.size
  local.set $1
  local.get $1
  i32.const 16
  i32.shl
  local.set $2
  local.get $0
  local.get $2
  i32.gt_u
  if
   local.get $0
   local.get $2
   i32.sub
   i32.const 65535
   i32.add
   i32.const 65535
   i32.const -1
   i32.xor
   i32.and
   i32.const 16
   i32.shr_u
   local.set $3
   local.get $1
   local.tee $4
   local.get $3
   local.tee $5
   local.get $4
   local.get $5
   i32.gt_s
   select
   local.set $4
   local.get $4
   memory.grow
   i32.const 0
   i32.lt_s
   if
    local.get $3
    memory.grow
    i32.const 0
    i32.lt_s
    if
     unreachable
    end
   end
  end
  local.get $0
  global.set $~lib/rt/stub/offset
 )
 (func $~lib/rt/stub/__alloc (; 2 ;) (param $0 i32) (param $1 i32) (result i32)
  (local $2 i32)
  (local $3 i32)
  (local $4 i32)
  (local $5 i32)
  (local $6 i32)
  local.get $0
  i32.const 1073741808
  i32.gt_u
  if
   unreachable
  end
  global.get $~lib/rt/stub/offset
  i32.const 16
  i32.add
  local.set $2
  local.get $0
  i32.const 15
  i32.add
  i32.const 15
  i32.const -1
  i32.xor
  i32.and
  local.tee $3
  i32.const 16
  local.tee $4
  local.get $3
  local.get $4
  i32.gt_u
  select
  local.set $5
  local.get $2
  local.get $5
  i32.add
  call $~lib/rt/stub/maybeGrowMemory
  local.get $2
  i32.const 16
  i32.sub
  local.set $6
  local.get $6
  local.get $5
  i32.store
  local.get $6
  i32.const 1
  i32.store offset=4
  local.get $6
  local.get $1
  i32.store offset=8
  local.get $6
  local.get $0
  i32.store offset=12
  local.get $2
 )
 (func $~lib/rt/stub/__retain (; 3 ;) (param $0 i32) (result i32)
  local.get $0
 )
 (func $~lib/rt/stub/__release (; 4 ;) (param $0 i32)
  nop
 )
 (func $~lib/rt/stub/__collect (; 5 ;)
  nop
 )
 (func $~lib/rt/stub/__reset (; 6 ;)
  global.get $~lib/rt/stub/startOffset
  global.set $~lib/rt/stub/offset
 )
 (func $~lib/util/memory/memcpy (; 7 ;) (param $0 i32) (param $1 i32) (param $2 i32)
  (local $3 i32)
  (local $4 i32)
  (local $5 i32)
  (local $6 i32)
  loop $while-continue|0
   local.get $2
   if (result i32)
    local.get $1
    i32.const 3
    i32.and
   else
    i32.const 0
   end
   local.set $5
   local.get $5
   if
    local.get $0
    local.tee $6
    i32.const 1
    i32.add
    local.set $0
    local.get $6
    local.get $1
    local.tee $6
    i32.const 1
    i32.add
    local.set $1
    local.get $6
    i32.load8_u
    i32.store8
    local.get $2
    i32.const 1
    i32.sub
    local.set $2
    br $while-continue|0
   end
  end
  local.get $0
  i32.const 3
  i32.and
  i32.const 0
  i32.eq
  if
   loop $while-continue|1
    local.get $2
    i32.const 16
    i32.ge_u
    local.set $5
    local.get $5
    if
     local.get $0
     local.get $1
     i32.load
     i32.store
     local.get $0
     i32.const 4
     i32.add
     local.get $1
     i32.const 4
     i32.add
     i32.load
     i32.store
     local.get $0
     i32.const 8
     i32.add
     local.get $1
     i32.const 8
     i32.add
     i32.load
     i32.store
     local.get $0
     i32.const 12
     i32.add
     local.get $1
     i32.const 12
     i32.add
     i32.load
     i32.store
     local.get $1
     i32.const 16
     i32.add
     local.set $1
     local.get $0
     i32.const 16
     i32.add
     local.set $0
     local.get $2
     i32.const 16
     i32.sub
     local.set $2
     br $while-continue|1
    end
   end
   local.get $2
   i32.const 8
   i32.and
   if
    local.get $0
    local.get $1
    i32.load
    i32.store
    local.get $0
    i32.const 4
    i32.add
    local.get $1
    i32.const 4
    i32.add
    i32.load
    i32.store
    local.get $0
    i32.const 8
    i32.add
    local.set $0
    local.get $1
    i32.const 8
    i32.add
    local.set $1
   end
   local.get $2
   i32.const 4
   i32.and
   if
    local.get $0
    local.get $1
    i32.load
    i32.store
    local.get $0
    i32.const 4
    i32.add
    local.set $0
    local.get $1
    i32.const 4
    i32.add
    local.set $1
   end
   local.get $2
   i32.const 2
   i32.and
   if
    local.get $0
    local.get $1
    i32.load16_u
    i32.store16
    local.get $0
    i32.const 2
    i32.add
    local.set $0
    local.get $1
    i32.const 2
    i32.add
    local.set $1
   end
   local.get $2
   i32.const 1
   i32.and
   if
    local.get $0
    local.tee $5
    i32.const 1
    i32.add
    local.set $0
    local.get $5
    local.get $1
    local.tee $5
    i32.const 1
    i32.add
    local.set $1
    local.get $5
    i32.load8_u
    i32.store8
   end
   return
  end
  local.get $2
  i32.const 32
  i32.ge_u
  if
   block $break|2
    block $case2|2
     block $case1|2
      block $case0|2
       local.get $0
       i32.const 3
       i32.and
       local.set $5
       local.get $5
       i32.const 1
       i32.eq
       br_if $case0|2
       local.get $5
       i32.const 2
       i32.eq
       br_if $case1|2
       local.get $5
       i32.const 3
       i32.eq
       br_if $case2|2
       br $break|2
      end
      local.get $1
      i32.load
      local.set $3
      local.get $0
      local.tee $5
      i32.const 1
      i32.add
      local.set $0
      local.get $5
      local.get $1
      local.tee $5
      i32.const 1
      i32.add
      local.set $1
      local.get $5
      i32.load8_u
      i32.store8
      local.get $0
      local.tee $5
      i32.const 1
      i32.add
      local.set $0
      local.get $5
      local.get $1
      local.tee $5
      i32.const 1
      i32.add
      local.set $1
      local.get $5
      i32.load8_u
      i32.store8
      local.get $0
      local.tee $5
      i32.const 1
      i32.add
      local.set $0
      local.get $5
      local.get $1
      local.tee $5
      i32.const 1
      i32.add
      local.set $1
      local.get $5
      i32.load8_u
      i32.store8
      local.get $2
      i32.const 3
      i32.sub
      local.set $2
      loop $while-continue|3
       local.get $2
       i32.const 17
       i32.ge_u
       local.set $5
       local.get $5
       if
        local.get $1
        i32.const 1
        i32.add
        i32.load
        local.set $4
        local.get $0
        local.get $3
        i32.const 24
        i32.shr_u
        local.get $4
        i32.const 8
        i32.shl
        i32.or
        i32.store
        local.get $1
        i32.const 5
        i32.add
        i32.load
        local.set $3
        local.get $0
        i32.const 4
        i32.add
        local.get $4
        i32.const 24
        i32.shr_u
        local.get $3
        i32.const 8
        i32.shl
        i32.or
        i32.store
        local.get $1
        i32.const 9
        i32.add
        i32.load
        local.set $4
        local.get $0
        i32.const 8
        i32.add
        local.get $3
        i32.const 24
        i32.shr_u
        local.get $4
        i32.const 8
        i32.shl
        i32.or
        i32.store
        local.get $1
        i32.const 13
        i32.add
        i32.load
        local.set $3
        local.get $0
        i32.const 12
        i32.add
        local.get $4
        i32.const 24
        i32.shr_u
        local.get $3
        i32.const 8
        i32.shl
        i32.or
        i32.store
        local.get $1
        i32.const 16
        i32.add
        local.set $1
        local.get $0
        i32.const 16
        i32.add
        local.set $0
        local.get $2
        i32.const 16
        i32.sub
        local.set $2
        br $while-continue|3
       end
      end
      br $break|2
     end
     local.get $1
     i32.load
     local.set $3
     local.get $0
     local.tee $5
     i32.const 1
     i32.add
     local.set $0
     local.get $5
     local.get $1
     local.tee $5
     i32.const 1
     i32.add
     local.set $1
     local.get $5
     i32.load8_u
     i32.store8
     local.get $0
     local.tee $5
     i32.const 1
     i32.add
     local.set $0
     local.get $5
     local.get $1
     local.tee $5
     i32.const 1
     i32.add
     local.set $1
     local.get $5
     i32.load8_u
     i32.store8
     local.get $2
     i32.const 2
     i32.sub
     local.set $2
     loop $while-continue|4
      local.get $2
      i32.const 18
      i32.ge_u
      local.set $5
      local.get $5
      if
       local.get $1
       i32.const 2
       i32.add
       i32.load
       local.set $4
       local.get $0
       local.get $3
       i32.const 16
       i32.shr_u
       local.get $4
       i32.const 16
       i32.shl
       i32.or
       i32.store
       local.get $1
       i32.const 6
       i32.add
       i32.load
       local.set $3
       local.get $0
       i32.const 4
       i32.add
       local.get $4
       i32.const 16
       i32.shr_u
       local.get $3
       i32.const 16
       i32.shl
       i32.or
       i32.store
       local.get $1
       i32.const 10
       i32.add
       i32.load
       local.set $4
       local.get $0
       i32.const 8
       i32.add
       local.get $3
       i32.const 16
       i32.shr_u
       local.get $4
       i32.const 16
       i32.shl
       i32.or
       i32.store
       local.get $1
       i32.const 14
       i32.add
       i32.load
       local.set $3
       local.get $0
       i32.const 12
       i32.add
       local.get $4
       i32.const 16
       i32.shr_u
       local.get $3
       i32.const 16
       i32.shl
       i32.or
       i32.store
       local.get $1
       i32.const 16
       i32.add
       local.set $1
       local.get $0
       i32.const 16
       i32.add
       local.set $0
       local.get $2
       i32.const 16
       i32.sub
       local.set $2
       br $while-continue|4
      end
     end
     br $break|2
    end
    local.get $1
    i32.load
    local.set $3
    local.get $0
    local.tee $5
    i32.const 1
    i32.add
    local.set $0
    local.get $5
    local.get $1
    local.tee $5
    i32.const 1
    i32.add
    local.set $1
    local.get $5
    i32.load8_u
    i32.store8
    local.get $2
    i32.const 1
    i32.sub
    local.set $2
    loop $while-continue|5
     local.get $2
     i32.const 19
     i32.ge_u
     local.set $5
     local.get $5
     if
      local.get $1
      i32.const 3
      i32.add
      i32.load
      local.set $4
      local.get $0
      local.get $3
      i32.const 8
      i32.shr_u
      local.get $4
      i32.const 24
      i32.shl
      i32.or
      i32.store
      local.get $1
      i32.const 7
      i32.add
      i32.load
      local.set $3
      local.get $0
      i32.const 4
      i32.add
      local.get $4
      i32.const 8
      i32.shr_u
      local.get $3
      i32.const 24
      i32.shl
      i32.or
      i32.store
      local.get $1
      i32.const 11
      i32.add
      i32.load
      local.set $4
      local.get $0
      i32.const 8
      i32.add
      local.get $3
      i32.const 8
      i32.shr_u
      local.get $4
      i32.const 24
      i32.shl
      i32.or
      i32.store
      local.get $1
      i32.const 15
      i32.add
      i32.load
      local.set $3
      local.get $0
      i32.const 12
      i32.add
      local.get $4
      i32.const 8
      i32.shr_u
      local.get $3
      i32.const 24
      i32.shl
      i32.or
      i32.store
      local.get $1
      i32.const 16
      i32.add
      local.set $1
      local.get $0
      i32.const 16
      i32.add
      local.set $0
      local.get $2
      i32.const 16
      i32.sub
      local.set $2
      br $while-continue|5
     end
    end
    br $break|2
   end
  end
  local.get $2
  i32.const 16
  i32.and
  if
   local.get $0
   local.tee $5
   i32.const 1
   i32.add
   local.set $0
   local.get $5
   local.get $1
   local.tee $5
   i32.const 1
   i32.add
   local.set $1
   local.get $5
   i32.load8_u
   i32.store8
   local.get $0
   local.tee $5
   i32.const 1
   i32.add
   local.set $0
   local.get $5
   local.get $1
   local.tee $5
   i32.const 1
   i32.add
   local.set $1
   local.get $5
   i32.load8_u
   i32.store8
   local.get $0
   local.tee $5
   i32.const 1
   i32.add
   local.set $0
   local.get $5
   local.get $1
   local.tee $5
   i32.const 1
   i32.add
   local.set $1
   local.get $5
   i32.load8_u
   i32.store8
   local.get $0
   local.tee $5
   i32.const 1
   i32.add
   local.set $0
   local.get $5
   local.get $1
   local.tee $5
   i32.const 1
   i32.add
   local.set $1
   local.get $5
   i32.load8_u
   i32.store8
   local.get $0
   local.tee $5
   i32.const 1
   i32.add
   local.set $0
   local.get $5
   local.get $1
   local.tee $5
   i32.const 1
   i32.add
   local.set $1
   local.get $5
   i32.load8_u
   i32.store8
   local.get $0
   local.tee $5
   i32.const 1
   i32.add
   local.set $0
   local.get $5
   local.get $1
   local.tee $5
   i32.const 1
   i32.add
   local.set $1
   local.get $5
   i32.load8_u
   i32.store8
   local.get $0
   local.tee $5
   i32.const 1
   i32.add
   local.set $0
   local.get $5
   local.get $1
   local.tee $5
   i32.const 1
   i32.add
   local.set $1
   local.get $5
   i32.load8_u
   i32.store8
   local.get $0
   local.tee $5
   i32.const 1
   i32.add
   local.set $0
   local.get $5
   local.get $1
   local.tee $5
   i32.const 1
   i32.add
   local.set $1
   local.get $5
   i32.load8_u
   i32.store8
   local.get $0
   local.tee $5
   i32.const 1
   i32.add
   local.set $0
   local.get $5
   local.get $1
   local.tee $5
   i32.const 1
   i32.add
   local.set $1
   local.get $5
   i32.load8_u
   i32.store8
   local.get $0
   local.tee $5
   i32.const 1
   i32.add
   local.set $0
   local.get $5
   local.get $1
   local.tee $5
   i32.const 1
   i32.add
   local.set $1
   local.get $5
   i32.load8_u
   i32.store8
   local.get $0
   local.tee $5
   i32.const 1
   i32.add
   local.set $0
   local.get $5
   local.get $1
   local.tee $5
   i32.const 1
   i32.add
   local.set $1
   local.get $5
   i32.load8_u
   i32.store8
   local.get $0
   local.tee $5
   i32.const 1
   i32.add
   local.set $0
   local.get $5
   local.get $1
   local.tee $5
   i32.const 1
   i32.add
   local.set $1
   local.get $5
   i32.load8_u
   i32.store8
   local.get $0
   local.tee $5
   i32.const 1
   i32.add
   local.set $0
   local.get $5
   local.get $1
   local.tee $5
   i32.const 1
   i32.add
   local.set $1
   local.get $5
   i32.load8_u
   i32.store8
   local.get $0
   local.tee $5
   i32.const 1
   i32.add
   local.set $0
   local.get $5
   local.get $1
   local.tee $5
   i32.const 1
   i32.add
   local.set $1
   local.get $5
   i32.load8_u
   i32.store8
   local.get $0
   local.tee $5
   i32.const 1
   i32.add
   local.set $0
   local.get $5
   local.get $1
   local.tee $5
   i32.const 1
   i32.add
   local.set $1
   local.get $5
   i32.load8_u
   i32.store8
   local.get $0
   local.tee $5
   i32.const 1
   i32.add
   local.set $0
   local.get $5
   local.get $1
   local.tee $5
   i32.const 1
   i32.add
   local.set $1
   local.get $5
   i32.load8_u
   i32.store8
  end
  local.get $2
  i32.const 8
  i32.and
  if
   local.get $0
   local.tee $5
   i32.const 1
   i32.add
   local.set $0
   local.get $5
   local.get $1
   local.tee $5
   i32.const 1
   i32.add
   local.set $1
   local.get $5
   i32.load8_u
   i32.store8
   local.get $0
   local.tee $5
   i32.const 1
   i32.add
   local.set $0
   local.get $5
   local.get $1
   local.tee $5
   i32.const 1
   i32.add
   local.set $1
   local.get $5
   i32.load8_u
   i32.store8
   local.get $0
   local.tee $5
   i32.const 1
   i32.add
   local.set $0
   local.get $5
   local.get $1
   local.tee $5
   i32.const 1
   i32.add
   local.set $1
   local.get $5
   i32.load8_u
   i32.store8
   local.get $0
   local.tee $5
   i32.const 1
   i32.add
   local.set $0
   local.get $5
   local.get $1
   local.tee $5
   i32.const 1
   i32.add
   local.set $1
   local.get $5
   i32.load8_u
   i32.store8
   local.get $0
   local.tee $5
   i32.const 1
   i32.add
   local.set $0
   local.get $5
   local.get $1
   local.tee $5
   i32.const 1
   i32.add
   local.set $1
   local.get $5
   i32.load8_u
   i32.store8
   local.get $0
   local.tee $5
   i32.const 1
   i32.add
   local.set $0
   local.get $5
   local.get $1
   local.tee $5
   i32.const 1
   i32.add
   local.set $1
   local.get $5
   i32.load8_u
   i32.store8
   local.get $0
   local.tee $5
   i32.const 1
   i32.add
   local.set $0
   local.get $5
   local.get $1
   local.tee $5
   i32.const 1
   i32.add
   local.set $1
   local.get $5
   i32.load8_u
   i32.store8
   local.get $0
   local.tee $5
   i32.const 1
   i32.add
   local.set $0
   local.get $5
   local.get $1
   local.tee $5
   i32.const 1
   i32.add
   local.set $1
   local.get $5
   i32.load8_u
   i32.store8
  end
  local.get $2
  i32.const 4
  i32.and
  if
   local.get $0
   local.tee $5
   i32.const 1
   i32.add
   local.set $0
   local.get $5
   local.get $1
   local.tee $5
   i32.const 1
   i32.add
   local.set $1
   local.get $5
   i32.load8_u
   i32.store8
   local.get $0
   local.tee $5
   i32.const 1
   i32.add
   local.set $0
   local.get $5
   local.get $1
   local.tee $5
   i32.const 1
   i32.add
   local.set $1
   local.get $5
   i32.load8_u
   i32.store8
   local.get $0
   local.tee $5
   i32.const 1
   i32.add
   local.set $0
   local.get $5
   local.get $1
   local.tee $5
   i32.const 1
   i32.add
   local.set $1
   local.get $5
   i32.load8_u
   i32.store8
   local.get $0
   local.tee $5
   i32.const 1
   i32.add
   local.set $0
   local.get $5
   local.get $1
   local.tee $5
   i32.const 1
   i32.add
   local.set $1
   local.get $5
   i32.load8_u
   i32.store8
  end
  local.get $2
  i32.const 2
  i32.and
  if
   local.get $0
   local.tee $5
   i32.const 1
   i32.add
   local.set $0
   local.get $5
   local.get $1
   local.tee $5
   i32.const 1
   i32.add
   local.set $1
   local.get $5
   i32.load8_u
   i32.store8
   local.get $0
   local.tee $5
   i32.const 1
   i32.add
   local.set $0
   local.get $5
   local.get $1
   local.tee $5
   i32.const 1
   i32.add
   local.set $1
   local.get $5
   i32.load8_u
   i32.store8
  end
  local.get $2
  i32.const 1
  i32.and
  if
   local.get $0
   local.tee $5
   i32.const 1
   i32.add
   local.set $0
   local.get $5
   local.get $1
   local.tee $5
   i32.const 1
   i32.add
   local.set $1
   local.get $5
   i32.load8_u
   i32.store8
  end
 )
 (func $~lib/memory/memory.copy (; 8 ;) (param $0 i32) (param $1 i32) (param $2 i32)
  (local $3 i32)
  (local $4 i32)
  (local $5 i32)
  (local $6 i32)
  (local $7 i32)
  block $~lib/util/memory/memmove|inlined.0
   local.get $0
   local.set $5
   local.get $1
   local.set $4
   local.get $2
   local.set $3
   local.get $5
   local.get $4
   i32.eq
   if
    br $~lib/util/memory/memmove|inlined.0
   end
   local.get $4
   local.get $3
   i32.add
   local.get $5
   i32.le_u
   if (result i32)
    i32.const 1
   else
    local.get $5
    local.get $3
    i32.add
    local.get $4
    i32.le_u
   end
   if
    local.get $5
    local.get $4
    local.get $3
    call $~lib/util/memory/memcpy
    br $~lib/util/memory/memmove|inlined.0
   end
   local.get $5
   local.get $4
   i32.lt_u
   if
    local.get $4
    i32.const 7
    i32.and
    local.get $5
    i32.const 7
    i32.and
    i32.eq
    if
     loop $while-continue|0
      local.get $5
      i32.const 7
      i32.and
      local.set $6
      local.get $6
      if
       local.get $3
       i32.eqz
       if
        br $~lib/util/memory/memmove|inlined.0
       end
       local.get $3
       i32.const 1
       i32.sub
       local.set $3
       local.get $5
       local.tee $7
       i32.const 1
       i32.add
       local.set $5
       local.get $7
       local.get $4
       local.tee $7
       i32.const 1
       i32.add
       local.set $4
       local.get $7
       i32.load8_u
       i32.store8
       br $while-continue|0
      end
     end
     loop $while-continue|1
      local.get $3
      i32.const 8
      i32.ge_u
      local.set $6
      local.get $6
      if
       local.get $5
       local.get $4
       i64.load
       i64.store
       local.get $3
       i32.const 8
       i32.sub
       local.set $3
       local.get $5
       i32.const 8
       i32.add
       local.set $5
       local.get $4
       i32.const 8
       i32.add
       local.set $4
       br $while-continue|1
      end
     end
    end
    loop $while-continue|2
     local.get $3
     local.set $6
     local.get $6
     if
      local.get $5
      local.tee $7
      i32.const 1
      i32.add
      local.set $5
      local.get $7
      local.get $4
      local.tee $7
      i32.const 1
      i32.add
      local.set $4
      local.get $7
      i32.load8_u
      i32.store8
      local.get $3
      i32.const 1
      i32.sub
      local.set $3
      br $while-continue|2
     end
    end
   else
    local.get $4
    i32.const 7
    i32.and
    local.get $5
    i32.const 7
    i32.and
    i32.eq
    if
     loop $while-continue|3
      local.get $5
      local.get $3
      i32.add
      i32.const 7
      i32.and
      local.set $6
      local.get $6
      if
       local.get $3
       i32.eqz
       if
        br $~lib/util/memory/memmove|inlined.0
       end
       local.get $5
       local.get $3
       i32.const 1
       i32.sub
       local.tee $3
       i32.add
       local.get $4
       local.get $3
       i32.add
       i32.load8_u
       i32.store8
       br $while-continue|3
      end
     end
     loop $while-continue|4
      local.get $3
      i32.const 8
      i32.ge_u
      local.set $6
      local.get $6
      if
       local.get $3
       i32.const 8
       i32.sub
       local.set $3
       local.get $5
       local.get $3
       i32.add
       local.get $4
       local.get $3
       i32.add
       i64.load
       i64.store
       br $while-continue|4
      end
     end
    end
    loop $while-continue|5
     local.get $3
     local.set $6
     local.get $6
     if
      local.get $5
      local.get $3
      i32.const 1
      i32.sub
      local.tee $3
      i32.add
      local.get $4
      local.get $3
      i32.add
      i32.load8_u
      i32.store8
      br $while-continue|5
     end
    end
   end
  end
 )
 (func $~lib/rt/stub/__realloc (; 9 ;) (param $0 i32) (param $1 i32) (result i32)
  (local $2 i32)
  (local $3 i32)
  (local $4 i32)
  (local $5 i32)
  (local $6 i32)
  (local $7 i32)
  local.get $0
  i32.const 0
  i32.ne
  if (result i32)
   local.get $0
   i32.const 15
   i32.and
   i32.eqz
  else
   i32.const 0
  end
  i32.eqz
  if
   i32.const 0
   i32.const 32
   i32.const 43
   i32.const 2
   call $~lib/builtins/abort
   unreachable
  end
  local.get $0
  i32.const 16
  i32.sub
  local.set $2
  local.get $2
  i32.load
  local.set $3
  local.get $2
  i32.load offset=4
  i32.const 1
  i32.eq
  i32.eqz
  if
   i32.const 0
   i32.const 32
   i32.const 46
   i32.const 13
   call $~lib/builtins/abort
   unreachable
  end
  local.get $0
  local.get $3
  i32.add
  global.get $~lib/rt/stub/offset
  i32.eq
  local.set $4
  local.get $1
  i32.const 15
  i32.add
  i32.const 15
  i32.const -1
  i32.xor
  i32.and
  local.set $5
  local.get $1
  local.get $3
  i32.gt_u
  if
   local.get $4
   if
    local.get $1
    i32.const 1073741808
    i32.gt_u
    if
     unreachable
    end
    local.get $0
    local.get $5
    i32.add
    call $~lib/rt/stub/maybeGrowMemory
    local.get $2
    local.get $5
    i32.store
   else
    local.get $5
    local.tee $6
    local.get $3
    i32.const 1
    i32.shl
    local.tee $7
    local.get $6
    local.get $7
    i32.gt_u
    select
    local.get $2
    i32.load offset=8
    call $~lib/rt/stub/__alloc
    local.set $6
    local.get $6
    local.get $0
    local.get $2
    i32.load offset=12
    call $~lib/memory/memory.copy
    local.get $6
    local.tee $0
    i32.const 16
    i32.sub
    local.set $2
   end
  else
   local.get $4
   if
    local.get $0
    local.get $5
    i32.add
    global.set $~lib/rt/stub/offset
    local.get $2
    local.get $5
    i32.store
   end
  end
  local.get $2
  local.get $1
  i32.store offset=12
  local.get $0
 )
 (func $~lib/rt/stub/__free (; 10 ;) (param $0 i32)
  (local $1 i32)
  local.get $0
  i32.const 0
  i32.ne
  if (result i32)
   local.get $0
   i32.const 15
   i32.and
   i32.eqz
  else
   i32.const 0
  end
  i32.eqz
  if
   i32.const 0
   i32.const 32
   i32.const 70
   i32.const 2
   call $~lib/builtins/abort
   unreachable
  end
  local.get $0
  i32.const 16
  i32.sub
  local.set $1
  local.get $1
  i32.load offset=4
  i32.const 1
  i32.eq
  i32.eqz
  if
   i32.const 0
   i32.const 32
   i32.const 72
   i32.const 13
   call $~lib/builtins/abort
   unreachable
  end
  local.get $0
  local.get $1
  i32.load
  i32.add
  global.get $~lib/rt/stub/offset
  i32.eq
  if
   local.get $1
   global.set $~lib/rt/stub/offset
  end
 )
 (func $start:rt/stub-realloc (; 11 ;)
  i32.const 10
  i32.const 0
  call $~lib/rt/stub/__alloc
  global.set $rt/stub-realloc/ptr
  global.get $rt/stub-realloc/ptr
  global.set $rt/stub-realloc/originalPtr
  global.get $rt/stub-realloc/ptr
  i32.const 12
  call $~lib/rt/stub/__realloc
  global.set $rt/stub-realloc/ptr
  global.get $rt/stub-realloc/ptr
  global.get $rt/stub-realloc/originalPtr
  i32.eq
  i32.eqz
  if
   i32.const 0
   i32.const 80
   i32.const 7
   i32.const 0
   call $~lib/builtins/abort
   unreachable
  end
  global.get $rt/stub-realloc/ptr
  i32.const 16
  call $~lib/rt/stub/__realloc
  global.set $rt/stub-realloc/ptr
  global.get $rt/stub-realloc/ptr
  global.get $rt/stub-realloc/originalPtr
  i32.eq
  i32.eqz
  if
   i32.const 0
   i32.const 80
   i32.const 10
   i32.const 0
   call $~lib/builtins/abort
   unreachable
  end
  global.get $rt/stub-realloc/ptr
  i32.const 33
  call $~lib/rt/stub/__realloc
  global.set $rt/stub-realloc/ptr
  global.get $rt/stub-realloc/ptr
  global.get $rt/stub-realloc/originalPtr
  i32.eq
  i32.eqz
  if
   i32.const 0
   i32.const 80
   i32.const 13
   i32.const 0
   call $~lib/builtins/abort
   unreachable
  end
  global.get $rt/stub-realloc/ptr
  i32.const 20
  call $~lib/rt/stub/__realloc
  global.set $rt/stub-realloc/ptr
  i32.const 1
  i32.const 0
  call $~lib/rt/stub/__alloc
  global.set $rt/stub-realloc/newLastPtr
  global.get $rt/stub-realloc/newLastPtr
  global.get $rt/stub-realloc/originalPtr
  i32.const 32
  i32.add
  i32.const 16
  i32.add
  i32.eq
  i32.eqz
  if
   i32.const 0
   i32.const 80
   i32.const 18
   i32.const 0
   call $~lib/builtins/abort
   unreachable
  end
  global.get $rt/stub-realloc/ptr
  i32.const 24
  call $~lib/rt/stub/__realloc
  global.set $rt/stub-realloc/ptr
  global.get $rt/stub-realloc/ptr
  global.get $rt/stub-realloc/originalPtr
  i32.eq
  i32.eqz
  if
   i32.const 0
   i32.const 80
   i32.const 21
   i32.const 0
   call $~lib/builtins/abort
   unreachable
  end
  global.get $rt/stub-realloc/ptr
  i32.const 32
  call $~lib/rt/stub/__realloc
  global.set $rt/stub-realloc/ptr
  global.get $rt/stub-realloc/ptr
  global.get $rt/stub-realloc/originalPtr
  i32.eq
  i32.eqz
  if
   i32.const 0
   i32.const 80
   i32.const 24
   i32.const 0
   call $~lib/builtins/abort
   unreachable
  end
  global.get $rt/stub-realloc/ptr
  i32.const 33
  call $~lib/rt/stub/__realloc
  global.set $rt/stub-realloc/ptr
  global.get $rt/stub-realloc/ptr
  global.get $rt/stub-realloc/originalPtr
  i32.gt_u
  i32.eqz
  if
   i32.const 0
   i32.const 80
   i32.const 27
   i32.const 0
   call $~lib/builtins/abort
   unreachable
  end
  global.get $rt/stub-realloc/ptr
  call $~lib/rt/stub/__free
  i32.const 1
  i32.const 0
  call $~lib/rt/stub/__alloc
  global.get $rt/stub-realloc/ptr
  i32.eq
  i32.eqz
  if
   i32.const 0
   i32.const 80
   i32.const 30
   i32.const 0
   call $~lib/builtins/abort
   unreachable
  end
 )
<<<<<<< HEAD
 (func $start (; 11 ;)
  global.get $~started
=======
 (func $start (; 12 ;)
  global.get $~lib/started
>>>>>>> b1371f51
  if
   return
  else
   i32.const 1
   global.set $~started
  end
  global.get $~lib/heap/__heap_base
  i32.const 15
  i32.add
  i32.const 15
  i32.const -1
  i32.xor
  i32.and
  global.set $~lib/rt/stub/startOffset
  global.get $~lib/rt/stub/startOffset
  global.set $~lib/rt/stub/offset
  call $start:rt/stub-realloc
 )
)<|MERGE_RESOLUTION|>--- conflicted
+++ resolved
@@ -1709,13 +1709,8 @@
    unreachable
   end
  )
-<<<<<<< HEAD
- (func $start (; 11 ;)
+ (func $start (; 12 ;)
   global.get $~started
-=======
- (func $start (; 12 ;)
-  global.get $~lib/started
->>>>>>> b1371f51
   if
    return
   else
