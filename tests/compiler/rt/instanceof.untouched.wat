--- conflicted
+++ resolved
@@ -21,15 +21,9 @@
  (global $rt/instanceof/nullCat (mut i32) (i32.const 0))
  (global $rt/instanceof/nullBlackcat (mut i32) (i32.const 0))
  (global $~lib/started (mut i32) (i32.const 0))
-<<<<<<< HEAD
- (global $~lib/rt/__rtti_base i32 (i32.const 56))
- (global $~lib/heap/__heap_base i32 (i32.const 108))
- (export "_start" (func $start))
-=======
  (global $~lib/rt/__rtti_base i32 (i32.const 64))
  (global $~lib/heap/__heap_base i32 (i32.const 116))
- (export "__start" (func $start))
->>>>>>> 46116099
+ (export "_start" (func $start))
  (export "memory" (memory $0))
  (func $~lib/rt/stub/maybeGrowMemory (; 1 ;) (param $0 i32)
   (local $1 i32)
