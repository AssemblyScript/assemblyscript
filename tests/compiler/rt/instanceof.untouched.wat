(module
 (type $i32_i32_=>_none (func (param i32 i32)))
 (type $i32_=>_i32 (func (param i32) (result i32)))
 (type $none_=>_none (func))
 (type $i32_i32_=>_i32 (func (param i32 i32) (result i32)))
 (type $i32_i32_i32_=>_none (func (param i32 i32 i32)))
 (type $i32_i32_i32_i32_=>_none (func (param i32 i32 i32 i32)))
 (type $i32_i32_i32_=>_i32 (func (param i32 i32 i32) (result i32)))
 (import "env" "abort" (func $~lib/builtins/abort (param i32 i32 i32 i32)))
 (memory $0 1)
<<<<<<< HEAD
 (data (i32.const 16) "\00\00\00\00\00\00\00\00\00\00\00\00\00\00\00\00\00\00\00\00")
 (data (i32.const 44) "4\00\00\00\00\00\00\00\00\00\00\00\01\00\00\00\1e\00\00\00~\00l\00i\00b\00/\00r\00t\00/\00t\00c\00m\00s\00.\00t\00s\00\00\00")
 (data (i32.const 96) "\00\00\00\00\00\00\00\00\00\00\00\00\00\00\00\00\00\00\00\00")
 (data (i32.const 124) "4\00\00\00\00\00\00\00\00\00\00\00\01\00\00\00\1e\00\00\00~\00l\00i\00b\00/\00r\00t\00/\00t\00l\00s\00f\00.\00t\00s\00\00\00")
 (data (i32.const 188) "<\00\00\00\00\00\00\00\00\00\00\00\01\00\00\00(\00\00\00a\00l\00l\00o\00c\00a\00t\00i\00o\00n\00 \00t\00o\00o\00 \00l\00a\00r\00g\00e\00")
 (data (i32.const 252) "4\00\00\00\00\00\00\00\00\00\00\00\01\00\00\00 \00\00\00r\00t\00/\00i\00n\00s\00t\00a\00n\00c\00e\00o\00f\00.\00t\00s\00")
 (data (i32.const 304) "\06\00\00\00\00\00\00\00\00\00\00\00\00\00\00\00\00\00\00\00\00\00\00\00\00\00\00\00\00\00\00\00\00\00\00\00\00\00\00\00\03\00\00\00\00\00\00\00\04\00\00\00")
=======
 (data (i32.const 12) "<\00\00\00\01\00\00\00\00\00\00\00\01\00\00\00 \00\00\00r\00t\00/\00i\00n\00s\00t\00a\00n\00c\00e\00o\00f\00.\00t\00s\00\00\00\00\00\00\00\00\00\00\00\00\00")
 (data (i32.const 80) "\06\00\00\00 \00\00\00\00\00\00\00 \00\00\00\00\00\00\00 \00\00\00\00\00\00\00 \00\00\00\00\00\00\00 \00\00\00\03\00\00\00 \00\00\00\04\00\00\00")
>>>>>>> c54dd649
 (table $0 1 funcref)
 (global $~lib/rt/tcms/state (mut i32) (i32.const 0))
 (global $~lib/rt/tcms/fromSpace (mut i32) (i32.const 16))
 (global $~lib/rt/tcms/toSpace (mut i32) (i32.const 96))
 (global $~lib/rt/tcms/iter (mut i32) (i32.const 0))
 (global $~lib/rt/tlsf/ROOT (mut i32) (i32.const 0))
 (global $~lib/ASC_LOW_MEMORY_LIMIT i32 (i32.const 0))
 (global $~lib/rt/tcms/white (mut i32) (i32.const 0))
 (global $~lib/ASC_SHRINK_LEVEL i32 (i32.const 0))
 (global $~lib/rt/tcms/total (mut i32) (i32.const 0))
 (global $~lib/rt/tcms/totalMem (mut i32) (i32.const 0))
 (global $rt/instanceof/animal (mut i32) (i32.const 0))
 (global $rt/instanceof/cat (mut i32) (i32.const 0))
 (global $rt/instanceof/blackcat (mut i32) (i32.const 0))
 (global $rt/instanceof/nullableAnimal (mut i32) (i32.const 0))
 (global $rt/instanceof/nullableCat (mut i32) (i32.const 0))
 (global $rt/instanceof/nullableBlackcat (mut i32) (i32.const 0))
 (global $rt/instanceof/nullAnimal (mut i32) (i32.const 0))
 (global $rt/instanceof/nullCat (mut i32) (i32.const 0))
 (global $rt/instanceof/nullBlackcat (mut i32) (i32.const 0))
 (global $~started (mut i32) (i32.const 0))
<<<<<<< HEAD
 (global $~lib/rt/__rtti_base i32 (i32.const 304))
 (global $~lib/memory/__heap_base i32 (i32.const 356))
=======
 (global $~lib/rt/__rtti_base i32 (i32.const 80))
 (global $~lib/memory/__heap_base i32 (i32.const 132))
>>>>>>> c54dd649
 (export "_start" (func $~start))
 (export "memory" (memory $0))
 (func $~lib/rt/tcms/Object#set:nextWithColor (param $0 i32) (param $1 i32)
  local.get $0
  local.get $1
  i32.store offset=4
 )
 (func $~lib/rt/tcms/Object#set:prev (param $0 i32) (param $1 i32)
  local.get $0
  local.get $1
  i32.store offset=8
 )
 (func $~lib/rt/tcms/init
  (local $0 i32)
  (local $1 i32)
  i32.const 4
  i32.const 4
  i32.eq
  drop
  global.get $~lib/rt/tcms/fromSpace
  local.set $0
  local.get $0
  local.get $0
  call $~lib/rt/tcms/Object#set:nextWithColor
  local.get $0
  local.get $0
  local.tee $1
  i32.eqz
  if (result i32)
   i32.const 0
   i32.const 64
   i32.const 153
   i32.const 17
   call $~lib/builtins/abort
   unreachable
  else
   local.get $1
  end
  call $~lib/rt/tcms/Object#set:prev
  global.get $~lib/rt/tcms/toSpace
  local.set $1
  local.get $1
  local.get $1
  call $~lib/rt/tcms/Object#set:nextWithColor
  local.get $1
  local.get $1
  local.tee $0
  i32.eqz
  if (result i32)
   i32.const 0
   i32.const 64
   i32.const 153
   i32.const 17
   call $~lib/builtins/abort
   unreachable
  else
   local.get $0
  end
  call $~lib/rt/tcms/Object#set:prev
  global.get $~lib/rt/tcms/toSpace
  global.set $~lib/rt/tcms/iter
  i32.const 1
  global.set $~lib/rt/tcms/state
 )
 (func $~lib/rt/tlsf/Root#set:flMap (param $0 i32) (param $1 i32)
  local.get $0
  local.get $1
  i32.store
 )
 (func $~lib/rt/common/BLOCK#set:mmInfo (param $0 i32) (param $1 i32)
  local.get $0
  local.get $1
  i32.store
 )
 (func $~lib/rt/tlsf/Block#set:prev (param $0 i32) (param $1 i32)
  local.get $0
  local.get $1
  i32.store offset=4
 )
 (func $~lib/rt/tlsf/Block#set:next (param $0 i32) (param $1 i32)
  local.get $0
  local.get $1
  i32.store offset=8
 )
 (func $~lib/rt/tlsf/removeBlock (param $0 i32) (param $1 i32)
  (local $2 i32)
  (local $3 i32)
  (local $4 i32)
  (local $5 i32)
  (local $6 i32)
  (local $7 i32)
  (local $8 i32)
  (local $9 i32)
  (local $10 i32)
  (local $11 i32)
  local.get $1
  i32.load
  local.set $2
  i32.const 1
  drop
  local.get $2
  i32.const 1
  i32.and
  i32.eqz
  if
   i32.const 0
   i32.const 144
   i32.const 272
   i32.const 14
   call $~lib/builtins/abort
   unreachable
  end
  local.get $2
  i32.const 3
  i32.const -1
  i32.xor
  i32.and
  local.set $3
  i32.const 1
  drop
  local.get $3
  i32.const 12
  i32.ge_u
  if (result i32)
   local.get $3
   i32.const 1073741820
   i32.lt_u
  else
   i32.const 0
  end
  i32.eqz
  if
   i32.const 0
   i32.const 144
   i32.const 274
   i32.const 14
   call $~lib/builtins/abort
   unreachable
  end
  local.get $3
  i32.const 256
  i32.lt_u
  if
   i32.const 0
   local.set $4
   local.get $3
   i32.const 4
   i32.shr_u
   local.set $5
  else
   i32.const 31
   local.get $3
   i32.clz
   i32.sub
   local.set $4
   local.get $3
   local.get $4
   i32.const 4
   i32.sub
   i32.shr_u
   i32.const 1
   i32.const 4
   i32.shl
   i32.xor
   local.set $5
   local.get $4
   i32.const 8
   i32.const 1
   i32.sub
   i32.sub
   local.set $4
  end
  i32.const 1
  drop
  local.get $4
  i32.const 23
  i32.lt_u
  if (result i32)
   local.get $5
   i32.const 16
   i32.lt_u
  else
   i32.const 0
  end
  i32.eqz
  if
   i32.const 0
   i32.const 144
   i32.const 287
   i32.const 14
   call $~lib/builtins/abort
   unreachable
  end
  local.get $1
  i32.load offset=4
  local.set $6
  local.get $1
  i32.load offset=8
  local.set $7
  local.get $6
  if
   local.get $6
   local.get $7
   call $~lib/rt/tlsf/Block#set:next
  end
  local.get $7
  if
   local.get $7
   local.get $6
   call $~lib/rt/tlsf/Block#set:prev
  end
  local.get $1
  local.get $0
  local.set $10
  local.get $4
  local.set $9
  local.get $5
  local.set $8
  local.get $10
  local.get $9
  i32.const 4
  i32.shl
  local.get $8
  i32.add
  i32.const 2
  i32.shl
  i32.add
  i32.load offset=96
  i32.eq
  if
   local.get $0
   local.set $11
   local.get $4
   local.set $10
   local.get $5
   local.set $9
   local.get $7
   local.set $8
   local.get $11
   local.get $10
   i32.const 4
   i32.shl
   local.get $9
   i32.add
   i32.const 2
   i32.shl
   i32.add
   local.get $8
   i32.store offset=96
   local.get $7
   i32.eqz
   if
    local.get $0
    local.set $9
    local.get $4
    local.set $8
    local.get $9
    local.get $8
    i32.const 2
    i32.shl
    i32.add
    i32.load offset=4
    local.set $9
    local.get $0
    local.set $8
    local.get $4
    local.set $11
    local.get $9
    i32.const 1
    local.get $5
    i32.shl
    i32.const -1
    i32.xor
    i32.and
    local.tee $9
    local.set $10
    local.get $8
    local.get $11
    i32.const 2
    i32.shl
    i32.add
    local.get $10
    i32.store offset=4
    local.get $9
    i32.eqz
    if
     local.get $0
     local.get $0
     i32.load
     i32.const 1
     local.get $4
     i32.shl
     i32.const -1
     i32.xor
     i32.and
     call $~lib/rt/tlsf/Root#set:flMap
    end
   end
  end
 )
 (func $~lib/rt/tlsf/insertBlock (param $0 i32) (param $1 i32)
  (local $2 i32)
  (local $3 i32)
  (local $4 i32)
  (local $5 i32)
  (local $6 i32)
  (local $7 i32)
  (local $8 i32)
  (local $9 i32)
  (local $10 i32)
  (local $11 i32)
  (local $12 i32)
  (local $13 i32)
  i32.const 1
  drop
  local.get $1
  i32.eqz
  if
   i32.const 0
   i32.const 144
   i32.const 200
   i32.const 14
   call $~lib/builtins/abort
   unreachable
  end
  local.get $1
  i32.load
  local.set $2
  i32.const 1
  drop
  local.get $2
  i32.const 1
  i32.and
  i32.eqz
  if
   i32.const 0
   i32.const 144
   i32.const 202
   i32.const 14
   call $~lib/builtins/abort
   unreachable
  end
  local.get $1
  local.set $3
  local.get $3
  i32.const 4
  i32.add
  local.get $3
  i32.load
  i32.const 3
  i32.const -1
  i32.xor
  i32.and
  i32.add
  local.set $4
  local.get $4
  i32.load
  local.set $5
  local.get $5
  i32.const 1
  i32.and
  if
   local.get $2
   i32.const 3
   i32.const -1
   i32.xor
   i32.and
   i32.const 4
   i32.add
   local.get $5
   i32.const 3
   i32.const -1
   i32.xor
   i32.and
   i32.add
   local.set $3
   local.get $3
   i32.const 1073741820
   i32.lt_u
   if
    local.get $0
    local.get $4
    call $~lib/rt/tlsf/removeBlock
    local.get $1
    local.get $2
    i32.const 3
    i32.and
    local.get $3
    i32.or
    local.tee $2
    call $~lib/rt/common/BLOCK#set:mmInfo
    local.get $1
    local.set $6
    local.get $6
    i32.const 4
    i32.add
    local.get $6
    i32.load
    i32.const 3
    i32.const -1
    i32.xor
    i32.and
    i32.add
    local.set $4
    local.get $4
    i32.load
    local.set $5
   end
  end
  local.get $2
  i32.const 2
  i32.and
  if
   local.get $1
   local.set $6
   local.get $6
   i32.const 4
   i32.sub
   i32.load
   local.set $6
   local.get $6
   i32.load
   local.set $3
   i32.const 1
   drop
   local.get $3
   i32.const 1
   i32.and
   i32.eqz
   if
    i32.const 0
    i32.const 144
    i32.const 223
    i32.const 16
    call $~lib/builtins/abort
    unreachable
   end
   local.get $3
   i32.const 3
   i32.const -1
   i32.xor
   i32.and
   i32.const 4
   i32.add
   local.get $2
   i32.const 3
   i32.const -1
   i32.xor
   i32.and
   i32.add
   local.set $7
   local.get $7
   i32.const 1073741820
   i32.lt_u
   if
    local.get $0
    local.get $6
    call $~lib/rt/tlsf/removeBlock
    local.get $6
    local.get $3
    i32.const 3
    i32.and
    local.get $7
    i32.or
    local.tee $2
    call $~lib/rt/common/BLOCK#set:mmInfo
    local.get $6
    local.set $1
   end
  end
  local.get $4
  local.get $5
  i32.const 2
  i32.or
  call $~lib/rt/common/BLOCK#set:mmInfo
  local.get $2
  i32.const 3
  i32.const -1
  i32.xor
  i32.and
  local.set $8
  i32.const 1
  drop
  local.get $8
  i32.const 12
  i32.ge_u
  if (result i32)
   local.get $8
   i32.const 1073741820
   i32.lt_u
  else
   i32.const 0
  end
  i32.eqz
  if
   i32.const 0
   i32.const 144
   i32.const 238
   i32.const 14
   call $~lib/builtins/abort
   unreachable
  end
  i32.const 1
  drop
  local.get $1
  i32.const 4
  i32.add
  local.get $8
  i32.add
  local.get $4
  i32.eq
  i32.eqz
  if
   i32.const 0
   i32.const 144
   i32.const 239
   i32.const 14
   call $~lib/builtins/abort
   unreachable
  end
  local.get $4
  i32.const 4
  i32.sub
  local.get $1
  i32.store
  local.get $8
  i32.const 256
  i32.lt_u
  if
   i32.const 0
   local.set $9
   local.get $8
   i32.const 4
   i32.shr_u
   local.set $10
  else
   i32.const 31
   local.get $8
   i32.clz
   i32.sub
   local.set $9
   local.get $8
   local.get $9
   i32.const 4
   i32.sub
   i32.shr_u
   i32.const 1
   i32.const 4
   i32.shl
   i32.xor
   local.set $10
   local.get $9
   i32.const 8
   i32.const 1
   i32.sub
   i32.sub
   local.set $9
  end
  i32.const 1
  drop
  local.get $9
  i32.const 23
  i32.lt_u
  if (result i32)
   local.get $10
   i32.const 16
   i32.lt_u
  else
   i32.const 0
  end
  i32.eqz
  if
   i32.const 0
   i32.const 144
   i32.const 255
   i32.const 14
   call $~lib/builtins/abort
   unreachable
  end
  local.get $0
  local.set $7
  local.get $9
  local.set $3
  local.get $10
  local.set $6
  local.get $7
  local.get $3
  i32.const 4
  i32.shl
  local.get $6
  i32.add
  i32.const 2
  i32.shl
  i32.add
  i32.load offset=96
  local.set $11
  local.get $1
  i32.const 0
  call $~lib/rt/tlsf/Block#set:prev
  local.get $1
  local.get $11
  call $~lib/rt/tlsf/Block#set:next
  local.get $11
  if
   local.get $11
   local.get $1
   call $~lib/rt/tlsf/Block#set:prev
  end
  local.get $0
  local.set $12
  local.get $9
  local.set $7
  local.get $10
  local.set $3
  local.get $1
  local.set $6
  local.get $12
  local.get $7
  i32.const 4
  i32.shl
  local.get $3
  i32.add
  i32.const 2
  i32.shl
  i32.add
  local.get $6
  i32.store offset=96
  local.get $0
  local.get $0
  i32.load
  i32.const 1
  local.get $9
  i32.shl
  i32.or
  call $~lib/rt/tlsf/Root#set:flMap
  local.get $0
  local.set $13
  local.get $9
  local.set $12
  local.get $0
  local.set $3
  local.get $9
  local.set $6
  local.get $3
  local.get $6
  i32.const 2
  i32.shl
  i32.add
  i32.load offset=4
  i32.const 1
  local.get $10
  i32.shl
  i32.or
  local.set $7
  local.get $13
  local.get $12
  i32.const 2
  i32.shl
  i32.add
  local.get $7
  i32.store offset=4
 )
 (func $~lib/rt/tlsf/addMemory (param $0 i32) (param $1 i32) (param $2 i32) (result i32)
  (local $3 i32)
  (local $4 i32)
  (local $5 i32)
  (local $6 i32)
  (local $7 i32)
  (local $8 i32)
  (local $9 i32)
  i32.const 1
  drop
  local.get $1
  local.get $2
  i32.le_u
  i32.eqz
  if
   i32.const 0
   i32.const 144
   i32.const 380
   i32.const 14
   call $~lib/builtins/abort
   unreachable
  end
  local.get $1
  i32.const 4
  i32.add
  i32.const 15
  i32.add
  i32.const 15
  i32.const -1
  i32.xor
  i32.and
  i32.const 4
  i32.sub
  local.set $1
  local.get $2
  i32.const 15
  i32.const -1
  i32.xor
  i32.and
  local.set $2
  local.get $0
  local.set $3
  local.get $3
  i32.load offset=1568
  local.set $4
  i32.const 0
  local.set $5
  local.get $4
  if
   i32.const 1
   drop
   local.get $1
   local.get $4
   i32.const 4
   i32.add
   i32.ge_u
   i32.eqz
   if
    i32.const 0
    i32.const 144
    i32.const 387
    i32.const 16
    call $~lib/builtins/abort
    unreachable
   end
   local.get $1
   i32.const 16
   i32.sub
   local.get $4
   i32.eq
   if
    local.get $1
    i32.const 16
    i32.sub
    local.set $1
    local.get $4
    i32.load
    local.set $5
   else
    nop
   end
  else
   i32.const 1
   drop
   local.get $1
   local.get $0
   i32.const 1572
   i32.add
   i32.ge_u
   i32.eqz
   if
    i32.const 0
    i32.const 144
    i32.const 400
    i32.const 5
    call $~lib/builtins/abort
    unreachable
   end
  end
  local.get $2
  local.get $1
  i32.sub
  local.set $6
  local.get $6
  i32.const 4
  i32.const 12
  i32.add
  i32.const 4
  i32.add
  i32.lt_u
  if
   i32.const 0
   return
  end
  local.get $6
  i32.const 2
  i32.const 4
  i32.mul
  i32.sub
  local.set $7
  local.get $1
  local.set $8
  local.get $8
  local.get $7
  i32.const 1
  i32.or
  local.get $5
  i32.const 2
  i32.and
  i32.or
  call $~lib/rt/common/BLOCK#set:mmInfo
  local.get $8
  i32.const 0
  call $~lib/rt/tlsf/Block#set:prev
  local.get $8
  i32.const 0
  call $~lib/rt/tlsf/Block#set:next
  local.get $1
  i32.const 4
  i32.add
  local.get $7
  i32.add
  local.set $4
  local.get $4
  i32.const 0
  i32.const 2
  i32.or
  call $~lib/rt/common/BLOCK#set:mmInfo
  local.get $0
  local.set $9
  local.get $4
  local.set $3
  local.get $9
  local.get $3
  i32.store offset=1568
  local.get $0
  local.get $8
  call $~lib/rt/tlsf/insertBlock
  i32.const 1
 )
 (func $~lib/rt/tlsf/initialize
  (local $0 i32)
  (local $1 i32)
  (local $2 i32)
  (local $3 i32)
  (local $4 i32)
  (local $5 i32)
  (local $6 i32)
  (local $7 i32)
  (local $8 i32)
  (local $9 i32)
  (local $10 i32)
  (local $11 i32)
  (local $12 i32)
  i32.const 0
  drop
  global.get $~lib/memory/__heap_base
  i32.const 15
  i32.add
  i32.const 15
  i32.const -1
  i32.xor
  i32.and
  local.set $0
  memory.size
  local.set $1
  local.get $0
  i32.const 1572
  i32.add
  i32.const 65535
  i32.add
  i32.const 65535
  i32.const -1
  i32.xor
  i32.and
  i32.const 16
  i32.shr_u
  local.set $2
  local.get $2
  local.get $1
  i32.gt_s
  if (result i32)
   local.get $2
   local.get $1
   i32.sub
   memory.grow
   i32.const 0
   i32.lt_s
  else
   i32.const 0
  end
  if
   unreachable
  end
  local.get $0
  local.set $3
  local.get $3
  i32.const 0
  call $~lib/rt/tlsf/Root#set:flMap
  local.get $3
  local.set $5
  i32.const 0
  local.set $4
  local.get $5
  local.get $4
  i32.store offset=1568
  i32.const 0
  local.set $5
  loop $for-loop|0
   local.get $5
   i32.const 23
   i32.lt_u
   local.set $4
   local.get $4
   if
    local.get $3
    local.set $8
    local.get $5
    local.set $7
    i32.const 0
    local.set $6
    local.get $8
    local.get $7
    i32.const 2
    i32.shl
    i32.add
    local.get $6
    i32.store offset=4
    i32.const 0
    local.set $8
    loop $for-loop|1
     local.get $8
     i32.const 16
     i32.lt_u
     local.set $7
     local.get $7
     if
      local.get $3
      local.set $11
      local.get $5
      local.set $10
      local.get $8
      local.set $9
      i32.const 0
      local.set $6
      local.get $11
      local.get $10
      i32.const 4
      i32.shl
      local.get $9
      i32.add
      i32.const 2
      i32.shl
      i32.add
      local.get $6
      i32.store offset=96
      local.get $8
      i32.const 1
      i32.add
      local.set $8
      br $for-loop|1
     end
    end
    local.get $5
    i32.const 1
    i32.add
    local.set $5
    br $for-loop|0
   end
  end
  local.get $0
  i32.const 1572
  i32.add
  local.set $12
  i32.const 0
  drop
  local.get $3
  local.get $12
  memory.size
  i32.const 16
  i32.shl
  call $~lib/rt/tlsf/addMemory
  drop
  local.get $3
  global.set $~lib/rt/tlsf/ROOT
 )
 (func $~lib/rt/tlsf/computeSize (param $0 i32) (result i32)
  local.get $0
  i32.const 12
  i32.le_u
  if (result i32)
   i32.const 12
  else
   local.get $0
   i32.const 4
   i32.add
   i32.const 15
   i32.add
   i32.const 15
   i32.const -1
   i32.xor
   i32.and
   i32.const 4
   i32.sub
  end
 )
 (func $~lib/rt/tlsf/prepareSize (param $0 i32) (result i32)
  local.get $0
  i32.const 1073741820
  i32.ge_u
  if
   i32.const 208
   i32.const 144
   i32.const 461
   i32.const 30
   call $~lib/builtins/abort
   unreachable
  end
  local.get $0
  call $~lib/rt/tlsf/computeSize
 )
 (func $~lib/rt/tlsf/searchBlock (param $0 i32) (param $1 i32) (result i32)
  (local $2 i32)
  (local $3 i32)
  (local $4 i32)
  (local $5 i32)
  (local $6 i32)
  (local $7 i32)
  (local $8 i32)
  (local $9 i32)
  local.get $1
  i32.const 256
  i32.lt_u
  if
   i32.const 0
   local.set $2
   local.get $1
   i32.const 4
   i32.shr_u
   local.set $3
  else
   local.get $1
   i32.const 536870910
   i32.lt_u
   if (result i32)
    local.get $1
    i32.const 1
    i32.const 27
    local.get $1
    i32.clz
    i32.sub
    i32.shl
    i32.add
    i32.const 1
    i32.sub
   else
    local.get $1
   end
   local.set $4
   i32.const 31
   local.get $4
   i32.clz
   i32.sub
   local.set $2
   local.get $4
   local.get $2
   i32.const 4
   i32.sub
   i32.shr_u
   i32.const 1
   i32.const 4
   i32.shl
   i32.xor
   local.set $3
   local.get $2
   i32.const 8
   i32.const 1
   i32.sub
   i32.sub
   local.set $2
  end
  i32.const 1
  drop
  local.get $2
  i32.const 23
  i32.lt_u
  if (result i32)
   local.get $3
   i32.const 16
   i32.lt_u
  else
   i32.const 0
  end
  i32.eqz
  if
   i32.const 0
   i32.const 144
   i32.const 333
   i32.const 14
   call $~lib/builtins/abort
   unreachable
  end
  local.get $0
  local.set $5
  local.get $2
  local.set $4
  local.get $5
  local.get $4
  i32.const 2
  i32.shl
  i32.add
  i32.load offset=4
  i32.const 0
  i32.const -1
  i32.xor
  local.get $3
  i32.shl
  i32.and
  local.set $6
  i32.const 0
  local.set $7
  local.get $6
  i32.eqz
  if
   local.get $0
   i32.load
   i32.const 0
   i32.const -1
   i32.xor
   local.get $2
   i32.const 1
   i32.add
   i32.shl
   i32.and
   local.set $5
   local.get $5
   i32.eqz
   if
    i32.const 0
    local.set $7
   else
    local.get $5
    i32.ctz
    local.set $2
    local.get $0
    local.set $8
    local.get $2
    local.set $4
    local.get $8
    local.get $4
    i32.const 2
    i32.shl
    i32.add
    i32.load offset=4
    local.set $6
    i32.const 1
    drop
    local.get $6
    i32.eqz
    if
     i32.const 0
     i32.const 144
     i32.const 346
     i32.const 18
     call $~lib/builtins/abort
     unreachable
    end
    local.get $0
    local.set $9
    local.get $2
    local.set $8
    local.get $6
    i32.ctz
    local.set $4
    local.get $9
    local.get $8
    i32.const 4
    i32.shl
    local.get $4
    i32.add
    i32.const 2
    i32.shl
    i32.add
    i32.load offset=96
    local.set $7
   end
  else
   local.get $0
   local.set $9
   local.get $2
   local.set $8
   local.get $6
   i32.ctz
   local.set $4
   local.get $9
   local.get $8
   i32.const 4
   i32.shl
   local.get $4
   i32.add
   i32.const 2
   i32.shl
   i32.add
   i32.load offset=96
   local.set $7
  end
  local.get $7
 )
 (func $~lib/rt/tlsf/growMemory (param $0 i32) (param $1 i32)
  (local $2 i32)
  (local $3 i32)
  (local $4 i32)
  (local $5 i32)
  (local $6 i32)
  (local $7 i32)
  i32.const 0
  drop
  local.get $1
  i32.const 536870910
  i32.lt_u
  if
   local.get $1
   i32.const 1
   i32.const 27
   local.get $1
   i32.clz
   i32.sub
   i32.shl
   i32.const 1
   i32.sub
   i32.add
   local.set $1
  end
  memory.size
  local.set $2
  local.get $1
  i32.const 4
  local.get $2
  i32.const 16
  i32.shl
  i32.const 4
  i32.sub
  local.get $0
  local.set $3
  local.get $3
  i32.load offset=1568
  i32.ne
  i32.shl
  i32.add
  local.set $1
  local.get $1
  i32.const 65535
  i32.add
  i32.const 65535
  i32.const -1
  i32.xor
  i32.and
  i32.const 16
  i32.shr_u
  local.set $4
  local.get $2
  local.tee $3
  local.get $4
  local.tee $5
  local.get $3
  local.get $5
  i32.gt_s
  select
  local.set $6
  local.get $6
  memory.grow
  i32.const 0
  i32.lt_s
  if
   local.get $4
   memory.grow
   i32.const 0
   i32.lt_s
   if
    unreachable
   end
  end
  memory.size
  local.set $7
  local.get $0
  local.get $2
  i32.const 16
  i32.shl
  local.get $7
  i32.const 16
  i32.shl
  call $~lib/rt/tlsf/addMemory
  drop
 )
 (func $~lib/rt/tlsf/prepareBlock (param $0 i32) (param $1 i32) (param $2 i32)
  (local $3 i32)
  (local $4 i32)
  (local $5 i32)
  local.get $1
  i32.load
  local.set $3
  i32.const 1
  drop
  local.get $2
  i32.const 4
  i32.add
  i32.const 15
  i32.and
  i32.eqz
  i32.eqz
  if
   i32.const 0
   i32.const 144
   i32.const 360
   i32.const 14
   call $~lib/builtins/abort
   unreachable
  end
  local.get $3
  i32.const 3
  i32.const -1
  i32.xor
  i32.and
  local.get $2
  i32.sub
  local.set $4
  local.get $4
  i32.const 4
  i32.const 12
  i32.add
  i32.ge_u
  if
   local.get $1
   local.get $2
   local.get $3
   i32.const 2
   i32.and
   i32.or
   call $~lib/rt/common/BLOCK#set:mmInfo
   local.get $1
   i32.const 4
   i32.add
   local.get $2
   i32.add
   local.set $5
   local.get $5
   local.get $4
   i32.const 4
   i32.sub
   i32.const 1
   i32.or
   call $~lib/rt/common/BLOCK#set:mmInfo
   local.get $0
   local.get $5
   call $~lib/rt/tlsf/insertBlock
  else
   local.get $1
   local.get $3
   i32.const 1
   i32.const -1
   i32.xor
   i32.and
   call $~lib/rt/common/BLOCK#set:mmInfo
   local.get $1
   local.set $5
   local.get $5
   i32.const 4
   i32.add
   local.get $5
   i32.load
   i32.const 3
   i32.const -1
   i32.xor
   i32.and
   i32.add
   local.get $1
   local.set $5
   local.get $5
   i32.const 4
   i32.add
   local.get $5
   i32.load
   i32.const 3
   i32.const -1
   i32.xor
   i32.and
   i32.add
   i32.load
   i32.const 2
   i32.const -1
   i32.xor
   i32.and
   call $~lib/rt/common/BLOCK#set:mmInfo
  end
 )
 (func $~lib/rt/tlsf/allocateBlock (param $0 i32) (param $1 i32) (result i32)
  (local $2 i32)
  (local $3 i32)
  local.get $1
  call $~lib/rt/tlsf/prepareSize
  local.set $2
  local.get $0
  local.get $2
  call $~lib/rt/tlsf/searchBlock
  local.set $3
  local.get $3
  i32.eqz
  if
   local.get $0
   local.get $2
   call $~lib/rt/tlsf/growMemory
   local.get $0
   local.get $2
   call $~lib/rt/tlsf/searchBlock
   local.set $3
   i32.const 1
   drop
   local.get $3
   i32.eqz
   if
    i32.const 0
    i32.const 144
    i32.const 499
    i32.const 16
    call $~lib/builtins/abort
    unreachable
   end
  end
  i32.const 1
  drop
  local.get $3
  i32.load
  i32.const 3
  i32.const -1
  i32.xor
  i32.and
  local.get $2
  i32.ge_u
  i32.eqz
  if
   i32.const 0
   i32.const 144
   i32.const 501
   i32.const 14
   call $~lib/builtins/abort
   unreachable
  end
  local.get $0
  local.get $3
  call $~lib/rt/tlsf/removeBlock
  local.get $0
  local.get $3
  local.get $2
  call $~lib/rt/tlsf/prepareBlock
  i32.const 0
  drop
  local.get $3
 )
 (func $~lib/rt/tlsf/__alloc (param $0 i32) (result i32)
  global.get $~lib/rt/tlsf/ROOT
  i32.eqz
  if
   call $~lib/rt/tlsf/initialize
  end
  global.get $~lib/rt/tlsf/ROOT
  local.get $0
  call $~lib/rt/tlsf/allocateBlock
  i32.const 4
  i32.add
 )
 (func $~lib/rt/tcms/Object#set:next (param $0 i32) (param $1 i32)
  local.get $0
  local.get $1
  local.get $0
  i32.load offset=4
  i32.const 3
  i32.and
  i32.or
  call $~lib/rt/tcms/Object#set:nextWithColor
 )
 (func $~lib/rt/tcms/ObjectList#push (param $0 i32) (param $1 i32)
  (local $2 i32)
  (local $3 i32)
  local.get $1
  global.get $~lib/rt/tcms/toSpace
  i32.ne
  if (result i32)
   local.get $1
   global.get $~lib/rt/tcms/fromSpace
   i32.ne
  else
   i32.const 0
  end
  i32.eqz
  if
   i32.const 0
   i32.const 64
   i32.const 142
   i32.const 5
   call $~lib/builtins/abort
   unreachable
  end
  local.get $0
  i32.load offset=8
  local.set $2
  local.get $1
  local.get $0
  local.tee $3
  i32.eqz
  if (result i32)
   i32.const 0
   i32.const 64
   i32.const 144
   i32.const 16
   call $~lib/builtins/abort
   unreachable
  else
   local.get $3
  end
  call $~lib/rt/tcms/Object#set:next
  local.get $1
  local.get $2
  local.tee $3
  i32.eqz
  if (result i32)
   i32.const 0
   i32.const 64
   i32.const 145
   i32.const 16
   call $~lib/builtins/abort
   unreachable
  else
   local.get $3
  end
  call $~lib/rt/tcms/Object#set:prev
  local.get $2
  local.get $1
  local.tee $3
  i32.eqz
  if (result i32)
   i32.const 0
   i32.const 64
   i32.const 146
   i32.const 17
   call $~lib/builtins/abort
   unreachable
  else
   local.get $3
  end
  call $~lib/rt/tcms/Object#set:next
  local.get $0
  local.get $1
  local.tee $3
  i32.eqz
  if (result i32)
   i32.const 0
   i32.const 64
   i32.const 147
   i32.const 17
   call $~lib/builtins/abort
   unreachable
  else
   local.get $3
  end
  call $~lib/rt/tcms/Object#set:prev
 )
 (func $~lib/rt/tcms/Object#set:color (param $0 i32) (param $1 i32)
  local.get $0
  local.get $0
  i32.load offset=4
  i32.const 3
  i32.const -1
  i32.xor
  i32.and
  local.get $1
  i32.or
  call $~lib/rt/tcms/Object#set:nextWithColor
 )
 (func $~lib/rt/tcms/Object#set:rtId (param $0 i32) (param $1 i32)
  local.get $0
  local.get $1
  i32.store offset=12
 )
 (func $~lib/rt/tcms/Object#set:rtSize (param $0 i32) (param $1 i32)
  local.get $0
  local.get $1
  i32.store offset=16
 )
 (func $~lib/memory/memory.fill (param $0 i32) (param $1 i32) (param $2 i32)
  (local $3 i32)
  (local $4 i32)
  (local $5 i32)
  (local $6 i32)
  (local $7 i32)
  (local $8 i32)
  (local $9 i64)
  (local $10 i32)
  block $~lib/util/memory/memset|inlined.0
   local.get $0
   local.set $5
   local.get $1
   local.set $4
   local.get $2
   local.set $3
   i32.const 0
   i32.const 1
   i32.gt_s
   drop
   local.get $3
   i32.eqz
   if
    br $~lib/util/memory/memset|inlined.0
   end
   local.get $5
   local.get $3
   i32.add
   i32.const 4
   i32.sub
   local.set $6
   local.get $5
   local.get $4
   i32.store8
   local.get $6
   local.get $4
   i32.store8 offset=3
   local.get $3
   i32.const 2
   i32.le_u
   if
    br $~lib/util/memory/memset|inlined.0
   end
   local.get $5
   local.get $4
   i32.store8 offset=1
   local.get $5
   local.get $4
   i32.store8 offset=2
   local.get $6
   local.get $4
   i32.store8 offset=2
   local.get $6
   local.get $4
   i32.store8 offset=1
   local.get $3
   i32.const 6
   i32.le_u
   if
    br $~lib/util/memory/memset|inlined.0
   end
   local.get $5
   local.get $4
   i32.store8 offset=3
   local.get $6
   local.get $4
   i32.store8
   local.get $3
   i32.const 8
   i32.le_u
   if
    br $~lib/util/memory/memset|inlined.0
   end
   i32.const 0
   local.get $5
   i32.sub
   i32.const 3
   i32.and
   local.set $7
   local.get $5
   local.get $7
   i32.add
   local.set $5
   local.get $3
   local.get $7
   i32.sub
   local.set $3
   local.get $3
   i32.const -4
   i32.and
   local.set $3
   i32.const -1
   i32.const 255
   i32.div_u
   local.get $4
   i32.const 255
   i32.and
   i32.mul
   local.set $8
   local.get $5
   local.get $3
   i32.add
   i32.const 28
   i32.sub
   local.set $6
   local.get $5
   local.get $8
   i32.store
   local.get $6
   local.get $8
   i32.store offset=24
   local.get $3
   i32.const 8
   i32.le_u
   if
    br $~lib/util/memory/memset|inlined.0
   end
   local.get $5
   local.get $8
   i32.store offset=4
   local.get $5
   local.get $8
   i32.store offset=8
   local.get $6
   local.get $8
   i32.store offset=16
   local.get $6
   local.get $8
   i32.store offset=20
   local.get $3
   i32.const 24
   i32.le_u
   if
    br $~lib/util/memory/memset|inlined.0
   end
   local.get $5
   local.get $8
   i32.store offset=12
   local.get $5
   local.get $8
   i32.store offset=16
   local.get $5
   local.get $8
   i32.store offset=20
   local.get $5
   local.get $8
   i32.store offset=24
   local.get $6
   local.get $8
   i32.store
   local.get $6
   local.get $8
   i32.store offset=4
   local.get $6
   local.get $8
   i32.store offset=8
   local.get $6
   local.get $8
   i32.store offset=12
   i32.const 24
   local.get $5
   i32.const 4
   i32.and
   i32.add
   local.set $7
   local.get $5
   local.get $7
   i32.add
   local.set $5
   local.get $3
   local.get $7
   i32.sub
   local.set $3
   local.get $8
   i64.extend_i32_u
   local.get $8
   i64.extend_i32_u
   i64.const 32
   i64.shl
   i64.or
   local.set $9
   loop $while-continue|0
    local.get $3
    i32.const 32
    i32.ge_u
    local.set $10
    local.get $10
    if
     local.get $5
     local.get $9
     i64.store
     local.get $5
     local.get $9
     i64.store offset=8
     local.get $5
     local.get $9
     i64.store offset=16
     local.get $5
     local.get $9
     i64.store offset=24
     local.get $3
     i32.const 32
     i32.sub
     local.set $3
     local.get $5
     i32.const 32
     i32.add
     local.set $5
     br $while-continue|0
    end
   end
  end
 )
 (func $~lib/rt/tcms/Object#get:size (param $0 i32) (result i32)
  i32.const 4
  local.get $0
  i32.load
  i32.const 3
  i32.const -1
  i32.xor
  i32.and
  i32.add
 )
 (func $~lib/rt/tcms/__new (param $0 i32) (param $1 i32) (result i32)
  (local $2 i32)
  (local $3 i32)
  (local $4 i32)
  global.get $~lib/rt/tcms/state
  i32.const 0
  i32.eq
  if
   call $~lib/rt/tcms/init
  end
  i32.const 16
  local.get $0
  i32.add
  call $~lib/rt/tlsf/__alloc
  i32.const 4
  i32.sub
  local.set $2
  global.get $~lib/rt/tcms/fromSpace
  local.get $2
  call $~lib/rt/tcms/ObjectList#push
  local.get $2
  global.get $~lib/rt/tcms/white
  call $~lib/rt/tcms/Object#set:color
  local.get $2
  local.get $1
  call $~lib/rt/tcms/Object#set:rtId
  local.get $2
  local.get $0
  call $~lib/rt/tcms/Object#set:rtSize
  local.get $2
  local.set $3
  local.get $3
  i32.const 20
  i32.add
  local.set $4
  local.get $4
  i32.const 0
  local.get $0
  call $~lib/memory/memory.fill
  global.get $~lib/rt/tcms/total
  i32.const 1
  i32.add
  global.set $~lib/rt/tcms/total
  global.get $~lib/rt/tcms/totalMem
  local.get $2
  call $~lib/rt/tcms/Object#get:size
  i32.add
  global.set $~lib/rt/tcms/totalMem
  local.get $4
 )
 (func $rt/instanceof/Animal#constructor (param $0 i32) (result i32)
  local.get $0
  i32.eqz
  if
   i32.const 0
   i32.const 3
   call $~lib/rt/tcms/__new
   local.set $0
  end
  local.get $0
 )
 (func $rt/instanceof/Cat#constructor (param $0 i32) (result i32)
  local.get $0
  i32.eqz
  if
   i32.const 0
   i32.const 4
   call $~lib/rt/tcms/__new
   local.set $0
  end
  local.get $0
  call $rt/instanceof/Animal#constructor
  local.set $0
  local.get $0
 )
 (func $rt/instanceof/BlackCat#constructor (param $0 i32) (result i32)
  local.get $0
  i32.eqz
  if
   i32.const 0
   i32.const 5
   call $~lib/rt/tcms/__new
   local.set $0
  end
  local.get $0
  call $rt/instanceof/Cat#constructor
  local.set $0
  local.get $0
 )
 (func $~lib/rt/__instanceof (param $0 i32) (param $1 i32) (result i32)
  (local $2 i32)
  (local $3 i32)
  (local $4 i32)
  local.get $0
  i32.const 20
  i32.sub
  i32.load offset=12
  local.set $2
  global.get $~lib/rt/__rtti_base
  local.set $3
  local.get $2
  local.get $3
  i32.load
  i32.le_u
  if
   loop $do-continue|0
    local.get $2
    local.get $1
    i32.eq
    if
     i32.const 1
     return
    end
    local.get $3
    i32.const 4
    i32.add
    local.get $2
    i32.const 8
    i32.mul
    i32.add
    i32.load offset=4
    local.tee $2
    local.set $4
    local.get $4
    br_if $do-continue|0
   end
  end
  i32.const 0
 )
 (func $start:rt/instanceof
  (local $0 i32)
  i32.const 0
  call $rt/instanceof/Animal#constructor
  global.set $rt/instanceof/animal
  i32.const 0
  call $rt/instanceof/Cat#constructor
  global.set $rt/instanceof/cat
  i32.const 0
  call $rt/instanceof/BlackCat#constructor
  global.set $rt/instanceof/blackcat
  i32.const 1
  drop
  global.get $rt/instanceof/animal
  local.tee $0
  i32.eqz
  if (result i32)
   i32.const 0
  else
   local.get $0
   i32.const 4
   call $~lib/rt/__instanceof
  end
  i32.eqz
  i32.eqz
  if
   i32.const 0
   i32.const 272
   i32.const 10
   i32.const 1
   call $~lib/builtins/abort
   unreachable
  end
  global.get $rt/instanceof/animal
  local.tee $0
  i32.eqz
  if (result i32)
   i32.const 0
  else
   local.get $0
   i32.const 5
   call $~lib/rt/__instanceof
  end
  i32.eqz
  i32.eqz
  if
   i32.const 0
   i32.const 272
   i32.const 11
   i32.const 1
   call $~lib/builtins/abort
   unreachable
  end
  i32.const 1
  drop
  global.get $rt/instanceof/cat
  local.tee $0
  i32.eqz
  if (result i32)
   i32.const 0
  else
   local.get $0
   i32.const 4
   call $~lib/rt/__instanceof
  end
  i32.eqz
  if
   i32.const 0
   i32.const 272
   i32.const 14
   i32.const 1
   call $~lib/builtins/abort
   unreachable
  end
  global.get $rt/instanceof/cat
  local.tee $0
  i32.eqz
  if (result i32)
   i32.const 0
  else
   local.get $0
   i32.const 5
   call $~lib/rt/__instanceof
  end
  i32.eqz
  i32.eqz
  if
   i32.const 0
   i32.const 272
   i32.const 15
   i32.const 1
   call $~lib/builtins/abort
   unreachable
  end
  i32.const 1
  drop
  global.get $rt/instanceof/blackcat
  local.tee $0
  i32.eqz
  if (result i32)
   i32.const 0
  else
   local.get $0
   i32.const 4
   call $~lib/rt/__instanceof
  end
  i32.eqz
  if
   i32.const 0
   i32.const 272
   i32.const 18
   i32.const 1
   call $~lib/builtins/abort
   unreachable
  end
  global.get $rt/instanceof/blackcat
  local.tee $0
  i32.eqz
  if (result i32)
   i32.const 0
  else
   local.get $0
   i32.const 5
   call $~lib/rt/__instanceof
  end
  i32.eqz
  if
   i32.const 0
   i32.const 272
   i32.const 19
   i32.const 1
   call $~lib/builtins/abort
   unreachable
  end
  i32.const 0
  call $rt/instanceof/Animal#constructor
  global.set $rt/instanceof/nullableAnimal
  i32.const 0
  call $rt/instanceof/Cat#constructor
  global.set $rt/instanceof/nullableCat
  i32.const 0
  call $rt/instanceof/BlackCat#constructor
  global.set $rt/instanceof/nullableBlackcat
  global.get $rt/instanceof/nullableAnimal
  i32.const 0
  i32.ne
  i32.eqz
  if
   i32.const 0
   i32.const 272
   i32.const 25
   i32.const 1
   call $~lib/builtins/abort
   unreachable
  end
  global.get $rt/instanceof/nullableAnimal
  local.tee $0
  i32.eqz
  if (result i32)
   i32.const 0
  else
   local.get $0
   i32.const 4
   call $~lib/rt/__instanceof
  end
  i32.eqz
  i32.eqz
  if
   i32.const 0
   i32.const 272
   i32.const 26
   i32.const 1
   call $~lib/builtins/abort
   unreachable
  end
  global.get $rt/instanceof/nullableAnimal
  local.tee $0
  i32.eqz
  if (result i32)
   i32.const 0
  else
   local.get $0
   i32.const 5
   call $~lib/rt/__instanceof
  end
  i32.eqz
  i32.eqz
  if
   i32.const 0
   i32.const 272
   i32.const 27
   i32.const 1
   call $~lib/builtins/abort
   unreachable
  end
  global.get $rt/instanceof/nullableCat
  i32.const 0
  i32.ne
  i32.eqz
  if
   i32.const 0
   i32.const 272
   i32.const 29
   i32.const 1
   call $~lib/builtins/abort
   unreachable
  end
  global.get $rt/instanceof/nullableCat
  local.tee $0
  i32.eqz
  if (result i32)
   i32.const 0
  else
   local.get $0
   i32.const 4
   call $~lib/rt/__instanceof
  end
  i32.eqz
  if
   i32.const 0
   i32.const 272
   i32.const 30
   i32.const 1
   call $~lib/builtins/abort
   unreachable
  end
  global.get $rt/instanceof/nullableCat
  local.tee $0
  i32.eqz
  if (result i32)
   i32.const 0
  else
   local.get $0
   i32.const 5
   call $~lib/rt/__instanceof
  end
  i32.eqz
  i32.eqz
  if
   i32.const 0
   i32.const 272
   i32.const 31
   i32.const 1
   call $~lib/builtins/abort
   unreachable
  end
  global.get $rt/instanceof/nullableBlackcat
  i32.const 0
  i32.ne
  i32.eqz
  if
   i32.const 0
   i32.const 272
   i32.const 33
   i32.const 1
   call $~lib/builtins/abort
   unreachable
  end
  global.get $rt/instanceof/nullableBlackcat
  local.tee $0
  i32.eqz
  if (result i32)
   i32.const 0
  else
   local.get $0
   i32.const 4
   call $~lib/rt/__instanceof
  end
  i32.eqz
  if
   i32.const 0
   i32.const 272
   i32.const 34
   i32.const 1
   call $~lib/builtins/abort
   unreachable
  end
  global.get $rt/instanceof/nullableBlackcat
  local.tee $0
  i32.eqz
  if (result i32)
   i32.const 0
  else
   local.get $0
   i32.const 5
   call $~lib/rt/__instanceof
  end
  i32.eqz
  if
   i32.const 0
   i32.const 272
   i32.const 35
   i32.const 1
   call $~lib/builtins/abort
   unreachable
  end
  global.get $rt/instanceof/nullAnimal
  i32.const 0
  i32.ne
  i32.eqz
  i32.eqz
  if
   i32.const 0
   i32.const 272
   i32.const 41
   i32.const 1
   call $~lib/builtins/abort
   unreachable
  end
  global.get $rt/instanceof/nullAnimal
  local.tee $0
  i32.eqz
  if (result i32)
   i32.const 0
  else
   local.get $0
   i32.const 4
   call $~lib/rt/__instanceof
  end
  i32.eqz
  i32.eqz
  if
   i32.const 0
   i32.const 272
   i32.const 42
   i32.const 1
   call $~lib/builtins/abort
   unreachable
  end
  global.get $rt/instanceof/nullAnimal
  local.tee $0
  i32.eqz
  if (result i32)
   i32.const 0
  else
   local.get $0
   i32.const 5
   call $~lib/rt/__instanceof
  end
  i32.eqz
  i32.eqz
  if
   i32.const 0
   i32.const 272
   i32.const 43
   i32.const 1
   call $~lib/builtins/abort
   unreachable
  end
  global.get $rt/instanceof/nullCat
  i32.const 0
  i32.ne
  i32.eqz
  i32.eqz
  if
   i32.const 0
   i32.const 272
   i32.const 45
   i32.const 1
   call $~lib/builtins/abort
   unreachable
  end
  global.get $rt/instanceof/nullCat
  local.tee $0
  i32.eqz
  if (result i32)
   i32.const 0
  else
   local.get $0
   i32.const 4
   call $~lib/rt/__instanceof
  end
  i32.eqz
  i32.eqz
  if
   i32.const 0
   i32.const 272
   i32.const 46
   i32.const 1
   call $~lib/builtins/abort
   unreachable
  end
  global.get $rt/instanceof/nullCat
  local.tee $0
  i32.eqz
  if (result i32)
   i32.const 0
  else
   local.get $0
   i32.const 5
   call $~lib/rt/__instanceof
  end
  i32.eqz
  i32.eqz
  if
   i32.const 0
   i32.const 272
   i32.const 47
   i32.const 1
   call $~lib/builtins/abort
   unreachable
  end
  global.get $rt/instanceof/nullBlackcat
  i32.const 0
  i32.ne
  i32.eqz
  i32.eqz
  if
   i32.const 0
   i32.const 272
   i32.const 49
   i32.const 1
   call $~lib/builtins/abort
   unreachable
  end
  global.get $rt/instanceof/nullBlackcat
  local.tee $0
  i32.eqz
  if (result i32)
   i32.const 0
  else
   local.get $0
   i32.const 4
   call $~lib/rt/__instanceof
  end
  i32.eqz
  i32.eqz
  if
   i32.const 0
   i32.const 272
   i32.const 50
   i32.const 1
   call $~lib/builtins/abort
   unreachable
  end
  global.get $rt/instanceof/nullBlackcat
  local.tee $0
  i32.eqz
  if (result i32)
   i32.const 0
  else
   local.get $0
   i32.const 5
   call $~lib/rt/__instanceof
  end
  i32.eqz
  i32.eqz
  if
   i32.const 0
   i32.const 272
   i32.const 51
   i32.const 1
   call $~lib/builtins/abort
   unreachable
  end
 )
 (func $~start
  global.get $~started
  if
   return
  end
  i32.const 1
  global.set $~started
  call $start:rt/instanceof
 )
)<|MERGE_RESOLUTION|>--- conflicted
+++ resolved
@@ -8,22 +8,17 @@
  (type $i32_i32_i32_=>_i32 (func (param i32 i32 i32) (result i32)))
  (import "env" "abort" (func $~lib/builtins/abort (param i32 i32 i32 i32)))
  (memory $0 1)
-<<<<<<< HEAD
  (data (i32.const 16) "\00\00\00\00\00\00\00\00\00\00\00\00\00\00\00\00\00\00\00\00")
- (data (i32.const 44) "4\00\00\00\00\00\00\00\00\00\00\00\01\00\00\00\1e\00\00\00~\00l\00i\00b\00/\00r\00t\00/\00t\00c\00m\00s\00.\00t\00s\00\00\00")
- (data (i32.const 96) "\00\00\00\00\00\00\00\00\00\00\00\00\00\00\00\00\00\00\00\00")
- (data (i32.const 124) "4\00\00\00\00\00\00\00\00\00\00\00\01\00\00\00\1e\00\00\00~\00l\00i\00b\00/\00r\00t\00/\00t\00l\00s\00f\00.\00t\00s\00\00\00")
- (data (i32.const 188) "<\00\00\00\00\00\00\00\00\00\00\00\01\00\00\00(\00\00\00a\00l\00l\00o\00c\00a\00t\00i\00o\00n\00 \00t\00o\00o\00 \00l\00a\00r\00g\00e\00")
- (data (i32.const 252) "4\00\00\00\00\00\00\00\00\00\00\00\01\00\00\00 \00\00\00r\00t\00/\00i\00n\00s\00t\00a\00n\00c\00e\00o\00f\00.\00t\00s\00")
- (data (i32.const 304) "\06\00\00\00\00\00\00\00\00\00\00\00\00\00\00\00\00\00\00\00\00\00\00\00\00\00\00\00\00\00\00\00\00\00\00\00\00\00\00\00\03\00\00\00\00\00\00\00\04\00\00\00")
-=======
- (data (i32.const 12) "<\00\00\00\01\00\00\00\00\00\00\00\01\00\00\00 \00\00\00r\00t\00/\00i\00n\00s\00t\00a\00n\00c\00e\00o\00f\00.\00t\00s\00\00\00\00\00\00\00\00\00\00\00\00\00")
- (data (i32.const 80) "\06\00\00\00 \00\00\00\00\00\00\00 \00\00\00\00\00\00\00 \00\00\00\00\00\00\00 \00\00\00\00\00\00\00 \00\00\00\03\00\00\00 \00\00\00\04\00\00\00")
->>>>>>> c54dd649
+ (data (i32.const 44) "<\00\00\00\00\00\00\00\00\00\00\00\01\00\00\00\1e\00\00\00~\00l\00i\00b\00/\00r\00t\00/\00t\00c\00m\00s\00.\00t\00s\00\00\00\00\00\00\00\00\00\00\00\00\00\00\00")
+ (data (i32.const 112) "\00\00\00\00\00\00\00\00\00\00\00\00\00\00\00\00\00\00\00\00")
+ (data (i32.const 140) "<\00\00\00\00\00\00\00\00\00\00\00\01\00\00\00\1e\00\00\00~\00l\00i\00b\00/\00r\00t\00/\00t\00l\00s\00f\00.\00t\00s\00\00\00\00\00\00\00\00\00\00\00\00\00\00\00")
+ (data (i32.const 204) "<\00\00\00\00\00\00\00\00\00\00\00\01\00\00\00(\00\00\00a\00l\00l\00o\00c\00a\00t\00i\00o\00n\00 \00t\00o\00o\00 \00l\00a\00r\00g\00e\00\00\00\00\00")
+ (data (i32.const 268) "<\00\00\00\00\00\00\00\00\00\00\00\01\00\00\00 \00\00\00r\00t\00/\00i\00n\00s\00t\00a\00n\00c\00e\00o\00f\00.\00t\00s\00\00\00\00\00\00\00\00\00\00\00\00\00")
+ (data (i32.const 336) "\06\00\00\00\00\00\00\00\00\00\00\00\00\00\00\00\00\00\00\00\00\00\00\00\00\00\00\00\00\00\00\00\00\00\00\00\00\00\00\00\03\00\00\00\00\00\00\00\04\00\00\00")
  (table $0 1 funcref)
  (global $~lib/rt/tcms/state (mut i32) (i32.const 0))
  (global $~lib/rt/tcms/fromSpace (mut i32) (i32.const 16))
- (global $~lib/rt/tcms/toSpace (mut i32) (i32.const 96))
+ (global $~lib/rt/tcms/toSpace (mut i32) (i32.const 112))
  (global $~lib/rt/tcms/iter (mut i32) (i32.const 0))
  (global $~lib/rt/tlsf/ROOT (mut i32) (i32.const 0))
  (global $~lib/ASC_LOW_MEMORY_LIMIT i32 (i32.const 0))
@@ -41,13 +36,8 @@
  (global $rt/instanceof/nullCat (mut i32) (i32.const 0))
  (global $rt/instanceof/nullBlackcat (mut i32) (i32.const 0))
  (global $~started (mut i32) (i32.const 0))
-<<<<<<< HEAD
- (global $~lib/rt/__rtti_base i32 (i32.const 304))
- (global $~lib/memory/__heap_base i32 (i32.const 356))
-=======
- (global $~lib/rt/__rtti_base i32 (i32.const 80))
- (global $~lib/memory/__heap_base i32 (i32.const 132))
->>>>>>> c54dd649
+ (global $~lib/rt/__rtti_base i32 (i32.const 336))
+ (global $~lib/memory/__heap_base i32 (i32.const 388))
  (export "_start" (func $~start))
  (export "memory" (memory $0))
  (func $~lib/rt/tcms/Object#set:nextWithColor (param $0 i32) (param $1 i32)
@@ -154,7 +144,7 @@
   i32.eqz
   if
    i32.const 0
-   i32.const 144
+   i32.const 160
    i32.const 272
    i32.const 14
    call $~lib/builtins/abort
@@ -181,7 +171,7 @@
   i32.eqz
   if
    i32.const 0
-   i32.const 144
+   i32.const 160
    i32.const 274
    i32.const 14
    call $~lib/builtins/abort
@@ -235,7 +225,7 @@
   i32.eqz
   if
    i32.const 0
-   i32.const 144
+   i32.const 160
    i32.const 287
    i32.const 14
    call $~lib/builtins/abort
@@ -367,7 +357,7 @@
   i32.eqz
   if
    i32.const 0
-   i32.const 144
+   i32.const 160
    i32.const 200
    i32.const 14
    call $~lib/builtins/abort
@@ -384,7 +374,7 @@
   i32.eqz
   if
    i32.const 0
-   i32.const 144
+   i32.const 160
    i32.const 202
    i32.const 14
    call $~lib/builtins/abort
@@ -479,7 +469,7 @@
    i32.eqz
    if
     i32.const 0
-    i32.const 144
+    i32.const 160
     i32.const 223
     i32.const 16
     call $~lib/builtins/abort
@@ -544,7 +534,7 @@
   i32.eqz
   if
    i32.const 0
-   i32.const 144
+   i32.const 160
    i32.const 238
    i32.const 14
    call $~lib/builtins/abort
@@ -562,7 +552,7 @@
   i32.eqz
   if
    i32.const 0
-   i32.const 144
+   i32.const 160
    i32.const 239
    i32.const 14
    call $~lib/builtins/abort
@@ -621,7 +611,7 @@
   i32.eqz
   if
    i32.const 0
-   i32.const 144
+   i32.const 160
    i32.const 255
    i32.const 14
    call $~lib/builtins/abort
@@ -726,7 +716,7 @@
   i32.eqz
   if
    i32.const 0
-   i32.const 144
+   i32.const 160
    i32.const 380
    i32.const 14
    call $~lib/builtins/abort
@@ -769,7 +759,7 @@
    i32.eqz
    if
     i32.const 0
-    i32.const 144
+    i32.const 160
     i32.const 387
     i32.const 16
     call $~lib/builtins/abort
@@ -802,7 +792,7 @@
    i32.eqz
    if
     i32.const 0
-    i32.const 144
+    i32.const 160
     i32.const 400
     i32.const 5
     call $~lib/builtins/abort
@@ -1041,8 +1031,8 @@
   i32.const 1073741820
   i32.ge_u
   if
-   i32.const 208
-   i32.const 144
+   i32.const 224
+   i32.const 160
    i32.const 461
    i32.const 30
    call $~lib/builtins/abort
@@ -1126,7 +1116,7 @@
   i32.eqz
   if
    i32.const 0
-   i32.const 144
+   i32.const 160
    i32.const 333
    i32.const 14
    call $~lib/builtins/abort
@@ -1191,7 +1181,7 @@
     i32.eqz
     if
      i32.const 0
-     i32.const 144
+     i32.const 160
      i32.const 346
      i32.const 18
      call $~lib/builtins/abort
@@ -1342,7 +1332,7 @@
   i32.eqz
   if
    i32.const 0
-   i32.const 144
+   i32.const 160
    i32.const 360
    i32.const 14
    call $~lib/builtins/abort
@@ -1451,7 +1441,7 @@
    i32.eqz
    if
     i32.const 0
-    i32.const 144
+    i32.const 160
     i32.const 499
     i32.const 16
     call $~lib/builtins/abort
@@ -1471,7 +1461,7 @@
   i32.eqz
   if
    i32.const 0
-   i32.const 144
+   i32.const 160
    i32.const 501
    i32.const 14
    call $~lib/builtins/abort
@@ -1997,7 +1987,7 @@
   i32.eqz
   if
    i32.const 0
-   i32.const 272
+   i32.const 288
    i32.const 10
    i32.const 1
    call $~lib/builtins/abort
@@ -2017,7 +2007,7 @@
   i32.eqz
   if
    i32.const 0
-   i32.const 272
+   i32.const 288
    i32.const 11
    i32.const 1
    call $~lib/builtins/abort
@@ -2038,7 +2028,7 @@
   i32.eqz
   if
    i32.const 0
-   i32.const 272
+   i32.const 288
    i32.const 14
    i32.const 1
    call $~lib/builtins/abort
@@ -2058,7 +2048,7 @@
   i32.eqz
   if
    i32.const 0
-   i32.const 272
+   i32.const 288
    i32.const 15
    i32.const 1
    call $~lib/builtins/abort
@@ -2079,7 +2069,7 @@
   i32.eqz
   if
    i32.const 0
-   i32.const 272
+   i32.const 288
    i32.const 18
    i32.const 1
    call $~lib/builtins/abort
@@ -2098,7 +2088,7 @@
   i32.eqz
   if
    i32.const 0
-   i32.const 272
+   i32.const 288
    i32.const 19
    i32.const 1
    call $~lib/builtins/abort
@@ -2119,7 +2109,7 @@
   i32.eqz
   if
    i32.const 0
-   i32.const 272
+   i32.const 288
    i32.const 25
    i32.const 1
    call $~lib/builtins/abort
@@ -2139,7 +2129,7 @@
   i32.eqz
   if
    i32.const 0
-   i32.const 272
+   i32.const 288
    i32.const 26
    i32.const 1
    call $~lib/builtins/abort
@@ -2159,7 +2149,7 @@
   i32.eqz
   if
    i32.const 0
-   i32.const 272
+   i32.const 288
    i32.const 27
    i32.const 1
    call $~lib/builtins/abort
@@ -2171,7 +2161,7 @@
   i32.eqz
   if
    i32.const 0
-   i32.const 272
+   i32.const 288
    i32.const 29
    i32.const 1
    call $~lib/builtins/abort
@@ -2190,7 +2180,7 @@
   i32.eqz
   if
    i32.const 0
-   i32.const 272
+   i32.const 288
    i32.const 30
    i32.const 1
    call $~lib/builtins/abort
@@ -2210,7 +2200,7 @@
   i32.eqz
   if
    i32.const 0
-   i32.const 272
+   i32.const 288
    i32.const 31
    i32.const 1
    call $~lib/builtins/abort
@@ -2222,7 +2212,7 @@
   i32.eqz
   if
    i32.const 0
-   i32.const 272
+   i32.const 288
    i32.const 33
    i32.const 1
    call $~lib/builtins/abort
@@ -2241,7 +2231,7 @@
   i32.eqz
   if
    i32.const 0
-   i32.const 272
+   i32.const 288
    i32.const 34
    i32.const 1
    call $~lib/builtins/abort
@@ -2260,7 +2250,7 @@
   i32.eqz
   if
    i32.const 0
-   i32.const 272
+   i32.const 288
    i32.const 35
    i32.const 1
    call $~lib/builtins/abort
@@ -2273,7 +2263,7 @@
   i32.eqz
   if
    i32.const 0
-   i32.const 272
+   i32.const 288
    i32.const 41
    i32.const 1
    call $~lib/builtins/abort
@@ -2293,7 +2283,7 @@
   i32.eqz
   if
    i32.const 0
-   i32.const 272
+   i32.const 288
    i32.const 42
    i32.const 1
    call $~lib/builtins/abort
@@ -2313,7 +2303,7 @@
   i32.eqz
   if
    i32.const 0
-   i32.const 272
+   i32.const 288
    i32.const 43
    i32.const 1
    call $~lib/builtins/abort
@@ -2326,7 +2316,7 @@
   i32.eqz
   if
    i32.const 0
-   i32.const 272
+   i32.const 288
    i32.const 45
    i32.const 1
    call $~lib/builtins/abort
@@ -2346,7 +2336,7 @@
   i32.eqz
   if
    i32.const 0
-   i32.const 272
+   i32.const 288
    i32.const 46
    i32.const 1
    call $~lib/builtins/abort
@@ -2366,7 +2356,7 @@
   i32.eqz
   if
    i32.const 0
-   i32.const 272
+   i32.const 288
    i32.const 47
    i32.const 1
    call $~lib/builtins/abort
@@ -2379,7 +2369,7 @@
   i32.eqz
   if
    i32.const 0
-   i32.const 272
+   i32.const 288
    i32.const 49
    i32.const 1
    call $~lib/builtins/abort
@@ -2399,7 +2389,7 @@
   i32.eqz
   if
    i32.const 0
-   i32.const 272
+   i32.const 288
    i32.const 50
    i32.const 1
    call $~lib/builtins/abort
@@ -2419,7 +2409,7 @@
   i32.eqz
   if
    i32.const 0
-   i32.const 272
+   i32.const 288
    i32.const 51
    i32.const 1
    call $~lib/builtins/abort
