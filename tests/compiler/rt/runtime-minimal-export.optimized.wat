(module
 (type $i32_=>_none (func (param i32)))
 (type $i32_i32_=>_none (func (param i32 i32)))
 (type $none_=>_none (func))
 (type $i32_i32_=>_i32 (func (param i32 i32) (result i32)))
 (type $i32_i32_i32_=>_none (func (param i32 i32 i32)))
 (type $i32_i32_i32_i32_=>_none (func (param i32 i32 i32 i32)))
 (type $i32_=>_i32 (func (param i32) (result i32)))
 (import "env" "abort" (func $~lib/builtins/abort (param i32 i32 i32 i32)))
 (global $~lib/rt/tlsf/ROOT (mut i32) (i32.const 0))
 (global $~lib/rt/tcms/fromSpace (mut i32) (i32.const 0))
 (global $~lib/rt/tcms/white (mut i32) (i32.const 0))
 (global $~lib/rt/tcms/total (mut i32) (i32.const 0))
 (global $~lib/rt/tcms/pinSpace (mut i32) (i32.const 0))
 (global $~lib/rt/tcms/toSpace (mut i32) (i32.const 0))
 (global $~lib/rt/__rtti_base i32 (i32.const 1456))
 (memory $0 1)
 (data (i32.const 1036) "<")
 (data (i32.const 1048) "\01\00\00\00(\00\00\00A\00l\00l\00o\00c\00a\00t\00i\00o\00n\00 \00t\00o\00o\00 \00l\00a\00r\00g\00e")
 (data (i32.const 1100) "<")
 (data (i32.const 1112) "\01\00\00\00\1e\00\00\00~\00l\00i\00b\00/\00r\00t\00/\00t\00c\00m\00s\00.\00t\00s")
 (data (i32.const 1164) "<")
 (data (i32.const 1176) "\01\00\00\00\1e\00\00\00~\00l\00i\00b\00/\00r\00t\00/\00t\00l\00s\00f\00.\00t\00s")
 (data (i32.const 1260) "<")
 (data (i32.const 1272) "\01\00\00\00*\00\00\00O\00b\00j\00e\00c\00t\00 \00a\00l\00r\00e\00a\00d\00y\00 \00p\00i\00n\00n\00e\00d")
 (data (i32.const 1356) "<")
 (data (i32.const 1368) "\01\00\00\00(\00\00\00O\00b\00j\00e\00c\00t\00 \00i\00s\00 \00n\00o\00t\00 \00p\00i\00n\00n\00e\00d")
 (data (i32.const 1456) "\03\00\00\00 \00\00\00\00\00\00\00 ")
 (export "__new" (func $~lib/rt/tcms/__new))
 (export "__pin" (func $~lib/rt/tcms/__pin))
 (export "__unpin" (func $~lib/rt/tcms/__unpin))
 (export "__collect" (func $~lib/rt/tcms/__collect))
 (export "__rtti_base" (global $~lib/rt/__rtti_base))
 (export "memory" (memory $0))
 (start $~start)
 (func $~lib/rt/tlsf/removeBlock (param $0 i32) (param $1 i32)
  (local $2 i32)
  (local $3 i32)
  (local $4 i32)
  (local $5 i32)
  local.get $1
  i32.load
  local.tee $2
  i32.const 1
  i32.and
  i32.eqz
  if
   i32.const 0
   i32.const 1184
   i32.const 268
   i32.const 14
   call $~lib/builtins/abort
   unreachable
  end
  local.get $2
  i32.const -4
  i32.and
  local.tee $2
  i32.const 12
  i32.lt_u
  if
   i32.const 0
   i32.const 1184
   i32.const 270
   i32.const 14
   call $~lib/builtins/abort
   unreachable
  end
  local.get $2
  i32.const 256
  i32.lt_u
  if
   local.get $2
   i32.const 4
   i32.shr_u
   local.set $2
  else
   i32.const 31
   local.get $2
   i32.const 1073741820
   local.get $2
   i32.const 1073741820
   i32.lt_u
   select
   local.tee $2
   i32.clz
   i32.sub
   local.set $3
   local.get $2
   local.get $3
   i32.const 4
   i32.sub
   i32.shr_u
   i32.const 16
   i32.xor
   local.set $2
   local.get $3
   i32.const 7
   i32.sub
   local.set $3
  end
  local.get $2
  i32.const 16
  i32.lt_u
  i32.const 0
  local.get $3
  i32.const 23
  i32.lt_u
  select
  i32.eqz
  if
   i32.const 0
   i32.const 1184
   i32.const 284
   i32.const 14
   call $~lib/builtins/abort
   unreachable
  end
  local.get $1
  i32.load offset=8
  local.set $4
  local.get $1
  i32.load offset=4
  local.tee $5
  if
   local.get $5
   local.get $4
   i32.store offset=8
  end
  local.get $4
  if
   local.get $4
   local.get $5
   i32.store offset=4
  end
  local.get $1
  local.get $0
  local.get $2
  local.get $3
  i32.const 4
  i32.shl
  i32.add
  i32.const 2
  i32.shl
  i32.add
  i32.load offset=96
  i32.eq
  if
   local.get $0
   local.get $2
   local.get $3
   i32.const 4
   i32.shl
   i32.add
   i32.const 2
   i32.shl
   i32.add
   local.get $4
   i32.store offset=96
   local.get $4
   i32.eqz
   if
    local.get $0
    local.get $3
    i32.const 2
    i32.shl
    i32.add
    local.tee $4
    i32.load offset=4
    i32.const -2
    local.get $2
    i32.rotl
    i32.and
    local.set $1
    local.get $4
    local.get $1
    i32.store offset=4
    local.get $1
    i32.eqz
    if
     local.get $0
     local.get $0
     i32.load
     i32.const -2
     local.get $3
     i32.rotl
     i32.and
     i32.store
    end
   end
  end
 )
 (func $~lib/rt/tlsf/insertBlock (param $0 i32) (param $1 i32)
  (local $2 i32)
  (local $3 i32)
  (local $4 i32)
  (local $5 i32)
  (local $6 i32)
  local.get $1
  i32.eqz
  if
   i32.const 0
   i32.const 1184
   i32.const 201
   i32.const 14
   call $~lib/builtins/abort
   unreachable
  end
  local.get $1
  i32.load
  local.tee $3
  i32.const 1
  i32.and
  i32.eqz
  if
   i32.const 0
   i32.const 1184
   i32.const 203
   i32.const 14
   call $~lib/builtins/abort
   unreachable
  end
  local.get $1
  i32.const 4
  i32.add
  local.get $1
  i32.load
  i32.const -4
  i32.and
  i32.add
  local.tee $4
  i32.load
  local.tee $2
  i32.const 1
  i32.and
  if
   local.get $0
   local.get $4
   call $~lib/rt/tlsf/removeBlock
   local.get $1
   local.get $3
   i32.const 4
   i32.add
   local.get $2
   i32.const -4
   i32.and
   i32.add
   local.tee $3
   i32.store
   local.get $1
   i32.const 4
   i32.add
   local.get $1
   i32.load
   i32.const -4
   i32.and
   i32.add
   local.tee $4
   i32.load
   local.set $2
  end
  local.get $3
  i32.const 2
  i32.and
  if
   local.get $1
   i32.const 4
   i32.sub
   i32.load
   local.tee $1
   i32.load
   local.tee $6
   i32.const 1
   i32.and
   i32.eqz
   if
    i32.const 0
    i32.const 1184
    i32.const 221
    i32.const 16
    call $~lib/builtins/abort
    unreachable
   end
   local.get $0
   local.get $1
   call $~lib/rt/tlsf/removeBlock
   local.get $1
   local.get $6
   i32.const 4
   i32.add
   local.get $3
   i32.const -4
   i32.and
   i32.add
   local.tee $3
   i32.store
  end
  local.get $4
  local.get $2
  i32.const 2
  i32.or
  i32.store
  local.get $3
  i32.const -4
  i32.and
  local.tee $3
  i32.const 12
  i32.lt_u
  if
   i32.const 0
   i32.const 1184
   i32.const 233
   i32.const 14
   call $~lib/builtins/abort
   unreachable
  end
  local.get $3
  local.get $1
  i32.const 4
  i32.add
  i32.add
  local.get $4
  i32.ne
  if
   i32.const 0
   i32.const 1184
   i32.const 234
   i32.const 14
   call $~lib/builtins/abort
   unreachable
  end
  local.get $4
  i32.const 4
  i32.sub
  local.get $1
  i32.store
  local.get $3
  i32.const 256
  i32.lt_u
  if (result i32)
   local.get $3
   i32.const 4
   i32.shr_u
  else
   i32.const 31
   local.get $3
   i32.const 1073741820
   local.get $3
   i32.const 1073741820
   i32.lt_u
   select
   local.tee $3
   i32.clz
   i32.sub
   local.tee $4
   i32.const 7
   i32.sub
   local.set $5
   local.get $3
   local.get $4
   i32.const 4
   i32.sub
   i32.shr_u
   i32.const 16
   i32.xor
  end
  local.tee $3
  i32.const 16
  i32.lt_u
  i32.const 0
  local.get $5
  i32.const 23
  i32.lt_u
  select
  i32.eqz
  if
   i32.const 0
   i32.const 1184
   i32.const 251
   i32.const 14
   call $~lib/builtins/abort
   unreachable
  end
  local.get $0
  local.get $3
  local.get $5
  i32.const 4
  i32.shl
  i32.add
  i32.const 2
  i32.shl
  i32.add
  i32.load offset=96
  local.set $4
  local.get $1
  i32.const 0
  i32.store offset=4
  local.get $1
  local.get $4
  i32.store offset=8
  local.get $4
  if
   local.get $4
   local.get $1
   i32.store offset=4
  end
  local.get $0
  local.get $3
  local.get $5
  i32.const 4
  i32.shl
  i32.add
  i32.const 2
  i32.shl
  i32.add
  local.get $1
  i32.store offset=96
  local.get $0
  local.get $0
  i32.load
  i32.const 1
  local.get $5
  i32.shl
  i32.or
  i32.store
  local.get $0
  local.get $5
  i32.const 2
  i32.shl
  i32.add
  local.tee $0
  local.get $0
  i32.load offset=4
  i32.const 1
  local.get $3
  i32.shl
  i32.or
  i32.store offset=4
 )
 (func $~lib/rt/tlsf/addMemory (param $0 i32) (param $1 i32) (param $2 i32)
  (local $3 i32)
  (local $4 i32)
  local.get $1
  local.get $2
  i32.gt_u
  if
   i32.const 0
   i32.const 1184
   i32.const 377
   i32.const 14
   call $~lib/builtins/abort
   unreachable
  end
  local.get $1
  i32.const 19
  i32.add
  i32.const -16
  i32.and
  i32.const 4
  i32.sub
  local.set $1
  local.get $2
  i32.const -16
  i32.and
  local.get $0
  i32.load offset=1568
  local.tee $2
  if
   local.get $1
   local.get $2
   i32.const 4
   i32.add
   i32.lt_u
   if
    i32.const 0
    i32.const 1184
    i32.const 384
    i32.const 16
    call $~lib/builtins/abort
    unreachable
   end
   local.get $2
   local.get $1
   i32.const 16
   i32.sub
   i32.eq
   if
    local.get $2
    i32.load
    local.set $4
    local.get $1
    i32.const 16
    i32.sub
    local.set $1
   end
  else
   local.get $1
   local.get $0
   i32.const 1572
   i32.add
   i32.lt_u
   if
    i32.const 0
    i32.const 1184
    i32.const 397
    i32.const 5
    call $~lib/builtins/abort
    unreachable
   end
  end
  local.get $1
  i32.sub
  local.tee $2
  i32.const 20
  i32.lt_u
  if
   return
  end
  local.get $1
  local.get $4
  i32.const 2
  i32.and
  local.get $2
  i32.const 8
  i32.sub
  local.tee $2
  i32.const 1
  i32.or
  i32.or
  i32.store
  local.get $1
  i32.const 0
  i32.store offset=4
  local.get $1
  i32.const 0
  i32.store offset=8
  local.get $2
  local.get $1
  i32.const 4
  i32.add
  i32.add
  local.tee $2
  i32.const 2
  i32.store
  local.get $0
  local.get $2
  i32.store offset=1568
  local.get $0
  local.get $1
  call $~lib/rt/tlsf/insertBlock
 )
 (func $~lib/rt/tlsf/initialize
  (local $0 i32)
  (local $1 i32)
  memory.size
  local.tee $0
  i32.const 1
  i32.lt_s
  if (result i32)
   i32.const 1
   local.get $0
   i32.sub
   memory.grow
   i32.const 0
   i32.lt_s
  else
   i32.const 0
  end
  if
   unreachable
  end
  i32.const 1488
  i32.const 0
  i32.store
  i32.const 3056
  i32.const 0
  i32.store
  loop $for-loop|0
   local.get $1
   i32.const 23
   i32.lt_u
   if
    local.get $1
    i32.const 2
    i32.shl
    i32.const 1488
    i32.add
    i32.const 0
    i32.store offset=4
    i32.const 0
    local.set $0
    loop $for-loop|1
     local.get $0
     i32.const 16
     i32.lt_u
     if
      local.get $0
      local.get $1
      i32.const 4
      i32.shl
      i32.add
      i32.const 2
      i32.shl
      i32.const 1488
      i32.add
      i32.const 0
      i32.store offset=96
      local.get $0
      i32.const 1
      i32.add
      local.set $0
      br $for-loop|1
     end
    end
    local.get $1
    i32.const 1
    i32.add
    local.set $1
    br $for-loop|0
   end
  end
  i32.const 1488
  i32.const 3060
  memory.size
  i32.const 16
  i32.shl
  call $~lib/rt/tlsf/addMemory
  i32.const 1488
  global.set $~lib/rt/tlsf/ROOT
 )
 (func $~lib/rt/tlsf/searchBlock (param $0 i32) (param $1 i32) (result i32)
  (local $2 i32)
  local.get $1
  i32.const 256
  i32.lt_u
  if
   local.get $1
   i32.const 4
   i32.shr_u
   local.set $1
  else
   local.get $1
   i32.const 536870910
   i32.lt_u
   if
    local.get $1
    i32.const 1
    i32.const 27
    local.get $1
    i32.clz
    i32.sub
    i32.shl
    i32.add
    i32.const 1
    i32.sub
    local.set $1
   end
   local.get $1
   i32.const 31
   local.get $1
   i32.clz
   i32.sub
   local.tee $2
   i32.const 4
   i32.sub
   i32.shr_u
   i32.const 16
   i32.xor
   local.set $1
   local.get $2
   i32.const 7
   i32.sub
   local.set $2
  end
  local.get $1
  i32.const 16
  i32.lt_u
  i32.const 0
  local.get $2
  i32.const 23
  i32.lt_u
  select
  i32.eqz
  if
   i32.const 0
   i32.const 1184
   i32.const 330
   i32.const 14
   call $~lib/builtins/abort
   unreachable
  end
  local.get $0
  local.get $2
  i32.const 2
  i32.shl
  i32.add
  i32.load offset=4
  i32.const -1
  local.get $1
  i32.shl
  i32.and
  local.tee $1
  if (result i32)
   local.get $0
   local.get $1
   i32.ctz
   local.get $2
   i32.const 4
   i32.shl
   i32.add
   i32.const 2
   i32.shl
   i32.add
   i32.load offset=96
  else
   local.get $0
   i32.load
   i32.const -1
   local.get $2
   i32.const 1
   i32.add
   i32.shl
   i32.and
   local.tee $1
   if (result i32)
    local.get $0
    local.get $1
    i32.ctz
    local.tee $1
    i32.const 2
    i32.shl
    i32.add
    i32.load offset=4
    local.tee $2
    i32.eqz
    if
     i32.const 0
     i32.const 1184
     i32.const 343
     i32.const 18
     call $~lib/builtins/abort
     unreachable
    end
    local.get $0
    local.get $2
    i32.ctz
    local.get $1
    i32.const 4
    i32.shl
    i32.add
    i32.const 2
    i32.shl
    i32.add
    i32.load offset=96
   else
    i32.const 0
   end
  end
 )
 (func $~lib/rt/tcms/__new (param $0 i32) (param $1 i32) (result i32)
  (local $2 i32)
  (local $3 i32)
  (local $4 i32)
  (local $5 i32)
  (local $6 i32)
  local.get $0
  i32.const 1073741804
  i32.ge_u
  if
   i32.const 1056
   i32.const 1120
   i32.const 125
   i32.const 31
   call $~lib/builtins/abort
   unreachable
  end
  local.get $0
  i32.const 16
  i32.add
  local.set $6
  global.get $~lib/rt/tlsf/ROOT
  i32.eqz
  if
   call $~lib/rt/tlsf/initialize
  end
  global.get $~lib/rt/tlsf/ROOT
  local.get $6
  i32.const 1073741820
  i32.gt_u
  if
   i32.const 1056
   i32.const 1184
   i32.const 458
   i32.const 29
   call $~lib/builtins/abort
   unreachable
  end
  local.tee $2
  local.get $6
  i32.const 12
  i32.le_u
  if (result i32)
   i32.const 12
  else
   local.get $6
   i32.const 19
   i32.add
   i32.const -16
   i32.and
   i32.const 4
   i32.sub
  end
  local.tee $3
  call $~lib/rt/tlsf/searchBlock
  local.tee $6
  i32.eqz
  if
   local.get $3
   i32.const 536870910
   i32.lt_u
   if (result i32)
    local.get $3
    i32.const 1
    i32.const 27
    local.get $3
    i32.clz
    i32.sub
    i32.shl
    i32.const 1
    i32.sub
    i32.add
   else
    local.get $3
   end
   i32.const 4
   memory.size
   local.tee $6
   i32.const 16
   i32.shl
   i32.const 4
   i32.sub
   local.get $2
   i32.load offset=1568
   i32.ne
   i32.shl
   i32.add
   i32.const 65535
   i32.add
   i32.const -65536
   i32.and
   i32.const 16
   i32.shr_u
   local.set $5
   local.get $6
   local.get $5
   local.get $5
   local.get $6
   i32.lt_s
   select
   memory.grow
   i32.const 0
   i32.lt_s
   if
    local.get $5
    memory.grow
    i32.const 0
    i32.lt_s
    if
     unreachable
    end
   end
   local.get $2
   local.get $6
   i32.const 16
   i32.shl
   memory.size
   i32.const 16
   i32.shl
   call $~lib/rt/tlsf/addMemory
   local.get $2
   local.get $3
   call $~lib/rt/tlsf/searchBlock
   local.tee $6
   i32.eqz
   if
    i32.const 0
    i32.const 1184
    i32.const 496
    i32.const 16
    call $~lib/builtins/abort
    unreachable
   end
  end
  local.get $3
  local.get $6
  i32.load
  i32.const -4
  i32.and
  i32.gt_u
  if
   i32.const 0
   i32.const 1184
   i32.const 498
   i32.const 14
   call $~lib/builtins/abort
   unreachable
  end
  local.get $2
  local.get $6
  call $~lib/rt/tlsf/removeBlock
  local.get $6
  i32.load
  local.set $5
  local.get $3
  i32.const 4
  i32.add
  i32.const 15
  i32.and
  if
   i32.const 0
   i32.const 1184
   i32.const 357
   i32.const 14
   call $~lib/builtins/abort
   unreachable
  end
  local.get $5
  i32.const -4
  i32.and
  local.get $3
  i32.sub
  local.tee $4
  i32.const 16
  i32.ge_u
  if
   local.get $6
   local.get $3
   local.get $5
   i32.const 2
   i32.and
   i32.or
   i32.store
   local.get $3
   local.get $6
   i32.const 4
   i32.add
   i32.add
   local.tee $3
   local.get $4
   i32.const 4
   i32.sub
   i32.const 1
   i32.or
   i32.store
   local.get $2
   local.get $3
   call $~lib/rt/tlsf/insertBlock
  else
   local.get $6
   local.get $5
   i32.const -2
   i32.and
   i32.store
   local.get $6
   i32.const 4
   i32.add
   local.tee $3
   local.get $6
   i32.load
   i32.const -4
   i32.and
   i32.add
   local.get $3
   local.get $6
   i32.load
   i32.const -4
   i32.and
   i32.add
   i32.load
   i32.const -3
   i32.and
   i32.store
  end
  local.get $6
  local.get $1
  i32.store offset=12
  local.get $6
  local.get $0
  i32.store offset=16
  global.get $~lib/rt/tcms/fromSpace
  local.tee $1
  i32.load offset=8
  local.set $0
  local.get $6
  local.get $1
  global.get $~lib/rt/tcms/white
  i32.or
  i32.store offset=4
  local.get $6
  local.get $0
  i32.store offset=8
  local.get $0
  local.get $6
  local.get $0
  i32.load offset=4
  i32.const 3
  i32.and
  i32.or
  i32.store offset=4
  local.get $1
  local.get $6
  i32.store offset=8
<<<<<<< HEAD
=======
 )
 (func $~lib/rt/tcms/__new (param $0 i32) (param $1 i32) (result i32)
  (local $2 i32)
  local.get $0
  i32.const 1073741804
  i32.gt_u
  if
   i32.const 1056
   i32.const 1120
   i32.const 125
   i32.const 30
   call $~lib/builtins/abort
   unreachable
  end
  local.get $0
  i32.const 16
  i32.add
  local.set $2
  global.get $~lib/rt/tlsf/ROOT
  i32.eqz
  if
   call $~lib/rt/tlsf/initialize
  end
  global.get $~lib/rt/tlsf/ROOT
  local.get $2
  call $~lib/rt/tlsf/allocateBlock
  local.tee $2
  local.get $1
  i32.store offset=12
  local.get $2
  local.get $0
  i32.store offset=16
  local.get $2
  global.get $~lib/rt/tcms/fromSpace
  global.get $~lib/rt/tcms/white
  call $~lib/rt/tcms/Object#linkTo
>>>>>>> 3633f4bd
  global.get $~lib/rt/tcms/total
  local.get $6
  i32.load
  i32.const -4
  i32.and
  i32.const 4
  i32.add
  i32.add
  global.set $~lib/rt/tcms/total
  local.get $6
  i32.const 20
  i32.add
 )
 (func $~lib/rt/tcms/Object#unlink (param $0 i32)
  (local $1 i32)
  local.get $0
  i32.load offset=4
  i32.const -4
  i32.and
  local.tee $1
  i32.eqz
  if
   i32.const 0
   local.get $0
   i32.const 1484
   i32.lt_u
   local.get $0
   i32.load offset=8
   select
   i32.eqz
   if
    i32.const 0
    i32.const 1120
    i32.const 101
    i32.const 18
    call $~lib/builtins/abort
    unreachable
   end
   return
  end
  local.get $0
  i32.load offset=8
  local.tee $0
  i32.eqz
  if
   i32.const 0
   i32.const 1120
   i32.const 105
   i32.const 16
   call $~lib/builtins/abort
   unreachable
  end
  local.get $1
  local.get $0
  i32.store offset=8
  local.get $0
  local.get $1
  local.get $0
  i32.load offset=4
  i32.const 3
  i32.and
  i32.or
  i32.store offset=4
 )
 (func $~lib/rt/tcms/__pin (param $0 i32) (result i32)
  (local $1 i32)
  (local $2 i32)
  (local $3 i32)
  local.get $0
  if
   local.get $0
   i32.const 20
   i32.sub
   local.tee $1
   i32.load offset=4
   i32.const 3
   i32.and
   i32.const 3
   i32.eq
   if
    i32.const 1280
    i32.const 1120
    i32.const 181
    i32.const 7
    call $~lib/builtins/abort
    unreachable
   end
   local.get $1
   call $~lib/rt/tcms/Object#unlink
   global.get $~lib/rt/tcms/pinSpace
   local.tee $3
   i32.load offset=8
   local.set $2
   local.get $1
   local.get $3
   i32.const 3
   i32.or
   i32.store offset=4
   local.get $1
   local.get $2
   i32.store offset=8
   local.get $2
   local.get $1
   local.get $2
   i32.load offset=4
   i32.const 3
   i32.and
   i32.or
   i32.store offset=4
   local.get $3
   local.get $1
   i32.store offset=8
  end
  local.get $0
 )
 (func $~lib/rt/tcms/__unpin (param $0 i32)
  (local $1 i32)
  (local $2 i32)
  local.get $0
  i32.eqz
  if
   return
  end
  local.get $0
  i32.const 20
  i32.sub
  local.tee $0
  i32.load offset=4
  i32.const 3
  i32.and
  i32.const 3
  i32.ne
  if
   i32.const 1376
   i32.const 1120
   i32.const 195
   i32.const 5
   call $~lib/builtins/abort
   unreachable
  end
  local.get $0
  call $~lib/rt/tcms/Object#unlink
  global.get $~lib/rt/tcms/fromSpace
  local.tee $2
  i32.load offset=8
  local.set $1
  local.get $0
  local.get $2
  global.get $~lib/rt/tcms/white
  i32.or
  i32.store offset=4
  local.get $0
  local.get $1
  i32.store offset=8
  local.get $1
  local.get $0
  local.get $1
  i32.load offset=4
  i32.const 3
  i32.and
  i32.or
  i32.store offset=4
  local.get $2
  local.get $0
  i32.store offset=8
 )
 (func $~lib/rt/tcms/__collect
  (local $0 i32)
  (local $1 i32)
  (local $2 i32)
  (local $3 i32)
  (local $4 i32)
  (local $5 i32)
  (local $6 i32)
  i32.const 1056
  call $~lib/rt/tcms/__visit
  i32.const 1280
  call $~lib/rt/tcms/__visit
  i32.const 1376
  call $~lib/rt/tcms/__visit
  global.get $~lib/rt/tcms/pinSpace
  local.tee $1
  i32.load offset=4
  i32.const -4
  i32.and
  local.set $0
  loop $while-continue|0
   local.get $0
   local.get $1
   i32.ne
   if
    local.get $0
    i32.load offset=4
    i32.const 3
    i32.and
    i32.const 3
    i32.ne
    if
     i32.const 0
     i32.const 1120
     i32.const 213
     i32.const 16
     call $~lib/builtins/abort
     unreachable
    end
    local.get $0
    i32.const 20
    i32.add
    call $~lib/rt/__visit_members
    local.get $0
    i32.load offset=4
    i32.const -4
    i32.and
    local.set $0
    br $while-continue|0
   end
  end
  global.get $~lib/rt/tcms/white
  i32.eqz
  local.set $4
  global.get $~lib/rt/tcms/toSpace
  local.tee $5
  i32.load offset=4
  i32.const -4
  i32.and
  local.set $0
  loop $while-continue|1
   local.get $0
   local.get $5
   i32.ne
   if
    local.get $4
    local.get $0
    i32.load offset=4
    i32.const 3
    i32.and
    i32.ne
    if
     i32.const 0
     i32.const 1120
     i32.const 223
     i32.const 16
     call $~lib/builtins/abort
     unreachable
    end
    local.get $0
    i32.const 20
    i32.add
    call $~lib/rt/__visit_members
    local.get $0
    i32.load offset=4
    i32.const -4
    i32.and
    local.set $0
    br $while-continue|1
   end
  end
  global.get $~lib/rt/tcms/fromSpace
  local.tee $2
  i32.load offset=4
  i32.const -4
  i32.and
  local.set $0
  loop $while-continue|2
   local.get $0
   local.get $2
   i32.ne
   if
    global.get $~lib/rt/tcms/white
    local.get $0
    i32.load offset=4
    i32.const 3
    i32.and
    i32.ne
    if
     i32.const 0
     i32.const 1120
     i32.const 232
     i32.const 16
     call $~lib/builtins/abort
     unreachable
    end
    local.get $0
    i32.load offset=4
    i32.const -4
    i32.and
    local.get $0
    i32.const 1484
    i32.lt_u
    if
     local.get $0
     i32.const 0
     i32.store offset=4
     local.get $0
     i32.const 0
     i32.store offset=8
    else
     global.get $~lib/rt/tcms/total
     local.get $0
     i32.load
     i32.const -4
     i32.and
     i32.const 4
     i32.add
     i32.sub
     global.set $~lib/rt/tcms/total
     local.get $0
     i32.const 4
     i32.add
     local.tee $0
     i32.const 1484
     i32.ge_u
     if
      global.get $~lib/rt/tlsf/ROOT
      i32.eqz
      if
       call $~lib/rt/tlsf/initialize
      end
      global.get $~lib/rt/tlsf/ROOT
      local.get $0
      i32.const 4
      i32.sub
      local.set $3
      local.get $0
      i32.const 15
      i32.and
<<<<<<< HEAD
      i32.eqz
      i32.const 0
      local.get $0
=======
      i32.const 1
      local.get $4
>>>>>>> 3633f4bd
      select
      if (result i32)
       i32.const 1
      else
       local.get $3
       i32.load
       i32.const 1
       i32.and
      end
      if
       i32.const 0
       i32.const 1184
       i32.const 559
       i32.const 3
       call $~lib/builtins/abort
       unreachable
      end
      local.get $3
      local.get $3
      i32.load
      i32.const 1
      i32.or
      i32.store
      local.get $3
      call $~lib/rt/tlsf/insertBlock
     end
    end
    local.set $0
    br $while-continue|2
   end
  end
  local.get $2
  local.get $2
  i32.store offset=4
  local.get $2
  local.get $2
  i32.store offset=8
  local.get $5
  global.set $~lib/rt/tcms/fromSpace
  local.get $2
  global.set $~lib/rt/tcms/toSpace
  local.get $4
  global.set $~lib/rt/tcms/white
 )
 (func $~lib/rt/tcms/__visit (param $0 i32)
  (local $1 i32)
  (local $2 i32)
  local.get $0
  i32.eqz
  if
   return
  end
  global.get $~lib/rt/tcms/white
  local.get $0
  i32.const 20
  i32.sub
  local.tee $0
  i32.load offset=4
  i32.const 3
  i32.and
  i32.eq
  if
   local.get $0
   call $~lib/rt/tcms/Object#unlink
   global.get $~lib/rt/tcms/toSpace
   local.tee $2
   i32.load offset=8
   local.set $1
   local.get $0
   local.get $2
   global.get $~lib/rt/tcms/white
   i32.eqz
   i32.or
   i32.store offset=4
   local.get $0
   local.get $1
   i32.store offset=8
   local.get $1
   local.get $0
   local.get $1
   i32.load offset=4
   i32.const 3
   i32.and
   i32.or
   i32.store offset=4
   local.get $2
   local.get $0
   i32.store offset=8
  end
 )
 (func $~lib/rt/__visit_members (param $0 i32)
  block $invalid
   block $~lib/arraybuffer/ArrayBufferView
    block $~lib/string/String
     block $~lib/arraybuffer/ArrayBuffer
      local.get $0
      i32.const 8
      i32.sub
      i32.load
      br_table $~lib/arraybuffer/ArrayBuffer $~lib/string/String $~lib/arraybuffer/ArrayBufferView $invalid
     end
     return
    end
    return
   end
   local.get $0
   i32.load
   local.tee $0
   if
    local.get $0
    call $~lib/rt/tcms/__visit
   end
   return
  end
  unreachable
 )
 (func $~start
  i32.const 1236
  i32.const 1232
  i32.store
  i32.const 1240
  i32.const 1232
  i32.store
  i32.const 1232
  global.set $~lib/rt/tcms/fromSpace
  i32.const 1332
  i32.const 1328
  i32.store
  i32.const 1336
  i32.const 1328
  i32.store
  i32.const 1328
  global.set $~lib/rt/tcms/pinSpace
  i32.const 1428
  i32.const 1424
  i32.store
  i32.const 1432
  i32.const 1424
  i32.store
  i32.const 1424
  global.set $~lib/rt/tcms/toSpace
 )
)<|MERGE_RESOLUTION|>--- conflicted
+++ resolved
@@ -1,10 +1,10 @@
 (module
  (type $i32_=>_none (func (param i32)))
+ (type $none_=>_none (func))
  (type $i32_i32_=>_none (func (param i32 i32)))
- (type $none_=>_none (func))
  (type $i32_i32_=>_i32 (func (param i32 i32) (result i32)))
+ (type $i32_i32_i32_i32_=>_none (func (param i32 i32 i32 i32)))
  (type $i32_i32_i32_=>_none (func (param i32 i32 i32)))
- (type $i32_i32_i32_i32_=>_none (func (param i32 i32 i32 i32)))
  (type $i32_=>_i32 (func (param i32) (result i32)))
  (import "env" "abort" (func $~lib/builtins/abort (param i32 i32 i32 i32)))
  (global $~lib/rt/tlsf/ROOT (mut i32) (i32.const 0))
@@ -765,12 +765,12 @@
   (local $6 i32)
   local.get $0
   i32.const 1073741804
-  i32.ge_u
+  i32.gt_u
   if
    i32.const 1056
    i32.const 1120
    i32.const 125
-   i32.const 31
+   i32.const 30
    call $~lib/builtins/abort
    unreachable
   end
@@ -1010,45 +1010,6 @@
   local.get $1
   local.get $6
   i32.store offset=8
-<<<<<<< HEAD
-=======
- )
- (func $~lib/rt/tcms/__new (param $0 i32) (param $1 i32) (result i32)
-  (local $2 i32)
-  local.get $0
-  i32.const 1073741804
-  i32.gt_u
-  if
-   i32.const 1056
-   i32.const 1120
-   i32.const 125
-   i32.const 30
-   call $~lib/builtins/abort
-   unreachable
-  end
-  local.get $0
-  i32.const 16
-  i32.add
-  local.set $2
-  global.get $~lib/rt/tlsf/ROOT
-  i32.eqz
-  if
-   call $~lib/rt/tlsf/initialize
-  end
-  global.get $~lib/rt/tlsf/ROOT
-  local.get $2
-  call $~lib/rt/tlsf/allocateBlock
-  local.tee $2
-  local.get $1
-  i32.store offset=12
-  local.get $2
-  local.get $0
-  i32.store offset=16
-  local.get $2
-  global.get $~lib/rt/tcms/fromSpace
-  global.get $~lib/rt/tcms/white
-  call $~lib/rt/tcms/Object#linkTo
->>>>>>> 3633f4bd
   global.get $~lib/rt/tcms/total
   local.get $6
   i32.load
@@ -1375,14 +1336,8 @@
       local.get $0
       i32.const 15
       i32.and
-<<<<<<< HEAD
-      i32.eqz
-      i32.const 0
+      i32.const 1
       local.get $0
-=======
-      i32.const 1
-      local.get $4
->>>>>>> 3633f4bd
       select
       if (result i32)
        i32.const 1
