--- conflicted
+++ resolved
@@ -23,27 +23,15 @@
  (export "__rtti_base" (global $~lib/rt/__rtti_base))
  (export "memory" (memory $0))
  (start $~start)
-<<<<<<< HEAD
- (func $~lib/rt/stub/maybeGrowMemory (param $0 i32)
-  (local $1 i32)
-  (local $2 i32)
-  (local $3 i32)
-  (local $4 i32)
-  (local $5 i32)
-  memory.size $0
-  local.set $1
-  local.get $1
-=======
  (func $~lib/rt/stub/maybeGrowMemory (param $newOffset i32)
   (local $pagesBefore i32)
   (local $maxOffset i32)
   (local $var$3 i32)
   (local $var$4 i32)
   (local $var$5 i32)
-  memory.size
+  memory.size $0
   local.set $pagesBefore
   local.get $pagesBefore
->>>>>>> 3ac6efd7
   i32.const 16
   i32.shl
   i32.const 15
@@ -77,25 +65,14 @@
    local.get $var$5
    i32.gt_s
    select
-<<<<<<< HEAD
-   local.set $4
-   local.get $4
+   local.set $var$4
+   local.get $var$4
    memory.grow $0
    i32.const 0
    i32.lt_s
    if
-    local.get $3
+    local.get $var$3
     memory.grow $0
-=======
-   local.set $var$4
-   local.get $var$4
-   memory.grow
-   i32.const 0
-   i32.lt_s
-   if
-    local.get $var$3
-    memory.grow
->>>>>>> 3ac6efd7
     i32.const 0
     i32.lt_s
     if
