(module
 (type $i32_i32_=>_i32 (func_subtype (param i32 i32) (result i32) func))
 (type $i32_=>_i32 (func_subtype (param i32) (result i32) func))
 (type $i32_i32_=>_none (func_subtype (param i32 i32) func))
 (type $i32_=>_none (func_subtype (param i32) func))
 (type $none_=>_none (func_subtype func))
 (type $i32_i32_i32_=>_none (func_subtype (param i32 i32 i32) func))
 (type $i32_i32_i32_=>_i32 (func_subtype (param i32 i32 i32) (result i32) func))
 (type $i32_i32_i32_i32_i32_=>_i32 (func_subtype (param i32 i32 i32 i32 i32) (result i32) func))
 (type $i32_i32_i32_i32_=>_none (func_subtype (param i32 i32 i32 i32) func))
 (type $none_=>_i32 (func_subtype (result i32) func))
 (type $i32_i64_i32_=>_none (func_subtype (param i32 i64 i32) func))
 (type $i64_i32_=>_i32 (func_subtype (param i64 i32) (result i32) func))
 (type $i32_i64_i32_i32_=>_none (func_subtype (param i32 i64 i32 i32) func))
 (type $f64_f64_=>_f64 (func_subtype (param f64 f64) (result f64) func))
 (type $i32_i64_i32_i64_i32_i64_i32_=>_i32 (func_subtype (param i32 i64 i32 i64 i32 i64 i32) (result i32) func))
 (type $i32_f64_=>_i32 (func_subtype (param i32 f64) (result i32) func))
 (type $f64_i32_=>_i32 (func_subtype (param f64 i32) (result i32) func))
 (type $f64_=>_i32 (func_subtype (param f64) (result i32) func))
 (import "env" "abort" (func $~lib/builtins/abort (param i32 i32 i32 i32)))
 (global $~lib/shared/runtime/Runtime.Stub i32 (i32.const 0))
 (global $~lib/shared/runtime/Runtime.Minimal i32 (i32.const 1))
 (global $~lib/shared/runtime/Runtime.Incremental i32 (i32.const 2))
 (global $~lib/native/ASC_SHRINK_LEVEL i32 (i32.const 0))
 (global $resolve-binary/a (mut i32) (i32.const 0))
 (global $resolve-binary/f (mut f64) (f64.const 0))
 (global $~lib/rt/itcms/total (mut i32) (i32.const 0))
 (global $~lib/rt/itcms/threshold (mut i32) (i32.const 0))
 (global $~lib/rt/itcms/state (mut i32) (i32.const 0))
 (global $~lib/rt/itcms/visitCount (mut i32) (i32.const 0))
 (global $~lib/rt/itcms/pinSpace (mut i32) (i32.const 0))
 (global $~lib/rt/itcms/iter (mut i32) (i32.const 0))
 (global $~lib/rt/itcms/toSpace (mut i32) (i32.const 0))
 (global $~lib/rt/itcms/white (mut i32) (i32.const 0))
 (global $~lib/rt/itcms/fromSpace (mut i32) (i32.const 0))
 (global $~lib/rt/tlsf/ROOT (mut i32) (i32.const 0))
 (global $~lib/native/ASC_LOW_MEMORY_LIMIT i32 (i32.const 0))
 (global $~lib/util/math/log_tail (mut f64) (f64.const 0))
 (global $~lib/util/number/_frc_plus (mut i64) (i64.const 0))
 (global $~lib/util/number/_frc_minus (mut i64) (i64.const 0))
 (global $~lib/util/number/_exp (mut i32) (i32.const 0))
 (global $~lib/util/number/_K (mut i32) (i32.const 0))
 (global $~lib/util/number/_frc_pow (mut i64) (i64.const 0))
 (global $~lib/util/number/_exp_pow (mut i32) (i32.const 0))
 (global $resolve-binary/foo (mut i32) (i32.const 0))
 (global $resolve-binary/bar (mut i32) (i32.const 0))
 (global $resolve-binary/bar2 (mut i32) (i32.const 0))
 (global $resolve-binary/baz (mut i32) (i32.const 0))
 (global $~lib/rt/__rtti_base i32 (i32.const 10192))
 (global $~lib/memory/__data_end i32 (i32.const 10244))
 (global $~lib/memory/__stack_pointer (mut i32) (i32.const 26628))
 (global $~lib/memory/__heap_base i32 (i32.const 26628))
 (memory $0 1)
 (data (i32.const 12) "\1c\00\00\00\00\00\00\00\00\00\00\00\01\00\00\00\08\00\00\00t\00r\00u\00e\00\00\00\00\00")
 (data (i32.const 44) "\1c\00\00\00\00\00\00\00\00\00\00\00\01\00\00\00\n\00\00\00f\00a\00l\00s\00e\00\00\00")
 (data (i32.const 76) "<\00\00\00\00\00\00\00\00\00\00\00\01\00\00\00\"\00\00\00r\00e\00s\00o\00l\00v\00e\00-\00b\00i\00n\00a\00r\00y\00.\00t\00s\00\00\00\00\00\00\00\00\00\00\00")
 (data (i32.const 140) "|\00\00\00\00\00\00\00\00\00\00\00\01\00\00\00d\00\00\00t\00o\00S\00t\00r\00i\00n\00g\00(\00)\00 \00r\00a\00d\00i\00x\00 \00a\00r\00g\00u\00m\00e\00n\00t\00 \00m\00u\00s\00t\00 \00b\00e\00 \00b\00e\00t\00w\00e\00e\00n\00 \002\00 \00a\00n\00d\00 \003\006\00\00\00\00\00\00\00\00\00")
 (data (i32.const 268) "<\00\00\00\00\00\00\00\00\00\00\00\01\00\00\00&\00\00\00~\00l\00i\00b\00/\00u\00t\00i\00l\00/\00n\00u\00m\00b\00e\00r\00.\00t\00s\00\00\00\00\00\00\00")
 (data (i32.const 332) "\1c\00\00\00\00\00\00\00\00\00\00\00\01\00\00\00\02\00\00\000\00\00\00\00\00\00\00\00\00\00\00")
 (data (i32.const 364) "<\00\00\00\00\00\00\00\00\00\00\00\01\00\00\00(\00\00\00A\00l\00l\00o\00c\00a\00t\00i\00o\00n\00 \00t\00o\00o\00 \00l\00a\00r\00g\00e\00\00\00\00\00")
 (data (i32.const 428) "<\00\00\00\00\00\00\00\00\00\00\00\01\00\00\00 \00\00\00~\00l\00i\00b\00/\00r\00t\00/\00i\00t\00c\00m\00s\00.\00t\00s\00\00\00\00\00\00\00\00\00\00\00\00\00")
 (data (i32.const 496) "\00\00\00\00\00\00\00\00\00\00\00\00\00\00\00\00\00\00\00\00")
 (data (i32.const 528) "\00\00\00\00\00\00\00\00\00\00\00\00\00\00\00\00\00\00\00\00")
 (data (i32.const 556) "<\00\00\00\00\00\00\00\00\00\00\00\01\00\00\00$\00\00\00I\00n\00d\00e\00x\00 \00o\00u\00t\00 \00o\00f\00 \00r\00a\00n\00g\00e\00\00\00\00\00\00\00\00\00")
 (data (i32.const 620) ",\00\00\00\00\00\00\00\00\00\00\00\01\00\00\00\14\00\00\00~\00l\00i\00b\00/\00r\00t\00.\00t\00s\00\00\00\00\00\00\00\00\00")
 (data (i32.const 672) "\00\00\00\00\00\00\00\00\00\00\00\00\00\00\00\00\00\00\00\00")
 (data (i32.const 700) "<\00\00\00\00\00\00\00\00\00\00\00\01\00\00\00\1e\00\00\00~\00l\00i\00b\00/\00r\00t\00/\00t\00l\00s\00f\00.\00t\00s\00\00\00\00\00\00\00\00\00\00\00\00\00\00\00")
 (data (i32.const 764) "0\000\000\001\000\002\000\003\000\004\000\005\000\006\000\007\000\008\000\009\001\000\001\001\001\002\001\003\001\004\001\005\001\006\001\007\001\008\001\009\002\000\002\001\002\002\002\003\002\004\002\005\002\006\002\007\002\008\002\009\003\000\003\001\003\002\003\003\003\004\003\005\003\006\003\007\003\008\003\009\004\000\004\001\004\002\004\003\004\004\004\005\004\006\004\007\004\008\004\009\005\000\005\001\005\002\005\003\005\004\005\005\005\006\005\007\005\008\005\009\006\000\006\001\006\002\006\003\006\004\006\005\006\006\006\007\006\008\006\009\007\000\007\001\007\002\007\003\007\004\007\005\007\006\007\007\007\008\007\009\008\000\008\001\008\002\008\003\008\004\008\005\008\006\008\007\008\008\008\009\009\000\009\001\009\002\009\003\009\004\009\005\009\006\009\007\009\008\009\009\00")
 (data (i32.const 1164) "\1c\04\00\00\00\00\00\00\00\00\00\00\01\00\00\00\00\04\00\000\000\000\001\000\002\000\003\000\004\000\005\000\006\000\007\000\008\000\009\000\00a\000\00b\000\00c\000\00d\000\00e\000\00f\001\000\001\001\001\002\001\003\001\004\001\005\001\006\001\007\001\008\001\009\001\00a\001\00b\001\00c\001\00d\001\00e\001\00f\002\000\002\001\002\002\002\003\002\004\002\005\002\006\002\007\002\008\002\009\002\00a\002\00b\002\00c\002\00d\002\00e\002\00f\003\000\003\001\003\002\003\003\003\004\003\005\003\006\003\007\003\008\003\009\003\00a\003\00b\003\00c\003\00d\003\00e\003\00f\004\000\004\001\004\002\004\003\004\004\004\005\004\006\004\007\004\008\004\009\004\00a\004\00b\004\00c\004\00d\004\00e\004\00f\005\000\005\001\005\002\005\003\005\004\005\005\005\006\005\007\005\008\005\009\005\00a\005\00b\005\00c\005\00d\005\00e\005\00f\006\000\006\001\006\002\006\003\006\004\006\005\006\006\006\007\006\008\006\009\006\00a\006\00b\006\00c\006\00d\006\00e\006\00f\007\000\007\001\007\002\007\003\007\004\007\005\007\006\007\007\007\008\007\009\007\00a\007\00b\007\00c\007\00d\007\00e\007\00f\008\000\008\001\008\002\008\003\008\004\008\005\008\006\008\007\008\008\008\009\008\00a\008\00b\008\00c\008\00d\008\00e\008\00f\009\000\009\001\009\002\009\003\009\004\009\005\009\006\009\007\009\008\009\009\009\00a\009\00b\009\00c\009\00d\009\00e\009\00f\00a\000\00a\001\00a\002\00a\003\00a\004\00a\005\00a\006\00a\007\00a\008\00a\009\00a\00a\00a\00b\00a\00c\00a\00d\00a\00e\00a\00f\00b\000\00b\001\00b\002\00b\003\00b\004\00b\005\00b\006\00b\007\00b\008\00b\009\00b\00a\00b\00b\00b\00c\00b\00d\00b\00e\00b\00f\00c\000\00c\001\00c\002\00c\003\00c\004\00c\005\00c\006\00c\007\00c\008\00c\009\00c\00a\00c\00b\00c\00c\00c\00d\00c\00e\00c\00f\00d\000\00d\001\00d\002\00d\003\00d\004\00d\005\00d\006\00d\007\00d\008\00d\009\00d\00a\00d\00b\00d\00c\00d\00d\00d\00e\00d\00f\00e\000\00e\001\00e\002\00e\003\00e\004\00e\005\00e\006\00e\007\00e\008\00e\009\00e\00a\00e\00b\00e\00c\00e\00d\00e\00e\00e\00f\00f\000\00f\001\00f\002\00f\003\00f\004\00f\005\00f\006\00f\007\00f\008\00f\009\00f\00a\00f\00b\00f\00c\00f\00d\00f\00e\00f\00f\00\00\00\00\00\00\00\00\00\00\00\00\00")
 (data (i32.const 2220) "\\\00\00\00\00\00\00\00\00\00\00\00\01\00\00\00H\00\00\000\001\002\003\004\005\006\007\008\009\00a\00b\00c\00d\00e\00f\00g\00h\00i\00j\00k\00l\00m\00n\00o\00p\00q\00r\00s\00t\00u\00v\00w\00x\00y\00z\00\00\00\00\00")
 (data (i32.const 2316) "\1c\00\00\00\00\00\00\00\00\00\00\00\01\00\00\00\02\00\00\001\00\00\00\00\00\00\00\00\00\00\00")
 (data (i32.const 2348) "\1c\00\00\00\00\00\00\00\00\00\00\00\01\00\00\00\02\00\00\002\00\00\00\00\00\00\00\00\00\00\00")
 (data (i32.const 2384) "\00\00\00\00\00\a0\f6?\00\00\00\00\00\00\00\00\00\c8\b9\f2\82,\d6\bf\80V7($\b4\fa<\00\00\00\00\00\80\f6?\00\00\00\00\00\00\00\00\00\08X\bf\bd\d1\d5\bf \f7\e0\d8\08\a5\1c\bd\00\00\00\00\00`\f6?\00\00\00\00\00\00\00\00\00XE\17wv\d5\bfmP\b6\d5\a4b#\bd\00\00\00\00\00@\f6?\00\00\00\00\00\00\00\00\00\f8-\87\ad\1a\d5\bf\d5g\b0\9e\e4\84\e6\bc\00\00\00\00\00 \f6?\00\00\00\00\00\00\00\00\00xw\95_\be\d4\bf\e0>)\93i\1b\04\bd\00\00\00\00\00\00\f6?\00\00\00\00\00\00\00\00\00`\1c\c2\8ba\d4\bf\cc\84LH/\d8\13=\00\00\00\00\00\e0\f5?\00\00\00\00\00\00\00\00\00\a8\86\860\04\d4\bf:\0b\82\ed\f3B\dc<\00\00\00\00\00\c0\f5?\00\00\00\00\00\00\00\00\00HiUL\a6\d3\bf`\94Q\86\c6\b1 =\00\00\00\00\00\a0\f5?\00\00\00\00\00\00\00\00\00\80\98\9a\ddG\d3\bf\92\80\c5\d4MY%=\00\00\00\00\00\80\f5?\00\00\00\00\00\00\00\00\00 \e1\ba\e2\e8\d2\bf\d8+\b7\99\1e{&=\00\00\00\00\00`\f5?\00\00\00\00\00\00\00\00\00\88\de\13Z\89\d2\bf?\b0\cf\b6\14\ca\15=\00\00\00\00\00`\f5?\00\00\00\00\00\00\00\00\00\88\de\13Z\89\d2\bf?\b0\cf\b6\14\ca\15=\00\00\00\00\00@\f5?\00\00\00\00\00\00\00\00\00x\cf\fbA)\d2\bfv\daS($Z\16\bd\00\00\00\00\00 \f5?\00\00\00\00\00\00\00\00\00\98i\c1\98\c8\d1\bf\04T\e7h\bc\af\1f\bd\00\00\00\00\00\00\f5?\00\00\00\00\00\00\00\00\00\a8\ab\ab\\g\d1\bf\f0\a8\823\c6\1f\1f=\00\00\00\00\00\e0\f4?\00\00\00\00\00\00\00\00\00H\ae\f9\8b\05\d1\bffZ\05\fd\c4\a8&\bd\00\00\00\00\00\c0\f4?\00\00\00\00\00\00\00\00\00\90s\e2$\a3\d0\bf\0e\03\f4~\eek\0c\bd\00\00\00\00\00\a0\f4?\00\00\00\00\00\00\00\00\00\d0\b4\94%@\d0\bf\7f-\f4\9e\b86\f0\bc\00\00\00\00\00\a0\f4?\00\00\00\00\00\00\00\00\00\d0\b4\94%@\d0\bf\7f-\f4\9e\b86\f0\bc\00\00\00\00\00\80\f4?\00\00\00\00\00\00\00\00\00@^m\18\b9\cf\bf\87<\99\ab*W\r=\00\00\00\00\00`\f4?\00\00\00\00\00\00\00\00\00`\dc\cb\ad\f0\ce\bf$\af\86\9c\b7&+=\00\00\00\00\00@\f4?\00\00\00\00\00\00\00\00\00\f0*n\07\'\ce\bf\10\ff?TO/\17\bd\00\00\00\00\00 \f4?\00\00\00\00\00\00\00\00\00\c0Ok!\\\cd\bf\1bh\ca\bb\91\ba!=\00\00\00\00\00\00\f4?\00\00\00\00\00\00\00\00\00\a0\9a\c7\f7\8f\cc\bf4\84\9fhOy\'=\00\00\00\00\00\00\f4?\00\00\00\00\00\00\00\00\00\a0\9a\c7\f7\8f\cc\bf4\84\9fhOy\'=\00\00\00\00\00\e0\f3?\00\00\00\00\00\00\00\00\00\90-t\86\c2\cb\bf\8f\b7\8b1\b0N\19=\00\00\00\00\00\c0\f3?\00\00\00\00\00\00\00\00\00\c0\80N\c9\f3\ca\bff\90\cd?cN\ba<\00\00\00\00\00\a0\f3?\00\00\00\00\00\00\00\00\00\b0\e2\1f\bc#\ca\bf\ea\c1F\dcd\8c%\bd\00\00\00\00\00\a0\f3?\00\00\00\00\00\00\00\00\00\b0\e2\1f\bc#\ca\bf\ea\c1F\dcd\8c%\bd\00\00\00\00\00\80\f3?\00\00\00\00\00\00\00\00\00P\f4\9cZR\c9\bf\e3\d4\c1\04\d9\d1*\bd\00\00\00\00\00`\f3?\00\00\00\00\00\00\00\00\00\d0 e\a0\7f\c8\bf\t\fa\db\7f\bf\bd+=\00\00\00\00\00@\f3?\00\00\00\00\00\00\00\00\00\e0\10\02\89\ab\c7\bfXJSr\90\db+=\00\00\00\00\00@\f3?\00\00\00\00\00\00\00\00\00\e0\10\02\89\ab\c7\bfXJSr\90\db+=\00\00\00\00\00 \f3?\00\00\00\00\00\00\00\00\00\d0\19\e7\0f\d6\c6\bff\e2\b2\a3j\e4\10\bd\00\00\00\00\00\00\f3?\00\00\00\00\00\00\00\00\00\90\a7p0\ff\c5\bf9P\10\9fC\9e\1e\bd\00\00\00\00\00\00\f3?\00\00\00\00\00\00\00\00\00\90\a7p0\ff\c5\bf9P\10\9fC\9e\1e\bd\00\00\00\00\00\e0\f2?\00\00\00\00\00\00\00\00\00\b0\a1\e3\e5&\c5\bf\8f[\07\90\8b\de \bd\00\00\00\00\00\c0\f2?\00\00\00\00\00\00\00\00\00\80\cbl+M\c4\bf<x5a\c1\0c\17=\00\00\00\00\00\c0\f2?\00\00\00\00\00\00\00\00\00\80\cbl+M\c4\bf<x5a\c1\0c\17=\00\00\00\00\00\a0\f2?\00\00\00\00\00\00\00\00\00\90\1e \fcq\c3\bf:T\'M\86x\f1<\00\00\00\00\00\80\f2?\00\00\00\00\00\00\00\00\00\f0\1f\f8R\95\c2\bf\08\c4q\170\8d$\bd\00\00\00\00\00`\f2?\00\00\00\00\00\00\00\00\00`/\d5*\b7\c1\bf\96\a3\11\18\a4\80.\bd\00\00\00\00\00`\f2?\00\00\00\00\00\00\00\00\00`/\d5*\b7\c1\bf\96\a3\11\18\a4\80.\bd\00\00\00\00\00@\f2?\00\00\00\00\00\00\00\00\00\90\d0|~\d7\c0\bf\f4[\e8\88\96i\n=\00\00\00\00\00@\f2?\00\00\00\00\00\00\00\00\00\90\d0|~\d7\c0\bf\f4[\e8\88\96i\n=\00\00\00\00\00 \f2?\00\00\00\00\00\00\00\00\00\e0\db1\91\ec\bf\bf\f23\a3\\Tu%\bd\00\00\00\00\00\00\f2?\00\00\00\00\00\00\00\00\00\00+n\07\'\be\bf<\00\f0*,4*=\00\00\00\00\00\00\f2?\00\00\00\00\00\00\00\00\00\00+n\07\'\be\bf<\00\f0*,4*=\00\00\00\00\00\e0\f1?\00\00\00\00\00\00\00\00\00\c0[\8fT^\bc\bf\06\be_XW\0c\1d\bd\00\00\00\00\00\c0\f1?\00\00\00\00\00\00\00\00\00\e0J:m\92\ba\bf\c8\aa[\e859%=\00\00\00\00\00\c0\f1?\00\00\00\00\00\00\00\00\00\e0J:m\92\ba\bf\c8\aa[\e859%=\00\00\00\00\00\a0\f1?\00\00\00\00\00\00\00\00\00\a01\d6E\c3\b8\bfhV/M)|\13=\00\00\00\00\00\a0\f1?\00\00\00\00\00\00\00\00\00\a01\d6E\c3\b8\bfhV/M)|\13=\00\00\00\00\00\80\f1?\00\00\00\00\00\00\00\00\00`\e5\8a\d2\f0\b6\bf\das3\c97\97&\bd\00\00\00\00\00`\f1?\00\00\00\00\00\00\00\00\00 \06?\07\1b\b5\bfW^\c6a[\02\1f=\00\00\00\00\00`\f1?\00\00\00\00\00\00\00\00\00 \06?\07\1b\b5\bfW^\c6a[\02\1f=\00\00\00\00\00@\f1?\00\00\00\00\00\00\00\00\00\e0\1b\96\d7A\b3\bf\df\13\f9\cc\da^,=\00\00\00\00\00@\f1?\00\00\00\00\00\00\00\00\00\e0\1b\96\d7A\b3\bf\df\13\f9\cc\da^,=\00\00\00\00\00 \f1?\00\00\00\00\00\00\00\00\00\80\a3\ee6e\b1\bf\t\a3\8fv^|\14=\00\00\00\00\00\00\f1?\00\00\00\00\00\00\00\00\00\80\11\c00\n\af\bf\91\8e6\83\9eY-=\00\00\00\00\00\00\f1?\00\00\00\00\00\00\00\00\00\80\11\c00\n\af\bf\91\8e6\83\9eY-=\00\00\00\00\00\e0\f0?\00\00\00\00\00\00\00\00\00\80\19q\ddB\ab\bfLp\d6\e5z\82\1c=\00\00\00\00\00\e0\f0?\00\00\00\00\00\00\00\00\00\80\19q\ddB\ab\bfLp\d6\e5z\82\1c=\00\00\00\00\00\c0\f0?\00\00\00\00\00\00\00\00\00\c02\f6Xt\a7\bf\ee\a1\f24F\fc,\bd\00\00\00\00\00\c0\f0?\00\00\00\00\00\00\00\00\00\c02\f6Xt\a7\bf\ee\a1\f24F\fc,\bd\00\00\00\00\00\a0\f0?\00\00\00\00\00\00\00\00\00\c0\fe\b9\87\9e\a3\bf\aa\fe&\f5\b7\02\f5<\00\00\00\00\00\a0\f0?\00\00\00\00\00\00\00\00\00\c0\fe\b9\87\9e\a3\bf\aa\fe&\f5\b7\02\f5<\00\00\00\00\00\80\f0?\00\00\00\00\00\00\00\00\00\00x\0e\9b\82\9f\bf\e4\t~|&\80)\bd\00\00\00\00\00\80\f0?\00\00\00\00\00\00\00\00\00\00x\0e\9b\82\9f\bf\e4\t~|&\80)\bd\00\00\00\00\00`\f0?\00\00\00\00\00\00\00\00\00\80\d5\07\1b\b9\97\bf9\a6\fa\93T\8d(\bd\00\00\00\00\00@\f0?\00\00\00\00\00\00\00\00\00\00\fc\b0\a8\c0\8f\bf\9c\a6\d3\f6|\1e\df\bc\00\00\00\00\00@\f0?\00\00\00\00\00\00\00\00\00\00\fc\b0\a8\c0\8f\bf\9c\a6\d3\f6|\1e\df\bc\00\00\00\00\00 \f0?\00\00\00\00\00\00\00\00\00\00\10k*\e0\7f\bf\e4@\da\r?\e2\19\bd\00\00\00\00\00 \f0?\00\00\00\00\00\00\00\00\00\00\10k*\e0\7f\bf\e4@\da\r?\e2\19\bd\00\00\00\00\00\00\f0?\00\00\00\00\00\00\00\00\00\00\00\00\00\00\00\00\00\00\00\00\00\00\00\00\00\00\00\00\00\00\f0?\00\00\00\00\00\00\00\00\00\00\00\00\00\00\00\00\00\00\00\00\00\00\00\00\00\00\00\00\00\c0\ef?\00\00\00\00\00\00\00\00\00\00\89u\15\10\80?\e8+\9d\99k\c7\10\bd\00\00\00\00\00\80\ef?\00\00\00\00\00\00\00\00\00\80\93XV \90?\d2\f7\e2\06[\dc#\bd\00\00\00\00\00@\ef?\00\00\00\00\00\00\00\00\00\00\c9(%I\98?4\0cZ2\ba\a0*\bd\00\00\00\00\00\00\ef?\00\00\00\00\00\00\00\00\00@\e7\89]A\a0?S\d7\f1\\\c0\11\01=\00\00\00\00\00\c0\ee?\00\00\00\00\00\00\00\00\00\00.\d4\aef\a4?(\fd\bdus\16,\bd\00\00\00\00\00\80\ee?\00\00\00\00\00\00\00\00\00\c0\9f\14\aa\94\a8?}&Z\d0\95y\19\bd\00\00\00\00\00@\ee?\00\00\00\00\00\00\00\00\00\c0\dd\cds\cb\ac?\07(\d8G\f2h\1a\bd\00\00\00\00\00 \ee?\00\00\00\00\00\00\00\00\00\c0\06\c01\ea\ae?{;\c9O>\11\0e\bd\00\00\00\00\00\e0\ed?\00\00\00\00\00\00\00\00\00`F\d1;\97\b1?\9b\9e\rV]2%\bd\00\00\00\00\00\a0\ed?\00\00\00\00\00\00\00\00\00\e0\d1\a7\f5\bd\b3?\d7N\db\a5^\c8,=\00\00\00\00\00`\ed?\00\00\00\00\00\00\00\00\00\a0\97MZ\e9\b5?\1e\1d]<\06i,\bd\00\00\00\00\00@\ed?\00\00\00\00\00\00\00\00\00\c0\ea\n\d3\00\b7?2\ed\9d\a9\8d\1e\ec<\00\00\00\00\00\00\ed?\00\00\00\00\00\00\00\00\00@Y]^3\b9?\daG\bd:\\\11#=\00\00\00\00\00\c0\ec?\00\00\00\00\00\00\00\00\00`\ad\8d\c8j\bb?\e5h\f7+\80\90\13\bd\00\00\00\00\00\a0\ec?\00\00\00\00\00\00\00\00\00@\bc\01X\88\bc?\d3\acZ\c6\d1F&=\00\00\00\00\00`\ec?\00\00\00\00\00\00\00\00\00 \n\839\c7\be?\e0E\e6\afh\c0-\bd\00\00\00\00\00@\ec?\00\00\00\00\00\00\00\00\00\e0\db9\91\e8\bf?\fd\n\a1O\d64%\bd\00\00\00\00\00\00\ec?\00\00\00\00\00\00\00\00\00\e0\'\82\8e\17\c1?\f2\07-\cex\ef!=\00\00\00\00\00\e0\eb?\00\00\00\00\00\00\00\00\00\f0#~+\aa\c1?4\998D\8e\a7,=\00\00\00\00\00\a0\eb?\00\00\00\00\00\00\00\00\00\80\86\0ca\d1\c2?\a1\b4\81\cbl\9d\03=\00\00\00\00\00\80\eb?\00\00\00\00\00\00\00\00\00\90\15\b0\fce\c3?\89rK#\a8/\c6<\00\00\00\00\00@\eb?\00\00\00\00\00\00\00\00\00\b03\83=\91\c4?x\b6\fdTy\83%=\00\00\00\00\00 \eb?\00\00\00\00\00\00\00\00\00\b0\a1\e4\e5\'\c5?\c7}i\e5\e83&=\00\00\00\00\00\e0\ea?\00\00\00\00\00\00\00\00\00\10\8c\beNW\c6?x.<,\8b\cf\19=\00\00\00\00\00\c0\ea?\00\00\00\00\00\00\00\00\00pu\8b\12\f0\c6?\e1!\9c\e5\8d\11%\bd\00\00\00\00\00\a0\ea?\00\00\00\00\00\00\00\00\00PD\85\8d\89\c7?\05C\91p\10f\1c\bd\00\00\00\00\00`\ea?\00\00\00\00\00\00\00\00\00\009\eb\af\be\c8?\d1,\e9\aaT=\07\bd\00\00\00\00\00@\ea?\00\00\00\00\00\00\00\00\00\00\f7\dcZZ\c9?o\ff\a0X(\f2\07=\00\00\00\00\00\00\ea?\00\00\00\00\00\00\00\00\00\e0\8a<\ed\93\ca?i!VPCr(\bd\00\00\00\00\00\e0\e9?\00\00\00\00\00\00\00\00\00\d0[W\d81\cb?\aa\e1\acN\8d5\0c\bd\00\00\00\00\00\c0\e9?\00\00\00\00\00\00\00\00\00\e0;8\87\d0\cb?\b6\12TY\c4K-\bd\00\00\00\00\00\a0\e9?\00\00\00\00\00\00\00\00\00\10\f0\c6\fbo\cc?\d2+\96\c5r\ec\f1\bc\00\00\00\00\00`\e9?\00\00\00\00\00\00\00\00\00\90\d4\b0=\b1\cd?5\b0\15\f7*\ff*\bd\00\00\00\00\00@\e9?\00\00\00\00\00\00\00\00\00\10\e7\ff\0eS\ce?0\f4A`\'\12\c2<\00\00\00\00\00 \e9?\00\00\00\00\00\00\00\00\00\00\dd\e4\ad\f5\ce?\11\8e\bbe\15!\ca\bc\00\00\00\00\00\00\e9?\00\00\00\00\00\00\00\00\00\b0\b3l\1c\99\cf?0\df\0c\ca\ec\cb\1b=\00\00\00\00\00\c0\e8?\00\00\00\00\00\00\00\00\00XM`8q\d0?\91N\ed\16\db\9c\f8<\00\00\00\00\00\a0\e8?\00\00\00\00\00\00\00\00\00`ag-\c4\d0?\e9\ea<\16\8b\18\'=\00\00\00\00\00\80\e8?\00\00\00\00\00\00\00\00\00\e8\'\82\8e\17\d1?\1c\f0\a5c\0e!,\bd\00\00\00\00\00`\e8?\00\00\00\00\00\00\00\00\00\f8\ac\cb\\k\d1?\81\16\a5\f7\cd\9a+=\00\00\00\00\00@\e8?\00\00\00\00\00\00\00\00\00hZc\99\bf\d1?\b7\bdGQ\ed\a6,=\00\00\00\00\00 \e8?\00\00\00\00\00\00\00\00\00\b8\0emE\14\d2?\ea\baF\ba\de\87\n=\00\00\00\00\00\e0\e7?\00\00\00\00\00\00\00\00\00\90\dc|\f0\be\d2?\f4\04PJ\fa\9c*=\00\00\00\00\00\c0\e7?\00\00\00\00\00\00\00\00\00`\d3\e1\f1\14\d3?\b8<!\d3z\e2(\bd\00\00\00\00\00\a0\e7?\00\00\00\00\00\00\00\00\00\10\bevgk\d3?\c8w\f1\b0\cdn\11=\00\00\00\00\00\80\e7?\00\00\00\00\00\00\00\00\0003wR\c2\d3?\\\bd\06\b6T;\18=\00\00\00\00\00`\e7?\00\00\00\00\00\00\00\00\00\e8\d5#\b4\19\d4?\9d\e0\90\ec6\e4\08=\00\00\00\00\00@\e7?\00\00\00\00\00\00\00\00\00\c8q\c2\8dq\d4?u\d6g\t\ce\'/\bd\00\00\00\00\00 \e7?\00\00\00\00\00\00\00\00\000\17\9e\e0\c9\d4?\a4\d8\n\1b\89 .\bd\00\00\00\00\00\00\e7?\00\00\00\00\00\00\00\00\00\a08\07\ae\"\d5?Y\c7d\81p\be.=\00\00\00\00\00\e0\e6?\00\00\00\00\00\00\00\00\00\d0\c8S\f7{\d5?\ef@]\ee\ed\ad\1f=\00\00\00\00\00\c0\e6?\00\00\00\00\00\00\00\00\00`Y\df\bd\d5\d5?\dce\a4\08*\0b\n\bd")
 (data (i32.const 6480) "\00\00\00\00\00\00\00\00\00\00\00\00\00\00\f0?n\bf\88\1aO;\9b<53\fb\a9=\f6\ef?]\dc\d8\9c\13`q\bca\80w>\9a\ec\ef?\d1f\87\10z^\90\bc\85\7fn\e8\15\e3\ef?\13\f6g5R\d2\8c<t\85\15\d3\b0\d9\ef?\fa\8e\f9#\80\ce\8b\bc\de\f6\dd)k\d0\ef?a\c8\e6aN\f7`<\c8\9bu\18E\c7\ef?\99\d33[\e4\a3\90<\83\f3\c6\ca>\be\ef?m{\83]\a6\9a\97<\0f\89\f9lX\b5\ef?\fc\ef\fd\92\1a\b5\8e<\f7Gr+\92\ac\ef?\d1\9c/p=\be><\a2\d1\d32\ec\a3\ef?\0bn\90\894\03j\bc\1b\d3\fe\aff\9b\ef?\0e\bd/*RV\95\bcQ[\12\d0\01\93\ef?U\eaN\8c\ef\80P\bc\cc1l\c0\bd\8a\ef?\16\f4\d5\b9#\c9\91\bc\e0-\a9\ae\9a\82\ef?\afU\\\e9\e3\d3\80<Q\8e\a5\c8\98z\ef?H\93\a5\ea\15\1b\80\bc{Q}<\b8r\ef?=2\deU\f0\1f\8f\bc\ea\8d\8c8\f9j\ef?\bfS\13?\8c\89\8b<u\cbo\eb[c\ef?&\eb\11v\9c\d9\96\bc\d4\\\04\84\e0[\ef?`/:>\f7\ec\9a<\aa\b9h1\87T\ef?\9d8\86\cb\82\e7\8f\bc\1d\d9\fc\"PM\ef?\8d\c3\a6DAo\8a<\d6\8cb\88;F\ef?}\04\e4\b0\05z\80<\96\dc}\91I?\ef?\94\a8\a8\e3\fd\8e\96<8bunz8\ef?}Ht\f2\18^\87<?\a6\b2O\ce1\ef?\f2\e7\1f\98+G\80<\dd|\e2eE+\ef?^\08q?{\b8\96\bc\81c\f5\e1\df$\ef?1\ab\tm\e1\f7\82<\e1\de\1f\f5\9d\1e\ef?\fa\bfo\1a\9b!=\bc\90\d9\da\d0\7f\18\ef?\b4\n\0cr\827\8b<\0b\03\e4\a6\85\12\ef?\8f\cb\ce\89\92\14n<V/>\a9\af\0c\ef?\b6\ab\b0MuM\83<\15\b71\n\fe\06\ef?Lt\ac\e2\01B\86<1\d8L\fcp\01\ef?J\f8\d3]9\dd\8f<\ff\16d\b2\08\fc\ee?\04[\8e;\80\a3\86\bc\f1\9f\92_\c5\f6\ee?hPK\cc\edJ\92\bc\cb\a9:7\a7\f1\ee?\8e-Q\1b\f8\07\99\bcf\d8\05m\ae\ec\ee?\d26\94>\e8\d1q\bc\f7\9f\e54\db\e7\ee?\15\1b\ce\b3\19\19\99\bc\e5\a8\13\c3-\e3\ee?mL*\a7H\9f\85<\"4\12L\a6\de\ee?\8ai(z`\12\93\bc\1c\80\ac\04E\da\ee?[\89\17H\8f\a7X\bc*.\f7!\n\d6\ee?\1b\9aIg\9b,|\bc\97\a8P\d9\f5\d1\ee?\11\ac\c2`\edcC<-\89a`\08\ce\ee?\efd\06;\tf\96<W\00\1d\edA\ca\ee?y\03\a1\da\e1\ccn<\d0<\c1\b5\a2\c6\ee?0\12\0f?\8e\ff\93<\de\d3\d7\f0*\c3\ee?\b0\afz\bb\ce\90v<\'*6\d5\da\bf\ee?w\e0T\eb\bd\1d\93<\r\dd\fd\99\b2\bc\ee?\8e\a3q\004\94\8f\bc\a7,\9dv\b2\b9\ee?I\a3\93\dc\cc\de\87\bcBf\cf\a2\da\b6\ee?_8\0f\bd\c6\dex\bc\82O\9dV+\b4\ee?\f6\\{\ecF\12\86\bc\0f\92]\ca\a4\b1\ee?\8e\d7\fd\18\055\93<\da\'\b56G\af\ee?\05\9b\8a/\b7\98{<\fd\c7\97\d4\12\ad\ee?\tT\1c\e2\e1c\90<)TH\dd\07\ab\ee?\ea\c6\19P\85\c74<\b7FY\8a&\a9\ee?5\c0d+\e62\94<H!\ad\15o\a7\ee?\9fv\99aJ\e4\8c\bc\t\dcv\b9\e1\a5\ee?\a8M\ef;\c53\8c\bc\85U:\b0~\a4\ee?\ae\e9+\89xS\84\bc \c3\cc4F\a3\ee?XXVx\dd\ce\93\bc%\"U\828\a2\ee?d\19~\80\aa\10W<s\a9L\d4U\a1\ee?(\"^\bf\ef\b3\93\bc\cd;\7ff\9e\a0\ee?\82\b94\87\ad\12j\bc\bf\da\0bu\12\a0\ee?\ee\a9m\b8\efgc\bc/\1ae<\b2\9f\ee?Q\88\e0T=\dc\80\bc\84\94Q\f9}\9f\ee?\cf>Z~d\1fx\bct_\ec\e8u\9f\ee?\b0}\8b\c0J\ee\86\bct\81\a5H\9a\9f\ee?\8a\e6U\1e2\19\86\bc\c9gBV\eb\9f\ee?\d3\d4\t^\cb\9c\90<?]\deOi\a0\ee?\1d\a5M\b9\dc2{\bc\87\01\ebs\14\a1\ee?k\c0gT\fd\ec\94<2\c10\01\ed\a1\ee?Ul\d6\ab\e1\ebe<bN\cf6\f3\a2\ee?B\cf\b3/\c5\a1\88\bc\12\1a>T\'\a4\ee?47;\f1\b6i\93\bc\13\ceL\99\89\a5\ee?\1e\ff\19:\84^\80\bc\ad\c7#F\1a\a7\ee?nWr\d8P\d4\94\bc\ed\92D\9b\d9\a8\ee?\00\8a\0e[g\ad\90<\99f\8a\d9\c7\aa\ee?\b4\ea\f0\c1/\b7\8d<\db\a0*B\e5\ac\ee?\ff\e7\c5\9c`\b6e\bc\8cD\b5\162\af\ee?D_\f3Y\83\f6{<6w\15\99\ae\b1\ee?\83=\1e\a7\1f\t\93\bc\c6\ff\91\0b[\b4\ee?)\1el\8b\b8\a9]\bc\e5\c5\cd\b07\b7\ee?Y\b9\90|\f9#l\bc\0fR\c8\cbD\ba\ee?\aa\f9\f4\"CC\92\bcPN\de\9f\82\bd\ee?K\8ef\d7l\ca\85\bc\ba\07\cap\f1\c0\ee?\'\ce\91+\fc\afq<\90\f0\a3\82\91\c4\ee?\bbs\n\e15\d2m<##\e3\19c\c8\ee?c\"b\"\04\c5\87\bce\e5]{f\cc\ee?\d51\e2\e3\86\1c\8b<3-J\ec\9b\d0\ee?\15\bb\bc\d3\d1\bb\91\bc]%>\b2\03\d5\ee?\d21\ee\9c1\cc\90<X\b30\13\9e\d9\ee?\b3Zsn\84i\84<\bf\fdyUk\de\ee?\b4\9d\8e\97\cd\df\82\bcz\f3\d3\bfk\e3\ee?\873\cb\92w\1a\8c<\ad\d3Z\99\9f\e8\ee?\fa\d9\d1J\8f{\90\bcf\b6\8d)\07\ee\ee?\ba\ae\dcV\d9\c3U\bc\fb\15O\b8\a2\f3\ee?@\f6\a6=\0e\a4\90\bc:Y\e5\8dr\f9\ee?4\93\ad8\f4\d6h\bcG^\fb\f2v\ff\ee?5\8aXk\e2\ee\91\bcJ\06\a10\b0\05\ef?\cd\dd_\n\d7\fft<\d2\c1K\90\1e\0c\ef?\ac\98\92\fa\fb\bd\91\bc\t\1e\d7[\c2\12\ef?\b3\0c\af0\aens<\9cR\85\dd\9b\19\ef?\94\fd\9f\\2\e3\8e<z\d0\ff_\ab \ef?\acY\t\d1\8f\e0\84<K\d1W.\f1\'\ef?g\1aN8\af\cdc<\b5\e7\06\94m/\ef?h\19\92l,kg<i\90\ef\dc 7\ef?\d2\b5\cc\83\18\8a\80\bc\fa\c3]U\0b?\ef?o\fa\ff?]\ad\8f\bc|\89\07J-G\ef?I\a9u8\ae\r\90\bc\f2\89\r\08\87O\ef?\a7\07=\a6\85\a3t<\87\a4\fb\dc\18X\ef?\0f\"@ \9e\91\82\bc\98\83\c9\16\e3`\ef?\ac\92\c1\d5PZ\8e<\852\db\03\e6i\ef?Kk\01\acY:\84<`\b4\01\f3!s\ef?\1f>\b4\07!\d5\82\bc_\9b{3\97|\ef?\c9\rG;\b9*\89\bc)\a1\f5\14F\86\ef?\d3\88:`\04\b6t<\f6?\8b\e7.\90\ef?qr\9dQ\ec\c5\83<\83L\c7\fbQ\9a\ef?\f0\91\d3\8f\12\f7\8f\bc\da\90\a4\a2\af\a4\ef?}t#\e2\98\ae\8d\bc\f1g\8e-H\af\ef?\08 \aaA\bc\c3\8e<\'Za\ee\1b\ba\ef?2\eb\a9\c3\94+\84<\97\bak7+\c5\ef?\ee\85\d11\a9d\8a<@En[v\d0\ef?\ed\e3;\e4\ba7\8e\bc\14\be\9c\ad\fd\db\ef?\9d\cd\91M;\89w<\d8\90\9e\81\c1\e7\ef?\89\cc`A\c1\05S<\f1q\8f+\c2\f3\ef?")
 (data (i32.const 8540) "\1c\00\00\00\00\00\00\00\00\00\00\00\01\00\00\00\06\00\00\000\00.\000\00\00\00\00\00\00\00")
 (data (i32.const 8572) "\1c\00\00\00\00\00\00\00\00\00\00\00\01\00\00\00\06\00\00\00N\00a\00N\00\00\00\00\00\00\00")
 (data (i32.const 8604) ",\00\00\00\00\00\00\00\00\00\00\00\01\00\00\00\12\00\00\00-\00I\00n\00f\00i\00n\00i\00t\00y\00\00\00\00\00\00\00\00\00\00\00")
 (data (i32.const 8652) ",\00\00\00\00\00\00\00\00\00\00\00\01\00\00\00\10\00\00\00I\00n\00f\00i\00n\00i\00t\00y\00\00\00\00\00\00\00\00\00\00\00\00\00")
 (data (i32.const 8704) "\00\00\00\00\00\00\00\00\00\00\00\00\00\00\00\00\00\00\00\00\00\00\00\00\00\00\00\00\00\00\00\00\00\00\00\00\00\00\00\00\00\00\00\00\00\00\00\00\00\00\00\00\00\00\00\00")
 (data (i32.const 8760) "\88\02\1c\08\a0\d5\8f\fav\bf>\a2\7f\e1\ae\bav\acU0 \fb\16\8b\ea5\ce]J\89B\cf-;eU\aa\b0k\9a\dfE\1a=\03\cf\1a\e6\ca\c6\9a\c7\17\fep\abO\dc\bc\be\fc\b1w\ff\0c\d6kA\ef\91V\be<\fc\7f\90\ad\1f\d0\8d\83\9aU1(\\Q\d3\b5\c9\a6\ad\8f\acq\9d\cb\8b\ee#w\"\9c\eamSx@\91I\cc\aeW\ce\b6]y\12<\827V\fbM6\94\10\c2O\98H8o\ea\96\90\c7:\82%\cb\85t\d7\f4\97\bf\97\cd\cf\86\a0\e5\ac*\17\98\n4\ef\8e\b25*\fbg8\b2;?\c6\d2\df\d4\c8\84\ba\cd\d3\1a\'D\dd\c5\96\c9%\bb\ce\9fk\93\84\a5b}$l\ac\db\f6\da_\rXf\ab\a3&\f1\c3\de\93\f8\e2\f3\b8\80\ff\aa\a8\ad\b5\b5\8bJ|l\05_b\87S0\c14`\ff\bc\c9U&\ba\91\8c\85N\96\bd~)p$w\f9\df\8f\b8\e5\b8\9f\bd\df\a6\94}t\88\cf_\a9\f8\cf\9b\a8\8f\93pD\b9k\15\0f\bf\f8\f0\08\8a\b611eU%\b0\cd\ac\7f{\d0\c6\e2?\99\06;+*\c4\10\\\e4\d3\92si\99$$\aa\0e\ca\00\83\f2\b5\87\fd\eb\1a\11\92d\08\e5\bc\cc\88Po\t\cc\bc\8c,e\19\e2X\17\b7\d1\00\00\00\00\00\00@\9c\00\00\00\00\10\a5\d4\e8\00\00b\ac\c5\ebx\ad\84\t\94\f8x9?\81\b3\15\07\c9{\ce\97\c0p\\\ea{\ce2~\8fh\80\e9\ab\a48\d2\d5E\"\9a\17&\'O\9f\'\fb\c4\d41\a2c\ed\a8\ad\c8\8c8e\de\b0\dbe\ab\1a\8e\08\c7\83\9a\1dqB\f9\1d]\c4X\e7\1b\a6,iM\92\ea\8dp\1ad\ee\01\daJw\ef\9a\99\a3m\a2\85k}\b4{x\t\f2w\18\ddy\a1\e4T\b4\c2\c5\9b[\92\86[\86=]\96\c8\c5S5\c8\b3\a0\97\fa\\\b4*\95\e3_\a0\99\bd\9fF\de%\8c9\db4\c2\9b\a5\\\9f\98\a3r\9a\c6\f6\ce\be\e9TS\bf\dc\b7\e2A\"\f2\17\f3\fc\88\a5x\\\d3\9b\ce \cc\dfS!{\f3Z\16\98:0\1f\97\dc\b5\a0\e2\96\b3\e3\\S\d1\d9\a8<D\a7\a4\d9|\9b\fb\10D\a4\a7LLv\bb\1a\9c@\b6\ef\8e\ab\8b,\84W\a6\10\ef\1f\d0)1\91\e9\e5\a4\10\9b\9d\0c\9c\a1\fb\9b\10\e7)\f4;b\d9 (\ac\85\cf\a7z^KD\80-\dd\ac\03@\e4!\bf\8f\ffD^/\9cg\8eA\b8\8c\9c\9d\173\d4\a9\1b\e3\b4\92\db\19\9e\d9w\df\ban\bf\96\ebk\ee\f0\9b;\02\87\af")
 (data (i32.const 9456) "<\fbW\fbr\fb\8c\fb\a7\fb\c1\fb\dc\fb\f6\fb\11\fc,\fcF\fca\fc{\fc\96\fc\b1\fc\cb\fc\e6\fc\00\fd\1b\fd5\fdP\fdk\fd\85\fd\a0\fd\ba\fd\d5\fd\ef\fd\n\fe%\fe?\feZ\fet\fe\8f\fe\a9\fe\c4\fe\df\fe\f9\fe\14\ff.\ffI\ffc\ff~\ff\99\ff\b3\ff\ce\ff\e8\ff\03\00\1e\008\00S\00m\00\88\00\a2\00\bd\00\d8\00\f2\00\r\01\'\01B\01\\\01w\01\92\01\ac\01\c7\01\e1\01\fc\01\16\021\02L\02f\02\81\02\9b\02\b6\02\d0\02\eb\02\06\03 \03;\03U\03p\03\8b\03\a5\03\c0\03\da\03\f5\03\0f\04*\04")
 (data (i32.const 9632) "\01\00\00\00\n\00\00\00d\00\00\00\e8\03\00\00\10\'\00\00\a0\86\01\00@B\0f\00\80\96\98\00\00\e1\f5\05\00\ca\9a;")
 (data (i32.const 9676) "\1c\00\00\00\00\00\00\00\00\00\00\00\01\00\00\00\06\00\00\004\00.\000\00\00\00\00\00\00\00")
 (data (i32.const 9708) "\1c\00\00\00\00\00\00\00\00\00\00\00\01\00\00\00\02\00\00\004\00\00\00\00\00\00\00\00\00\00\00")
 (data (i32.const 9740) "\1c\00\00\00\00\00\00\00\00\00\00\00\01\00\00\00\02\00\00\003\00\00\00\00\00\00\00\00\00\00\00")
 (data (i32.const 9772) "\1c\00\00\00\00\00\00\00\00\00\00\00\01\00\00\00\04\00\00\00-\001\00\00\00\00\00\00\00\00\00")
 (data (i32.const 9804) "\1c\00\00\00\00\00\00\00\00\00\00\00\01\00\00\00\04\00\00\00l\00t\00\00\00\00\00\00\00\00\00")
 (data (i32.const 9836) "\1c\00\00\00\00\00\00\00\00\00\00\00\01\00\00\00\04\00\00\00g\00t\00\00\00\00\00\00\00\00\00")
 (data (i32.const 9868) "\1c\00\00\00\00\00\00\00\00\00\00\00\01\00\00\00\04\00\00\00l\00e\00\00\00\00\00\00\00\00\00")
 (data (i32.const 9900) "\1c\00\00\00\00\00\00\00\00\00\00\00\01\00\00\00\04\00\00\00g\00e\00\00\00\00\00\00\00\00\00")
 (data (i32.const 9932) "\1c\00\00\00\00\00\00\00\00\00\00\00\01\00\00\00\04\00\00\00e\00q\00\00\00\00\00\00\00\00\00")
 (data (i32.const 9964) "\1c\00\00\00\00\00\00\00\00\00\00\00\01\00\00\00\04\00\00\00n\00e\00\00\00\00\00\00\00\00\00")
 (data (i32.const 9996) "\1c\00\00\00\00\00\00\00\00\00\00\00\01\00\00\00\06\00\00\00a\00d\00d\00\00\00\00\00\00\00")
 (data (i32.const 10028) "\1c\00\00\00\00\00\00\00\00\00\00\00\01\00\00\00\06\00\00\00s\00u\00b\00\00\00\00\00\00\00")
 (data (i32.const 10060) "\1c\00\00\00\00\00\00\00\00\00\00\00\01\00\00\00\06\00\00\00m\00u\00l\00\00\00\00\00\00\00")
 (data (i32.const 10092) "\1c\00\00\00\00\00\00\00\00\00\00\00\01\00\00\00\06\00\00\00d\00i\00v\00\00\00\00\00\00\00")
 (data (i32.const 10124) "\1c\00\00\00\00\00\00\00\00\00\00\00\01\00\00\00\06\00\00\00r\00e\00m\00\00\00\00\00\00\00")
 (data (i32.const 10156) "\1c\00\00\00\00\00\00\00\00\00\00\00\01\00\00\00\06\00\00\00p\00o\00w\00\00\00\00\00\00\00")
 (data (i32.const 10192) "\06\00\00\00 \00\00\00\00\00\00\00 \00\00\00\00\00\00\00\00\00\00\00\00\00\00\00 \00\00\00\00\00\00\00 \00\00\00\00\00\00\00 \00\00\00\00\00\00\00")
 (table $0 1 1 funcref)
 (elem $0 (i32.const 1))
 (export "memory" (memory $0))
 (start $~start)
 (func $~lib/number/Bool#toString (type $i32_i32_=>_i32) (param $this i32) (param $radix i32) (result i32)
  local.get $this
  if (result i32)
   i32.const 32
  else
   i32.const 64
  end
 )
 (func $~lib/string/String#get:length (type $i32_=>_i32) (param $this i32) (result i32)
  local.get $this
  i32.const 20
  i32.sub
  i32.load $0 offset=16
  i32.const 1
  i32.shr_u
 )
 (func $~lib/util/string/compareImpl (type $i32_i32_i32_i32_i32_=>_i32) (param $str1 i32) (param $index1 i32) (param $str2 i32) (param $index2 i32) (param $len i32) (result i32)
  (local $ptr1 i32)
  (local $ptr2 i32)
  (local $var$7 i32)
  (local $var$8 i32)
  (local $a i32)
  (local $b i32)
  local.get $str1
  local.get $index1
  i32.const 1
  i32.shl
  i32.add
  local.set $ptr1
  local.get $str2
  local.get $index2
  i32.const 1
  i32.shl
  i32.add
  local.set $ptr2
  i32.const 0
  i32.const 2
  i32.lt_s
  drop
  local.get $len
  i32.const 4
  i32.ge_u
  if (result i32)
   local.get $ptr1
   i32.const 7
   i32.and
   local.get $ptr2
   i32.const 7
   i32.and
   i32.or
   i32.eqz
  else
   i32.const 0
  end
  if
   block $do-break|0
    loop $do-loop|0
     local.get $ptr1
     i64.load $0
     local.get $ptr2
     i64.load $0
     i64.ne
     if
      br $do-break|0
     end
     local.get $ptr1
     i32.const 8
     i32.add
     local.set $ptr1
     local.get $ptr2
     i32.const 8
     i32.add
     local.set $ptr2
     local.get $len
     i32.const 4
     i32.sub
     local.set $len
     local.get $len
     i32.const 4
     i32.ge_u
     br_if $do-loop|0
    end
   end
  end
  loop $while-continue|1
   local.get $len
   local.tee $var$7
   i32.const 1
   i32.sub
   local.set $len
   local.get $var$7
   local.set $var$8
   local.get $var$8
   if
    local.get $ptr1
    i32.load16_u $0
    local.set $a
    local.get $ptr2
    i32.load16_u $0
    local.set $b
    local.get $a
    local.get $b
    i32.ne
    if
     local.get $a
     local.get $b
     i32.sub
     return
    end
    local.get $ptr1
    i32.const 2
    i32.add
    local.set $ptr1
    local.get $ptr2
    i32.const 2
    i32.add
    local.set $ptr2
    br $while-continue|1
   end
  end
  i32.const 0
 )
 (func $~lib/string/String.__eq (type $i32_i32_=>_i32) (param $left i32) (param $right i32) (result i32)
  (local $leftLength i32)
  local.get $left
  local.get $right
  i32.eq
  if
   i32.const 1
   return
  end
  local.get $left
  i32.const 0
  i32.eq
  if (result i32)
   i32.const 1
  else
   local.get $right
   i32.const 0
   i32.eq
  end
  if
   i32.const 0
   return
  end
  local.get $left
  call $~lib/string/String#get:length
  local.set $leftLength
  local.get $leftLength
  local.get $right
  call $~lib/string/String#get:length
  i32.ne
  if
   i32.const 0
   return
  end
  local.get $left
  i32.const 0
  local.get $right
  i32.const 0
  local.get $leftLength
  call $~lib/util/string/compareImpl
  i32.eqz
 )
 (func $~lib/util/number/decimalCount32 (type $i32_=>_i32) (param $value i32) (result i32)
  local.get $value
  i32.const 100000
  i32.lt_u
  if
   local.get $value
   i32.const 100
   i32.lt_u
   if
    i32.const 1
    local.get $value
    i32.const 10
    i32.ge_u
    i32.add
    return
   else
    i32.const 3
    local.get $value
    i32.const 10000
    i32.ge_u
    i32.add
    local.get $value
    i32.const 1000
    i32.ge_u
    i32.add
    return
   end
   unreachable
  else
   local.get $value
   i32.const 10000000
   i32.lt_u
   if
    i32.const 6
    local.get $value
    i32.const 1000000
    i32.ge_u
    i32.add
    return
   else
    i32.const 8
    local.get $value
    i32.const 1000000000
    i32.ge_u
    i32.add
    local.get $value
    i32.const 100000000
    i32.ge_u
    i32.add
    return
   end
   unreachable
  end
  unreachable
 )
 (func $~lib/rt/itcms/Object#set:nextWithColor (type $i32_i32_=>_none) (param $0 i32) (param $1 i32)
  local.get $0
  local.get $1
  i32.store $0 offset=4
 )
 (func $~lib/rt/itcms/Object#set:prev (type $i32_i32_=>_none) (param $0 i32) (param $1 i32)
  local.get $0
  local.get $1
  i32.store $0 offset=8
 )
 (func $~lib/rt/itcms/initLazy (type $i32_=>_i32) (param $space i32) (result i32)
  local.get $space
  local.get $space
  call $~lib/rt/itcms/Object#set:nextWithColor
  local.get $space
  local.get $space
  call $~lib/rt/itcms/Object#set:prev
  local.get $space
 )
 (func $~lib/rt/itcms/Object#get:next (type $i32_=>_i32) (param $this i32) (result i32)
  local.get $this
  i32.load $0 offset=4
  i32.const 3
  i32.const -1
  i32.xor
  i32.and
 )
 (func $~lib/rt/itcms/Object#get:color (type $i32_=>_i32) (param $this i32) (result i32)
  local.get $this
  i32.load $0 offset=4
  i32.const 3
  i32.and
 )
 (func $~lib/rt/itcms/visitRoots (type $i32_=>_none) (param $cookie i32)
  (local $pn i32)
  (local $iter i32)
  (local $var$3 i32)
  local.get $cookie
  call $~lib/rt/__visit_globals
  global.get $~lib/rt/itcms/pinSpace
  local.set $pn
  local.get $pn
  call $~lib/rt/itcms/Object#get:next
  local.set $iter
  loop $while-continue|0
   local.get $iter
   local.get $pn
   i32.ne
   local.set $var$3
   local.get $var$3
   if
    i32.const 1
    drop
    local.get $iter
    call $~lib/rt/itcms/Object#get:color
    i32.const 3
    i32.eq
    i32.eqz
    if
     i32.const 0
     i32.const 448
     i32.const 159
     i32.const 16
     call $~lib/builtins/abort
     unreachable
    end
    local.get $iter
    i32.const 20
    i32.add
    local.get $cookie
    call $~lib/rt/__visit_members
    local.get $iter
    call $~lib/rt/itcms/Object#get:next
    local.set $iter
    br $while-continue|0
   end
  end
 )
 (func $~lib/rt/itcms/Object#set:color (type $i32_i32_=>_none) (param $this i32) (param $color i32)
  local.get $this
  local.get $this
  i32.load $0 offset=4
  i32.const 3
  i32.const -1
  i32.xor
  i32.and
  local.get $color
  i32.or
  call $~lib/rt/itcms/Object#set:nextWithColor
 )
 (func $~lib/rt/itcms/Object#set:next (type $i32_i32_=>_none) (param $this i32) (param $obj i32)
  local.get $this
  local.get $obj
  local.get $this
  i32.load $0 offset=4
  i32.const 3
  i32.and
  i32.or
  call $~lib/rt/itcms/Object#set:nextWithColor
 )
 (func $~lib/rt/itcms/Object#unlink (type $i32_=>_none) (param $this i32)
  (local $next i32)
  (local $prev i32)
  local.get $this
  call $~lib/rt/itcms/Object#get:next
  local.set $next
  local.get $next
  i32.const 0
  i32.eq
  if
   i32.const 1
   drop
   local.get $this
   i32.load $0 offset=8
   i32.const 0
   i32.eq
   if (result i32)
    local.get $this
    global.get $~lib/memory/__heap_base
    i32.lt_u
   else
    i32.const 0
   end
   i32.eqz
   if
    i32.const 0
    i32.const 448
    i32.const 127
    i32.const 18
    call $~lib/builtins/abort
    unreachable
   end
   return
  end
  local.get $this
  i32.load $0 offset=8
  local.set $prev
  i32.const 1
  drop
  local.get $prev
  i32.eqz
  if
   i32.const 0
   i32.const 448
   i32.const 131
   i32.const 16
   call $~lib/builtins/abort
   unreachable
  end
  local.get $next
  local.get $prev
  call $~lib/rt/itcms/Object#set:prev
  local.get $prev
  local.get $next
  call $~lib/rt/itcms/Object#set:next
 )
 (func $~lib/rt/__typeinfo (type $i32_=>_i32) (param $id i32) (result i32)
  (local $ptr i32)
  global.get $~lib/rt/__rtti_base
  local.set $ptr
  local.get $id
  local.get $ptr
  i32.load $0
  i32.gt_u
  if
   i32.const 576
   i32.const 640
   i32.const 22
   i32.const 28
   call $~lib/builtins/abort
   unreachable
  end
  local.get $ptr
  i32.const 4
  i32.add
  local.get $id
  i32.const 8
  i32.mul
  i32.add
  i32.load $0
 )
 (func $~lib/rt/itcms/Object#get:isPointerfree (type $i32_=>_i32) (param $this i32) (result i32)
  (local $rtId i32)
  local.get $this
  i32.load $0 offset=12
  local.set $rtId
  local.get $rtId
  i32.const 1
  i32.le_u
  if (result i32)
   i32.const 1
  else
   local.get $rtId
   call $~lib/rt/__typeinfo
   i32.const 32
   i32.and
   i32.const 0
   i32.ne
  end
 )
 (func $~lib/rt/itcms/Object#linkTo (type $i32_i32_i32_=>_none) (param $this i32) (param $list i32) (param $withColor i32)
  (local $prev i32)
  local.get $list
  i32.load $0 offset=8
  local.set $prev
  local.get $this
  local.get $list
  local.get $withColor
  i32.or
  call $~lib/rt/itcms/Object#set:nextWithColor
  local.get $this
  local.get $prev
  call $~lib/rt/itcms/Object#set:prev
  local.get $prev
  local.get $this
  call $~lib/rt/itcms/Object#set:next
  local.get $list
  local.get $this
  call $~lib/rt/itcms/Object#set:prev
 )
 (func $~lib/rt/itcms/Object#makeGray (type $i32_=>_none) (param $this i32)
  (local $var$1 i32)
  local.get $this
  global.get $~lib/rt/itcms/iter
  i32.eq
  if
   local.get $this
   i32.load $0 offset=8
   local.tee $var$1
   i32.eqz
   if (result i32)
    i32.const 0
    i32.const 448
    i32.const 147
    i32.const 30
    call $~lib/builtins/abort
    unreachable
   else
    local.get $var$1
   end
   global.set $~lib/rt/itcms/iter
  end
  local.get $this
  call $~lib/rt/itcms/Object#unlink
  local.get $this
  global.get $~lib/rt/itcms/toSpace
  local.get $this
  call $~lib/rt/itcms/Object#get:isPointerfree
  if (result i32)
   global.get $~lib/rt/itcms/white
   i32.eqz
  else
   i32.const 2
  end
  call $~lib/rt/itcms/Object#linkTo
 )
 (func $~lib/rt/itcms/__visit (type $i32_i32_=>_none) (param $ptr i32) (param $cookie i32)
  (local $obj i32)
  local.get $ptr
  i32.eqz
  if
   return
  end
  local.get $ptr
  i32.const 20
  i32.sub
  local.set $obj
  i32.const 0
  drop
  local.get $obj
  call $~lib/rt/itcms/Object#get:color
  global.get $~lib/rt/itcms/white
  i32.eq
  if
   local.get $obj
   call $~lib/rt/itcms/Object#makeGray
   global.get $~lib/rt/itcms/visitCount
   i32.const 1
   i32.add
   global.set $~lib/rt/itcms/visitCount
  end
 )
 (func $~lib/rt/itcms/visitStack (type $i32_=>_none) (param $cookie i32)
  (local $ptr i32)
  (local $var$2 i32)
  global.get $~lib/memory/__stack_pointer
  local.set $ptr
  loop $while-continue|0
   local.get $ptr
   global.get $~lib/memory/__heap_base
   i32.lt_u
   local.set $var$2
   local.get $var$2
   if
    local.get $ptr
    i32.load $0
    local.get $cookie
    call $~lib/rt/itcms/__visit
    local.get $ptr
    i32.const 4
    i32.add
    local.set $ptr
    br $while-continue|0
   end
  end
 )
 (func $~lib/rt/itcms/Object#get:size (type $i32_=>_i32) (param $this i32) (result i32)
  i32.const 4
  local.get $this
  i32.load $0
  i32.const 3
  i32.const -1
  i32.xor
  i32.and
  i32.add
 )
 (func $~lib/rt/tlsf/Root#set:flMap (type $i32_i32_=>_none) (param $0 i32) (param $1 i32)
  local.get $0
  local.get $1
  i32.store $0
 )
 (func $~lib/rt/common/BLOCK#set:mmInfo (type $i32_i32_=>_none) (param $0 i32) (param $1 i32)
  local.get $0
  local.get $1
  i32.store $0
 )
 (func $~lib/rt/tlsf/Block#set:prev (type $i32_i32_=>_none) (param $0 i32) (param $1 i32)
  local.get $0
  local.get $1
  i32.store $0 offset=4
 )
 (func $~lib/rt/tlsf/Block#set:next (type $i32_i32_=>_none) (param $0 i32) (param $1 i32)
  local.get $0
  local.get $1
  i32.store $0 offset=8
 )
 (func $~lib/rt/tlsf/removeBlock (type $i32_i32_=>_none) (param $root i32) (param $block i32)
  (local $blockInfo i32)
  (local $size i32)
  (local $fl i32)
  (local $sl i32)
  (local $var$6 i32)
  (local $var$7 i32)
  (local $boundedSize i32)
  (local $prev i32)
  (local $next i32)
  (local $sl_0 i32)
  (local $fl_0 i32)
  (local $root_0 i32)
  (local $head i32)
  (local $sl_1 i32)
  (local $fl_1 i32)
  (local $root_1 i32)
  (local $fl_2 i32)
  (local $root_2 i32)
  (local $slMap i32)
  (local $slMap_0 i32)
  (local $fl_3 i32)
  (local $root_3 i32)
  local.get $block
  i32.load $0
  local.set $blockInfo
  i32.const 1
  drop
  local.get $blockInfo
  i32.const 1
  i32.and
  i32.eqz
  if
   i32.const 0
   i32.const 720
   i32.const 268
   i32.const 14
   call $~lib/builtins/abort
   unreachable
  end
  local.get $blockInfo
  i32.const 3
  i32.const -1
  i32.xor
  i32.and
  local.set $size
  i32.const 1
  drop
  local.get $size
  i32.const 12
  i32.ge_u
  i32.eqz
  if
   i32.const 0
   i32.const 720
   i32.const 270
   i32.const 14
   call $~lib/builtins/abort
   unreachable
  end
  local.get $size
  i32.const 256
  i32.lt_u
  if
   i32.const 0
   local.set $fl
   local.get $size
   i32.const 4
   i32.shr_u
   local.set $sl
  else
   local.get $size
   local.tee $var$6
   i32.const 1073741820
   local.tee $var$7
   local.get $var$6
   local.get $var$7
   i32.lt_u
   select
   local.set $boundedSize
   i32.const 31
   local.get $boundedSize
   i32.clz
   i32.sub
   local.set $fl
   local.get $boundedSize
   local.get $fl
   i32.const 4
   i32.sub
   i32.shr_u
   i32.const 1
   i32.const 4
   i32.shl
   i32.xor
   local.set $sl
   local.get $fl
   i32.const 8
   i32.const 1
   i32.sub
   i32.sub
   local.set $fl
  end
  i32.const 1
  drop
  local.get $fl
  i32.const 23
  i32.lt_u
  if (result i32)
   local.get $sl
   i32.const 16
   i32.lt_u
  else
   i32.const 0
  end
  i32.eqz
  if
   i32.const 0
   i32.const 720
   i32.const 284
   i32.const 14
   call $~lib/builtins/abort
   unreachable
  end
  local.get $block
  i32.load $0 offset=4
  local.set $prev
  local.get $block
  i32.load $0 offset=8
  local.set $next
  local.get $prev
  if
   local.get $prev
   local.get $next
   call $~lib/rt/tlsf/Block#set:next
  end
  local.get $next
  if
   local.get $next
   local.get $prev
   call $~lib/rt/tlsf/Block#set:prev
  end
  local.get $block
  local.get $root
  local.set $root_0
  local.get $fl
  local.set $fl_0
  local.get $sl
  local.set $sl_0
  local.get $root_0
  local.get $fl_0
  i32.const 4
  i32.shl
  local.get $sl_0
  i32.add
  i32.const 2
  i32.shl
  i32.add
  i32.load $0 offset=96
  i32.eq
  if
   local.get $root
   local.set $root_1
   local.get $fl
   local.set $fl_1
   local.get $sl
   local.set $sl_1
   local.get $next
   local.set $head
   local.get $root_1
   local.get $fl_1
   i32.const 4
   i32.shl
   local.get $sl_1
   i32.add
   i32.const 2
   i32.shl
   i32.add
   local.get $head
   i32.store $0 offset=96
   local.get $next
   i32.eqz
   if
    local.get $root
    local.set $root_2
    local.get $fl
    local.set $fl_2
    local.get $root_2
    local.get $fl_2
    i32.const 2
    i32.shl
    i32.add
    i32.load $0 offset=4
    local.set $slMap
    local.get $root
    local.set $root_3
    local.get $fl
    local.set $fl_3
    local.get $slMap
    i32.const 1
    local.get $sl
    i32.shl
    i32.const -1
    i32.xor
    i32.and
    local.tee $slMap
    local.set $slMap_0
    local.get $root_3
    local.get $fl_3
    i32.const 2
    i32.shl
    i32.add
    local.get $slMap_0
    i32.store $0 offset=4
    local.get $slMap
    i32.eqz
    if
     local.get $root
     local.get $root
     i32.load $0
     i32.const 1
     local.get $fl
     i32.shl
     i32.const -1
     i32.xor
     i32.and
     call $~lib/rt/tlsf/Root#set:flMap
    end
   end
  end
 )
 (func $~lib/rt/tlsf/insertBlock (type $i32_i32_=>_none) (param $root i32) (param $block i32)
  (local $blockInfo i32)
  (local $block_0 i32)
  (local $right i32)
  (local $rightInfo i32)
  (local $block_1 i32)
  (local $block_2 i32)
  (local $left i32)
  (local $leftInfo i32)
  (local $size i32)
  (local $fl i32)
  (local $sl i32)
  (local $var$13 i32)
  (local $var$14 i32)
  (local $boundedSize i32)
  (local $sl_0 i32)
  (local $fl_0 i32)
  (local $root_0 i32)
  (local $head i32)
  (local $head_0 i32)
  (local $sl_1 i32)
  (local $fl_1 i32)
  (local $root_1 i32)
  (local $fl_2 i32)
  (local $root_2 i32)
  (local $slMap i32)
  (local $fl_3 i32)
  (local $root_3 i32)
  i32.const 1
  drop
  local.get $block
  i32.eqz
  if
   i32.const 0
   i32.const 720
   i32.const 201
   i32.const 14
   call $~lib/builtins/abort
   unreachable
  end
  local.get $block
  i32.load $0
  local.set $blockInfo
  i32.const 1
  drop
  local.get $blockInfo
  i32.const 1
  i32.and
  i32.eqz
  if
   i32.const 0
   i32.const 720
   i32.const 203
   i32.const 14
   call $~lib/builtins/abort
   unreachable
  end
  local.get $block
  local.set $block_0
  local.get $block_0
  i32.const 4
  i32.add
  local.get $block_0
  i32.load $0
  i32.const 3
  i32.const -1
  i32.xor
  i32.and
  i32.add
  local.set $right
  local.get $right
  i32.load $0
  local.set $rightInfo
  local.get $rightInfo
  i32.const 1
  i32.and
  if
   local.get $root
   local.get $right
   call $~lib/rt/tlsf/removeBlock
   local.get $block
   local.get $blockInfo
   i32.const 4
   i32.add
   local.get $rightInfo
   i32.const 3
   i32.const -1
   i32.xor
   i32.and
   i32.add
   local.tee $blockInfo
   call $~lib/rt/common/BLOCK#set:mmInfo
   local.get $block
   local.set $block_1
   local.get $block_1
   i32.const 4
   i32.add
   local.get $block_1
   i32.load $0
   i32.const 3
   i32.const -1
   i32.xor
   i32.and
   i32.add
   local.set $right
   local.get $right
   i32.load $0
   local.set $rightInfo
  end
  local.get $blockInfo
  i32.const 2
  i32.and
  if
   local.get $block
   local.set $block_2
   local.get $block_2
   i32.const 4
   i32.sub
   i32.load $0
   local.set $left
   local.get $left
   i32.load $0
   local.set $leftInfo
   i32.const 1
   drop
   local.get $leftInfo
   i32.const 1
   i32.and
   i32.eqz
   if
    i32.const 0
    i32.const 720
    i32.const 221
    i32.const 16
    call $~lib/builtins/abort
    unreachable
   end
   local.get $root
   local.get $left
   call $~lib/rt/tlsf/removeBlock
   local.get $left
   local.set $block
   local.get $block
   local.get $leftInfo
   i32.const 4
   i32.add
   local.get $blockInfo
   i32.const 3
   i32.const -1
   i32.xor
   i32.and
   i32.add
   local.tee $blockInfo
   call $~lib/rt/common/BLOCK#set:mmInfo
  end
  local.get $right
  local.get $rightInfo
  i32.const 2
  i32.or
  call $~lib/rt/common/BLOCK#set:mmInfo
  local.get $blockInfo
  i32.const 3
  i32.const -1
  i32.xor
  i32.and
  local.set $size
  i32.const 1
  drop
  local.get $size
  i32.const 12
  i32.ge_u
  i32.eqz
  if
   i32.const 0
   i32.const 720
   i32.const 233
   i32.const 14
   call $~lib/builtins/abort
   unreachable
  end
  i32.const 1
  drop
  local.get $block
  i32.const 4
  i32.add
  local.get $size
  i32.add
  local.get $right
  i32.eq
  i32.eqz
  if
   i32.const 0
   i32.const 720
   i32.const 234
   i32.const 14
   call $~lib/builtins/abort
   unreachable
  end
  local.get $right
  i32.const 4
  i32.sub
  local.get $block
  i32.store $0
  local.get $size
  i32.const 256
  i32.lt_u
  if
   i32.const 0
   local.set $fl
   local.get $size
   i32.const 4
   i32.shr_u
   local.set $sl
  else
   local.get $size
   local.tee $var$13
   i32.const 1073741820
   local.tee $var$14
   local.get $var$13
   local.get $var$14
   i32.lt_u
   select
   local.set $boundedSize
   i32.const 31
   local.get $boundedSize
   i32.clz
   i32.sub
   local.set $fl
   local.get $boundedSize
   local.get $fl
   i32.const 4
   i32.sub
   i32.shr_u
   i32.const 1
   i32.const 4
   i32.shl
   i32.xor
   local.set $sl
   local.get $fl
   i32.const 8
   i32.const 1
   i32.sub
   i32.sub
   local.set $fl
  end
  i32.const 1
  drop
  local.get $fl
  i32.const 23
  i32.lt_u
  if (result i32)
   local.get $sl
   i32.const 16
   i32.lt_u
  else
   i32.const 0
  end
  i32.eqz
  if
   i32.const 0
   i32.const 720
   i32.const 251
   i32.const 14
   call $~lib/builtins/abort
   unreachable
  end
  local.get $root
  local.set $root_0
  local.get $fl
  local.set $fl_0
  local.get $sl
  local.set $sl_0
  local.get $root_0
  local.get $fl_0
  i32.const 4
  i32.shl
  local.get $sl_0
  i32.add
  i32.const 2
  i32.shl
  i32.add
  i32.load $0 offset=96
  local.set $head
  local.get $block
  i32.const 0
  call $~lib/rt/tlsf/Block#set:prev
  local.get $block
  local.get $head
  call $~lib/rt/tlsf/Block#set:next
  local.get $head
  if
   local.get $head
   local.get $block
   call $~lib/rt/tlsf/Block#set:prev
  end
  local.get $root
  local.set $root_1
  local.get $fl
  local.set $fl_1
  local.get $sl
  local.set $sl_1
  local.get $block
  local.set $head_0
  local.get $root_1
  local.get $fl_1
  i32.const 4
  i32.shl
  local.get $sl_1
  i32.add
  i32.const 2
  i32.shl
  i32.add
  local.get $head_0
  i32.store $0 offset=96
  local.get $root
  local.get $root
  i32.load $0
  i32.const 1
  local.get $fl
  i32.shl
  i32.or
  call $~lib/rt/tlsf/Root#set:flMap
  local.get $root
  local.set $root_3
  local.get $fl
  local.set $fl_3
  local.get $root
  local.set $root_2
  local.get $fl
  local.set $fl_2
  local.get $root_2
  local.get $fl_2
  i32.const 2
  i32.shl
  i32.add
  i32.load $0 offset=4
  i32.const 1
  local.get $sl
  i32.shl
  i32.or
  local.set $slMap
  local.get $root_3
  local.get $fl_3
  i32.const 2
  i32.shl
  i32.add
  local.get $slMap
  i32.store $0 offset=4
 )
<<<<<<< HEAD
 (func $~lib/rt/tlsf/addMemory (param $root i32) (param $start i32) (param $end i32) (result i32)
  (local $root_0 i32)
=======
 (func $~lib/rt/tlsf/addMemory (type $i32_i32_i32_=>_i32) (param $root i32) (param $start i32) (param $end i32) (result i32)
  (local $var$3 i32)
>>>>>>> 78b2d1af
  (local $tail i32)
  (local $tailInfo i32)
  (local $size i32)
  (local $leftSize i32)
  (local $left i32)
  (local $tail_0 i32)
  (local $root_1 i32)
  i32.const 1
  drop
  local.get $start
  local.get $end
  i32.le_u
  i32.eqz
  if
   i32.const 0
   i32.const 720
   i32.const 377
   i32.const 14
   call $~lib/builtins/abort
   unreachable
  end
  local.get $start
  i32.const 4
  i32.add
  i32.const 15
  i32.add
  i32.const 15
  i32.const -1
  i32.xor
  i32.and
  i32.const 4
  i32.sub
  local.set $start
  local.get $end
  i32.const 15
  i32.const -1
  i32.xor
  i32.and
  local.set $end
  local.get $root
  local.set $root_0
  local.get $root_0
  i32.load $0 offset=1568
  local.set $tail
  i32.const 0
  local.set $tailInfo
  local.get $tail
  if
   i32.const 1
   drop
   local.get $start
   local.get $tail
   i32.const 4
   i32.add
   i32.ge_u
   i32.eqz
   if
    i32.const 0
    i32.const 720
    i32.const 384
    i32.const 16
    call $~lib/builtins/abort
    unreachable
   end
   local.get $start
   i32.const 16
   i32.sub
   local.get $tail
   i32.eq
   if
    local.get $start
    i32.const 16
    i32.sub
    local.set $start
    local.get $tail
    i32.load $0
    local.set $tailInfo
   else
    nop
   end
  else
   i32.const 1
   drop
   local.get $start
   local.get $root
   i32.const 1572
   i32.add
   i32.ge_u
   i32.eqz
   if
    i32.const 0
    i32.const 720
    i32.const 397
    i32.const 5
    call $~lib/builtins/abort
    unreachable
   end
  end
  local.get $end
  local.get $start
  i32.sub
  local.set $size
  local.get $size
  i32.const 4
  i32.const 12
  i32.add
  i32.const 4
  i32.add
  i32.lt_u
  if
   i32.const 0
   return
  end
  local.get $size
  i32.const 2
  i32.const 4
  i32.mul
  i32.sub
  local.set $leftSize
  local.get $start
  local.set $left
  local.get $left
  local.get $leftSize
  i32.const 1
  i32.or
  local.get $tailInfo
  i32.const 2
  i32.and
  i32.or
  call $~lib/rt/common/BLOCK#set:mmInfo
  local.get $left
  i32.const 0
  call $~lib/rt/tlsf/Block#set:prev
  local.get $left
  i32.const 0
  call $~lib/rt/tlsf/Block#set:next
  local.get $start
  i32.const 4
  i32.add
  local.get $leftSize
  i32.add
  local.set $tail
  local.get $tail
  i32.const 0
  i32.const 2
  i32.or
  call $~lib/rt/common/BLOCK#set:mmInfo
  local.get $root
  local.set $root_1
  local.get $tail
  local.set $tail_0
  local.get $root_1
  local.get $tail_0
  i32.store $0 offset=1568
  local.get $root
  local.get $left
  call $~lib/rt/tlsf/insertBlock
  i32.const 1
 )
 (func $~lib/rt/tlsf/initialize (type $none_=>_none)
  (local $rootOffset i32)
  (local $pagesBefore i32)
  (local $pagesNeeded i32)
  (local $root i32)
  (local $tail i32)
  (local $root_0 i32)
  (local $fl i32)
  (local $var$7 i32)
  (local $slMap i32)
  (local $fl_0 i32)
  (local $root_1 i32)
  (local $sl i32)
  (local $var$12 i32)
  (local $head i32)
  (local $sl_0 i32)
  (local $fl_1 i32)
  (local $root_2 i32)
  (local $memStart i32)
  i32.const 0
  drop
  global.get $~lib/memory/__heap_base
  i32.const 15
  i32.add
  i32.const 15
  i32.const -1
  i32.xor
  i32.and
  local.set $rootOffset
  memory.size $0
  local.set $pagesBefore
  local.get $rootOffset
  i32.const 1572
  i32.add
  i32.const 65535
  i32.add
  i32.const 65535
  i32.const -1
  i32.xor
  i32.and
  i32.const 16
  i32.shr_u
  local.set $pagesNeeded
  local.get $pagesNeeded
  local.get $pagesBefore
  i32.gt_s
  if (result i32)
   local.get $pagesNeeded
   local.get $pagesBefore
   i32.sub
   memory.grow $0
   i32.const 0
   i32.lt_s
  else
   i32.const 0
  end
  if
   unreachable
  end
  local.get $rootOffset
  local.set $root
  local.get $root
  i32.const 0
  call $~lib/rt/tlsf/Root#set:flMap
  local.get $root
  local.set $root_0
  i32.const 0
  local.set $tail
  local.get $root_0
  local.get $tail
  i32.store $0 offset=1568
  i32.const 0
  local.set $fl
  loop $for-loop|0
   local.get $fl
   i32.const 23
   i32.lt_u
   local.set $var$7
   local.get $var$7
   if
    local.get $root
    local.set $root_1
    local.get $fl
    local.set $fl_0
    i32.const 0
    local.set $slMap
    local.get $root_1
    local.get $fl_0
    i32.const 2
    i32.shl
    i32.add
    local.get $slMap
    i32.store $0 offset=4
    i32.const 0
    local.set $sl
    loop $for-loop|1
     local.get $sl
     i32.const 16
     i32.lt_u
     local.set $var$12
     local.get $var$12
     if
      local.get $root
      local.set $root_2
      local.get $fl
      local.set $fl_1
      local.get $sl
      local.set $sl_0
      i32.const 0
      local.set $head
      local.get $root_2
      local.get $fl_1
      i32.const 4
      i32.shl
      local.get $sl_0
      i32.add
      i32.const 2
      i32.shl
      i32.add
      local.get $head
      i32.store $0 offset=96
      local.get $sl
      i32.const 1
      i32.add
      local.set $sl
      br $for-loop|1
     end
    end
    local.get $fl
    i32.const 1
    i32.add
    local.set $fl
    br $for-loop|0
   end
  end
  local.get $rootOffset
  i32.const 1572
  i32.add
  local.set $memStart
  i32.const 0
  drop
  local.get $root
  local.get $memStart
  memory.size $0
  i32.const 16
  i32.shl
  call $~lib/rt/tlsf/addMemory
  drop
  local.get $root
  global.set $~lib/rt/tlsf/ROOT
 )
 (func $~lib/rt/tlsf/checkUsedBlock (type $i32_=>_i32) (param $ptr i32) (result i32)
  (local $block i32)
  local.get $ptr
  i32.const 4
  i32.sub
  local.set $block
  local.get $ptr
  i32.const 0
  i32.ne
  if (result i32)
   local.get $ptr
   i32.const 15
   i32.and
   i32.eqz
  else
   i32.const 0
  end
  if (result i32)
   local.get $block
   i32.load $0
   i32.const 1
   i32.and
   i32.eqz
  else
   i32.const 0
  end
  i32.eqz
  if
   i32.const 0
   i32.const 720
   i32.const 559
   i32.const 3
   call $~lib/builtins/abort
   unreachable
  end
  local.get $block
 )
 (func $~lib/rt/tlsf/freeBlock (type $i32_i32_=>_none) (param $root i32) (param $block i32)
  i32.const 0
  drop
  local.get $block
  local.get $block
  i32.load $0
  i32.const 1
  i32.or
  call $~lib/rt/common/BLOCK#set:mmInfo
  local.get $root
  local.get $block
  call $~lib/rt/tlsf/insertBlock
 )
 (func $~lib/rt/tlsf/__free (type $i32_=>_none) (param $ptr i32)
  local.get $ptr
  global.get $~lib/memory/__heap_base
  i32.lt_u
  if
   return
  end
  global.get $~lib/rt/tlsf/ROOT
  i32.eqz
  if
   call $~lib/rt/tlsf/initialize
  end
  global.get $~lib/rt/tlsf/ROOT
  local.get $ptr
  call $~lib/rt/tlsf/checkUsedBlock
  call $~lib/rt/tlsf/freeBlock
 )
 (func $~lib/rt/itcms/free (type $i32_=>_none) (param $obj i32)
  local.get $obj
  global.get $~lib/memory/__heap_base
  i32.lt_u
  if
   local.get $obj
   i32.const 0
   call $~lib/rt/itcms/Object#set:nextWithColor
   local.get $obj
   i32.const 0
   call $~lib/rt/itcms/Object#set:prev
  else
   global.get $~lib/rt/itcms/total
   local.get $obj
   call $~lib/rt/itcms/Object#get:size
   i32.sub
   global.set $~lib/rt/itcms/total
   i32.const 0
   drop
   local.get $obj
   i32.const 4
   i32.add
   call $~lib/rt/tlsf/__free
  end
 )
 (func $~lib/rt/itcms/step (type $none_=>_i32) (result i32)
  (local $obj i32)
  (local $var$1 i32)
  (local $black i32)
  (local $var$3 i32)
  (local $var$4 i32)
  (local $from i32)
  block $break|0
   block $case2|0
    block $case1|0
     block $case0|0
      global.get $~lib/rt/itcms/state
      local.set $var$1
      local.get $var$1
      i32.const 0
      i32.eq
      br_if $case0|0
      local.get $var$1
      i32.const 1
      i32.eq
      br_if $case1|0
      local.get $var$1
      i32.const 2
      i32.eq
      br_if $case2|0
      br $break|0
     end
     i32.const 1
     global.set $~lib/rt/itcms/state
     i32.const 0
     global.set $~lib/rt/itcms/visitCount
     i32.const 0
     call $~lib/rt/itcms/visitRoots
     global.get $~lib/rt/itcms/toSpace
     global.set $~lib/rt/itcms/iter
     global.get $~lib/rt/itcms/visitCount
     i32.const 1
     i32.mul
     return
    end
    global.get $~lib/rt/itcms/white
    i32.eqz
    local.set $black
    global.get $~lib/rt/itcms/iter
    call $~lib/rt/itcms/Object#get:next
    local.set $obj
    loop $while-continue|1
     local.get $obj
     global.get $~lib/rt/itcms/toSpace
     i32.ne
     local.set $var$3
     local.get $var$3
     if
      local.get $obj
      global.set $~lib/rt/itcms/iter
      local.get $obj
      call $~lib/rt/itcms/Object#get:color
      local.get $black
      i32.ne
      if
       local.get $obj
       local.get $black
       call $~lib/rt/itcms/Object#set:color
       i32.const 0
       global.set $~lib/rt/itcms/visitCount
       local.get $obj
       i32.const 20
       i32.add
       i32.const 0
       call $~lib/rt/__visit_members
       global.get $~lib/rt/itcms/visitCount
       i32.const 1
       i32.mul
       return
      end
      local.get $obj
      call $~lib/rt/itcms/Object#get:next
      local.set $obj
      br $while-continue|1
     end
    end
    i32.const 0
    global.set $~lib/rt/itcms/visitCount
    i32.const 0
    call $~lib/rt/itcms/visitRoots
    global.get $~lib/rt/itcms/iter
    call $~lib/rt/itcms/Object#get:next
    local.set $obj
    local.get $obj
    global.get $~lib/rt/itcms/toSpace
    i32.eq
    if
     i32.const 0
     call $~lib/rt/itcms/visitStack
     global.get $~lib/rt/itcms/iter
     call $~lib/rt/itcms/Object#get:next
     local.set $obj
     loop $while-continue|2
      local.get $obj
      global.get $~lib/rt/itcms/toSpace
      i32.ne
      local.set $var$4
      local.get $var$4
      if
       local.get $obj
       call $~lib/rt/itcms/Object#get:color
       local.get $black
       i32.ne
       if
        local.get $obj
        local.get $black
        call $~lib/rt/itcms/Object#set:color
        local.get $obj
        i32.const 20
        i32.add
        i32.const 0
        call $~lib/rt/__visit_members
       end
       local.get $obj
       call $~lib/rt/itcms/Object#get:next
       local.set $obj
       br $while-continue|2
      end
     end
     global.get $~lib/rt/itcms/fromSpace
     local.set $from
     global.get $~lib/rt/itcms/toSpace
     global.set $~lib/rt/itcms/fromSpace
     local.get $from
     global.set $~lib/rt/itcms/toSpace
     local.get $black
     global.set $~lib/rt/itcms/white
     local.get $from
     call $~lib/rt/itcms/Object#get:next
     global.set $~lib/rt/itcms/iter
     i32.const 2
     global.set $~lib/rt/itcms/state
    end
    global.get $~lib/rt/itcms/visitCount
    i32.const 1
    i32.mul
    return
   end
   global.get $~lib/rt/itcms/iter
   local.set $obj
   local.get $obj
   global.get $~lib/rt/itcms/toSpace
   i32.ne
   if
    local.get $obj
    call $~lib/rt/itcms/Object#get:next
    global.set $~lib/rt/itcms/iter
    i32.const 1
    drop
    local.get $obj
    call $~lib/rt/itcms/Object#get:color
    global.get $~lib/rt/itcms/white
    i32.eqz
    i32.eq
    i32.eqz
    if
     i32.const 0
     i32.const 448
     i32.const 228
     i32.const 20
     call $~lib/builtins/abort
     unreachable
    end
    local.get $obj
    call $~lib/rt/itcms/free
    i32.const 10
    return
   end
   global.get $~lib/rt/itcms/toSpace
   global.get $~lib/rt/itcms/toSpace
   call $~lib/rt/itcms/Object#set:nextWithColor
   global.get $~lib/rt/itcms/toSpace
   global.get $~lib/rt/itcms/toSpace
   call $~lib/rt/itcms/Object#set:prev
   i32.const 0
   global.set $~lib/rt/itcms/state
   br $break|0
  end
  i32.const 0
 )
 (func $~lib/rt/itcms/interrupt (type $none_=>_none)
  (local $budget i32)
  i32.const 0
  drop
  i32.const 0
  drop
  i32.const 1024
  i32.const 200
  i32.mul
  i32.const 100
  i32.div_u
  local.set $budget
  loop $do-loop|0
   local.get $budget
   call $~lib/rt/itcms/step
   i32.sub
   local.set $budget
   global.get $~lib/rt/itcms/state
   i32.const 0
   i32.eq
   if
    i32.const 0
    drop
    global.get $~lib/rt/itcms/total
    i64.extend_i32_u
    i32.const 200
    i64.extend_i32_u
    i64.mul
    i64.const 100
    i64.div_u
    i32.wrap_i64
    i32.const 1024
    i32.add
    global.set $~lib/rt/itcms/threshold
    i32.const 0
    drop
    return
   end
   local.get $budget
   i32.const 0
   i32.gt_s
   br_if $do-loop|0
  end
  i32.const 0
  drop
  global.get $~lib/rt/itcms/total
  i32.const 1024
  global.get $~lib/rt/itcms/total
  global.get $~lib/rt/itcms/threshold
  i32.sub
  i32.const 1024
  i32.lt_u
  i32.mul
  i32.add
  global.set $~lib/rt/itcms/threshold
  i32.const 0
  drop
 )
 (func $~lib/rt/tlsf/computeSize (type $i32_=>_i32) (param $size i32) (result i32)
  local.get $size
  i32.const 12
  i32.le_u
  if (result i32)
   i32.const 12
  else
   local.get $size
   i32.const 4
   i32.add
   i32.const 15
   i32.add
   i32.const 15
   i32.const -1
   i32.xor
   i32.and
   i32.const 4
   i32.sub
  end
 )
 (func $~lib/rt/tlsf/prepareSize (type $i32_=>_i32) (param $size i32) (result i32)
  local.get $size
  i32.const 1073741820
  i32.gt_u
  if
   i32.const 384
   i32.const 720
   i32.const 458
   i32.const 29
   call $~lib/builtins/abort
   unreachable
  end
  local.get $size
  call $~lib/rt/tlsf/computeSize
 )
 (func $~lib/rt/tlsf/searchBlock (type $i32_i32_=>_i32) (param $root i32) (param $size i32) (result i32)
  (local $fl i32)
  (local $sl i32)
  (local $requestSize i32)
  (local $fl_0 i32)
  (local $root_0 i32)
  (local $slMap i32)
  (local $head i32)
  (local $flMap i32)
  (local $fl_1 i32)
  (local $root_1 i32)
  (local $sl_0 i32)
  (local $fl_2 i32)
  (local $root_2 i32)
  (local $sl_1 i32)
  (local $fl_3 i32)
  (local $root_3 i32)
  local.get $size
  i32.const 256
  i32.lt_u
  if
   i32.const 0
   local.set $fl
   local.get $size
   i32.const 4
   i32.shr_u
   local.set $sl
  else
   local.get $size
   i32.const 536870910
   i32.lt_u
   if (result i32)
    local.get $size
    i32.const 1
    i32.const 27
    local.get $size
    i32.clz
    i32.sub
    i32.shl
    i32.add
    i32.const 1
    i32.sub
   else
    local.get $size
   end
   local.set $requestSize
   i32.const 31
   local.get $requestSize
   i32.clz
   i32.sub
   local.set $fl
   local.get $requestSize
   local.get $fl
   i32.const 4
   i32.sub
   i32.shr_u
   i32.const 1
   i32.const 4
   i32.shl
   i32.xor
   local.set $sl
   local.get $fl
   i32.const 8
   i32.const 1
   i32.sub
   i32.sub
   local.set $fl
  end
  i32.const 1
  drop
  local.get $fl
  i32.const 23
  i32.lt_u
  if (result i32)
   local.get $sl
   i32.const 16
   i32.lt_u
  else
   i32.const 0
  end
  i32.eqz
  if
   i32.const 0
   i32.const 720
   i32.const 330
   i32.const 14
   call $~lib/builtins/abort
   unreachable
  end
  local.get $root
  local.set $root_0
  local.get $fl
  local.set $fl_0
  local.get $root_0
  local.get $fl_0
  i32.const 2
  i32.shl
  i32.add
  i32.load $0 offset=4
  i32.const 0
  i32.const -1
  i32.xor
  local.get $sl
  i32.shl
  i32.and
  local.set $slMap
  i32.const 0
  local.set $head
  local.get $slMap
  i32.eqz
  if
   local.get $root
   i32.load $0
   i32.const 0
   i32.const -1
   i32.xor
   local.get $fl
   i32.const 1
   i32.add
   i32.shl
   i32.and
   local.set $flMap
   local.get $flMap
   i32.eqz
   if
    i32.const 0
    local.set $head
   else
    local.get $flMap
    i32.ctz
    local.set $fl
    local.get $root
    local.set $root_1
    local.get $fl
    local.set $fl_1
    local.get $root_1
    local.get $fl_1
    i32.const 2
    i32.shl
    i32.add
    i32.load $0 offset=4
    local.set $slMap
    i32.const 1
    drop
    local.get $slMap
    i32.eqz
    if
     i32.const 0
     i32.const 720
     i32.const 343
     i32.const 18
     call $~lib/builtins/abort
     unreachable
    end
    local.get $root
    local.set $root_2
    local.get $fl
    local.set $fl_2
    local.get $slMap
    i32.ctz
    local.set $sl_0
    local.get $root_2
    local.get $fl_2
    i32.const 4
    i32.shl
    local.get $sl_0
    i32.add
    i32.const 2
    i32.shl
    i32.add
    i32.load $0 offset=96
    local.set $head
   end
  else
   local.get $root
   local.set $root_3
   local.get $fl
   local.set $fl_3
   local.get $slMap
   i32.ctz
   local.set $sl_1
   local.get $root_3
   local.get $fl_3
   i32.const 4
   i32.shl
   local.get $sl_1
   i32.add
   i32.const 2
   i32.shl
   i32.add
   i32.load $0 offset=96
   local.set $head
  end
  local.get $head
 )
 (func $~lib/rt/tlsf/growMemory (type $i32_i32_=>_none) (param $root i32) (param $size i32)
  (local $pagesBefore i32)
  (local $root_0 i32)
  (local $pagesNeeded i32)
  (local $var$5 i32)
  (local $var$6 i32)
  (local $pagesWanted i32)
  (local $pagesAfter i32)
  i32.const 0
  drop
  local.get $size
  i32.const 536870910
  i32.lt_u
  if
   local.get $size
   i32.const 1
   i32.const 27
   local.get $size
   i32.clz
   i32.sub
   i32.shl
   i32.const 1
   i32.sub
   i32.add
   local.set $size
  end
  memory.size $0
  local.set $pagesBefore
  local.get $size
  i32.const 4
  local.get $pagesBefore
  i32.const 16
  i32.shl
  i32.const 4
  i32.sub
  local.get $root
  local.set $root_0
  local.get $root_0
  i32.load $0 offset=1568
  i32.ne
  i32.shl
  i32.add
  local.set $size
  local.get $size
  i32.const 65535
  i32.add
  i32.const 65535
  i32.const -1
  i32.xor
  i32.and
  i32.const 16
  i32.shr_u
  local.set $pagesNeeded
  local.get $pagesBefore
  local.tee $var$5
  local.get $pagesNeeded
  local.tee $var$6
  local.get $var$5
  local.get $var$6
  i32.gt_s
  select
  local.set $pagesWanted
  local.get $pagesWanted
  memory.grow $0
  i32.const 0
  i32.lt_s
  if
   local.get $pagesNeeded
   memory.grow $0
   i32.const 0
   i32.lt_s
   if
    unreachable
   end
  end
  memory.size $0
  local.set $pagesAfter
  local.get $root
  local.get $pagesBefore
  i32.const 16
  i32.shl
  local.get $pagesAfter
  i32.const 16
  i32.shl
  call $~lib/rt/tlsf/addMemory
  drop
 )
 (func $~lib/rt/tlsf/prepareBlock (type $i32_i32_i32_=>_none) (param $root i32) (param $block i32) (param $size i32)
  (local $blockInfo i32)
  (local $remaining i32)
  (local $spare i32)
  (local $block_0 i32)
  (local $block_1 i32)
  local.get $block
  i32.load $0
  local.set $blockInfo
  i32.const 1
  drop
  local.get $size
  i32.const 4
  i32.add
  i32.const 15
  i32.and
  i32.eqz
  i32.eqz
  if
   i32.const 0
   i32.const 720
   i32.const 357
   i32.const 14
   call $~lib/builtins/abort
   unreachable
  end
  local.get $blockInfo
  i32.const 3
  i32.const -1
  i32.xor
  i32.and
  local.get $size
  i32.sub
  local.set $remaining
  local.get $remaining
  i32.const 4
  i32.const 12
  i32.add
  i32.ge_u
  if
   local.get $block
   local.get $size
   local.get $blockInfo
   i32.const 2
   i32.and
   i32.or
   call $~lib/rt/common/BLOCK#set:mmInfo
   local.get $block
   i32.const 4
   i32.add
   local.get $size
   i32.add
   local.set $spare
   local.get $spare
   local.get $remaining
   i32.const 4
   i32.sub
   i32.const 1
   i32.or
   call $~lib/rt/common/BLOCK#set:mmInfo
   local.get $root
   local.get $spare
   call $~lib/rt/tlsf/insertBlock
  else
   local.get $block
   local.get $blockInfo
   i32.const 1
   i32.const -1
   i32.xor
   i32.and
   call $~lib/rt/common/BLOCK#set:mmInfo
   local.get $block
   local.set $block_1
   local.get $block_1
   i32.const 4
   i32.add
   local.get $block_1
   i32.load $0
   i32.const 3
   i32.const -1
   i32.xor
   i32.and
   i32.add
   local.get $block
   local.set $block_0
   local.get $block_0
   i32.const 4
   i32.add
   local.get $block_0
   i32.load $0
   i32.const 3
   i32.const -1
   i32.xor
   i32.and
   i32.add
   i32.load $0
   i32.const 2
   i32.const -1
   i32.xor
   i32.and
   call $~lib/rt/common/BLOCK#set:mmInfo
  end
 )
 (func $~lib/rt/tlsf/allocateBlock (type $i32_i32_=>_i32) (param $root i32) (param $size i32) (result i32)
  (local $payloadSize i32)
  (local $block i32)
  local.get $size
  call $~lib/rt/tlsf/prepareSize
  local.set $payloadSize
  local.get $root
  local.get $payloadSize
  call $~lib/rt/tlsf/searchBlock
  local.set $block
  local.get $block
  i32.eqz
  if
   local.get $root
   local.get $payloadSize
   call $~lib/rt/tlsf/growMemory
   local.get $root
   local.get $payloadSize
   call $~lib/rt/tlsf/searchBlock
   local.set $block
   i32.const 1
   drop
   local.get $block
   i32.eqz
   if
    i32.const 0
    i32.const 720
    i32.const 496
    i32.const 16
    call $~lib/builtins/abort
    unreachable
   end
  end
  i32.const 1
  drop
  local.get $block
  i32.load $0
  i32.const 3
  i32.const -1
  i32.xor
  i32.and
  local.get $payloadSize
  i32.ge_u
  i32.eqz
  if
   i32.const 0
   i32.const 720
   i32.const 498
   i32.const 14
   call $~lib/builtins/abort
   unreachable
  end
  local.get $root
  local.get $block
  call $~lib/rt/tlsf/removeBlock
  local.get $root
  local.get $block
  local.get $payloadSize
  call $~lib/rt/tlsf/prepareBlock
  i32.const 0
  drop
  local.get $block
 )
 (func $~lib/rt/tlsf/__alloc (type $i32_=>_i32) (param $size i32) (result i32)
  global.get $~lib/rt/tlsf/ROOT
  i32.eqz
  if
   call $~lib/rt/tlsf/initialize
  end
  global.get $~lib/rt/tlsf/ROOT
  local.get $size
  call $~lib/rt/tlsf/allocateBlock
  i32.const 4
  i32.add
 )
 (func $~lib/rt/itcms/Object#set:rtId (type $i32_i32_=>_none) (param $0 i32) (param $1 i32)
  local.get $0
  local.get $1
  i32.store $0 offset=12
 )
 (func $~lib/rt/itcms/Object#set:rtSize (type $i32_i32_=>_none) (param $0 i32) (param $1 i32)
  local.get $0
  local.get $1
  i32.store $0 offset=16
 )
 (func $~lib/rt/itcms/__new (type $i32_i32_=>_i32) (param $size i32) (param $id i32) (result i32)
  (local $obj i32)
  (local $ptr i32)
  local.get $size
  i32.const 1073741804
  i32.ge_u
  if
   i32.const 384
   i32.const 448
   i32.const 260
   i32.const 31
   call $~lib/builtins/abort
   unreachable
  end
  global.get $~lib/rt/itcms/total
  global.get $~lib/rt/itcms/threshold
  i32.ge_u
  if
   call $~lib/rt/itcms/interrupt
  end
  i32.const 16
  local.get $size
  i32.add
  call $~lib/rt/tlsf/__alloc
  i32.const 4
  i32.sub
  local.set $obj
  local.get $obj
  local.get $id
  call $~lib/rt/itcms/Object#set:rtId
  local.get $obj
  local.get $size
  call $~lib/rt/itcms/Object#set:rtSize
  local.get $obj
  global.get $~lib/rt/itcms/fromSpace
  global.get $~lib/rt/itcms/white
  call $~lib/rt/itcms/Object#linkTo
  global.get $~lib/rt/itcms/total
  local.get $obj
  call $~lib/rt/itcms/Object#get:size
  i32.add
  global.set $~lib/rt/itcms/total
  local.get $obj
  i32.const 20
  i32.add
  local.set $ptr
  local.get $ptr
  i32.const 0
  local.get $size
  memory.fill $0
  local.get $ptr
 )
 (func $~lib/util/number/utoa32_dec_lut (type $i32_i32_i32_=>_none) (param $buffer i32) (param $num i32) (param $offset i32)
  (local $var$3 i32)
  (local $t i32)
  (local $r i32)
  (local $d1 i32)
  (local $d2 i32)
  (local $digits1 i64)
  (local $digits2 i64)
  (local $t_0 i32)
  (local $d1_0 i32)
  (local $digits i32)
  (local $digits_0 i32)
  (local $digit i32)
  loop $while-continue|0
   local.get $num
   i32.const 10000
   i32.ge_u
   local.set $var$3
   local.get $var$3
   if
    local.get $num
    i32.const 10000
    i32.div_u
    local.set $t
    local.get $num
    i32.const 10000
    i32.rem_u
    local.set $r
    local.get $t
    local.set $num
    local.get $r
    i32.const 100
    i32.div_u
    local.set $d1
    local.get $r
    i32.const 100
    i32.rem_u
    local.set $d2
    i32.const 764
    local.get $d1
    i32.const 2
    i32.shl
    i32.add
    i64.load32_u $0
    local.set $digits1
    i32.const 764
    local.get $d2
    i32.const 2
    i32.shl
    i32.add
    i64.load32_u $0
    local.set $digits2
    local.get $offset
    i32.const 4
    i32.sub
    local.set $offset
    local.get $buffer
    local.get $offset
    i32.const 1
    i32.shl
    i32.add
    local.get $digits1
    local.get $digits2
    i64.const 32
    i64.shl
    i64.or
    i64.store $0
    br $while-continue|0
   end
  end
  local.get $num
  i32.const 100
  i32.ge_u
  if
   local.get $num
   i32.const 100
   i32.div_u
   local.set $t_0
   local.get $num
   i32.const 100
   i32.rem_u
   local.set $d1_0
   local.get $t_0
   local.set $num
   local.get $offset
   i32.const 2
   i32.sub
   local.set $offset
   i32.const 764
   local.get $d1_0
   i32.const 2
   i32.shl
   i32.add
   i32.load $0
   local.set $digits
   local.get $buffer
   local.get $offset
   i32.const 1
   i32.shl
   i32.add
   local.get $digits
   i32.store $0
  end
  local.get $num
  i32.const 10
  i32.ge_u
  if
   local.get $offset
   i32.const 2
   i32.sub
   local.set $offset
   i32.const 764
   local.get $num
   i32.const 2
   i32.shl
   i32.add
   i32.load $0
   local.set $digits_0
   local.get $buffer
   local.get $offset
   i32.const 1
   i32.shl
   i32.add
   local.get $digits_0
   i32.store $0
  else
   local.get $offset
   i32.const 1
   i32.sub
   local.set $offset
   i32.const 48
   local.get $num
   i32.add
   local.set $digit
   local.get $buffer
   local.get $offset
   i32.const 1
   i32.shl
   i32.add
   local.get $digit
   i32.store16 $0
  end
 )
 (func $~lib/util/number/utoa_hex_lut (type $i32_i64_i32_=>_none) (param $buffer i32) (param $num i64) (param $offset i32)
  (local $var$3 i32)
  loop $while-continue|0
   local.get $offset
   i32.const 2
   i32.ge_u
   local.set $var$3
   local.get $var$3
   if
    local.get $offset
    i32.const 2
    i32.sub
    local.set $offset
    local.get $buffer
    local.get $offset
    i32.const 1
    i32.shl
    i32.add
    i32.const 1184
    local.get $num
    i32.wrap_i64
    i32.const 255
    i32.and
    i32.const 2
    i32.shl
    i32.add
    i32.load $0
    i32.store $0
    local.get $num
    i64.const 8
    i64.shr_u
    local.set $num
    br $while-continue|0
   end
  end
  local.get $offset
  i32.const 1
  i32.and
  if
   local.get $buffer
   i32.const 1184
   local.get $num
   i32.wrap_i64
   i32.const 6
   i32.shl
   i32.add
   i32.load16_u $0
   i32.store16 $0
  end
 )
<<<<<<< HEAD
 (func $~lib/util/number/ulog_base (param $num i64) (param $base i32) (result i32)
  (local $value i32)
=======
 (func $~lib/util/number/ulog_base (type $i64_i32_=>_i32) (param $num i64) (param $base i32) (result i32)
  (local $var$2 i32)
>>>>>>> 78b2d1af
  (local $b64 i64)
  (local $b i64)
  (local $e i32)
  (local $var$6 i32)
  (local $var$7 i32)
  local.get $base
  local.set $value
  local.get $value
  i32.popcnt
  i32.const 1
  i32.eq
  if
   i32.const 63
   local.get $num
   i64.clz
   i32.wrap_i64
   i32.sub
   i32.const 31
   local.get $base
   i32.clz
   i32.sub
   i32.div_u
   i32.const 1
   i32.add
   return
  end
  local.get $base
  i64.extend_i32_s
  local.set $b64
  local.get $b64
  local.set $b
  i32.const 1
  local.set $e
  loop $while-continue|0
   local.get $num
   local.get $b
   i64.ge_u
   local.set $var$6
   local.get $var$6
   if
    local.get $num
    local.get $b
    i64.div_u
    local.set $num
    local.get $b
    local.get $b
    i64.mul
    local.set $b
    local.get $e
    i32.const 1
    i32.shl
    local.set $e
    br $while-continue|0
   end
  end
  loop $while-continue|1
   local.get $num
   i64.const 1
   i64.ge_u
   local.set $var$7
   local.get $var$7
   if
    local.get $num
    local.get $b64
    i64.div_u
    local.set $num
    local.get $e
    i32.const 1
    i32.add
    local.set $e
    br $while-continue|1
   end
  end
  local.get $e
  i32.const 1
  i32.sub
 )
 (func $~lib/util/number/utoa64_any_core (type $i32_i64_i32_i32_=>_none) (param $buffer i32) (param $num i64) (param $offset i32) (param $radix i32)
  (local $base i64)
  (local $shift i64)
  (local $mask i64)
  (local $q i64)
  local.get $radix
  i64.extend_i32_s
  local.set $base
  local.get $radix
  local.get $radix
  i32.const 1
  i32.sub
  i32.and
  i32.const 0
  i32.eq
  if
   local.get $radix
   i32.ctz
   i32.const 7
   i32.and
   i64.extend_i32_s
   local.set $shift
   local.get $base
   i64.const 1
   i64.sub
   local.set $mask
   loop $do-loop|0
    local.get $offset
    i32.const 1
    i32.sub
    local.set $offset
    local.get $buffer
    local.get $offset
    i32.const 1
    i32.shl
    i32.add
    i32.const 2240
    local.get $num
    local.get $mask
    i64.and
    i32.wrap_i64
    i32.const 1
    i32.shl
    i32.add
    i32.load16_u $0
    i32.store16 $0
    local.get $num
    local.get $shift
    i64.shr_u
    local.set $num
    local.get $num
    i64.const 0
    i64.ne
    br_if $do-loop|0
   end
  else
   loop $do-loop|1
    local.get $offset
    i32.const 1
    i32.sub
    local.set $offset
    local.get $num
    local.get $base
    i64.div_u
    local.set $q
    local.get $buffer
    local.get $offset
    i32.const 1
    i32.shl
    i32.add
    i32.const 2240
    local.get $num
    local.get $q
    local.get $base
    i64.mul
    i64.sub
    i32.wrap_i64
    i32.const 1
    i32.shl
    i32.add
    i32.load16_u $0
    i32.store16 $0
    local.get $q
    local.set $num
    local.get $num
    i64.const 0
    i64.ne
    br_if $do-loop|1
   end
  end
 )
 (func $~lib/number/I32#toString (type $i32_i32_=>_i32) (param $this i32) (param $radix i32) (result i32)
  local.get $this
  local.get $radix
  call $~lib/util/number/itoa32
 )
<<<<<<< HEAD
 (func $~lib/math/NativeMath.pow (param $x f64) (param $y f64) (result f64)
  (local $y_0 f64)
  (local $x_0 f64)
  (local $sign_bias i32)
  (local $ix i64)
  (local $iy i64)
  (local $topx i64)
  (local $topy i64)
  (local $u i64)
  (local $u_0 i64)
  (local $x2 f64)
  (local $iy_0 i64)
  (local $e i64)
  (local $iy_1 i64)
  (local $e_0 i64)
  (local $yint i32)
  (local $ix_0 i64)
  (local $tmp i64)
  (local $i i32)
  (local $k i64)
  (local $iz i64)
  (local $z f64)
  (local $kd f64)
  (local $invc f64)
  (local $logc f64)
  (local $logctail f64)
  (local $zhi f64)
  (local $zlo f64)
  (local $rhi f64)
  (local $rlo f64)
  (local $r f64)
  (local $t1 f64)
  (local $t2 f64)
  (local $lo1 f64)
  (local $lo2 f64)
  (local $ar f64)
  (local $ar2 f64)
  (local $ar3 f64)
  (local $arhi f64)
  (local $arhi2 f64)
  (local $hi f64)
  (local $lo3 f64)
  (local $lo4 f64)
  (local $p f64)
  (local $lo f64)
  (local $y_1 f64)
  (local $hi_0 f64)
  (local $lo_0 f64)
  (local $ehi f64)
  (local $elo f64)
  (local $yhi f64)
  (local $ylo f64)
  (local $lhi f64)
  (local $llo f64)
  (local $sign_bias_0 i32)
  (local $xtail f64)
  (local $x_1 f64)
  (local $abstop i32)
  (local $ki i64)
  (local $top i64)
  (local $sbits i64)
  (local $idx i32)
  (local $kd_0 f64)
  (local $z_0 f64)
  (local $r_0 f64)
  (local $r2 f64)
  (local $scale f64)
  (local $tail f64)
  (local $tmp_0 f64)
  (local $ux i64)
  (local $sign i32)
  (local $y_2 f64)
  (local $sign_0 i32)
  (local $sign_1 i32)
  (local $y_3 f64)
  (local $sign_2 i32)
  (local $ki_0 i64)
  (local $sbits_0 i64)
  (local $tmp_1 f64)
  (local $scale_0 f64)
  (local $y_4 f64)
  (local $one f64)
  (local $lo_1 f64)
  (local $hi_1 f64)
=======
 (func $~lib/math/NativeMath.pow (type $f64_f64_=>_f64) (param $x f64) (param $y f64) (result f64)
  (local $var$2 f64)
  (local $var$3 f64)
  (local $var$4 i32)
  (local $var$5 i64)
  (local $var$6 i64)
  (local $var$7 i64)
  (local $var$8 i64)
  (local $var$9 i64)
  (local $var$10 f64)
  (local $var$11 i64)
  (local $var$12 i32)
  (local $var$13 i64)
  (local $var$14 i64)
  (local $var$15 f64)
  (local $var$16 f64)
  (local $var$17 f64)
  (local $var$18 f64)
  (local $var$19 f64)
  (local $var$20 f64)
  (local $var$21 f64)
  (local $var$22 f64)
  (local $var$23 f64)
  (local $var$24 f64)
  (local $var$25 f64)
  (local $var$26 f64)
  (local $var$27 f64)
  (local $var$28 f64)
  (local $var$29 f64)
  (local $var$30 f64)
  (local $var$31 f64)
  (local $var$32 f64)
  (local $var$33 f64)
  (local $var$34 f64)
  (local $var$35 f64)
  (local $var$36 f64)
  (local $var$37 f64)
  (local $var$38 f64)
  (local $var$39 i32)
  (local $var$40 i32)
  (local $var$41 i32)
  (local $var$42 i32)
  (local $var$43 i64)
  (local $var$44 i64)
>>>>>>> 78b2d1af
  local.get $y
  f64.abs
  f64.const 2
  f64.le
  if
   local.get $y
   f64.const 2
   f64.eq
   if
    local.get $x
    local.get $x
    f64.mul
    return
   end
   local.get $y
   f64.const 0.5
   f64.eq
   if
    local.get $x
    f64.sqrt
    f64.abs
    f64.const inf
    local.get $x
    f64.const inf
    f64.neg
    f64.ne
    select
    return
   end
   local.get $y
   f64.const -1
   f64.eq
   if
    f64.const 1
    local.get $x
    f64.div
    return
   end
   local.get $y
   f64.const 1
   f64.eq
   if
    local.get $x
    return
   end
   local.get $y
   f64.const 0
   f64.eq
   if
    f64.const 1
    return
   end
  end
  i32.const 0
  i32.const 1
  i32.lt_s
  drop
  block $~lib/util/math/pow_lut|inlined.0 (result f64)
   local.get $x
   local.set $x_0
   local.get $y
   local.set $y_0
   i32.const 0
   local.set $sign_bias
   local.get $x_0
   i64.reinterpret_f64
   local.set $ix
   local.get $y_0
   i64.reinterpret_f64
   local.set $iy
   local.get $ix
   i64.const 52
   i64.shr_u
   local.set $topx
   local.get $iy
   i64.const 52
   i64.shr_u
   local.set $topy
   local.get $topx
   i64.const 1
   i64.sub
   i64.const 2047
   i64.const 1
   i64.sub
   i64.ge_u
   if (result i32)
    i32.const 1
   else
    local.get $topy
    i64.const 2047
    i64.and
    i64.const 958
    i64.sub
    i64.const 1086
    i64.const 958
    i64.sub
    i64.ge_u
   end
   if
    local.get $iy
    local.set $u
    local.get $u
    i64.const 1
    i64.shl
    i64.const 1
    i64.sub
    i64.const -9007199254740992
    i64.const 1
    i64.sub
    i64.ge_u
    if
     local.get $iy
     i64.const 1
     i64.shl
     i64.const 0
     i64.eq
     if
      f64.const 1
      br $~lib/util/math/pow_lut|inlined.0
     end
     local.get $ix
     i64.const 4607182418800017408
     i64.eq
     if
      f64.const nan:0x8000000000000
      br $~lib/util/math/pow_lut|inlined.0
     end
     local.get $ix
     i64.const 1
     i64.shl
     i64.const -9007199254740992
     i64.gt_u
     if (result i32)
      i32.const 1
     else
      local.get $iy
      i64.const 1
      i64.shl
      i64.const -9007199254740992
      i64.gt_u
     end
     if
      local.get $x_0
      local.get $y_0
      f64.add
      br $~lib/util/math/pow_lut|inlined.0
     end
     local.get $ix
     i64.const 1
     i64.shl
     i64.const 9214364837600034816
     i64.eq
     if
      f64.const nan:0x8000000000000
      br $~lib/util/math/pow_lut|inlined.0
     end
     local.get $ix
     i64.const 1
     i64.shl
     i64.const 9214364837600034816
     i64.lt_u
     local.get $iy
     i64.const 63
     i64.shr_u
     i64.const 0
     i64.ne
     i32.eqz
     i32.eq
     if
      f64.const 0
      br $~lib/util/math/pow_lut|inlined.0
     end
     local.get $y_0
     local.get $y_0
     f64.mul
     br $~lib/util/math/pow_lut|inlined.0
    end
    local.get $ix
    local.set $u_0
    local.get $u_0
    i64.const 1
    i64.shl
    i64.const 1
    i64.sub
    i64.const -9007199254740992
    i64.const 1
    i64.sub
    i64.ge_u
    if
     local.get $x_0
     local.get $x_0
     f64.mul
     local.set $x2
     local.get $ix
     i64.const 63
     i64.shr_u
     i32.wrap_i64
     if (result i32)
      block $~lib/util/math/checkint|inlined.0 (result i32)
       local.get $iy
       local.set $iy_0
       local.get $iy_0
       i64.const 52
       i64.shr_u
       i64.const 2047
       i64.and
       local.set $e
       local.get $e
       i64.const 1023
       i64.lt_u
       if
        i32.const 0
        br $~lib/util/math/checkint|inlined.0
       end
       local.get $e
       i64.const 1023
       i64.const 52
       i64.add
       i64.gt_u
       if
        i32.const 2
        br $~lib/util/math/checkint|inlined.0
       end
       i64.const 1
       i64.const 1023
       i64.const 52
       i64.add
       local.get $e
       i64.sub
       i64.shl
       local.set $e
       local.get $iy_0
       local.get $e
       i64.const 1
       i64.sub
       i64.and
       i64.const 0
       i64.ne
       if
        i32.const 0
        br $~lib/util/math/checkint|inlined.0
       end
       local.get $iy_0
       local.get $e
       i64.and
       i64.const 0
       i64.ne
       if
        i32.const 1
        br $~lib/util/math/checkint|inlined.0
       end
       i32.const 2
      end
      i32.const 1
      i32.eq
     else
      i32.const 0
     end
     if
      local.get $x2
      f64.neg
      local.set $x2
     end
     local.get $iy
     i64.const 0
     i64.lt_s
     if (result f64)
      f64.const 1
      local.get $x2
      f64.div
     else
      local.get $x2
     end
     br $~lib/util/math/pow_lut|inlined.0
    end
    local.get $ix
    i64.const 0
    i64.lt_s
    if
     block $~lib/util/math/checkint|inlined.1 (result i32)
      local.get $iy
      local.set $iy_1
      local.get $iy_1
      i64.const 52
      i64.shr_u
      i64.const 2047
      i64.and
      local.set $e_0
      local.get $e_0
      i64.const 1023
      i64.lt_u
      if
       i32.const 0
       br $~lib/util/math/checkint|inlined.1
      end
      local.get $e_0
      i64.const 1023
      i64.const 52
      i64.add
      i64.gt_u
      if
       i32.const 2
       br $~lib/util/math/checkint|inlined.1
      end
      i64.const 1
      i64.const 1023
      i64.const 52
      i64.add
      local.get $e_0
      i64.sub
      i64.shl
      local.set $e_0
      local.get $iy_1
      local.get $e_0
      i64.const 1
      i64.sub
      i64.and
      i64.const 0
      i64.ne
      if
       i32.const 0
       br $~lib/util/math/checkint|inlined.1
      end
      local.get $iy_1
      local.get $e_0
      i64.and
      i64.const 0
      i64.ne
      if
       i32.const 1
       br $~lib/util/math/checkint|inlined.1
      end
      i32.const 2
     end
     local.set $yint
     local.get $yint
     i32.const 0
     i32.eq
     if
      local.get $x_0
      local.get $x_0
      f64.sub
      local.get $x_0
      local.get $x_0
      f64.sub
      f64.div
      br $~lib/util/math/pow_lut|inlined.0
     end
     local.get $yint
     i32.const 1
     i32.eq
     if
      i32.const 262144
      local.set $sign_bias
     end
     local.get $ix
     i64.const 9223372036854775807
     i64.and
     local.set $ix
     local.get $topx
     i64.const 2047
     i64.and
     local.set $topx
    end
    local.get $topy
    i64.const 2047
    i64.and
    i64.const 958
    i64.sub
    i64.const 1086
    i64.const 958
    i64.sub
    i64.ge_u
    if
     local.get $ix
     i64.const 4607182418800017408
     i64.eq
     if
      f64.const 1
      br $~lib/util/math/pow_lut|inlined.0
     end
     local.get $topy
     i64.const 2047
     i64.and
     i64.const 958
     i64.lt_u
     if
      f64.const 1
      br $~lib/util/math/pow_lut|inlined.0
     end
     local.get $ix
     i64.const 4607182418800017408
     i64.gt_u
     local.get $topy
     i64.const 2048
     i64.lt_u
     i32.eq
     if (result f64)
      f64.const inf
     else
      f64.const 0
     end
     br $~lib/util/math/pow_lut|inlined.0
    end
    local.get $topx
    i64.const 0
    i64.eq
    if
     local.get $x_0
     f64.const 4503599627370496
     f64.mul
     i64.reinterpret_f64
     local.set $ix
     local.get $ix
     i64.const 9223372036854775807
     i64.and
     local.set $ix
     local.get $ix
     i64.const 52
     i64.const 52
     i64.shl
     i64.sub
     local.set $ix
    end
   end
   local.get $ix
   local.set $ix_0
   local.get $ix_0
   i64.const 4604531861337669632
   i64.sub
   local.set $tmp
   local.get $tmp
   i64.const 52
   i32.const 7
   i64.extend_i32_s
   i64.sub
   i64.shr_u
   i32.const 127
   i64.extend_i32_s
   i64.and
   i32.wrap_i64
   local.set $i
   local.get $tmp
   i64.const 52
   i64.shr_s
   local.set $k
   local.get $ix_0
   local.get $tmp
   i64.const 4095
   i64.const 52
   i64.shl
   i64.and
   i64.sub
   local.set $iz
   local.get $iz
   f64.reinterpret_i64
   local.set $z
   local.get $k
   f64.convert_i64_s
   local.set $kd
   i32.const 2384
   local.get $i
   i32.const 2
   i32.const 3
   i32.add
   i32.shl
   i32.add
   f64.load $0
   local.set $invc
   i32.const 2384
   local.get $i
   i32.const 2
   i32.const 3
   i32.add
   i32.shl
   i32.add
   f64.load $0 offset=16
   local.set $logc
   i32.const 2384
   local.get $i
   i32.const 2
   i32.const 3
   i32.add
   i32.shl
   i32.add
   f64.load $0 offset=24
   local.set $logctail
   local.get $iz
   i64.const 2147483648
   i64.add
   i64.const -4294967296
   i64.and
   f64.reinterpret_i64
   local.set $zhi
   local.get $z
   local.get $zhi
   f64.sub
   local.set $zlo
   local.get $zhi
   local.get $invc
   f64.mul
   f64.const 1
   f64.sub
   local.set $rhi
   local.get $zlo
   local.get $invc
   f64.mul
   local.set $rlo
   local.get $rhi
   local.get $rlo
   f64.add
   local.set $r
   local.get $kd
   f64.const 0.6931471805598903
   f64.mul
   local.get $logc
   f64.add
   local.set $t1
   local.get $t1
   local.get $r
   f64.add
   local.set $t2
   local.get $kd
   f64.const 5.497923018708371e-14
   f64.mul
   local.get $logctail
   f64.add
   local.set $lo1
   local.get $t1
   local.get $t2
   f64.sub
   local.get $r
   f64.add
   local.set $lo2
   f64.const -0.5
   local.get $r
   f64.mul
   local.set $ar
   local.get $r
   local.get $ar
   f64.mul
   local.set $ar2
   local.get $r
   local.get $ar2
   f64.mul
   local.set $ar3
   f64.const -0.5
   local.get $rhi
   f64.mul
   local.set $arhi
   local.get $rhi
   local.get $arhi
   f64.mul
   local.set $arhi2
   local.get $t2
   local.get $arhi2
   f64.add
   local.set $hi
   local.get $rlo
   local.get $ar
   local.get $arhi
   f64.add
   f64.mul
   local.set $lo3
   local.get $t2
   local.get $hi
   f64.sub
   local.get $arhi2
   f64.add
   local.set $lo4
   local.get $ar3
   f64.const -0.6666666666666679
   local.get $r
   f64.const 0.5000000000000007
   f64.mul
   f64.add
   local.get $ar2
   f64.const 0.7999999995323976
   local.get $r
   f64.const -0.6666666663487739
   f64.mul
   f64.add
   local.get $ar2
   f64.const -1.142909628459501
   local.get $r
   f64.const 1.0000415263675542
   f64.mul
   f64.add
   f64.mul
   f64.add
   f64.mul
   f64.add
   f64.mul
   local.set $p
   local.get $lo1
   local.get $lo2
   f64.add
   local.get $lo3
   f64.add
   local.get $lo4
   f64.add
   local.get $p
   f64.add
   local.set $lo
   local.get $hi
   local.get $lo
   f64.add
   local.set $y_1
   local.get $hi
   local.get $y_1
   f64.sub
   local.get $lo
   f64.add
   global.set $~lib/util/math/log_tail
   local.get $y_1
   local.set $hi_0
   global.get $~lib/util/math/log_tail
   local.set $lo_0
   local.get $iy
   i64.const -134217728
   i64.and
   f64.reinterpret_i64
   local.set $yhi
   local.get $y_0
   local.get $yhi
   f64.sub
   local.set $ylo
   local.get $hi_0
   i64.reinterpret_f64
   i64.const -134217728
   i64.and
   f64.reinterpret_i64
   local.set $lhi
   local.get $hi_0
   local.get $lhi
   f64.sub
   local.get $lo_0
   f64.add
   local.set $llo
   local.get $yhi
   local.get $lhi
   f64.mul
   local.set $ehi
   local.get $ylo
   local.get $lhi
   f64.mul
   local.get $y_0
   local.get $llo
   f64.mul
   f64.add
   local.set $elo
   block $~lib/util/math/exp_inline|inlined.0 (result f64)
    local.get $ehi
    local.set $x_1
    local.get $elo
    local.set $xtail
    local.get $sign_bias
    local.set $sign_bias_0
    local.get $x_1
    i64.reinterpret_f64
    local.set $ux
    local.get $ux
    i64.const 52
    i64.shr_u
    i32.wrap_i64
    i32.const 2047
    i32.and
    local.set $abstop
    local.get $abstop
    i32.const 969
    i32.sub
    i32.const 63
    i32.ge_u
    if
     local.get $abstop
     i32.const 969
     i32.sub
     i32.const -2147483648
     i32.ge_u
     if
      f64.const -1
      f64.const 1
      local.get $sign_bias_0
      select
      br $~lib/util/math/exp_inline|inlined.0
     end
     local.get $abstop
     i32.const 1033
     i32.ge_u
     if
      local.get $ux
      i64.const 0
      i64.lt_s
      if (result f64)
       local.get $sign_bias_0
       local.set $sign
       local.get $sign
       local.set $sign_0
       i64.const 1152921504606846976
       f64.reinterpret_i64
       local.set $y_2
       local.get $y_2
       f64.neg
       local.get $y_2
       local.get $sign_0
       select
       local.get $y_2
       f64.mul
      else
       local.get $sign_bias_0
       local.set $sign_1
       local.get $sign_1
       local.set $sign_2
       i64.const 8070450532247928832
       f64.reinterpret_i64
       local.set $y_3
       local.get $y_3
       f64.neg
       local.get $y_3
       local.get $sign_2
       select
       local.get $y_3
       f64.mul
      end
      br $~lib/util/math/exp_inline|inlined.0
     end
     i32.const 0
     local.set $abstop
    end
    f64.const 184.6649652337873
    local.get $x_1
    f64.mul
    local.set $z_0
    local.get $z_0
    f64.const 6755399441055744
    f64.add
    local.set $kd_0
    local.get $kd_0
    i64.reinterpret_f64
    local.set $ki
    local.get $kd_0
    f64.const 6755399441055744
    f64.sub
    local.set $kd_0
    local.get $x_1
    local.get $kd_0
    f64.const -0.005415212348111709
    f64.mul
    f64.add
    local.get $kd_0
    f64.const -1.2864023111638346e-14
    f64.mul
    f64.add
    local.set $r_0
    local.get $r_0
    local.get $xtail
    f64.add
    local.set $r_0
    local.get $ki
    i32.const 127
    i64.extend_i32_s
    i64.and
    i64.const 1
    i64.shl
    i32.wrap_i64
    local.set $idx
    local.get $ki
    local.get $sign_bias_0
    i64.extend_i32_u
    i64.add
    i64.const 52
    i32.const 7
    i64.extend_i32_s
    i64.sub
    i64.shl
    local.set $top
    i32.const 6480
    local.get $idx
    i32.const 3
    i32.shl
    i32.add
    i64.load $0
    f64.reinterpret_i64
    local.set $tail
    i32.const 6480
    local.get $idx
    i32.const 3
    i32.shl
    i32.add
    i64.load $0 offset=8
    local.get $top
    i64.add
    local.set $sbits
    local.get $r_0
    local.get $r_0
    f64.mul
    local.set $r2
    local.get $tail
    local.get $r_0
    f64.add
    local.get $r2
    f64.const 0.49999999999996786
    local.get $r_0
    f64.const 0.16666666666665886
    f64.mul
    f64.add
    f64.mul
    f64.add
    local.get $r2
    local.get $r2
    f64.mul
    f64.const 0.0416666808410674
    local.get $r_0
    f64.const 0.008333335853059549
    f64.mul
    f64.add
    f64.mul
    f64.add
    local.set $tmp_0
    local.get $abstop
    i32.const 0
    i32.eq
    if
     block $~lib/util/math/specialcase|inlined.0 (result f64)
      local.get $tmp_0
      local.set $tmp_1
      local.get $sbits
      local.set $sbits_0
      local.get $ki
      local.set $ki_0
      local.get $ki_0
      i64.const 2147483648
      i64.and
      i64.const 0
      i64.ne
      i32.eqz
      if
       local.get $sbits_0
       i64.const 1009
       i64.const 52
       i64.shl
       i64.sub
       local.set $sbits_0
       local.get $sbits_0
       f64.reinterpret_i64
       local.set $scale_0
       f64.const 5486124068793688683255936e279
       local.get $scale_0
       local.get $scale_0
       local.get $tmp_1
       f64.mul
       f64.add
       f64.mul
       br $~lib/util/math/specialcase|inlined.0
      end
      local.get $sbits_0
      i64.const 1022
      i64.const 52
      i64.shl
      i64.add
      local.set $sbits_0
      local.get $sbits_0
      f64.reinterpret_i64
      local.set $scale_0
      local.get $scale_0
      local.get $scale_0
      local.get $tmp_1
      f64.mul
      f64.add
      local.set $y_4
      local.get $y_4
      f64.abs
      f64.const 1
      f64.lt
      if
       f64.const 1
       local.get $y_4
       f64.copysign
       local.set $one
       local.get $scale_0
       local.get $y_4
       f64.sub
       local.get $scale_0
       local.get $tmp_1
       f64.mul
       f64.add
       local.set $lo_1
       local.get $one
       local.get $y_4
       f64.add
       local.set $hi_1
       local.get $one
       local.get $hi_1
       f64.sub
       local.get $y_4
       f64.add
       local.get $lo_1
       f64.add
       local.set $lo_1
       local.get $hi_1
       local.get $lo_1
       f64.add
       local.get $one
       f64.sub
       local.set $y_4
       local.get $y_4
       f64.const 0
       f64.eq
       if
        local.get $sbits_0
        i64.const -9223372036854775808
        i64.and
        f64.reinterpret_i64
        local.set $y_4
       end
      end
      local.get $y_4
      f64.const 2.2250738585072014e-308
      f64.mul
     end
     br $~lib/util/math/exp_inline|inlined.0
    end
    local.get $sbits
    f64.reinterpret_i64
    local.set $scale
    local.get $scale
    local.get $scale
    local.get $tmp_0
    f64.mul
    f64.add
   end
  end
  return
 )
 (func $~lib/util/number/genDigits (type $i32_i64_i32_i64_i32_i64_i32_=>_i32) (param $buffer i32) (param $w_frc i64) (param $w_exp i32) (param $mp_frc i64) (param $mp_exp i32) (param $delta i64) (param $sign i32) (result i32)
  (local $one_exp i32)
  (local $one_frc i64)
  (local $mask i64)
  (local $wp_w_frc i64)
  (local $p1 i32)
  (local $p2 i64)
  (local $kappa i32)
  (local $len i32)
  (local $var$15 i32)
  (local $d i32)
  (local $var$17 i32)
  (local $var$18 i32)
  (local $tmp i64)
  (local $wp_w i64)
  (local $ten_kappa i64)
  (local $rest i64)
  (local $delta_0 i64)
  (local $len_0 i32)
  (local $buffer_0 i32)
  (local $lastp i32)
  (local $digit i32)
  (local $var$28 i32)
  (local $var$29 i32)
  (local $var$30 i32)
  (local $d_0 i64)
  (local $var$32 i32)
  (local $wp_w_0 i64)
  (local $ten_kappa_0 i64)
  (local $rest_0 i64)
  (local $delta_1 i64)
  (local $len_1 i32)
  (local $buffer_1 i32)
  (local $lastp_0 i32)
  (local $digit_0 i32)
  (local $var$41 i32)
  (local $var$42 i32)
  i32.const 0
  local.get $mp_exp
  i32.sub
  local.set $one_exp
  i64.const 1
  local.get $one_exp
  i64.extend_i32_s
  i64.shl
  local.set $one_frc
  local.get $one_frc
  i64.const 1
  i64.sub
  local.set $mask
  local.get $mp_frc
  local.get $w_frc
  i64.sub
  local.set $wp_w_frc
  local.get $mp_frc
  local.get $one_exp
  i64.extend_i32_s
  i64.shr_u
  i32.wrap_i64
  local.set $p1
  local.get $mp_frc
  local.get $mask
  i64.and
  local.set $p2
  local.get $p1
  call $~lib/util/number/decimalCount32
  local.set $kappa
  local.get $sign
  local.set $len
  loop $while-continue|0
   local.get $kappa
   i32.const 0
   i32.gt_s
   local.set $var$15
   local.get $var$15
   if
    block $break|1
     block $case10|1
      block $case9|1
       block $case8|1
        block $case7|1
         block $case6|1
          block $case5|1
           block $case4|1
            block $case3|1
             block $case2|1
              block $case1|1
               block $case0|1
                local.get $kappa
                local.set $var$17
                local.get $var$17
                i32.const 10
                i32.eq
                br_if $case0|1
                local.get $var$17
                i32.const 9
                i32.eq
                br_if $case1|1
                local.get $var$17
                i32.const 8
                i32.eq
                br_if $case2|1
                local.get $var$17
                i32.const 7
                i32.eq
                br_if $case3|1
                local.get $var$17
                i32.const 6
                i32.eq
                br_if $case4|1
                local.get $var$17
                i32.const 5
                i32.eq
                br_if $case5|1
                local.get $var$17
                i32.const 4
                i32.eq
                br_if $case6|1
                local.get $var$17
                i32.const 3
                i32.eq
                br_if $case7|1
                local.get $var$17
                i32.const 2
                i32.eq
                br_if $case8|1
                local.get $var$17
                i32.const 1
                i32.eq
                br_if $case9|1
                br $case10|1
               end
               local.get $p1
               i32.const 1000000000
               i32.div_u
               local.set $d
               local.get $p1
               i32.const 1000000000
               i32.rem_u
               local.set $p1
               br $break|1
              end
              local.get $p1
              i32.const 100000000
              i32.div_u
              local.set $d
              local.get $p1
              i32.const 100000000
              i32.rem_u
              local.set $p1
              br $break|1
             end
             local.get $p1
             i32.const 10000000
             i32.div_u
             local.set $d
             local.get $p1
             i32.const 10000000
             i32.rem_u
             local.set $p1
             br $break|1
            end
            local.get $p1
            i32.const 1000000
            i32.div_u
            local.set $d
            local.get $p1
            i32.const 1000000
            i32.rem_u
            local.set $p1
            br $break|1
           end
           local.get $p1
           i32.const 100000
           i32.div_u
           local.set $d
           local.get $p1
           i32.const 100000
           i32.rem_u
           local.set $p1
           br $break|1
          end
          local.get $p1
          i32.const 10000
          i32.div_u
          local.set $d
          local.get $p1
          i32.const 10000
          i32.rem_u
          local.set $p1
          br $break|1
         end
         local.get $p1
         i32.const 1000
         i32.div_u
         local.set $d
         local.get $p1
         i32.const 1000
         i32.rem_u
         local.set $p1
         br $break|1
        end
        local.get $p1
        i32.const 100
        i32.div_u
        local.set $d
        local.get $p1
        i32.const 100
        i32.rem_u
        local.set $p1
        br $break|1
       end
       local.get $p1
       i32.const 10
       i32.div_u
       local.set $d
       local.get $p1
       i32.const 10
       i32.rem_u
       local.set $p1
       br $break|1
      end
      local.get $p1
      local.set $d
      i32.const 0
      local.set $p1
      br $break|1
     end
     i32.const 0
     local.set $d
     br $break|1
    end
    local.get $d
    local.get $len
    i32.or
    if
     local.get $buffer
     local.get $len
     local.tee $var$18
     i32.const 1
     i32.add
     local.set $len
     local.get $var$18
     i32.const 1
     i32.shl
     i32.add
     i32.const 48
     local.get $d
     i32.const 65535
     i32.and
     i32.add
     i32.store16 $0
    end
    local.get $kappa
    i32.const 1
    i32.sub
    local.set $kappa
    local.get $p1
    i64.extend_i32_u
    local.get $one_exp
    i64.extend_i32_s
    i64.shl
    local.get $p2
    i64.add
    local.set $tmp
    local.get $tmp
    local.get $delta
    i64.le_u
    if
     global.get $~lib/util/number/_K
     local.get $kappa
     i32.add
     global.set $~lib/util/number/_K
     local.get $buffer
     local.set $buffer_0
     local.get $len
     local.set $len_0
     local.get $delta
     local.set $delta_0
     local.get $tmp
     local.set $rest
     i32.const 9632
     local.get $kappa
     i32.const 2
     i32.shl
     i32.add
     i64.load32_u $0
     local.get $one_exp
     i64.extend_i32_s
     i64.shl
     local.set $ten_kappa
     local.get $wp_w_frc
     local.set $wp_w
     local.get $buffer_0
     local.get $len_0
     i32.const 1
     i32.sub
     i32.const 1
     i32.shl
     i32.add
     local.set $lastp
     local.get $lastp
     i32.load16_u $0
     local.set $digit
     loop $while-continue|3
      local.get $rest
      local.get $wp_w
      i64.lt_u
      if (result i32)
       local.get $delta_0
       local.get $rest
       i64.sub
       local.get $ten_kappa
       i64.ge_u
      else
       i32.const 0
      end
      if (result i32)
       local.get $rest
       local.get $ten_kappa
       i64.add
       local.get $wp_w
       i64.lt_u
       if (result i32)
        i32.const 1
       else
        local.get $wp_w
        local.get $rest
        i64.sub
        local.get $rest
        local.get $ten_kappa
        i64.add
        local.get $wp_w
        i64.sub
        i64.gt_u
       end
      else
       i32.const 0
      end
      local.set $var$29
      local.get $var$29
      if
       local.get $digit
       i32.const 1
       i32.sub
       local.set $digit
       local.get $rest
       local.get $ten_kappa
       i64.add
       local.set $rest
       br $while-continue|3
      end
     end
     local.get $lastp
     local.get $digit
     i32.store16 $0
     local.get $len
     return
    end
    br $while-continue|0
   end
  end
  loop $while-continue|4
   i32.const 1
   local.set $var$30
   local.get $var$30
   if
    local.get $p2
    i64.const 10
    i64.mul
    local.set $p2
    local.get $delta
    i64.const 10
    i64.mul
    local.set $delta
    local.get $p2
    local.get $one_exp
    i64.extend_i32_s
    i64.shr_u
    local.set $d_0
    local.get $d_0
    local.get $len
    i64.extend_i32_s
    i64.or
    i64.const 0
    i64.ne
    if
     local.get $buffer
     local.get $len
     local.tee $var$32
     i32.const 1
     i32.add
     local.set $len
     local.get $var$32
     i32.const 1
     i32.shl
     i32.add
     i32.const 48
     local.get $d_0
     i32.wrap_i64
     i32.const 65535
     i32.and
     i32.add
     i32.store16 $0
    end
    local.get $p2
    local.get $mask
    i64.and
    local.set $p2
    local.get $kappa
    i32.const 1
    i32.sub
    local.set $kappa
    local.get $p2
    local.get $delta
    i64.lt_u
    if
     global.get $~lib/util/number/_K
     local.get $kappa
     i32.add
     global.set $~lib/util/number/_K
     local.get $wp_w_frc
     i32.const 9632
     i32.const 0
     local.get $kappa
     i32.sub
     i32.const 2
     i32.shl
     i32.add
     i64.load32_u $0
     i64.mul
     local.set $wp_w_frc
     local.get $buffer
     local.set $buffer_1
     local.get $len
     local.set $len_1
     local.get $delta
     local.set $delta_1
     local.get $p2
     local.set $rest_0
     local.get $one_frc
     local.set $ten_kappa_0
     local.get $wp_w_frc
     local.set $wp_w_0
     local.get $buffer_1
     local.get $len_1
     i32.const 1
     i32.sub
     i32.const 1
     i32.shl
     i32.add
     local.set $lastp_0
     local.get $lastp_0
     i32.load16_u $0
     local.set $digit_0
     loop $while-continue|6
      local.get $rest_0
      local.get $wp_w_0
      i64.lt_u
      if (result i32)
       local.get $delta_1
       local.get $rest_0
       i64.sub
       local.get $ten_kappa_0
       i64.ge_u
      else
       i32.const 0
      end
      if (result i32)
       local.get $rest_0
       local.get $ten_kappa_0
       i64.add
       local.get $wp_w_0
       i64.lt_u
       if (result i32)
        i32.const 1
       else
        local.get $wp_w_0
        local.get $rest_0
        i64.sub
        local.get $rest_0
        local.get $ten_kappa_0
        i64.add
        local.get $wp_w_0
        i64.sub
        i64.gt_u
       end
      else
       i32.const 0
      end
      local.set $var$42
      local.get $var$42
      if
       local.get $digit_0
       i32.const 1
       i32.sub
       local.set $digit_0
       local.get $rest_0
       local.get $ten_kappa_0
       i64.add
       local.set $rest_0
       br $while-continue|6
      end
     end
     local.get $lastp_0
     local.get $digit_0
     i32.store16 $0
     local.get $len
     return
    end
    br $while-continue|4
   end
  end
  unreachable
 )
 (func $~lib/util/number/prettify (type $i32_i32_i32_=>_i32) (param $buffer i32) (param $length i32) (param $k i32) (result i32)
  (local $kk i32)
  (local $i i32)
  (local $var$5 i32)
  (local $ptr i32)
  (local $offset i32)
  (local $i_0 i32)
  (local $var$9 i32)
  (local $k_0 i32)
  (local $buffer_0 i32)
  (local $sign i32)
  (local $decimals i32)
  (local $offset_0 i32)
  (local $num i32)
  (local $buffer_1 i32)
  (local $len i32)
  (local $k_1 i32)
  (local $buffer_2 i32)
  (local $sign_0 i32)
  (local $decimals_0 i32)
  (local $offset_1 i32)
  (local $num_0 i32)
  (local $buffer_3 i32)
  local.get $k
  i32.eqz
  if
   local.get $buffer
   local.get $length
   i32.const 1
   i32.shl
   i32.add
   i32.const 46
   i32.const 48
   i32.const 16
   i32.shl
   i32.or
   i32.store $0
   local.get $length
   i32.const 2
   i32.add
   return
  end
  local.get $length
  local.get $k
  i32.add
  local.set $kk
  local.get $length
  local.get $kk
  i32.le_s
  if (result i32)
   local.get $kk
   i32.const 21
   i32.le_s
  else
   i32.const 0
  end
  if
   local.get $length
   local.set $i
   loop $for-loop|0
    local.get $i
    local.get $kk
    i32.lt_s
    local.set $var$5
    local.get $var$5
    if
     local.get $buffer
     local.get $i
     i32.const 1
     i32.shl
     i32.add
     i32.const 48
     i32.store16 $0
     local.get $i
     i32.const 1
     i32.add
     local.set $i
     br $for-loop|0
    end
   end
   local.get $buffer
   local.get $kk
   i32.const 1
   i32.shl
   i32.add
   i32.const 46
   i32.const 48
   i32.const 16
   i32.shl
   i32.or
   i32.store $0
   local.get $kk
   i32.const 2
   i32.add
   return
  else
   local.get $kk
   i32.const 0
   i32.gt_s
   if (result i32)
    local.get $kk
    i32.const 21
    i32.le_s
   else
    i32.const 0
   end
   if
    local.get $buffer
    local.get $kk
    i32.const 1
    i32.shl
    i32.add
    local.set $ptr
    local.get $ptr
    i32.const 2
    i32.add
    local.get $ptr
    i32.const 0
    local.get $k
    i32.sub
    i32.const 1
    i32.shl
    memory.copy $0 $0
    local.get $buffer
    local.get $kk
    i32.const 1
    i32.shl
    i32.add
    i32.const 46
    i32.store16 $0
    local.get $length
    i32.const 1
    i32.add
    return
   else
    i32.const -6
    local.get $kk
    i32.lt_s
    if (result i32)
     local.get $kk
     i32.const 0
     i32.le_s
    else
     i32.const 0
    end
    if
     i32.const 2
     local.get $kk
     i32.sub
     local.set $offset
     local.get $buffer
     local.get $offset
     i32.const 1
     i32.shl
     i32.add
     local.get $buffer
     local.get $length
     i32.const 1
     i32.shl
     memory.copy $0 $0
     local.get $buffer
     i32.const 48
     i32.const 46
     i32.const 16
     i32.shl
     i32.or
     i32.store $0
     i32.const 2
     local.set $i_0
     loop $for-loop|1
      local.get $i_0
      local.get $offset
      i32.lt_s
      local.set $var$9
      local.get $var$9
      if
       local.get $buffer
       local.get $i_0
       i32.const 1
       i32.shl
       i32.add
       i32.const 48
       i32.store16 $0
       local.get $i_0
       i32.const 1
       i32.add
       local.set $i_0
       br $for-loop|1
      end
     end
     local.get $length
     local.get $offset
     i32.add
     return
    else
     local.get $length
     i32.const 1
     i32.eq
     if
      local.get $buffer
      i32.const 101
      i32.store16 $0 offset=2
      local.get $buffer
      i32.const 4
      i32.add
      local.set $buffer_0
      local.get $kk
      i32.const 1
      i32.sub
      local.set $k_0
      local.get $k_0
      i32.const 0
      i32.lt_s
      local.set $sign
      local.get $sign
      if
       i32.const 0
       local.get $k_0
       i32.sub
       local.set $k_0
      end
      local.get $k_0
      call $~lib/util/number/decimalCount32
      i32.const 1
      i32.add
      local.set $decimals
      local.get $buffer_0
      local.set $buffer_1
      local.get $k_0
      local.set $num
      local.get $decimals
      local.set $offset_0
      i32.const 0
      i32.const 1
      i32.ge_s
      drop
      local.get $buffer_1
      local.get $num
      local.get $offset_0
      call $~lib/util/number/utoa32_dec_lut
      local.get $buffer_0
      i32.const 45
      i32.const 43
      local.get $sign
      select
      i32.store16 $0
      local.get $decimals
      local.set $length
      local.get $length
      i32.const 2
      i32.add
      return
     else
      local.get $length
      i32.const 1
      i32.shl
      local.set $len
      local.get $buffer
      i32.const 4
      i32.add
      local.get $buffer
      i32.const 2
      i32.add
      local.get $len
      i32.const 2
      i32.sub
      memory.copy $0 $0
      local.get $buffer
      i32.const 46
      i32.store16 $0 offset=2
      local.get $buffer
      local.get $len
      i32.add
      i32.const 101
      i32.store16 $0 offset=2
      local.get $length
      local.get $buffer
      local.get $len
      i32.add
      i32.const 4
      i32.add
      local.set $buffer_2
      local.get $kk
      i32.const 1
      i32.sub
      local.set $k_1
      local.get $k_1
      i32.const 0
      i32.lt_s
      local.set $sign_0
      local.get $sign_0
      if
       i32.const 0
       local.get $k_1
       i32.sub
       local.set $k_1
      end
      local.get $k_1
      call $~lib/util/number/decimalCount32
      i32.const 1
      i32.add
      local.set $decimals_0
      local.get $buffer_2
      local.set $buffer_3
      local.get $k_1
      local.set $num_0
      local.get $decimals_0
      local.set $offset_1
      i32.const 0
      i32.const 1
      i32.ge_s
      drop
      local.get $buffer_3
      local.get $num_0
      local.get $offset_1
      call $~lib/util/number/utoa32_dec_lut
      local.get $buffer_2
      i32.const 45
      i32.const 43
      local.get $sign_0
      select
      i32.store16 $0
      local.get $decimals_0
      i32.add
      local.set $length
      local.get $length
      i32.const 2
      i32.add
      return
     end
     unreachable
    end
    unreachable
   end
   unreachable
  end
  unreachable
 )
 (func $~lib/util/number/dtoa_core (type $i32_f64_=>_i32) (param $buffer i32) (param $value f64) (result i32)
  (local $sign i32)
  (local $sign_0 i32)
  (local $buffer_0 i32)
  (local $value_0 f64)
  (local $uv i64)
  (local $exp i32)
  (local $sid i64)
  (local $frc i64)
  (local $e i32)
  (local $f i64)
  (local $frc_0 i64)
  (local $exp_0 i32)
  (local $off i32)
  (local $m i32)
  (local $minExp i32)
  (local $dk f64)
  (local $k i32)
  (local $index i32)
  (local $off_0 i32)
  (local $frc_pow i64)
  (local $exp_pow i32)
  (local $v i64)
  (local $u i64)
  (local $u0 i64)
  (local $v0 i64)
  (local $u1 i64)
  (local $v1 i64)
  (local $l i64)
  (local $t i64)
  (local $w i64)
  (local $w_frc i64)
  (local $e2 i32)
  (local $e1 i32)
  (local $w_exp i32)
  (local $v_0 i64)
  (local $u_0 i64)
  (local $u0_0 i64)
  (local $v0_0 i64)
  (local $u1_0 i64)
  (local $v1_0 i64)
  (local $l_0 i64)
  (local $t_0 i64)
  (local $w_0 i64)
  (local $wp_frc i64)
  (local $e2_0 i32)
  (local $e1_0 i32)
  (local $wp_exp i32)
  (local $v_1 i64)
  (local $u_1 i64)
  (local $u0_1 i64)
  (local $v0_1 i64)
  (local $u1_1 i64)
  (local $v1_1 i64)
  (local $l_1 i64)
  (local $t_1 i64)
  (local $w_1 i64)
  (local $wm_frc i64)
  (local $delta i64)
  (local $len i32)
  local.get $value
  f64.const 0
  f64.lt
  local.set $sign
  local.get $sign
  if
   local.get $value
   f64.neg
   local.set $value
   local.get $buffer
   i32.const 45
   i32.store16 $0
  end
  local.get $value
  local.set $value_0
  local.get $buffer
  local.set $buffer_0
  local.get $sign
  local.set $sign_0
  local.get $value_0
  i64.reinterpret_f64
  local.set $uv
  local.get $uv
  i64.const 9218868437227405312
  i64.and
  i64.const 52
  i64.shr_u
  i32.wrap_i64
  local.set $exp
  local.get $uv
  i64.const 4503599627370495
  i64.and
  local.set $sid
  local.get $exp
  i32.const 0
  i32.ne
  i64.extend_i32_u
  i64.const 52
  i64.shl
  local.get $sid
  i64.add
  local.set $frc
  local.get $exp
  i32.const 1
  local.get $exp
  select
  i32.const 1023
  i32.const 52
  i32.add
  i32.sub
  local.set $exp
  local.get $frc
  local.set $f
  local.get $exp
  local.set $e
  local.get $f
  i64.const 1
  i64.shl
  i64.const 1
  i64.add
  local.set $frc_0
  local.get $e
  i32.const 1
  i32.sub
  local.set $exp_0
  local.get $frc_0
  i64.clz
  i32.wrap_i64
  local.set $off
  local.get $frc_0
  local.get $off
  i64.extend_i32_s
  i64.shl
  local.set $frc_0
  local.get $exp_0
  local.get $off
  i32.sub
  local.set $exp_0
  i32.const 1
  local.get $f
  i64.const 4503599627370496
  i64.eq
  i32.add
  local.set $m
  local.get $frc_0
  global.set $~lib/util/number/_frc_plus
  local.get $f
  local.get $m
  i64.extend_i32_s
  i64.shl
  i64.const 1
  i64.sub
  local.get $e
  local.get $m
  i32.sub
  local.get $exp_0
  i32.sub
  i64.extend_i32_s
  i64.shl
  global.set $~lib/util/number/_frc_minus
  local.get $exp_0
  global.set $~lib/util/number/_exp
  global.get $~lib/util/number/_exp
  local.set $minExp
  i32.const -61
  local.get $minExp
  i32.sub
  f64.convert_i32_s
  f64.const 0.30102999566398114
  f64.mul
  f64.const 347
  f64.add
  local.set $dk
  local.get $dk
  i32.trunc_sat_f64_s
  local.set $k
  local.get $k
  local.get $k
  f64.convert_i32_s
  local.get $dk
  f64.ne
  i32.add
  local.set $k
  local.get $k
  i32.const 3
  i32.shr_s
  i32.const 1
  i32.add
  local.set $index
  i32.const 348
  local.get $index
  i32.const 3
  i32.shl
  i32.sub
  global.set $~lib/util/number/_K
  i32.const 8760
  local.get $index
  i32.const 3
  i32.shl
  i32.add
  i64.load $0
  global.set $~lib/util/number/_frc_pow
  i32.const 9456
  local.get $index
  i32.const 1
  i32.shl
  i32.add
  i32.load16_s $0
  global.set $~lib/util/number/_exp_pow
  local.get $frc
  i64.clz
  i32.wrap_i64
  local.set $off_0
  local.get $frc
  local.get $off_0
  i64.extend_i32_s
  i64.shl
  local.set $frc
  local.get $exp
  local.get $off_0
  i32.sub
  local.set $exp
  global.get $~lib/util/number/_frc_pow
  local.set $frc_pow
  global.get $~lib/util/number/_exp_pow
  local.set $exp_pow
  local.get $frc
  local.set $u
  local.get $frc_pow
  local.set $v
  local.get $u
  i64.const 4294967295
  i64.and
  local.set $u0
  local.get $v
  i64.const 4294967295
  i64.and
  local.set $v0
  local.get $u
  i64.const 32
  i64.shr_u
  local.set $u1
  local.get $v
  i64.const 32
  i64.shr_u
  local.set $v1
  local.get $u0
  local.get $v0
  i64.mul
  local.set $l
  local.get $u1
  local.get $v0
  i64.mul
  local.get $l
  i64.const 32
  i64.shr_u
  i64.add
  local.set $t
  local.get $u0
  local.get $v1
  i64.mul
  local.get $t
  i64.const 4294967295
  i64.and
  i64.add
  local.set $w
  local.get $w
  i64.const 2147483647
  i64.add
  local.set $w
  local.get $t
  i64.const 32
  i64.shr_u
  local.set $t
  local.get $w
  i64.const 32
  i64.shr_u
  local.set $w
  local.get $u1
  local.get $v1
  i64.mul
  local.get $t
  i64.add
  local.get $w
  i64.add
  local.set $w_frc
  local.get $exp
  local.set $e1
  local.get $exp_pow
  local.set $e2
  local.get $e1
  local.get $e2
  i32.add
  i32.const 64
  i32.add
  local.set $w_exp
  global.get $~lib/util/number/_frc_plus
  local.set $u_0
  local.get $frc_pow
  local.set $v_0
  local.get $u_0
  i64.const 4294967295
  i64.and
  local.set $u0_0
  local.get $v_0
  i64.const 4294967295
  i64.and
  local.set $v0_0
  local.get $u_0
  i64.const 32
  i64.shr_u
  local.set $u1_0
  local.get $v_0
  i64.const 32
  i64.shr_u
  local.set $v1_0
  local.get $u0_0
  local.get $v0_0
  i64.mul
  local.set $l_0
  local.get $u1_0
  local.get $v0_0
  i64.mul
  local.get $l_0
  i64.const 32
  i64.shr_u
  i64.add
  local.set $t_0
  local.get $u0_0
  local.get $v1_0
  i64.mul
  local.get $t_0
  i64.const 4294967295
  i64.and
  i64.add
  local.set $w_0
  local.get $w_0
  i64.const 2147483647
  i64.add
  local.set $w_0
  local.get $t_0
  i64.const 32
  i64.shr_u
  local.set $t_0
  local.get $w_0
  i64.const 32
  i64.shr_u
  local.set $w_0
  local.get $u1_0
  local.get $v1_0
  i64.mul
  local.get $t_0
  i64.add
  local.get $w_0
  i64.add
  i64.const 1
  i64.sub
  local.set $wp_frc
  global.get $~lib/util/number/_exp
  local.set $e1_0
  local.get $exp_pow
  local.set $e2_0
  local.get $e1_0
  local.get $e2_0
  i32.add
  i32.const 64
  i32.add
  local.set $wp_exp
  global.get $~lib/util/number/_frc_minus
  local.set $u_1
  local.get $frc_pow
  local.set $v_1
  local.get $u_1
  i64.const 4294967295
  i64.and
  local.set $u0_1
  local.get $v_1
  i64.const 4294967295
  i64.and
  local.set $v0_1
  local.get $u_1
  i64.const 32
  i64.shr_u
  local.set $u1_1
  local.get $v_1
  i64.const 32
  i64.shr_u
  local.set $v1_1
  local.get $u0_1
  local.get $v0_1
  i64.mul
  local.set $l_1
  local.get $u1_1
  local.get $v0_1
  i64.mul
  local.get $l_1
  i64.const 32
  i64.shr_u
  i64.add
  local.set $t_1
  local.get $u0_1
  local.get $v1_1
  i64.mul
  local.get $t_1
  i64.const 4294967295
  i64.and
  i64.add
  local.set $w_1
  local.get $w_1
  i64.const 2147483647
  i64.add
  local.set $w_1
  local.get $t_1
  i64.const 32
  i64.shr_u
  local.set $t_1
  local.get $w_1
  i64.const 32
  i64.shr_u
  local.set $w_1
  local.get $u1_1
  local.get $v1_1
  i64.mul
  local.get $t_1
  i64.add
  local.get $w_1
  i64.add
  i64.const 1
  i64.add
  local.set $wm_frc
  local.get $wp_frc
  local.get $wm_frc
  i64.sub
  local.set $delta
  local.get $buffer_0
  local.get $w_frc
  local.get $w_exp
  local.get $wp_frc
  local.get $wp_exp
  local.get $delta
  local.get $sign_0
  call $~lib/util/number/genDigits
  local.set $len
  local.get $buffer
  local.get $sign
  i32.const 1
  i32.shl
  i32.add
  local.get $len
  local.get $sign
  i32.sub
  global.get $~lib/util/number/_K
  call $~lib/util/number/prettify
  local.set $len
  local.get $len
  local.get $sign
  i32.add
 )
 (func $~lib/number/F64#toString (type $f64_i32_=>_i32) (param $this f64) (param $radix i32) (result i32)
  local.get $this
  call $~lib/util/number/dtoa
 )
 (func $~lib/math/ipow32 (type $i32_i32_=>_i32) (param $x i32) (param $e i32) (result i32)
  (local $out i32)
  (local $log i32)
  (local $var$4 i32)
  (local $var$5 i32)
  i32.const 1
  local.set $out
  i32.const 0
  i32.const 1
  i32.lt_s
  drop
  local.get $x
  i32.const 2
  i32.eq
  if
   i32.const 1
   local.get $e
   i32.shl
   i32.const 0
   local.get $e
   i32.const 32
   i32.lt_u
   select
   return
  end
  local.get $e
  i32.const 0
  i32.le_s
  if
   local.get $x
   i32.const -1
   i32.eq
   if
    i32.const -1
    i32.const 1
    local.get $e
    i32.const 1
    i32.and
    select
    return
   end
   local.get $e
   i32.const 0
   i32.eq
   local.get $x
   i32.const 1
   i32.eq
   i32.or
   return
  else
   local.get $e
   i32.const 1
   i32.eq
   if
    local.get $x
    return
   else
    local.get $e
    i32.const 2
    i32.eq
    if
     local.get $x
     local.get $x
     i32.mul
     return
    else
     local.get $e
     i32.const 32
     i32.lt_s
     if
      i32.const 32
      local.get $e
      i32.clz
      i32.sub
      local.set $log
      block $break|0
       block $case4|0
        block $case3|0
         block $case2|0
          block $case1|0
           block $case0|0
            local.get $log
            local.set $var$4
            local.get $var$4
            i32.const 5
            i32.eq
            br_if $case0|0
            local.get $var$4
            i32.const 4
            i32.eq
            br_if $case1|0
            local.get $var$4
            i32.const 3
            i32.eq
            br_if $case2|0
            local.get $var$4
            i32.const 2
            i32.eq
            br_if $case3|0
            local.get $var$4
            i32.const 1
            i32.eq
            br_if $case4|0
            br $break|0
           end
           local.get $e
           i32.const 1
           i32.and
           if
            local.get $out
            local.get $x
            i32.mul
            local.set $out
           end
           local.get $e
           i32.const 1
           i32.shr_u
           local.set $e
           local.get $x
           local.get $x
           i32.mul
           local.set $x
          end
          local.get $e
          i32.const 1
          i32.and
          if
           local.get $out
           local.get $x
           i32.mul
           local.set $out
          end
          local.get $e
          i32.const 1
          i32.shr_u
          local.set $e
          local.get $x
          local.get $x
          i32.mul
          local.set $x
         end
         local.get $e
         i32.const 1
         i32.and
         if
          local.get $out
          local.get $x
          i32.mul
          local.set $out
         end
         local.get $e
         i32.const 1
         i32.shr_u
         local.set $e
         local.get $x
         local.get $x
         i32.mul
         local.set $x
        end
        local.get $e
        i32.const 1
        i32.and
        if
         local.get $out
         local.get $x
         i32.mul
         local.set $out
        end
        local.get $e
        i32.const 1
        i32.shr_u
        local.set $e
        local.get $x
        local.get $x
        i32.mul
        local.set $x
       end
       local.get $e
       i32.const 1
       i32.and
       if
        local.get $out
        local.get $x
        i32.mul
        local.set $out
       end
      end
      local.get $out
      return
     end
    end
   end
  end
  loop $while-continue|1
   local.get $e
   local.set $var$5
   local.get $var$5
   if
    local.get $e
    i32.const 1
    i32.and
    if
     local.get $out
     local.get $x
     i32.mul
     local.set $out
    end
    local.get $e
    i32.const 1
    i32.shr_u
    local.set $e
    local.get $x
    local.get $x
    i32.mul
    local.set $x
    br $while-continue|1
   end
  end
  local.get $out
 )
 (func $resolve-binary/Foo#lt (type $i32_i32_=>_i32) (param $this i32) (param $other i32) (result i32)
  i32.const 9824
 )
 (func $~lib/string/String#toString (type $i32_=>_i32) (param $this i32) (result i32)
  local.get $this
 )
 (func $resolve-binary/Foo#gt (type $i32_i32_=>_i32) (param $this i32) (param $other i32) (result i32)
  i32.const 9856
 )
 (func $resolve-binary/Foo#le (type $i32_i32_=>_i32) (param $this i32) (param $other i32) (result i32)
  i32.const 9888
 )
 (func $resolve-binary/Foo#ge (type $i32_i32_=>_i32) (param $this i32) (param $other i32) (result i32)
  i32.const 9920
 )
 (func $resolve-binary/Foo#eq (type $i32_i32_=>_i32) (param $this i32) (param $other i32) (result i32)
  i32.const 9952
 )
 (func $resolve-binary/Foo#ne (type $i32_i32_=>_i32) (param $this i32) (param $other i32) (result i32)
  i32.const 9984
 )
 (func $resolve-binary/Foo#add (type $i32_i32_=>_i32) (param $this i32) (param $other i32) (result i32)
  i32.const 10016
 )
 (func $resolve-binary/Foo.sub (type $i32_i32_=>_i32) (param $a i32) (param $b i32) (result i32)
  i32.const 10048
 )
 (func $resolve-binary/Foo#mul (type $i32_i32_=>_i32) (param $this i32) (param $other i32) (result i32)
  i32.const 10080
 )
 (func $resolve-binary/Foo#div (type $i32_i32_=>_i32) (param $this i32) (param $other i32) (result i32)
  i32.const 10112
 )
 (func $resolve-binary/Foo#rem (type $i32_i32_=>_i32) (param $this i32) (param $other i32) (result i32)
  i32.const 10144
 )
 (func $resolve-binary/Foo#pow (type $i32_i32_=>_i32) (param $this i32) (param $other i32) (result i32)
  i32.const 10176
 )
 (func $resolve-binary/Bar#add (type $i32_i32_=>_i32) (param $this i32) (param $other i32) (result i32)
  local.get $other
 )
 (func $resolve-binary/Bar#self (type $i32_=>_i32) (param $this i32) (result i32)
  local.get $this
 )
 (func $resolve-binary/Baz#add (type $i32_i32_=>_i32) (param $this i32) (param $other i32) (result i32)
  local.get $other
 )
 (func $resolve-binary/Baz#sub (type $i32_i32_=>_i32) (param $this i32) (param $other i32) (result i32)
  local.get $this
 )
 (func $resolve-binary/Baz.mul (type $i32_i32_=>_i32) (param $left i32) (param $right i32) (result i32)
  local.get $right
 )
 (func $resolve-binary/Baz.div (type $i32_i32_=>_i32) (param $left i32) (param $right i32) (result i32)
  local.get $left
 )
 (func $~lib/rt/__visit_globals (type $i32_=>_none) (param $0 i32)
  (local $1 i32)
  global.get $resolve-binary/foo
  local.tee $1
  if
   local.get $1
   local.get $0
   call $~lib/rt/itcms/__visit
  end
  global.get $resolve-binary/bar
  local.tee $1
  if
   local.get $1
   local.get $0
   call $~lib/rt/itcms/__visit
  end
  global.get $resolve-binary/bar2
  local.tee $1
  if
   local.get $1
   local.get $0
   call $~lib/rt/itcms/__visit
  end
  global.get $resolve-binary/baz
  local.tee $1
  if
   local.get $1
   local.get $0
   call $~lib/rt/itcms/__visit
  end
  i32.const 576
  local.get $0
  call $~lib/rt/itcms/__visit
  i32.const 384
  local.get $0
  call $~lib/rt/itcms/__visit
  i32.const 1184
  local.get $0
  call $~lib/rt/itcms/__visit
  i32.const 2240
  local.get $0
  call $~lib/rt/itcms/__visit
 )
 (func $~lib/arraybuffer/ArrayBufferView~visit (type $i32_i32_=>_none) (param $0 i32) (param $1 i32)
  (local $2 i32)
  local.get $0
  i32.load $0
  local.tee $2
  if
   local.get $2
   local.get $1
   call $~lib/rt/itcms/__visit
  end
 )
 (func $~lib/rt/__visit_members (type $i32_i32_=>_none) (param $0 i32) (param $1 i32)
  block $invalid
   block $resolve-binary/Baz
    block $resolve-binary/Bar
     block $resolve-binary/Foo
      block $~lib/arraybuffer/ArrayBufferView
       block $~lib/string/String
        block $~lib/arraybuffer/ArrayBuffer
         local.get $0
         i32.const 8
         i32.sub
         i32.load $0
         br_table $~lib/arraybuffer/ArrayBuffer $~lib/string/String $~lib/arraybuffer/ArrayBufferView $resolve-binary/Foo $resolve-binary/Bar $resolve-binary/Baz $invalid
        end
        return
       end
       return
      end
      local.get $0
      local.get $1
      call $~lib/arraybuffer/ArrayBufferView~visit
      return
     end
     return
    end
    return
   end
   return
  end
  unreachable
 )
 (func $~start (type $none_=>_none)
  call $start:resolve-binary
 )
 (func $~stack_check (type $none_=>_none)
  global.get $~lib/memory/__stack_pointer
  global.get $~lib/memory/__data_end
  i32.lt_s
  if
   i32.const 26656
   i32.const 26704
   i32.const 1
   i32.const 1
   call $~lib/builtins/abort
   unreachable
  end
 )
 (func $start:resolve-binary (type $none_=>_none)
  (local $0 i32)
  global.get $~lib/memory/__stack_pointer
  i32.const 20
  i32.sub
  global.set $~lib/memory/__stack_pointer
  call $~stack_check
  global.get $~lib/memory/__stack_pointer
  i32.const 0
  i32.const 20
  memory.fill $0
  i32.const 1
  i32.const 2
  i32.lt_s
  i32.const 0
  call $~lib/number/Bool#toString
  local.set $0
  global.get $~lib/memory/__stack_pointer
  local.get $0
  i32.store $0
  local.get $0
  i32.const 32
  local.set $0
  global.get $~lib/memory/__stack_pointer
  local.get $0
  i32.store $0 offset=4
  local.get $0
  call $~lib/string/String.__eq
  i32.eqz
  if
   i32.const 0
   i32.const 96
   i32.const 2
   i32.const 1
   call $~lib/builtins/abort
   unreachable
  end
  i32.const 1
  i32.const 2
  i32.gt_s
  i32.const 0
  call $~lib/number/Bool#toString
  local.set $0
  global.get $~lib/memory/__stack_pointer
  local.get $0
  i32.store $0
  local.get $0
  i32.const 64
  local.set $0
  global.get $~lib/memory/__stack_pointer
  local.get $0
  i32.store $0 offset=4
  local.get $0
  call $~lib/string/String.__eq
  i32.eqz
  if
   i32.const 0
   i32.const 96
   i32.const 7
   i32.const 1
   call $~lib/builtins/abort
   unreachable
  end
  i32.const 1
  i32.const 2
  i32.le_s
  i32.const 0
  call $~lib/number/Bool#toString
  local.set $0
  global.get $~lib/memory/__stack_pointer
  local.get $0
  i32.store $0
  local.get $0
  i32.const 32
  local.set $0
  global.get $~lib/memory/__stack_pointer
  local.get $0
  i32.store $0 offset=4
  local.get $0
  call $~lib/string/String.__eq
  i32.eqz
  if
   i32.const 0
   i32.const 96
   i32.const 12
   i32.const 1
   call $~lib/builtins/abort
   unreachable
  end
  i32.const 1
  i32.const 2
  i32.ge_s
  i32.const 0
  call $~lib/number/Bool#toString
  local.set $0
  global.get $~lib/memory/__stack_pointer
  local.get $0
  i32.store $0
  local.get $0
  i32.const 64
  local.set $0
  global.get $~lib/memory/__stack_pointer
  local.get $0
  i32.store $0 offset=4
  local.get $0
  call $~lib/string/String.__eq
  i32.eqz
  if
   i32.const 0
   i32.const 96
   i32.const 17
   i32.const 1
   call $~lib/builtins/abort
   unreachable
  end
  i32.const 1
  i32.const 2
  i32.eq
  i32.const 0
  call $~lib/number/Bool#toString
  local.set $0
  global.get $~lib/memory/__stack_pointer
  local.get $0
  i32.store $0
  local.get $0
  i32.const 64
  local.set $0
  global.get $~lib/memory/__stack_pointer
  local.get $0
  i32.store $0 offset=4
  local.get $0
  call $~lib/string/String.__eq
  i32.eqz
  if
   i32.const 0
   i32.const 96
   i32.const 22
   i32.const 1
   call $~lib/builtins/abort
   unreachable
  end
  i32.const 1
  i32.const 2
  i32.ne
  i32.const 0
  call $~lib/number/Bool#toString
  local.set $0
  global.get $~lib/memory/__stack_pointer
  local.get $0
  i32.store $0
  local.get $0
  i32.const 32
  local.set $0
  global.get $~lib/memory/__stack_pointer
  local.get $0
  i32.store $0 offset=4
  local.get $0
  call $~lib/string/String.__eq
  i32.eqz
  if
   i32.const 0
   i32.const 96
   i32.const 27
   i32.const 1
   call $~lib/builtins/abort
   unreachable
  end
  memory.size $0
  i32.const 16
  i32.shl
  global.get $~lib/memory/__heap_base
  i32.sub
  i32.const 1
  i32.shr_u
  global.set $~lib/rt/itcms/threshold
  i32.const 496
  call $~lib/rt/itcms/initLazy
  global.set $~lib/rt/itcms/pinSpace
  i32.const 528
  call $~lib/rt/itcms/initLazy
  global.set $~lib/rt/itcms/toSpace
  i32.const 672
  call $~lib/rt/itcms/initLazy
  global.set $~lib/rt/itcms/fromSpace
  i32.const 1
  global.set $resolve-binary/a
  global.get $resolve-binary/a
  i32.const 10
  call $~lib/number/I32#toString
  local.set $0
  global.get $~lib/memory/__stack_pointer
  local.get $0
  i32.store $0
  local.get $0
  i32.const 2336
  local.set $0
  global.get $~lib/memory/__stack_pointer
  local.get $0
  i32.store $0 offset=4
  local.get $0
  call $~lib/string/String.__eq
  i32.eqz
  if
   i32.const 0
   i32.const 96
   i32.const 36
   i32.const 1
   call $~lib/builtins/abort
   unreachable
  end
  global.get $resolve-binary/a
  i32.const 1
  i32.add
  global.set $resolve-binary/a
  global.get $resolve-binary/a
  i32.const 10
  call $~lib/number/I32#toString
  local.set $0
  global.get $~lib/memory/__stack_pointer
  local.get $0
  i32.store $0
  local.get $0
  i32.const 2368
  local.set $0
  global.get $~lib/memory/__stack_pointer
  local.get $0
  i32.store $0 offset=4
  local.get $0
  call $~lib/string/String.__eq
  i32.eqz
  if
   i32.const 0
   i32.const 96
   i32.const 41
   i32.const 1
   call $~lib/builtins/abort
   unreachable
  end
  global.get $resolve-binary/a
  i32.const 1
  i32.sub
  global.set $resolve-binary/a
  global.get $resolve-binary/a
  i32.const 10
  call $~lib/number/I32#toString
  local.set $0
  global.get $~lib/memory/__stack_pointer
  local.get $0
  i32.store $0
  local.get $0
  i32.const 2336
  local.set $0
  global.get $~lib/memory/__stack_pointer
  local.get $0
  i32.store $0 offset=4
  local.get $0
  call $~lib/string/String.__eq
  i32.eqz
  if
   i32.const 0
   i32.const 96
   i32.const 46
   i32.const 1
   call $~lib/builtins/abort
   unreachable
  end
  global.get $resolve-binary/a
  i32.const 2
  i32.mul
  global.set $resolve-binary/a
  global.get $resolve-binary/a
  i32.const 10
  call $~lib/number/I32#toString
  local.set $0
  global.get $~lib/memory/__stack_pointer
  local.get $0
  i32.store $0
  local.get $0
  i32.const 2368
  local.set $0
  global.get $~lib/memory/__stack_pointer
  local.get $0
  i32.store $0 offset=4
  local.get $0
  call $~lib/string/String.__eq
  i32.eqz
  if
   i32.const 0
   i32.const 96
   i32.const 51
   i32.const 1
   call $~lib/builtins/abort
   unreachable
  end
  f64.const 2
  global.set $resolve-binary/f
  global.get $resolve-binary/f
  f64.const 2
  call $~lib/math/NativeMath.pow
  global.set $resolve-binary/f
  global.get $resolve-binary/f
  i32.const 0
  call $~lib/number/F64#toString
  local.set $0
  global.get $~lib/memory/__stack_pointer
  local.get $0
  i32.store $0
  local.get $0
  i32.const 9696
  local.set $0
  global.get $~lib/memory/__stack_pointer
  local.get $0
  i32.store $0 offset=4
  local.get $0
  call $~lib/string/String.__eq
  i32.eqz
  if
   i32.const 0
   i32.const 96
   i32.const 57
   i32.const 1
   call $~lib/builtins/abort
   unreachable
  end
  i32.const 4
  global.set $resolve-binary/a
  global.get $resolve-binary/a
  i32.const 2
  i32.div_s
  global.set $resolve-binary/a
  global.get $resolve-binary/a
  i32.const 10
  call $~lib/number/I32#toString
  local.set $0
  global.get $~lib/memory/__stack_pointer
  local.get $0
  i32.store $0
  local.get $0
  i32.const 2368
  local.set $0
  global.get $~lib/memory/__stack_pointer
  local.get $0
  i32.store $0 offset=4
  local.get $0
  call $~lib/string/String.__eq
  i32.eqz
  if
   i32.const 0
   i32.const 96
   i32.const 63
   i32.const 1
   call $~lib/builtins/abort
   unreachable
  end
  global.get $resolve-binary/a
  i32.const 3
  i32.rem_s
  global.set $resolve-binary/a
  global.get $resolve-binary/a
  i32.const 10
  call $~lib/number/I32#toString
  local.set $0
  global.get $~lib/memory/__stack_pointer
  local.get $0
  i32.store $0
  local.get $0
  i32.const 2368
  local.set $0
  global.get $~lib/memory/__stack_pointer
  local.get $0
  i32.store $0 offset=4
  local.get $0
  call $~lib/string/String.__eq
  i32.eqz
  if
   i32.const 0
   i32.const 96
   i32.const 68
   i32.const 1
   call $~lib/builtins/abort
   unreachable
  end
  global.get $resolve-binary/a
  i32.const 1
  i32.shl
  global.set $resolve-binary/a
  global.get $resolve-binary/a
  i32.const 10
  call $~lib/number/I32#toString
  local.set $0
  global.get $~lib/memory/__stack_pointer
  local.get $0
  i32.store $0
  local.get $0
  i32.const 9728
  local.set $0
  global.get $~lib/memory/__stack_pointer
  local.get $0
  i32.store $0 offset=4
  local.get $0
  call $~lib/string/String.__eq
  i32.eqz
  if
   i32.const 0
   i32.const 96
   i32.const 73
   i32.const 1
   call $~lib/builtins/abort
   unreachable
  end
  global.get $resolve-binary/a
  i32.const 1
  i32.shr_s
  global.set $resolve-binary/a
  global.get $resolve-binary/a
  i32.const 10
  call $~lib/number/I32#toString
  local.set $0
  global.get $~lib/memory/__stack_pointer
  local.get $0
  i32.store $0
  local.get $0
  i32.const 2368
  local.set $0
  global.get $~lib/memory/__stack_pointer
  local.get $0
  i32.store $0 offset=4
  local.get $0
  call $~lib/string/String.__eq
  i32.eqz
  if
   i32.const 0
   i32.const 96
   i32.const 78
   i32.const 1
   call $~lib/builtins/abort
   unreachable
  end
  global.get $resolve-binary/a
  i32.const 1
  i32.shr_u
  global.set $resolve-binary/a
  global.get $resolve-binary/a
  i32.const 10
  call $~lib/number/I32#toString
  local.set $0
  global.get $~lib/memory/__stack_pointer
  local.get $0
  i32.store $0
  local.get $0
  i32.const 2336
  local.set $0
  global.get $~lib/memory/__stack_pointer
  local.get $0
  i32.store $0 offset=4
  local.get $0
  call $~lib/string/String.__eq
  i32.eqz
  if
   i32.const 0
   i32.const 96
   i32.const 83
   i32.const 1
   call $~lib/builtins/abort
   unreachable
  end
  global.get $resolve-binary/a
  i32.const 3
  i32.and
  global.set $resolve-binary/a
  global.get $resolve-binary/a
  i32.const 10
  call $~lib/number/I32#toString
  local.set $0
  global.get $~lib/memory/__stack_pointer
  local.get $0
  i32.store $0
  local.get $0
  i32.const 2336
  local.set $0
  global.get $~lib/memory/__stack_pointer
  local.get $0
  i32.store $0 offset=4
  local.get $0
  call $~lib/string/String.__eq
  i32.eqz
  if
   i32.const 0
   i32.const 96
   i32.const 88
   i32.const 1
   call $~lib/builtins/abort
   unreachable
  end
  global.get $resolve-binary/a
  i32.const 3
  i32.or
  global.set $resolve-binary/a
  global.get $resolve-binary/a
  i32.const 10
  call $~lib/number/I32#toString
  local.set $0
  global.get $~lib/memory/__stack_pointer
  local.get $0
  i32.store $0
  local.get $0
  i32.const 9760
  local.set $0
  global.get $~lib/memory/__stack_pointer
  local.get $0
  i32.store $0 offset=4
  local.get $0
  call $~lib/string/String.__eq
  i32.eqz
  if
   i32.const 0
   i32.const 96
   i32.const 93
   i32.const 1
   call $~lib/builtins/abort
   unreachable
  end
  global.get $resolve-binary/a
  i32.const 2
  i32.xor
  global.set $resolve-binary/a
  global.get $resolve-binary/a
  i32.const 10
  call $~lib/number/I32#toString
  local.set $0
  global.get $~lib/memory/__stack_pointer
  local.get $0
  i32.store $0
  local.get $0
  i32.const 2336
  local.set $0
  global.get $~lib/memory/__stack_pointer
  local.get $0
  i32.store $0 offset=4
  local.get $0
  call $~lib/string/String.__eq
  i32.eqz
  if
   i32.const 0
   i32.const 96
   i32.const 98
   i32.const 1
   call $~lib/builtins/abort
   unreachable
  end
  i32.const 1
  i32.const 2
  i32.add
  i32.const 10
  call $~lib/number/I32#toString
  local.set $0
  global.get $~lib/memory/__stack_pointer
  local.get $0
  i32.store $0
  local.get $0
  i32.const 9760
  local.set $0
  global.get $~lib/memory/__stack_pointer
  local.get $0
  i32.store $0 offset=4
  local.get $0
  call $~lib/string/String.__eq
  i32.eqz
  if
   i32.const 0
   i32.const 96
   i32.const 105
   i32.const 1
   call $~lib/builtins/abort
   unreachable
  end
  i32.const 1
  i32.const 2
  i32.sub
  i32.const 10
  call $~lib/number/I32#toString
  local.set $0
  global.get $~lib/memory/__stack_pointer
  local.get $0
  i32.store $0
  local.get $0
  i32.const 9792
  local.set $0
  global.get $~lib/memory/__stack_pointer
  local.get $0
  i32.store $0 offset=4
  local.get $0
  call $~lib/string/String.__eq
  i32.eqz
  if
   i32.const 0
   i32.const 96
   i32.const 110
   i32.const 1
   call $~lib/builtins/abort
   unreachable
  end
  i32.const 1
  i32.const 2
  i32.mul
  i32.const 10
  call $~lib/number/I32#toString
  local.set $0
  global.get $~lib/memory/__stack_pointer
  local.get $0
  i32.store $0
  local.get $0
  i32.const 2368
  local.set $0
  global.get $~lib/memory/__stack_pointer
  local.get $0
  i32.store $0 offset=4
  local.get $0
  call $~lib/string/String.__eq
  i32.eqz
  if
   i32.const 0
   i32.const 96
   i32.const 115
   i32.const 1
   call $~lib/builtins/abort
   unreachable
  end
  i32.const 4
  i32.const 2
  i32.div_s
  i32.const 10
  call $~lib/number/I32#toString
  local.set $0
  global.get $~lib/memory/__stack_pointer
  local.get $0
  i32.store $0
  local.get $0
  i32.const 2368
  local.set $0
  global.get $~lib/memory/__stack_pointer
  local.get $0
  i32.store $0 offset=4
  local.get $0
  call $~lib/string/String.__eq
  i32.eqz
  if
   i32.const 0
   i32.const 96
   i32.const 120
   i32.const 1
   call $~lib/builtins/abort
   unreachable
  end
  i32.const 3
  i32.const 2
  i32.rem_s
  i32.const 10
  call $~lib/number/I32#toString
  local.set $0
  global.get $~lib/memory/__stack_pointer
  local.get $0
  i32.store $0
  local.get $0
  i32.const 2336
  local.set $0
  global.get $~lib/memory/__stack_pointer
  local.get $0
  i32.store $0 offset=4
  local.get $0
  call $~lib/string/String.__eq
  i32.eqz
  if
   i32.const 0
   i32.const 96
   i32.const 125
   i32.const 1
   call $~lib/builtins/abort
   unreachable
  end
  i32.const 2
  i32.const 2
  call $~lib/math/ipow32
  i32.const 10
  call $~lib/number/I32#toString
  local.set $0
  global.get $~lib/memory/__stack_pointer
  local.get $0
  i32.store $0
  local.get $0
  i32.const 9728
  local.set $0
  global.get $~lib/memory/__stack_pointer
  local.get $0
  i32.store $0 offset=4
  local.get $0
  call $~lib/string/String.__eq
  i32.eqz
  if
   i32.const 0
   i32.const 96
   i32.const 132
   i32.const 1
   call $~lib/builtins/abort
   unreachable
  end
  f64.const 2
  f64.const 2
  call $~lib/math/NativeMath.pow
  i32.const 0
  call $~lib/number/F64#toString
  local.set $0
  global.get $~lib/memory/__stack_pointer
  local.get $0
  i32.store $0
  local.get $0
  i32.const 9696
  local.set $0
  global.get $~lib/memory/__stack_pointer
  local.get $0
  i32.store $0 offset=4
  local.get $0
  call $~lib/string/String.__eq
  i32.eqz
  if
   i32.const 0
   i32.const 96
   i32.const 139
   i32.const 1
   call $~lib/builtins/abort
   unreachable
  end
  f64.const 2
  f64.const 2
  call $~lib/math/NativeMath.pow
  i32.const 0
  call $~lib/number/F64#toString
  local.set $0
  global.get $~lib/memory/__stack_pointer
  local.get $0
  i32.store $0
  local.get $0
  i32.const 9696
  local.set $0
  global.get $~lib/memory/__stack_pointer
  local.get $0
  i32.store $0 offset=4
  local.get $0
  call $~lib/string/String.__eq
  i32.eqz
  if
   i32.const 0
   i32.const 96
   i32.const 146
   i32.const 1
   call $~lib/builtins/abort
   unreachable
  end
  i32.const 2
  i32.const 1
  i32.shl
  i32.const 10
  call $~lib/number/I32#toString
  local.set $0
  global.get $~lib/memory/__stack_pointer
  local.get $0
  i32.store $0
  local.get $0
  i32.const 9728
  local.set $0
  global.get $~lib/memory/__stack_pointer
  local.get $0
  i32.store $0 offset=4
  local.get $0
  call $~lib/string/String.__eq
  i32.eqz
  if
   i32.const 0
   i32.const 96
   i32.const 153
   i32.const 1
   call $~lib/builtins/abort
   unreachable
  end
  i32.const 2
  i32.const 1
  i32.shr_s
  i32.const 10
  call $~lib/number/I32#toString
  local.set $0
  global.get $~lib/memory/__stack_pointer
  local.get $0
  i32.store $0
  local.get $0
  i32.const 2336
  local.set $0
  global.get $~lib/memory/__stack_pointer
  local.get $0
  i32.store $0 offset=4
  local.get $0
  call $~lib/string/String.__eq
  i32.eqz
  if
   i32.const 0
   i32.const 96
   i32.const 158
   i32.const 1
   call $~lib/builtins/abort
   unreachable
  end
  i32.const -1
  i32.const 30
  i32.shr_u
  i32.const 10
  call $~lib/number/I32#toString
  local.set $0
  global.get $~lib/memory/__stack_pointer
  local.get $0
  i32.store $0
  local.get $0
  i32.const 9760
  local.set $0
  global.get $~lib/memory/__stack_pointer
  local.get $0
  i32.store $0 offset=4
  local.get $0
  call $~lib/string/String.__eq
  i32.eqz
  if
   i32.const 0
   i32.const 96
   i32.const 163
   i32.const 1
   call $~lib/builtins/abort
   unreachable
  end
  i32.const 3
  i32.const 1
  i32.and
  i32.const 10
  call $~lib/number/I32#toString
  local.set $0
  global.get $~lib/memory/__stack_pointer
  local.get $0
  i32.store $0
  local.get $0
  i32.const 2336
  local.set $0
  global.get $~lib/memory/__stack_pointer
  local.get $0
  i32.store $0 offset=4
  local.get $0
  call $~lib/string/String.__eq
  i32.eqz
  if
   i32.const 0
   i32.const 96
   i32.const 170
   i32.const 1
   call $~lib/builtins/abort
   unreachable
  end
  i32.const 1
  i32.const 2
  i32.or
  i32.const 10
  call $~lib/number/I32#toString
  local.set $0
  global.get $~lib/memory/__stack_pointer
  local.get $0
  i32.store $0
  local.get $0
  i32.const 9760
  local.set $0
  global.get $~lib/memory/__stack_pointer
  local.get $0
  i32.store $0 offset=4
  local.get $0
  call $~lib/string/String.__eq
  i32.eqz
  if
   i32.const 0
   i32.const 96
   i32.const 175
   i32.const 1
   call $~lib/builtins/abort
   unreachable
  end
  i32.const 1
  i32.const 3
  i32.xor
  i32.const 10
  call $~lib/number/I32#toString
  local.set $0
  global.get $~lib/memory/__stack_pointer
  local.get $0
  i32.store $0
  local.get $0
  i32.const 2368
  local.set $0
  global.get $~lib/memory/__stack_pointer
  local.get $0
  i32.store $0 offset=4
  local.get $0
  call $~lib/string/String.__eq
  i32.eqz
  if
   i32.const 0
   i32.const 96
   i32.const 180
   i32.const 1
   call $~lib/builtins/abort
   unreachable
  end
  i32.const 1
  if (result i32)
   i32.const 2
  else
   i32.const 1
  end
  i32.const 10
  call $~lib/number/I32#toString
  local.set $0
  global.get $~lib/memory/__stack_pointer
  local.get $0
  i32.store $0
  local.get $0
  i32.const 2368
  local.set $0
  global.get $~lib/memory/__stack_pointer
  local.get $0
  i32.store $0 offset=4
  local.get $0
  call $~lib/string/String.__eq
  i32.eqz
  if
   i32.const 0
   i32.const 96
   i32.const 187
   i32.const 1
   call $~lib/builtins/abort
   unreachable
  end
  i32.const 0
  if (result i32)
   i32.const 2
  else
   i32.const 0
  end
  i32.const 10
  call $~lib/number/I32#toString
  local.set $0
  global.get $~lib/memory/__stack_pointer
  local.get $0
  i32.store $0
  local.get $0
  i32.const 352
  local.set $0
  global.get $~lib/memory/__stack_pointer
  local.get $0
  i32.store $0 offset=4
  local.get $0
  call $~lib/string/String.__eq
  i32.eqz
  if
   i32.const 0
   i32.const 96
   i32.const 192
   i32.const 1
   call $~lib/builtins/abort
   unreachable
  end
  i32.const 1
  if (result i32)
   i32.const 1
  else
   i32.const 2
  end
  i32.const 10
  call $~lib/number/I32#toString
  local.set $0
  global.get $~lib/memory/__stack_pointer
  local.get $0
  i32.store $0
  local.get $0
  i32.const 2336
  local.set $0
  global.get $~lib/memory/__stack_pointer
  local.get $0
  i32.store $0 offset=4
  local.get $0
  call $~lib/string/String.__eq
  i32.eqz
  if
   i32.const 0
   i32.const 96
   i32.const 197
   i32.const 1
   call $~lib/builtins/abort
   unreachable
  end
  i32.const 0
  if (result i32)
   i32.const 0
  else
   i32.const 2
  end
  i32.const 10
  call $~lib/number/I32#toString
  local.set $0
  global.get $~lib/memory/__stack_pointer
  local.get $0
  i32.store $0
  local.get $0
  i32.const 2368
  local.set $0
  global.get $~lib/memory/__stack_pointer
  local.get $0
  i32.store $0 offset=4
  local.get $0
  call $~lib/string/String.__eq
  i32.eqz
  if
   i32.const 0
   i32.const 96
   i32.const 202
   i32.const 1
   call $~lib/builtins/abort
   unreachable
  end
  i32.const 0
  call $resolve-binary/Foo#constructor
  global.set $resolve-binary/foo
  global.get $resolve-binary/foo
  local.set $0
  global.get $~lib/memory/__stack_pointer
  local.get $0
  i32.store $0 offset=12
  local.get $0
  global.get $resolve-binary/foo
  local.set $0
  global.get $~lib/memory/__stack_pointer
  local.get $0
  i32.store $0 offset=16
  local.get $0
  call $resolve-binary/Foo#lt
  local.set $0
  global.get $~lib/memory/__stack_pointer
  local.get $0
  i32.store $0 offset=8
  local.get $0
  call $~lib/string/String#toString
  local.set $0
  global.get $~lib/memory/__stack_pointer
  local.get $0
  i32.store $0
  local.get $0
  i32.const 9824
  local.set $0
  global.get $~lib/memory/__stack_pointer
  local.get $0
  i32.store $0 offset=4
  local.get $0
  call $~lib/string/String.__eq
  i32.eqz
  if
   i32.const 0
   i32.const 96
   i32.const 263
   i32.const 1
   call $~lib/builtins/abort
   unreachable
  end
  global.get $resolve-binary/foo
  local.set $0
  global.get $~lib/memory/__stack_pointer
  local.get $0
  i32.store $0 offset=12
  local.get $0
  global.get $resolve-binary/foo
  local.set $0
  global.get $~lib/memory/__stack_pointer
  local.get $0
  i32.store $0 offset=16
  local.get $0
  call $resolve-binary/Foo#gt
  local.set $0
  global.get $~lib/memory/__stack_pointer
  local.get $0
  i32.store $0 offset=8
  local.get $0
  call $~lib/string/String#toString
  local.set $0
  global.get $~lib/memory/__stack_pointer
  local.get $0
  i32.store $0
  local.get $0
  i32.const 9856
  local.set $0
  global.get $~lib/memory/__stack_pointer
  local.get $0
  i32.store $0 offset=4
  local.get $0
  call $~lib/string/String.__eq
  i32.eqz
  if
   i32.const 0
   i32.const 96
   i32.const 268
   i32.const 1
   call $~lib/builtins/abort
   unreachable
  end
  global.get $resolve-binary/foo
  local.set $0
  global.get $~lib/memory/__stack_pointer
  local.get $0
  i32.store $0 offset=12
  local.get $0
  global.get $resolve-binary/foo
  local.set $0
  global.get $~lib/memory/__stack_pointer
  local.get $0
  i32.store $0 offset=16
  local.get $0
  call $resolve-binary/Foo#le
  local.set $0
  global.get $~lib/memory/__stack_pointer
  local.get $0
  i32.store $0 offset=8
  local.get $0
  call $~lib/string/String#toString
  local.set $0
  global.get $~lib/memory/__stack_pointer
  local.get $0
  i32.store $0
  local.get $0
  i32.const 9888
  local.set $0
  global.get $~lib/memory/__stack_pointer
  local.get $0
  i32.store $0 offset=4
  local.get $0
  call $~lib/string/String.__eq
  i32.eqz
  if
   i32.const 0
   i32.const 96
   i32.const 273
   i32.const 1
   call $~lib/builtins/abort
   unreachable
  end
  global.get $resolve-binary/foo
  local.set $0
  global.get $~lib/memory/__stack_pointer
  local.get $0
  i32.store $0 offset=12
  local.get $0
  global.get $resolve-binary/foo
  local.set $0
  global.get $~lib/memory/__stack_pointer
  local.get $0
  i32.store $0 offset=16
  local.get $0
  call $resolve-binary/Foo#ge
  local.set $0
  global.get $~lib/memory/__stack_pointer
  local.get $0
  i32.store $0 offset=8
  local.get $0
  call $~lib/string/String#toString
  local.set $0
  global.get $~lib/memory/__stack_pointer
  local.get $0
  i32.store $0
  local.get $0
  i32.const 9920
  local.set $0
  global.get $~lib/memory/__stack_pointer
  local.get $0
  i32.store $0 offset=4
  local.get $0
  call $~lib/string/String.__eq
  i32.eqz
  if
   i32.const 0
   i32.const 96
   i32.const 278
   i32.const 1
   call $~lib/builtins/abort
   unreachable
  end
  global.get $resolve-binary/foo
  local.set $0
  global.get $~lib/memory/__stack_pointer
  local.get $0
  i32.store $0 offset=12
  local.get $0
  global.get $resolve-binary/foo
  local.set $0
  global.get $~lib/memory/__stack_pointer
  local.get $0
  i32.store $0 offset=16
  local.get $0
  call $resolve-binary/Foo#eq
  local.set $0
  global.get $~lib/memory/__stack_pointer
  local.get $0
  i32.store $0 offset=8
  local.get $0
  call $~lib/string/String#toString
  local.set $0
  global.get $~lib/memory/__stack_pointer
  local.get $0
  i32.store $0
  local.get $0
  i32.const 9952
  local.set $0
  global.get $~lib/memory/__stack_pointer
  local.get $0
  i32.store $0 offset=4
  local.get $0
  call $~lib/string/String.__eq
  i32.eqz
  if
   i32.const 0
   i32.const 96
   i32.const 283
   i32.const 1
   call $~lib/builtins/abort
   unreachable
  end
  global.get $resolve-binary/foo
  local.set $0
  global.get $~lib/memory/__stack_pointer
  local.get $0
  i32.store $0 offset=12
  local.get $0
  global.get $resolve-binary/foo
  local.set $0
  global.get $~lib/memory/__stack_pointer
  local.get $0
  i32.store $0 offset=16
  local.get $0
  call $resolve-binary/Foo#ne
  local.set $0
  global.get $~lib/memory/__stack_pointer
  local.get $0
  i32.store $0 offset=8
  local.get $0
  call $~lib/string/String#toString
  local.set $0
  global.get $~lib/memory/__stack_pointer
  local.get $0
  i32.store $0
  local.get $0
  i32.const 9984
  local.set $0
  global.get $~lib/memory/__stack_pointer
  local.get $0
  i32.store $0 offset=4
  local.get $0
  call $~lib/string/String.__eq
  i32.eqz
  if
   i32.const 0
   i32.const 96
   i32.const 288
   i32.const 1
   call $~lib/builtins/abort
   unreachable
  end
  global.get $resolve-binary/foo
  local.set $0
  global.get $~lib/memory/__stack_pointer
  local.get $0
  i32.store $0 offset=12
  local.get $0
  global.get $resolve-binary/foo
  local.set $0
  global.get $~lib/memory/__stack_pointer
  local.get $0
  i32.store $0 offset=16
  local.get $0
  call $resolve-binary/Foo#add
  local.set $0
  global.get $~lib/memory/__stack_pointer
  local.get $0
  i32.store $0 offset=8
  local.get $0
  call $~lib/string/String#toString
  local.set $0
  global.get $~lib/memory/__stack_pointer
  local.get $0
  i32.store $0
  local.get $0
  i32.const 10016
  local.set $0
  global.get $~lib/memory/__stack_pointer
  local.get $0
  i32.store $0 offset=4
  local.get $0
  call $~lib/string/String.__eq
  i32.eqz
  if
   i32.const 0
   i32.const 96
   i32.const 293
   i32.const 1
   call $~lib/builtins/abort
   unreachable
  end
  global.get $resolve-binary/foo
  local.set $0
  global.get $~lib/memory/__stack_pointer
  local.get $0
  i32.store $0 offset=12
  local.get $0
  global.get $resolve-binary/foo
  local.set $0
  global.get $~lib/memory/__stack_pointer
  local.get $0
  i32.store $0 offset=16
  local.get $0
  call $resolve-binary/Foo.sub
  local.set $0
  global.get $~lib/memory/__stack_pointer
  local.get $0
  i32.store $0 offset=8
  local.get $0
  call $~lib/string/String#toString
  local.set $0
  global.get $~lib/memory/__stack_pointer
  local.get $0
  i32.store $0
  local.get $0
  i32.const 10048
  local.set $0
  global.get $~lib/memory/__stack_pointer
  local.get $0
  i32.store $0 offset=4
  local.get $0
  call $~lib/string/String.__eq
  i32.eqz
  if
   i32.const 0
   i32.const 96
   i32.const 298
   i32.const 1
   call $~lib/builtins/abort
   unreachable
  end
  global.get $resolve-binary/foo
  local.set $0
  global.get $~lib/memory/__stack_pointer
  local.get $0
  i32.store $0 offset=12
  local.get $0
  global.get $resolve-binary/foo
  local.set $0
  global.get $~lib/memory/__stack_pointer
  local.get $0
  i32.store $0 offset=16
  local.get $0
  call $resolve-binary/Foo#mul
  local.set $0
  global.get $~lib/memory/__stack_pointer
  local.get $0
  i32.store $0 offset=8
  local.get $0
  call $~lib/string/String#toString
  local.set $0
  global.get $~lib/memory/__stack_pointer
  local.get $0
  i32.store $0
  local.get $0
  i32.const 10080
  local.set $0
  global.get $~lib/memory/__stack_pointer
  local.get $0
  i32.store $0 offset=4
  local.get $0
  call $~lib/string/String.__eq
  i32.eqz
  if
   i32.const 0
   i32.const 96
   i32.const 303
   i32.const 1
   call $~lib/builtins/abort
   unreachable
  end
  global.get $resolve-binary/foo
  local.set $0
  global.get $~lib/memory/__stack_pointer
  local.get $0
  i32.store $0 offset=12
  local.get $0
  global.get $resolve-binary/foo
  local.set $0
  global.get $~lib/memory/__stack_pointer
  local.get $0
  i32.store $0 offset=16
  local.get $0
  call $resolve-binary/Foo#div
  local.set $0
  global.get $~lib/memory/__stack_pointer
  local.get $0
  i32.store $0 offset=8
  local.get $0
  call $~lib/string/String#toString
  local.set $0
  global.get $~lib/memory/__stack_pointer
  local.get $0
  i32.store $0
  local.get $0
  i32.const 10112
  local.set $0
  global.get $~lib/memory/__stack_pointer
  local.get $0
  i32.store $0 offset=4
  local.get $0
  call $~lib/string/String.__eq
  i32.eqz
  if
   i32.const 0
   i32.const 96
   i32.const 308
   i32.const 1
   call $~lib/builtins/abort
   unreachable
  end
  global.get $resolve-binary/foo
  local.set $0
  global.get $~lib/memory/__stack_pointer
  local.get $0
  i32.store $0 offset=12
  local.get $0
  global.get $resolve-binary/foo
  local.set $0
  global.get $~lib/memory/__stack_pointer
  local.get $0
  i32.store $0 offset=16
  local.get $0
  call $resolve-binary/Foo#rem
  local.set $0
  global.get $~lib/memory/__stack_pointer
  local.get $0
  i32.store $0 offset=8
  local.get $0
  call $~lib/string/String#toString
  local.set $0
  global.get $~lib/memory/__stack_pointer
  local.get $0
  i32.store $0
  local.get $0
  i32.const 10144
  local.set $0
  global.get $~lib/memory/__stack_pointer
  local.get $0
  i32.store $0 offset=4
  local.get $0
  call $~lib/string/String.__eq
  i32.eqz
  if
   i32.const 0
   i32.const 96
   i32.const 313
   i32.const 1
   call $~lib/builtins/abort
   unreachable
  end
  global.get $resolve-binary/foo
  local.set $0
  global.get $~lib/memory/__stack_pointer
  local.get $0
  i32.store $0 offset=12
  local.get $0
  global.get $resolve-binary/foo
  local.set $0
  global.get $~lib/memory/__stack_pointer
  local.get $0
  i32.store $0 offset=16
  local.get $0
  call $resolve-binary/Foo#pow
  local.set $0
  global.get $~lib/memory/__stack_pointer
  local.get $0
  i32.store $0 offset=8
  local.get $0
  call $~lib/string/String#toString
  local.set $0
  global.get $~lib/memory/__stack_pointer
  local.get $0
  i32.store $0
  local.get $0
  i32.const 10176
  local.set $0
  global.get $~lib/memory/__stack_pointer
  local.get $0
  i32.store $0 offset=4
  local.get $0
  call $~lib/string/String.__eq
  i32.eqz
  if
   i32.const 0
   i32.const 96
   i32.const 318
   i32.const 1
   call $~lib/builtins/abort
   unreachable
  end
  i32.const 0
  call $resolve-binary/Bar#constructor
  global.set $resolve-binary/bar
  i32.const 0
  call $resolve-binary/Bar#constructor
  global.set $resolve-binary/bar2
  global.get $resolve-binary/bar
  local.set $0
  global.get $~lib/memory/__stack_pointer
  local.get $0
  i32.store $0 offset=4
  local.get $0
  global.get $resolve-binary/bar2
  local.set $0
  global.get $~lib/memory/__stack_pointer
  local.get $0
  i32.store $0 offset=8
  local.get $0
  call $resolve-binary/Bar#add
  global.set $resolve-binary/bar
  global.get $resolve-binary/bar
  local.set $0
  global.get $~lib/memory/__stack_pointer
  local.get $0
  i32.store $0
  local.get $0
  call $resolve-binary/Bar#self
  global.get $resolve-binary/bar2
  i32.eq
  i32.eqz
  if
   i32.const 0
   i32.const 96
   i32.const 336
   i32.const 1
   call $~lib/builtins/abort
   unreachable
  end
  global.get $resolve-binary/bar
  global.get $resolve-binary/bar2
  i32.eq
  i32.eqz
  if
   i32.const 0
   i32.const 96
   i32.const 341
   i32.const 1
   call $~lib/builtins/abort
   unreachable
  end
  i32.const 0
  call $resolve-binary/Baz#constructor
  global.set $resolve-binary/baz
  global.get $resolve-binary/baz
  local.set $0
  global.get $~lib/memory/__stack_pointer
  local.get $0
  i32.store $0
  local.get $0
  i32.const 42
  call $resolve-binary/Baz#add
  i32.const 42
  i32.eq
  i32.eqz
  if
   i32.const 0
   i32.const 96
   i32.const 363
   i32.const 1
   call $~lib/builtins/abort
   unreachable
  end
  global.get $resolve-binary/baz
  local.set $0
  global.get $~lib/memory/__stack_pointer
  local.get $0
  i32.store $0
  local.get $0
  i32.const 42
  call $resolve-binary/Baz#sub
  global.get $resolve-binary/baz
  i32.eq
  i32.eqz
  if
   i32.const 0
   i32.const 96
   i32.const 366
   i32.const 1
   call $~lib/builtins/abort
   unreachable
  end
  global.get $resolve-binary/baz
  local.set $0
  global.get $~lib/memory/__stack_pointer
  local.get $0
  i32.store $0
  local.get $0
  i32.const 42
  call $resolve-binary/Baz.mul
  i32.const 42
  i32.eq
  i32.eqz
  if
   i32.const 0
   i32.const 96
   i32.const 369
   i32.const 1
   call $~lib/builtins/abort
   unreachable
  end
  global.get $resolve-binary/baz
  local.set $0
  global.get $~lib/memory/__stack_pointer
  local.get $0
  i32.store $0
  local.get $0
  i32.const 42
  call $resolve-binary/Baz.div
  global.get $resolve-binary/baz
  i32.eq
  i32.eqz
  if
   i32.const 0
   i32.const 96
   i32.const 372
   i32.const 1
   call $~lib/builtins/abort
   unreachable
  end
  global.get $~lib/memory/__stack_pointer
  i32.const 20
  i32.add
  global.set $~lib/memory/__stack_pointer
 )
 (func $~lib/util/number/itoa32 (type $i32_i32_=>_i32) (param $value i32) (param $radix i32) (result i32)
  (local $sign i32)
  (local $out i32)
  (local $decimals i32)
  (local $offset i32)
  (local $num i32)
  (local $buffer i32)
  (local $decimals_0 i32)
  (local $offset_0 i32)
  (local $num_0 i32)
  (local $buffer_0 i32)
  (local $val32 i32)
  (local $decimals_1 i32)
  (local $14 i32)
  global.get $~lib/memory/__stack_pointer
  i32.const 4
  i32.sub
  global.set $~lib/memory/__stack_pointer
  call $~stack_check
  global.get $~lib/memory/__stack_pointer
  i32.const 0
  i32.store $0
  local.get $radix
  i32.const 2
  i32.lt_s
  if (result i32)
   i32.const 1
  else
   local.get $radix
   i32.const 36
   i32.gt_s
  end
  if
   i32.const 160
   i32.const 288
   i32.const 373
   i32.const 5
   call $~lib/builtins/abort
   unreachable
  end
  local.get $value
  i32.eqz
  if
   i32.const 352
   local.set $14
   global.get $~lib/memory/__stack_pointer
   i32.const 4
   i32.add
   global.set $~lib/memory/__stack_pointer
   local.get $14
   return
  end
  local.get $value
  i32.const 31
  i32.shr_u
  i32.const 1
  i32.shl
  local.set $sign
  local.get $sign
  if
   i32.const 0
   local.get $value
   i32.sub
   local.set $value
  end
  local.get $radix
  i32.const 10
  i32.eq
  if
   local.get $value
   call $~lib/util/number/decimalCount32
   local.set $decimals
   global.get $~lib/memory/__stack_pointer
   local.get $decimals
   i32.const 1
   i32.shl
   local.get $sign
   i32.add
   i32.const 1
   call $~lib/rt/itcms/__new
   local.tee $out
   i32.store $0
   local.get $out
   local.get $sign
   i32.add
   local.set $buffer
   local.get $value
   local.set $num
   local.get $decimals
   local.set $offset
   i32.const 0
   i32.const 1
   i32.ge_s
   drop
   local.get $buffer
   local.get $num
   local.get $offset
   call $~lib/util/number/utoa32_dec_lut
  else
   local.get $radix
   i32.const 16
   i32.eq
   if
    i32.const 31
    local.get $value
    i32.clz
    i32.sub
    i32.const 2
    i32.shr_s
    i32.const 1
    i32.add
    local.set $decimals_0
    global.get $~lib/memory/__stack_pointer
    local.get $decimals_0
    i32.const 1
    i32.shl
    local.get $sign
    i32.add
    i32.const 1
    call $~lib/rt/itcms/__new
    local.tee $out
    i32.store $0
    local.get $out
    local.get $sign
    i32.add
    local.set $buffer_0
    local.get $value
    local.set $num_0
    local.get $decimals_0
    local.set $offset_0
    i32.const 0
    i32.const 1
    i32.ge_s
    drop
    local.get $buffer_0
    local.get $num_0
    i64.extend_i32_u
    local.get $offset_0
    call $~lib/util/number/utoa_hex_lut
   else
    local.get $value
    local.set $val32
    local.get $val32
    i64.extend_i32_u
    local.get $radix
    call $~lib/util/number/ulog_base
    local.set $decimals_1
    global.get $~lib/memory/__stack_pointer
    local.get $decimals_1
    i32.const 1
    i32.shl
    local.get $sign
    i32.add
    i32.const 1
    call $~lib/rt/itcms/__new
    local.tee $out
    i32.store $0
    local.get $out
    local.get $sign
    i32.add
    local.get $val32
    i64.extend_i32_u
    local.get $decimals_1
    local.get $radix
    call $~lib/util/number/utoa64_any_core
   end
  end
  local.get $sign
  if
   local.get $out
   i32.const 45
   i32.store16 $0
  end
  local.get $out
  local.set $14
  global.get $~lib/memory/__stack_pointer
  i32.const 4
  i32.add
  global.set $~lib/memory/__stack_pointer
  local.get $14
 )
 (func $~lib/util/number/dtoa (type $f64_=>_i32) (param $value f64) (result i32)
  (local $size i32)
  (local $result i32)
  (local $3 i32)
  global.get $~lib/memory/__stack_pointer
  i32.const 4
  i32.sub
  global.set $~lib/memory/__stack_pointer
  call $~stack_check
  global.get $~lib/memory/__stack_pointer
  i32.const 0
  i32.store $0
  local.get $value
  f64.const 0
  f64.eq
  if
   i32.const 8560
   local.set $3
   global.get $~lib/memory/__stack_pointer
   i32.const 4
   i32.add
   global.set $~lib/memory/__stack_pointer
   local.get $3
   return
  end
  local.get $value
  local.get $value
  f64.sub
  f64.const 0
  f64.eq
  i32.eqz
  if
   local.get $value
   local.get $value
   f64.ne
   if
    i32.const 8592
    local.set $3
    global.get $~lib/memory/__stack_pointer
    i32.const 4
    i32.add
    global.set $~lib/memory/__stack_pointer
    local.get $3
    return
   end
   i32.const 8624
   i32.const 8672
   local.get $value
   f64.const 0
   f64.lt
   select
   local.set $3
   global.get $~lib/memory/__stack_pointer
   i32.const 4
   i32.add
   global.set $~lib/memory/__stack_pointer
   local.get $3
   return
  end
  i32.const 8704
  local.get $value
  call $~lib/util/number/dtoa_core
  i32.const 1
  i32.shl
  local.set $size
  global.get $~lib/memory/__stack_pointer
  local.get $size
  i32.const 1
  call $~lib/rt/itcms/__new
  local.tee $result
  i32.store $0
  local.get $result
  i32.const 8704
  local.get $size
  memory.copy $0 $0
  local.get $result
  local.set $3
  global.get $~lib/memory/__stack_pointer
  i32.const 4
  i32.add
  global.set $~lib/memory/__stack_pointer
  local.get $3
 )
 (func $resolve-binary/Foo#constructor (type $i32_=>_i32) (param $this i32) (result i32)
  (local $1 i32)
  global.get $~lib/memory/__stack_pointer
  i32.const 4
  i32.sub
  global.set $~lib/memory/__stack_pointer
  call $~stack_check
  global.get $~lib/memory/__stack_pointer
  i32.const 0
  i32.store $0
  local.get $this
  i32.eqz
  if
   global.get $~lib/memory/__stack_pointer
   i32.const 0
   i32.const 3
   call $~lib/rt/itcms/__new
   local.tee $this
   i32.store $0
  end
  local.get $this
  local.set $1
  global.get $~lib/memory/__stack_pointer
  i32.const 4
  i32.add
  global.set $~lib/memory/__stack_pointer
  local.get $1
 )
 (func $resolve-binary/Bar#constructor (type $i32_=>_i32) (param $this i32) (result i32)
  (local $1 i32)
  global.get $~lib/memory/__stack_pointer
  i32.const 4
  i32.sub
  global.set $~lib/memory/__stack_pointer
  call $~stack_check
  global.get $~lib/memory/__stack_pointer
  i32.const 0
  i32.store $0
  local.get $this
  i32.eqz
  if
   global.get $~lib/memory/__stack_pointer
   i32.const 0
   i32.const 4
   call $~lib/rt/itcms/__new
   local.tee $this
   i32.store $0
  end
  local.get $this
  local.set $1
  global.get $~lib/memory/__stack_pointer
  i32.const 4
  i32.add
  global.set $~lib/memory/__stack_pointer
  local.get $1
 )
 (func $resolve-binary/Baz#constructor (type $i32_=>_i32) (param $this i32) (result i32)
  (local $1 i32)
  global.get $~lib/memory/__stack_pointer
  i32.const 4
  i32.sub
  global.set $~lib/memory/__stack_pointer
  call $~stack_check
  global.get $~lib/memory/__stack_pointer
  i32.const 0
  i32.store $0
  local.get $this
  i32.eqz
  if
   global.get $~lib/memory/__stack_pointer
   i32.const 0
   i32.const 5
   call $~lib/rt/itcms/__new
   local.tee $this
   i32.store $0
  end
  local.get $this
  local.set $1
  global.get $~lib/memory/__stack_pointer
  i32.const 4
  i32.add
  global.set $~lib/memory/__stack_pointer
  local.get $1
 )
)<|MERGE_RESOLUTION|>--- conflicted
+++ resolved
@@ -1235,13 +1235,8 @@
   local.get $slMap
   i32.store $0 offset=4
  )
-<<<<<<< HEAD
- (func $~lib/rt/tlsf/addMemory (param $root i32) (param $start i32) (param $end i32) (result i32)
+ (func $~lib/rt/tlsf/addMemory (type $i32_i32_i32_=>_i32) (param $root i32) (param $start i32) (param $end i32) (result i32)
   (local $root_0 i32)
-=======
- (func $~lib/rt/tlsf/addMemory (type $i32_i32_i32_=>_i32) (param $root i32) (param $start i32) (param $end i32) (result i32)
-  (local $var$3 i32)
->>>>>>> 78b2d1af
   (local $tail i32)
   (local $tailInfo i32)
   (local $size i32)
@@ -2637,13 +2632,8 @@
    i32.store16 $0
   end
  )
-<<<<<<< HEAD
- (func $~lib/util/number/ulog_base (param $num i64) (param $base i32) (result i32)
+ (func $~lib/util/number/ulog_base (type $i64_i32_=>_i32) (param $num i64) (param $base i32) (result i32)
   (local $value i32)
-=======
- (func $~lib/util/number/ulog_base (type $i64_i32_=>_i32) (param $num i64) (param $base i32) (result i32)
-  (local $var$2 i32)
->>>>>>> 78b2d1af
   (local $b64 i64)
   (local $b i64)
   (local $e i32)
@@ -2817,8 +2807,7 @@
   local.get $radix
   call $~lib/util/number/itoa32
  )
-<<<<<<< HEAD
- (func $~lib/math/NativeMath.pow (param $x f64) (param $y f64) (result f64)
+ (func $~lib/math/NativeMath.pow (type $f64_f64_=>_f64) (param $x f64) (param $y f64) (result f64)
   (local $y_0 f64)
   (local $x_0 f64)
   (local $sign_bias i32)
@@ -2902,52 +2891,6 @@
   (local $one f64)
   (local $lo_1 f64)
   (local $hi_1 f64)
-=======
- (func $~lib/math/NativeMath.pow (type $f64_f64_=>_f64) (param $x f64) (param $y f64) (result f64)
-  (local $var$2 f64)
-  (local $var$3 f64)
-  (local $var$4 i32)
-  (local $var$5 i64)
-  (local $var$6 i64)
-  (local $var$7 i64)
-  (local $var$8 i64)
-  (local $var$9 i64)
-  (local $var$10 f64)
-  (local $var$11 i64)
-  (local $var$12 i32)
-  (local $var$13 i64)
-  (local $var$14 i64)
-  (local $var$15 f64)
-  (local $var$16 f64)
-  (local $var$17 f64)
-  (local $var$18 f64)
-  (local $var$19 f64)
-  (local $var$20 f64)
-  (local $var$21 f64)
-  (local $var$22 f64)
-  (local $var$23 f64)
-  (local $var$24 f64)
-  (local $var$25 f64)
-  (local $var$26 f64)
-  (local $var$27 f64)
-  (local $var$28 f64)
-  (local $var$29 f64)
-  (local $var$30 f64)
-  (local $var$31 f64)
-  (local $var$32 f64)
-  (local $var$33 f64)
-  (local $var$34 f64)
-  (local $var$35 f64)
-  (local $var$36 f64)
-  (local $var$37 f64)
-  (local $var$38 f64)
-  (local $var$39 i32)
-  (local $var$40 i32)
-  (local $var$41 i32)
-  (local $var$42 i32)
-  (local $var$43 i64)
-  (local $var$44 i64)
->>>>>>> 78b2d1af
   local.get $y
   f64.abs
   f64.const 2
