(module
 (type $i32_i32_=>_none (func (param i32 i32)))
 (type $i32_=>_none (func (param i32)))
 (type $i32_=>_i32 (func (param i32) (result i32)))
 (type $none_=>_none (func))
 (type $i32_i32_=>_i32 (func (param i32 i32) (result i32)))
 (type $i32_i32_i32_=>_none (func (param i32 i32 i32)))
 (type $i32_i32_i32_i32_=>_none (func (param i32 i32 i32 i32)))
 (type $none_=>_i32 (func (result i32)))
 (type $i32_i32_i32_=>_i32 (func (param i32 i32 i32) (result i32)))
 (import "env" "abort" (func $~lib/builtins/abort (param i32 i32 i32 i32)))
 (import "env" "mark" (func $~lib/rt/tcms/__visit_externals (param i32)))
 (memory $0 1)
<<<<<<< HEAD
 (data (i32.const 16) "\00\00\00\00\00\00\00\00\00\00\00\00\00\00\00\00\00\00\00\00")
 (data (i32.const 44) "4\00\00\00\00\00\00\00\00\00\00\00\01\00\00\00\1e\00\00\00~\00l\00i\00b\00/\00r\00t\00/\00t\00c\00m\00s\00.\00t\00s\00\00\00")
 (data (i32.const 96) "\00\00\00\00\00\00\00\00\00\00\00\00\00\00\00\00\00\00\00\00")
 (data (i32.const 124) "4\00\00\00\00\00\00\00\00\00\00\00\01\00\00\00\1e\00\00\00~\00l\00i\00b\00/\00r\00t\00/\00t\00l\00s\00f\00.\00t\00s\00\00\00")
 (data (i32.const 188) "<\00\00\00\00\00\00\00\00\00\00\00\01\00\00\00(\00\00\00a\00l\00l\00o\00c\00a\00t\00i\00o\00n\00 \00t\00o\00o\00 \00l\00a\00r\00g\00e\00")
 (data (i32.const 252) "4\00\00\00\00\00\00\00\00\00\00\00\01\00\00\00\1e\00\00\00u\00n\00e\00x\00p\00e\00c\00t\00e\00d\00 \00n\00u\00l\00l\00\00\00")
 (data (i32.const 316) "4\00\00\00\00\00\00\00\00\00\00\00\01\00\00\00\1e\00\00\00m\00a\00n\00a\00g\00e\00d\00-\00c\00a\00s\00t\00.\00t\00s\00\00\00")
 (data (i32.const 380) "8\00\00\00\00\00\00\00\00\00\00\00\01\00\00\00\"\00\00\00u\00n\00e\00x\00p\00e\00c\00t\00e\00d\00 \00u\00p\00c\00a\00s\00t\00\00\00")
 (data (i32.const 448) "\05\00\00\00\00\00\00\00\00\00\00\00\00\00\00\00\00\00\00\00\00\00\00\00\00\00\00\00\00\00\00\00\04\00\00\00\00\00\00\00\00\00\00\00")
=======
 (data (i32.const 12) "<\00\00\00\01\00\00\00\00\00\00\00\01\00\00\00(\00\00\00a\00l\00l\00o\00c\00a\00t\00i\00o\00n\00 \00t\00o\00o\00 \00l\00a\00r\00g\00e\00\00\00\00\00")
 (data (i32.const 76) "<\00\00\00\01\00\00\00\00\00\00\00\01\00\00\00\1e\00\00\00~\00l\00i\00b\00/\00r\00t\00/\00p\00u\00r\00e\00.\00t\00s\00\00\00\00\00\00\00\00\00\00\00\00\00\00\00")
 (data (i32.const 140) "<\00\00\00\01\00\00\00\00\00\00\00\01\00\00\00\1e\00\00\00~\00l\00i\00b\00/\00r\00t\00/\00t\00l\00s\00f\00.\00t\00s\00\00\00\00\00\00\00\00\00\00\00\00\00\00\00")
 (data (i32.const 204) "<\00\00\00\01\00\00\00\00\00\00\00\01\00\00\00\1e\00\00\00u\00n\00e\00x\00p\00e\00c\00t\00e\00d\00 \00n\00u\00l\00l\00\00\00\00\00\00\00\00\00\00\00\00\00\00\00")
 (data (i32.const 268) "<\00\00\00\01\00\00\00\00\00\00\00\01\00\00\00\1e\00\00\00m\00a\00n\00a\00g\00e\00d\00-\00c\00a\00s\00t\00.\00t\00s\00\00\00\00\00\00\00\00\00\00\00\00\00\00\00")
 (data (i32.const 332) "<\00\00\00\01\00\00\00\00\00\00\00\01\00\00\00\"\00\00\00u\00n\00e\00x\00p\00e\00c\00t\00e\00d\00 \00u\00p\00c\00a\00s\00t\00\00\00\00\00\00\00\00\00\00\00")
 (data (i32.const 400) "\05\00\00\00 \00\00\00\00\00\00\00 \00\00\00\00\00\00\00 \00\00\00\00\00\00\00 \00\00\00\04\00\00\00 \00\00\00\00\00\00\00")
>>>>>>> c54dd649
 (table $0 1 funcref)
 (global $~lib/rt/tcms/state (mut i32) (i32.const 0))
 (global $~lib/rt/tcms/fromSpace (mut i32) (i32.const 16))
 (global $~lib/rt/tcms/toSpace (mut i32) (i32.const 96))
 (global $~lib/rt/tcms/iter (mut i32) (i32.const 0))
 (global $~lib/rt/tlsf/ROOT (mut i32) (i32.const 0))
 (global $~lib/ASC_LOW_MEMORY_LIMIT i32 (i32.const 0))
 (global $~lib/rt/tcms/white (mut i32) (i32.const 0))
 (global $~lib/ASC_SHRINK_LEVEL i32 (i32.const 0))
 (global $~lib/rt/tcms/total (mut i32) (i32.const 0))
 (global $~lib/rt/tcms/totalMem (mut i32) (i32.const 0))
 (global $~lib/rt/tcms/depth (mut i32) (i32.const 0))
 (global $~lib/rt/tcms/threshold (mut i32) (i32.const 100))
 (global $~lib/rt/tcms/debt (mut i32) (i32.const 0))
 (global $~lib/rt/__rtti_base i32 (i32.const 448))
 (global $~lib/memory/__heap_base i32 (i32.const 492))
 (export "memory" (memory $0))
 (start $~start)
 (func $~lib/rt/tcms/Object#set:nextWithColor (param $0 i32) (param $1 i32)
  local.get $0
  local.get $1
  i32.store offset=4
 )
 (func $~lib/rt/tcms/Object#set:prev (param $0 i32) (param $1 i32)
  local.get $0
  local.get $1
  i32.store offset=8
 )
 (func $~lib/rt/tcms/init
  (local $0 i32)
  (local $1 i32)
  i32.const 4
  i32.const 4
  i32.eq
  drop
  global.get $~lib/rt/tcms/fromSpace
  local.set $0
  local.get $0
  local.get $0
  call $~lib/rt/tcms/Object#set:nextWithColor
  local.get $0
  local.get $0
  local.tee $1
  i32.eqz
  if (result i32)
   i32.const 0
   i32.const 64
   i32.const 153
   i32.const 17
   call $~lib/builtins/abort
   unreachable
  else
   local.get $1
  end
  call $~lib/rt/tcms/Object#set:prev
  global.get $~lib/rt/tcms/toSpace
  local.set $1
  local.get $1
  local.get $1
  call $~lib/rt/tcms/Object#set:nextWithColor
  local.get $1
  local.get $1
  local.tee $0
  i32.eqz
  if (result i32)
   i32.const 0
   i32.const 64
   i32.const 153
   i32.const 17
   call $~lib/builtins/abort
   unreachable
  else
   local.get $0
  end
  call $~lib/rt/tcms/Object#set:prev
  global.get $~lib/rt/tcms/toSpace
  global.set $~lib/rt/tcms/iter
  i32.const 1
  global.set $~lib/rt/tcms/state
 )
 (func $~lib/rt/tlsf/Root#set:flMap (param $0 i32) (param $1 i32)
  local.get $0
  local.get $1
  i32.store
 )
 (func $~lib/rt/common/BLOCK#set:mmInfo (param $0 i32) (param $1 i32)
  local.get $0
  local.get $1
  i32.store
 )
 (func $~lib/rt/tlsf/Block#set:prev (param $0 i32) (param $1 i32)
  local.get $0
  local.get $1
  i32.store offset=4
 )
 (func $~lib/rt/tlsf/Block#set:next (param $0 i32) (param $1 i32)
  local.get $0
  local.get $1
  i32.store offset=8
 )
 (func $~lib/rt/tlsf/removeBlock (param $0 i32) (param $1 i32)
  (local $2 i32)
  (local $3 i32)
  (local $4 i32)
  (local $5 i32)
  (local $6 i32)
  (local $7 i32)
  (local $8 i32)
  (local $9 i32)
  (local $10 i32)
  (local $11 i32)
  local.get $1
  i32.load
  local.set $2
  i32.const 1
  drop
  local.get $2
  i32.const 1
  i32.and
  i32.eqz
  if
   i32.const 0
   i32.const 144
   i32.const 272
   i32.const 14
   call $~lib/builtins/abort
   unreachable
  end
  local.get $2
  i32.const 3
  i32.const -1
  i32.xor
  i32.and
  local.set $3
  i32.const 1
  drop
  local.get $3
  i32.const 12
  i32.ge_u
  if (result i32)
   local.get $3
   i32.const 1073741820
   i32.lt_u
  else
   i32.const 0
  end
  i32.eqz
  if
   i32.const 0
   i32.const 144
   i32.const 274
   i32.const 14
   call $~lib/builtins/abort
   unreachable
  end
  local.get $3
  i32.const 256
  i32.lt_u
  if
   i32.const 0
   local.set $4
   local.get $3
   i32.const 4
   i32.shr_u
   local.set $5
  else
   i32.const 31
   local.get $3
   i32.clz
   i32.sub
   local.set $4
   local.get $3
   local.get $4
   i32.const 4
   i32.sub
   i32.shr_u
   i32.const 1
   i32.const 4
   i32.shl
   i32.xor
   local.set $5
   local.get $4
   i32.const 8
   i32.const 1
   i32.sub
   i32.sub
   local.set $4
  end
  i32.const 1
  drop
  local.get $4
  i32.const 23
  i32.lt_u
  if (result i32)
   local.get $5
   i32.const 16
   i32.lt_u
  else
   i32.const 0
  end
  i32.eqz
  if
   i32.const 0
   i32.const 144
   i32.const 287
   i32.const 14
   call $~lib/builtins/abort
   unreachable
  end
  local.get $1
  i32.load offset=4
  local.set $6
  local.get $1
  i32.load offset=8
  local.set $7
  local.get $6
  if
   local.get $6
   local.get $7
   call $~lib/rt/tlsf/Block#set:next
  end
  local.get $7
  if
   local.get $7
   local.get $6
   call $~lib/rt/tlsf/Block#set:prev
  end
  local.get $1
  local.get $0
  local.set $10
  local.get $4
  local.set $9
  local.get $5
  local.set $8
  local.get $10
  local.get $9
  i32.const 4
  i32.shl
  local.get $8
  i32.add
  i32.const 2
  i32.shl
  i32.add
  i32.load offset=96
  i32.eq
  if
   local.get $0
   local.set $11
   local.get $4
   local.set $10
   local.get $5
   local.set $9
   local.get $7
   local.set $8
   local.get $11
   local.get $10
   i32.const 4
   i32.shl
   local.get $9
   i32.add
   i32.const 2
   i32.shl
   i32.add
   local.get $8
   i32.store offset=96
   local.get $7
   i32.eqz
   if
    local.get $0
    local.set $9
    local.get $4
    local.set $8
    local.get $9
    local.get $8
    i32.const 2
    i32.shl
    i32.add
    i32.load offset=4
    local.set $9
    local.get $0
    local.set $8
    local.get $4
    local.set $11
    local.get $9
    i32.const 1
    local.get $5
    i32.shl
    i32.const -1
    i32.xor
    i32.and
    local.tee $9
    local.set $10
    local.get $8
    local.get $11
    i32.const 2
    i32.shl
    i32.add
    local.get $10
    i32.store offset=4
    local.get $9
    i32.eqz
    if
     local.get $0
     local.get $0
     i32.load
     i32.const 1
     local.get $4
     i32.shl
     i32.const -1
     i32.xor
     i32.and
     call $~lib/rt/tlsf/Root#set:flMap
    end
   end
  end
 )
 (func $~lib/rt/tlsf/insertBlock (param $0 i32) (param $1 i32)
  (local $2 i32)
  (local $3 i32)
  (local $4 i32)
  (local $5 i32)
  (local $6 i32)
  (local $7 i32)
  (local $8 i32)
  (local $9 i32)
  (local $10 i32)
  (local $11 i32)
  (local $12 i32)
  (local $13 i32)
  i32.const 1
  drop
  local.get $1
  i32.eqz
  if
   i32.const 0
   i32.const 144
   i32.const 200
   i32.const 14
   call $~lib/builtins/abort
   unreachable
  end
  local.get $1
  i32.load
  local.set $2
  i32.const 1
  drop
  local.get $2
  i32.const 1
  i32.and
  i32.eqz
  if
   i32.const 0
   i32.const 144
   i32.const 202
   i32.const 14
   call $~lib/builtins/abort
   unreachable
  end
  local.get $1
  local.set $3
  local.get $3
  i32.const 4
  i32.add
  local.get $3
  i32.load
  i32.const 3
  i32.const -1
  i32.xor
  i32.and
  i32.add
  local.set $4
  local.get $4
  i32.load
  local.set $5
  local.get $5
  i32.const 1
  i32.and
  if
   local.get $2
   i32.const 3
   i32.const -1
   i32.xor
   i32.and
   i32.const 4
   i32.add
   local.get $5
   i32.const 3
   i32.const -1
   i32.xor
   i32.and
   i32.add
   local.set $3
   local.get $3
   i32.const 1073741820
   i32.lt_u
   if
    local.get $0
    local.get $4
    call $~lib/rt/tlsf/removeBlock
    local.get $1
    local.get $2
    i32.const 3
    i32.and
    local.get $3
    i32.or
    local.tee $2
    call $~lib/rt/common/BLOCK#set:mmInfo
    local.get $1
    local.set $6
    local.get $6
    i32.const 4
    i32.add
    local.get $6
    i32.load
    i32.const 3
    i32.const -1
    i32.xor
    i32.and
    i32.add
    local.set $4
    local.get $4
    i32.load
    local.set $5
   end
  end
  local.get $2
  i32.const 2
  i32.and
  if
   local.get $1
   local.set $6
   local.get $6
   i32.const 4
   i32.sub
   i32.load
   local.set $6
   local.get $6
   i32.load
   local.set $3
   i32.const 1
   drop
   local.get $3
   i32.const 1
   i32.and
   i32.eqz
   if
    i32.const 0
    i32.const 144
    i32.const 223
    i32.const 16
    call $~lib/builtins/abort
    unreachable
   end
   local.get $3
   i32.const 3
   i32.const -1
   i32.xor
   i32.and
   i32.const 4
   i32.add
   local.get $2
   i32.const 3
   i32.const -1
   i32.xor
   i32.and
   i32.add
   local.set $7
   local.get $7
   i32.const 1073741820
   i32.lt_u
   if
    local.get $0
    local.get $6
    call $~lib/rt/tlsf/removeBlock
    local.get $6
    local.get $3
    i32.const 3
    i32.and
    local.get $7
    i32.or
    local.tee $2
    call $~lib/rt/common/BLOCK#set:mmInfo
    local.get $6
    local.set $1
   end
  end
  local.get $4
  local.get $5
  i32.const 2
  i32.or
  call $~lib/rt/common/BLOCK#set:mmInfo
  local.get $2
  i32.const 3
  i32.const -1
  i32.xor
  i32.and
  local.set $8
  i32.const 1
  drop
  local.get $8
  i32.const 12
  i32.ge_u
  if (result i32)
   local.get $8
   i32.const 1073741820
   i32.lt_u
  else
   i32.const 0
  end
  i32.eqz
  if
   i32.const 0
   i32.const 144
   i32.const 238
   i32.const 14
   call $~lib/builtins/abort
   unreachable
  end
  i32.const 1
  drop
  local.get $1
  i32.const 4
  i32.add
  local.get $8
  i32.add
  local.get $4
  i32.eq
  i32.eqz
  if
   i32.const 0
   i32.const 144
   i32.const 239
   i32.const 14
   call $~lib/builtins/abort
   unreachable
  end
  local.get $4
  i32.const 4
  i32.sub
  local.get $1
  i32.store
  local.get $8
  i32.const 256
  i32.lt_u
  if
   i32.const 0
   local.set $9
   local.get $8
   i32.const 4
   i32.shr_u
   local.set $10
  else
   i32.const 31
   local.get $8
   i32.clz
   i32.sub
   local.set $9
   local.get $8
   local.get $9
   i32.const 4
   i32.sub
   i32.shr_u
   i32.const 1
   i32.const 4
   i32.shl
   i32.xor
   local.set $10
   local.get $9
   i32.const 8
   i32.const 1
   i32.sub
   i32.sub
   local.set $9
  end
  i32.const 1
  drop
  local.get $9
  i32.const 23
  i32.lt_u
  if (result i32)
   local.get $10
   i32.const 16
   i32.lt_u
  else
   i32.const 0
  end
  i32.eqz
  if
   i32.const 0
   i32.const 144
   i32.const 255
   i32.const 14
   call $~lib/builtins/abort
   unreachable
  end
  local.get $0
  local.set $7
  local.get $9
  local.set $3
  local.get $10
  local.set $6
  local.get $7
  local.get $3
  i32.const 4
  i32.shl
  local.get $6
  i32.add
  i32.const 2
  i32.shl
  i32.add
  i32.load offset=96
  local.set $11
  local.get $1
  i32.const 0
  call $~lib/rt/tlsf/Block#set:prev
  local.get $1
  local.get $11
  call $~lib/rt/tlsf/Block#set:next
  local.get $11
  if
   local.get $11
   local.get $1
   call $~lib/rt/tlsf/Block#set:prev
  end
  local.get $0
  local.set $12
  local.get $9
  local.set $7
  local.get $10
  local.set $3
  local.get $1
  local.set $6
  local.get $12
  local.get $7
  i32.const 4
  i32.shl
  local.get $3
  i32.add
  i32.const 2
  i32.shl
  i32.add
  local.get $6
  i32.store offset=96
  local.get $0
  local.get $0
  i32.load
  i32.const 1
  local.get $9
  i32.shl
  i32.or
  call $~lib/rt/tlsf/Root#set:flMap
  local.get $0
  local.set $13
  local.get $9
  local.set $12
  local.get $0
  local.set $3
  local.get $9
  local.set $6
  local.get $3
  local.get $6
  i32.const 2
  i32.shl
  i32.add
  i32.load offset=4
  i32.const 1
  local.get $10
  i32.shl
  i32.or
  local.set $7
  local.get $13
  local.get $12
  i32.const 2
  i32.shl
  i32.add
  local.get $7
  i32.store offset=4
 )
 (func $~lib/rt/tlsf/addMemory (param $0 i32) (param $1 i32) (param $2 i32) (result i32)
  (local $3 i32)
  (local $4 i32)
  (local $5 i32)
  (local $6 i32)
  (local $7 i32)
  (local $8 i32)
  (local $9 i32)
  i32.const 1
  drop
  local.get $1
  local.get $2
  i32.le_u
  i32.eqz
  if
   i32.const 0
   i32.const 144
   i32.const 380
   i32.const 14
   call $~lib/builtins/abort
   unreachable
  end
  local.get $1
  i32.const 4
  i32.add
  i32.const 15
  i32.add
  i32.const 15
  i32.const -1
  i32.xor
  i32.and
  i32.const 4
  i32.sub
  local.set $1
  local.get $2
  i32.const 15
  i32.const -1
  i32.xor
  i32.and
  local.set $2
  local.get $0
  local.set $3
  local.get $3
  i32.load offset=1568
  local.set $4
  i32.const 0
  local.set $5
  local.get $4
  if
   i32.const 1
   drop
   local.get $1
   local.get $4
   i32.const 4
   i32.add
   i32.ge_u
   i32.eqz
   if
    i32.const 0
    i32.const 144
    i32.const 387
    i32.const 16
    call $~lib/builtins/abort
    unreachable
   end
   local.get $1
   i32.const 16
   i32.sub
   local.get $4
   i32.eq
   if
    local.get $1
    i32.const 16
    i32.sub
    local.set $1
    local.get $4
    i32.load
    local.set $5
   else
    nop
   end
  else
   i32.const 1
   drop
   local.get $1
   local.get $0
   i32.const 1572
   i32.add
   i32.ge_u
   i32.eqz
   if
    i32.const 0
    i32.const 144
    i32.const 400
    i32.const 5
    call $~lib/builtins/abort
    unreachable
   end
  end
  local.get $2
  local.get $1
  i32.sub
  local.set $6
  local.get $6
  i32.const 4
  i32.const 12
  i32.add
  i32.const 4
  i32.add
  i32.lt_u
  if
   i32.const 0
   return
  end
  local.get $6
  i32.const 2
  i32.const 4
  i32.mul
  i32.sub
  local.set $7
  local.get $1
  local.set $8
  local.get $8
  local.get $7
  i32.const 1
  i32.or
  local.get $5
  i32.const 2
  i32.and
  i32.or
  call $~lib/rt/common/BLOCK#set:mmInfo
  local.get $8
  i32.const 0
  call $~lib/rt/tlsf/Block#set:prev
  local.get $8
  i32.const 0
  call $~lib/rt/tlsf/Block#set:next
  local.get $1
  i32.const 4
  i32.add
  local.get $7
  i32.add
  local.set $4
  local.get $4
  i32.const 0
  i32.const 2
  i32.or
  call $~lib/rt/common/BLOCK#set:mmInfo
  local.get $0
  local.set $9
  local.get $4
  local.set $3
  local.get $9
  local.get $3
  i32.store offset=1568
  local.get $0
  local.get $8
  call $~lib/rt/tlsf/insertBlock
  i32.const 1
 )
 (func $~lib/rt/tlsf/initialize
  (local $0 i32)
  (local $1 i32)
  (local $2 i32)
  (local $3 i32)
  (local $4 i32)
  (local $5 i32)
  (local $6 i32)
  (local $7 i32)
  (local $8 i32)
  (local $9 i32)
  (local $10 i32)
  (local $11 i32)
  (local $12 i32)
  i32.const 0
  drop
  global.get $~lib/memory/__heap_base
  i32.const 15
  i32.add
  i32.const 15
  i32.const -1
  i32.xor
  i32.and
  local.set $0
  memory.size
  local.set $1
  local.get $0
  i32.const 1572
  i32.add
  i32.const 65535
  i32.add
  i32.const 65535
  i32.const -1
  i32.xor
  i32.and
  i32.const 16
  i32.shr_u
  local.set $2
  local.get $2
  local.get $1
  i32.gt_s
  if (result i32)
   local.get $2
   local.get $1
   i32.sub
   memory.grow
   i32.const 0
   i32.lt_s
  else
   i32.const 0
  end
  if
   unreachable
  end
  local.get $0
  local.set $3
  local.get $3
  i32.const 0
  call $~lib/rt/tlsf/Root#set:flMap
  local.get $3
  local.set $5
  i32.const 0
  local.set $4
  local.get $5
  local.get $4
  i32.store offset=1568
  i32.const 0
  local.set $5
  loop $for-loop|0
   local.get $5
   i32.const 23
   i32.lt_u
   local.set $4
   local.get $4
   if
    local.get $3
    local.set $8
    local.get $5
    local.set $7
    i32.const 0
    local.set $6
    local.get $8
    local.get $7
    i32.const 2
    i32.shl
    i32.add
    local.get $6
    i32.store offset=4
    i32.const 0
    local.set $8
    loop $for-loop|1
     local.get $8
     i32.const 16
     i32.lt_u
     local.set $7
     local.get $7
     if
      local.get $3
      local.set $11
      local.get $5
      local.set $10
      local.get $8
      local.set $9
      i32.const 0
      local.set $6
      local.get $11
      local.get $10
      i32.const 4
      i32.shl
      local.get $9
      i32.add
      i32.const 2
      i32.shl
      i32.add
      local.get $6
      i32.store offset=96
      local.get $8
      i32.const 1
      i32.add
      local.set $8
      br $for-loop|1
     end
    end
    local.get $5
    i32.const 1
    i32.add
    local.set $5
    br $for-loop|0
   end
  end
  local.get $0
  i32.const 1572
  i32.add
  local.set $12
  i32.const 0
  drop
  local.get $3
  local.get $12
  memory.size
  i32.const 16
  i32.shl
  call $~lib/rt/tlsf/addMemory
  drop
  local.get $3
  global.set $~lib/rt/tlsf/ROOT
 )
 (func $~lib/rt/tlsf/computeSize (param $0 i32) (result i32)
  local.get $0
  i32.const 12
  i32.le_u
  if (result i32)
   i32.const 12
  else
   local.get $0
   i32.const 4
   i32.add
   i32.const 15
   i32.add
   i32.const 15
   i32.const -1
   i32.xor
   i32.and
   i32.const 4
   i32.sub
  end
 )
 (func $~lib/rt/tlsf/prepareSize (param $0 i32) (result i32)
  local.get $0
  i32.const 1073741820
  i32.ge_u
  if
   i32.const 208
   i32.const 144
   i32.const 461
   i32.const 30
   call $~lib/builtins/abort
   unreachable
  end
  local.get $0
  call $~lib/rt/tlsf/computeSize
 )
 (func $~lib/rt/tlsf/searchBlock (param $0 i32) (param $1 i32) (result i32)
  (local $2 i32)
  (local $3 i32)
  (local $4 i32)
  (local $5 i32)
  (local $6 i32)
  (local $7 i32)
  (local $8 i32)
  (local $9 i32)
  local.get $1
  i32.const 256
  i32.lt_u
  if
   i32.const 0
   local.set $2
   local.get $1
   i32.const 4
   i32.shr_u
   local.set $3
  else
   local.get $1
   i32.const 536870910
   i32.lt_u
   if (result i32)
    local.get $1
    i32.const 1
    i32.const 27
    local.get $1
    i32.clz
    i32.sub
    i32.shl
    i32.add
    i32.const 1
    i32.sub
   else
    local.get $1
   end
   local.set $4
   i32.const 31
   local.get $4
   i32.clz
   i32.sub
   local.set $2
   local.get $4
   local.get $2
   i32.const 4
   i32.sub
   i32.shr_u
   i32.const 1
   i32.const 4
   i32.shl
   i32.xor
   local.set $3
   local.get $2
   i32.const 8
   i32.const 1
   i32.sub
   i32.sub
   local.set $2
  end
  i32.const 1
  drop
  local.get $2
  i32.const 23
  i32.lt_u
  if (result i32)
   local.get $3
   i32.const 16
   i32.lt_u
  else
   i32.const 0
  end
  i32.eqz
  if
   i32.const 0
   i32.const 144
   i32.const 333
   i32.const 14
   call $~lib/builtins/abort
   unreachable
  end
  local.get $0
  local.set $5
  local.get $2
  local.set $4
  local.get $5
  local.get $4
  i32.const 2
  i32.shl
  i32.add
  i32.load offset=4
  i32.const 0
  i32.const -1
  i32.xor
  local.get $3
  i32.shl
  i32.and
  local.set $6
  i32.const 0
  local.set $7
  local.get $6
  i32.eqz
  if
   local.get $0
   i32.load
   i32.const 0
   i32.const -1
   i32.xor
   local.get $2
   i32.const 1
   i32.add
   i32.shl
   i32.and
   local.set $5
   local.get $5
   i32.eqz
   if
    i32.const 0
    local.set $7
   else
    local.get $5
    i32.ctz
    local.set $2
    local.get $0
    local.set $8
    local.get $2
    local.set $4
    local.get $8
    local.get $4
    i32.const 2
    i32.shl
    i32.add
    i32.load offset=4
    local.set $6
    i32.const 1
    drop
    local.get $6
    i32.eqz
    if
     i32.const 0
     i32.const 144
     i32.const 346
     i32.const 18
     call $~lib/builtins/abort
     unreachable
    end
    local.get $0
    local.set $9
    local.get $2
    local.set $8
    local.get $6
    i32.ctz
    local.set $4
    local.get $9
    local.get $8
    i32.const 4
    i32.shl
    local.get $4
    i32.add
    i32.const 2
    i32.shl
    i32.add
    i32.load offset=96
    local.set $7
   end
  else
   local.get $0
   local.set $9
   local.get $2
   local.set $8
   local.get $6
   i32.ctz
   local.set $4
   local.get $9
   local.get $8
   i32.const 4
   i32.shl
   local.get $4
   i32.add
   i32.const 2
   i32.shl
   i32.add
   i32.load offset=96
   local.set $7
  end
  local.get $7
 )
 (func $~lib/rt/tlsf/growMemory (param $0 i32) (param $1 i32)
  (local $2 i32)
  (local $3 i32)
  (local $4 i32)
  (local $5 i32)
  (local $6 i32)
  (local $7 i32)
  i32.const 0
  drop
  local.get $1
  i32.const 536870910
  i32.lt_u
  if
   local.get $1
   i32.const 1
   i32.const 27
   local.get $1
   i32.clz
   i32.sub
   i32.shl
   i32.const 1
   i32.sub
   i32.add
   local.set $1
  end
  memory.size
  local.set $2
  local.get $1
  i32.const 4
  local.get $2
  i32.const 16
  i32.shl
  i32.const 4
  i32.sub
  local.get $0
  local.set $3
  local.get $3
  i32.load offset=1568
  i32.ne
  i32.shl
  i32.add
  local.set $1
  local.get $1
  i32.const 65535
  i32.add
  i32.const 65535
  i32.const -1
  i32.xor
  i32.and
  i32.const 16
  i32.shr_u
  local.set $4
  local.get $2
  local.tee $3
  local.get $4
  local.tee $5
  local.get $3
  local.get $5
  i32.gt_s
  select
  local.set $6
  local.get $6
  memory.grow
  i32.const 0
  i32.lt_s
  if
   local.get $4
   memory.grow
   i32.const 0
   i32.lt_s
   if
    unreachable
   end
  end
  memory.size
  local.set $7
  local.get $0
  local.get $2
  i32.const 16
  i32.shl
  local.get $7
  i32.const 16
  i32.shl
  call $~lib/rt/tlsf/addMemory
  drop
 )
 (func $~lib/rt/tlsf/prepareBlock (param $0 i32) (param $1 i32) (param $2 i32)
  (local $3 i32)
  (local $4 i32)
  (local $5 i32)
  local.get $1
  i32.load
  local.set $3
  i32.const 1
  drop
  local.get $2
  i32.const 4
  i32.add
  i32.const 15
  i32.and
  i32.eqz
  i32.eqz
  if
   i32.const 0
   i32.const 144
   i32.const 360
   i32.const 14
   call $~lib/builtins/abort
   unreachable
  end
  local.get $3
  i32.const 3
  i32.const -1
  i32.xor
  i32.and
  local.get $2
  i32.sub
  local.set $4
  local.get $4
  i32.const 4
  i32.const 12
  i32.add
  i32.ge_u
  if
   local.get $1
   local.get $2
   local.get $3
   i32.const 2
   i32.and
   i32.or
   call $~lib/rt/common/BLOCK#set:mmInfo
   local.get $1
   i32.const 4
   i32.add
   local.get $2
   i32.add
   local.set $5
   local.get $5
   local.get $4
   i32.const 4
   i32.sub
   i32.const 1
   i32.or
   call $~lib/rt/common/BLOCK#set:mmInfo
   local.get $0
   local.get $5
   call $~lib/rt/tlsf/insertBlock
  else
   local.get $1
   local.get $3
   i32.const 1
   i32.const -1
   i32.xor
   i32.and
   call $~lib/rt/common/BLOCK#set:mmInfo
   local.get $1
   local.set $5
   local.get $5
   i32.const 4
   i32.add
   local.get $5
   i32.load
   i32.const 3
   i32.const -1
   i32.xor
   i32.and
   i32.add
   local.get $1
   local.set $5
   local.get $5
   i32.const 4
   i32.add
   local.get $5
   i32.load
   i32.const 3
   i32.const -1
   i32.xor
   i32.and
   i32.add
   i32.load
   i32.const 2
   i32.const -1
   i32.xor
   i32.and
   call $~lib/rt/common/BLOCK#set:mmInfo
  end
 )
 (func $~lib/rt/tlsf/allocateBlock (param $0 i32) (param $1 i32) (result i32)
  (local $2 i32)
  (local $3 i32)
  local.get $1
  call $~lib/rt/tlsf/prepareSize
  local.set $2
  local.get $0
  local.get $2
  call $~lib/rt/tlsf/searchBlock
  local.set $3
  local.get $3
  i32.eqz
  if
   local.get $0
   local.get $2
   call $~lib/rt/tlsf/growMemory
   local.get $0
   local.get $2
   call $~lib/rt/tlsf/searchBlock
   local.set $3
   i32.const 1
   drop
   local.get $3
   i32.eqz
   if
    i32.const 0
    i32.const 144
    i32.const 499
    i32.const 16
    call $~lib/builtins/abort
    unreachable
   end
  end
  i32.const 1
  drop
  local.get $3
  i32.load
  i32.const 3
  i32.const -1
  i32.xor
  i32.and
  local.get $2
  i32.ge_u
  i32.eqz
  if
   i32.const 0
   i32.const 144
   i32.const 501
   i32.const 14
   call $~lib/builtins/abort
   unreachable
  end
  local.get $0
  local.get $3
  call $~lib/rt/tlsf/removeBlock
  local.get $0
  local.get $3
  local.get $2
  call $~lib/rt/tlsf/prepareBlock
  i32.const 0
  drop
  local.get $3
 )
 (func $~lib/rt/tlsf/__alloc (param $0 i32) (result i32)
  global.get $~lib/rt/tlsf/ROOT
  i32.eqz
  if
   call $~lib/rt/tlsf/initialize
  end
  global.get $~lib/rt/tlsf/ROOT
  local.get $0
  call $~lib/rt/tlsf/allocateBlock
  i32.const 4
  i32.add
 )
 (func $~lib/rt/tcms/Object#set:next (param $0 i32) (param $1 i32)
  local.get $0
  local.get $1
  local.get $0
  i32.load offset=4
  i32.const 3
  i32.and
  i32.or
  call $~lib/rt/tcms/Object#set:nextWithColor
 )
 (func $~lib/rt/tcms/ObjectList#push (param $0 i32) (param $1 i32)
  (local $2 i32)
  (local $3 i32)
  local.get $1
  global.get $~lib/rt/tcms/toSpace
  i32.ne
  if (result i32)
   local.get $1
   global.get $~lib/rt/tcms/fromSpace
   i32.ne
  else
   i32.const 0
  end
  i32.eqz
  if
   i32.const 0
   i32.const 64
   i32.const 142
   i32.const 5
   call $~lib/builtins/abort
   unreachable
  end
  local.get $0
  i32.load offset=8
  local.set $2
  local.get $1
  local.get $0
  local.tee $3
  i32.eqz
  if (result i32)
   i32.const 0
   i32.const 64
   i32.const 144
   i32.const 16
   call $~lib/builtins/abort
   unreachable
  else
   local.get $3
  end
  call $~lib/rt/tcms/Object#set:next
  local.get $1
  local.get $2
  local.tee $3
  i32.eqz
  if (result i32)
   i32.const 0
   i32.const 64
   i32.const 145
   i32.const 16
   call $~lib/builtins/abort
   unreachable
  else
   local.get $3
  end
  call $~lib/rt/tcms/Object#set:prev
  local.get $2
  local.get $1
  local.tee $3
  i32.eqz
  if (result i32)
   i32.const 0
   i32.const 64
   i32.const 146
   i32.const 17
   call $~lib/builtins/abort
   unreachable
  else
   local.get $3
  end
  call $~lib/rt/tcms/Object#set:next
  local.get $0
  local.get $1
  local.tee $3
  i32.eqz
  if (result i32)
   i32.const 0
   i32.const 64
   i32.const 147
   i32.const 17
   call $~lib/builtins/abort
   unreachable
  else
   local.get $3
  end
  call $~lib/rt/tcms/Object#set:prev
 )
 (func $~lib/rt/tcms/Object#set:color (param $0 i32) (param $1 i32)
  local.get $0
  local.get $0
  i32.load offset=4
  i32.const 3
  i32.const -1
  i32.xor
  i32.and
  local.get $1
  i32.or
  call $~lib/rt/tcms/Object#set:nextWithColor
 )
 (func $~lib/rt/tcms/Object#set:rtId (param $0 i32) (param $1 i32)
  local.get $0
  local.get $1
  i32.store offset=12
 )
 (func $~lib/rt/tcms/Object#set:rtSize (param $0 i32) (param $1 i32)
  local.get $0
  local.get $1
  i32.store offset=16
 )
 (func $~lib/memory/memory.fill (param $0 i32) (param $1 i32) (param $2 i32)
  (local $3 i32)
  (local $4 i32)
  (local $5 i32)
  (local $6 i32)
  (local $7 i32)
  (local $8 i32)
  (local $9 i64)
  (local $10 i32)
  block $~lib/util/memory/memset|inlined.0
   local.get $0
   local.set $5
   local.get $1
   local.set $4
   local.get $2
   local.set $3
   i32.const 0
   i32.const 1
   i32.gt_s
   drop
   local.get $3
   i32.eqz
   if
    br $~lib/util/memory/memset|inlined.0
   end
   local.get $5
   local.get $3
   i32.add
   i32.const 4
   i32.sub
   local.set $6
   local.get $5
   local.get $4
   i32.store8
   local.get $6
   local.get $4
   i32.store8 offset=3
   local.get $3
   i32.const 2
   i32.le_u
   if
    br $~lib/util/memory/memset|inlined.0
   end
   local.get $5
   local.get $4
   i32.store8 offset=1
   local.get $5
   local.get $4
   i32.store8 offset=2
   local.get $6
   local.get $4
   i32.store8 offset=2
   local.get $6
   local.get $4
   i32.store8 offset=1
   local.get $3
   i32.const 6
   i32.le_u
   if
    br $~lib/util/memory/memset|inlined.0
   end
   local.get $5
   local.get $4
   i32.store8 offset=3
   local.get $6
   local.get $4
   i32.store8
   local.get $3
   i32.const 8
   i32.le_u
   if
    br $~lib/util/memory/memset|inlined.0
   end
   i32.const 0
   local.get $5
   i32.sub
   i32.const 3
   i32.and
   local.set $7
   local.get $5
   local.get $7
   i32.add
   local.set $5
   local.get $3
   local.get $7
   i32.sub
   local.set $3
   local.get $3
   i32.const -4
   i32.and
   local.set $3
   i32.const -1
   i32.const 255
   i32.div_u
   local.get $4
   i32.const 255
   i32.and
   i32.mul
   local.set $8
   local.get $5
   local.get $3
   i32.add
   i32.const 28
   i32.sub
   local.set $6
   local.get $5
   local.get $8
   i32.store
   local.get $6
   local.get $8
   i32.store offset=24
   local.get $3
   i32.const 8
   i32.le_u
   if
    br $~lib/util/memory/memset|inlined.0
   end
   local.get $5
   local.get $8
   i32.store offset=4
   local.get $5
   local.get $8
   i32.store offset=8
   local.get $6
   local.get $8
   i32.store offset=16
   local.get $6
   local.get $8
   i32.store offset=20
   local.get $3
   i32.const 24
   i32.le_u
   if
    br $~lib/util/memory/memset|inlined.0
   end
   local.get $5
   local.get $8
   i32.store offset=12
   local.get $5
   local.get $8
   i32.store offset=16
   local.get $5
   local.get $8
   i32.store offset=20
   local.get $5
   local.get $8
   i32.store offset=24
   local.get $6
   local.get $8
   i32.store
   local.get $6
   local.get $8
   i32.store offset=4
   local.get $6
   local.get $8
   i32.store offset=8
   local.get $6
   local.get $8
   i32.store offset=12
   i32.const 24
   local.get $5
   i32.const 4
   i32.and
   i32.add
   local.set $7
   local.get $5
   local.get $7
   i32.add
   local.set $5
   local.get $3
   local.get $7
   i32.sub
   local.set $3
   local.get $8
   i64.extend_i32_u
   local.get $8
   i64.extend_i32_u
   i64.const 32
   i64.shl
   i64.or
   local.set $9
   loop $while-continue|0
    local.get $3
    i32.const 32
    i32.ge_u
    local.set $10
    local.get $10
    if
     local.get $5
     local.get $9
     i64.store
     local.get $5
     local.get $9
     i64.store offset=8
     local.get $5
     local.get $9
     i64.store offset=16
     local.get $5
     local.get $9
     i64.store offset=24
     local.get $3
     i32.const 32
     i32.sub
     local.set $3
     local.get $5
     i32.const 32
     i32.add
     local.set $5
     br $while-continue|0
    end
   end
  end
 )
 (func $~lib/rt/tcms/Object#get:size (param $0 i32) (result i32)
  i32.const 4
  local.get $0
  i32.load
  i32.const 3
  i32.const -1
  i32.xor
  i32.and
  i32.add
 )
 (func $~lib/rt/tcms/__new (param $0 i32) (param $1 i32) (result i32)
  (local $2 i32)
  (local $3 i32)
  (local $4 i32)
  global.get $~lib/rt/tcms/state
  i32.const 0
  i32.eq
  if
   call $~lib/rt/tcms/init
  end
  i32.const 16
  local.get $0
  i32.add
  call $~lib/rt/tlsf/__alloc
  i32.const 4
  i32.sub
  local.set $2
  global.get $~lib/rt/tcms/fromSpace
  local.get $2
  call $~lib/rt/tcms/ObjectList#push
  local.get $2
  global.get $~lib/rt/tcms/white
  call $~lib/rt/tcms/Object#set:color
  local.get $2
  local.get $1
  call $~lib/rt/tcms/Object#set:rtId
  local.get $2
  local.get $0
  call $~lib/rt/tcms/Object#set:rtSize
  local.get $2
  local.set $3
  local.get $3
  i32.const 20
  i32.add
  local.set $4
  local.get $4
  i32.const 0
  local.get $0
  call $~lib/memory/memory.fill
  global.get $~lib/rt/tcms/total
  i32.const 1
  i32.add
  global.set $~lib/rt/tcms/total
  global.get $~lib/rt/tcms/totalMem
  local.get $2
  call $~lib/rt/tcms/Object#get:size
  i32.add
  global.set $~lib/rt/tcms/totalMem
  local.get $4
 )
 (func $managed-cast/Animal#constructor (param $0 i32) (result i32)
  local.get $0
  i32.eqz
  if
   i32.const 0
   i32.const 4
   call $~lib/rt/tcms/__new
   local.set $0
  end
  local.get $0
 )
 (func $managed-cast/Cat#constructor (param $0 i32) (result i32)
  local.get $0
  i32.eqz
  if
   i32.const 0
   i32.const 3
   call $~lib/rt/tcms/__new
   local.set $0
  end
  local.get $0
  call $managed-cast/Animal#constructor
  local.set $0
  local.get $0
 )
 (func $managed-cast/Animal#tame (param $0 i32)
  nop
 )
 (func $managed-cast/testDowncast (param $0 i32)
  local.get $0
  call $managed-cast/Animal#tame
 )
 (func $managed-cast/testDowncastFromNullable (param $0 i32)
  (local $1 i32)
  local.get $0
  local.tee $1
  if (result i32)
   local.get $1
  else
   i32.const 272
   i32.const 336
   i32.const 14
   i32.const 12
   call $~lib/builtins/abort
   unreachable
  end
  call $managed-cast/Animal#tame
 )
 (func $managed-cast/testDowncastToNullable (param $0 i32)
  (local $1 i32)
  local.get $0
  local.set $1
  local.get $1
  if
   local.get $1
   call $managed-cast/Animal#tame
  end
 )
 (func $managed-cast/testDowncastFromToNullable (param $0 i32)
  (local $1 i32)
  local.get $0
  local.set $1
  local.get $1
  if
   local.get $1
   call $managed-cast/Animal#tame
  end
 )
 (func $~lib/rt/__instanceof (param $0 i32) (param $1 i32) (result i32)
  (local $2 i32)
  (local $3 i32)
  (local $4 i32)
  local.get $0
  i32.const 20
  i32.sub
  i32.load offset=12
  local.set $2
  global.get $~lib/rt/__rtti_base
  local.set $3
  local.get $2
  local.get $3
  i32.load
  i32.le_u
  if
   loop $do-continue|0
    local.get $2
    local.get $1
    i32.eq
    if
     i32.const 1
     return
    end
    local.get $3
    i32.const 4
    i32.add
    local.get $2
    i32.const 8
    i32.mul
    i32.add
    i32.load offset=4
    local.tee $2
    local.set $4
    local.get $4
    br_if $do-continue|0
   end
  end
  i32.const 0
 )
 (func $managed-cast/Cat#meow (param $0 i32)
  nop
 )
 (func $managed-cast/testUpcast (param $0 i32)
  (local $1 i32)
  local.get $0
  local.tee $1
  i32.const 3
  call $~lib/rt/__instanceof
  if (result i32)
   local.get $1
  else
   i32.const 400
   i32.const 336
   i32.const 31
   i32.const 9
   call $~lib/builtins/abort
   unreachable
  end
  call $managed-cast/Cat#meow
 )
 (func $managed-cast/testUpcastFromNullable (param $0 i32)
  (local $1 i32)
  local.get $0
  local.tee $1
  if (result i32)
   local.get $1
  else
   i32.const 272
   i32.const 336
   i32.const 36
   i32.const 9
   call $~lib/builtins/abort
   unreachable
  end
  local.tee $1
  i32.const 3
  call $~lib/rt/__instanceof
  if (result i32)
   local.get $1
  else
   i32.const 400
   i32.const 336
   i32.const 36
   i32.const 9
   call $~lib/builtins/abort
   unreachable
  end
  call $managed-cast/Cat#meow
 )
 (func $managed-cast/testUpcastToNullable (param $0 i32)
  (local $1 i32)
  (local $2 i32)
  local.get $0
  local.tee $1
  i32.const 3
  call $~lib/rt/__instanceof
  if (result i32)
   local.get $1
  else
   i32.const 400
   i32.const 336
   i32.const 41
   i32.const 30
   call $~lib/builtins/abort
   unreachable
  end
  local.set $2
  local.get $2
  if
   local.get $2
   call $managed-cast/Cat#meow
  end
 )
 (func $managed-cast/testUpcastFromToNullable (param $0 i32)
  (local $1 i32)
  (local $2 i32)
  local.get $0
  local.tee $1
  i32.const 3
  call $~lib/rt/__instanceof
  if (result i32)
   local.get $1
  else
   i32.const 400
   i32.const 336
   i32.const 47
   i32.const 30
   call $~lib/builtins/abort
   unreachable
  end
  local.set $2
  local.get $2
  if
   local.get $2
   call $managed-cast/Cat#meow
  end
 )
 (func $~lib/rt/tcms/Object#get:next (param $0 i32) (result i32)
  local.get $0
  i32.load offset=4
  i32.const 3
  i32.const -1
  i32.xor
  i32.and
 )
 (func $~lib/rt/tcms/Object#get:color (param $0 i32) (result i32)
  local.get $0
  i32.load offset=4
  i32.const 3
  i32.and
 )
 (func $~lib/rt/tlsf/checkUsedBlock (param $0 i32) (result i32)
  (local $1 i32)
  local.get $0
  i32.const 4
  i32.sub
  local.set $1
  local.get $0
  i32.const 0
  i32.ne
  if (result i32)
   local.get $0
   i32.const 15
   i32.and
   i32.eqz
  else
   i32.const 0
  end
  if (result i32)
   local.get $1
   i32.load
   i32.const 1
   i32.and
   i32.eqz
  else
   i32.const 0
  end
  i32.eqz
  if
   i32.const 0
   i32.const 144
   i32.const 564
   i32.const 3
   call $~lib/builtins/abort
   unreachable
  end
  local.get $1
 )
 (func $~lib/rt/tlsf/freeBlock (param $0 i32) (param $1 i32)
  i32.const 0
  drop
  local.get $1
  local.get $1
  i32.load
  i32.const 1
  i32.or
  call $~lib/rt/common/BLOCK#set:mmInfo
  local.get $0
  local.get $1
  call $~lib/rt/tlsf/insertBlock
 )
 (func $~lib/rt/tlsf/__free (param $0 i32)
  local.get $0
  global.get $~lib/memory/__heap_base
  i32.lt_u
  if
   return
  end
  global.get $~lib/rt/tlsf/ROOT
  i32.eqz
  if
   call $~lib/rt/tlsf/initialize
  end
  global.get $~lib/rt/tlsf/ROOT
  local.get $0
  call $~lib/rt/tlsf/checkUsedBlock
  call $~lib/rt/tlsf/freeBlock
 )
 (func $~lib/rt/tcms/free (param $0 i32)
  local.get $0
  global.get $~lib/memory/__heap_base
  i32.lt_u
  if
   return
  end
  global.get $~lib/rt/tcms/total
  i32.const 1
  i32.sub
  global.set $~lib/rt/tcms/total
  global.get $~lib/rt/tcms/totalMem
  local.get $0
  call $~lib/rt/tcms/Object#get:size
  i32.sub
  global.set $~lib/rt/tcms/totalMem
  i32.const 0
  drop
  local.get $0
  i32.const 4
  i32.add
  call $~lib/rt/tlsf/__free
 )
 (func $~lib/rt/tcms/step (result i32)
  (local $0 i32)
  (local $1 i32)
  (local $2 i32)
  block $break|0
   block $case3|0
    block $case2|0
     block $case1|0
      block $case0|0
       global.get $~lib/rt/tcms/state
       local.set $1
       local.get $1
       i32.const 0
       i32.eq
       br_if $case0|0
       local.get $1
       i32.const 1
       i32.eq
       br_if $case1|0
       local.get $1
       i32.const 2
       i32.eq
       br_if $case2|0
       local.get $1
       i32.const 3
       i32.eq
       br_if $case3|0
       br $break|0
      end
      call $~lib/rt/tcms/init
     end
     i32.const 0
     call $~lib/rt/__visit_globals
     i32.const 0
     call $~lib/rt/tcms/__visit_externals
     i32.const 2
     global.set $~lib/rt/tcms/state
    end
    global.get $~lib/rt/tcms/white
    i32.eqz
    local.set $1
    global.get $~lib/rt/tcms/iter
    call $~lib/rt/tcms/Object#get:next
    local.set $0
    local.get $0
    global.get $~lib/rt/tcms/toSpace
    i32.ne
    if
     local.get $0
     global.set $~lib/rt/tcms/iter
     local.get $0
     local.get $1
     call $~lib/rt/tcms/Object#set:color
     local.get $0
     local.set $2
     local.get $2
     i32.const 20
     i32.add
     i32.const 0
     call $~lib/rt/__visit_members
    else
     i32.const 0
     call $~lib/rt/__visit_globals
     i32.const 0
     call $~lib/rt/tcms/__visit_externals
     global.get $~lib/rt/tcms/iter
     call $~lib/rt/tcms/Object#get:next
     local.set $0
     local.get $0
     global.get $~lib/rt/tcms/toSpace
     i32.eq
     if
      global.get $~lib/rt/tcms/fromSpace
      local.set $2
      global.get $~lib/rt/tcms/toSpace
      global.set $~lib/rt/tcms/fromSpace
      local.get $2
      global.set $~lib/rt/tcms/toSpace
      local.get $1
      global.set $~lib/rt/tcms/white
      local.get $2
      call $~lib/rt/tcms/Object#get:next
      global.set $~lib/rt/tcms/iter
      i32.const 3
      global.set $~lib/rt/tcms/state
     end
    end
    br $break|0
   end
   global.get $~lib/rt/tcms/iter
   local.set $0
   local.get $0
   global.get $~lib/rt/tcms/toSpace
   i32.ne
   if
    local.get $0
    call $~lib/rt/tcms/Object#get:next
    global.set $~lib/rt/tcms/iter
    i32.const 1
    drop
    local.get $0
    call $~lib/rt/tcms/Object#get:color
    global.get $~lib/rt/tcms/white
    i32.eqz
    i32.eq
    i32.eqz
    if
     i32.const 0
     i32.const 64
     i32.const 201
     i32.const 20
     call $~lib/builtins/abort
     unreachable
    end
    local.get $0
    call $~lib/rt/tcms/free
    i32.const 1
    return
   end
   global.get $~lib/rt/tcms/toSpace
   local.set $2
   local.get $2
   local.get $2
   call $~lib/rt/tcms/Object#set:nextWithColor
   local.get $2
   local.get $2
   local.tee $1
   i32.eqz
   if (result i32)
    i32.const 0
    i32.const 64
    i32.const 153
    i32.const 17
    call $~lib/builtins/abort
    unreachable
   else
    local.get $1
   end
   call $~lib/rt/tcms/Object#set:prev
   i32.const 1
   global.set $~lib/rt/tcms/state
   i32.const 0
   global.set $~lib/rt/tcms/debt
   br $break|0
  end
  i32.const 0
 )
 (func $~lib/rt/tcms/collectIncremental
  (local $0 i32)
  (local $1 i32)
  global.get $~lib/rt/tcms/depth
  i32.eqz
  i32.eqz
  if
   i32.const 0
   i32.const 64
   i32.const 372
   i32.const 3
   call $~lib/builtins/abort
   unreachable
  end
  global.get $~lib/rt/tcms/total
  global.get $~lib/rt/tcms/threshold
  i32.lt_u
  if
   return
  end
  i32.const 0
  drop
  global.get $~lib/rt/tcms/total
  global.get $~lib/rt/tcms/threshold
  i32.sub
  global.set $~lib/rt/tcms/debt
  i32.const 2
  i32.const 100
  i32.mul
  local.set $0
  loop $do-continue|0
   local.get $0
   call $~lib/rt/tcms/step
   i32.sub
   local.set $0
   global.get $~lib/rt/tcms/state
   i32.const 1
   i32.eq
   if
    i32.const 2
    global.get $~lib/rt/tcms/total
    i32.mul
    global.set $~lib/rt/tcms/threshold
    i32.const 0
    drop
    i32.const 0
    drop
    return
   end
   local.get $0
   i32.const 0
   i32.gt_s
   local.set $1
   local.get $1
   br_if $do-continue|0
  end
  global.get $~lib/rt/tcms/debt
  i32.const 100
  i32.lt_u
  if
   global.get $~lib/rt/tcms/total
   i32.const 100
   i32.add
   global.set $~lib/rt/tcms/threshold
  else
   global.get $~lib/rt/tcms/debt
   i32.const 100
   i32.sub
   global.set $~lib/rt/tcms/debt
   global.get $~lib/rt/tcms/total
   global.set $~lib/rt/tcms/threshold
  end
 )
 (func $~lib/rt/tcms/collectFull
  (local $0 i32)
  i32.const 0
  drop
  global.get $~lib/rt/tcms/state
  i32.const 1
  i32.gt_s
  if
   loop $while-continue|0
    global.get $~lib/rt/tcms/state
    i32.const 1
    i32.ne
    local.set $0
    local.get $0
    if
     call $~lib/rt/tcms/step
     drop
     br $while-continue|0
    end
   end
  end
  call $~lib/rt/tcms/step
  drop
  loop $while-continue|1
   global.get $~lib/rt/tcms/state
   i32.const 1
   i32.ne
   local.set $0
   local.get $0
   if
    call $~lib/rt/tcms/step
    drop
    br $while-continue|1
   end
  end
  i32.const 2
  global.get $~lib/rt/tcms/total
  i32.mul
  global.set $~lib/rt/tcms/threshold
  i32.const 0
  drop
  i32.const 0
  drop
 )
 (func $~lib/rt/tcms/__collect (param $0 i32)
  local.get $0
  if
   call $~lib/rt/tcms/collectIncremental
  else
   call $~lib/rt/tcms/collectFull
  end
 )
 (func $start:managed-cast
  i32.const 0
  call $managed-cast/Cat#constructor
  call $managed-cast/testDowncast
  i32.const 0
  call $managed-cast/Cat#constructor
  call $managed-cast/testDowncastFromNullable
  i32.const 0
  call $managed-cast/Cat#constructor
  call $managed-cast/testDowncastToNullable
  i32.const 0
  call $managed-cast/Cat#constructor
  call $managed-cast/testDowncastFromToNullable
  i32.const 0
  call $managed-cast/Cat#constructor
  call $managed-cast/testUpcast
  i32.const 0
  call $managed-cast/Cat#constructor
  call $managed-cast/testUpcastFromNullable
  i32.const 0
  call $managed-cast/Cat#constructor
  call $managed-cast/testUpcastToNullable
  i32.const 0
  call $managed-cast/Cat#constructor
  call $managed-cast/testUpcastFromToNullable
  i32.const 0
  call $~lib/rt/tcms/__collect
 )
 (func $~start
  call $start:managed-cast
 )
 (func $~lib/rt/tcms/Object#unlink (param $0 i32)
  (local $1 i32)
  (local $2 i32)
  (local $3 i32)
  local.get $0
  call $~lib/rt/tcms/Object#get:next
  local.set $1
  local.get $0
  i32.load offset=8
  local.set $2
  local.get $1
  i32.const 0
  i32.eq
  if
   local.get $2
   i32.const 0
   i32.eq
   i32.eqz
   if
    i32.const 0
    i32.const 64
    i32.const 120
    i32.const 7
    call $~lib/builtins/abort
    unreachable
   end
   return
  end
  local.get $1
  local.get $2
  local.tee $3
  i32.eqz
  if (result i32)
   i32.const 0
   i32.const 64
   i32.const 123
   i32.const 17
   call $~lib/builtins/abort
   unreachable
  else
   local.get $3
  end
  call $~lib/rt/tcms/Object#set:prev
  local.get $2
  local.get $1
  call $~lib/rt/tcms/Object#set:next
 )
 (func $~lib/rt/tcms/Object#makeGray (param $0 i32)
  (local $1 i32)
  local.get $0
  global.get $~lib/rt/tcms/iter
  i32.eq
  if
   local.get $0
   i32.load offset=8
   local.tee $1
   i32.eqz
   if (result i32)
    i32.const 0
    i32.const 64
    i32.const 130
    i32.const 30
    call $~lib/builtins/abort
    unreachable
   else
    local.get $1
   end
   global.set $~lib/rt/tcms/iter
  end
  local.get $0
  call $~lib/rt/tcms/Object#unlink
  global.get $~lib/rt/tcms/toSpace
  local.get $0
  call $~lib/rt/tcms/ObjectList#push
  local.get $0
  i32.const 2
  call $~lib/rt/tcms/Object#set:color
 )
 (func $~lib/rt/tcms/__visit (param $0 i32) (param $1 i32)
  (local $2 i32)
  local.get $0
  i32.eqz
  if
   return
  end
  local.get $0
  local.set $2
  local.get $2
  i32.const 20
  i32.sub
  local.set $2
  i32.const 0
  drop
  local.get $2
  call $~lib/rt/tcms/Object#get:color
  global.get $~lib/rt/tcms/white
  i32.eq
  if
   local.get $2
   call $~lib/rt/tcms/Object#makeGray
  end
 )
 (func $~lib/rt/__visit_globals (param $0 i32)
  (local $1 i32)
  nop
 )
 (func $~lib/arraybuffer/ArrayBuffer~visit (param $0 i32) (param $1 i32)
  nop
 )
 (func $~lib/string/String~visit (param $0 i32) (param $1 i32)
  nop
 )
 (func $~lib/arraybuffer/ArrayBufferView~visit (param $0 i32) (param $1 i32)
  (local $2 i32)
  local.get $0
  i32.load
  local.tee $2
  if
   local.get $2
   local.get $1
   call $~lib/rt/tcms/__visit
  end
 )
 (func $managed-cast/Cat~visit (param $0 i32) (param $1 i32)
  local.get $0
  local.get $1
  call $managed-cast/Animal~visit
 )
 (func $managed-cast/Animal~visit (param $0 i32) (param $1 i32)
  nop
 )
 (func $~lib/rt/__visit_members (param $0 i32) (param $1 i32)
  block $invalid
   block $managed-cast/Animal
    block $managed-cast/Cat
     block $~lib/arraybuffer/ArrayBufferView
      block $~lib/string/String
       block $~lib/arraybuffer/ArrayBuffer
        local.get $0
        i32.const 8
        i32.sub
        i32.load
        br_table $~lib/arraybuffer/ArrayBuffer $~lib/string/String $~lib/arraybuffer/ArrayBufferView $managed-cast/Cat $managed-cast/Animal $invalid
       end
       local.get $0
       local.get $1
       call $~lib/arraybuffer/ArrayBuffer~visit
       return
      end
      local.get $0
      local.get $1
      call $~lib/string/String~visit
      return
     end
     local.get $0
     local.get $1
     call $~lib/arraybuffer/ArrayBufferView~visit
     return
    end
    local.get $0
    local.get $1
    call $managed-cast/Cat~visit
    return
   end
   local.get $0
   local.get $1
   call $managed-cast/Animal~visit
   return
  end
  unreachable
 )
)<|MERGE_RESOLUTION|>--- conflicted
+++ resolved
@@ -11,29 +11,19 @@
  (import "env" "abort" (func $~lib/builtins/abort (param i32 i32 i32 i32)))
  (import "env" "mark" (func $~lib/rt/tcms/__visit_externals (param i32)))
  (memory $0 1)
-<<<<<<< HEAD
  (data (i32.const 16) "\00\00\00\00\00\00\00\00\00\00\00\00\00\00\00\00\00\00\00\00")
- (data (i32.const 44) "4\00\00\00\00\00\00\00\00\00\00\00\01\00\00\00\1e\00\00\00~\00l\00i\00b\00/\00r\00t\00/\00t\00c\00m\00s\00.\00t\00s\00\00\00")
- (data (i32.const 96) "\00\00\00\00\00\00\00\00\00\00\00\00\00\00\00\00\00\00\00\00")
- (data (i32.const 124) "4\00\00\00\00\00\00\00\00\00\00\00\01\00\00\00\1e\00\00\00~\00l\00i\00b\00/\00r\00t\00/\00t\00l\00s\00f\00.\00t\00s\00\00\00")
- (data (i32.const 188) "<\00\00\00\00\00\00\00\00\00\00\00\01\00\00\00(\00\00\00a\00l\00l\00o\00c\00a\00t\00i\00o\00n\00 \00t\00o\00o\00 \00l\00a\00r\00g\00e\00")
- (data (i32.const 252) "4\00\00\00\00\00\00\00\00\00\00\00\01\00\00\00\1e\00\00\00u\00n\00e\00x\00p\00e\00c\00t\00e\00d\00 \00n\00u\00l\00l\00\00\00")
- (data (i32.const 316) "4\00\00\00\00\00\00\00\00\00\00\00\01\00\00\00\1e\00\00\00m\00a\00n\00a\00g\00e\00d\00-\00c\00a\00s\00t\00.\00t\00s\00\00\00")
- (data (i32.const 380) "8\00\00\00\00\00\00\00\00\00\00\00\01\00\00\00\"\00\00\00u\00n\00e\00x\00p\00e\00c\00t\00e\00d\00 \00u\00p\00c\00a\00s\00t\00\00\00")
- (data (i32.const 448) "\05\00\00\00\00\00\00\00\00\00\00\00\00\00\00\00\00\00\00\00\00\00\00\00\00\00\00\00\00\00\00\00\04\00\00\00\00\00\00\00\00\00\00\00")
-=======
- (data (i32.const 12) "<\00\00\00\01\00\00\00\00\00\00\00\01\00\00\00(\00\00\00a\00l\00l\00o\00c\00a\00t\00i\00o\00n\00 \00t\00o\00o\00 \00l\00a\00r\00g\00e\00\00\00\00\00")
- (data (i32.const 76) "<\00\00\00\01\00\00\00\00\00\00\00\01\00\00\00\1e\00\00\00~\00l\00i\00b\00/\00r\00t\00/\00p\00u\00r\00e\00.\00t\00s\00\00\00\00\00\00\00\00\00\00\00\00\00\00\00")
- (data (i32.const 140) "<\00\00\00\01\00\00\00\00\00\00\00\01\00\00\00\1e\00\00\00~\00l\00i\00b\00/\00r\00t\00/\00t\00l\00s\00f\00.\00t\00s\00\00\00\00\00\00\00\00\00\00\00\00\00\00\00")
- (data (i32.const 204) "<\00\00\00\01\00\00\00\00\00\00\00\01\00\00\00\1e\00\00\00u\00n\00e\00x\00p\00e\00c\00t\00e\00d\00 \00n\00u\00l\00l\00\00\00\00\00\00\00\00\00\00\00\00\00\00\00")
- (data (i32.const 268) "<\00\00\00\01\00\00\00\00\00\00\00\01\00\00\00\1e\00\00\00m\00a\00n\00a\00g\00e\00d\00-\00c\00a\00s\00t\00.\00t\00s\00\00\00\00\00\00\00\00\00\00\00\00\00\00\00")
- (data (i32.const 332) "<\00\00\00\01\00\00\00\00\00\00\00\01\00\00\00\"\00\00\00u\00n\00e\00x\00p\00e\00c\00t\00e\00d\00 \00u\00p\00c\00a\00s\00t\00\00\00\00\00\00\00\00\00\00\00")
- (data (i32.const 400) "\05\00\00\00 \00\00\00\00\00\00\00 \00\00\00\00\00\00\00 \00\00\00\00\00\00\00 \00\00\00\04\00\00\00 \00\00\00\00\00\00\00")
->>>>>>> c54dd649
+ (data (i32.const 44) "<\00\00\00\00\00\00\00\00\00\00\00\01\00\00\00\1e\00\00\00~\00l\00i\00b\00/\00r\00t\00/\00t\00c\00m\00s\00.\00t\00s\00\00\00\00\00\00\00\00\00\00\00\00\00\00\00")
+ (data (i32.const 112) "\00\00\00\00\00\00\00\00\00\00\00\00\00\00\00\00\00\00\00\00")
+ (data (i32.const 140) "<\00\00\00\00\00\00\00\00\00\00\00\01\00\00\00\1e\00\00\00~\00l\00i\00b\00/\00r\00t\00/\00t\00l\00s\00f\00.\00t\00s\00\00\00\00\00\00\00\00\00\00\00\00\00\00\00")
+ (data (i32.const 204) "<\00\00\00\00\00\00\00\00\00\00\00\01\00\00\00(\00\00\00a\00l\00l\00o\00c\00a\00t\00i\00o\00n\00 \00t\00o\00o\00 \00l\00a\00r\00g\00e\00\00\00\00\00")
+ (data (i32.const 268) "<\00\00\00\00\00\00\00\00\00\00\00\01\00\00\00\1e\00\00\00u\00n\00e\00x\00p\00e\00c\00t\00e\00d\00 \00n\00u\00l\00l\00\00\00\00\00\00\00\00\00\00\00\00\00\00\00")
+ (data (i32.const 332) "<\00\00\00\00\00\00\00\00\00\00\00\01\00\00\00\1e\00\00\00m\00a\00n\00a\00g\00e\00d\00-\00c\00a\00s\00t\00.\00t\00s\00\00\00\00\00\00\00\00\00\00\00\00\00\00\00")
+ (data (i32.const 396) "<\00\00\00\00\00\00\00\00\00\00\00\01\00\00\00\"\00\00\00u\00n\00e\00x\00p\00e\00c\00t\00e\00d\00 \00u\00p\00c\00a\00s\00t\00\00\00\00\00\00\00\00\00\00\00")
+ (data (i32.const 464) "\05\00\00\00\00\00\00\00\00\00\00\00\00\00\00\00\00\00\00\00\00\00\00\00\00\00\00\00\00\00\00\00\04\00\00\00\00\00\00\00\00\00\00\00")
  (table $0 1 funcref)
  (global $~lib/rt/tcms/state (mut i32) (i32.const 0))
  (global $~lib/rt/tcms/fromSpace (mut i32) (i32.const 16))
- (global $~lib/rt/tcms/toSpace (mut i32) (i32.const 96))
+ (global $~lib/rt/tcms/toSpace (mut i32) (i32.const 112))
  (global $~lib/rt/tcms/iter (mut i32) (i32.const 0))
  (global $~lib/rt/tlsf/ROOT (mut i32) (i32.const 0))
  (global $~lib/ASC_LOW_MEMORY_LIMIT i32 (i32.const 0))
@@ -44,8 +34,8 @@
  (global $~lib/rt/tcms/depth (mut i32) (i32.const 0))
  (global $~lib/rt/tcms/threshold (mut i32) (i32.const 100))
  (global $~lib/rt/tcms/debt (mut i32) (i32.const 0))
- (global $~lib/rt/__rtti_base i32 (i32.const 448))
- (global $~lib/memory/__heap_base i32 (i32.const 492))
+ (global $~lib/rt/__rtti_base i32 (i32.const 464))
+ (global $~lib/memory/__heap_base i32 (i32.const 508))
  (export "memory" (memory $0))
  (start $~start)
  (func $~lib/rt/tcms/Object#set:nextWithColor (param $0 i32) (param $1 i32)
@@ -152,7 +142,7 @@
   i32.eqz
   if
    i32.const 0
-   i32.const 144
+   i32.const 160
    i32.const 272
    i32.const 14
    call $~lib/builtins/abort
@@ -179,7 +169,7 @@
   i32.eqz
   if
    i32.const 0
-   i32.const 144
+   i32.const 160
    i32.const 274
    i32.const 14
    call $~lib/builtins/abort
@@ -233,7 +223,7 @@
   i32.eqz
   if
    i32.const 0
-   i32.const 144
+   i32.const 160
    i32.const 287
    i32.const 14
    call $~lib/builtins/abort
@@ -365,7 +355,7 @@
   i32.eqz
   if
    i32.const 0
-   i32.const 144
+   i32.const 160
    i32.const 200
    i32.const 14
    call $~lib/builtins/abort
@@ -382,7 +372,7 @@
   i32.eqz
   if
    i32.const 0
-   i32.const 144
+   i32.const 160
    i32.const 202
    i32.const 14
    call $~lib/builtins/abort
@@ -477,7 +467,7 @@
    i32.eqz
    if
     i32.const 0
-    i32.const 144
+    i32.const 160
     i32.const 223
     i32.const 16
     call $~lib/builtins/abort
@@ -542,7 +532,7 @@
   i32.eqz
   if
    i32.const 0
-   i32.const 144
+   i32.const 160
    i32.const 238
    i32.const 14
    call $~lib/builtins/abort
@@ -560,7 +550,7 @@
   i32.eqz
   if
    i32.const 0
-   i32.const 144
+   i32.const 160
    i32.const 239
    i32.const 14
    call $~lib/builtins/abort
@@ -619,7 +609,7 @@
   i32.eqz
   if
    i32.const 0
-   i32.const 144
+   i32.const 160
    i32.const 255
    i32.const 14
    call $~lib/builtins/abort
@@ -724,7 +714,7 @@
   i32.eqz
   if
    i32.const 0
-   i32.const 144
+   i32.const 160
    i32.const 380
    i32.const 14
    call $~lib/builtins/abort
@@ -767,7 +757,7 @@
    i32.eqz
    if
     i32.const 0
-    i32.const 144
+    i32.const 160
     i32.const 387
     i32.const 16
     call $~lib/builtins/abort
@@ -800,7 +790,7 @@
    i32.eqz
    if
     i32.const 0
-    i32.const 144
+    i32.const 160
     i32.const 400
     i32.const 5
     call $~lib/builtins/abort
@@ -1039,8 +1029,8 @@
   i32.const 1073741820
   i32.ge_u
   if
-   i32.const 208
-   i32.const 144
+   i32.const 224
+   i32.const 160
    i32.const 461
    i32.const 30
    call $~lib/builtins/abort
@@ -1124,7 +1114,7 @@
   i32.eqz
   if
    i32.const 0
-   i32.const 144
+   i32.const 160
    i32.const 333
    i32.const 14
    call $~lib/builtins/abort
@@ -1189,7 +1179,7 @@
     i32.eqz
     if
      i32.const 0
-     i32.const 144
+     i32.const 160
      i32.const 346
      i32.const 18
      call $~lib/builtins/abort
@@ -1340,7 +1330,7 @@
   i32.eqz
   if
    i32.const 0
-   i32.const 144
+   i32.const 160
    i32.const 360
    i32.const 14
    call $~lib/builtins/abort
@@ -1449,7 +1439,7 @@
    i32.eqz
    if
     i32.const 0
-    i32.const 144
+    i32.const 160
     i32.const 499
     i32.const 16
     call $~lib/builtins/abort
@@ -1469,7 +1459,7 @@
   i32.eqz
   if
    i32.const 0
-   i32.const 144
+   i32.const 160
    i32.const 501
    i32.const 14
    call $~lib/builtins/abort
@@ -1928,8 +1918,8 @@
   if (result i32)
    local.get $1
   else
-   i32.const 272
-   i32.const 336
+   i32.const 288
+   i32.const 352
    i32.const 14
    i32.const 12
    call $~lib/builtins/abort
@@ -2009,8 +1999,8 @@
   if (result i32)
    local.get $1
   else
-   i32.const 400
-   i32.const 336
+   i32.const 416
+   i32.const 352
    i32.const 31
    i32.const 9
    call $~lib/builtins/abort
@@ -2025,8 +2015,8 @@
   if (result i32)
    local.get $1
   else
-   i32.const 272
-   i32.const 336
+   i32.const 288
+   i32.const 352
    i32.const 36
    i32.const 9
    call $~lib/builtins/abort
@@ -2038,8 +2028,8 @@
   if (result i32)
    local.get $1
   else
-   i32.const 400
-   i32.const 336
+   i32.const 416
+   i32.const 352
    i32.const 36
    i32.const 9
    call $~lib/builtins/abort
@@ -2057,8 +2047,8 @@
   if (result i32)
    local.get $1
   else
-   i32.const 400
-   i32.const 336
+   i32.const 416
+   i32.const 352
    i32.const 41
    i32.const 30
    call $~lib/builtins/abort
@@ -2081,8 +2071,8 @@
   if (result i32)
    local.get $1
   else
-   i32.const 400
-   i32.const 336
+   i32.const 416
+   i32.const 352
    i32.const 47
    i32.const 30
    call $~lib/builtins/abort
@@ -2138,7 +2128,7 @@
   i32.eqz
   if
    i32.const 0
-   i32.const 144
+   i32.const 160
    i32.const 564
    i32.const 3
    call $~lib/builtins/abort
