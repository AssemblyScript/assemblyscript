(module
 (type $i32_i32_=>_none (func_subtype (param i32 i32) func))
 (type $i32_=>_i32 (func_subtype (param i32) (result i32) func))
 (type $i32_i32_=>_i32 (func_subtype (param i32 i32) (result i32) func))
 (type $none_=>_i32 (func_subtype (result i32) func))
 (type $none_=>_none (func_subtype func))
 (type $i32_=>_none (func_subtype (param i32) func))
 (type $i32_i32_i32_=>_none (func_subtype (param i32 i32 i32) func))
 (type $i32_i32_i32_i32_=>_none (func_subtype (param i32 i32 i32 i32) func))
 (type $i32_i32_i32_=>_i32 (func_subtype (param i32 i32 i32) (result i32) func))
 (type $i64_=>_i64 (func_subtype (param i64) (result i64) func))
 (import "env" "abort" (func $~lib/builtins/abort (param i32 i32 i32 i32)))
 (global $function-expression/f1 (mut i32) (i32.const 32))
 (global $~argumentsLength (mut i32) (i32.const 0))
 (global $function-expression/f2 (mut i32) (i32.const 128))
 (global $function-expression/f3 (mut i32) (i32.const 160))
 (global $function-expression/f4 (mut i32) (i32.const 192))
 (global $function-expression/globalFunc (mut i32) (i32.const 0))
 (global $~lib/rt/itcms/total (mut i32) (i32.const 0))
 (global $~lib/rt/itcms/threshold (mut i32) (i32.const 0))
 (global $~lib/rt/itcms/state (mut i32) (i32.const 0))
 (global $~lib/rt/itcms/visitCount (mut i32) (i32.const 0))
 (global $~lib/rt/itcms/pinSpace (mut i32) (i32.const 0))
 (global $~lib/rt/itcms/iter (mut i32) (i32.const 0))
 (global $~lib/rt/itcms/toSpace (mut i32) (i32.const 0))
 (global $~lib/rt/itcms/white (mut i32) (i32.const 0))
 (global $~lib/shared/runtime/Runtime.Stub i32 (i32.const 0))
 (global $~lib/shared/runtime/Runtime.Minimal i32 (i32.const 1))
 (global $~lib/shared/runtime/Runtime.Incremental i32 (i32.const 2))
 (global $~lib/rt/itcms/fromSpace (mut i32) (i32.const 0))
 (global $~lib/rt/tlsf/ROOT (mut i32) (i32.const 0))
 (global $~lib/native/ASC_LOW_MEMORY_LIMIT i32 (i32.const 0))
 (global $~lib/rt/__rtti_base i32 (i32.const 1088))
 (global $~lib/memory/__data_end i32 (i32.const 1172))
 (global $~lib/memory/__stack_pointer (mut i32) (i32.const 17556))
 (global $~lib/memory/__heap_base i32 (i32.const 17556))
 (memory $0 1)
 (data (i32.const 12) "\1c\00\00\00\00\00\00\00\00\00\00\00\03\00\00\00\08\00\00\00\01\00\00\00\00\00\00\00\00\00\00\00")
 (data (i32.const 44) "<\00\00\00\00\00\00\00\00\00\00\00\01\00\00\00,\00\00\00f\00u\00n\00c\00t\00i\00o\00n\00-\00e\00x\00p\00r\00e\00s\00s\00i\00o\00n\00.\00t\00s\00")
 (data (i32.const 108) "\1c\00\00\00\00\00\00\00\00\00\00\00\03\00\00\00\08\00\00\00\02\00\00\00\00\00\00\00\00\00\00\00")
 (data (i32.const 140) "\1c\00\00\00\00\00\00\00\00\00\00\00\04\00\00\00\08\00\00\00\03\00\00\00\00\00\00\00\00\00\00\00")
 (data (i32.const 172) "\1c\00\00\00\00\00\00\00\00\00\00\00\05\00\00\00\08\00\00\00\04\00\00\00\00\00\00\00\00\00\00\00")
 (data (i32.const 204) "\1c\00\00\00\00\00\00\00\00\00\00\00\06\00\00\00\08\00\00\00\05\00\00\00\00\00\00\00\00\00\00\00")
 (data (i32.const 236) "\1c\00\00\00\00\00\00\00\00\00\00\00\06\00\00\00\08\00\00\00\06\00\00\00\00\00\00\00\00\00\00\00")
 (data (i32.const 268) "\1c\00\00\00\00\00\00\00\00\00\00\00\06\00\00\00\08\00\00\00\07\00\00\00\00\00\00\00\00\00\00\00")
 (data (i32.const 300) "\1c\00\00\00\00\00\00\00\00\00\00\00\06\00\00\00\08\00\00\00\08\00\00\00\00\00\00\00\00\00\00\00")
 (data (i32.const 332) "\1c\00\00\00\00\00\00\00\00\00\00\00\06\00\00\00\08\00\00\00\t\00\00\00\00\00\00\00\00\00\00\00")
 (data (i32.const 364) "\1c\00\00\00\00\00\00\00\00\00\00\00\06\00\00\00\08\00\00\00\n\00\00\00\00\00\00\00\00\00\00\00")
 (data (i32.const 396) "\1c\00\00\00\00\00\00\00\00\00\00\00\05\00\00\00\08\00\00\00\0b\00\00\00\00\00\00\00\00\00\00\00")
 (data (i32.const 428) "\1c\00\00\00\00\00\00\00\00\00\00\00\03\00\00\00\08\00\00\00\0c\00\00\00\00\00\00\00\00\00\00\00")
 (data (i32.const 460) "\1c\00\00\00\00\00\00\00\00\00\00\00\07\00\00\00\08\00\00\00\r\00\00\00\00\00\00\00\00\00\00\00")
 (data (i32.const 492) "\1c\00\00\00\00\00\00\00\00\00\00\00\03\00\00\00\08\00\00\00\0e\00\00\00\00\00\00\00\00\00\00\00")
 (data (i32.const 524) "\1c\00\00\00\00\00\00\00\00\00\00\00\07\00\00\00\08\00\00\00\0f\00\00\00\00\00\00\00\00\00\00\00")
 (data (i32.const 556) "<\00\00\00\00\00\00\00\00\00\00\00\01\00\00\00(\00\00\00A\00l\00l\00o\00c\00a\00t\00i\00o\00n\00 \00t\00o\00o\00 \00l\00a\00r\00g\00e\00\00\00\00\00")
 (data (i32.const 620) "<\00\00\00\00\00\00\00\00\00\00\00\01\00\00\00 \00\00\00~\00l\00i\00b\00/\00r\00t\00/\00i\00t\00c\00m\00s\00.\00t\00s\00\00\00\00\00\00\00\00\00\00\00\00\00")
 (data (i32.const 688) "\00\00\00\00\00\00\00\00\00\00\00\00\00\00\00\00\00\00\00\00")
 (data (i32.const 720) "\00\00\00\00\00\00\00\00\00\00\00\00\00\00\00\00\00\00\00\00")
 (data (i32.const 748) "<\00\00\00\00\00\00\00\00\00\00\00\01\00\00\00$\00\00\00I\00n\00d\00e\00x\00 \00o\00u\00t\00 \00o\00f\00 \00r\00a\00n\00g\00e\00\00\00\00\00\00\00\00\00")
 (data (i32.const 812) ",\00\00\00\00\00\00\00\00\00\00\00\01\00\00\00\14\00\00\00~\00l\00i\00b\00/\00r\00t\00.\00t\00s\00\00\00\00\00\00\00\00\00")
 (data (i32.const 864) "\00\00\00\00\00\00\00\00\00\00\00\00\00\00\00\00\00\00\00\00")
 (data (i32.const 892) "<\00\00\00\00\00\00\00\00\00\00\00\01\00\00\00\1e\00\00\00~\00l\00i\00b\00/\00r\00t\00/\00t\00l\00s\00f\00.\00t\00s\00\00\00\00\00\00\00\00\00\00\00\00\00\00\00")
 (data (i32.const 956) "\1c\00\00\00\00\00\00\00\00\00\00\00\03\00\00\00\08\00\00\00\10\00\00\00\00\00\00\00\00\00\00\00")
 (data (i32.const 988) "\1c\00\00\00\00\00\00\00\00\00\00\00\07\00\00\00\08\00\00\00\11\00\00\00\00\00\00\00\00\00\00\00")
 (data (i32.const 1020) "\1c\00\00\00\00\00\00\00\00\00\00\00\03\00\00\00\08\00\00\00\12\00\00\00\00\00\00\00\00\00\00\00")
 (data (i32.const 1052) "\1c\00\00\00\00\00\00\00\00\00\00\00\t\00\00\00\08\00\00\00\13\00\00\00\00\00\00\00\00\00\00\00")
 (data (i32.const 1088) "\n\00\00\00 \00\00\00\00\00\00\00 \00\00\00\00\00\00\00\00\00\00\00\00\00\00\00\00\00\00\00\00\00\00\00\00\00\00\00\00\00\00\00\00\00\00\00\00\00\00\00\00\00\00\00\00\00\00\00\00\00\00\00\00\00\00\00\00\00\00\00\00\00\00\00\00\00\00\00\00\00\00\00")
 (table $0 20 20 funcref)
 (elem $0 (i32.const 1) $start:function-expression~anonymous|0 $start:function-expression~anonymous|1 $start:function-expression~someName|2 $start:function-expression~anonymous|3 $start:function-expression~anonymous|4 $start:function-expression~anonymous|5 $start:function-expression~anonymous|6 $function-expression/testOmittedReturn1~anonymous|0 $function-expression/testOmittedReturn2~anonymous|0 $function-expression/testOmittedReturn3~anonymous|0 $function-expression/testNullable~anonymous|0 $function-expression/testGlobal~anonymous|0~anonymous|0 $function-expression/testGlobal~anonymous|0 $function-expression/testLocal~anonymous|0~anonymous|0 $function-expression/testLocal~anonymous|0 $function-expression/testField~anonymous|0~anonymous|0 $function-expression/testField~anonymous|0 $function-expression/semanticallyAnonymous~fnDecl $function-expression/semanticallyAnonymous~fnDecl|0)
 (export "semanticallyAnonymous" (func $function-expression/semanticallyAnonymous))
 (export "memory" (memory $0))
 (start $~start)
 (func $start:function-expression~anonymous|0 (type $i32_=>_i32) (param $a i32) (result i32)
  local.get $a
 )
 (func $start:function-expression~anonymous|1 (type $i32_=>_i32) (param $a i32) (result i32)
  local.get $a
 )
 (func $start:function-expression~someName|2 (type $none_=>_none)
  nop
 )
 (func $start:function-expression~anonymous|3 (type $none_=>_i32) (result i32)
  i32.const 1
 )
 (func $start:function-expression~anonymous|4 (type $i32_i32_=>_i32) (param $a i32) (param $b i32) (result i32)
  local.get $a
  local.get $b
  i32.add
 )
 (func $function-expression/testOmitted (type $i32_=>_i32) (param $fn i32) (result i32)
  i32.const 1
  i32.const 2
  i32.const 2
  global.set $~argumentsLength
  local.get $fn
  i32.load $0
  call_indirect $0 (type $i32_i32_=>_i32)
 )
 (func $start:function-expression~anonymous|5 (type $i32_i32_=>_i32) (param $a i32) (param $$1 i32) (result i32)
  local.get $a
 )
 (func $start:function-expression~anonymous|6 (type $i32_i32_=>_i32) (param $$0 i32) (param $$1 i32) (result i32)
  i32.const 42
 )
 (func $function-expression/testOmittedReturn1~anonymous|0 (type $i32_i32_=>_i32) (param $a i32) (param $b i32) (result i32)
  local.get $a
  local.get $b
  i32.add
 )
 (func $function-expression/testOmittedReturn1 (type $none_=>_i32) (result i32)
  i32.const 320
 )
 (func $function-expression/testOmittedReturn2~anonymous|0 (type $i32_i32_=>_i32) (param $a i32) (param $$1 i32) (result i32)
  local.get $a
 )
 (func $function-expression/testOmittedReturn2 (type $none_=>_i32) (result i32)
  i32.const 352
 )
 (func $function-expression/testOmittedReturn3~anonymous|0 (type $i32_i32_=>_i32) (param $$0 i32) (param $$1 i32) (result i32)
  i32.const 42
 )
 (func $function-expression/testOmittedReturn3 (type $none_=>_i32) (result i32)
  i32.const 384
 )
 (func $function-expression/testNullable~anonymous|0 (type $none_=>_i32) (result i32)
  i32.const 1
 )
 (func $function-expression/testNullable (type $i32_=>_i32) (param $b i32) (result i32)
  local.get $b
  if
   i32.const 416
   return
  else
   i32.const 0
   return
  end
  unreachable
 )
 (func $function-expression/testGlobal~anonymous|0~anonymous|0 (type $i32_=>_i32) (param $x i32) (result i32)
  i32.const 24
  local.get $x
  i32.add
 )
 (func $function-expression/testGlobal (type $none_=>_none)
  (local $var$0 i32)
  global.get $~lib/memory/__stack_pointer
  i32.const 4
  i32.sub
  global.set $~lib/memory/__stack_pointer
  call $~stack_check
  global.get $~lib/memory/__stack_pointer
  i32.const 0
  i32.store $0
  i32.const 480
  global.set $function-expression/globalFunc
  i32.const 1
  global.get $~lib/memory/__stack_pointer
  i32.const 0
  global.set $~argumentsLength
  global.get $function-expression/globalFunc
  i32.load $0
  call_indirect $0 (type $none_=>_i32)
  local.tee $var$0
  i32.store $0
  i32.const 1
  global.set $~argumentsLength
  local.get $var$0
  i32.load $0
  call_indirect $0 (type $i32_=>_i32)
  i32.const 25
  i32.eq
  i32.eqz
  if
   i32.const 0
   i32.const 64
   i32.const 57
   i32.const 3
   call $~lib/builtins/abort
   unreachable
  end
  global.get $~lib/memory/__stack_pointer
  i32.const 4
  i32.add
  global.set $~lib/memory/__stack_pointer
 )
 (func $function-expression/testLocal~anonymous|0~anonymous|0 (type $i32_=>_i32) (param $x i32) (result i32)
  i32.const 24
  local.get $x
  i32.add
 )
 (func $function-expression/testLocal (type $none_=>_none)
  (local $localFunc i32)
  (local $var$1 i32)
  global.get $~lib/memory/__stack_pointer
  i32.const 8
  i32.sub
  global.set $~lib/memory/__stack_pointer
  call $~stack_check
  global.get $~lib/memory/__stack_pointer
  i64.const 0
  i64.store $0
  global.get $~lib/memory/__stack_pointer
  i32.const 544
  local.tee $localFunc
  i32.store $0
  i32.const 1
  global.get $~lib/memory/__stack_pointer
  i32.const 0
  global.set $~argumentsLength
  local.get $localFunc
  i32.load $0
  call_indirect $0 (type $none_=>_i32)
  local.tee $var$1
  i32.store $0 offset=4
  i32.const 1
  global.set $~argumentsLength
  local.get $var$1
  i32.load $0
  call_indirect $0 (type $i32_=>_i32)
  i32.const 25
  i32.eq
  i32.eqz
  if
   i32.const 0
   i32.const 64
   i32.const 68
   i32.const 3
   call $~lib/builtins/abort
   unreachable
  end
  global.get $~lib/memory/__stack_pointer
  i32.const 8
  i32.add
  global.set $~lib/memory/__stack_pointer
 )
 (func $~lib/rt/itcms/Object#set:nextWithColor (type $i32_i32_=>_none) (param $0 i32) (param $1 i32)
  local.get $0
  local.get $1
  i32.store $0 offset=4
 )
 (func $~lib/rt/itcms/Object#set:prev (type $i32_i32_=>_none) (param $0 i32) (param $1 i32)
  local.get $0
  local.get $1
  i32.store $0 offset=8
 )
 (func $~lib/rt/itcms/initLazy (type $i32_=>_i32) (param $space i32) (result i32)
  local.get $space
  local.get $space
  call $~lib/rt/itcms/Object#set:nextWithColor
  local.get $space
  local.get $space
  call $~lib/rt/itcms/Object#set:prev
  local.get $space
 )
 (func $~lib/rt/itcms/Object#get:next (type $i32_=>_i32) (param $this i32) (result i32)
  local.get $this
  i32.load $0 offset=4
  i32.const 3
  i32.const -1
  i32.xor
  i32.and
 )
 (func $~lib/rt/itcms/Object#get:color (type $i32_=>_i32) (param $this i32) (result i32)
  local.get $this
  i32.load $0 offset=4
  i32.const 3
  i32.and
 )
 (func $~lib/rt/itcms/visitRoots (type $i32_=>_none) (param $cookie i32)
  (local $pn i32)
  (local $iter i32)
  (local $var$3 i32)
  local.get $cookie
  call $~lib/rt/__visit_globals
  global.get $~lib/rt/itcms/pinSpace
  local.set $pn
  local.get $pn
  call $~lib/rt/itcms/Object#get:next
  local.set $iter
  loop $while-continue|0
   local.get $iter
   local.get $pn
   i32.ne
   local.set $var$3
   local.get $var$3
   if
    i32.const 1
    drop
    local.get $iter
    call $~lib/rt/itcms/Object#get:color
    i32.const 3
    i32.eq
    i32.eqz
    if
     i32.const 0
     i32.const 640
     i32.const 159
     i32.const 16
     call $~lib/builtins/abort
     unreachable
    end
    local.get $iter
    i32.const 20
    i32.add
    local.get $cookie
    call $~lib/rt/__visit_members
    local.get $iter
    call $~lib/rt/itcms/Object#get:next
    local.set $iter
    br $while-continue|0
   end
  end
 )
 (func $~lib/rt/itcms/Object#set:color (type $i32_i32_=>_none) (param $this i32) (param $color i32)
  local.get $this
  local.get $this
  i32.load $0 offset=4
  i32.const 3
  i32.const -1
  i32.xor
  i32.and
  local.get $color
  i32.or
  call $~lib/rt/itcms/Object#set:nextWithColor
 )
 (func $~lib/rt/itcms/Object#set:next (type $i32_i32_=>_none) (param $this i32) (param $obj i32)
  local.get $this
  local.get $obj
  local.get $this
  i32.load $0 offset=4
  i32.const 3
  i32.and
  i32.or
  call $~lib/rt/itcms/Object#set:nextWithColor
 )
 (func $~lib/rt/itcms/Object#unlink (type $i32_=>_none) (param $this i32)
  (local $next i32)
  (local $prev i32)
  local.get $this
  call $~lib/rt/itcms/Object#get:next
  local.set $next
  local.get $next
  i32.const 0
  i32.eq
  if
   i32.const 1
   drop
   local.get $this
   i32.load $0 offset=8
   i32.const 0
   i32.eq
   if (result i32)
    local.get $this
    global.get $~lib/memory/__heap_base
    i32.lt_u
   else
    i32.const 0
   end
   i32.eqz
   if
    i32.const 0
    i32.const 640
    i32.const 127
    i32.const 18
    call $~lib/builtins/abort
    unreachable
   end
   return
  end
  local.get $this
  i32.load $0 offset=8
  local.set $prev
  i32.const 1
  drop
  local.get $prev
  i32.eqz
  if
   i32.const 0
   i32.const 640
   i32.const 131
   i32.const 16
   call $~lib/builtins/abort
   unreachable
  end
  local.get $next
  local.get $prev
  call $~lib/rt/itcms/Object#set:prev
  local.get $prev
  local.get $next
  call $~lib/rt/itcms/Object#set:next
 )
 (func $~lib/rt/__typeinfo (type $i32_=>_i32) (param $id i32) (result i32)
  (local $ptr i32)
  global.get $~lib/rt/__rtti_base
  local.set $ptr
  local.get $id
  local.get $ptr
  i32.load $0
  i32.gt_u
  if
   i32.const 768
   i32.const 832
   i32.const 22
   i32.const 28
   call $~lib/builtins/abort
   unreachable
  end
  local.get $ptr
  i32.const 4
  i32.add
  local.get $id
  i32.const 8
  i32.mul
  i32.add
  i32.load $0
 )
 (func $~lib/rt/itcms/Object#get:isPointerfree (type $i32_=>_i32) (param $this i32) (result i32)
  (local $rtId i32)
  local.get $this
  i32.load $0 offset=12
  local.set $rtId
  local.get $rtId
  i32.const 1
  i32.le_u
  if (result i32)
   i32.const 1
  else
   local.get $rtId
   call $~lib/rt/__typeinfo
   i32.const 32
   i32.and
   i32.const 0
   i32.ne
  end
 )
 (func $~lib/rt/itcms/Object#linkTo (type $i32_i32_i32_=>_none) (param $this i32) (param $list i32) (param $withColor i32)
  (local $prev i32)
  local.get $list
  i32.load $0 offset=8
  local.set $prev
  local.get $this
  local.get $list
  local.get $withColor
  i32.or
  call $~lib/rt/itcms/Object#set:nextWithColor
  local.get $this
  local.get $prev
  call $~lib/rt/itcms/Object#set:prev
  local.get $prev
  local.get $this
  call $~lib/rt/itcms/Object#set:next
  local.get $list
  local.get $this
  call $~lib/rt/itcms/Object#set:prev
 )
 (func $~lib/rt/itcms/Object#makeGray (type $i32_=>_none) (param $this i32)
  (local $var$1 i32)
  local.get $this
  global.get $~lib/rt/itcms/iter
  i32.eq
  if
   local.get $this
   i32.load $0 offset=8
   local.tee $var$1
   i32.eqz
   if (result i32)
    i32.const 0
    i32.const 640
    i32.const 147
    i32.const 30
    call $~lib/builtins/abort
    unreachable
   else
    local.get $var$1
   end
   global.set $~lib/rt/itcms/iter
  end
  local.get $this
  call $~lib/rt/itcms/Object#unlink
  local.get $this
  global.get $~lib/rt/itcms/toSpace
  local.get $this
  call $~lib/rt/itcms/Object#get:isPointerfree
  if (result i32)
   global.get $~lib/rt/itcms/white
   i32.eqz
  else
   i32.const 2
  end
  call $~lib/rt/itcms/Object#linkTo
 )
 (func $~lib/rt/itcms/__visit (type $i32_i32_=>_none) (param $ptr i32) (param $cookie i32)
  (local $obj i32)
  local.get $ptr
  i32.eqz
  if
   return
  end
  local.get $ptr
  i32.const 20
  i32.sub
  local.set $obj
  i32.const 0
  drop
  local.get $obj
  call $~lib/rt/itcms/Object#get:color
  global.get $~lib/rt/itcms/white
  i32.eq
  if
   local.get $obj
   call $~lib/rt/itcms/Object#makeGray
   global.get $~lib/rt/itcms/visitCount
   i32.const 1
   i32.add
   global.set $~lib/rt/itcms/visitCount
  end
 )
 (func $~lib/rt/itcms/visitStack (type $i32_=>_none) (param $cookie i32)
  (local $ptr i32)
  (local $var$2 i32)
  global.get $~lib/memory/__stack_pointer
  local.set $ptr
  loop $while-continue|0
   local.get $ptr
   global.get $~lib/memory/__heap_base
   i32.lt_u
   local.set $var$2
   local.get $var$2
   if
    local.get $ptr
    i32.load $0
    local.get $cookie
    call $~lib/rt/itcms/__visit
    local.get $ptr
    i32.const 4
    i32.add
    local.set $ptr
    br $while-continue|0
   end
  end
 )
 (func $~lib/rt/itcms/Object#get:size (type $i32_=>_i32) (param $this i32) (result i32)
  i32.const 4
  local.get $this
  i32.load $0
  i32.const 3
  i32.const -1
  i32.xor
  i32.and
  i32.add
 )
 (func $~lib/rt/tlsf/Root#set:flMap (type $i32_i32_=>_none) (param $0 i32) (param $1 i32)
  local.get $0
  local.get $1
  i32.store $0
 )
 (func $~lib/rt/common/BLOCK#set:mmInfo (type $i32_i32_=>_none) (param $0 i32) (param $1 i32)
  local.get $0
  local.get $1
  i32.store $0
 )
 (func $~lib/rt/tlsf/Block#set:prev (type $i32_i32_=>_none) (param $0 i32) (param $1 i32)
  local.get $0
  local.get $1
  i32.store $0 offset=4
 )
 (func $~lib/rt/tlsf/Block#set:next (type $i32_i32_=>_none) (param $0 i32) (param $1 i32)
  local.get $0
  local.get $1
  i32.store $0 offset=8
 )
 (func $~lib/rt/tlsf/removeBlock (type $i32_i32_=>_none) (param $root i32) (param $block i32)
  (local $blockInfo i32)
  (local $size i32)
  (local $fl i32)
  (local $sl i32)
  (local $var$6 i32)
  (local $var$7 i32)
  (local $boundedSize i32)
  (local $prev i32)
  (local $next i32)
  (local $sl_0 i32)
  (local $fl_0 i32)
  (local $root_0 i32)
  (local $head i32)
  (local $sl_1 i32)
  (local $fl_1 i32)
  (local $root_1 i32)
  (local $fl_2 i32)
  (local $root_2 i32)
  (local $slMap i32)
  (local $slMap_0 i32)
  (local $fl_3 i32)
  (local $root_3 i32)
  local.get $block
  i32.load $0
  local.set $blockInfo
  i32.const 1
  drop
  local.get $blockInfo
  i32.const 1
  i32.and
  i32.eqz
  if
   i32.const 0
   i32.const 912
   i32.const 268
   i32.const 14
   call $~lib/builtins/abort
   unreachable
  end
  local.get $blockInfo
  i32.const 3
  i32.const -1
  i32.xor
  i32.and
  local.set $size
  i32.const 1
  drop
  local.get $size
  i32.const 12
  i32.ge_u
  i32.eqz
  if
   i32.const 0
   i32.const 912
   i32.const 270
   i32.const 14
   call $~lib/builtins/abort
   unreachable
  end
  local.get $size
  i32.const 256
  i32.lt_u
  if
   i32.const 0
   local.set $fl
   local.get $size
   i32.const 4
   i32.shr_u
   local.set $sl
  else
   local.get $size
   local.tee $var$6
   i32.const 1073741820
   local.tee $var$7
   local.get $var$6
   local.get $var$7
   i32.lt_u
   select
   local.set $boundedSize
   i32.const 31
   local.get $boundedSize
   i32.clz
   i32.sub
   local.set $fl
   local.get $boundedSize
   local.get $fl
   i32.const 4
   i32.sub
   i32.shr_u
   i32.const 1
   i32.const 4
   i32.shl
   i32.xor
   local.set $sl
   local.get $fl
   i32.const 8
   i32.const 1
   i32.sub
   i32.sub
   local.set $fl
  end
  i32.const 1
  drop
  local.get $fl
  i32.const 23
  i32.lt_u
  if (result i32)
   local.get $sl
   i32.const 16
   i32.lt_u
  else
   i32.const 0
  end
  i32.eqz
  if
   i32.const 0
   i32.const 912
   i32.const 284
   i32.const 14
   call $~lib/builtins/abort
   unreachable
  end
  local.get $block
  i32.load $0 offset=4
  local.set $prev
  local.get $block
  i32.load $0 offset=8
  local.set $next
  local.get $prev
  if
   local.get $prev
   local.get $next
   call $~lib/rt/tlsf/Block#set:next
  end
  local.get $next
  if
   local.get $next
   local.get $prev
   call $~lib/rt/tlsf/Block#set:prev
  end
  local.get $block
  local.get $root
  local.set $root_0
  local.get $fl
  local.set $fl_0
  local.get $sl
  local.set $sl_0
  local.get $root_0
  local.get $fl_0
  i32.const 4
  i32.shl
  local.get $sl_0
  i32.add
  i32.const 2
  i32.shl
  i32.add
  i32.load $0 offset=96
  i32.eq
  if
   local.get $root
   local.set $root_1
   local.get $fl
   local.set $fl_1
   local.get $sl
   local.set $sl_1
   local.get $next
   local.set $head
   local.get $root_1
   local.get $fl_1
   i32.const 4
   i32.shl
   local.get $sl_1
   i32.add
   i32.const 2
   i32.shl
   i32.add
   local.get $head
   i32.store $0 offset=96
   local.get $next
   i32.eqz
   if
    local.get $root
    local.set $root_2
    local.get $fl
    local.set $fl_2
    local.get $root_2
    local.get $fl_2
    i32.const 2
    i32.shl
    i32.add
    i32.load $0 offset=4
    local.set $slMap
    local.get $root
    local.set $root_3
    local.get $fl
    local.set $fl_3
    local.get $slMap
    i32.const 1
    local.get $sl
    i32.shl
    i32.const -1
    i32.xor
    i32.and
    local.tee $slMap
    local.set $slMap_0
    local.get $root_3
    local.get $fl_3
    i32.const 2
    i32.shl
    i32.add
    local.get $slMap_0
    i32.store $0 offset=4
    local.get $slMap
    i32.eqz
    if
     local.get $root
     local.get $root
     i32.load $0
     i32.const 1
     local.get $fl
     i32.shl
     i32.const -1
     i32.xor
     i32.and
     call $~lib/rt/tlsf/Root#set:flMap
    end
   end
  end
 )
 (func $~lib/rt/tlsf/insertBlock (type $i32_i32_=>_none) (param $root i32) (param $block i32)
  (local $blockInfo i32)
  (local $block_0 i32)
  (local $right i32)
  (local $rightInfo i32)
  (local $block_1 i32)
  (local $block_2 i32)
  (local $left i32)
  (local $leftInfo i32)
  (local $size i32)
  (local $fl i32)
  (local $sl i32)
  (local $var$13 i32)
  (local $var$14 i32)
  (local $boundedSize i32)
  (local $sl_0 i32)
  (local $fl_0 i32)
  (local $root_0 i32)
  (local $head i32)
  (local $head_0 i32)
  (local $sl_1 i32)
  (local $fl_1 i32)
  (local $root_1 i32)
  (local $fl_2 i32)
  (local $root_2 i32)
  (local $slMap i32)
  (local $fl_3 i32)
  (local $root_3 i32)
  i32.const 1
  drop
  local.get $block
  i32.eqz
  if
   i32.const 0
   i32.const 912
   i32.const 201
   i32.const 14
   call $~lib/builtins/abort
   unreachable
  end
  local.get $block
  i32.load $0
  local.set $blockInfo
  i32.const 1
  drop
  local.get $blockInfo
  i32.const 1
  i32.and
  i32.eqz
  if
   i32.const 0
   i32.const 912
   i32.const 203
   i32.const 14
   call $~lib/builtins/abort
   unreachable
  end
  local.get $block
  local.set $block_0
  local.get $block_0
  i32.const 4
  i32.add
  local.get $block_0
  i32.load $0
  i32.const 3
  i32.const -1
  i32.xor
  i32.and
  i32.add
  local.set $right
  local.get $right
  i32.load $0
  local.set $rightInfo
  local.get $rightInfo
  i32.const 1
  i32.and
  if
   local.get $root
   local.get $right
   call $~lib/rt/tlsf/removeBlock
   local.get $block
   local.get $blockInfo
   i32.const 4
   i32.add
   local.get $rightInfo
   i32.const 3
   i32.const -1
   i32.xor
   i32.and
   i32.add
   local.tee $blockInfo
   call $~lib/rt/common/BLOCK#set:mmInfo
   local.get $block
   local.set $block_1
   local.get $block_1
   i32.const 4
   i32.add
   local.get $block_1
   i32.load $0
   i32.const 3
   i32.const -1
   i32.xor
   i32.and
   i32.add
   local.set $right
   local.get $right
   i32.load $0
   local.set $rightInfo
  end
  local.get $blockInfo
  i32.const 2
  i32.and
  if
   local.get $block
   local.set $block_2
   local.get $block_2
   i32.const 4
   i32.sub
   i32.load $0
   local.set $left
   local.get $left
   i32.load $0
   local.set $leftInfo
   i32.const 1
   drop
   local.get $leftInfo
   i32.const 1
   i32.and
   i32.eqz
   if
    i32.const 0
    i32.const 912
    i32.const 221
    i32.const 16
    call $~lib/builtins/abort
    unreachable
   end
   local.get $root
   local.get $left
   call $~lib/rt/tlsf/removeBlock
   local.get $left
   local.set $block
   local.get $block
   local.get $leftInfo
   i32.const 4
   i32.add
   local.get $blockInfo
   i32.const 3
   i32.const -1
   i32.xor
   i32.and
   i32.add
   local.tee $blockInfo
   call $~lib/rt/common/BLOCK#set:mmInfo
  end
  local.get $right
  local.get $rightInfo
  i32.const 2
  i32.or
  call $~lib/rt/common/BLOCK#set:mmInfo
  local.get $blockInfo
  i32.const 3
  i32.const -1
  i32.xor
  i32.and
  local.set $size
  i32.const 1
  drop
  local.get $size
  i32.const 12
  i32.ge_u
  i32.eqz
  if
   i32.const 0
   i32.const 912
   i32.const 233
   i32.const 14
   call $~lib/builtins/abort
   unreachable
  end
  i32.const 1
  drop
  local.get $block
  i32.const 4
  i32.add
  local.get $size
  i32.add
  local.get $right
  i32.eq
  i32.eqz
  if
   i32.const 0
   i32.const 912
   i32.const 234
   i32.const 14
   call $~lib/builtins/abort
   unreachable
  end
  local.get $right
  i32.const 4
  i32.sub
  local.get $block
  i32.store $0
  local.get $size
  i32.const 256
  i32.lt_u
  if
   i32.const 0
   local.set $fl
   local.get $size
   i32.const 4
   i32.shr_u
   local.set $sl
  else
   local.get $size
   local.tee $var$13
   i32.const 1073741820
   local.tee $var$14
   local.get $var$13
   local.get $var$14
   i32.lt_u
   select
   local.set $boundedSize
   i32.const 31
   local.get $boundedSize
   i32.clz
   i32.sub
   local.set $fl
   local.get $boundedSize
   local.get $fl
   i32.const 4
   i32.sub
   i32.shr_u
   i32.const 1
   i32.const 4
   i32.shl
   i32.xor
   local.set $sl
   local.get $fl
   i32.const 8
   i32.const 1
   i32.sub
   i32.sub
   local.set $fl
  end
  i32.const 1
  drop
  local.get $fl
  i32.const 23
  i32.lt_u
  if (result i32)
   local.get $sl
   i32.const 16
   i32.lt_u
  else
   i32.const 0
  end
  i32.eqz
  if
   i32.const 0
   i32.const 912
   i32.const 251
   i32.const 14
   call $~lib/builtins/abort
   unreachable
  end
  local.get $root
  local.set $root_0
  local.get $fl
  local.set $fl_0
  local.get $sl
  local.set $sl_0
  local.get $root_0
  local.get $fl_0
  i32.const 4
  i32.shl
  local.get $sl_0
  i32.add
  i32.const 2
  i32.shl
  i32.add
  i32.load $0 offset=96
  local.set $head
  local.get $block
  i32.const 0
  call $~lib/rt/tlsf/Block#set:prev
  local.get $block
  local.get $head
  call $~lib/rt/tlsf/Block#set:next
  local.get $head
  if
   local.get $head
   local.get $block
   call $~lib/rt/tlsf/Block#set:prev
  end
  local.get $root
  local.set $root_1
  local.get $fl
  local.set $fl_1
  local.get $sl
  local.set $sl_1
  local.get $block
  local.set $head_0
  local.get $root_1
  local.get $fl_1
  i32.const 4
  i32.shl
  local.get $sl_1
  i32.add
  i32.const 2
  i32.shl
  i32.add
  local.get $head_0
  i32.store $0 offset=96
  local.get $root
  local.get $root
  i32.load $0
  i32.const 1
  local.get $fl
  i32.shl
  i32.or
  call $~lib/rt/tlsf/Root#set:flMap
  local.get $root
  local.set $root_3
  local.get $fl
  local.set $fl_3
  local.get $root
  local.set $root_2
  local.get $fl
  local.set $fl_2
  local.get $root_2
  local.get $fl_2
  i32.const 2
  i32.shl
  i32.add
  i32.load $0 offset=4
  i32.const 1
  local.get $sl
  i32.shl
  i32.or
  local.set $slMap
  local.get $root_3
  local.get $fl_3
  i32.const 2
  i32.shl
  i32.add
  local.get $slMap
  i32.store $0 offset=4
 )
<<<<<<< HEAD
 (func $~lib/rt/tlsf/addMemory (param $root i32) (param $start i32) (param $end i32) (result i32)
  (local $root_0 i32)
=======
 (func $~lib/rt/tlsf/addMemory (type $i32_i32_i32_=>_i32) (param $root i32) (param $start i32) (param $end i32) (result i32)
  (local $var$3 i32)
>>>>>>> 78b2d1af
  (local $tail i32)
  (local $tailInfo i32)
  (local $size i32)
  (local $leftSize i32)
  (local $left i32)
  (local $tail_0 i32)
  (local $root_1 i32)
  i32.const 1
  drop
  local.get $start
  local.get $end
  i32.le_u
  i32.eqz
  if
   i32.const 0
   i32.const 912
   i32.const 377
   i32.const 14
   call $~lib/builtins/abort
   unreachable
  end
  local.get $start
  i32.const 4
  i32.add
  i32.const 15
  i32.add
  i32.const 15
  i32.const -1
  i32.xor
  i32.and
  i32.const 4
  i32.sub
  local.set $start
  local.get $end
  i32.const 15
  i32.const -1
  i32.xor
  i32.and
  local.set $end
  local.get $root
  local.set $root_0
  local.get $root_0
  i32.load $0 offset=1568
  local.set $tail
  i32.const 0
  local.set $tailInfo
  local.get $tail
  if
   i32.const 1
   drop
   local.get $start
   local.get $tail
   i32.const 4
   i32.add
   i32.ge_u
   i32.eqz
   if
    i32.const 0
    i32.const 912
    i32.const 384
    i32.const 16
    call $~lib/builtins/abort
    unreachable
   end
   local.get $start
   i32.const 16
   i32.sub
   local.get $tail
   i32.eq
   if
    local.get $start
    i32.const 16
    i32.sub
    local.set $start
    local.get $tail
    i32.load $0
    local.set $tailInfo
   else
    nop
   end
  else
   i32.const 1
   drop
   local.get $start
   local.get $root
   i32.const 1572
   i32.add
   i32.ge_u
   i32.eqz
   if
    i32.const 0
    i32.const 912
    i32.const 397
    i32.const 5
    call $~lib/builtins/abort
    unreachable
   end
  end
  local.get $end
  local.get $start
  i32.sub
  local.set $size
  local.get $size
  i32.const 4
  i32.const 12
  i32.add
  i32.const 4
  i32.add
  i32.lt_u
  if
   i32.const 0
   return
  end
  local.get $size
  i32.const 2
  i32.const 4
  i32.mul
  i32.sub
  local.set $leftSize
  local.get $start
  local.set $left
  local.get $left
  local.get $leftSize
  i32.const 1
  i32.or
  local.get $tailInfo
  i32.const 2
  i32.and
  i32.or
  call $~lib/rt/common/BLOCK#set:mmInfo
  local.get $left
  i32.const 0
  call $~lib/rt/tlsf/Block#set:prev
  local.get $left
  i32.const 0
  call $~lib/rt/tlsf/Block#set:next
  local.get $start
  i32.const 4
  i32.add
  local.get $leftSize
  i32.add
  local.set $tail
  local.get $tail
  i32.const 0
  i32.const 2
  i32.or
  call $~lib/rt/common/BLOCK#set:mmInfo
  local.get $root
  local.set $root_1
  local.get $tail
  local.set $tail_0
  local.get $root_1
  local.get $tail_0
  i32.store $0 offset=1568
  local.get $root
  local.get $left
  call $~lib/rt/tlsf/insertBlock
  i32.const 1
 )
 (func $~lib/rt/tlsf/initialize (type $none_=>_none)
  (local $rootOffset i32)
  (local $pagesBefore i32)
  (local $pagesNeeded i32)
  (local $root i32)
  (local $tail i32)
  (local $root_0 i32)
  (local $fl i32)
  (local $var$7 i32)
  (local $slMap i32)
  (local $fl_0 i32)
  (local $root_1 i32)
  (local $sl i32)
  (local $var$12 i32)
  (local $head i32)
  (local $sl_0 i32)
  (local $fl_1 i32)
  (local $root_2 i32)
  (local $memStart i32)
  i32.const 0
  drop
  global.get $~lib/memory/__heap_base
  i32.const 15
  i32.add
  i32.const 15
  i32.const -1
  i32.xor
  i32.and
  local.set $rootOffset
  memory.size $0
  local.set $pagesBefore
  local.get $rootOffset
  i32.const 1572
  i32.add
  i32.const 65535
  i32.add
  i32.const 65535
  i32.const -1
  i32.xor
  i32.and
  i32.const 16
  i32.shr_u
  local.set $pagesNeeded
  local.get $pagesNeeded
  local.get $pagesBefore
  i32.gt_s
  if (result i32)
   local.get $pagesNeeded
   local.get $pagesBefore
   i32.sub
   memory.grow $0
   i32.const 0
   i32.lt_s
  else
   i32.const 0
  end
  if
   unreachable
  end
  local.get $rootOffset
  local.set $root
  local.get $root
  i32.const 0
  call $~lib/rt/tlsf/Root#set:flMap
  local.get $root
  local.set $root_0
  i32.const 0
  local.set $tail
  local.get $root_0
  local.get $tail
  i32.store $0 offset=1568
  i32.const 0
  local.set $fl
  loop $for-loop|0
   local.get $fl
   i32.const 23
   i32.lt_u
   local.set $var$7
   local.get $var$7
   if
    local.get $root
    local.set $root_1
    local.get $fl
    local.set $fl_0
    i32.const 0
    local.set $slMap
    local.get $root_1
    local.get $fl_0
    i32.const 2
    i32.shl
    i32.add
    local.get $slMap
    i32.store $0 offset=4
    i32.const 0
    local.set $sl
    loop $for-loop|1
     local.get $sl
     i32.const 16
     i32.lt_u
     local.set $var$12
     local.get $var$12
     if
      local.get $root
      local.set $root_2
      local.get $fl
      local.set $fl_1
      local.get $sl
      local.set $sl_0
      i32.const 0
      local.set $head
      local.get $root_2
      local.get $fl_1
      i32.const 4
      i32.shl
      local.get $sl_0
      i32.add
      i32.const 2
      i32.shl
      i32.add
      local.get $head
      i32.store $0 offset=96
      local.get $sl
      i32.const 1
      i32.add
      local.set $sl
      br $for-loop|1
     end
    end
    local.get $fl
    i32.const 1
    i32.add
    local.set $fl
    br $for-loop|0
   end
  end
  local.get $rootOffset
  i32.const 1572
  i32.add
  local.set $memStart
  i32.const 0
  drop
  local.get $root
  local.get $memStart
  memory.size $0
  i32.const 16
  i32.shl
  call $~lib/rt/tlsf/addMemory
  drop
  local.get $root
  global.set $~lib/rt/tlsf/ROOT
 )
 (func $~lib/rt/tlsf/checkUsedBlock (type $i32_=>_i32) (param $ptr i32) (result i32)
  (local $block i32)
  local.get $ptr
  i32.const 4
  i32.sub
  local.set $block
  local.get $ptr
  i32.const 0
  i32.ne
  if (result i32)
   local.get $ptr
   i32.const 15
   i32.and
   i32.eqz
  else
   i32.const 0
  end
  if (result i32)
   local.get $block
   i32.load $0
   i32.const 1
   i32.and
   i32.eqz
  else
   i32.const 0
  end
  i32.eqz
  if
   i32.const 0
   i32.const 912
   i32.const 559
   i32.const 3
   call $~lib/builtins/abort
   unreachable
  end
  local.get $block
 )
 (func $~lib/rt/tlsf/freeBlock (type $i32_i32_=>_none) (param $root i32) (param $block i32)
  i32.const 0
  drop
  local.get $block
  local.get $block
  i32.load $0
  i32.const 1
  i32.or
  call $~lib/rt/common/BLOCK#set:mmInfo
  local.get $root
  local.get $block
  call $~lib/rt/tlsf/insertBlock
 )
 (func $~lib/rt/tlsf/__free (type $i32_=>_none) (param $ptr i32)
  local.get $ptr
  global.get $~lib/memory/__heap_base
  i32.lt_u
  if
   return
  end
  global.get $~lib/rt/tlsf/ROOT
  i32.eqz
  if
   call $~lib/rt/tlsf/initialize
  end
  global.get $~lib/rt/tlsf/ROOT
  local.get $ptr
  call $~lib/rt/tlsf/checkUsedBlock
  call $~lib/rt/tlsf/freeBlock
 )
 (func $~lib/rt/itcms/free (type $i32_=>_none) (param $obj i32)
  local.get $obj
  global.get $~lib/memory/__heap_base
  i32.lt_u
  if
   local.get $obj
   i32.const 0
   call $~lib/rt/itcms/Object#set:nextWithColor
   local.get $obj
   i32.const 0
   call $~lib/rt/itcms/Object#set:prev
  else
   global.get $~lib/rt/itcms/total
   local.get $obj
   call $~lib/rt/itcms/Object#get:size
   i32.sub
   global.set $~lib/rt/itcms/total
   i32.const 0
   drop
   local.get $obj
   i32.const 4
   i32.add
   call $~lib/rt/tlsf/__free
  end
 )
 (func $~lib/rt/itcms/step (type $none_=>_i32) (result i32)
  (local $obj i32)
  (local $var$1 i32)
  (local $black i32)
  (local $var$3 i32)
  (local $var$4 i32)
  (local $from i32)
  block $break|0
   block $case2|0
    block $case1|0
     block $case0|0
      global.get $~lib/rt/itcms/state
      local.set $var$1
      local.get $var$1
      i32.const 0
      i32.eq
      br_if $case0|0
      local.get $var$1
      i32.const 1
      i32.eq
      br_if $case1|0
      local.get $var$1
      i32.const 2
      i32.eq
      br_if $case2|0
      br $break|0
     end
     i32.const 1
     global.set $~lib/rt/itcms/state
     i32.const 0
     global.set $~lib/rt/itcms/visitCount
     i32.const 0
     call $~lib/rt/itcms/visitRoots
     global.get $~lib/rt/itcms/toSpace
     global.set $~lib/rt/itcms/iter
     global.get $~lib/rt/itcms/visitCount
     i32.const 1
     i32.mul
     return
    end
    global.get $~lib/rt/itcms/white
    i32.eqz
    local.set $black
    global.get $~lib/rt/itcms/iter
    call $~lib/rt/itcms/Object#get:next
    local.set $obj
    loop $while-continue|1
     local.get $obj
     global.get $~lib/rt/itcms/toSpace
     i32.ne
     local.set $var$3
     local.get $var$3
     if
      local.get $obj
      global.set $~lib/rt/itcms/iter
      local.get $obj
      call $~lib/rt/itcms/Object#get:color
      local.get $black
      i32.ne
      if
       local.get $obj
       local.get $black
       call $~lib/rt/itcms/Object#set:color
       i32.const 0
       global.set $~lib/rt/itcms/visitCount
       local.get $obj
       i32.const 20
       i32.add
       i32.const 0
       call $~lib/rt/__visit_members
       global.get $~lib/rt/itcms/visitCount
       i32.const 1
       i32.mul
       return
      end
      local.get $obj
      call $~lib/rt/itcms/Object#get:next
      local.set $obj
      br $while-continue|1
     end
    end
    i32.const 0
    global.set $~lib/rt/itcms/visitCount
    i32.const 0
    call $~lib/rt/itcms/visitRoots
    global.get $~lib/rt/itcms/iter
    call $~lib/rt/itcms/Object#get:next
    local.set $obj
    local.get $obj
    global.get $~lib/rt/itcms/toSpace
    i32.eq
    if
     i32.const 0
     call $~lib/rt/itcms/visitStack
     global.get $~lib/rt/itcms/iter
     call $~lib/rt/itcms/Object#get:next
     local.set $obj
     loop $while-continue|2
      local.get $obj
      global.get $~lib/rt/itcms/toSpace
      i32.ne
      local.set $var$4
      local.get $var$4
      if
       local.get $obj
       call $~lib/rt/itcms/Object#get:color
       local.get $black
       i32.ne
       if
        local.get $obj
        local.get $black
        call $~lib/rt/itcms/Object#set:color
        local.get $obj
        i32.const 20
        i32.add
        i32.const 0
        call $~lib/rt/__visit_members
       end
       local.get $obj
       call $~lib/rt/itcms/Object#get:next
       local.set $obj
       br $while-continue|2
      end
     end
     global.get $~lib/rt/itcms/fromSpace
     local.set $from
     global.get $~lib/rt/itcms/toSpace
     global.set $~lib/rt/itcms/fromSpace
     local.get $from
     global.set $~lib/rt/itcms/toSpace
     local.get $black
     global.set $~lib/rt/itcms/white
     local.get $from
     call $~lib/rt/itcms/Object#get:next
     global.set $~lib/rt/itcms/iter
     i32.const 2
     global.set $~lib/rt/itcms/state
    end
    global.get $~lib/rt/itcms/visitCount
    i32.const 1
    i32.mul
    return
   end
   global.get $~lib/rt/itcms/iter
   local.set $obj
   local.get $obj
   global.get $~lib/rt/itcms/toSpace
   i32.ne
   if
    local.get $obj
    call $~lib/rt/itcms/Object#get:next
    global.set $~lib/rt/itcms/iter
    i32.const 1
    drop
    local.get $obj
    call $~lib/rt/itcms/Object#get:color
    global.get $~lib/rt/itcms/white
    i32.eqz
    i32.eq
    i32.eqz
    if
     i32.const 0
     i32.const 640
     i32.const 228
     i32.const 20
     call $~lib/builtins/abort
     unreachable
    end
    local.get $obj
    call $~lib/rt/itcms/free
    i32.const 10
    return
   end
   global.get $~lib/rt/itcms/toSpace
   global.get $~lib/rt/itcms/toSpace
   call $~lib/rt/itcms/Object#set:nextWithColor
   global.get $~lib/rt/itcms/toSpace
   global.get $~lib/rt/itcms/toSpace
   call $~lib/rt/itcms/Object#set:prev
   i32.const 0
   global.set $~lib/rt/itcms/state
   br $break|0
  end
  i32.const 0
 )
 (func $~lib/rt/itcms/interrupt (type $none_=>_none)
  (local $budget i32)
  i32.const 0
  drop
  i32.const 0
  drop
  i32.const 1024
  i32.const 200
  i32.mul
  i32.const 100
  i32.div_u
  local.set $budget
  loop $do-loop|0
   local.get $budget
   call $~lib/rt/itcms/step
   i32.sub
   local.set $budget
   global.get $~lib/rt/itcms/state
   i32.const 0
   i32.eq
   if
    i32.const 0
    drop
    global.get $~lib/rt/itcms/total
    i64.extend_i32_u
    i32.const 200
    i64.extend_i32_u
    i64.mul
    i64.const 100
    i64.div_u
    i32.wrap_i64
    i32.const 1024
    i32.add
    global.set $~lib/rt/itcms/threshold
    i32.const 0
    drop
    return
   end
   local.get $budget
   i32.const 0
   i32.gt_s
   br_if $do-loop|0
  end
  i32.const 0
  drop
  global.get $~lib/rt/itcms/total
  i32.const 1024
  global.get $~lib/rt/itcms/total
  global.get $~lib/rt/itcms/threshold
  i32.sub
  i32.const 1024
  i32.lt_u
  i32.mul
  i32.add
  global.set $~lib/rt/itcms/threshold
  i32.const 0
  drop
 )
 (func $~lib/rt/tlsf/computeSize (type $i32_=>_i32) (param $size i32) (result i32)
  local.get $size
  i32.const 12
  i32.le_u
  if (result i32)
   i32.const 12
  else
   local.get $size
   i32.const 4
   i32.add
   i32.const 15
   i32.add
   i32.const 15
   i32.const -1
   i32.xor
   i32.and
   i32.const 4
   i32.sub
  end
 )
 (func $~lib/rt/tlsf/prepareSize (type $i32_=>_i32) (param $size i32) (result i32)
  local.get $size
  i32.const 1073741820
  i32.gt_u
  if
   i32.const 576
   i32.const 912
   i32.const 458
   i32.const 29
   call $~lib/builtins/abort
   unreachable
  end
  local.get $size
  call $~lib/rt/tlsf/computeSize
 )
 (func $~lib/rt/tlsf/searchBlock (type $i32_i32_=>_i32) (param $root i32) (param $size i32) (result i32)
  (local $fl i32)
  (local $sl i32)
  (local $requestSize i32)
  (local $fl_0 i32)
  (local $root_0 i32)
  (local $slMap i32)
  (local $head i32)
  (local $flMap i32)
  (local $fl_1 i32)
  (local $root_1 i32)
  (local $sl_0 i32)
  (local $fl_2 i32)
  (local $root_2 i32)
  (local $sl_1 i32)
  (local $fl_3 i32)
  (local $root_3 i32)
  local.get $size
  i32.const 256
  i32.lt_u
  if
   i32.const 0
   local.set $fl
   local.get $size
   i32.const 4
   i32.shr_u
   local.set $sl
  else
   local.get $size
   i32.const 536870910
   i32.lt_u
   if (result i32)
    local.get $size
    i32.const 1
    i32.const 27
    local.get $size
    i32.clz
    i32.sub
    i32.shl
    i32.add
    i32.const 1
    i32.sub
   else
    local.get $size
   end
   local.set $requestSize
   i32.const 31
   local.get $requestSize
   i32.clz
   i32.sub
   local.set $fl
   local.get $requestSize
   local.get $fl
   i32.const 4
   i32.sub
   i32.shr_u
   i32.const 1
   i32.const 4
   i32.shl
   i32.xor
   local.set $sl
   local.get $fl
   i32.const 8
   i32.const 1
   i32.sub
   i32.sub
   local.set $fl
  end
  i32.const 1
  drop
  local.get $fl
  i32.const 23
  i32.lt_u
  if (result i32)
   local.get $sl
   i32.const 16
   i32.lt_u
  else
   i32.const 0
  end
  i32.eqz
  if
   i32.const 0
   i32.const 912
   i32.const 330
   i32.const 14
   call $~lib/builtins/abort
   unreachable
  end
  local.get $root
  local.set $root_0
  local.get $fl
  local.set $fl_0
  local.get $root_0
  local.get $fl_0
  i32.const 2
  i32.shl
  i32.add
  i32.load $0 offset=4
  i32.const 0
  i32.const -1
  i32.xor
  local.get $sl
  i32.shl
  i32.and
  local.set $slMap
  i32.const 0
  local.set $head
  local.get $slMap
  i32.eqz
  if
   local.get $root
   i32.load $0
   i32.const 0
   i32.const -1
   i32.xor
   local.get $fl
   i32.const 1
   i32.add
   i32.shl
   i32.and
   local.set $flMap
   local.get $flMap
   i32.eqz
   if
    i32.const 0
    local.set $head
   else
    local.get $flMap
    i32.ctz
    local.set $fl
    local.get $root
    local.set $root_1
    local.get $fl
    local.set $fl_1
    local.get $root_1
    local.get $fl_1
    i32.const 2
    i32.shl
    i32.add
    i32.load $0 offset=4
    local.set $slMap
    i32.const 1
    drop
    local.get $slMap
    i32.eqz
    if
     i32.const 0
     i32.const 912
     i32.const 343
     i32.const 18
     call $~lib/builtins/abort
     unreachable
    end
    local.get $root
    local.set $root_2
    local.get $fl
    local.set $fl_2
    local.get $slMap
    i32.ctz
    local.set $sl_0
    local.get $root_2
    local.get $fl_2
    i32.const 4
    i32.shl
    local.get $sl_0
    i32.add
    i32.const 2
    i32.shl
    i32.add
    i32.load $0 offset=96
    local.set $head
   end
  else
   local.get $root
   local.set $root_3
   local.get $fl
   local.set $fl_3
   local.get $slMap
   i32.ctz
   local.set $sl_1
   local.get $root_3
   local.get $fl_3
   i32.const 4
   i32.shl
   local.get $sl_1
   i32.add
   i32.const 2
   i32.shl
   i32.add
   i32.load $0 offset=96
   local.set $head
  end
  local.get $head
 )
 (func $~lib/rt/tlsf/growMemory (type $i32_i32_=>_none) (param $root i32) (param $size i32)
  (local $pagesBefore i32)
  (local $root_0 i32)
  (local $pagesNeeded i32)
  (local $var$5 i32)
  (local $var$6 i32)
  (local $pagesWanted i32)
  (local $pagesAfter i32)
  i32.const 0
  drop
  local.get $size
  i32.const 536870910
  i32.lt_u
  if
   local.get $size
   i32.const 1
   i32.const 27
   local.get $size
   i32.clz
   i32.sub
   i32.shl
   i32.const 1
   i32.sub
   i32.add
   local.set $size
  end
  memory.size $0
  local.set $pagesBefore
  local.get $size
  i32.const 4
  local.get $pagesBefore
  i32.const 16
  i32.shl
  i32.const 4
  i32.sub
  local.get $root
  local.set $root_0
  local.get $root_0
  i32.load $0 offset=1568
  i32.ne
  i32.shl
  i32.add
  local.set $size
  local.get $size
  i32.const 65535
  i32.add
  i32.const 65535
  i32.const -1
  i32.xor
  i32.and
  i32.const 16
  i32.shr_u
  local.set $pagesNeeded
  local.get $pagesBefore
  local.tee $var$5
  local.get $pagesNeeded
  local.tee $var$6
  local.get $var$5
  local.get $var$6
  i32.gt_s
  select
  local.set $pagesWanted
  local.get $pagesWanted
  memory.grow $0
  i32.const 0
  i32.lt_s
  if
   local.get $pagesNeeded
   memory.grow $0
   i32.const 0
   i32.lt_s
   if
    unreachable
   end
  end
  memory.size $0
  local.set $pagesAfter
  local.get $root
  local.get $pagesBefore
  i32.const 16
  i32.shl
  local.get $pagesAfter
  i32.const 16
  i32.shl
  call $~lib/rt/tlsf/addMemory
  drop
 )
 (func $~lib/rt/tlsf/prepareBlock (type $i32_i32_i32_=>_none) (param $root i32) (param $block i32) (param $size i32)
  (local $blockInfo i32)
  (local $remaining i32)
  (local $spare i32)
  (local $block_0 i32)
  (local $block_1 i32)
  local.get $block
  i32.load $0
  local.set $blockInfo
  i32.const 1
  drop
  local.get $size
  i32.const 4
  i32.add
  i32.const 15
  i32.and
  i32.eqz
  i32.eqz
  if
   i32.const 0
   i32.const 912
   i32.const 357
   i32.const 14
   call $~lib/builtins/abort
   unreachable
  end
  local.get $blockInfo
  i32.const 3
  i32.const -1
  i32.xor
  i32.and
  local.get $size
  i32.sub
  local.set $remaining
  local.get $remaining
  i32.const 4
  i32.const 12
  i32.add
  i32.ge_u
  if
   local.get $block
   local.get $size
   local.get $blockInfo
   i32.const 2
   i32.and
   i32.or
   call $~lib/rt/common/BLOCK#set:mmInfo
   local.get $block
   i32.const 4
   i32.add
   local.get $size
   i32.add
   local.set $spare
   local.get $spare
   local.get $remaining
   i32.const 4
   i32.sub
   i32.const 1
   i32.or
   call $~lib/rt/common/BLOCK#set:mmInfo
   local.get $root
   local.get $spare
   call $~lib/rt/tlsf/insertBlock
  else
   local.get $block
   local.get $blockInfo
   i32.const 1
   i32.const -1
   i32.xor
   i32.and
   call $~lib/rt/common/BLOCK#set:mmInfo
   local.get $block
   local.set $block_1
   local.get $block_1
   i32.const 4
   i32.add
   local.get $block_1
   i32.load $0
   i32.const 3
   i32.const -1
   i32.xor
   i32.and
   i32.add
   local.get $block
   local.set $block_0
   local.get $block_0
   i32.const 4
   i32.add
   local.get $block_0
   i32.load $0
   i32.const 3
   i32.const -1
   i32.xor
   i32.and
   i32.add
   i32.load $0
   i32.const 2
   i32.const -1
   i32.xor
   i32.and
   call $~lib/rt/common/BLOCK#set:mmInfo
  end
 )
 (func $~lib/rt/tlsf/allocateBlock (type $i32_i32_=>_i32) (param $root i32) (param $size i32) (result i32)
  (local $payloadSize i32)
  (local $block i32)
  local.get $size
  call $~lib/rt/tlsf/prepareSize
  local.set $payloadSize
  local.get $root
  local.get $payloadSize
  call $~lib/rt/tlsf/searchBlock
  local.set $block
  local.get $block
  i32.eqz
  if
   local.get $root
   local.get $payloadSize
   call $~lib/rt/tlsf/growMemory
   local.get $root
   local.get $payloadSize
   call $~lib/rt/tlsf/searchBlock
   local.set $block
   i32.const 1
   drop
   local.get $block
   i32.eqz
   if
    i32.const 0
    i32.const 912
    i32.const 496
    i32.const 16
    call $~lib/builtins/abort
    unreachable
   end
  end
  i32.const 1
  drop
  local.get $block
  i32.load $0
  i32.const 3
  i32.const -1
  i32.xor
  i32.and
  local.get $payloadSize
  i32.ge_u
  i32.eqz
  if
   i32.const 0
   i32.const 912
   i32.const 498
   i32.const 14
   call $~lib/builtins/abort
   unreachable
  end
  local.get $root
  local.get $block
  call $~lib/rt/tlsf/removeBlock
  local.get $root
  local.get $block
  local.get $payloadSize
  call $~lib/rt/tlsf/prepareBlock
  i32.const 0
  drop
  local.get $block
 )
 (func $~lib/rt/tlsf/__alloc (type $i32_=>_i32) (param $size i32) (result i32)
  global.get $~lib/rt/tlsf/ROOT
  i32.eqz
  if
   call $~lib/rt/tlsf/initialize
  end
  global.get $~lib/rt/tlsf/ROOT
  local.get $size
  call $~lib/rt/tlsf/allocateBlock
  i32.const 4
  i32.add
 )
 (func $~lib/rt/itcms/Object#set:rtId (type $i32_i32_=>_none) (param $0 i32) (param $1 i32)
  local.get $0
  local.get $1
  i32.store $0 offset=12
 )
 (func $~lib/rt/itcms/Object#set:rtSize (type $i32_i32_=>_none) (param $0 i32) (param $1 i32)
  local.get $0
  local.get $1
  i32.store $0 offset=16
 )
 (func $~lib/rt/itcms/__new (type $i32_i32_=>_i32) (param $size i32) (param $id i32) (result i32)
  (local $obj i32)
  (local $ptr i32)
  local.get $size
  i32.const 1073741804
  i32.ge_u
  if
   i32.const 576
   i32.const 640
   i32.const 260
   i32.const 31
   call $~lib/builtins/abort
   unreachable
  end
  global.get $~lib/rt/itcms/total
  global.get $~lib/rt/itcms/threshold
  i32.ge_u
  if
   call $~lib/rt/itcms/interrupt
  end
  i32.const 16
  local.get $size
  i32.add
  call $~lib/rt/tlsf/__alloc
  i32.const 4
  i32.sub
  local.set $obj
  local.get $obj
  local.get $id
  call $~lib/rt/itcms/Object#set:rtId
  local.get $obj
  local.get $size
  call $~lib/rt/itcms/Object#set:rtSize
  local.get $obj
  global.get $~lib/rt/itcms/fromSpace
  global.get $~lib/rt/itcms/white
  call $~lib/rt/itcms/Object#linkTo
  global.get $~lib/rt/itcms/total
  local.get $obj
  call $~lib/rt/itcms/Object#get:size
  i32.add
  global.set $~lib/rt/itcms/total
  local.get $obj
  i32.const 20
  i32.add
  local.set $ptr
  local.get $ptr
  i32.const 0
  local.get $size
  memory.fill $0
  local.get $ptr
 )
 (func $~lib/rt/itcms/__link (type $i32_i32_i32_=>_none) (param $parentPtr i32) (param $childPtr i32) (param $expectMultiple i32)
  (local $child i32)
  (local $parent i32)
  (local $parentColor i32)
  local.get $childPtr
  i32.eqz
  if
   return
  end
  i32.const 1
  drop
  local.get $parentPtr
  i32.eqz
  if
   i32.const 0
   i32.const 640
   i32.const 294
   i32.const 14
   call $~lib/builtins/abort
   unreachable
  end
  local.get $childPtr
  i32.const 20
  i32.sub
  local.set $child
  local.get $child
  call $~lib/rt/itcms/Object#get:color
  global.get $~lib/rt/itcms/white
  i32.eq
  if
   local.get $parentPtr
   i32.const 20
   i32.sub
   local.set $parent
   local.get $parent
   call $~lib/rt/itcms/Object#get:color
   local.set $parentColor
   local.get $parentColor
   global.get $~lib/rt/itcms/white
   i32.eqz
   i32.eq
   if
    local.get $expectMultiple
    if
     local.get $parent
     call $~lib/rt/itcms/Object#makeGray
    else
     local.get $child
     call $~lib/rt/itcms/Object#makeGray
    end
   else
    local.get $parentColor
    i32.const 3
    i32.eq
    if (result i32)
     global.get $~lib/rt/itcms/state
     i32.const 1
     i32.eq
    else
     i32.const 0
    end
    if
     local.get $child
     call $~lib/rt/itcms/Object#makeGray
    end
   end
  end
 )
 (func $function-expression/FieldClass#set:fieldFunc (type $i32_i32_=>_none) (param $0 i32) (param $1 i32)
  local.get $0
  local.get $1
  i32.store $0
  local.get $0
  local.get $1
  i32.const 0
  call $~lib/rt/itcms/__link
 )
 (func $function-expression/testField~anonymous|0~anonymous|0 (type $i32_=>_i32) (param $x i32) (result i32)
  i32.const 24
  local.get $x
  i32.add
 )
 (func $function-expression/semanticallyAnonymous~fnDecl (type $i32_=>_i32) (param $val i32) (result i32)
  local.get $val
 )
 (func $function-expression/semanticallyAnonymous~fnDecl|0 (type $i64_=>_i64) (param $val i64) (result i64)
  local.get $val
 )
 (func $function-expression/semanticallyAnonymous (type $none_=>_none)
  (local $fnDecl i32)
  global.get $~lib/memory/__stack_pointer
  i32.const 4
  i32.sub
  global.set $~lib/memory/__stack_pointer
  call $~stack_check
  global.get $~lib/memory/__stack_pointer
  i32.const 0
  i32.store $0
  global.get $~lib/memory/__stack_pointer
  i32.const 1040
  local.tee $fnDecl
  i32.store $0
  local.get $fnDecl
  drop
  local.get $fnDecl
  i32.const 1072
  i32.ne
  i32.eqz
  if
   i32.const 0
   i32.const 64
   i32.const 93
   i32.const 3
   call $~lib/builtins/abort
   unreachable
  end
  global.get $~lib/memory/__stack_pointer
  i32.const 4
  i32.add
  global.set $~lib/memory/__stack_pointer
 )
 (func $~lib/rt/__visit_globals (type $i32_=>_none) (param $0 i32)
  (local $1 i32)
  i32.const 768
  local.get $0
  call $~lib/rt/itcms/__visit
  i32.const 576
  local.get $0
  call $~lib/rt/itcms/__visit
 )
 (func $~lib/arraybuffer/ArrayBufferView~visit (type $i32_i32_=>_none) (param $0 i32) (param $1 i32)
  (local $2 i32)
  local.get $0
  i32.load $0
  local.tee $2
  if
   local.get $2
   local.get $1
   call $~lib/rt/itcms/__visit
  end
 )
 (func $~lib/function/Function<%28i32%29=>i32>#__visit (type $i32_i32_=>_none) (param $this i32) (param $cookie i32)
  local.get $this
  i32.load $0 offset=4
  local.get $cookie
  call $~lib/rt/itcms/__visit
 )
 (func $~lib/function/Function<%28i32%29=>i32>~visit (type $i32_i32_=>_none) (param $0 i32) (param $1 i32)
  local.get $0
  local.get $1
  call $~lib/function/Function<%28i32%29=>i32>#__visit
 )
 (func $~lib/function/Function<%28%29=>void>#__visit (type $i32_i32_=>_none) (param $this i32) (param $cookie i32)
  local.get $this
  i32.load $0 offset=4
  local.get $cookie
  call $~lib/rt/itcms/__visit
 )
 (func $~lib/function/Function<%28%29=>void>~visit (type $i32_i32_=>_none) (param $0 i32) (param $1 i32)
  local.get $0
  local.get $1
  call $~lib/function/Function<%28%29=>void>#__visit
 )
 (func $~lib/function/Function<%28%29=>i32>#__visit (type $i32_i32_=>_none) (param $this i32) (param $cookie i32)
  local.get $this
  i32.load $0 offset=4
  local.get $cookie
  call $~lib/rt/itcms/__visit
 )
 (func $~lib/function/Function<%28%29=>i32>~visit (type $i32_i32_=>_none) (param $0 i32) (param $1 i32)
  local.get $0
  local.get $1
  call $~lib/function/Function<%28%29=>i32>#__visit
 )
 (func $~lib/function/Function<%28i32%2Ci32%29=>i32>#__visit (type $i32_i32_=>_none) (param $this i32) (param $cookie i32)
  local.get $this
  i32.load $0 offset=4
  local.get $cookie
  call $~lib/rt/itcms/__visit
 )
 (func $~lib/function/Function<%28i32%2Ci32%29=>i32>~visit (type $i32_i32_=>_none) (param $0 i32) (param $1 i32)
  local.get $0
  local.get $1
  call $~lib/function/Function<%28i32%2Ci32%29=>i32>#__visit
 )
 (func $~lib/function/Function<%28%29=>%28i32%29=>i32>#__visit (type $i32_i32_=>_none) (param $this i32) (param $cookie i32)
  local.get $this
  i32.load $0 offset=4
  local.get $cookie
  call $~lib/rt/itcms/__visit
 )
 (func $~lib/function/Function<%28%29=>%28i32%29=>i32>~visit (type $i32_i32_=>_none) (param $0 i32) (param $1 i32)
  local.get $0
  local.get $1
  call $~lib/function/Function<%28%29=>%28i32%29=>i32>#__visit
 )
 (func $function-expression/FieldClass~visit (type $i32_i32_=>_none) (param $0 i32) (param $1 i32)
  (local $2 i32)
  local.get $0
  i32.load $0
  local.tee $2
  if
   local.get $2
   local.get $1
   call $~lib/rt/itcms/__visit
  end
 )
 (func $~lib/function/Function<%28i64%29=>i64>#__visit (type $i32_i32_=>_none) (param $this i32) (param $cookie i32)
  local.get $this
  i32.load $0 offset=4
  local.get $cookie
  call $~lib/rt/itcms/__visit
 )
 (func $~lib/function/Function<%28i64%29=>i64>~visit (type $i32_i32_=>_none) (param $0 i32) (param $1 i32)
  local.get $0
  local.get $1
  call $~lib/function/Function<%28i64%29=>i64>#__visit
 )
 (func $~lib/rt/__visit_members (type $i32_i32_=>_none) (param $0 i32) (param $1 i32)
  block $invalid
   block $~lib/function/Function<%28i64%29=>i64>
    block $function-expression/FieldClass
     block $~lib/function/Function<%28%29=>%28i32%29=>i32>
      block $~lib/function/Function<%28i32%2Ci32%29=>i32>
       block $~lib/function/Function<%28%29=>i32>
        block $~lib/function/Function<%28%29=>void>
         block $~lib/function/Function<%28i32%29=>i32>
          block $~lib/arraybuffer/ArrayBufferView
           block $~lib/string/String
            block $~lib/arraybuffer/ArrayBuffer
             local.get $0
             i32.const 8
             i32.sub
             i32.load $0
             br_table $~lib/arraybuffer/ArrayBuffer $~lib/string/String $~lib/arraybuffer/ArrayBufferView $~lib/function/Function<%28i32%29=>i32> $~lib/function/Function<%28%29=>void> $~lib/function/Function<%28%29=>i32> $~lib/function/Function<%28i32%2Ci32%29=>i32> $~lib/function/Function<%28%29=>%28i32%29=>i32> $function-expression/FieldClass $~lib/function/Function<%28i64%29=>i64> $invalid
            end
            return
           end
           return
          end
          local.get $0
          local.get $1
          call $~lib/arraybuffer/ArrayBufferView~visit
          return
         end
         local.get $0
         local.get $1
         call $~lib/function/Function<%28i32%29=>i32>~visit
         return
        end
        local.get $0
        local.get $1
        call $~lib/function/Function<%28%29=>void>~visit
        return
       end
       local.get $0
       local.get $1
       call $~lib/function/Function<%28%29=>i32>~visit
       return
      end
      local.get $0
      local.get $1
      call $~lib/function/Function<%28i32%2Ci32%29=>i32>~visit
      return
     end
     local.get $0
     local.get $1
     call $~lib/function/Function<%28%29=>%28i32%29=>i32>~visit
     return
    end
    local.get $0
    local.get $1
    call $function-expression/FieldClass~visit
    return
   end
   local.get $0
   local.get $1
   call $~lib/function/Function<%28i64%29=>i64>~visit
   return
  end
  unreachable
 )
 (func $~start (type $none_=>_none)
  call $start:function-expression
 )
 (func $~stack_check (type $none_=>_none)
  global.get $~lib/memory/__stack_pointer
  global.get $~lib/memory/__data_end
  i32.lt_s
  if
   i32.const 17584
   i32.const 17632
   i32.const 1
   i32.const 1
   call $~lib/builtins/abort
   unreachable
  end
 )
 (func $function-expression/testField (type $none_=>_none)
  (local $fieldInst i32)
  (local $var$1 i32)
  (local $2 i32)
  global.get $~lib/memory/__stack_pointer
  i32.const 12
  i32.sub
  global.set $~lib/memory/__stack_pointer
  call $~stack_check
  global.get $~lib/memory/__stack_pointer
  i64.const 0
  i64.store $0
  global.get $~lib/memory/__stack_pointer
  i32.const 0
  i32.store $0 offset=8
  global.get $~lib/memory/__stack_pointer
  i32.const 0
  i32.const 1008
  local.set $2
  global.get $~lib/memory/__stack_pointer
  local.get $2
  i32.store $0
  local.get $2
  call $function-expression/FieldClass#constructor
  local.tee $fieldInst
  i32.store $0 offset=4
  i32.const 1
  global.get $~lib/memory/__stack_pointer
  i32.const 0
  global.set $~argumentsLength
  local.get $fieldInst
  i32.load $0
  i32.load $0
  call_indirect $0 (type $none_=>_i32)
  local.tee $var$1
  i32.store $0 offset=8
  i32.const 1
  global.set $~argumentsLength
  local.get $var$1
  i32.load $0
  call_indirect $0 (type $i32_=>_i32)
  i32.const 25
  i32.eq
  i32.eqz
  if
   i32.const 0
   i32.const 64
   i32.const 82
   i32.const 3
   call $~lib/builtins/abort
   unreachable
  end
  global.get $~lib/memory/__stack_pointer
  i32.const 12
  i32.add
  global.set $~lib/memory/__stack_pointer
 )
 (func $start:function-expression (type $none_=>_none)
  (local $0 i32)
  global.get $~lib/memory/__stack_pointer
  i32.const 4
  i32.sub
  global.set $~lib/memory/__stack_pointer
  call $~stack_check
  global.get $~lib/memory/__stack_pointer
  i32.const 0
  i32.store $0
  i32.const 1
  i32.const 1
  global.set $~argumentsLength
  global.get $function-expression/f1
  i32.load $0
  call_indirect $0 (type $i32_=>_i32)
  i32.const 1
  i32.eq
  i32.eqz
  if
   i32.const 0
   i32.const 64
   i32.const 4
   i32.const 1
   call $~lib/builtins/abort
   unreachable
  end
  i32.const 2
  i32.const 1
  global.set $~argumentsLength
  global.get $function-expression/f2
  i32.load $0
  call_indirect $0 (type $i32_=>_i32)
  i32.const 2
  i32.eq
  i32.eqz
  if
   i32.const 0
   i32.const 64
   i32.const 9
   i32.const 1
   call $~lib/builtins/abort
   unreachable
  end
  i32.const 0
  global.set $~argumentsLength
  global.get $function-expression/f3
  i32.load $0
  call_indirect $0 (type $none_=>_none)
  i32.const 0
  global.set $~argumentsLength
  global.get $function-expression/f4
  i32.load $0
  call_indirect $0 (type $none_=>_i32)
  i32.const 1
  i32.eq
  i32.eqz
  if
   i32.const 0
   i32.const 64
   i32.const 16
   i32.const 1
   call $~lib/builtins/abort
   unreachable
  end
  i32.const 224
  local.set $0
  global.get $~lib/memory/__stack_pointer
  local.get $0
  i32.store $0
  local.get $0
  call $function-expression/testOmitted
  i32.const 3
  i32.eq
  i32.eqz
  if
   i32.const 0
   i32.const 64
   i32.const 21
   i32.const 1
   call $~lib/builtins/abort
   unreachable
  end
  i32.const 256
  local.set $0
  global.get $~lib/memory/__stack_pointer
  local.get $0
  i32.store $0
  local.get $0
  call $function-expression/testOmitted
  i32.const 1
  i32.eq
  i32.eqz
  if
   i32.const 0
   i32.const 64
   i32.const 22
   i32.const 1
   call $~lib/builtins/abort
   unreachable
  end
  i32.const 288
  local.set $0
  global.get $~lib/memory/__stack_pointer
  local.get $0
  i32.store $0
  local.get $0
  call $function-expression/testOmitted
  i32.const 42
  i32.eq
  i32.eqz
  if
   i32.const 0
   i32.const 64
   i32.const 23
   i32.const 1
   call $~lib/builtins/abort
   unreachable
  end
  i32.const 1
  i32.const 2
  i32.const 2
  global.set $~argumentsLength
  call $function-expression/testOmittedReturn1
  i32.load $0
  call_indirect $0 (type $i32_i32_=>_i32)
  i32.const 3
  i32.eq
  i32.eqz
  if
   i32.const 0
   i32.const 64
   i32.const 34
   i32.const 1
   call $~lib/builtins/abort
   unreachable
  end
  i32.const 1
  i32.const 2
  i32.const 2
  global.set $~argumentsLength
  call $function-expression/testOmittedReturn2
  i32.load $0
  call_indirect $0 (type $i32_i32_=>_i32)
  i32.const 1
  i32.eq
  i32.eqz
  if
   i32.const 0
   i32.const 64
   i32.const 35
   i32.const 1
   call $~lib/builtins/abort
   unreachable
  end
  i32.const 1
  i32.const 2
  i32.const 2
  global.set $~argumentsLength
  call $function-expression/testOmittedReturn3
  i32.load $0
  call_indirect $0 (type $i32_i32_=>_i32)
  i32.const 42
  i32.eq
  i32.eqz
  if
   i32.const 0
   i32.const 64
   i32.const 36
   i32.const 1
   call $~lib/builtins/abort
   unreachable
  end
  i32.const 0
  call $function-expression/testNullable
  i32.const 0
  i32.eq
  i32.eqz
  if
   i32.const 0
   i32.const 64
   i32.const 45
   i32.const 1
   call $~lib/builtins/abort
   unreachable
  end
  call $function-expression/testGlobal
  call $function-expression/testLocal
  memory.size $0
  i32.const 16
  i32.shl
  global.get $~lib/memory/__heap_base
  i32.sub
  i32.const 1
  i32.shr_u
  global.set $~lib/rt/itcms/threshold
  i32.const 688
  call $~lib/rt/itcms/initLazy
  global.set $~lib/rt/itcms/pinSpace
  i32.const 720
  call $~lib/rt/itcms/initLazy
  global.set $~lib/rt/itcms/toSpace
  i32.const 864
  call $~lib/rt/itcms/initLazy
  global.set $~lib/rt/itcms/fromSpace
  call $function-expression/testField
  call $function-expression/semanticallyAnonymous
  global.get $~lib/memory/__stack_pointer
  i32.const 4
  i32.add
  global.set $~lib/memory/__stack_pointer
 )
<<<<<<< HEAD
 (func $function-expression/testGlobal~anonymous|0 (result i32)
  (local $myFunc i32)
=======
 (func $function-expression/testGlobal~anonymous|0 (type $none_=>_i32) (result i32)
  (local $var$0 i32)
>>>>>>> 78b2d1af
  (local $1 i32)
  global.get $~lib/memory/__stack_pointer
  i32.const 4
  i32.sub
  global.set $~lib/memory/__stack_pointer
  call $~stack_check
  global.get $~lib/memory/__stack_pointer
  i32.const 0
  i32.store $0
  global.get $~lib/memory/__stack_pointer
  i32.const 448
  local.tee $myFunc
  i32.store $0
  local.get $myFunc
  local.set $1
  global.get $~lib/memory/__stack_pointer
  i32.const 4
  i32.add
  global.set $~lib/memory/__stack_pointer
  local.get $1
 )
<<<<<<< HEAD
 (func $function-expression/testLocal~anonymous|0 (result i32)
  (local $myFunc i32)
=======
 (func $function-expression/testLocal~anonymous|0 (type $none_=>_i32) (result i32)
  (local $var$0 i32)
>>>>>>> 78b2d1af
  (local $1 i32)
  global.get $~lib/memory/__stack_pointer
  i32.const 4
  i32.sub
  global.set $~lib/memory/__stack_pointer
  call $~stack_check
  global.get $~lib/memory/__stack_pointer
  i32.const 0
  i32.store $0
  global.get $~lib/memory/__stack_pointer
  i32.const 512
  local.tee $myFunc
  i32.store $0
  local.get $myFunc
  local.set $1
  global.get $~lib/memory/__stack_pointer
  i32.const 4
  i32.add
  global.set $~lib/memory/__stack_pointer
  local.get $1
 )
 (func $function-expression/FieldClass#constructor (type $i32_i32_=>_i32) (param $this i32) (param $fieldFunc i32) (result i32)
  (local $2 i32)
  global.get $~lib/memory/__stack_pointer
  i32.const 4
  i32.sub
  global.set $~lib/memory/__stack_pointer
  call $~stack_check
  global.get $~lib/memory/__stack_pointer
  i32.const 0
  i32.store $0
  local.get $this
  i32.eqz
  if
   global.get $~lib/memory/__stack_pointer
   i32.const 4
   i32.const 8
   call $~lib/rt/itcms/__new
   local.tee $this
   i32.store $0
  end
  local.get $this
  local.get $fieldFunc
  call $function-expression/FieldClass#set:fieldFunc
  local.get $this
  local.set $2
  global.get $~lib/memory/__stack_pointer
  i32.const 4
  i32.add
  global.set $~lib/memory/__stack_pointer
  local.get $2
 )
<<<<<<< HEAD
 (func $function-expression/testField~anonymous|0 (result i32)
  (local $myFunc i32)
=======
 (func $function-expression/testField~anonymous|0 (type $none_=>_i32) (result i32)
  (local $var$0 i32)
>>>>>>> 78b2d1af
  (local $1 i32)
  global.get $~lib/memory/__stack_pointer
  i32.const 4
  i32.sub
  global.set $~lib/memory/__stack_pointer
  call $~stack_check
  global.get $~lib/memory/__stack_pointer
  i32.const 0
  i32.store $0
  global.get $~lib/memory/__stack_pointer
  i32.const 976
  local.tee $myFunc
  i32.store $0
  local.get $myFunc
  local.set $1
  global.get $~lib/memory/__stack_pointer
  i32.const 4
  i32.add
  global.set $~lib/memory/__stack_pointer
  local.get $1
 )
)<|MERGE_RESOLUTION|>--- conflicted
+++ resolved
@@ -1147,13 +1147,8 @@
   local.get $slMap
   i32.store $0 offset=4
  )
-<<<<<<< HEAD
- (func $~lib/rt/tlsf/addMemory (param $root i32) (param $start i32) (param $end i32) (result i32)
+ (func $~lib/rt/tlsf/addMemory (type $i32_i32_i32_=>_i32) (param $root i32) (param $start i32) (param $end i32) (result i32)
   (local $root_0 i32)
-=======
- (func $~lib/rt/tlsf/addMemory (type $i32_i32_i32_=>_i32) (param $root i32) (param $start i32) (param $end i32) (result i32)
-  (local $var$3 i32)
->>>>>>> 78b2d1af
   (local $tail i32)
   (local $tailInfo i32)
   (local $size i32)
@@ -2923,13 +2918,8 @@
   i32.add
   global.set $~lib/memory/__stack_pointer
  )
-<<<<<<< HEAD
- (func $function-expression/testGlobal~anonymous|0 (result i32)
+ (func $function-expression/testGlobal~anonymous|0 (type $none_=>_i32) (result i32)
   (local $myFunc i32)
-=======
- (func $function-expression/testGlobal~anonymous|0 (type $none_=>_i32) (result i32)
-  (local $var$0 i32)
->>>>>>> 78b2d1af
   (local $1 i32)
   global.get $~lib/memory/__stack_pointer
   i32.const 4
@@ -2951,13 +2941,8 @@
   global.set $~lib/memory/__stack_pointer
   local.get $1
  )
-<<<<<<< HEAD
- (func $function-expression/testLocal~anonymous|0 (result i32)
+ (func $function-expression/testLocal~anonymous|0 (type $none_=>_i32) (result i32)
   (local $myFunc i32)
-=======
- (func $function-expression/testLocal~anonymous|0 (type $none_=>_i32) (result i32)
-  (local $var$0 i32)
->>>>>>> 78b2d1af
   (local $1 i32)
   global.get $~lib/memory/__stack_pointer
   i32.const 4
@@ -3010,13 +2995,8 @@
   global.set $~lib/memory/__stack_pointer
   local.get $2
  )
-<<<<<<< HEAD
- (func $function-expression/testField~anonymous|0 (result i32)
+ (func $function-expression/testField~anonymous|0 (type $none_=>_i32) (result i32)
   (local $myFunc i32)
-=======
- (func $function-expression/testField~anonymous|0 (type $none_=>_i32) (result i32)
-  (local $var$0 i32)
->>>>>>> 78b2d1af
   (local $1 i32)
   global.get $~lib/memory/__stack_pointer
   i32.const 4
