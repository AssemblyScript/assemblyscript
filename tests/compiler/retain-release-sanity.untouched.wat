--- conflicted
+++ resolved
@@ -1703,7 +1703,7 @@
   if
    i32.const 32
    i32.const 80
-   i32.const 57
+   i32.const 60
    i32.const 59
    call $~lib/builtins/abort
    unreachable
@@ -3302,15 +3302,9 @@
   i32.const 1
   i32.lt_s
   if
-<<<<<<< HEAD
-   i32.const 352
-   i32.const 304
-   i32.const 291
-=======
    i32.const 288
    i32.const 80
-   i32.const 299
->>>>>>> 88cc73b7
+   i32.const 302
    i32.const 20
    call $~lib/builtins/abort
    unreachable
@@ -3343,7 +3337,7 @@
   if
    i32.const 32
    i32.const 80
-   i32.const 57
+   i32.const 60
    i32.const 59
    call $~lib/builtins/abort
    unreachable
@@ -3421,7 +3415,7 @@
   if
    i32.const 32
    i32.const 80
-   i32.const 57
+   i32.const 60
    i32.const 59
    call $~lib/builtins/abort
    unreachable
@@ -3540,28 +3534,6 @@
   local.get $1
   call $~lib/rt/pure/__retain
   local.set $1
-<<<<<<< HEAD
-=======
-  local.get $1
-  i32.const 0
-  i32.eq
-  if
-   i32.const 416
-   local.tee $2
-   local.get $1
-   local.tee $3
-   i32.ne
-   if
-    local.get $2
-    call $~lib/rt/pure/__retain
-    local.set $2
-    local.get $3
-    call $~lib/rt/pure/__release
-   end
-   local.get $2
-   local.set $1
-  end
->>>>>>> 88cc73b7
   local.get $0
   call $~lib/string/String#get:length
   i32.const 1
