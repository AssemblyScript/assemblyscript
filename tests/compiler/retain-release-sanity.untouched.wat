--- conflicted
+++ resolved
@@ -3962,6 +3962,13 @@
  (func $~start
   call $start:retain-release-sanity
  )
+ (func $~lib/rt/pure/finalize (param $0 i32)
+  i32.const 0
+  drop
+  global.get $~lib/rt/tlsf/ROOT
+  local.get $0
+  call $~lib/rt/tlsf/freeBlock
+ )
  (func $~lib/rt/__typeinfo (param $0 i32) (result i32)
   (local $1 i32)
   global.get $~lib/rt/__rtti_base
@@ -3978,31 +3985,9 @@
    call $~lib/builtins/abort
    unreachable
   end
-<<<<<<< HEAD
- )
- (func $~lib/rt/pure/finalize (param $0 i32)
-  i32.const 0
-  drop
-  global.get $~lib/rt/tlsf/ROOT
-  local.get $0
-  call $~lib/rt/tlsf/freeBlock
- )
- (func $~lib/rt/pure/scanBlack (param $0 i32)
-  local.get $0
-  local.get $0
-  i32.load offset=4
-  i32.const 1879048192
-  i32.const -1
-  i32.xor
-  i32.and
-  i32.const 0
-  i32.or
-  i32.store offset=4
-=======
   local.get $1
   i32.const 4
   i32.add
->>>>>>> 897d1e31
   local.get $0
   i32.const 8
   i32.mul
@@ -4026,7 +4011,274 @@
   local.set $0
   global.get $~lib/rt/pure/CUR
   local.get $0
-<<<<<<< HEAD
+  i32.sub
+  local.set $1
+  local.get $1
+  i32.const 2
+  i32.mul
+  local.tee $2
+  i32.const 64
+  i32.const 2
+  i32.shl
+  local.tee $3
+  local.get $2
+  local.get $3
+  i32.gt_u
+  select
+  local.set $4
+  local.get $4
+  i32.const 0
+  call $~lib/rt/tlsf/__alloc
+  local.set $5
+  i32.const 1
+  drop
+  local.get $5
+  i32.const 16
+  i32.sub
+  call $~lib/rt/rtrace/onfree
+  local.get $5
+  local.get $0
+  local.get $1
+  call $~lib/memory/memory.copy
+  local.get $0
+  if
+   i32.const 1
+   drop
+   local.get $0
+   i32.const 16
+   i32.sub
+   call $~lib/rt/rtrace/onalloc
+   local.get $0
+   call $~lib/rt/tlsf/__free
+  end
+  local.get $5
+  global.set $~lib/rt/pure/ROOTS
+  local.get $5
+  local.get $1
+  i32.add
+  global.set $~lib/rt/pure/CUR
+  local.get $5
+  local.get $4
+  i32.add
+  global.set $~lib/rt/pure/END
+ )
+ (func $~lib/rt/pure/appendRoot (param $0 i32)
+  (local $1 i32)
+  global.get $~lib/rt/pure/CUR
+  local.set $1
+  local.get $1
+  global.get $~lib/rt/pure/END
+  i32.ge_u
+  if
+   call $~lib/rt/pure/growRoots
+   global.get $~lib/rt/pure/CUR
+   local.set $1
+  end
+  local.get $1
+  local.get $0
+  i32.store
+  local.get $1
+  i32.const 4
+  i32.add
+  global.set $~lib/rt/pure/CUR
+ )
+ (func $~lib/rt/pure/decrement (param $0 i32)
+  (local $1 i32)
+  (local $2 i32)
+  local.get $0
+  i32.load offset=4
+  local.set $1
+  local.get $1
+  i32.const 268435455
+  i32.and
+  local.set $2
+  i32.const 1
+  drop
+  local.get $0
+  call $~lib/rt/rtrace/ondecrement
+  i32.const 1
+  drop
+  local.get $0
+  i32.load
+  i32.const 1
+  i32.and
+  i32.eqz
+  i32.eqz
+  if
+   i32.const 0
+   i32.const 240
+   i32.const 133
+   i32.const 14
+   call $~lib/builtins/abort
+   unreachable
+  end
+  local.get $2
+  i32.const 1
+  i32.eq
+  if
+   local.get $0
+   i32.const 16
+   i32.add
+   i32.const 1
+   call $~lib/rt/__visit_members
+   i32.const 0
+   drop
+   local.get $1
+   i32.const -2147483648
+   i32.and
+   i32.eqz
+   if
+    local.get $0
+    call $~lib/rt/pure/finalize
+   else
+    local.get $0
+    i32.const -2147483648
+    i32.const 0
+    i32.or
+    i32.const 0
+    i32.or
+    i32.store offset=4
+   end
+  else
+   i32.const 1
+   drop
+   local.get $2
+   i32.const 0
+   i32.gt_u
+   i32.eqz
+   if
+    i32.const 0
+    i32.const 240
+    i32.const 147
+    i32.const 16
+    call $~lib/builtins/abort
+    unreachable
+   end
+   i32.const 0
+   drop
+   local.get $0
+   i32.load offset=8
+   call $~lib/rt/__typeinfo
+   i32.const 32
+   i32.and
+   i32.eqz
+   if
+    local.get $0
+    i32.const -2147483648
+    i32.const 805306368
+    i32.or
+    local.get $2
+    i32.const 1
+    i32.sub
+    i32.or
+    i32.store offset=4
+    local.get $1
+    i32.const -2147483648
+    i32.and
+    i32.eqz
+    if
+     local.get $0
+     call $~lib/rt/pure/appendRoot
+    end
+   else
+    local.get $0
+    local.get $1
+    i32.const 268435455
+    i32.const -1
+    i32.xor
+    i32.and
+    local.get $2
+    i32.const 1
+    i32.sub
+    i32.or
+    i32.store offset=4
+   end
+  end
+ )
+ (func $~lib/rt/pure/markGray (param $0 i32)
+  (local $1 i32)
+  local.get $0
+  i32.load offset=4
+  local.set $1
+  local.get $1
+  i32.const 1879048192
+  i32.and
+  i32.const 268435456
+  i32.ne
+  if
+   local.get $0
+   local.get $1
+   i32.const 1879048192
+   i32.const -1
+   i32.xor
+   i32.and
+   i32.const 268435456
+   i32.or
+   i32.store offset=4
+   local.get $0
+   i32.const 16
+   i32.add
+   i32.const 2
+   call $~lib/rt/__visit_members
+  end
+ )
+ (func $~lib/rt/pure/scanBlack (param $0 i32)
+  local.get $0
+  local.get $0
+  i32.load offset=4
+  i32.const 1879048192
+  i32.const -1
+  i32.xor
+  i32.and
+  i32.const 0
+  i32.or
+  i32.store offset=4
+  local.get $0
+  i32.const 16
+  i32.add
+  i32.const 4
+  call $~lib/rt/__visit_members
+ )
+ (func $~lib/rt/pure/scan (param $0 i32)
+  (local $1 i32)
+  local.get $0
+  i32.load offset=4
+  local.set $1
+  local.get $1
+  i32.const 1879048192
+  i32.and
+  i32.const 268435456
+  i32.eq
+  if
+   local.get $1
+   i32.const 268435455
+   i32.and
+   i32.const 0
+   i32.gt_u
+   if
+    local.get $0
+    call $~lib/rt/pure/scanBlack
+   else
+    local.get $0
+    local.get $1
+    i32.const 1879048192
+    i32.const -1
+    i32.xor
+    i32.and
+    i32.const 536870912
+    i32.or
+    i32.store offset=4
+    local.get $0
+    i32.const 16
+    i32.add
+    i32.const 3
+    call $~lib/rt/__visit_members
+   end
+  end
+ )
+ (func $~lib/rt/pure/collectWhite (param $0 i32)
+  (local $1 i32)
+  local.get $0
   i32.load offset=4
   local.set $1
   local.get $1
@@ -4133,496 +4385,6 @@
      if
       local.get $5
       call $~lib/rt/pure/finalize
-     else
-      local.get $5
-      local.get $6
-      i32.const -2147483648
-      i32.const -1
-      i32.xor
-      i32.and
-      i32.store offset=4
-     end
-    end
-    local.get $2
-    i32.const 4
-    i32.add
-    local.set $2
-    br $for-loop|0
-   end
-  end
-  local.get $1
-  global.set $~lib/rt/pure/CUR
-  local.get $0
-  local.set $3
-  loop $for-loop|1
-   local.get $3
-   local.get $1
-   i32.lt_u
-   local.set $2
-   local.get $2
-   if
-    local.get $3
-    i32.load
-    call $~lib/rt/pure/scan
-    local.get $3
-    i32.const 4
-    i32.add
-    local.set $3
-    br $for-loop|1
-   end
-  end
-  local.get $0
-  local.set $3
-  loop $for-loop|2
-   local.get $3
-   local.get $1
-   i32.lt_u
-   local.set $2
-   local.get $2
-   if
-    local.get $3
-    i32.load
-    local.set $4
-    local.get $4
-    local.get $4
-    i32.load offset=4
-    i32.const -2147483648
-    i32.const -1
-    i32.xor
-    i32.and
-    i32.store offset=4
-    local.get $4
-    call $~lib/rt/pure/collectWhite
-    local.get $3
-    i32.const 4
-    i32.add
-    local.set $3
-    br $for-loop|2
-   end
-  end
-  local.get $0
-  global.set $~lib/rt/pure/CUR
- )
- (func $~lib/rt/__typeinfo (param $0 i32) (result i32)
-  (local $1 i32)
-  global.get $~lib/rt/__rtti_base
-  local.set $1
-  local.get $0
-  local.get $1
-  i32.load
-  i32.gt_u
-  if
-   i32.const 480
-   i32.const 544
-   i32.const 22
-   i32.const 28
-   call $~lib/builtins/abort
-   unreachable
-  end
-  local.get $1
-  i32.const 4
-  i32.add
-  local.get $0
-  i32.const 8
-  i32.mul
-  i32.add
-  i32.load
- )
- (func $~lib/rt/tlsf/__free (param $0 i32)
-  call $~lib/rt/tlsf/maybeInitialize
-  local.get $0
-  call $~lib/rt/tlsf/checkUsedBlock
-  call $~lib/rt/tlsf/freeBlock
- )
- (func $~lib/rt/pure/growRoots
-  (local $0 i32)
-  (local $1 i32)
-  (local $2 i32)
-  (local $3 i32)
-  (local $4 i32)
-  (local $5 i32)
-  global.get $~lib/rt/pure/ROOTS
-  local.set $0
-  global.get $~lib/rt/pure/CUR
-  local.get $0
-=======
->>>>>>> 897d1e31
-  i32.sub
-  local.set $1
-  local.get $1
-  i32.const 2
-  i32.mul
-  local.tee $2
-  i32.const 64
-  i32.const 2
-  i32.shl
-  local.tee $3
-  local.get $2
-  local.get $3
-  i32.gt_u
-  select
-  local.set $4
-  local.get $4
-  i32.const 0
-  call $~lib/rt/tlsf/__alloc
-  local.set $5
-  i32.const 1
-  drop
-  local.get $5
-  i32.const 16
-  i32.sub
-  call $~lib/rt/rtrace/onfree
-  local.get $5
-  local.get $0
-  local.get $1
-  call $~lib/memory/memory.copy
-  local.get $0
-  if
-   i32.const 1
-   drop
-   local.get $0
-   i32.const 16
-   i32.sub
-   call $~lib/rt/rtrace/onalloc
-   local.get $0
-   call $~lib/rt/tlsf/__free
-  end
-  local.get $5
-  global.set $~lib/rt/pure/ROOTS
-  local.get $5
-  local.get $1
-  i32.add
-  global.set $~lib/rt/pure/CUR
-  local.get $5
-  local.get $4
-  i32.add
-  global.set $~lib/rt/pure/END
- )
- (func $~lib/rt/pure/appendRoot (param $0 i32)
-  (local $1 i32)
-  global.get $~lib/rt/pure/CUR
-  local.set $1
-  local.get $1
-  global.get $~lib/rt/pure/END
-  i32.ge_u
-  if
-   call $~lib/rt/pure/growRoots
-   global.get $~lib/rt/pure/CUR
-   local.set $1
-  end
-  local.get $1
-  local.get $0
-  i32.store
-  local.get $1
-  i32.const 4
-  i32.add
-  global.set $~lib/rt/pure/CUR
- )
- (func $~lib/rt/pure/decrement (param $0 i32)
-  (local $1 i32)
-  (local $2 i32)
-  local.get $0
-  i32.load offset=4
-  local.set $1
-  local.get $1
-  i32.const 268435455
-  i32.and
-  local.set $2
-  i32.const 1
-  drop
-  local.get $0
-  call $~lib/rt/rtrace/ondecrement
-  i32.const 1
-  drop
-  local.get $0
-  i32.load
-  i32.const 1
-  i32.and
-  i32.eqz
-  i32.eqz
-  if
-   i32.const 0
-   i32.const 240
-   i32.const 133
-   i32.const 14
-   call $~lib/builtins/abort
-   unreachable
-  end
-  local.get $2
-  i32.const 1
-  i32.eq
-  if
-   local.get $0
-   i32.const 16
-   i32.add
-   i32.const 1
-   call $~lib/rt/__visit_members
-   i32.const 0
-   drop
-   local.get $1
-   i32.const -2147483648
-   i32.and
-   i32.eqz
-   if
-    local.get $0
-    call $~lib/rt/pure/finalize
-   else
-    local.get $0
-    i32.const -2147483648
-    i32.const 0
-    i32.or
-    i32.const 0
-    i32.or
-    i32.store offset=4
-   end
-  else
-   i32.const 1
-   drop
-   local.get $2
-   i32.const 0
-   i32.gt_u
-   i32.eqz
-   if
-    i32.const 0
-    i32.const 240
-    i32.const 147
-    i32.const 16
-    call $~lib/builtins/abort
-    unreachable
-   end
-   i32.const 0
-   drop
-   local.get $0
-   i32.load offset=8
-   call $~lib/rt/__typeinfo
-   i32.const 32
-   i32.and
-   i32.eqz
-   if
-    local.get $0
-    i32.const -2147483648
-    i32.const 805306368
-    i32.or
-    local.get $2
-    i32.const 1
-    i32.sub
-    i32.or
-    i32.store offset=4
-    local.get $1
-    i32.const -2147483648
-    i32.and
-    i32.eqz
-    if
-     local.get $0
-     call $~lib/rt/pure/appendRoot
-    end
-   else
-    local.get $0
-    local.get $1
-    i32.const 268435455
-    i32.const -1
-    i32.xor
-    i32.and
-    local.get $2
-    i32.const 1
-    i32.sub
-    i32.or
-    i32.store offset=4
-   end
-  end
- )
- (func $~lib/rt/pure/markGray (param $0 i32)
-  (local $1 i32)
-  local.get $0
-  i32.load offset=4
-  local.set $1
-  local.get $1
-  i32.const 1879048192
-  i32.and
-  i32.const 268435456
-  i32.ne
-  if
-   local.get $0
-   local.get $1
-   i32.const 1879048192
-   i32.const -1
-   i32.xor
-   i32.and
-   i32.const 268435456
-   i32.or
-   i32.store offset=4
-   local.get $0
-   i32.const 16
-   i32.add
-   i32.const 2
-   call $~lib/rt/__visit_members
-  end
- )
- (func $~lib/rt/pure/scanBlack (param $0 i32)
-  local.get $0
-  local.get $0
-  i32.load offset=4
-  i32.const 1879048192
-  i32.const -1
-  i32.xor
-  i32.and
-  i32.const 0
-  i32.or
-  i32.store offset=4
-  local.get $0
-  i32.const 16
-  i32.add
-  i32.const 4
-  call $~lib/rt/__visit_members
- )
- (func $~lib/rt/pure/scan (param $0 i32)
-  (local $1 i32)
-  local.get $0
-  i32.load offset=4
-  local.set $1
-  local.get $1
-  i32.const 1879048192
-  i32.and
-  i32.const 268435456
-  i32.eq
-  if
-   local.get $1
-   i32.const 268435455
-   i32.and
-   i32.const 0
-   i32.gt_u
-   if
-    local.get $0
-    call $~lib/rt/pure/scanBlack
-   else
-    local.get $0
-    local.get $1
-    i32.const 1879048192
-    i32.const -1
-    i32.xor
-    i32.and
-    i32.const 536870912
-    i32.or
-    i32.store offset=4
-    local.get $0
-    i32.const 16
-    i32.add
-    i32.const 3
-    call $~lib/rt/__visit_members
-   end
-  end
- )
- (func $~lib/rt/pure/collectWhite (param $0 i32)
-  (local $1 i32)
-  local.get $0
-  i32.load offset=4
-  local.set $1
-  local.get $1
-  i32.const 1879048192
-  i32.and
-  i32.const 536870912
-  i32.eq
-  if (result i32)
-   local.get $1
-   i32.const -2147483648
-   i32.and
-   i32.eqz
-  else
-   i32.const 0
-  end
-  if
-   local.get $0
-   local.get $1
-   i32.const 1879048192
-   i32.const -1
-   i32.xor
-   i32.and
-   i32.const 0
-   i32.or
-   i32.store offset=4
-   local.get $0
-   i32.const 16
-   i32.add
-   i32.const 5
-   call $~lib/rt/__visit_members
-   global.get $~lib/rt/tlsf/ROOT
-   local.get $0
-   call $~lib/rt/tlsf/freeBlock
-  end
- )
- (func $~lib/rt/pure/__collect
-  (local $0 i32)
-  (local $1 i32)
-  (local $2 i32)
-  (local $3 i32)
-  (local $4 i32)
-  (local $5 i32)
-  (local $6 i32)
-  i32.const 0
-  drop
-  global.get $~lib/rt/pure/ROOTS
-  local.set $0
-  local.get $0
-  local.set $1
-  local.get $1
-  local.set $2
-  global.get $~lib/rt/pure/CUR
-  local.set $3
-  loop $for-loop|0
-   local.get $2
-   local.get $3
-   i32.lt_u
-   local.set $4
-   local.get $4
-   if
-    local.get $2
-    i32.load
-    local.set $5
-    local.get $5
-    i32.load offset=4
-    local.set $6
-    local.get $6
-    i32.const 1879048192
-    i32.and
-    i32.const 805306368
-    i32.eq
-    if (result i32)
-     local.get $6
-     i32.const 268435455
-     i32.and
-     i32.const 0
-     i32.gt_u
-    else
-     i32.const 0
-    end
-    if
-     local.get $5
-     call $~lib/rt/pure/markGray
-     local.get $1
-     local.get $5
-     i32.store
-     local.get $1
-     i32.const 4
-     i32.add
-     local.set $1
-    else
-     local.get $6
-     i32.const 1879048192
-     i32.and
-     i32.const 0
-     i32.eq
-     if (result i32)
-      local.get $6
-      i32.const 268435455
-      i32.and
-      i32.eqz
-     else
-      i32.const 0
-     end
-     if
-      global.get $~lib/rt/tlsf/ROOT
-      local.get $5
-      call $~lib/rt/tlsf/freeBlock
      else
       local.get $5
       local.get $6
