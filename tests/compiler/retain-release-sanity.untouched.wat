--- conflicted
+++ resolved
@@ -1703,13 +1703,8 @@
   if
    i32.const 32
    i32.const 80
-<<<<<<< HEAD
    i32.const 60
-   i32.const 59
-=======
-   i32.const 57
    i32.const 60
->>>>>>> 13340ed5
    call $~lib/builtins/abort
    unreachable
   end
@@ -3309,13 +3304,8 @@
   if
    i32.const 288
    i32.const 80
-<<<<<<< HEAD
    i32.const 302
-   i32.const 20
-=======
-   i32.const 299
    i32.const 21
->>>>>>> 13340ed5
    call $~lib/builtins/abort
    unreachable
   end
@@ -3347,13 +3337,8 @@
   if
    i32.const 32
    i32.const 80
-<<<<<<< HEAD
    i32.const 60
-   i32.const 59
-=======
-   i32.const 57
    i32.const 60
->>>>>>> 13340ed5
    call $~lib/builtins/abort
    unreachable
   end
@@ -3430,13 +3415,8 @@
   if
    i32.const 32
    i32.const 80
-<<<<<<< HEAD
    i32.const 60
-   i32.const 59
-=======
-   i32.const 57
    i32.const 60
->>>>>>> 13340ed5
    call $~lib/builtins/abort
    unreachable
   end
