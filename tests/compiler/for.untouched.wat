--- conflicted
+++ resolved
@@ -2364,13 +2364,8 @@
    i32.eqz
    if
     i32.const 0
-<<<<<<< HEAD
-    i32.const 176
-    i32.const 134
-=======
     i32.const 128
     i32.const 136
->>>>>>> 32d10b4e
     i32.const 16
     call $~lib/builtins/abort
     unreachable
