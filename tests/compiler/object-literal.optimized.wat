(module
 (type $none_=>_none (func))
 (type $i32_=>_none (func (param i32)))
 (type $i32_i32_=>_i32 (func (param i32 i32) (result i32)))
 (type $i32_i32_=>_none (func (param i32 i32)))
 (type $i32_i32_i32_=>_none (func (param i32 i32 i32)))
<<<<<<< HEAD
=======
 (type $i32_=>_i32 (func (param i32) (result i32)))
 (type $none_=>_i32 (func (result i32)))
>>>>>>> 3633f4bd
 (type $i32_i32_i32_i32_=>_none (func (param i32 i32 i32 i32)))
 (type $none_=>_i32 (func (result i32)))
 (import "env" "abort" (func $~lib/builtins/abort (param i32 i32 i32 i32)))
 (global $~lib/rt/itcms/white (mut i32) (i32.const 0))
 (global $~lib/rt/itcms/iter (mut i32) (i32.const 0))
 (global $~lib/rt/itcms/toSpace (mut i32) (i32.const 0))
 (global $~lib/rt/itcms/state (mut i32) (i32.const 0))
 (global $~lib/rt/itcms/total (mut i32) (i32.const 0))
 (global $~lib/rt/itcms/threshold (mut i32) (i32.const 0))
 (global $~lib/rt/itcms/visitCount (mut i32) (i32.const 0))
 (global $~lib/rt/itcms/pinSpace (mut i32) (i32.const 0))
 (global $~lib/rt/itcms/fromSpace (mut i32) (i32.const 0))
 (global $~lib/rt/tlsf/ROOT (mut i32) (i32.const 0))
 (global $~lib/memory/__stack_pointer (mut i32) (i32.const 18156))
 (memory $0 1)
 (data (i32.const 1036) ",")
 (data (i32.const 1048) "\01\00\00\00\16\00\00\00h\00e\00l\00l\00o\00 \00w\00o\00r\00l\00d")
 (data (i32.const 1084) "<")
 (data (i32.const 1096) "\01\00\00\00 \00\00\00~\00l\00i\00b\00/\00r\00t\00/\00i\00t\00c\00m\00s\00.\00t\00s")
 (data (i32.const 1180) "<")
 (data (i32.const 1192) "\01\00\00\00$\00\00\00I\00n\00d\00e\00x\00 \00o\00u\00t\00 \00o\00f\00 \00r\00a\00n\00g\00e")
 (data (i32.const 1244) ",")
 (data (i32.const 1256) "\01\00\00\00\14\00\00\00~\00l\00i\00b\00/\00r\00t\00.\00t\00s")
 (data (i32.const 1292) "<")
 (data (i32.const 1304) "\01\00\00\00(\00\00\00A\00l\00l\00o\00c\00a\00t\00i\00o\00n\00 \00t\00o\00o\00 \00l\00a\00r\00g\00e")
 (data (i32.const 1420) "<")
 (data (i32.const 1432) "\01\00\00\00\1e\00\00\00~\00l\00i\00b\00/\00r\00t\00/\00t\00l\00s\00f\00.\00t\00s")
 (data (i32.const 1484) "<")
 (data (i32.const 1496) "\01\00\00\00\"\00\00\00o\00b\00j\00e\00c\00t\00-\00l\00i\00t\00e\00r\00a\00l\00.\00t\00s")
 (data (i32.const 1548) "\1c")
 (data (i32.const 1560) "\01")
 (data (i32.const 1580) "\1c")
 (data (i32.const 1592) "\01\00\00\00\n\00\00\00h\00e\00l\00l\00o")
 (data (i32.const 1612) "\1c")
 (data (i32.const 1624) "\01\00\00\00\08\00\00\00t\00e\00s\00t")
 (data (i32.const 1644) "\1c")
 (data (i32.const 1656) "\01\00\00\00\06\00\00\00b\00a\00r")
 (data (i32.const 1676) "\1c")
 (data (i32.const 1688) "\01\00\00\00\06\00\00\00b\00a\00z")
 (data (i32.const 1712) "\07\00\00\00 \00\00\00\00\00\00\00 ")
 (data (i32.const 1748) " ")
 (export "memory" (memory $0))
 (start $~start)
 (func $~lib/rt/itcms/Object#makeGray (param $0 i32)
  (local $1 i32)
  (local $2 i32)
  (local $3 i32)
  local.get $0
  global.get $~lib/rt/itcms/iter
  i32.eq
  if
   local.get $0
   i32.load offset=8
   local.tee $1
   i32.eqz
   if
    i32.const 0
    i32.const 1104
    i32.const 147
    i32.const 30
    call $~lib/builtins/abort
    unreachable
   end
   local.get $1
   global.set $~lib/rt/itcms/iter
  end
  block $__inlined_func$~lib/rt/itcms/Object#unlink
   local.get $0
   i32.load offset=4
   i32.const -4
   i32.and
   local.tee $2
   i32.eqz
   if
    i32.const 0
    local.get $0
    i32.const 18156
    i32.lt_u
    local.get $0
    i32.load offset=8
    select
    i32.eqz
    if
     i32.const 0
     i32.const 1104
     i32.const 127
     i32.const 18
     call $~lib/builtins/abort
     unreachable
    end
    br $__inlined_func$~lib/rt/itcms/Object#unlink
   end
   local.get $0
   i32.load offset=8
   local.tee $1
   i32.eqz
   if
    i32.const 0
    i32.const 1104
    i32.const 131
    i32.const 16
    call $~lib/builtins/abort
    unreachable
   end
   local.get $2
   local.get $1
   i32.store offset=8
   local.get $1
   local.get $2
   local.get $1
   i32.load offset=4
   i32.const 3
   i32.and
   i32.or
   i32.store offset=4
  end
  global.get $~lib/rt/itcms/toSpace
  local.set $2
  local.get $0
  i32.load offset=12
  local.tee $1
  i32.const 1
  i32.le_u
  if (result i32)
   i32.const 1
  else
   local.get $1
   i32.const 1712
   i32.load
   i32.gt_u
   if
    i32.const 1200
    i32.const 1264
    i32.const 22
    i32.const 28
    call $~lib/builtins/abort
    unreachable
   end
   local.get $1
   i32.const 3
   i32.shl
   i32.const 1716
   i32.add
   i32.load
   i32.const 32
   i32.and
  end
  if (result i32)
   global.get $~lib/rt/itcms/white
   i32.eqz
  else
   i32.const 2
  end
  local.set $3
  local.get $2
  i32.load offset=8
  local.set $1
  local.get $0
  local.get $2
  local.get $3
  i32.or
  i32.store offset=4
  local.get $0
  local.get $1
  i32.store offset=8
  local.get $1
  local.get $0
  local.get $1
  i32.load offset=4
  i32.const 3
  i32.and
  i32.or
  i32.store offset=4
  local.get $2
  local.get $0
  i32.store offset=8
 )
 (func $~lib/rt/itcms/__link (param $0 i32) (param $1 i32)
  local.get $1
  i32.eqz
  if
   return
  end
  local.get $0
  i32.eqz
  if
   i32.const 0
   i32.const 1104
   i32.const 294
   i32.const 14
   call $~lib/builtins/abort
   unreachable
  end
  global.get $~lib/rt/itcms/white
  local.get $1
  i32.const 20
  i32.sub
  local.tee $1
  i32.load offset=4
  i32.const 3
  i32.and
  i32.eq
  if
   local.get $0
   i32.const 20
   i32.sub
   i32.load offset=4
   i32.const 3
   i32.and
   local.tee $0
   global.get $~lib/rt/itcms/white
   i32.eqz
   i32.eq
   if
    local.get $1
    call $~lib/rt/itcms/Object#makeGray
   else
    global.get $~lib/rt/itcms/state
    i32.const 1
    i32.eq
    i32.const 0
    local.get $0
    i32.const 3
    i32.eq
    select
    if
     local.get $1
     call $~lib/rt/itcms/Object#makeGray
    end
   end
  end
 )
 (func $~lib/rt/itcms/visitRoots
  (local $0 i32)
  (local $1 i32)
  i32.const 1200
  call $~lib/rt/itcms/__visit
  i32.const 1312
  call $~lib/rt/itcms/__visit
  global.get $~lib/rt/itcms/pinSpace
  local.tee $1
  i32.load offset=4
  i32.const -4
  i32.and
  local.set $0
  loop $while-continue|0
   local.get $0
   local.get $1
   i32.ne
   if
    local.get $0
    i32.load offset=4
    i32.const 3
    i32.and
    i32.const 3
    i32.ne
    if
     i32.const 0
     i32.const 1104
     i32.const 159
     i32.const 16
     call $~lib/builtins/abort
     unreachable
    end
    local.get $0
    i32.const 20
    i32.add
    call $~lib/rt/__visit_members
    local.get $0
    i32.load offset=4
    i32.const -4
    i32.and
    local.set $0
    br $while-continue|0
   end
  end
 )
 (func $~lib/rt/itcms/__visit (param $0 i32)
  local.get $0
  i32.eqz
  if
   return
  end
  global.get $~lib/rt/itcms/white
  local.get $0
  i32.const 20
  i32.sub
  local.tee $0
  i32.load offset=4
  i32.const 3
  i32.and
  i32.eq
  if
   local.get $0
   call $~lib/rt/itcms/Object#makeGray
   global.get $~lib/rt/itcms/visitCount
   i32.const 1
   i32.add
   global.set $~lib/rt/itcms/visitCount
  end
 )
 (func $~lib/rt/tlsf/removeBlock (param $0 i32) (param $1 i32)
  (local $2 i32)
  (local $3 i32)
  (local $4 i32)
  (local $5 i32)
  local.get $1
  i32.load
  local.tee $2
  i32.const 1
  i32.and
  i32.eqz
  if
   i32.const 0
   i32.const 1440
   i32.const 268
   i32.const 14
   call $~lib/builtins/abort
   unreachable
  end
  local.get $2
  i32.const -4
  i32.and
  local.tee $2
  i32.const 12
  i32.lt_u
  if
   i32.const 0
   i32.const 1440
   i32.const 270
   i32.const 14
   call $~lib/builtins/abort
   unreachable
  end
  local.get $2
  i32.const 256
  i32.lt_u
  if
   local.get $2
   i32.const 4
   i32.shr_u
   local.set $2
  else
   i32.const 31
   local.get $2
   i32.const 1073741820
   local.get $2
   i32.const 1073741820
   i32.lt_u
   select
   local.tee $2
   i32.clz
   i32.sub
   local.set $3
   local.get $2
   local.get $3
   i32.const 4
   i32.sub
   i32.shr_u
   i32.const 16
   i32.xor
   local.set $2
   local.get $3
   i32.const 7
   i32.sub
   local.set $3
  end
  local.get $2
  i32.const 16
  i32.lt_u
  i32.const 0
  local.get $3
  i32.const 23
  i32.lt_u
  select
  i32.eqz
  if
   i32.const 0
   i32.const 1440
   i32.const 284
   i32.const 14
   call $~lib/builtins/abort
   unreachable
  end
  local.get $1
  i32.load offset=8
  local.set $4
  local.get $1
  i32.load offset=4
  local.tee $5
  if
   local.get $5
   local.get $4
   i32.store offset=8
  end
  local.get $4
  if
   local.get $4
   local.get $5
   i32.store offset=4
  end
  local.get $1
  local.get $0
  local.get $2
  local.get $3
  i32.const 4
  i32.shl
  i32.add
  i32.const 2
  i32.shl
  i32.add
  i32.load offset=96
  i32.eq
  if
   local.get $0
   local.get $2
   local.get $3
   i32.const 4
   i32.shl
   i32.add
   i32.const 2
   i32.shl
   i32.add
   local.get $4
   i32.store offset=96
   local.get $4
   i32.eqz
   if
    local.get $0
    local.get $3
    i32.const 2
    i32.shl
    i32.add
    local.tee $4
    i32.load offset=4
    i32.const -2
    local.get $2
    i32.rotl
    i32.and
    local.set $1
    local.get $4
    local.get $1
    i32.store offset=4
    local.get $1
    i32.eqz
    if
     local.get $0
     local.get $0
     i32.load
     i32.const -2
     local.get $3
     i32.rotl
     i32.and
     i32.store
    end
   end
  end
 )
 (func $~lib/rt/tlsf/insertBlock (param $0 i32) (param $1 i32)
  (local $2 i32)
  (local $3 i32)
  (local $4 i32)
  (local $5 i32)
  (local $6 i32)
  local.get $1
  i32.eqz
  if
   i32.const 0
   i32.const 1440
   i32.const 201
   i32.const 14
   call $~lib/builtins/abort
   unreachable
  end
  local.get $1
  i32.load
  local.tee $3
  i32.const 1
  i32.and
  i32.eqz
  if
   i32.const 0
   i32.const 1440
   i32.const 203
   i32.const 14
   call $~lib/builtins/abort
   unreachable
  end
  local.get $1
  i32.const 4
  i32.add
  local.get $1
  i32.load
  i32.const -4
  i32.and
  i32.add
  local.tee $4
  i32.load
  local.tee $2
  i32.const 1
  i32.and
  if
   local.get $0
   local.get $4
   call $~lib/rt/tlsf/removeBlock
   local.get $1
   local.get $3
   i32.const 4
   i32.add
   local.get $2
   i32.const -4
   i32.and
   i32.add
   local.tee $3
   i32.store
   local.get $1
   i32.const 4
   i32.add
   local.get $1
   i32.load
   i32.const -4
   i32.and
   i32.add
   local.tee $4
   i32.load
   local.set $2
  end
  local.get $3
  i32.const 2
  i32.and
  if
   local.get $1
   i32.const 4
   i32.sub
   i32.load
   local.tee $1
   i32.load
   local.tee $6
   i32.const 1
   i32.and
   i32.eqz
   if
    i32.const 0
    i32.const 1440
    i32.const 221
    i32.const 16
    call $~lib/builtins/abort
    unreachable
   end
   local.get $0
   local.get $1
   call $~lib/rt/tlsf/removeBlock
   local.get $1
   local.get $6
   i32.const 4
   i32.add
   local.get $3
   i32.const -4
   i32.and
   i32.add
   local.tee $3
   i32.store
  end
  local.get $4
  local.get $2
  i32.const 2
  i32.or
  i32.store
  local.get $3
  i32.const -4
  i32.and
  local.tee $3
  i32.const 12
  i32.lt_u
  if
   i32.const 0
   i32.const 1440
   i32.const 233
   i32.const 14
   call $~lib/builtins/abort
   unreachable
  end
  local.get $3
  local.get $1
  i32.const 4
  i32.add
  i32.add
  local.get $4
  i32.ne
  if
   i32.const 0
   i32.const 1440
   i32.const 234
   i32.const 14
   call $~lib/builtins/abort
   unreachable
  end
  local.get $4
  i32.const 4
  i32.sub
  local.get $1
  i32.store
  local.get $3
  i32.const 256
  i32.lt_u
  if (result i32)
   local.get $3
   i32.const 4
   i32.shr_u
  else
   i32.const 31
   local.get $3
   i32.const 1073741820
   local.get $3
   i32.const 1073741820
   i32.lt_u
   select
   local.tee $3
   i32.clz
   i32.sub
   local.tee $4
   i32.const 7
   i32.sub
   local.set $5
   local.get $3
   local.get $4
   i32.const 4
   i32.sub
   i32.shr_u
   i32.const 16
   i32.xor
  end
  local.tee $3
  i32.const 16
  i32.lt_u
  i32.const 0
  local.get $5
  i32.const 23
  i32.lt_u
  select
  i32.eqz
  if
   i32.const 0
   i32.const 1440
   i32.const 251
   i32.const 14
   call $~lib/builtins/abort
   unreachable
  end
  local.get $0
  local.get $3
  local.get $5
  i32.const 4
  i32.shl
  i32.add
  i32.const 2
  i32.shl
  i32.add
  i32.load offset=96
  local.set $4
  local.get $1
  i32.const 0
  i32.store offset=4
  local.get $1
  local.get $4
  i32.store offset=8
  local.get $4
  if
   local.get $4
   local.get $1
   i32.store offset=4
  end
  local.get $0
  local.get $3
  local.get $5
  i32.const 4
  i32.shl
  i32.add
  i32.const 2
  i32.shl
  i32.add
  local.get $1
  i32.store offset=96
  local.get $0
  local.get $0
  i32.load
  i32.const 1
  local.get $5
  i32.shl
  i32.or
  i32.store
  local.get $0
  local.get $5
  i32.const 2
  i32.shl
  i32.add
  local.tee $0
  local.get $0
  i32.load offset=4
  i32.const 1
  local.get $3
  i32.shl
  i32.or
  i32.store offset=4
 )
 (func $~lib/rt/tlsf/addMemory (param $0 i32) (param $1 i32) (param $2 i32)
  (local $3 i32)
  (local $4 i32)
  local.get $1
  local.get $2
  i32.gt_u
  if
   i32.const 0
   i32.const 1440
   i32.const 377
   i32.const 14
   call $~lib/builtins/abort
   unreachable
  end
  local.get $1
  i32.const 19
  i32.add
  i32.const -16
  i32.and
  i32.const 4
  i32.sub
  local.set $1
  local.get $2
  i32.const -16
  i32.and
  local.get $0
  i32.load offset=1568
  local.tee $2
  if
   local.get $1
   local.get $2
   i32.const 4
   i32.add
   i32.lt_u
   if
    i32.const 0
    i32.const 1440
    i32.const 384
    i32.const 16
    call $~lib/builtins/abort
    unreachable
   end
   local.get $2
   local.get $1
   i32.const 16
   i32.sub
   i32.eq
   if
    local.get $2
    i32.load
    local.set $4
    local.get $1
    i32.const 16
    i32.sub
    local.set $1
   end
  else
   local.get $1
   local.get $0
   i32.const 1572
   i32.add
   i32.lt_u
   if
    i32.const 0
    i32.const 1440
    i32.const 397
    i32.const 5
    call $~lib/builtins/abort
    unreachable
   end
  end
  local.get $1
  i32.sub
  local.tee $2
  i32.const 20
  i32.lt_u
  if
   return
  end
  local.get $1
  local.get $4
  i32.const 2
  i32.and
  local.get $2
  i32.const 8
  i32.sub
  local.tee $2
  i32.const 1
  i32.or
  i32.or
  i32.store
  local.get $1
  i32.const 0
  i32.store offset=4
  local.get $1
  i32.const 0
  i32.store offset=8
  local.get $2
  local.get $1
  i32.const 4
  i32.add
  i32.add
  local.tee $2
  i32.const 2
  i32.store
  local.get $0
  local.get $2
  i32.store offset=1568
  local.get $0
  local.get $1
  call $~lib/rt/tlsf/insertBlock
 )
 (func $~lib/rt/tlsf/initialize
  (local $0 i32)
  (local $1 i32)
  memory.size
  local.tee $0
  i32.const 1
  i32.lt_s
  if (result i32)
   i32.const 1
   local.get $0
   i32.sub
   memory.grow
   i32.const 0
   i32.lt_s
  else
   i32.const 0
  end
  if
   unreachable
  end
  i32.const 18160
  i32.const 0
  i32.store
  i32.const 19728
  i32.const 0
  i32.store
  loop $for-loop|0
   local.get $1
   i32.const 23
   i32.lt_u
   if
    local.get $1
    i32.const 2
    i32.shl
    i32.const 18160
    i32.add
    i32.const 0
    i32.store offset=4
    i32.const 0
    local.set $0
    loop $for-loop|1
     local.get $0
     i32.const 16
     i32.lt_u
     if
      local.get $0
      local.get $1
      i32.const 4
      i32.shl
      i32.add
      i32.const 2
      i32.shl
      i32.const 18160
      i32.add
      i32.const 0
      i32.store offset=96
      local.get $0
      i32.const 1
      i32.add
      local.set $0
      br $for-loop|1
     end
    end
    local.get $1
    i32.const 1
    i32.add
    local.set $1
    br $for-loop|0
   end
  end
  i32.const 18160
  i32.const 19732
  memory.size
  i32.const 16
  i32.shl
  call $~lib/rt/tlsf/addMemory
  i32.const 18160
  global.set $~lib/rt/tlsf/ROOT
 )
 (func $~lib/rt/tlsf/__free (param $0 i32)
  (local $1 i32)
  (local $2 i32)
  local.get $0
  i32.const 18156
  i32.lt_u
  if
   return
  end
  global.get $~lib/rt/tlsf/ROOT
  i32.eqz
  if
   call $~lib/rt/tlsf/initialize
  end
  global.get $~lib/rt/tlsf/ROOT
  local.get $0
  i32.const 4
  i32.sub
  local.set $1
  local.get $0
  i32.const 15
  i32.and
  i32.const 1
  local.get $0
  select
  if (result i32)
   i32.const 1
  else
   local.get $1
   i32.load
   i32.const 1
   i32.and
  end
  if
   i32.const 0
   i32.const 1440
   i32.const 559
   i32.const 3
   call $~lib/builtins/abort
   unreachable
  end
  local.get $1
  local.tee $0
  i32.load
  i32.const 1
  i32.or
  local.set $1
  local.get $0
  local.get $1
  i32.store
  local.get $0
  call $~lib/rt/tlsf/insertBlock
 )
 (func $~lib/rt/itcms/step (result i32)
  (local $0 i32)
  (local $1 i32)
  block $folding-inner0
   block $break|0
    block $case2|0
     block $case1|0
      block $case0|0
       global.get $~lib/rt/itcms/state
       br_table $case0|0 $case1|0 $case2|0 $break|0
      end
      i32.const 1
      global.set $~lib/rt/itcms/state
      i32.const 0
      global.set $~lib/rt/itcms/visitCount
      call $~lib/rt/itcms/visitRoots
      global.get $~lib/rt/itcms/toSpace
      global.set $~lib/rt/itcms/iter
      br $folding-inner0
     end
     global.get $~lib/rt/itcms/white
     i32.eqz
     local.set $1
     global.get $~lib/rt/itcms/iter
     i32.load offset=4
     i32.const -4
     i32.and
     local.set $0
     loop $while-continue|1
      local.get $0
      global.get $~lib/rt/itcms/toSpace
      i32.ne
      if
       local.get $0
       global.set $~lib/rt/itcms/iter
       local.get $1
       local.get $0
       i32.load offset=4
       i32.const 3
       i32.and
       i32.ne
       if
        local.get $0
        local.get $1
        local.get $0
        i32.load offset=4
        i32.const -4
        i32.and
        i32.or
        i32.store offset=4
        i32.const 0
        global.set $~lib/rt/itcms/visitCount
        local.get $0
        i32.const 20
        i32.add
        call $~lib/rt/__visit_members
        br $folding-inner0
       end
       local.get $0
       i32.load offset=4
       i32.const -4
       i32.and
       local.set $0
       br $while-continue|1
      end
     end
     i32.const 0
     global.set $~lib/rt/itcms/visitCount
     call $~lib/rt/itcms/visitRoots
     global.get $~lib/rt/itcms/toSpace
     global.get $~lib/rt/itcms/iter
     i32.load offset=4
     i32.const -4
     i32.and
     i32.eq
     if
      global.get $~lib/memory/__stack_pointer
      local.set $0
      loop $while-continue|0
       local.get $0
       i32.const 18156
       i32.lt_u
       if
        local.get $0
        i32.load
        call $~lib/rt/itcms/__visit
        local.get $0
        i32.const 4
        i32.add
        local.set $0
        br $while-continue|0
       end
      end
      global.get $~lib/rt/itcms/iter
      i32.load offset=4
      i32.const -4
      i32.and
      local.set $0
      loop $while-continue|2
       local.get $0
       global.get $~lib/rt/itcms/toSpace
       i32.ne
       if
        local.get $1
        local.get $0
        i32.load offset=4
        i32.const 3
        i32.and
        i32.ne
        if
         local.get $0
         local.get $1
         local.get $0
         i32.load offset=4
         i32.const -4
         i32.and
         i32.or
         i32.store offset=4
         local.get $0
         i32.const 20
         i32.add
         call $~lib/rt/__visit_members
        end
        local.get $0
        i32.load offset=4
        i32.const -4
        i32.and
        local.set $0
        br $while-continue|2
       end
      end
      global.get $~lib/rt/itcms/fromSpace
      local.set $0
      global.get $~lib/rt/itcms/toSpace
      global.set $~lib/rt/itcms/fromSpace
      local.get $0
      global.set $~lib/rt/itcms/toSpace
      local.get $1
      global.set $~lib/rt/itcms/white
      local.get $0
      i32.load offset=4
      i32.const -4
      i32.and
      global.set $~lib/rt/itcms/iter
      i32.const 2
      global.set $~lib/rt/itcms/state
     end
     br $folding-inner0
    end
    global.get $~lib/rt/itcms/iter
    local.tee $0
    global.get $~lib/rt/itcms/toSpace
    i32.ne
    if
     local.get $0
     i32.load offset=4
     i32.const -4
     i32.and
     global.set $~lib/rt/itcms/iter
     global.get $~lib/rt/itcms/white
     i32.eqz
     local.get $0
     i32.load offset=4
     i32.const 3
     i32.and
     i32.ne
     if
      i32.const 0
      i32.const 1104
      i32.const 228
      i32.const 20
      call $~lib/builtins/abort
      unreachable
     end
     local.get $0
     i32.const 18156
     i32.lt_u
     if
      local.get $0
      i32.const 0
      i32.store offset=4
      local.get $0
      i32.const 0
      i32.store offset=8
     else
      global.get $~lib/rt/itcms/total
      local.get $0
      i32.load
      i32.const -4
      i32.and
      i32.const 4
      i32.add
      i32.sub
      global.set $~lib/rt/itcms/total
      local.get $0
      i32.const 4
      i32.add
      call $~lib/rt/tlsf/__free
     end
     i32.const 10
     return
    end
    global.get $~lib/rt/itcms/toSpace
    local.tee $0
    local.get $0
    i32.store offset=4
    global.get $~lib/rt/itcms/toSpace
    local.tee $0
    local.get $0
    i32.store offset=8
    i32.const 0
    global.set $~lib/rt/itcms/state
   end
   i32.const 0
   return
  end
  global.get $~lib/rt/itcms/visitCount
 )
 (func $~lib/rt/tlsf/searchBlock (param $0 i32) (param $1 i32) (result i32)
  (local $2 i32)
  local.get $1
  i32.const 256
  i32.lt_u
  if
   local.get $1
   i32.const 4
   i32.shr_u
   local.set $1
  else
   local.get $1
   i32.const 536870910
   i32.lt_u
   if
    local.get $1
    i32.const 1
    i32.const 27
    local.get $1
    i32.clz
    i32.sub
    i32.shl
    i32.add
    i32.const 1
    i32.sub
    local.set $1
   end
   local.get $1
   i32.const 31
   local.get $1
   i32.clz
   i32.sub
   local.tee $2
   i32.const 4
   i32.sub
   i32.shr_u
   i32.const 16
   i32.xor
   local.set $1
   local.get $2
   i32.const 7
   i32.sub
   local.set $2
  end
  local.get $1
  i32.const 16
  i32.lt_u
  i32.const 0
  local.get $2
  i32.const 23
  i32.lt_u
  select
  i32.eqz
  if
   i32.const 0
   i32.const 1440
   i32.const 330
   i32.const 14
   call $~lib/builtins/abort
   unreachable
  end
  local.get $0
  local.get $2
  i32.const 2
  i32.shl
  i32.add
  i32.load offset=4
  i32.const -1
  local.get $1
  i32.shl
  i32.and
  local.tee $1
  if (result i32)
   local.get $0
   local.get $1
   i32.ctz
   local.get $2
   i32.const 4
   i32.shl
   i32.add
   i32.const 2
   i32.shl
   i32.add
   i32.load offset=96
  else
   local.get $0
   i32.load
   i32.const -1
   local.get $2
   i32.const 1
   i32.add
   i32.shl
   i32.and
   local.tee $1
   if (result i32)
    local.get $0
    local.get $1
    i32.ctz
    local.tee $1
    i32.const 2
    i32.shl
    i32.add
    i32.load offset=4
    local.tee $2
    i32.eqz
    if
     i32.const 0
     i32.const 1440
     i32.const 343
     i32.const 18
     call $~lib/builtins/abort
     unreachable
    end
    local.get $0
    local.get $2
    i32.ctz
    local.get $1
    i32.const 4
    i32.shl
    i32.add
    i32.const 2
    i32.shl
    i32.add
    i32.load offset=96
   else
    i32.const 0
   end
  end
 )
 (func $~lib/rt/tlsf/allocateBlock (param $0 i32) (param $1 i32) (result i32)
  (local $2 i32)
  (local $3 i32)
  (local $4 i32)
  local.get $1
  i32.const 1073741820
  i32.gt_u
  if
   i32.const 1312
   i32.const 1440
   i32.const 458
   i32.const 29
   call $~lib/builtins/abort
   unreachable
  end
  local.get $0
  local.tee $2
  local.get $1
  i32.const 12
  i32.le_u
  if (result i32)
   i32.const 12
  else
   local.get $1
   i32.const 19
   i32.add
   i32.const -16
   i32.and
   i32.const 4
   i32.sub
  end
  local.tee $0
  call $~lib/rt/tlsf/searchBlock
  local.tee $1
  i32.eqz
  if
   local.get $0
   i32.const 536870910
   i32.lt_u
   if (result i32)
    local.get $0
    i32.const 1
    i32.const 27
    local.get $0
    i32.clz
    i32.sub
    i32.shl
    i32.const 1
    i32.sub
    i32.add
   else
    local.get $0
   end
   i32.const 4
   memory.size
   local.tee $1
   i32.const 16
   i32.shl
   i32.const 4
   i32.sub
   local.get $2
   i32.load offset=1568
   i32.ne
   i32.shl
   i32.add
   i32.const 65535
   i32.add
   i32.const -65536
   i32.and
   i32.const 16
   i32.shr_u
   local.set $3
   local.get $1
   local.get $3
   local.get $1
   local.get $3
   i32.gt_s
   select
   memory.grow
   i32.const 0
   i32.lt_s
   if
    local.get $3
    memory.grow
    i32.const 0
    i32.lt_s
    if
     unreachable
    end
   end
   local.get $2
   local.get $1
   i32.const 16
   i32.shl
   memory.size
   i32.const 16
   i32.shl
   call $~lib/rt/tlsf/addMemory
   local.get $2
   local.get $0
   call $~lib/rt/tlsf/searchBlock
   local.tee $1
   i32.eqz
   if
    i32.const 0
    i32.const 1440
    i32.const 496
    i32.const 16
    call $~lib/builtins/abort
    unreachable
   end
  end
  local.get $0
  local.get $1
  i32.load
  i32.const -4
  i32.and
  i32.gt_u
  if
   i32.const 0
   i32.const 1440
   i32.const 498
   i32.const 14
   call $~lib/builtins/abort
   unreachable
  end
  local.get $2
  local.get $1
  call $~lib/rt/tlsf/removeBlock
  local.get $1
  i32.load
  local.set $3
  local.get $0
  i32.const 4
  i32.add
  i32.const 15
  i32.and
  if
   i32.const 0
   i32.const 1440
   i32.const 357
   i32.const 14
   call $~lib/builtins/abort
   unreachable
  end
  local.get $3
  i32.const -4
  i32.and
  local.get $0
  i32.sub
  local.tee $4
  i32.const 16
  i32.ge_u
  if
   local.get $1
   local.get $0
   local.get $3
   i32.const 2
   i32.and
   i32.or
   i32.store
   local.get $0
   local.get $1
   i32.const 4
   i32.add
   i32.add
   local.tee $0
   local.get $4
   i32.const 4
   i32.sub
   i32.const 1
   i32.or
   i32.store
   local.get $2
   local.get $0
   call $~lib/rt/tlsf/insertBlock
  else
   local.get $1
   local.get $3
   i32.const -2
   i32.and
   i32.store
   local.get $1
   i32.const 4
   i32.add
   local.tee $0
   local.get $1
   i32.load
   i32.const -4
   i32.and
   i32.add
   local.get $0
   local.get $1
   i32.load
   i32.const -4
   i32.and
   i32.add
   i32.load
   i32.const -3
   i32.and
   i32.store
  end
  local.get $1
 )
 (func $~lib/rt/itcms/__new (param $0 i32) (param $1 i32) (result i32)
  (local $2 i32)
  (local $3 i32)
  local.get $0
  i32.const 1073741804
  i32.ge_u
  if
   i32.const 1312
   i32.const 1104
   i32.const 260
   i32.const 31
   call $~lib/builtins/abort
   unreachable
  end
<<<<<<< HEAD
  global.get $~lib/rt/itcms/total
  global.get $~lib/rt/itcms/threshold
  i32.ge_u
  if
   block $__inlined_func$~lib/rt/itcms/interrupt
    i32.const 2048
    local.set $2
    loop $do-continue|0
     local.get $2
     call $~lib/rt/itcms/step
     i32.sub
     local.set $2
     global.get $~lib/rt/itcms/state
     i32.eqz
     if
      global.get $~lib/rt/itcms/total
      i64.extend_i32_u
      i64.const 200
      i64.mul
      i64.const 100
      i64.div_u
      i32.wrap_i64
      i32.const 1024
      i32.add
      global.set $~lib/rt/itcms/threshold
      br $__inlined_func$~lib/rt/itcms/interrupt
     end
     local.get $2
     i32.const 0
     i32.gt_s
     br_if $do-continue|0
    end
    global.get $~lib/rt/itcms/total
    local.tee $2
    local.get $2
    global.get $~lib/rt/itcms/threshold
    i32.sub
    i32.const 1024
    i32.lt_u
    i32.const 10
    i32.shl
    i32.add
    global.set $~lib/rt/itcms/threshold
   end
  end
  local.get $0
  i32.const 16
  i32.add
  local.set $2
  global.get $~lib/rt/tlsf/ROOT
  i32.eqz
  if
   call $~lib/rt/tlsf/initialize
  end
  global.get $~lib/rt/tlsf/ROOT
  local.get $2
  call $~lib/rt/tlsf/allocateBlock
  local.tee $2
  local.get $1
  i32.store offset=12
  local.get $2
  local.get $0
  i32.store offset=16
  global.get $~lib/rt/itcms/fromSpace
  local.tee $3
  i32.load offset=8
  local.set $1
  local.get $2
  local.get $3
  global.get $~lib/rt/itcms/white
  i32.or
  i32.store offset=4
  local.get $2
  local.get $1
  i32.store offset=8
  local.get $1
  local.get $2
  local.get $1
  i32.load offset=4
  i32.const 3
  i32.and
  i32.or
  i32.store offset=4
  local.get $3
  local.get $2
  i32.store offset=8
  global.get $~lib/rt/itcms/total
  local.get $2
  i32.load
  i32.const -4
  i32.and
  i32.const 4
  i32.add
  i32.add
  global.set $~lib/rt/itcms/total
  local.get $2
  i32.const 20
  i32.add
  local.tee $3
  local.set $1
  block $~lib/util/memory/memset|inlined.0
   local.get $0
   i32.eqz
   br_if $~lib/util/memory/memset|inlined.0
=======
  global.get $~lib/rt/tlsf/ROOT
  local.get $0
  call $~lib/rt/tlsf/allocateBlock
  i32.const 4
  i32.add
 )
 (func $~lib/memory/memory.fill (param $0 i32) (param $1 i32)
  (local $2 i32)
  block $~lib/util/memory/memset|inlined.0
   local.get $1
   i32.eqz
   br_if $~lib/util/memory/memset|inlined.0
   local.get $0
   i32.const 0
   i32.store8
   local.get $0
   local.get $1
   i32.add
   local.tee $2
   i32.const 1
   i32.sub
   i32.const 0
   i32.store8
>>>>>>> 3633f4bd
   local.get $1
   i32.const 0
   i32.store8
   local.get $0
   local.get $1
   i32.add
   i32.const 4
   i32.sub
   local.tee $2
   i32.const 0
   i32.store8 offset=3
   local.get $0
   i32.const 2
   i32.le_u
   br_if $~lib/util/memory/memset|inlined.0
   local.get $1
   i32.const 0
   i32.store8 offset=1
   local.get $1
   i32.const 0
   i32.store8 offset=2
   local.get $2
   i32.const 2
   i32.sub
   i32.const 0
   i32.store8
   local.get $2
   i32.const 3
   i32.sub
   i32.const 0
<<<<<<< HEAD
   i32.store8 offset=1
   local.get $0
=======
   i32.store8
   local.get $1
>>>>>>> 3633f4bd
   i32.const 6
   i32.le_u
   br_if $~lib/util/memory/memset|inlined.0
   local.get $1
   i32.const 0
   i32.store8 offset=3
   local.get $2
   i32.const 4
   i32.sub
   i32.const 0
   i32.store8
   local.get $0
   i32.const 8
   i32.le_u
   br_if $~lib/util/memory/memset|inlined.0
   local.get $1
   i32.const 0
   local.get $1
   i32.sub
   i32.const 3
   i32.and
   local.tee $2
   i32.add
   local.tee $1
   i32.const 0
   i32.store
   local.get $1
   local.get $0
   local.get $2
   i32.sub
   i32.const -4
   i32.and
   local.tee $2
   i32.add
<<<<<<< HEAD
   i32.const 28
   i32.sub
   local.tee $0
=======
   local.tee $1
   i32.const 4
   i32.sub
>>>>>>> 3633f4bd
   i32.const 0
   i32.store
   local.get $2
   i32.const 8
   i32.le_u
   br_if $~lib/util/memory/memset|inlined.0
   local.get $1
   i32.const 0
   i32.store offset=4
   local.get $1
   i32.const 0
   i32.store offset=8
<<<<<<< HEAD
   local.get $0
   i32.const 0
   i32.store offset=16
   local.get $0
=======
   local.get $1
   i32.const 12
   i32.sub
   i32.const 0
   i32.store
   local.get $1
   i32.const 8
   i32.sub
>>>>>>> 3633f4bd
   i32.const 0
   i32.store
   local.get $2
   i32.const 24
   i32.le_u
   br_if $~lib/util/memory/memset|inlined.0
   local.get $1
   i32.const 0
   i32.store offset=12
   local.get $1
   i32.const 0
   i32.store offset=16
   local.get $1
   i32.const 0
   i32.store offset=20
   local.get $1
   i32.const 0
   i32.store offset=24
<<<<<<< HEAD
   local.get $0
   i32.const 0
   i32.store
   local.get $0
   i32.const 0
   i32.store offset=4
   local.get $0
   i32.const 0
   i32.store offset=8
   local.get $0
   i32.const 0
   i32.store offset=12
   local.get $1
   local.get $1
=======
   local.get $1
   i32.const 28
   i32.sub
   i32.const 0
   i32.store
   local.get $1
   i32.const 24
   i32.sub
   i32.const 0
   i32.store
   local.get $1
   i32.const 20
   i32.sub
   i32.const 0
   i32.store
   local.get $1
   i32.const 16
   i32.sub
   i32.const 0
   i32.store
   local.get $0
   local.get $0
>>>>>>> 3633f4bd
   i32.const 4
   i32.and
   i32.const 24
   i32.add
   local.tee $1
   i32.add
   local.set $0
   local.get $2
   local.get $1
   i32.sub
   local.set $1
   loop $while-continue|0
    local.get $1
    i32.const 32
    i32.ge_u
    if
     local.get $0
     i64.const 0
     i64.store
     local.get $0
     i64.const 0
     i64.store offset=8
     local.get $0
     i64.const 0
     i64.store offset=16
     local.get $0
     i64.const 0
     i64.store offset=24
     local.get $1
     i32.const 32
     i32.sub
     local.set $1
     local.get $0
     i32.const 32
     i32.add
     local.set $0
     br $while-continue|0
    end
   end
  end
  local.get $3
 )
 (func $~lib/string/String.__eq (param $0 i32) (param $1 i32) (result i32)
  (local $2 i32)
  (local $3 i32)
  (local $4 i32)
  local.get $0
  local.get $1
  i32.eq
  if
   i32.const 1
   return
  end
  local.get $1
  i32.const 0
  local.get $0
  select
  i32.eqz
  if
   i32.const 0
   return
  end
  local.get $0
  i32.const 20
  i32.sub
  i32.load offset=16
  i32.const 1
  i32.shr_u
  local.tee $4
  local.get $1
  i32.const 20
  i32.sub
  i32.load offset=16
  i32.const 1
  i32.shr_u
  i32.ne
  if
   i32.const 0
   return
  end
  block $__inlined_func$~lib/util/string/compareImpl (result i32)
   local.get $0
   local.set $2
   local.get $1
<<<<<<< HEAD
   local.set $3
   local.get $4
   local.tee $0
   i32.const 4
   i32.ge_u
   if (result i32)
    local.get $2
    i32.const 7
    i32.and
    local.get $3
    i32.const 7
    i32.and
    i32.or
    i32.eqz
   else
    i32.const 0
   end
=======
   i32.const 7
   i32.and
   i32.or
   i32.const 1
   local.get $2
   local.tee $0
   i32.const 4
   i32.ge_u
   select
   i32.eqz
>>>>>>> 3633f4bd
   if
    loop $do-continue|0
     local.get $2
     i64.load
     local.get $3
     i64.load
     i64.eq
     if
      local.get $2
      i32.const 8
      i32.add
      local.set $2
      local.get $3
      i32.const 8
      i32.add
      local.set $3
      local.get $0
      i32.const 4
      i32.sub
      local.tee $0
      i32.const 4
      i32.ge_u
      br_if $do-continue|0
     end
    end
   end
   loop $while-continue|1
    local.get $0
    local.tee $1
    i32.const 1
    i32.sub
    local.set $0
    local.get $1
    if
     local.get $2
     i32.load16_u
     local.tee $1
     local.get $3
     i32.load16_u
     local.tee $4
     i32.ne
     if
      local.get $1
      local.get $4
      i32.sub
      br $__inlined_func$~lib/util/string/compareImpl
     end
     local.get $2
     i32.const 2
     i32.add
     local.set $2
     local.get $3
     i32.const 2
     i32.add
     local.set $3
     br $while-continue|1
    end
   end
   i32.const 0
  end
  i32.eqz
 )
 (func $~lib/util/memory/memcpy (param $0 i32) (param $1 i32) (param $2 i32)
  (local $3 i32)
  (local $4 i32)
  (local $5 i32)
  loop $while-continue|0
   local.get $1
   i32.const 3
   i32.and
   i32.const 0
   local.get $2
   select
   if
    local.get $0
    local.tee $3
    i32.const 1
    i32.add
    local.set $0
    local.get $1
    local.tee $4
    i32.const 1
    i32.add
    local.set $1
    local.get $3
    local.get $4
    i32.load8_u
    i32.store8
    local.get $2
    i32.const 1
    i32.sub
    local.set $2
    br $while-continue|0
   end
  end
  local.get $0
  i32.const 3
  i32.and
  i32.eqz
  if
   loop $while-continue|1
    local.get $2
    i32.const 16
    i32.ge_u
    if
     local.get $0
     local.get $1
     i32.load
     i32.store
     local.get $0
     local.get $1
     i32.load offset=4
     i32.store offset=4
     local.get $0
     local.get $1
     i32.load offset=8
     i32.store offset=8
     local.get $0
     local.get $1
     i32.load offset=12
     i32.store offset=12
     local.get $1
     i32.const 16
     i32.add
     local.set $1
     local.get $0
     i32.const 16
     i32.add
     local.set $0
     local.get $2
     i32.const 16
     i32.sub
     local.set $2
     br $while-continue|1
    end
   end
   local.get $2
   i32.const 8
   i32.and
   if
    local.get $0
    local.get $1
    i32.load
    i32.store
    local.get $0
    local.get $1
    i32.load offset=4
    i32.store offset=4
    local.get $1
    i32.const 8
    i32.add
    local.set $1
    local.get $0
    i32.const 8
    i32.add
    local.set $0
   end
   local.get $2
   i32.const 4
   i32.and
   if
    local.get $0
    local.get $1
    i32.load
    i32.store
    local.get $1
    i32.const 4
    i32.add
    local.set $1
    local.get $0
    i32.const 4
    i32.add
    local.set $0
   end
   local.get $2
   i32.const 2
   i32.and
   if
    local.get $0
    local.get $1
    i32.load16_u
    i32.store16
    local.get $1
    i32.const 2
    i32.add
    local.set $1
    local.get $0
    i32.const 2
    i32.add
    local.set $0
   end
   local.get $2
   i32.const 1
   i32.and
   if
    local.get $0
    local.get $1
    i32.load8_u
    i32.store8
   end
   return
  end
  local.get $2
  i32.const 32
  i32.ge_u
  if
   block $break|2
    block $case2|2
     block $case1|2
      block $case0|2
       local.get $0
       i32.const 3
       i32.and
       i32.const 1
       i32.sub
       br_table $case0|2 $case1|2 $case2|2 $break|2
      end
      local.get $1
      i32.load
      local.set $5
      local.get $0
      local.get $1
      i32.load8_u
      i32.store8
      local.get $0
      i32.const 1
      i32.add
      local.tee $0
      local.get $1
      i32.const 1
      i32.add
      local.tee $1
      i32.load8_u
      i32.store8
      local.get $0
      local.tee $4
      i32.const 2
      i32.add
      local.set $0
      local.get $1
      local.tee $3
      i32.const 2
      i32.add
      local.set $1
      local.get $4
      local.get $3
      i32.load8_u offset=1
      i32.store8 offset=1
      local.get $2
      i32.const 3
      i32.sub
      local.set $2
      loop $while-continue|3
       local.get $2
       i32.const 17
       i32.ge_u
       if
        local.get $0
        local.get $1
        i32.load offset=1
        local.tee $3
        i32.const 8
        i32.shl
        local.get $5
        i32.const 24
        i32.shr_u
        i32.or
        i32.store
        local.get $0
        local.get $3
        i32.const 24
        i32.shr_u
        local.get $1
        i32.load offset=5
        local.tee $3
        i32.const 8
        i32.shl
        i32.or
        i32.store offset=4
        local.get $0
        local.get $3
        i32.const 24
        i32.shr_u
        local.get $1
        i32.load offset=9
        local.tee $3
        i32.const 8
        i32.shl
        i32.or
        i32.store offset=8
        local.get $0
        local.get $1
        i32.load offset=13
        local.tee $5
        i32.const 8
        i32.shl
        local.get $3
        i32.const 24
        i32.shr_u
        i32.or
        i32.store offset=12
        local.get $1
        i32.const 16
        i32.add
        local.set $1
        local.get $0
        i32.const 16
        i32.add
        local.set $0
        local.get $2
        i32.const 16
        i32.sub
        local.set $2
        br $while-continue|3
       end
      end
      br $break|2
     end
     local.get $1
     i32.load
     local.set $5
     local.get $0
     local.get $1
     i32.load8_u
     i32.store8
     local.get $0
     local.tee $4
     i32.const 2
     i32.add
     local.set $0
     local.get $1
     local.tee $3
     i32.const 2
     i32.add
     local.set $1
     local.get $4
     local.get $3
     i32.load8_u offset=1
     i32.store8 offset=1
     local.get $2
     i32.const 2
     i32.sub
     local.set $2
     loop $while-continue|4
      local.get $2
      i32.const 18
      i32.ge_u
      if
       local.get $0
       local.get $1
       i32.load offset=2
       local.tee $3
       i32.const 16
       i32.shl
       local.get $5
       i32.const 16
       i32.shr_u
       i32.or
       i32.store
       local.get $0
       local.get $3
       i32.const 16
       i32.shr_u
       local.get $1
       i32.load offset=6
       local.tee $3
       i32.const 16
       i32.shl
       i32.or
       i32.store offset=4
       local.get $0
       local.get $3
       i32.const 16
       i32.shr_u
       local.get $1
       i32.load offset=10
       local.tee $3
       i32.const 16
       i32.shl
       i32.or
       i32.store offset=8
       local.get $0
       local.get $1
       i32.load offset=14
       local.tee $5
       i32.const 16
       i32.shl
       local.get $3
       i32.const 16
       i32.shr_u
       i32.or
       i32.store offset=12
       local.get $1
       i32.const 16
       i32.add
       local.set $1
       local.get $0
       i32.const 16
       i32.add
       local.set $0
       local.get $2
       i32.const 16
       i32.sub
       local.set $2
       br $while-continue|4
      end
     end
     br $break|2
    end
    local.get $1
    i32.load
    local.set $5
    local.get $0
    local.tee $3
    i32.const 1
    i32.add
    local.set $0
    local.get $1
    local.tee $4
    i32.const 1
    i32.add
    local.set $1
    local.get $3
    local.get $4
    i32.load8_u
    i32.store8
    local.get $2
    i32.const 1
    i32.sub
    local.set $2
    loop $while-continue|5
     local.get $2
     i32.const 19
     i32.ge_u
     if
      local.get $0
      local.get $1
      i32.load offset=3
      local.tee $3
      i32.const 24
      i32.shl
      local.get $5
      i32.const 8
      i32.shr_u
      i32.or
      i32.store
      local.get $0
      local.get $3
      i32.const 8
      i32.shr_u
      local.get $1
      i32.load offset=7
      local.tee $3
      i32.const 24
      i32.shl
      i32.or
      i32.store offset=4
      local.get $0
      local.get $3
      i32.const 8
      i32.shr_u
      local.get $1
      i32.load offset=11
      local.tee $3
      i32.const 24
      i32.shl
      i32.or
      i32.store offset=8
      local.get $0
      local.get $1
      i32.load offset=15
      local.tee $5
      i32.const 24
      i32.shl
      local.get $3
      i32.const 8
      i32.shr_u
      i32.or
      i32.store offset=12
      local.get $1
      i32.const 16
      i32.add
      local.set $1
      local.get $0
      i32.const 16
      i32.add
      local.set $0
      local.get $2
      i32.const 16
      i32.sub
      local.set $2
      br $while-continue|5
     end
    end
   end
  end
  local.get $2
  i32.const 16
  i32.and
  if
   local.get $0
   local.get $1
   i32.load8_u
   i32.store8
   local.get $0
   i32.const 1
   i32.add
   local.tee $0
   local.get $1
   i32.const 1
   i32.add
   local.tee $1
   i32.load8_u
   i32.store8
   local.get $0
   i32.const 1
   i32.add
   local.tee $0
   local.get $1
   i32.const 1
   i32.add
   local.tee $1
   i32.load8_u
   i32.store8
   local.get $0
   i32.const 1
   i32.add
   local.tee $0
   local.get $1
   i32.const 1
   i32.add
   local.tee $1
   i32.load8_u
   i32.store8
   local.get $0
   i32.const 1
   i32.add
   local.tee $0
   local.get $1
   i32.const 1
   i32.add
   local.tee $1
   i32.load8_u
   i32.store8
   local.get $0
   i32.const 1
   i32.add
   local.tee $0
   local.get $1
   i32.const 1
   i32.add
   local.tee $1
   i32.load8_u
   i32.store8
   local.get $0
   i32.const 1
   i32.add
   local.tee $0
   local.get $1
   i32.const 1
   i32.add
   local.tee $1
   i32.load8_u
   i32.store8
   local.get $0
   i32.const 1
   i32.add
   local.tee $0
   local.get $1
   i32.const 1
   i32.add
   local.tee $1
   i32.load8_u
   i32.store8
   local.get $0
   i32.const 1
   i32.add
   local.tee $0
   local.get $1
   i32.const 1
   i32.add
   local.tee $1
   i32.load8_u
   i32.store8
   local.get $0
   i32.const 1
   i32.add
   local.tee $0
   local.get $1
   i32.const 1
   i32.add
   local.tee $1
   i32.load8_u
   i32.store8
   local.get $0
   i32.const 1
   i32.add
   local.tee $0
   local.get $1
   i32.const 1
   i32.add
   local.tee $1
   i32.load8_u
   i32.store8
   local.get $0
   i32.const 1
   i32.add
   local.tee $0
   local.get $1
   i32.const 1
   i32.add
   local.tee $1
   i32.load8_u
   i32.store8
   local.get $0
   i32.const 1
   i32.add
   local.tee $0
   local.get $1
   i32.const 1
   i32.add
   local.tee $1
   i32.load8_u
   i32.store8
   local.get $0
   i32.const 1
   i32.add
   local.tee $0
   local.get $1
   i32.const 1
   i32.add
   local.tee $1
   i32.load8_u
   i32.store8
   local.get $0
   i32.const 1
   i32.add
   local.tee $0
   local.get $1
   i32.const 1
   i32.add
   local.tee $1
   i32.load8_u
   i32.store8
   local.get $0
   local.tee $4
   i32.const 2
   i32.add
   local.set $0
   local.get $1
   local.tee $3
   i32.const 2
   i32.add
   local.set $1
   local.get $4
   local.get $3
   i32.load8_u offset=1
   i32.store8 offset=1
  end
  local.get $2
  i32.const 8
  i32.and
  if
   local.get $0
   local.get $1
   i32.load8_u
   i32.store8
   local.get $0
   i32.const 1
   i32.add
   local.tee $0
   local.get $1
   i32.const 1
   i32.add
   local.tee $1
   i32.load8_u
   i32.store8
   local.get $0
   i32.const 1
   i32.add
   local.tee $0
   local.get $1
   i32.const 1
   i32.add
   local.tee $1
   i32.load8_u
   i32.store8
   local.get $0
   i32.const 1
   i32.add
   local.tee $0
   local.get $1
   i32.const 1
   i32.add
   local.tee $1
   i32.load8_u
   i32.store8
   local.get $0
   i32.const 1
   i32.add
   local.tee $0
   local.get $1
   i32.const 1
   i32.add
   local.tee $1
   i32.load8_u
   i32.store8
   local.get $0
   i32.const 1
   i32.add
   local.tee $0
   local.get $1
   i32.const 1
   i32.add
   local.tee $1
   i32.load8_u
   i32.store8
   local.get $0
   i32.const 1
   i32.add
   local.tee $0
   local.get $1
   i32.const 1
   i32.add
   local.tee $1
   i32.load8_u
   i32.store8
   local.get $0
   local.tee $4
   i32.const 2
   i32.add
   local.set $0
   local.get $1
   local.tee $3
   i32.const 2
   i32.add
   local.set $1
   local.get $4
   local.get $3
   i32.load8_u offset=1
   i32.store8 offset=1
  end
  local.get $2
  i32.const 4
  i32.and
  if
   local.get $0
   local.get $1
   i32.load8_u
   i32.store8
   local.get $0
   i32.const 1
   i32.add
   local.tee $0
   local.get $1
   i32.const 1
   i32.add
   local.tee $1
   i32.load8_u
   i32.store8
   local.get $0
   i32.const 1
   i32.add
   local.tee $0
   local.get $1
   i32.const 1
   i32.add
   local.tee $1
   i32.load8_u
   i32.store8
   local.get $0
   local.tee $4
   i32.const 2
   i32.add
   local.set $0
   local.get $1
   local.tee $3
   i32.const 2
   i32.add
   local.set $1
   local.get $4
   local.get $3
   i32.load8_u offset=1
   i32.store8 offset=1
  end
  local.get $2
  i32.const 2
  i32.and
  if
   local.get $0
   local.get $1
   i32.load8_u
   i32.store8
   local.get $0
   local.tee $4
   i32.const 2
   i32.add
   local.set $0
   local.get $1
   local.tee $3
   i32.const 2
   i32.add
   local.set $1
   local.get $4
   local.get $3
   i32.load8_u offset=1
   i32.store8 offset=1
  end
  local.get $2
  i32.const 1
  i32.and
  if
   local.get $0
   local.get $1
   i32.load8_u
   i32.store8
  end
 )
 (func $~lib/rt/__visit_members (param $0 i32)
  (local $1 i32)
  block $folding-inner0
   block $invalid
    block $object-literal/OmittedFoo
     block $object-literal/OmittedTypes
      block $~lib/arraybuffer/ArrayBufferView
       block $~lib/string/String
        block $~lib/arraybuffer/ArrayBuffer
         local.get $0
         i32.const 8
         i32.sub
         i32.load
         br_table $~lib/arraybuffer/ArrayBuffer $~lib/string/String $~lib/arraybuffer/ArrayBufferView $folding-inner0 $object-literal/OmittedTypes $folding-inner0 $object-literal/OmittedFoo $invalid
        end
        return
       end
       return
      end
      local.get $0
      i32.load
      local.tee $0
      if
       local.get $0
       call $~lib/rt/itcms/__visit
      end
      return
     end
     return
    end
    local.get $0
    i32.load
    local.tee $1
    if
     local.get $1
     call $~lib/rt/itcms/__visit
    end
    local.get $0
    i32.load offset=4
    local.tee $1
    if
     local.get $1
     call $~lib/rt/itcms/__visit
    end
    local.get $0
    i32.load offset=8
    local.tee $1
    if
     local.get $1
     call $~lib/rt/itcms/__visit
    end
    local.get $0
    i32.load offset=12
    local.tee $1
    if
     local.get $1
     call $~lib/rt/itcms/__visit
    end
    local.get $0
    i32.load offset=16
    local.tee $1
    if
     local.get $1
     call $~lib/rt/itcms/__visit
    end
    local.get $0
    i32.load offset=20
    local.tee $1
    if
     local.get $1
     call $~lib/rt/itcms/__visit
    end
    local.get $0
    i32.load offset=24
    local.tee $1
    if
     local.get $1
     call $~lib/rt/itcms/__visit
    end
    local.get $0
    i32.load offset=28
    local.tee $0
    if
     local.get $0
     call $~lib/rt/itcms/__visit
    end
    return
   end
   unreachable
  end
  local.get $0
  i32.load offset=4
  local.tee $0
  if
   local.get $0
   call $~lib/rt/itcms/__visit
  end
 )
 (func $~start
  call $start:object-literal
 )
 (func $start:object-literal
  (local $0 i32)
  (local $1 i32)
  (local $2 i32)
  (local $3 i32)
  (local $4 i32)
  (local $5 i32)
  (local $6 i32)
  global.get $~lib/memory/__stack_pointer
  i32.const 20
  i32.sub
  global.set $~lib/memory/__stack_pointer
  block $folding-inner1
   global.get $~lib/memory/__stack_pointer
   i32.const 1772
   i32.lt_s
   br_if $folding-inner1
   global.get $~lib/memory/__stack_pointer
   local.tee $0
   i64.const 0
   i64.store
   local.get $0
   i64.const 0
   i64.store offset=8
   local.get $0
   i32.const 0
   i32.store offset=16
   i32.const 1156
   i32.const 1152
   i32.store
   i32.const 1160
   i32.const 1152
   i32.store
   i32.const 1152
   global.set $~lib/rt/itcms/toSpace
   memory.size
   i32.const 16
   i32.shl
   i32.const 18156
   i32.sub
   i32.const 1
   i32.shr_u
   global.set $~lib/rt/itcms/threshold
   i32.const 1364
   i32.const 1360
   i32.store
   i32.const 1368
   i32.const 1360
   i32.store
   i32.const 1360
   global.set $~lib/rt/itcms/pinSpace
   i32.const 1396
   i32.const 1392
   i32.store
   i32.const 1400
   i32.const 1392
   i32.store
   i32.const 1392
   global.set $~lib/rt/itcms/fromSpace
   local.get $0
   i32.const 4
   i32.sub
   global.set $~lib/memory/__stack_pointer
   global.get $~lib/memory/__stack_pointer
   i32.const 1772
   i32.lt_s
   br_if $folding-inner1
   global.get $~lib/memory/__stack_pointer
   local.tee $1
   i32.const 0
   i32.store
   local.get $1
   i32.const 8
   i32.const 3
   call $~lib/rt/itcms/__new
   local.tee $2
   i32.store
   local.get $2
   i32.const 0
   i32.store
   local.get $2
   i32.const 0
   i32.store offset=4
   local.get $2
   i32.const 0
   call $~lib/rt/itcms/__link
   global.get $~lib/memory/__stack_pointer
   i32.const 4
   i32.add
   global.set $~lib/memory/__stack_pointer
   local.get $0
   local.get $2
   i32.store offset=4
   local.get $2
   i32.const 123
   i32.store
   local.get $2
   i32.const 1056
   i32.store offset=4
   local.get $2
   i32.const 1056
   call $~lib/rt/itcms/__link
   global.get $~lib/memory/__stack_pointer
   local.tee $0
   local.get $2
   i32.store
   local.get $0
   i32.const 8
   i32.sub
   global.set $~lib/memory/__stack_pointer
   global.get $~lib/memory/__stack_pointer
   i32.const 1772
   i32.lt_s
   br_if $folding-inner1
   global.get $~lib/memory/__stack_pointer
   i64.const 0
   i64.store
   local.get $2
   i32.load
   i32.const 123
   i32.ne
   if
    i32.const 0
    i32.const 1504
    i32.const 9
    i32.const 3
    call $~lib/builtins/abort
    unreachable
   end
   global.get $~lib/memory/__stack_pointer
   local.tee $1
   local.get $2
   i32.load offset=4
   local.tee $0
   i32.store
   local.get $1
   i32.const 1056
   i32.store offset=4
   local.get $0
   i32.const 1056
   call $~lib/string/String.__eq
   i32.eqz
   if
    i32.const 0
    i32.const 1504
    i32.const 10
    i32.const 3
    call $~lib/builtins/abort
    unreachable
   end
   global.get $~lib/memory/__stack_pointer
   i32.const 8
   i32.add
   global.set $~lib/memory/__stack_pointer
   global.get $~lib/rt/tlsf/ROOT
   i32.eqz
   if
    call $~lib/rt/tlsf/initialize
   end
   global.get $~lib/rt/tlsf/ROOT
   i32.const 8
   call $~lib/rt/tlsf/allocateBlock
   i32.const 4
   i32.add
   local.tee $6
   i32.const 0
   i32.store
   local.get $6
   i32.const 0
   i32.store offset=4
   local.get $6
   i32.const 123
   i32.store
   global.get $~lib/memory/__stack_pointer
   local.tee $0
   i32.const 1056
   i32.store
   local.get $0
   i32.const 4
   i32.sub
   global.set $~lib/memory/__stack_pointer
   global.get $~lib/memory/__stack_pointer
   i32.const 1772
   i32.lt_s
   br_if $folding-inner1
   global.get $~lib/memory/__stack_pointer
   i32.const 0
   i32.store
   block $__inlined_func$~lib/string/String#substring
    i32.const 0
    i32.const 1052
    i32.load
    i32.const 1
    i32.shr_u
    local.tee $3
    local.get $3
    i32.const 0
    i32.gt_s
    select
    local.tee $2
    i32.const 5
    local.get $3
    local.get $3
    i32.const 5
    i32.gt_s
    select
    local.tee $0
    local.get $0
    local.get $2
    i32.lt_s
    select
    i32.const 1
    i32.shl
    local.tee $1
    local.get $2
    local.get $0
    local.get $0
    local.get $2
    i32.gt_s
    select
    i32.const 1
    i32.shl
    local.tee $2
    i32.sub
    local.tee $0
    i32.eqz
    if
     global.get $~lib/memory/__stack_pointer
     i32.const 4
     i32.add
     global.set $~lib/memory/__stack_pointer
     i32.const 1568
     local.set $5
     br $__inlined_func$~lib/string/String#substring
    end
    i32.const 0
    local.get $1
    local.get $3
    i32.const 1
    i32.shl
    i32.eq
    local.get $2
    select
    if
     global.get $~lib/memory/__stack_pointer
     i32.const 4
     i32.add
     global.set $~lib/memory/__stack_pointer
     i32.const 1056
     local.set $5
     br $__inlined_func$~lib/string/String#substring
    end
    global.get $~lib/memory/__stack_pointer
    local.get $0
    i32.const 1
    call $~lib/rt/itcms/__new
    local.tee $5
    i32.store
    local.get $0
    local.set $4
    block $~lib/util/memory/memmove|inlined.0
     local.get $5
     local.tee $0
     local.get $2
     i32.const 1056
     i32.add
     local.tee $1
     i32.eq
     br_if $~lib/util/memory/memmove|inlined.0
     local.get $1
     local.get $0
     i32.sub
     local.get $4
     i32.sub
     i32.const 0
     local.get $4
     i32.const 1
     i32.shl
     i32.sub
     i32.le_u
     if
      local.get $0
      local.get $1
      local.get $4
      call $~lib/util/memory/memcpy
      br $~lib/util/memory/memmove|inlined.0
     end
     local.get $0
     local.get $1
     i32.lt_u
     if
      local.get $1
      i32.const 7
      i32.and
      local.get $0
      i32.const 7
      i32.and
      i32.eq
      if
       loop $while-continue|0
        local.get $0
        i32.const 7
        i32.and
        if
         local.get $4
         i32.eqz
         br_if $~lib/util/memory/memmove|inlined.0
         local.get $4
         i32.const 1
         i32.sub
         local.set $4
         local.get $0
         local.tee $3
         i32.const 1
         i32.add
         local.set $0
         local.get $1
         local.tee $2
         i32.const 1
         i32.add
         local.set $1
         local.get $3
         local.get $2
         i32.load8_u
         i32.store8
         br $while-continue|0
        end
       end
       loop $while-continue|1
        local.get $4
        i32.const 8
        i32.ge_u
        if
         local.get $0
         local.get $1
         i64.load
         i64.store
         local.get $4
         i32.const 8
         i32.sub
         local.set $4
         local.get $0
         i32.const 8
         i32.add
         local.set $0
         local.get $1
         i32.const 8
         i32.add
         local.set $1
         br $while-continue|1
        end
       end
      end
      loop $while-continue|2
       local.get $4
       if
        local.get $0
        local.tee $3
        i32.const 1
        i32.add
        local.set $0
        local.get $1
        local.tee $2
        i32.const 1
        i32.add
        local.set $1
        local.get $3
        local.get $2
        i32.load8_u
        i32.store8
        local.get $4
        i32.const 1
        i32.sub
        local.set $4
        br $while-continue|2
       end
      end
     else
      local.get $1
      i32.const 7
      i32.and
      local.get $0
      i32.const 7
      i32.and
      i32.eq
      if
       loop $while-continue|3
        local.get $0
        local.get $4
        i32.add
        i32.const 7
        i32.and
        if
         local.get $4
         i32.eqz
         br_if $~lib/util/memory/memmove|inlined.0
         local.get $0
         local.get $4
         i32.const 1
         i32.sub
         local.tee $4
         i32.add
         local.get $1
         local.get $4
         i32.add
         i32.load8_u
         i32.store8
         br $while-continue|3
        end
       end
       loop $while-continue|4
        local.get $4
        i32.const 8
        i32.ge_u
        if
         local.get $0
         local.get $4
         i32.const 8
         i32.sub
         local.tee $4
         i32.add
         local.get $1
         local.get $4
         i32.add
         i64.load
         i64.store
         br $while-continue|4
        end
       end
      end
      loop $while-continue|5
       local.get $4
       if
        local.get $0
        local.get $4
        i32.const 1
        i32.sub
        local.tee $4
        i32.add
        local.get $1
        local.get $4
        i32.add
        i32.load8_u
        i32.store8
        br $while-continue|5
       end
      end
     end
    end
    global.get $~lib/memory/__stack_pointer
    i32.const 4
    i32.add
    global.set $~lib/memory/__stack_pointer
   end
   local.get $6
   local.get $5
   i32.store offset=4
   global.get $~lib/memory/__stack_pointer
   i32.const 8
   i32.sub
   global.set $~lib/memory/__stack_pointer
   global.get $~lib/memory/__stack_pointer
   i32.const 1772
   i32.lt_s
   br_if $folding-inner1
   global.get $~lib/memory/__stack_pointer
   i64.const 0
   i64.store
   local.get $6
   i32.load
   i32.const 123
   i32.ne
   if
    i32.const 0
    i32.const 1504
    i32.const 27
    i32.const 3
    call $~lib/builtins/abort
    unreachable
   end
   global.get $~lib/memory/__stack_pointer
   local.tee $1
   local.get $6
   i32.load offset=4
   local.tee $0
   i32.store
   local.get $1
   i32.const 1600
   i32.store offset=4
   local.get $0
   i32.const 1600
   call $~lib/string/String.__eq
   i32.eqz
   if
    i32.const 0
    i32.const 1504
    i32.const 28
    i32.const 3
    call $~lib/builtins/abort
    unreachable
   end
   local.get $6
   call $~lib/rt/tlsf/__free
   global.get $~lib/memory/__stack_pointer
   i32.const 8
   i32.add
   global.set $~lib/memory/__stack_pointer
   global.get $~lib/memory/__stack_pointer
   local.tee $1
   i32.const 4
   i32.sub
   global.set $~lib/memory/__stack_pointer
   global.get $~lib/memory/__stack_pointer
   i32.const 1772
   i32.lt_s
   br_if $folding-inner1
   global.get $~lib/memory/__stack_pointer
   local.tee $0
   i32.const 0
   i32.store
   local.get $0
   i32.const 65
   i32.const 4
   call $~lib/rt/itcms/__new
   local.tee $0
   i32.store
   local.get $0
   i32.const 0
   i32.store
   local.get $0
   i32.const 0
   i32.store offset=4
   local.get $0
   i64.const 0
   i64.store offset=8
   local.get $0
   i64.const 0
   i64.store offset=16
   local.get $0
   f32.const 0
   f32.store offset=24
   local.get $0
   f64.const 0
   f64.store offset=32
   local.get $0
   i32.const 0
   i32.store8 offset=40
   local.get $0
   i32.const 0
   i32.store8 offset=41
   local.get $0
   i32.const 0
   i32.store16 offset=42
   local.get $0
   i32.const 0
   i32.store16 offset=44
   local.get $0
   i32.const 0
   i32.store offset=48
   local.get $0
   i32.const 0
   i32.store offset=52
   local.get $0
   f64.const 0
   f64.store offset=56
   local.get $0
   i32.const 0
   i32.store8 offset=64
   global.get $~lib/memory/__stack_pointer
   i32.const 4
   i32.add
   global.set $~lib/memory/__stack_pointer
   local.get $1
   local.get $0
   i32.store offset=8
   local.get $0
   i32.const 0
   i32.store
   local.get $0
   i32.const 0
   i32.store offset=4
   local.get $0
   i64.const 0
   i64.store offset=8
   local.get $0
   i64.const 0
   i64.store offset=16
   local.get $0
   f32.const 0
   f32.store offset=24
   local.get $0
   f64.const 0
   f64.store offset=32
   local.get $0
   i32.const 0
   i32.store8 offset=40
   local.get $0
   i32.const 0
   i32.store8 offset=41
   local.get $0
   i32.const 0
   i32.store16 offset=42
   local.get $0
   i32.const 0
   i32.store16 offset=44
   local.get $0
   i32.const 0
   i32.store offset=48
   local.get $0
   i32.const 0
   i32.store offset=52
   local.get $0
   f64.const 0
   f64.store offset=56
   local.get $0
   i32.const 0
   i32.store8 offset=64
   global.get $~lib/memory/__stack_pointer
   local.get $0
   i32.store
   local.get $0
   i32.load
   if
    i32.const 0
    i32.const 1504
    i32.const 57
    i32.const 3
    call $~lib/builtins/abort
    unreachable
   end
   local.get $0
   i32.load offset=4
   if
    i32.const 0
    i32.const 1504
    i32.const 58
    i32.const 3
    call $~lib/builtins/abort
    unreachable
   end
   local.get $0
   i64.load offset=8
   i64.eqz
   i32.eqz
   if
    i32.const 0
    i32.const 1504
    i32.const 59
    i32.const 3
    call $~lib/builtins/abort
    unreachable
   end
   local.get $0
   i64.load offset=16
   i64.eqz
   i32.eqz
   if
    i32.const 0
    i32.const 1504
    i32.const 60
    i32.const 3
    call $~lib/builtins/abort
    unreachable
   end
   local.get $0
   f32.load offset=24
   f32.const 0
   f32.ne
   if
    i32.const 0
    i32.const 1504
    i32.const 61
    i32.const 3
    call $~lib/builtins/abort
    unreachable
   end
   local.get $0
   f64.load offset=32
   f64.const 0
   f64.ne
   if
    i32.const 0
    i32.const 1504
    i32.const 62
    i32.const 3
    call $~lib/builtins/abort
    unreachable
   end
   local.get $0
   i32.load8_s offset=40
   if
    i32.const 0
    i32.const 1504
    i32.const 63
    i32.const 3
    call $~lib/builtins/abort
    unreachable
   end
   local.get $0
   i32.load8_u offset=41
   if
    i32.const 0
    i32.const 1504
    i32.const 64
    i32.const 3
    call $~lib/builtins/abort
    unreachable
   end
   local.get $0
   i32.load16_s offset=42
   if
    i32.const 0
    i32.const 1504
    i32.const 65
    i32.const 3
    call $~lib/builtins/abort
    unreachable
   end
   local.get $0
   i32.load16_u offset=44
   if
    i32.const 0
    i32.const 1504
    i32.const 66
    i32.const 3
    call $~lib/builtins/abort
    unreachable
   end
   local.get $0
   i32.load offset=48
   if
    i32.const 0
    i32.const 1504
    i32.const 67
    i32.const 3
    call $~lib/builtins/abort
    unreachable
   end
   local.get $0
   i32.load offset=52
   if
    i32.const 0
    i32.const 1504
    i32.const 68
    i32.const 3
    call $~lib/builtins/abort
    unreachable
   end
   local.get $0
   f64.load offset=56
   f64.const 0
   f64.ne
   if
    i32.const 0
    i32.const 1504
    i32.const 69
    i32.const 3
    call $~lib/builtins/abort
    unreachable
   end
   local.get $0
   i32.load8_u offset=64
   if
    i32.const 0
    i32.const 1504
    i32.const 70
    i32.const 3
    call $~lib/builtins/abort
    unreachable
   end
   global.get $~lib/memory/__stack_pointer
   local.tee $1
   i32.const 4
   i32.sub
   global.set $~lib/memory/__stack_pointer
   global.get $~lib/memory/__stack_pointer
   i32.const 1772
   i32.lt_s
   br_if $folding-inner1
   global.get $~lib/memory/__stack_pointer
   local.tee $0
   i32.const 0
   i32.store
   local.get $0
   i32.const 16
   i32.const 5
   call $~lib/rt/itcms/__new
   local.tee $2
   i32.store
   local.get $2
   i32.const 0
   i32.store
   local.get $2
   i32.const 0
   i32.store offset=4
   local.get $2
   i32.const 0
   call $~lib/rt/itcms/__link
   local.get $2
   f64.const 0
   f64.store offset=8
   global.get $~lib/memory/__stack_pointer
   i32.const 4
   i32.add
   global.set $~lib/memory/__stack_pointer
   local.get $1
   local.get $2
   i32.store offset=12
   local.get $2
   i32.const 0
   i32.store
   local.get $2
   i32.const 1632
   i32.store offset=4
   local.get $2
   i32.const 1632
   call $~lib/rt/itcms/__link
   local.get $2
   f64.const 0
   f64.store offset=8
   global.get $~lib/memory/__stack_pointer
   local.tee $0
   local.get $2
   i32.store
   local.get $0
   i32.const 8
   i32.sub
   global.set $~lib/memory/__stack_pointer
   global.get $~lib/memory/__stack_pointer
   i32.const 1772
   i32.lt_s
   br_if $folding-inner1
   global.get $~lib/memory/__stack_pointer
   i64.const 0
   i64.store
   local.get $2
   i32.load
   if
    i32.const 0
    i32.const 1504
    i32.const 82
    i32.const 3
    call $~lib/builtins/abort
    unreachable
   end
   global.get $~lib/memory/__stack_pointer
   local.tee $1
   local.get $2
   i32.load offset=4
   local.tee $0
   i32.store
   local.get $1
   i32.const 1632
   i32.store offset=4
   local.get $0
   i32.const 1632
   call $~lib/string/String.__eq
   i32.eqz
   if
    i32.const 0
    i32.const 1504
    i32.const 83
    i32.const 3
    call $~lib/builtins/abort
    unreachable
   end
   local.get $2
   f64.load offset=8
   f64.const 0
   f64.ne
   if
    i32.const 0
    i32.const 1504
    i32.const 84
    i32.const 3
    call $~lib/builtins/abort
    unreachable
   end
   global.get $~lib/memory/__stack_pointer
   i32.const 8
   i32.add
   global.set $~lib/memory/__stack_pointer
   global.get $~lib/memory/__stack_pointer
   local.tee $1
   i32.const 4
   i32.sub
   global.set $~lib/memory/__stack_pointer
   global.get $~lib/memory/__stack_pointer
   i32.const 1772
   i32.lt_s
   br_if $folding-inner1
   global.get $~lib/memory/__stack_pointer
   local.tee $0
   i32.const 0
   i32.store
   local.get $0
   i32.const 40
   i32.const 6
   call $~lib/rt/itcms/__new
   local.tee $0
   i32.store
   local.get $0
   i32.const 1664
   i32.store
   local.get $0
   i32.const 1664
   call $~lib/rt/itcms/__link
   local.get $0
   i32.const 1696
   i32.store offset=4
   local.get $0
   i32.const 1696
   call $~lib/rt/itcms/__link
   local.get $0
   i32.const 0
   i32.store offset=8
   local.get $0
   i32.const 0
   call $~lib/rt/itcms/__link
   local.get $0
   i32.const 0
   i32.store offset=12
   local.get $0
   i32.const 0
   call $~lib/rt/itcms/__link
   local.get $0
   i32.const 0
   i32.store offset=16
   local.get $0
   i32.const 0
   call $~lib/rt/itcms/__link
   local.get $0
   i32.const 0
   i32.store offset=20
   local.get $0
   i32.const 0
   call $~lib/rt/itcms/__link
   local.get $0
   i32.const 0
   i32.store offset=24
   local.get $0
   i32.const 0
   call $~lib/rt/itcms/__link
   local.get $0
   i32.const 0
   i32.store offset=28
   local.get $0
   i32.const 0
   call $~lib/rt/itcms/__link
   local.get $0
   i32.const 0
   i32.store offset=32
   local.get $0
   i32.const -1
   i32.store offset=36
   global.get $~lib/memory/__stack_pointer
   i32.const 4
   i32.add
   global.set $~lib/memory/__stack_pointer
   local.get $1
   local.get $0
   i32.store offset=16
   local.get $0
   i32.const 0
   i32.store offset=8
   local.get $0
   i32.const 0
   call $~lib/rt/itcms/__link
   local.get $0
   i32.const 0
   i32.store offset=12
   local.get $0
   i32.const 0
   call $~lib/rt/itcms/__link
   local.get $0
   i32.const 0
   i32.store offset=16
   local.get $0
   i32.const 0
   call $~lib/rt/itcms/__link
   local.get $0
   i32.const 0
   i32.store offset=20
   local.get $0
   i32.const 0
   call $~lib/rt/itcms/__link
   local.get $0
   i32.const 0
   i32.store offset=24
   local.get $0
   i32.const 0
   call $~lib/rt/itcms/__link
   local.get $0
   i32.const 0
   i32.store offset=28
   local.get $0
   i32.const 0
   call $~lib/rt/itcms/__link
   local.get $0
   i32.const 0
   i32.store offset=32
   global.get $~lib/memory/__stack_pointer
   local.tee $1
   local.get $0
   i32.store
   local.get $1
   i32.const 8
   i32.sub
   global.set $~lib/memory/__stack_pointer
   global.get $~lib/memory/__stack_pointer
   i32.const 1772
   i32.lt_s
   br_if $folding-inner1
   global.get $~lib/memory/__stack_pointer
   local.tee $2
   i64.const 0
   i64.store
   local.get $2
   local.get $0
   i32.load
   local.tee $1
   i32.store
   local.get $2
   i32.const 1664
   i32.store offset=4
   local.get $1
   i32.const 1664
   call $~lib/string/String.__eq
   i32.eqz
   if
    i32.const 0
    i32.const 1504
    i32.const 107
    i32.const 3
    call $~lib/builtins/abort
    unreachable
   end
   global.get $~lib/memory/__stack_pointer
   local.tee $2
   local.get $0
   i32.load offset=4
   local.tee $1
   i32.store
   local.get $2
   i32.const 1696
   i32.store offset=4
   local.get $1
   i32.const 1696
   call $~lib/string/String.__eq
   i32.eqz
   if
    i32.const 0
    i32.const 1504
    i32.const 108
    i32.const 3
    call $~lib/builtins/abort
    unreachable
   end
   global.get $~lib/memory/__stack_pointer
   local.get $0
   i32.load offset=8
   local.tee $1
   i32.store
   local.get $1
   i32.const 0
   call $~lib/string/String.__eq
   i32.eqz
   if
    i32.const 0
    i32.const 1504
    i32.const 109
    i32.const 3
    call $~lib/builtins/abort
    unreachable
   end
   global.get $~lib/memory/__stack_pointer
   local.get $0
   i32.load offset=12
   local.tee $1
   i32.store
   local.get $1
   i32.const 0
   call $~lib/string/String.__eq
   i32.eqz
   if
    i32.const 0
    i32.const 1504
    i32.const 110
    i32.const 3
    call $~lib/builtins/abort
    unreachable
   end
   global.get $~lib/memory/__stack_pointer
   local.get $0
   i32.load offset=16
   local.tee $1
   i32.store
   local.get $1
   i32.const 0
   call $~lib/string/String.__eq
   i32.eqz
   if
    i32.const 0
    i32.const 1504
    i32.const 111
    i32.const 3
    call $~lib/builtins/abort
    unreachable
   end
   global.get $~lib/memory/__stack_pointer
   local.get $0
   i32.load offset=20
   local.tee $1
   i32.store
   local.get $1
   i32.const 0
   call $~lib/string/String.__eq
   i32.eqz
   if
    i32.const 0
    i32.const 1504
    i32.const 112
    i32.const 3
    call $~lib/builtins/abort
    unreachable
   end
   global.get $~lib/memory/__stack_pointer
   local.get $0
   i32.load offset=24
   local.tee $1
   i32.store
   local.get $1
   i32.const 0
   call $~lib/string/String.__eq
   i32.eqz
   if
    i32.const 0
    i32.const 1504
    i32.const 113
    i32.const 3
    call $~lib/builtins/abort
    unreachable
   end
   global.get $~lib/memory/__stack_pointer
   local.get $0
   i32.load offset=28
   local.tee $1
   i32.store
   local.get $1
   i32.const 0
   call $~lib/string/String.__eq
   i32.eqz
   if
    i32.const 0
    i32.const 1504
    i32.const 114
    i32.const 3
    call $~lib/builtins/abort
    unreachable
   end
   local.get $0
   i32.load offset=32
   if
    i32.const 0
    i32.const 1504
    i32.const 115
    i32.const 3
    call $~lib/builtins/abort
    unreachable
   end
   local.get $0
   i32.load offset=36
   i32.const -1
   i32.ne
   if
    i32.const 0
    i32.const 1504
    i32.const 116
    i32.const 3
    call $~lib/builtins/abort
    unreachable
   end
   global.get $~lib/memory/__stack_pointer
   i32.const 8
   i32.add
   global.set $~lib/memory/__stack_pointer
   i32.const 18156
   global.set $~lib/memory/__stack_pointer
   global.get $~lib/rt/itcms/state
   i32.const 0
   i32.gt_s
   if
    loop $while-continue|00
     global.get $~lib/rt/itcms/state
     if
      call $~lib/rt/itcms/step
      drop
      br $while-continue|00
     end
    end
   end
   call $~lib/rt/itcms/step
   drop
   loop $while-continue|11
    global.get $~lib/rt/itcms/state
    if
     call $~lib/rt/itcms/step
     drop
     br $while-continue|11
    end
   end
   global.get $~lib/rt/itcms/total
   i64.extend_i32_u
   i64.const 200
   i64.mul
   i64.const 100
   i64.div_u
   i32.wrap_i64
   i32.const 1024
   i32.add
   global.set $~lib/rt/itcms/threshold
   global.get $~lib/memory/__stack_pointer
   i32.const 20
   i32.add
   global.set $~lib/memory/__stack_pointer
   return
  end
  i32.const 18176
  i32.const 18224
  i32.const 1
  i32.const 1
  call $~lib/builtins/abort
  unreachable
 )
)<|MERGE_RESOLUTION|>--- conflicted
+++ resolved
@@ -1,14 +1,9 @@
 (module
+ (type $i32_=>_none (func (param i32)))
  (type $none_=>_none (func))
- (type $i32_=>_none (func (param i32)))
  (type $i32_i32_=>_i32 (func (param i32 i32) (result i32)))
  (type $i32_i32_=>_none (func (param i32 i32)))
  (type $i32_i32_i32_=>_none (func (param i32 i32 i32)))
-<<<<<<< HEAD
-=======
- (type $i32_=>_i32 (func (param i32) (result i32)))
- (type $none_=>_i32 (func (result i32)))
->>>>>>> 3633f4bd
  (type $i32_i32_i32_i32_=>_none (func (param i32 i32 i32 i32)))
  (type $none_=>_i32 (func (result i32)))
  (import "env" "abort" (func $~lib/builtins/abort (param i32 i32 i32 i32)))
@@ -1523,7 +1518,6 @@
    call $~lib/builtins/abort
    unreachable
   end
-<<<<<<< HEAD
   global.get $~lib/rt/itcms/total
   global.get $~lib/rt/itcms/threshold
   i32.ge_u
@@ -1628,20 +1622,7 @@
    local.get $0
    i32.eqz
    br_if $~lib/util/memory/memset|inlined.0
-=======
-  global.get $~lib/rt/tlsf/ROOT
-  local.get $0
-  call $~lib/rt/tlsf/allocateBlock
-  i32.const 4
-  i32.add
- )
- (func $~lib/memory/memory.fill (param $0 i32) (param $1 i32)
-  (local $2 i32)
-  block $~lib/util/memory/memset|inlined.0
-   local.get $1
-   i32.eqz
-   br_if $~lib/util/memory/memset|inlined.0
-   local.get $0
+   local.get $1
    i32.const 0
    i32.store8
    local.get $0
@@ -1652,18 +1633,6 @@
    i32.sub
    i32.const 0
    i32.store8
->>>>>>> 3633f4bd
-   local.get $1
-   i32.const 0
-   i32.store8
-   local.get $0
-   local.get $1
-   i32.add
-   i32.const 4
-   i32.sub
-   local.tee $2
-   i32.const 0
-   i32.store8 offset=3
    local.get $0
    i32.const 2
    i32.le_u
@@ -1683,13 +1652,8 @@
    i32.const 3
    i32.sub
    i32.const 0
-<<<<<<< HEAD
-   i32.store8 offset=1
-   local.get $0
-=======
    i32.store8
-   local.get $1
->>>>>>> 3633f4bd
+   local.get $0
    i32.const 6
    i32.le_u
    br_if $~lib/util/memory/memset|inlined.0
@@ -1724,15 +1688,9 @@
    i32.and
    local.tee $2
    i32.add
-<<<<<<< HEAD
-   i32.const 28
-   i32.sub
    local.tee $0
-=======
-   local.tee $1
    i32.const 4
    i32.sub
->>>>>>> 3633f4bd
    i32.const 0
    i32.store
    local.get $2
@@ -1745,21 +1703,14 @@
    local.get $1
    i32.const 0
    i32.store offset=8
-<<<<<<< HEAD
-   local.get $0
-   i32.const 0
-   i32.store offset=16
-   local.get $0
-=======
-   local.get $1
+   local.get $0
    i32.const 12
    i32.sub
    i32.const 0
    i32.store
-   local.get $1
+   local.get $0
    i32.const 8
    i32.sub
->>>>>>> 3633f4bd
    i32.const 0
    i32.store
    local.get $2
@@ -1778,45 +1729,28 @@
    local.get $1
    i32.const 0
    i32.store offset=24
-<<<<<<< HEAD
-   local.get $0
-   i32.const 0
-   i32.store
-   local.get $0
-   i32.const 0
-   i32.store offset=4
-   local.get $0
-   i32.const 0
-   i32.store offset=8
-   local.get $0
-   i32.const 0
-   i32.store offset=12
-   local.get $1
-   local.get $1
-=======
-   local.get $1
+   local.get $0
    i32.const 28
    i32.sub
    i32.const 0
    i32.store
-   local.get $1
+   local.get $0
    i32.const 24
    i32.sub
    i32.const 0
    i32.store
-   local.get $1
+   local.get $0
    i32.const 20
    i32.sub
    i32.const 0
    i32.store
-   local.get $1
+   local.get $0
    i32.const 16
    i32.sub
    i32.const 0
    i32.store
-   local.get $0
-   local.get $0
->>>>>>> 3633f4bd
+   local.get $1
+   local.get $1
    i32.const 4
    i32.and
    i32.const 24
@@ -1901,36 +1835,21 @@
    local.get $0
    local.set $2
    local.get $1
-<<<<<<< HEAD
    local.set $3
-   local.get $4
-   local.tee $0
-   i32.const 4
-   i32.ge_u
-   if (result i32)
-    local.get $2
-    i32.const 7
-    i32.and
-    local.get $3
-    i32.const 7
-    i32.and
-    i32.or
-    i32.eqz
-   else
-    i32.const 0
-   end
-=======
+   local.get $2
+   i32.const 7
+   i32.and
+   local.get $3
    i32.const 7
    i32.and
    i32.or
    i32.const 1
-   local.get $2
+   local.get $4
    local.tee $0
    i32.const 4
    i32.ge_u
    select
    i32.eqz
->>>>>>> 3633f4bd
    if
     loop $do-continue|0
      local.get $2
