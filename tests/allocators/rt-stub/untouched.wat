--- conflicted
+++ resolved
@@ -1,25 +1,4 @@
 (module
-<<<<<<< HEAD
- (type $i32_=>_none (func (param i32)))
- (type $none_=>_none (func))
- (type $i32_i32_i32_i32_=>_none (func (param i32 i32 i32 i32)))
- (type $i32_i32_i32_=>_none (func (param i32 i32 i32)))
- (type $i32_=>_i32 (func (param i32) (result i32)))
- (type $i32_i32_=>_i32 (func (param i32 i32) (result i32)))
- (type $i32_i32_i32_=>_i32 (func (param i32 i32 i32) (result i32)))
- (import "env" "abort" (func $~lib/builtins/abort (param i32 i32 i32 i32)))
- (memory $0 1)
- (data (i32.const 16) "\1e\00\00\00\01\00\00\00\01\00\00\00\1e\00\00\00N\00o\00t\00 \00i\00m\00p\00l\00e\00m\00e\00n\00t\00e\00d\00")
- (data (i32.const 64) "\1c\00\00\00\01\00\00\00\01\00\00\00\1c\00\00\00~\00l\00i\00b\00/\00m\00e\00m\00o\00r\00y\00.\00t\00s\00")
- (data (i32.const 112) "\1e\00\00\00\01\00\00\00\01\00\00\00\1e\00\00\00~\00l\00i\00b\00/\00r\00t\00/\00s\00t\00u\00b\00.\00t\00s\00")
- (data (i32.const 160) "\03\00\00\00\10\00\00\00\00\00\00\00\10\00\00\00\00\00\00\00\10\00\00\00\00\00\00\00")
- (table $0 1 funcref)
- (global $~lib/rt/stub/startOffset (mut i32) (i32.const 0))
- (global $~lib/rt/stub/offset (mut i32) (i32.const 0))
- (global $~lib/ASC_SHRINK_LEVEL i32 (i32.const 0))
- (global $~lib/rt/__rtti_base i32 (i32.const 160))
- (global $~lib/heap/__heap_base i32 (i32.const 188))
-=======
  (type $none_=>_none (func))
  (type $i32_=>_none (func (param i32)))
  (type $i32_i32_i32_i32_=>_none (func (param i32 i32 i32 i32)))
@@ -34,7 +13,6 @@
  (global $~lib/rt/stub/offset (mut i32) (i32.const 0))
  (global $~lib/rt/__rtti_base i32 (i32.const 64))
  (global $~lib/heap/__heap_base i32 (i32.const 92))
->>>>>>> b1371f51
  (export "memory" (memory $0))
  (export "__alloc" (func $~lib/rt/stub/__alloc))
  (export "__retain" (func $~lib/rt/stub/__retain))
@@ -140,11 +118,6 @@
   local.get $6
   local.get $5
   i32.store
-<<<<<<< HEAD
-  i32.const 1
-  drop
-=======
->>>>>>> b1371f51
   local.get $6
   i32.const 1
   i32.store offset=4
@@ -165,1484 +138,11 @@
  (func $~lib/rt/stub/__collect (; 5 ;)
   nop
  )
-<<<<<<< HEAD
- (func $~lib/memory/memory.init (; 6 ;) (param $0 i32) (param $1 i32) (param $2 i32) (param $3 i32)
-  i32.const 32
-  i32.const 80
-  i32.const 35
-  i32.const 4
-  call $~lib/builtins/abort
-  unreachable
- )
- (func $~lib/memory/memory.drop (; 7 ;) (param $0 i32)
-  i32.const 32
-  i32.const 80
-  i32.const 42
-  i32.const 4
-  call $~lib/builtins/abort
-  unreachable
- )
- (func $~lib/util/memory/memcpy (; 8 ;) (param $0 i32) (param $1 i32) (param $2 i32)
-  (local $3 i32)
-  (local $4 i32)
-  (local $5 i32)
-  (local $6 i32)
-  i32.const 0
-  drop
-  loop $while-continue|0
-   local.get $2
-   if (result i32)
-    local.get $1
-    i32.const 3
-    i32.and
-   else
-    i32.const 0
-   end
-   local.set $5
-   local.get $5
-   if
-    local.get $0
-    local.tee $6
-    i32.const 1
-    i32.add
-    local.set $0
-    local.get $6
-    local.get $1
-    local.tee $6
-    i32.const 1
-    i32.add
-    local.set $1
-    local.get $6
-    i32.load8_u
-    i32.store8
-    local.get $2
-    i32.const 1
-    i32.sub
-    local.set $2
-    br $while-continue|0
-   end
-  end
-=======
  (func $~lib/rt/stub/__reset (; 6 ;)
   global.get $~lib/rt/stub/startOffset
   global.set $~lib/rt/stub/offset
  )
  (func $~lib/rt/stub/__free (; 7 ;) (param $0 i32)
-  (local $1 i32)
->>>>>>> b1371f51
-  local.get $0
-  i32.const 0
-<<<<<<< HEAD
-  i32.eq
-  if
-   loop $while-continue|1
-    local.get $2
-    i32.const 16
-    i32.ge_u
-    local.set $5
-    local.get $5
-    if
-     local.get $0
-     local.get $1
-     i32.load
-     i32.store
-     local.get $0
-     i32.const 4
-     i32.add
-     local.get $1
-     i32.const 4
-     i32.add
-     i32.load
-     i32.store
-     local.get $0
-     i32.const 8
-     i32.add
-     local.get $1
-     i32.const 8
-     i32.add
-     i32.load
-     i32.store
-     local.get $0
-     i32.const 12
-     i32.add
-     local.get $1
-     i32.const 12
-     i32.add
-     i32.load
-     i32.store
-     local.get $1
-     i32.const 16
-     i32.add
-     local.set $1
-     local.get $0
-     i32.const 16
-     i32.add
-     local.set $0
-     local.get $2
-     i32.const 16
-     i32.sub
-     local.set $2
-     br $while-continue|1
-    end
-   end
-   local.get $2
-   i32.const 8
-   i32.and
-   if
-    local.get $0
-    local.get $1
-    i32.load
-    i32.store
-    local.get $0
-    i32.const 4
-    i32.add
-    local.get $1
-    i32.const 4
-    i32.add
-    i32.load
-    i32.store
-    local.get $0
-    i32.const 8
-    i32.add
-    local.set $0
-    local.get $1
-    i32.const 8
-    i32.add
-    local.set $1
-   end
-   local.get $2
-   i32.const 4
-   i32.and
-   if
-    local.get $0
-    local.get $1
-    i32.load
-    i32.store
-    local.get $0
-    i32.const 4
-    i32.add
-    local.set $0
-    local.get $1
-    i32.const 4
-    i32.add
-    local.set $1
-   end
-   local.get $2
-   i32.const 2
-   i32.and
-   if
-    local.get $0
-    local.get $1
-    i32.load16_u
-    i32.store16
-    local.get $0
-    i32.const 2
-    i32.add
-    local.set $0
-    local.get $1
-    i32.const 2
-    i32.add
-    local.set $1
-   end
-   local.get $2
-   i32.const 1
-   i32.and
-   if
-    local.get $0
-    local.tee $5
-    i32.const 1
-    i32.add
-    local.set $0
-    local.get $5
-    local.get $1
-    local.tee $5
-    i32.const 1
-    i32.add
-    local.set $1
-    local.get $5
-    i32.load8_u
-    i32.store8
-   end
-   return
-=======
-  i32.ne
-  if (result i32)
-   local.get $0
-   i32.const 15
-   i32.and
-   i32.eqz
-  else
-   i32.const 0
->>>>>>> b1371f51
-  end
-  i32.eqz
-  if
-<<<<<<< HEAD
-   block $break|2
-    block $case2|2
-     block $case1|2
-      block $case0|2
-       local.get $0
-       i32.const 3
-       i32.and
-       local.set $5
-       local.get $5
-       i32.const 1
-       i32.eq
-       br_if $case0|2
-       local.get $5
-       i32.const 2
-       i32.eq
-       br_if $case1|2
-       local.get $5
-       i32.const 3
-       i32.eq
-       br_if $case2|2
-       br $break|2
-      end
-      local.get $1
-      i32.load
-      local.set $3
-      local.get $0
-      local.tee $5
-      i32.const 1
-      i32.add
-      local.set $0
-      local.get $5
-      local.get $1
-      local.tee $5
-      i32.const 1
-      i32.add
-      local.set $1
-      local.get $5
-      i32.load8_u
-      i32.store8
-      local.get $0
-      local.tee $5
-      i32.const 1
-      i32.add
-      local.set $0
-      local.get $5
-      local.get $1
-      local.tee $5
-      i32.const 1
-      i32.add
-      local.set $1
-      local.get $5
-      i32.load8_u
-      i32.store8
-      local.get $0
-      local.tee $5
-      i32.const 1
-      i32.add
-      local.set $0
-      local.get $5
-      local.get $1
-      local.tee $5
-      i32.const 1
-      i32.add
-      local.set $1
-      local.get $5
-      i32.load8_u
-      i32.store8
-      local.get $2
-      i32.const 3
-      i32.sub
-      local.set $2
-      loop $while-continue|3
-       local.get $2
-       i32.const 17
-       i32.ge_u
-       local.set $5
-       local.get $5
-       if
-        local.get $1
-        i32.const 1
-        i32.add
-        i32.load
-        local.set $4
-        local.get $0
-        local.get $3
-        i32.const 24
-        i32.shr_u
-        local.get $4
-        i32.const 8
-        i32.shl
-        i32.or
-        i32.store
-        local.get $1
-        i32.const 5
-        i32.add
-        i32.load
-        local.set $3
-        local.get $0
-        i32.const 4
-        i32.add
-        local.get $4
-        i32.const 24
-        i32.shr_u
-        local.get $3
-        i32.const 8
-        i32.shl
-        i32.or
-        i32.store
-        local.get $1
-        i32.const 9
-        i32.add
-        i32.load
-        local.set $4
-        local.get $0
-        i32.const 8
-        i32.add
-        local.get $3
-        i32.const 24
-        i32.shr_u
-        local.get $4
-        i32.const 8
-        i32.shl
-        i32.or
-        i32.store
-        local.get $1
-        i32.const 13
-        i32.add
-        i32.load
-        local.set $3
-        local.get $0
-        i32.const 12
-        i32.add
-        local.get $4
-        i32.const 24
-        i32.shr_u
-        local.get $3
-        i32.const 8
-        i32.shl
-        i32.or
-        i32.store
-        local.get $1
-        i32.const 16
-        i32.add
-        local.set $1
-        local.get $0
-        i32.const 16
-        i32.add
-        local.set $0
-        local.get $2
-        i32.const 16
-        i32.sub
-        local.set $2
-        br $while-continue|3
-       end
-      end
-      br $break|2
-     end
-     local.get $1
-     i32.load
-     local.set $3
-     local.get $0
-     local.tee $5
-     i32.const 1
-     i32.add
-     local.set $0
-     local.get $5
-     local.get $1
-     local.tee $5
-     i32.const 1
-     i32.add
-     local.set $1
-     local.get $5
-     i32.load8_u
-     i32.store8
-     local.get $0
-     local.tee $5
-     i32.const 1
-     i32.add
-     local.set $0
-     local.get $5
-     local.get $1
-     local.tee $5
-     i32.const 1
-     i32.add
-     local.set $1
-     local.get $5
-     i32.load8_u
-     i32.store8
-     local.get $2
-     i32.const 2
-     i32.sub
-     local.set $2
-     loop $while-continue|4
-      local.get $2
-      i32.const 18
-      i32.ge_u
-      local.set $5
-      local.get $5
-      if
-       local.get $1
-       i32.const 2
-       i32.add
-       i32.load
-       local.set $4
-       local.get $0
-       local.get $3
-       i32.const 16
-       i32.shr_u
-       local.get $4
-       i32.const 16
-       i32.shl
-       i32.or
-       i32.store
-       local.get $1
-       i32.const 6
-       i32.add
-       i32.load
-       local.set $3
-       local.get $0
-       i32.const 4
-       i32.add
-       local.get $4
-       i32.const 16
-       i32.shr_u
-       local.get $3
-       i32.const 16
-       i32.shl
-       i32.or
-       i32.store
-       local.get $1
-       i32.const 10
-       i32.add
-       i32.load
-       local.set $4
-       local.get $0
-       i32.const 8
-       i32.add
-       local.get $3
-       i32.const 16
-       i32.shr_u
-       local.get $4
-       i32.const 16
-       i32.shl
-       i32.or
-       i32.store
-       local.get $1
-       i32.const 14
-       i32.add
-       i32.load
-       local.set $3
-       local.get $0
-       i32.const 12
-       i32.add
-       local.get $4
-       i32.const 16
-       i32.shr_u
-       local.get $3
-       i32.const 16
-       i32.shl
-       i32.or
-       i32.store
-       local.get $1
-       i32.const 16
-       i32.add
-       local.set $1
-       local.get $0
-       i32.const 16
-       i32.add
-       local.set $0
-       local.get $2
-       i32.const 16
-       i32.sub
-       local.set $2
-       br $while-continue|4
-      end
-     end
-     br $break|2
-    end
-    local.get $1
-    i32.load
-    local.set $3
-    local.get $0
-    local.tee $5
-    i32.const 1
-    i32.add
-    local.set $0
-    local.get $5
-    local.get $1
-    local.tee $5
-    i32.const 1
-    i32.add
-    local.set $1
-    local.get $5
-    i32.load8_u
-    i32.store8
-    local.get $2
-    i32.const 1
-    i32.sub
-    local.set $2
-    loop $while-continue|5
-     local.get $2
-     i32.const 19
-     i32.ge_u
-     local.set $5
-     local.get $5
-     if
-      local.get $1
-      i32.const 3
-      i32.add
-      i32.load
-      local.set $4
-      local.get $0
-      local.get $3
-      i32.const 8
-      i32.shr_u
-      local.get $4
-      i32.const 24
-      i32.shl
-      i32.or
-      i32.store
-      local.get $1
-      i32.const 7
-      i32.add
-      i32.load
-      local.set $3
-      local.get $0
-      i32.const 4
-      i32.add
-      local.get $4
-      i32.const 8
-      i32.shr_u
-      local.get $3
-      i32.const 24
-      i32.shl
-      i32.or
-      i32.store
-      local.get $1
-      i32.const 11
-      i32.add
-      i32.load
-      local.set $4
-      local.get $0
-      i32.const 8
-      i32.add
-      local.get $3
-      i32.const 8
-      i32.shr_u
-      local.get $4
-      i32.const 24
-      i32.shl
-      i32.or
-      i32.store
-      local.get $1
-      i32.const 15
-      i32.add
-      i32.load
-      local.set $3
-      local.get $0
-      i32.const 12
-      i32.add
-      local.get $4
-      i32.const 8
-      i32.shr_u
-      local.get $3
-      i32.const 24
-      i32.shl
-      i32.or
-      i32.store
-      local.get $1
-      i32.const 16
-      i32.add
-      local.set $1
-      local.get $0
-      i32.const 16
-      i32.add
-      local.set $0
-      local.get $2
-      i32.const 16
-      i32.sub
-      local.set $2
-      br $while-continue|5
-     end
-    end
-    br $break|2
-   end
-  end
-  local.get $2
-  i32.const 16
-  i32.and
-  if
-   local.get $0
-   local.tee $5
-   i32.const 1
-   i32.add
-   local.set $0
-   local.get $5
-   local.get $1
-   local.tee $5
-   i32.const 1
-   i32.add
-   local.set $1
-   local.get $5
-   i32.load8_u
-   i32.store8
-   local.get $0
-   local.tee $5
-   i32.const 1
-   i32.add
-   local.set $0
-   local.get $5
-   local.get $1
-   local.tee $5
-   i32.const 1
-   i32.add
-   local.set $1
-   local.get $5
-   i32.load8_u
-   i32.store8
-   local.get $0
-   local.tee $5
-   i32.const 1
-   i32.add
-   local.set $0
-   local.get $5
-   local.get $1
-   local.tee $5
-   i32.const 1
-   i32.add
-   local.set $1
-   local.get $5
-   i32.load8_u
-   i32.store8
-   local.get $0
-   local.tee $5
-   i32.const 1
-   i32.add
-   local.set $0
-   local.get $5
-   local.get $1
-   local.tee $5
-   i32.const 1
-   i32.add
-   local.set $1
-   local.get $5
-   i32.load8_u
-   i32.store8
-   local.get $0
-   local.tee $5
-   i32.const 1
-   i32.add
-   local.set $0
-   local.get $5
-   local.get $1
-   local.tee $5
-   i32.const 1
-   i32.add
-   local.set $1
-   local.get $5
-   i32.load8_u
-   i32.store8
-   local.get $0
-   local.tee $5
-   i32.const 1
-   i32.add
-   local.set $0
-   local.get $5
-   local.get $1
-   local.tee $5
-   i32.const 1
-   i32.add
-   local.set $1
-   local.get $5
-   i32.load8_u
-   i32.store8
-   local.get $0
-   local.tee $5
-   i32.const 1
-   i32.add
-   local.set $0
-   local.get $5
-   local.get $1
-   local.tee $5
-   i32.const 1
-   i32.add
-   local.set $1
-   local.get $5
-   i32.load8_u
-   i32.store8
-   local.get $0
-   local.tee $5
-   i32.const 1
-   i32.add
-   local.set $0
-   local.get $5
-   local.get $1
-   local.tee $5
-   i32.const 1
-   i32.add
-   local.set $1
-   local.get $5
-   i32.load8_u
-   i32.store8
-   local.get $0
-   local.tee $5
-   i32.const 1
-   i32.add
-   local.set $0
-   local.get $5
-   local.get $1
-   local.tee $5
-   i32.const 1
-   i32.add
-   local.set $1
-   local.get $5
-   i32.load8_u
-   i32.store8
-   local.get $0
-   local.tee $5
-   i32.const 1
-   i32.add
-   local.set $0
-   local.get $5
-   local.get $1
-   local.tee $5
-   i32.const 1
-   i32.add
-   local.set $1
-   local.get $5
-   i32.load8_u
-   i32.store8
-   local.get $0
-   local.tee $5
-   i32.const 1
-   i32.add
-   local.set $0
-   local.get $5
-   local.get $1
-   local.tee $5
-   i32.const 1
-   i32.add
-   local.set $1
-   local.get $5
-   i32.load8_u
-   i32.store8
-   local.get $0
-   local.tee $5
-   i32.const 1
-   i32.add
-   local.set $0
-   local.get $5
-   local.get $1
-   local.tee $5
-   i32.const 1
-   i32.add
-   local.set $1
-   local.get $5
-   i32.load8_u
-   i32.store8
-   local.get $0
-   local.tee $5
-   i32.const 1
-   i32.add
-   local.set $0
-   local.get $5
-   local.get $1
-   local.tee $5
-   i32.const 1
-   i32.add
-   local.set $1
-   local.get $5
-   i32.load8_u
-   i32.store8
-   local.get $0
-   local.tee $5
-   i32.const 1
-   i32.add
-   local.set $0
-   local.get $5
-   local.get $1
-   local.tee $5
-   i32.const 1
-   i32.add
-   local.set $1
-   local.get $5
-   i32.load8_u
-   i32.store8
-   local.get $0
-   local.tee $5
-   i32.const 1
-   i32.add
-   local.set $0
-   local.get $5
-   local.get $1
-   local.tee $5
-   i32.const 1
-   i32.add
-   local.set $1
-   local.get $5
-   i32.load8_u
-   i32.store8
-   local.get $0
-   local.tee $5
-   i32.const 1
-   i32.add
-   local.set $0
-   local.get $5
-   local.get $1
-   local.tee $5
-   i32.const 1
-   i32.add
-   local.set $1
-   local.get $5
-   i32.load8_u
-   i32.store8
-  end
-  local.get $2
-  i32.const 8
-  i32.and
-  if
-   local.get $0
-   local.tee $5
-   i32.const 1
-   i32.add
-   local.set $0
-   local.get $5
-   local.get $1
-   local.tee $5
-   i32.const 1
-   i32.add
-   local.set $1
-   local.get $5
-   i32.load8_u
-   i32.store8
-   local.get $0
-   local.tee $5
-   i32.const 1
-   i32.add
-   local.set $0
-   local.get $5
-   local.get $1
-   local.tee $5
-   i32.const 1
-   i32.add
-   local.set $1
-   local.get $5
-   i32.load8_u
-   i32.store8
-   local.get $0
-   local.tee $5
-   i32.const 1
-   i32.add
-   local.set $0
-   local.get $5
-   local.get $1
-   local.tee $5
-   i32.const 1
-   i32.add
-   local.set $1
-   local.get $5
-   i32.load8_u
-   i32.store8
-   local.get $0
-   local.tee $5
-   i32.const 1
-   i32.add
-   local.set $0
-   local.get $5
-   local.get $1
-   local.tee $5
-   i32.const 1
-   i32.add
-   local.set $1
-   local.get $5
-   i32.load8_u
-   i32.store8
-   local.get $0
-   local.tee $5
-   i32.const 1
-   i32.add
-   local.set $0
-   local.get $5
-   local.get $1
-   local.tee $5
-   i32.const 1
-   i32.add
-   local.set $1
-   local.get $5
-   i32.load8_u
-   i32.store8
-   local.get $0
-   local.tee $5
-   i32.const 1
-   i32.add
-   local.set $0
-   local.get $5
-   local.get $1
-   local.tee $5
-   i32.const 1
-   i32.add
-   local.set $1
-   local.get $5
-   i32.load8_u
-   i32.store8
-   local.get $0
-   local.tee $5
-   i32.const 1
-   i32.add
-   local.set $0
-   local.get $5
-   local.get $1
-   local.tee $5
-   i32.const 1
-   i32.add
-   local.set $1
-   local.get $5
-   i32.load8_u
-   i32.store8
-   local.get $0
-   local.tee $5
-   i32.const 1
-   i32.add
-   local.set $0
-   local.get $5
-   local.get $1
-   local.tee $5
-   i32.const 1
-   i32.add
-   local.set $1
-   local.get $5
-   i32.load8_u
-   i32.store8
-  end
-  local.get $2
-  i32.const 4
-  i32.and
-  if
-   local.get $0
-   local.tee $5
-   i32.const 1
-   i32.add
-   local.set $0
-   local.get $5
-   local.get $1
-   local.tee $5
-   i32.const 1
-   i32.add
-   local.set $1
-   local.get $5
-   i32.load8_u
-   i32.store8
-   local.get $0
-   local.tee $5
-   i32.const 1
-   i32.add
-   local.set $0
-   local.get $5
-   local.get $1
-   local.tee $5
-   i32.const 1
-   i32.add
-   local.set $1
-   local.get $5
-   i32.load8_u
-   i32.store8
-   local.get $0
-   local.tee $5
-   i32.const 1
-   i32.add
-   local.set $0
-   local.get $5
-   local.get $1
-   local.tee $5
-   i32.const 1
-   i32.add
-   local.set $1
-   local.get $5
-   i32.load8_u
-   i32.store8
-   local.get $0
-   local.tee $5
-   i32.const 1
-   i32.add
-   local.set $0
-   local.get $5
-   local.get $1
-   local.tee $5
-   i32.const 1
-   i32.add
-   local.set $1
-   local.get $5
-   i32.load8_u
-   i32.store8
-  end
-  local.get $2
-  i32.const 2
-  i32.and
-  if
-   local.get $0
-   local.tee $5
-   i32.const 1
-   i32.add
-   local.set $0
-   local.get $5
-   local.get $1
-   local.tee $5
-   i32.const 1
-   i32.add
-   local.set $1
-   local.get $5
-   i32.load8_u
-   i32.store8
-   local.get $0
-   local.tee $5
-   i32.const 1
-   i32.add
-   local.set $0
-   local.get $5
-   local.get $1
-   local.tee $5
-   i32.const 1
-   i32.add
-   local.set $1
-   local.get $5
-   i32.load8_u
-   i32.store8
-  end
-  local.get $2
-=======
-   i32.const 0
-   i32.const 32
-   i32.const 70
-   i32.const 2
-   call $~lib/builtins/abort
-   unreachable
-  end
-  local.get $0
-  i32.const 16
-  i32.sub
-  local.set $1
-  local.get $1
-  i32.load offset=4
->>>>>>> b1371f51
-  i32.const 1
-  i32.eq
-  i32.eqz
-  if
-<<<<<<< HEAD
-   local.get $0
-   local.tee $5
-   i32.const 1
-   i32.add
-   local.set $0
-   local.get $5
-   local.get $1
-   local.tee $5
-   i32.const 1
-   i32.add
-   local.set $1
-   local.get $5
-   i32.load8_u
-   i32.store8
-  end
- )
- (func $~lib/memory/memory.copy (; 9 ;) (param $0 i32) (param $1 i32) (param $2 i32)
-  (local $3 i32)
-  (local $4 i32)
-  (local $5 i32)
-  (local $6 i32)
-  (local $7 i32)
-  block $~lib/util/memory/memmove|inlined.0
-   local.get $0
-   local.set $5
-   local.get $1
-   local.set $4
-   local.get $2
-   local.set $3
-   local.get $5
-   local.get $4
-   i32.eq
-   if
-    br $~lib/util/memory/memmove|inlined.0
-   end
-   i32.const 1
-   drop
-   local.get $4
-   local.get $3
-   i32.add
-   local.get $5
-   i32.le_u
-   if (result i32)
-    i32.const 1
-   else
-    local.get $5
-    local.get $3
-    i32.add
-    local.get $4
-    i32.le_u
-   end
-   if
-    local.get $5
-    local.get $4
-    local.get $3
-    call $~lib/util/memory/memcpy
-    br $~lib/util/memory/memmove|inlined.0
-   end
-   local.get $5
-   local.get $4
-   i32.lt_u
-   if
-    local.get $4
-    i32.const 7
-    i32.and
-    local.get $5
-    i32.const 7
-    i32.and
-    i32.eq
-    if
-     loop $while-continue|0
-      local.get $5
-      i32.const 7
-      i32.and
-      local.set $6
-      local.get $6
-      if
-       local.get $3
-       i32.eqz
-       if
-        br $~lib/util/memory/memmove|inlined.0
-       end
-       local.get $3
-       i32.const 1
-       i32.sub
-       local.set $3
-       local.get $5
-       local.tee $7
-       i32.const 1
-       i32.add
-       local.set $5
-       local.get $7
-       local.get $4
-       local.tee $7
-       i32.const 1
-       i32.add
-       local.set $4
-       local.get $7
-       i32.load8_u
-       i32.store8
-       br $while-continue|0
-      end
-     end
-     loop $while-continue|1
-      local.get $3
-      i32.const 8
-      i32.ge_u
-      local.set $6
-      local.get $6
-      if
-       local.get $5
-       local.get $4
-       i64.load
-       i64.store
-       local.get $3
-       i32.const 8
-       i32.sub
-       local.set $3
-       local.get $5
-       i32.const 8
-       i32.add
-       local.set $5
-       local.get $4
-       i32.const 8
-       i32.add
-       local.set $4
-       br $while-continue|1
-      end
-     end
-    end
-    loop $while-continue|2
-     local.get $3
-     local.set $6
-     local.get $6
-     if
-      local.get $5
-      local.tee $7
-      i32.const 1
-      i32.add
-      local.set $5
-      local.get $7
-      local.get $4
-      local.tee $7
-      i32.const 1
-      i32.add
-      local.set $4
-      local.get $7
-      i32.load8_u
-      i32.store8
-      local.get $3
-      i32.const 1
-      i32.sub
-      local.set $3
-      br $while-continue|2
-     end
-    end
-   else
-    local.get $4
-    i32.const 7
-    i32.and
-    local.get $5
-    i32.const 7
-    i32.and
-    i32.eq
-    if
-     loop $while-continue|3
-      local.get $5
-      local.get $3
-      i32.add
-      i32.const 7
-      i32.and
-      local.set $6
-      local.get $6
-      if
-       local.get $3
-       i32.eqz
-       if
-        br $~lib/util/memory/memmove|inlined.0
-       end
-       local.get $5
-       local.get $3
-       i32.const 1
-       i32.sub
-       local.tee $3
-       i32.add
-       local.get $4
-       local.get $3
-       i32.add
-       i32.load8_u
-       i32.store8
-       br $while-continue|3
-      end
-     end
-     loop $while-continue|4
-      local.get $3
-      i32.const 8
-      i32.ge_u
-      local.set $6
-      local.get $6
-      if
-       local.get $3
-       i32.const 8
-       i32.sub
-       local.set $3
-       local.get $5
-       local.get $3
-       i32.add
-       local.get $4
-       local.get $3
-       i32.add
-       i64.load
-       i64.store
-       br $while-continue|4
-      end
-     end
-    end
-    loop $while-continue|5
-     local.get $3
-     local.set $6
-     local.get $6
-     if
-      local.get $5
-      local.get $3
-      i32.const 1
-      i32.sub
-      local.tee $3
-      i32.add
-      local.get $4
-      local.get $3
-      i32.add
-      i32.load8_u
-      i32.store8
-      br $while-continue|5
-     end
-    end
-   end
-  end
- )
- (func $~lib/memory/memory.repeat (; 10 ;) (param $0 i32) (param $1 i32) (param $2 i32) (param $3 i32)
-  (local $4 i32)
-  (local $5 i32)
-  (local $6 i32)
-  i32.const 0
-  local.set $4
-  local.get $2
-  local.get $3
-  i32.mul
-  local.set $5
-  loop $while-continue|0
-   local.get $4
-   local.get $5
-   i32.lt_u
-   local.set $6
-   local.get $6
-   if
-    local.get $0
-    local.get $4
-    i32.add
-    local.get $1
-    local.get $2
-    call $~lib/memory/memory.copy
-    local.get $4
-    local.get $2
-    i32.add
-    local.set $4
-    br $while-continue|0
-   end
-  end
- )
- (func $~lib/memory/memory.compare (; 11 ;) (param $0 i32) (param $1 i32) (param $2 i32) (result i32)
-  (local $3 i32)
-  (local $4 i32)
-  (local $5 i32)
-  (local $6 i32)
-  (local $7 i32)
-  (local $8 i32)
-  (local $9 i32)
-  (local $10 i32)
-  block $~lib/util/memory/memcmp|inlined.0 (result i32)
-   local.get $0
-   local.set $5
-   local.get $1
-   local.set $4
-   local.get $2
-   local.set $3
-   local.get $5
-   local.get $4
-   i32.eq
-   if
-    i32.const 0
-    br $~lib/util/memory/memcmp|inlined.0
-   end
-   i32.const 1
-   drop
-   local.get $5
-   i32.const 7
-   i32.and
-   local.get $4
-   i32.const 7
-   i32.and
-   i32.eq
-   if
-    loop $while-continue|0
-     local.get $5
-     i32.const 7
-     i32.and
-     local.set $6
-     local.get $6
-     if
-      local.get $3
-      i32.eqz
-      if
-       i32.const 0
-       br $~lib/util/memory/memcmp|inlined.0
-      end
-      local.get $5
-      i32.load8_u
-      local.set $7
-      local.get $4
-      i32.load8_u
-      local.set $8
-      local.get $7
-      local.get $8
-      i32.ne
-      if
-       local.get $7
-       local.get $8
-       i32.sub
-       br $~lib/util/memory/memcmp|inlined.0
-      end
-      local.get $3
-      i32.const 1
-      i32.sub
-      local.set $3
-      local.get $5
-      i32.const 1
-      i32.add
-      local.set $5
-      local.get $4
-      i32.const 1
-      i32.add
-      local.set $4
-      br $while-continue|0
-     end
-    end
-    block $while-break|1
-     loop $while-continue|1
-      local.get $3
-      i32.const 8
-      i32.ge_u
-      local.set $6
-      local.get $6
-      if
-       local.get $5
-       i64.load
-       local.get $4
-       i64.load
-       i64.ne
-       if
-        br $while-break|1
-       end
-       local.get $5
-       i32.const 8
-       i32.add
-       local.set $5
-       local.get $4
-       i32.const 8
-       i32.add
-       local.set $4
-       local.get $3
-       i32.const 8
-       i32.sub
-       local.set $3
-       br $while-continue|1
-      end
-     end
-    end
-   end
-   loop $while-continue|2
-    local.get $3
-    local.tee $6
-    i32.const 1
-    i32.sub
-    local.set $3
-    local.get $6
-    local.set $6
-    local.get $6
-    if
-     local.get $5
-     i32.load8_u
-     local.set $9
-     local.get $4
-     i32.load8_u
-     local.set $10
-     local.get $9
-     local.get $10
-     i32.ne
-     if
-      local.get $9
-      local.get $10
-      i32.sub
-      br $~lib/util/memory/memcmp|inlined.0
-     end
-     local.get $5
-     i32.const 1
-     i32.add
-     local.set $5
-     local.get $4
-     i32.const 1
-     i32.add
-     local.set $4
-     br $while-continue|2
-    end
-   end
-   i32.const 0
-  end
- )
- (func $~lib/rt/stub/__free (; 12 ;) (param $0 i32)
   (local $1 i32)
   local.get $0
   i32.const 0
@@ -1658,7 +158,7 @@
   i32.eqz
   if
    i32.const 0
-   i32.const 128
+   i32.const 32
    i32.const 70
    i32.const 2
    call $~lib/builtins/abort
@@ -1668,38 +168,12 @@
   i32.const 16
   i32.sub
   local.set $1
-  i32.const 1
-  drop
   local.get $1
   i32.load offset=4
   i32.const 1
   i32.eq
   i32.eqz
   if
-   i32.const 0
-   i32.const 128
-   i32.const 72
-   i32.const 13
-   call $~lib/builtins/abort
-   unreachable
-  end
-  local.get $0
-  local.get $1
-  i32.load
-  i32.add
-  global.get $~lib/rt/stub/offset
-  i32.eq
-  if
-   local.get $1
-   global.set $~lib/rt/stub/offset
-  end
- )
- (func $~lib/rt/stub/__reset (; 13 ;)
-  global.get $~lib/rt/stub/startOffset
-  global.set $~lib/rt/stub/offset
- )
- (func $start (; 14 ;)
-=======
    i32.const 0
    i32.const 32
    i32.const 72
@@ -1719,7 +193,6 @@
   end
  )
  (func $start (; 8 ;)
->>>>>>> b1371f51
   global.get $~lib/heap/__heap_base
   i32.const 15
   i32.add
