--- conflicted
+++ resolved
@@ -1,21 +1,4 @@
 (module
-<<<<<<< HEAD
- (type $i32_=>_none (func (param i32)))
- (type $none_=>_none (func))
- (type $i32_i32_i32_i32_=>_none (func (param i32 i32 i32 i32)))
- (type $i32_i32_i32_=>_none (func (param i32 i32 i32)))
- (type $i32_=>_i32 (func (param i32) (result i32)))
- (type $i32_i32_=>_i32 (func (param i32 i32) (result i32)))
- (type $i32_i32_i32_=>_i32 (func (param i32 i32 i32) (result i32)))
- (import "env" "abort" (func $~lib/builtins/abort (param i32 i32 i32 i32)))
- (memory $0 1)
- (data (i32.const 16) "\1e\00\00\00\01\00\00\00\01\00\00\00\1e\00\00\00N\00o\00t\00 \00i\00m\00p\00l\00e\00m\00e\00n\00t\00e\00d")
- (data (i32.const 64) "\1c\00\00\00\01\00\00\00\01\00\00\00\1c\00\00\00~\00l\00i\00b\00/\00m\00e\00m\00o\00r\00y\00.\00t\00s")
- (data (i32.const 112) "\03\00\00\00\10\00\00\00\00\00\00\00\10\00\00\00\00\00\00\00\10")
- (global $~lib/rt/stub/startOffset (mut i32) (i32.const 0))
- (global $~lib/rt/stub/offset (mut i32) (i32.const 0))
- (global $~lib/rt/__rtti_base i32 (i32.const 112))
-=======
  (type $none_=>_none (func))
  (type $i32_=>_none (func (param i32)))
  (type $i32_=>_i32 (func (param i32) (result i32)))
@@ -25,31 +8,16 @@
  (global $~lib/rt/stub/startOffset (mut i32) (i32.const 0))
  (global $~lib/rt/stub/offset (mut i32) (i32.const 0))
  (global $~lib/rt/__rtti_base i32 (i32.const 16))
->>>>>>> b1371f51
  (export "memory" (memory $0))
  (export "__alloc" (func $~lib/rt/stub/__alloc))
  (export "__retain" (func $~lib/rt/stub/__retain))
  (export "__release" (func $~lib/rt/stub/__release))
  (export "__collect" (func $~lib/rt/stub/__collect))
-<<<<<<< HEAD
- (export "__rtti_base" (global $~lib/rt/__rtti_base))
- (export "memory.copy" (func $~lib/memory/memory.copy))
- (export "memory.init" (func $~lib/memory/memory.init))
- (export "memory.drop" (func $~lib/memory/memory.drop))
- (export "memory.repeat" (func $~lib/memory/memory.repeat))
- (export "memory.compare" (func $~lib/memory/memory.compare))
- (export "__free" (func $~lib/rt/stub/__free))
-=======
->>>>>>> b1371f51
  (export "__reset" (func $~lib/rt/stub/__reset))
  (export "__rtti_base" (global $~lib/rt/__rtti_base))
  (export "__free" (func $~lib/rt/stub/__free))
  (start $start)
-<<<<<<< HEAD
- (func $~lib/rt/stub/maybeGrowMemory (; 1 ;) (param $0 i32)
-=======
  (func $~lib/rt/stub/maybeGrowMemory (; 0 ;) (param $0 i32)
->>>>>>> b1371f51
   (local $1 i32)
   (local $2 i32)
   local.get $0
@@ -91,11 +59,7 @@
   local.get $0
   global.set $~lib/rt/stub/offset
  )
-<<<<<<< HEAD
- (func $~lib/rt/stub/__alloc (; 2 ;) (param $0 i32) (param $1 i32) (result i32)
-=======
  (func $~lib/rt/stub/__alloc (; 1 ;) (param $0 i32) (param $1 i32) (result i32)
->>>>>>> b1371f51
   (local $2 i32)
   (local $3 i32)
   (local $4 i32)
@@ -140,351 +104,6 @@
   i32.store offset=12
   local.get $3
  )
-<<<<<<< HEAD
- (func $~lib/rt/stub/__retain (; 3 ;) (param $0 i32) (result i32)
-  local.get $0
- )
- (func $~lib/rt/stub/__release (; 4 ;) (param $0 i32)
-  nop
- )
- (func $~lib/rt/stub/__collect (; 5 ;)
-  nop
- )
- (func $~lib/memory/memory.init (; 6 ;) (param $0 i32) (param $1 i32) (param $2 i32) (param $3 i32)
-  i32.const 32
-  i32.const 80
-  i32.const 35
-  i32.const 4
-  call $~lib/builtins/abort
-  unreachable
- )
- (func $~lib/memory/memory.drop (; 7 ;) (param $0 i32)
-  i32.const 32
-  i32.const 80
-  i32.const 42
-  i32.const 4
-  call $~lib/builtins/abort
-  unreachable
- )
- (func $~lib/memory/memory.copy (; 8 ;) (param $0 i32) (param $1 i32) (param $2 i32)
-  (local $3 i32)
-  (local $4 i32)
-  block $~lib/util/memory/memmove|inlined.0
-   local.get $2
-   local.set $3
-   local.get $0
-   local.get $1
-   i32.eq
-   br_if $~lib/util/memory/memmove|inlined.0
-   local.get $0
-   local.get $1
-   i32.lt_u
-   if
-    local.get $1
-    i32.const 7
-    i32.and
-    local.get $0
-    i32.const 7
-    i32.and
-    i32.eq
-    if
-     loop $while-continue|0
-      local.get $0
-      i32.const 7
-      i32.and
-      if
-       local.get $3
-       i32.eqz
-       br_if $~lib/util/memory/memmove|inlined.0
-       local.get $3
-       i32.const 1
-       i32.sub
-       local.set $3
-       local.get $0
-       local.tee $2
-       i32.const 1
-       i32.add
-       local.set $0
-       local.get $1
-       local.tee $4
-       i32.const 1
-       i32.add
-       local.set $1
-       local.get $2
-       local.get $4
-       i32.load8_u
-       i32.store8
-       br $while-continue|0
-      end
-     end
-     loop $while-continue|1
-      local.get $3
-      i32.const 8
-      i32.ge_u
-      if
-       local.get $0
-       local.get $1
-       i64.load
-       i64.store
-       local.get $3
-       i32.const 8
-       i32.sub
-       local.set $3
-       local.get $0
-       i32.const 8
-       i32.add
-       local.set $0
-       local.get $1
-       i32.const 8
-       i32.add
-       local.set $1
-       br $while-continue|1
-      end
-     end
-    end
-    loop $while-continue|2
-     local.get $3
-     if
-      local.get $0
-      local.tee $2
-      i32.const 1
-      i32.add
-      local.set $0
-      local.get $1
-      local.tee $4
-      i32.const 1
-      i32.add
-      local.set $1
-      local.get $2
-      local.get $4
-      i32.load8_u
-      i32.store8
-      local.get $3
-      i32.const 1
-      i32.sub
-      local.set $3
-      br $while-continue|2
-     end
-    end
-   else
-    local.get $1
-    i32.const 7
-    i32.and
-    local.get $0
-    i32.const 7
-    i32.and
-    i32.eq
-    if
-     loop $while-continue|3
-      local.get $0
-      local.get $3
-      i32.add
-      i32.const 7
-      i32.and
-      if
-       local.get $3
-       i32.eqz
-       br_if $~lib/util/memory/memmove|inlined.0
-       local.get $3
-       i32.const 1
-       i32.sub
-       local.tee $3
-       local.get $0
-       i32.add
-       local.get $1
-       local.get $3
-       i32.add
-       i32.load8_u
-       i32.store8
-       br $while-continue|3
-      end
-     end
-     loop $while-continue|4
-      local.get $3
-      i32.const 8
-      i32.ge_u
-      if
-       local.get $3
-       i32.const 8
-       i32.sub
-       local.tee $3
-       local.get $0
-       i32.add
-       local.get $1
-       local.get $3
-       i32.add
-       i64.load
-       i64.store
-       br $while-continue|4
-      end
-     end
-    end
-    loop $while-continue|5
-     local.get $3
-     if
-      local.get $3
-      i32.const 1
-      i32.sub
-      local.tee $3
-      local.get $0
-      i32.add
-      local.get $1
-      local.get $3
-      i32.add
-      i32.load8_u
-      i32.store8
-      br $while-continue|5
-     end
-    end
-   end
-  end
- )
- (func $~lib/memory/memory.repeat (; 9 ;) (param $0 i32) (param $1 i32) (param $2 i32) (param $3 i32)
-  (local $4 i32)
-  local.get $2
-  local.get $3
-  i32.mul
-  local.set $3
-  loop $while-continue|0
-   local.get $4
-   local.get $3
-   i32.lt_u
-   if
-    local.get $0
-    local.get $4
-    i32.add
-    local.get $1
-    local.get $2
-    call $~lib/memory/memory.copy
-    local.get $2
-    local.get $4
-    i32.add
-    local.set $4
-    br $while-continue|0
-   end
-  end
- )
- (func $~lib/memory/memory.compare (; 10 ;) (param $0 i32) (param $1 i32) (param $2 i32) (result i32)
-  (local $3 i32)
-  (local $4 i32)
-  block $~lib/util/memory/memcmp|inlined.0 (result i32)
-   i32.const 0
-   local.get $0
-   local.get $1
-   i32.eq
-   br_if $~lib/util/memory/memcmp|inlined.0
-   drop
-   local.get $0
-   i32.const 7
-   i32.and
-   local.get $1
-   i32.const 7
-   i32.and
-   i32.eq
-   if
-    loop $while-continue|0
-     local.get $0
-     i32.const 7
-     i32.and
-     if
-      i32.const 0
-      local.get $2
-      i32.eqz
-      br_if $~lib/util/memory/memcmp|inlined.0
-      drop
-      local.get $0
-      i32.load8_u
-      local.tee $3
-      local.get $1
-      i32.load8_u
-      local.tee $4
-      i32.ne
-      if
-       local.get $3
-       local.get $4
-       i32.sub
-       br $~lib/util/memory/memcmp|inlined.0
-      end
-      local.get $2
-      i32.const 1
-      i32.sub
-      local.set $2
-      local.get $0
-      i32.const 1
-      i32.add
-      local.set $0
-      local.get $1
-      i32.const 1
-      i32.add
-      local.set $1
-      br $while-continue|0
-     end
-    end
-    loop $while-continue|1
-     local.get $2
-     i32.const 8
-     i32.ge_u
-     if
-      local.get $0
-      i64.load
-      local.get $1
-      i64.load
-      i64.eq
-      if
-       local.get $0
-       i32.const 8
-       i32.add
-       local.set $0
-       local.get $1
-       i32.const 8
-       i32.add
-       local.set $1
-       local.get $2
-       i32.const 8
-       i32.sub
-       local.set $2
-       br $while-continue|1
-      end
-     end
-    end
-   end
-   loop $while-continue|2
-    local.get $2
-    local.tee $3
-    i32.const 1
-    i32.sub
-    local.set $2
-    local.get $3
-    if
-     local.get $0
-     i32.load8_u
-     local.tee $3
-     local.get $1
-     i32.load8_u
-     local.tee $4
-     i32.ne
-     if
-      local.get $3
-      local.get $4
-      i32.sub
-      br $~lib/util/memory/memcmp|inlined.0
-     end
-     local.get $0
-     i32.const 1
-     i32.add
-     local.set $0
-     local.get $1
-     i32.const 1
-     i32.add
-     local.set $1
-     br $while-continue|2
-    end
-   end
-   i32.const 0
-  end
- )
- (func $~lib/rt/stub/__free (; 11 ;) (param $0 i32)
-=======
  (func $~lib/rt/stub/__retain (; 2 ;) (param $0 i32) (result i32)
   local.get $0
  )
@@ -499,7 +118,6 @@
   global.set $~lib/rt/stub/offset
  )
  (func $~lib/rt/stub/__free (; 6 ;) (param $0 i32)
->>>>>>> b1371f51
   global.get $~lib/rt/stub/offset
   local.get $0
   local.get $0
@@ -514,21 +132,10 @@
    global.set $~lib/rt/stub/offset
   end
  )
-<<<<<<< HEAD
- (func $~lib/rt/stub/__reset (; 12 ;)
-  global.get $~lib/rt/stub/startOffset
-  global.set $~lib/rt/stub/offset
- )
- (func $start (; 13 ;)
-  i32.const 144
-  global.set $~lib/rt/stub/startOffset
-  i32.const 144
-=======
  (func $start (; 7 ;)
   i32.const 48
   global.set $~lib/rt/stub/startOffset
   i32.const 48
->>>>>>> b1371f51
   global.set $~lib/rt/stub/offset
  )
 )