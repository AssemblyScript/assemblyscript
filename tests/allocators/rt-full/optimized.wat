--- conflicted
+++ resolved
@@ -2,43 +2,24 @@
  (type $i32_=>_none (func (param i32)))
  (type $i32_i32_=>_none (func (param i32 i32)))
  (type $i32_i32_i32_=>_none (func (param i32 i32 i32)))
-<<<<<<< HEAD
- (type $i32_i32_i32_i32_=>_none (func (param i32 i32 i32 i32)))
- (type $i32_=>_i32 (func (param i32) (result i32)))
- (type $i32_i32_=>_i32 (func (param i32 i32) (result i32)))
- (type $none_=>_none (func))
- (type $none_=>_i32 (func (result i32)))
- (type $i32_i32_i32_=>_i32 (func (param i32 i32 i32) (result i32)))
-=======
  (type $i32_=>_i32 (func (param i32) (result i32)))
  (type $i32_i32_=>_i32 (func (param i32 i32) (result i32)))
  (type $none_=>_none (func))
  (type $i32_i32_i32_i32_=>_none (func (param i32 i32 i32 i32)))
  (type $none_=>_i32 (func (result i32)))
->>>>>>> b1371f51
  (import "env" "abort" (func $~lib/builtins/abort (param i32 i32 i32 i32)))
  (memory $0 1)
  (data (i32.const 16) "(\00\00\00\01\00\00\00\01\00\00\00(\00\00\00a\00l\00l\00o\00c\00a\00t\00i\00o\00n\00 \00t\00o\00o\00 \00l\00a\00r\00g\00e")
  (data (i32.const 80) "\1e\00\00\00\01\00\00\00\01\00\00\00\1e\00\00\00~\00l\00i\00b\00/\00r\00t\00/\00t\00l\00s\00f\00.\00t\00s")
  (data (i32.const 128) "$\00\00\00\01\00\00\00\01\00\00\00$\00\00\00I\00n\00d\00e\00x\00 \00o\00u\00t\00 \00o\00f\00 \00r\00a\00n\00g\00e")
  (data (i32.const 192) "\14\00\00\00\01\00\00\00\01\00\00\00\14\00\00\00~\00l\00i\00b\00/\00r\00t\00.\00t\00s")
-<<<<<<< HEAD
- (data (i32.const 240) "\1e\00\00\00\01\00\00\00\01\00\00\00\1e\00\00\00N\00o\00t\00 \00i\00m\00p\00l\00e\00m\00e\00n\00t\00e\00d")
- (data (i32.const 288) "\1c\00\00\00\01\00\00\00\01\00\00\00\1c\00\00\00~\00l\00i\00b\00/\00m\00e\00m\00o\00r\00y\00.\00t\00s")
- (data (i32.const 336) "\03\00\00\00\10\00\00\00\00\00\00\00\10\00\00\00\00\00\00\00\10")
-=======
  (data (i32.const 240) "\03\00\00\00\10\00\00\00\00\00\00\00\10\00\00\00\00\00\00\00\10")
->>>>>>> b1371f51
  (global $~lib/rt/tlsf/ROOT (mut i32) (i32.const 0))
  (global $~lib/rt/tlsf/collectLock (mut i32) (i32.const 0))
  (global $~lib/rt/pure/ROOTS (mut i32) (i32.const 0))
  (global $~lib/rt/pure/CUR (mut i32) (i32.const 0))
  (global $~lib/rt/pure/END (mut i32) (i32.const 0))
-<<<<<<< HEAD
- (global $~lib/rt/__rtti_base i32 (i32.const 336))
-=======
  (global $~lib/rt/__rtti_base i32 (i32.const 240))
->>>>>>> b1371f51
  (export "memory" (memory $0))
  (export "__alloc" (func $~lib/rt/tlsf/__alloc))
  (export "__retain" (func $~lib/rt/pure/__retain))
@@ -446,30 +427,17 @@
    if
     unreachable
    end
-<<<<<<< HEAD
-   i32.const 368
-   local.set $2
-   i32.const 368
-   i32.const 0
-   i32.store
-   i32.const 1936
-=======
    i32.const 272
    local.set $2
    i32.const 272
    i32.const 0
    i32.store
    i32.const 1840
->>>>>>> b1371f51
    i32.const 0
    i32.store
    i32.const 0
    local.set $0
-<<<<<<< HEAD
    loop $for-loop|0
-=======
-   loop $loop|0
->>>>>>> b1371f51
     local.get $0
     i32.const 23
     i32.lt_u
@@ -477,21 +445,13 @@
      local.get $0
      i32.const 2
      i32.shl
-<<<<<<< HEAD
-     i32.const 368
-=======
      i32.const 272
->>>>>>> b1371f51
      i32.add
      i32.const 0
      i32.store offset=4
      i32.const 0
      local.set $1
-<<<<<<< HEAD
      loop $for-loop|1
-=======
-     loop $loop|1
->>>>>>> b1371f51
       local.get $1
       i32.const 16
       i32.lt_u
@@ -503,11 +463,7 @@
        i32.add
        i32.const 2
        i32.shl
-<<<<<<< HEAD
-       i32.const 368
-=======
        i32.const 272
->>>>>>> b1371f51
        i32.add
        i32.const 0
        i32.store offset=96
@@ -515,39 +471,23 @@
        i32.const 1
        i32.add
        local.set $1
-<<<<<<< HEAD
        br $for-loop|1
-=======
-       br $loop|1
->>>>>>> b1371f51
       end
      end
      local.get $0
      i32.const 1
      i32.add
      local.set $0
-<<<<<<< HEAD
      br $for-loop|0
     end
    end
-   i32.const 368
-   i32.const 1952
-=======
-     br $loop|0
-    end
-   end
    i32.const 272
    i32.const 1856
->>>>>>> b1371f51
    memory.size
    i32.const 16
    i32.shl
    call $~lib/rt/tlsf/addMemory
-<<<<<<< HEAD
-   i32.const 368
-=======
    i32.const 272
->>>>>>> b1371f51
    global.set $~lib/rt/tlsf/ROOT
   end
   local.get $2
@@ -702,7 +642,6 @@
   end
  )
  (func $~lib/rt/tlsf/freeBlock (; 8 ;) (param $0 i32) (param $1 i32)
-<<<<<<< HEAD
   local.get $1
   local.get $1
   i32.load
@@ -1044,351 +983,6 @@
   (local $2 i32)
   (local $3 i32)
   local.get $0
-=======
->>>>>>> b1371f51
-  local.get $1
-  local.get $1
-  i32.load
-  i32.const 1
-  i32.or
-  i32.store
-  local.get $0
-  local.get $1
-  call $~lib/rt/tlsf/insertBlock
- )
- (func $~lib/rt/pure/scanBlack (; 9 ;) (param $0 i32)
-  local.get $0
-  local.get $0
-  i32.load offset=4
-  i32.const -1879048193
-  i32.and
-  i32.store offset=4
-  local.get $0
-  i32.const 16
-  i32.add
-  i32.const 4
-  call $~lib/rt/__visit_members
- )
- (func $~lib/rt/pure/scan (; 10 ;) (param $0 i32)
-  (local $1 i32)
-  local.get $0
-  i32.load offset=4
-  local.tee $1
-  i32.const 1879048192
-  i32.and
-  i32.const 268435456
-  i32.eq
-  if
-   local.get $1
-   i32.const 268435455
-   i32.and
-   i32.const 0
-   i32.gt_u
-   if
-    local.get $0
-    call $~lib/rt/pure/scanBlack
-   else
-    local.get $0
-    local.get $1
-    i32.const -1879048193
-    i32.and
-    i32.const 536870912
-    i32.or
-    i32.store offset=4
-    local.get $0
-    i32.const 16
-    i32.add
-    i32.const 3
-    call $~lib/rt/__visit_members
-   end
-  end
- )
- (func $~lib/rt/pure/collectWhite (; 11 ;) (param $0 i32)
-  (local $1 i32)
-  local.get $0
-  i32.load offset=4
-  local.tee $1
-  i32.const 1879048192
-  i32.and
-  i32.const 536870912
-  i32.eq
-  if (result i32)
-   local.get $1
-   i32.const -2147483648
-   i32.and
-   i32.eqz
-  else
-   i32.const 0
-  end
-  if
-   local.get $0
-   local.get $1
-   i32.const -1879048193
-   i32.and
-   i32.store offset=4
-   local.get $0
-   i32.const 16
-   i32.add
-   i32.const 5
-   call $~lib/rt/__visit_members
-   global.get $~lib/rt/tlsf/ROOT
-   local.get $0
-   call $~lib/rt/tlsf/freeBlock
-  end
- )
- (func $~lib/rt/pure/__collect (; 12 ;)
-  (local $0 i32)
-  (local $1 i32)
-  (local $2 i32)
-  (local $3 i32)
-  (local $4 i32)
-  (local $5 i32)
-  global.get $~lib/rt/pure/ROOTS
-  local.tee $5
-  local.tee $2
-  local.set $3
-  global.get $~lib/rt/pure/CUR
-  local.set $0
-  loop $loop|0
-   local.get $3
-   local.get $0
-   i32.lt_u
-   if
-    local.get $3
-    i32.load
-    local.tee $4
-    i32.load offset=4
-    local.tee $1
-    i32.const 1879048192
-    i32.and
-    i32.const 805306368
-    i32.eq
-    if (result i32)
-     local.get $1
-     i32.const 268435455
-     i32.and
-     i32.const 0
-     i32.gt_u
-    else
-     i32.const 0
-    end
-    if
-     local.get $4
-     call $~lib/rt/pure/markGray
-     local.get $2
-     local.get $4
-     i32.store
-     local.get $2
-     i32.const 4
-     i32.add
-     local.set $2
-    else
-     i32.const 0
-     local.get $1
-     i32.const 268435455
-     i32.and
-     i32.eqz
-     local.get $1
-     i32.const 1879048192
-     i32.and
-     select
-     if
-      global.get $~lib/rt/tlsf/ROOT
-      local.get $4
-      call $~lib/rt/tlsf/freeBlock
-     else
-      local.get $4
-      local.get $1
-      i32.const 2147483647
-      i32.and
-      i32.store offset=4
-     end
-    end
-    local.get $3
-    i32.const 4
-    i32.add
-    local.set $3
-    br $loop|0
-   end
-  end
-  local.get $2
-  global.set $~lib/rt/pure/CUR
-  local.get $5
-  local.set $0
-  loop $loop|1
-   local.get $0
-   local.get $2
-   i32.lt_u
-   if
-    local.get $0
-    i32.load
-    call $~lib/rt/pure/scan
-    local.get $0
-    i32.const 4
-    i32.add
-    local.set $0
-    br $loop|1
-   end
-  end
-  local.get $5
-  local.set $0
-  loop $loop|2
-   local.get $0
-   local.get $2
-   i32.lt_u
-   if
-    local.get $0
-    i32.load
-    local.tee $1
-    local.get $1
-    i32.load offset=4
-    i32.const 2147483647
-    i32.and
-    i32.store offset=4
-    local.get $1
-    call $~lib/rt/pure/collectWhite
-    local.get $0
-    i32.const 4
-    i32.add
-    local.set $0
-    br $loop|2
-   end
-  end
-  local.get $5
-  global.set $~lib/rt/pure/CUR
- )
- (func $~lib/rt/tlsf/growMemory (; 13 ;) (param $0 i32) (param $1 i32)
-  (local $2 i32)
-  memory.size
-  local.tee $2
-  i32.const 16
-  local.get $0
-  i32.load offset=1568
-  local.get $2
-  i32.const 16
-  i32.shl
-  i32.const 16
-  i32.sub
-  i32.ne
-  i32.shl
-  local.get $1
-  i32.const 1
-  i32.const 27
-  local.get $1
-  i32.clz
-  i32.sub
-  i32.shl
-  i32.const 1
-  i32.sub
-  i32.add
-  local.get $1
-  local.get $1
-  i32.const 536870904
-  i32.lt_u
-  select
-  i32.add
-  i32.const 65535
-  i32.add
-  i32.const -65536
-  i32.and
-  i32.const 16
-  i32.shr_u
-  local.tee $1
-  local.get $2
-  local.get $1
-  i32.gt_s
-  select
-  memory.grow
-  i32.const 0
-  i32.lt_s
-  if
-<<<<<<< HEAD
-=======
-   local.get $1
-   memory.grow
-   i32.const 0
-   i32.lt_s
-   if
-    unreachable
-   end
-  end
-  local.get $0
-  local.get $2
-  i32.const 16
-  i32.shl
-  memory.size
-  i32.const 16
-  i32.shl
-  call $~lib/rt/tlsf/addMemory
- )
- (func $~lib/rt/tlsf/prepareBlock (; 14 ;) (param $0 i32) (param $1 i32) (param $2 i32)
-  (local $3 i32)
-  (local $4 i32)
-  local.get $1
-  i32.load
-  local.tee $3
-  i32.const -4
-  i32.and
-  local.get $2
-  i32.sub
-  local.tee $4
-  i32.const 32
-  i32.ge_u
-  if
-   local.get $1
-   local.get $2
-   local.get $3
-   i32.const 2
-   i32.and
-   i32.or
-   i32.store
-   local.get $2
-   local.get $1
-   i32.const 16
-   i32.add
-   i32.add
-   local.tee $1
-   local.get $4
-   i32.const 16
-   i32.sub
-   i32.const 1
-   i32.or
-   i32.store
-   local.get $0
-   local.get $1
-   call $~lib/rt/tlsf/insertBlock
-  else
-   local.get $1
-   local.get $3
-   i32.const -2
-   i32.and
-   i32.store
-   local.get $1
-   i32.const 16
-   i32.add
-   local.get $1
-   i32.load
-   i32.const -4
-   i32.and
-   i32.add
-   local.get $1
-   i32.const 16
-   i32.add
-   local.get $1
-   i32.load
-   i32.const -4
-   i32.and
-   i32.add
-   i32.load
-   i32.const -3
-   i32.and
-   i32.store
-  end
- )
- (func $~lib/rt/tlsf/allocateBlock (; 15 ;) (param $0 i32) (param $1 i32) (result i32)
-  (local $2 i32)
-  (local $3 i32)
-  local.get $0
   local.get $1
   call $~lib/rt/tlsf/prepareSize
   local.tee $3
@@ -1396,7 +990,6 @@
   local.tee $2
   i32.eqz
   if
->>>>>>> b1371f51
    i32.const 1
    global.set $~lib/rt/tlsf/collectLock
    call $~lib/rt/pure/__collect
@@ -1446,11 +1039,7 @@
  (func $~lib/rt/pure/__retain (; 17 ;) (param $0 i32) (result i32)
   (local $1 i32)
   local.get $0
-<<<<<<< HEAD
-  i32.const 364
-=======
   i32.const 268
->>>>>>> b1371f51
   i32.gt_u
   if
    local.get $0
@@ -1467,11 +1056,7 @@
  )
  (func $~lib/rt/__typeinfo (; 18 ;) (param $0 i32) (result i32)
   local.get $0
-<<<<<<< HEAD
-  i32.const 336
-=======
   i32.const 240
->>>>>>> b1371f51
   i32.load
   i32.gt_u
   if
@@ -1485,11 +1070,7 @@
   local.get $0
   i32.const 3
   i32.shl
-<<<<<<< HEAD
-  i32.const 340
-=======
   i32.const 244
->>>>>>> b1371f51
   i32.add
   i32.load
  )
@@ -1779,7 +1360,6 @@
     i32.or
     i32.store offset=4
    else
-<<<<<<< HEAD
     local.get $0
     local.get $2
     i32.const 1
@@ -1800,7 +1380,7 @@
  )
  (func $~lib/rt/pure/__release (; 24 ;) (param $0 i32)
   local.get $0
-  i32.const 364
+  i32.const 268
   i32.gt_u
   if
    local.get $0
@@ -1809,203 +1389,9 @@
    call $~lib/rt/pure/decrement
   end
  )
- (func $~lib/memory/memory.init (; 25 ;) (param $0 i32) (param $1 i32) (param $2 i32) (param $3 i32)
-  i32.const 256
-  i32.const 304
-  i32.const 35
-  i32.const 4
-  call $~lib/builtins/abort
-  unreachable
- )
- (func $~lib/memory/memory.drop (; 26 ;) (param $0 i32)
-  i32.const 256
-  i32.const 304
-  i32.const 42
-  i32.const 4
-  call $~lib/builtins/abort
-  unreachable
- )
- (func $~lib/memory/memory.repeat (; 27 ;) (param $0 i32) (param $1 i32) (param $2 i32) (param $3 i32)
-  (local $4 i32)
-  local.get $2
-  local.get $3
-  i32.mul
-  local.set $3
-  loop $while-continue|0
-   local.get $4
-   local.get $3
-   i32.lt_u
-   if
-    local.get $0
-    local.get $4
-    i32.add
-    local.get $1
-    local.get $2
-    call $~lib/memory/memory.copy
-    local.get $2
-    local.get $4
-    i32.add
-    local.set $4
-    br $while-continue|0
-   end
-  end
- )
- (func $~lib/memory/memory.compare (; 28 ;) (param $0 i32) (param $1 i32) (param $2 i32) (result i32)
-  (local $3 i32)
-  (local $4 i32)
-  block $~lib/util/memory/memcmp|inlined.0 (result i32)
-   i32.const 0
-   local.get $0
-   local.get $1
-   i32.eq
-   br_if $~lib/util/memory/memcmp|inlined.0
-   drop
-   local.get $0
-   i32.const 7
-   i32.and
-   local.get $1
-   i32.const 7
-   i32.and
-   i32.eq
-   if
-    loop $while-continue|0
-     local.get $0
-     i32.const 7
-     i32.and
-     if
-      i32.const 0
-      local.get $2
-      i32.eqz
-      br_if $~lib/util/memory/memcmp|inlined.0
-      drop
-      local.get $0
-      i32.load8_u
-      local.tee $3
-      local.get $1
-      i32.load8_u
-      local.tee $4
-      i32.ne
-      if
-       local.get $3
-       local.get $4
-       i32.sub
-       br $~lib/util/memory/memcmp|inlined.0
-      end
-      local.get $2
-      i32.const 1
-      i32.sub
-      local.set $2
-      local.get $0
-      i32.const 1
-      i32.add
-      local.set $0
-      local.get $1
-      i32.const 1
-      i32.add
-      local.set $1
-      br $while-continue|0
-     end
-    end
-    loop $while-continue|1
-     local.get $2
-     i32.const 8
-     i32.ge_u
-     if
-      local.get $0
-      i64.load
-      local.get $1
-      i64.load
-      i64.eq
-      if
-       local.get $0
-       i32.const 8
-       i32.add
-       local.set $0
-       local.get $1
-       i32.const 8
-       i32.add
-       local.set $1
-       local.get $2
-       i32.const 8
-       i32.sub
-       local.set $2
-       br $while-continue|1
-      end
-     end
-    end
-   end
-   loop $while-continue|2
-    local.get $2
-    local.tee $3
-    i32.const 1
-    i32.sub
-    local.set $2
-    local.get $3
-    if
-     local.get $0
-     i32.load8_u
-     local.tee $3
-     local.get $1
-     i32.load8_u
-     local.tee $4
-     i32.ne
-     if
-      local.get $3
-      local.get $4
-      i32.sub
-      br $~lib/util/memory/memcmp|inlined.0
-     end
-     local.get $0
-     i32.const 1
-     i32.add
-     local.set $0
-     local.get $1
-     i32.const 1
-     i32.add
-     local.set $1
-     br $while-continue|2
-    end
-   end
-   i32.const 0
-  end
- )
- (func $~lib/rt/pure/__visit (; 29 ;) (param $0 i32) (param $1 i32)
-  local.get $0
-  i32.const 364
-=======
-    local.get $0
-    local.get $2
-    i32.const 1
-    i32.sub
-    i32.const -1342177280
-    i32.or
-    i32.store offset=4
-    local.get $1
-    i32.const -2147483648
-    i32.and
-    i32.eqz
-    if
-     local.get $0
-     call $~lib/rt/pure/appendRoot
-    end
-   end
-  end
- )
- (func $~lib/rt/pure/__release (; 24 ;) (param $0 i32)
+ (func $~lib/rt/pure/__visit (; 25 ;) (param $0 i32) (param $1 i32)
   local.get $0
   i32.const 268
-  i32.gt_u
-  if
-   local.get $0
-   i32.const 16
-   i32.sub
-   call $~lib/rt/pure/decrement
-  end
- )
- (func $~lib/rt/pure/__visit (; 25 ;) (param $0 i32) (param $1 i32)
-  local.get $0
-  i32.const 268
->>>>>>> b1371f51
   i32.lt_u
   if
    return
@@ -2066,11 +1452,7 @@
    call $~lib/rt/pure/collectWhite
   end
  )
-<<<<<<< HEAD
- (func $~lib/rt/__visit_members (; 30 ;) (param $0 i32) (param $1 i32)
-=======
  (func $~lib/rt/__visit_members (; 26 ;) (param $0 i32) (param $1 i32)
->>>>>>> b1371f51
   block $switch$1$default
    block $switch$1$case$4
     block $switch$1$case$2
