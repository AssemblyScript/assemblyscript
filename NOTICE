--- conflicted
+++ resolved
@@ -60,11 +60,8 @@
 * Fabián Heredia Montiel <fabianhjr@users.noreply.github.com>
 * Jonas Minnberg <sasq64@gmail.com>
 * Kam Chehresa <kaz.che@gmail.com>
-<<<<<<< HEAD
 * Rui Jin <jinrui_0322@163.com>
-=======
 * Mopsgamer <79159094+Mopsgamer@users.noreply.github.com>
->>>>>>> 282b7e8c
 
 Portions of this software are derived from third-party works licensed under
 the following terms:
