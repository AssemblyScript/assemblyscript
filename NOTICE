--- conflicted
+++ resolved
@@ -45,10 +45,7 @@
 * Congcong Cai <77575210+HerrCai0907@users.noreply.github.com>
 * mooooooi <emwings@outlook.com>
 * Yasushi Ando <andyjpn@gmail.com>
-<<<<<<< HEAD
-=======
 * Syed Jafri <syed@metalpay.co>
->>>>>>> d884ac80
 
 Portions of this software are derived from third-party works licensed under
 the following terms:
