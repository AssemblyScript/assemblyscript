--- conflicted
+++ resolved
@@ -11,11 +11,8 @@
 * Palmer <pengliao@live.cn>
 * Linus Unnebäck <linus@folkdatorn.se>
 * Joshua Tenner <tenner.joshua@gmail.com>
-<<<<<<< HEAD
+* Nidin Vinayakan <01@01alchemist.com>
 * Johan Nordberg <code@johan-nordberg.com>
-=======
-* Nidin Vinayakan <01@01alchemist.com>
->>>>>>> 2fe228ff
 
 Portions of this software are derived from third-party works licensed under
 the following terms:
