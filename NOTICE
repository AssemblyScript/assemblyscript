--- conflicted
+++ resolved
@@ -26,11 +26,8 @@
 * ncave <777696+ncave@users.noreply.github.com>
 * Andrew Davis <pulpdrew@gmail.com>
 * Maël Nison <nison.mael@gmail.com>
-<<<<<<< HEAD
+* Valeria Viana Gusmao <valeria.viana.gusmao@gmail.com>
 * Gabor Greif <ggreif@gmail.com>
-=======
-* Valeria Viana Gusmao <valeria.viana.gusmao@gmail.com>
->>>>>>> 5b2d5296
 
 Portions of this software are derived from third-party works licensed under
 the following terms:
