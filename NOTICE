The following authors have all licensed their contributions to AssemblyScript
under the licensing terms detailed in LICENSE:

* Daniel Wirtz <dcode@dcode.io>
* Max Graey <maxgraey@gmail.com>
* Igor Sbitnev <PinkaminaDianePie@gmail.com>
* Norton Wang <me@nortonwang.com>
* Alan Pierce <alangpierce@gmail.com>
* Palmer <pengliao@live.cn>
* Linus Unnebäck <linus@folkdatorn.se>
* Joshua Tenner <tenner.joshua@gmail.com>
* Nidin Vinayakan <01@01alchemist.com>
* Aaron Turner <aaron@aaronthedev.com>
* Willem Wyndham <willem@cs.umd.edu>
* Bowen Wang <bowen@nearprotocol.com>
* Emil Laine <laine.emil@gmail.com>
* Stephen Paul Weber <stephen.weber@shopify.com>
* Jay Phelps <hello@jayphelps.com>
* jhwgh1968 <jhwgh1968@protonmail.com>
* Jeffrey Charles <jeffreycharles@gmail.com>
* Vladimir Tikhonov <reg@tikhonov.by>
* Duncan Uszkay <duncan.uszkay@shopify.com>
* Surma <surma@surma.dev>
* Julien Letellier <letellier.julien@gmail.com>
* Guido Zuidhof <me@guido.io>
* ncave <777696+ncave@users.noreply.github.com>
* Andrew Davis <pulpdrew@gmail.com>
* Maël Nison <nison.mael@gmail.com>
* Valeria Viana Gusmao <valeria.viana.gusmao@gmail.com>
* Gabor Greif <ggreif@gmail.com>
* Martin Fredriksson <martin.fredriksson@vikinganalytics.se>
* forcepusher <bionitsoup@gmail.com>
* Piotr Oleś <piotrek.oles@gmail.com>
* Saúl Cabrera <saulecabrera@gmail.com>
* Chance Snow <git@chancesnow.me>
<<<<<<< HEAD
* Jerry Green <me@jerrygreen.me>
=======
* Peter Salomonsen <petersalomonsen@runbox.com>
>>>>>>> c60e5140

Portions of this software are derived from third-party works licensed under
the following terms:

* TypeScript: https://github.com/Microsoft/TypeScript

  Copyright (c) Microsoft Corporation
  Apache License, Version 2.0 (https://opensource.org/licenses/Apache-2.0)

* Binaryen: https://github.com/WebAssembly/binaryen

  Copyright (c) WebAssembly Community Group participants
  Apache License, Version 2.0 (https://opensource.org/licenses/Apache-2.0)

* musl libc: http://www.musl-libc.org

  Copyright (c) Rich Felker, et al.
  The MIT License (https://opensource.org/licenses/MIT)

* V8: https://developers.google.com/v8/

  Copyright (c) the V8 project authors
  The 3-Clause BSD License (https://opensource.org/licenses/BSD-3-Clause)

* Arm Optimized Routines: https://github.com/ARM-software/optimized-routines

  Copyright (c) Arm Limited
  The MIT License (https://opensource.org/licenses/MIT)<|MERGE_RESOLUTION|>--- conflicted
+++ resolved
@@ -33,11 +33,8 @@
 * Piotr Oleś <piotrek.oles@gmail.com>
 * Saúl Cabrera <saulecabrera@gmail.com>
 * Chance Snow <git@chancesnow.me>
-<<<<<<< HEAD
 * Jerry Green <me@jerrygreen.me>
-=======
 * Peter Salomonsen <petersalomonsen@runbox.com>
->>>>>>> c60e5140
 
 Portions of this software are derived from third-party works licensed under
 the following terms:
