--- conflicted
+++ resolved
@@ -65,7 +65,6 @@
 
   concat(other: String): String {
     if (other === null) other = changetype<String>("null");
-<<<<<<< HEAD
     var thisSize: isize = this.length << 1;
     var otherSize: isize = other.length << 1;
     var outSize: usize = thisSize + otherSize;
@@ -74,17 +73,6 @@
     memory.copy(out, changetype<usize>(this), thisSize);
     memory.copy(out + thisSize, changetype<usize>(other), otherSize);
     return changetype<String>(runtime.register(out, __runtime_id<String>()));
-=======
-
-    var thisLen: isize  = this.length;
-    var otherLen: isize = other.length;
-    var outLen: usize   = thisLen + otherLen;
-    if (outLen == 0) return changetype<String>("");
-    var out = allocateUnsafe(outLen);
-    copyUnsafe(out, 0, this, 0, thisLen);
-    copyUnsafe(out, thisLen, other, 0, otherLen);
-    return out;
->>>>>>> abf3de90
   }
 
   endsWith(searchString: String, endPosition: i32 = String.MAX_LENGTH): bool {
@@ -107,9 +95,6 @@
     return !compareImpl(left, 0, right, 0, leftLength);
   }
 
-<<<<<<< HEAD
-  @operator("!=") private static __ne(left: String | null, right: String | null): bool {
-=======
   @operator.prefix("!")
   private static __not(str: String): bool {
     return str === null || !str.length;
@@ -117,7 +102,6 @@
 
   @operator("!=")
   private static __ne(left: String, right: String): bool {
->>>>>>> abf3de90
     return !this.__eq(left, right);
   }
 
@@ -303,7 +287,6 @@
 
   padStart(targetLength: i32, padString: string = " "): String {
     assert(this !== null);
-<<<<<<< HEAD
     var thisSize = <usize>this.length << 1;
     var targetSize = <usize>targetLength << 1;
     var padSize = <usize>padString.length << 1;
@@ -316,19 +299,6 @@
       let restSize = prependSize - restBase;
       memory.repeat(out, changetype<usize>(padString), padSize, repeatCount);
       memory.copy(out + restBase, changetype<usize>(padString), restSize);
-=======
-    var length = this.length;
-    var padLen = padString.length;
-    if (targetLength < length || !padLen) return this;
-    var len = targetLength - length;
-    var out = allocateUnsafe(targetLength);
-    if (len > padLen) {
-      let count = (len - 1) / padLen;
-      let base = count * padLen;
-      let rest = len - base;
-      repeatUnsafe(out, 0, padString, count);
-      if (rest) copyUnsafe(out, base, padString, 0, rest);
->>>>>>> abf3de90
     } else {
       memory.copy(out, changetype<usize>(padString), prependSize);
     }
