--- conflicted
+++ resolved
@@ -1,6 +1,5 @@
 const EMPTY: String = changetype<String>("");
 
-<<<<<<< HEAD
 const cp: u16 = 43;  // "+"
 const cn: u16 = 45;  // "-"
 const cx: u16 = 120; // "x"
@@ -12,9 +11,6 @@
 const cA: u16 = 65;  // "A"
 const cZ: u16 = 90;  // "Z"
 
-@global
-=======
->>>>>>> 2df318a7
 export class String {
   // [key: number]: string;
 
