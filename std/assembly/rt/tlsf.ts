--- conflicted
+++ resolved
@@ -462,8 +462,7 @@
   return computeSize(size);
 }
 
-<<<<<<< HEAD
-/** Initilizes the root structure. */
+/** Initializes the root structure. */
 function initialize(): void {
   var rootOffset = (__heap_base + AL_MASK) & ~AL_MASK;
   var pagesBefore = memory.size();
@@ -476,32 +475,6 @@
     SETSL(root, fl, 0);
     for (let sl: u32 = 0; sl < SL_SIZE; ++sl) {
       SETHEAD(root, fl, sl, null);
-=======
-/** Initializes the root structure. */
-export function maybeInitialize(): Root {
-  var root = ROOT;
-  if (!root) {
-    let rootOffset = (__heap_base + AL_MASK) & ~AL_MASK;
-    let pagesBefore = memory.size();
-    let pagesNeeded = <i32>((((rootOffset + ROOT_SIZE) + 0xffff) & ~0xffff) >>> 16);
-    if (pagesNeeded > pagesBefore && memory.grow(pagesNeeded - pagesBefore) < 0) unreachable();
-    root = changetype<Root>(rootOffset);
-    root.flMap = 0;
-    SETTAIL(root, changetype<Block>(0));
-    for (let fl: usize = 0; fl < FL_BITS; ++fl) {
-      SETSL(root, fl, 0);
-      for (let sl: u32 = 0; sl < SL_SIZE; ++sl) {
-        SETHEAD(root, fl, sl, null);
-      }
-    }
-    let memStart = (rootOffset + ROOT_SIZE + AL_MASK) & ~AL_MASK;
-    if (ASC_LOW_MEMORY_LIMIT) {
-      const memEnd = <usize>ASC_LOW_MEMORY_LIMIT & ~AL_MASK;
-      if (memStart <= memEnd) addMemory(root, memStart, memEnd);
-      else unreachable(); // low memory limit already exceeded
-    } else {
-      addMemory(root, memStart, memory.size() << 16);
->>>>>>> b4ca3f96
     }
   }
   var memStart = rootOffset + ROOT_SIZE;
