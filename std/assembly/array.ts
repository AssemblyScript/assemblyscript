--- conflicted
+++ resolved
@@ -300,85 +300,8 @@
       let a = load<T>(memory, sizeof<T>()); // var a = <T>arr[1];
       let b = load<T>(memory, 0);           // var b = <T>arr[0];
       if (comparator(a, b) < 0) {
-<<<<<<< HEAD
-        store<T>(arr.__memory + ((j + 1) << typeShift), b); // arr[j + 1] = b;
-        j--;
-      } else break;
-    }
-
-    store<T>(arr.__memory + ((j + 1) << typeShift), a); // arr[j + 1] = a;
-  }
-
-  return arr;
-}
-
-/* Weak Heap Sort implementation based on paper:
-  http://citeseerx.ist.psu.edu/viewdoc/download?doi=10.1.1.21.1863&rep=rep1&type=pdf
-*/
-function weakHeapSort<T>(arr: Array<T>, comparator: (a: T, b: T) => i32): Array<T> {
-  var len: i32 = arr.length;
-  var i: i32, j: i32, y: i32, p: i32, a: T, b: T;
-
-  const typeShift = alignof<T>();
-  const intShift  = alignof<i32>();
-
-  var blen = (len + 31) >> 5;
-  var bitset = allocate_memory(blen << intShift);
-
-  set_memory(bitset, 0, blen << intShift);
-
-  for (i = len - 1; i > 0; i--) {
-    j = i;
-    while ((j & 1) == ((load<i32>(bitset + ((j >> 6) << intShift)) >> ((j >> 1) & 31)) & 1)) {
-      j >>= 1;
-    }
-
-    p = j >> 1;
-
-    a = load<T>(arr.__memory + (p << typeShift)); // a = <T>arr[p];
-    b = load<T>(arr.__memory + (i << typeShift)); // b = <T>arr[i];
-
-    if (comparator(a, b) < 0) {
-      store<i32>(
-        bitset + ((i >> 5) << intShift),
-        load<i32>(bitset + ((i >> 5) << intShift)) ^ (1 << (i & 31))
-      );
-      store<T>(arr.__memory + (i << typeShift), a); // arr[i] = a;
-      store<T>(arr.__memory + (p << typeShift), b); // arr[p] = b;
-    }
-  }
-
-  for (i = len - 1; i >= 2; i--) {
-    /*
-    a      = <T>arr[0];
-    arr[0] = <T>arr[i];
-    arr[i] = a;
-    */
-    a = load<T>(arr.__memory, 0);
-    store<T>(arr.__memory, load<T>(arr.__memory + (i << typeShift)), 0);
-    store<T>(arr.__memory + (i << typeShift), a);
-
-    let x = 1;
-    while ((y = (x << 1) + ((load<i32>(bitset + ((x >> 5) << intShift)) >> (x & 31)) & 1)) < i) {
-      x = y;
-    }
-
-    while (x > 0) {
-      a = load<T>(arr.__memory, 0);                // a = <T>arr[0];
-      b = load<T>(arr.__memory + (x << typeShift)); // b = <T>arr[x];
-
-      if (comparator(a, b) < 0) {
-        store<i32>(
-          bitset + ((x >> 5) << intShift),
-          load<i32>(bitset + ((x >> 5) << intShift)) ^ (1 << (x & 31))
-        );
-
-        store<T>(arr.__memory + (x << typeShift), a); // arr[x] = a;
-        store<T>(arr.__memory, b, 0);                // arr[0] = b;
-=======
         store<T>(memory, b, sizeof<T>()); // arr[1] = b;
         store<T>(memory, a, 0);           // arr[0] = a;
->>>>>>> 8770f7b5
       }
       return this;
     }
