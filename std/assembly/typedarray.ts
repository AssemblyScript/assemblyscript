--- conflicted
+++ resolved
@@ -1570,61 +1570,7 @@
 
 // @ts-ignore: decorator
 @inline
-<<<<<<< HEAD
-function FILL<TArray extends ArrayBufferView, T extends number>(
-  array: TArray,
-  value: native<T>,
-  start: i32,
-  end: i32
-): TArray {
-  var ptr = array.dataStart;
-  var len = array.length;
-  start = start < 0 ? max(len + start, 0) : min(start, len);
-  end   = end   < 0 ? max(len + end,   0) : min(end,   len);
-  if (sizeof<T>() == 1) {
-    if (start < end) memory.fill(ptr + <usize>start, <u8>value, <usize>(end - start));
-  } else {
-    if (ASC_SHRINK_LEVEL <= 1) {
-      if (isInteger<T>()) {
-        // @ts-ignore
-        if (value == <T>0 | value == <T>-1) {
-          if (start < end) {
-            memory.fill(
-              ptr + (<usize>start << alignof<T>()),
-              u8(value),
-              <usize>(end - start) << alignof<T>()
-            );
-          }
-          return array;
-        }
-      } else if (isFloat<T>()) {
-        // for floating non-negative zeros we can use fast memory.fill
-        if ((sizeof<T>() == 4 && reinterpret<u32>(f32(value)) == 0) ||
-            (sizeof<T>() == 8 && reinterpret<u64>(f64(value)) == 0)) {
-          if (start < end) {
-            memory.fill(
-              ptr + (<usize>start << alignof<T>()),
-              0,
-              <usize>(end - start) << alignof<T>()
-            );
-          }
-          return array;
-        }
-      }
-    }
-    for (; start < end; ++start) {
-      store<T>(ptr + (<usize>start << alignof<T>()), value);
-    }
-  }
-  return array;
-}
-
-// @ts-ignore: decorator
-@inline
 function SLICE<TArray extends ArrayBufferView, T extends number>(
-=======
-function SLICE<TArray extends ArrayBufferView, T>(
->>>>>>> aec8eb36
   array: TArray,
   start: i32,
   end: i32
