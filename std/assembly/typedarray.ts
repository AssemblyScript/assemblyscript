--- conflicted
+++ resolved
@@ -1,27 +1,6 @@
-<<<<<<< HEAD
 import { runtime, ArrayBufferView } from "./runtime";
 import { gc } from "./gc";
 import { COMPARATOR, SORT as SORT_IMPL } from "./util/sort";
-=======
-import {
-  TypedArray,
-  FILL,
-  SORT,
-  SUBARRAY,
-  REDUCE,
-  REDUCE_RIGHT,
-  MAP,
-  FIND_INDEX,
-  SOME,
-  EVERY,
-  FOREACH,
-  REVERSE,
-} from "./internal/typedarray";
-
-import {
-  COMPARATOR
-} from "./internal/sort";
->>>>>>> 6de48473
 
 function clampToByte(value: i32): i32 {
   return ~(value >> 31) & (((255 - value) >> 31) | value); // & 255
@@ -762,7 +741,10 @@
   forEach(callbackfn: (value: f64, index: i32, self: Float64Array) => void): void {
     FOREACH<Float64Array, f64>(this, callbackfn);
   }
-<<<<<<< HEAD
+
+  reverse(): this {
+    return REVERSE<this, f64>(this);
+  }
 }
 
 // @ts-ignore: decorator
@@ -926,10 +908,19 @@
   var dataStart = array.dataStart;
   for (let i = 0, k = array.length; i < k; i++) {
     callbackfn(load<T>(dataStart + (<usize>i << alignof<T>())), i, array);
-=======
-
-  reverse(): this {
-    return REVERSE<this, f64>(this);
->>>>>>> 6de48473
-  }
+  }
+}
+
+// @ts-ignore: decorator
+@inline
+export function REVERSE<TArray extends ArrayBufferView, T>(array: TArray): TArray {
+  var dataStart = array.dataStart;
+  for (let front = 0, back = array.length - 1; front < back; ++front, --back) {
+    let frontPtr = dataStart + (<usize>front << alignof<T>());
+    let backPtr = dataStart + (<usize>back << alignof<T>());
+    let temp = load<T>(frontPtr);
+    store<T>(frontPtr, load<T>(backPtr));
+    store<T>(backPtr, temp);
+  }
+  return array;
 }