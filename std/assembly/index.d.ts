/**
 * Environment definitions for compiling AssemblyScript to WebAssembly using asc.
 * @module std/assembly
 *//***/

/// <reference no-default-lib="true"/>

// Types

/** An 8-bit signed integer. */
declare type i8 = number;
/** A 16-bit signed integer. */
declare type i16 = number;
/** A 32-bit signed integer. */
declare type i32 = number;
/** A 64-bit signed integer. */
declare type i64 = number;
/** A 32-bit signed integer when targeting 32-bit WebAssembly or a 64-bit signed integer when targeting 64-bit WebAssembly. */
declare type isize = number;
/** An 8-bit unsigned integer. */
declare type u8 = number;
/** A 16-bit unsigned integer. */
declare type u16 = number;
/** A 32-bit unsigned integer. */
declare type u32 = number;
/** A 64-bit unsigned integer. */
declare type u64 = number;
/** A 32-bit unsigned integer when targeting 32-bit WebAssembly or a 64-bit unsigned integer when targeting 64-bit WebAssembly. */
declare type usize = number;
/** A 1-bit unsigned integer. */
declare type bool = boolean | number;
/** A 32-bit float. */
declare type f32 = number;
/** A 64-bit float. */
declare type f64 = number;
/** A 128-bit vector. */
declare type v128 = object;

// Compiler hints

/** Compiler target. 0 = JS, 1 = WASM32, 2 = WASM64. */
declare const ASC_TARGET: i32;
/** Provided noAssert option. */
declare const ASC_NO_ASSERT: bool;
/** Provided memoryBase option. */
declare const ASC_MEMORY_BASE: i32;
/** Provided optimizeLevel option. */
declare const ASC_OPTIMIZE_LEVEL: i32;
/** Provided shrinkLevel option. */
declare const ASC_SHRINK_LEVEL: i32;
/** Whether the mutable global feature is enabled. */
declare const ASC_FEATURE_MUTABLE_GLOBAL: bool;
/** Whether the sign extension feature is enabled. */
declare const ASC_FEATURE_SIGN_EXTENSION: bool;
/** Whether the bulk memory feature is enabled. */
declare const ASC_FEATURE_BULK_MEMORY: bool;
/** Whether the SIMD feature is enabled. */
declare const ASC_FEATURE_SIMD: bool;
/** Whether the threads feature is enabled. */
declare const ASC_FEATURE_THREADS: bool;

// Builtins

/** Performs the sign-agnostic count leading zero bits operation on a 32-bit or 64-bit integer. All zero bits are considered leading if the value is zero. */
declare function clz<T = i32 | i64>(value: T): T;
/** Performs the sign-agnostic count tailing zero bits operation on a 32-bit or 64-bit integer. All zero bits are considered trailing if the value is zero. */
declare function ctz<T = i32 | i64>(value: T): T;
/** Performs the sign-agnostic count number of one bits operation on a 32-bit or 64-bit integer. */
declare function popcnt<T = i32 | i64>(value: T): T;
/** Performs the sign-agnostic rotate left operation on a 32-bit or 64-bit integer. */
declare function rotl<T = i32 | i64>(value: T, shift: T): T;
/** Performs the sign-agnostic rotate right operation on a 32-bit or 64-bit integer. */
declare function rotr<T = i32 | i64>(value: T, shift: T): T;
/** Computes the absolute value of an integer or float. */
declare function abs<T = i32 | i64 | f32 | f64>(value: T): T;
/** Determines the maximum of two integers or floats. If either operand is `NaN`, returns `NaN`. */
declare function max<T = i32 | i64 | f32 | f64>(left: T, right: T): T;
/** Determines the minimum of two integers or floats. If either operand is `NaN`, returns `NaN`. */
declare function min<T = i32 | i64 | f32 | f64>(left: T, right: T): T;
/** Performs the ceiling operation on a 32-bit or 64-bit float. */
declare function ceil<T = f32 | f64>(value: T): T;
/** Composes a 32-bit or 64-bit float from the magnitude of `x` and the sign of `y`. */
declare function copysign<T = f32 | f64>(x: T, y: T): T;
/** Performs the floor operation on a 32-bit or 64-bit float. */
declare function floor<T = f32 | f64>(value: T): T;
/** Rounds to the nearest integer tied to even of a 32-bit or 64-bit float. */
declare function nearest<T = f32 | f64>(value: T): T;
/** Reinterprets the bits of the specified value as type `T`. Valid reinterpretations are u32/i32 to/from f32 and u64/i64 to/from f64. */
declare function reinterpret<T = i32 | i64 | f32 | f64>(value: number): T;
/** Selects one of two pre-evaluated values depending on the condition. */
declare function select<T>(ifTrue: T, ifFalse: T, condition: bool): T;
/** Calculates the square root of a 32-bit or 64-bit float. */
declare function sqrt<T = f32 | f64>(value: T): T;
/** Rounds to the nearest integer towards zero of a 32-bit or 64-bit float. */
declare function trunc<T = f32 | f64>(value: T): T;
/** Loads a value of the specified type from memory. Equivalent to dereferncing a pointer in other languages. */
declare function load<T>(ptr: usize, immOffset?: usize, immAlign?: usize): T;
/** Stores a value of the specified type to memory. Equivalent to dereferencing a pointer in other languages when assigning a value. */
declare function store<T>(ptr: usize, value: any, immOffset?: usize, immAlign?: usize): void;
/** Emits an unreachable operation that results in a runtime error when executed. Both a statement and an expression of any type. */
declare function unreachable(): any; // sic

/** NaN (not a number) as a 32-bit or 64-bit float depending on context. */
declare const NaN: f32 | f64;
/** Positive infinity as a 32-bit or 64-bit float depending on context. */
declare const Infinity: f32 | f64;
/** Heap base offset. */
declare const __heap_base: usize;
/** Determines the byte size of the specified underlying core type. Compiles to a constant. */
declare function sizeof<T>(): usize;
/** Determines the alignment (log2) of the specified underlying core type. Compiles to a constant. */
declare function alignof<T>(): usize;
/** Determines the end offset of the given class type. Compiles to a constant. */
declare function offsetof<T>(): usize;
/** Determines the offset of the specified field within the given class type. Compiles to a constant. */
declare function offsetof<T>(fieldName: keyof T | string): usize;
/** Determines the offset of the specified field within the given class type. Returns the class type's end offset if field name has been omitted. Compiles to a constant. */
declare function offsetof<T>(fieldName?: string): usize;
/** Determines the unique runtime id of a class type. Compiles to a constant. */
declare function idof<T>(): u32;
/** Changes the type of any value of `usize` kind to another one of `usize` kind. Useful for casting class instances to their pointer values and vice-versa. Beware that this is unsafe.*/
declare function changetype<T>(value: any): T;
/** Explicitly requests no bounds checks on the provided expression. Useful for array accesses. */
declare function unchecked<T>(value: T): T;
/** Emits a `call_indirect` instruction, calling the specified function in the function table by index with the specified arguments. Does result in a runtime error if the arguments do not match the called function. */
declare function call_indirect<T>(target: Function | u32, ...args: any[]): T;
/** Emits a `call` instruction, calling the specified function in the function table directly with the specified arguments. Function index must be a compile-time constant. */
declare function call_direct<T>(target: Function | u32, ...args: any[]): T;
/** Instantiates a new instance of `T` using the specified constructor arguments. */
declare function instantiate<T>(...args: any[]): T;
/** Tests if a 32-bit or 64-bit float is `NaN`. */
declare function isNaN<T = f32 | f64>(value: T): bool;
/** Tests if a 32-bit or 64-bit float is finite, that is not `NaN` or +/-`Infinity`. */
declare function isFinite<T = f32 | f64>(value: T): bool;
/** Tests if the specified type *or* expression is of an integer type and not a reference. Compiles to a constant. */
declare function isInteger<T>(value?: any): value is number;
/** Tests if the specified type *or* expression is of a float type. Compiles to a constant. */
declare function isFloat<T>(value?: any): value is number;
/** Tests if the specified type *or* expression is of a boolean type. */
declare function isBoolean<T>(value?: any): value is number;
/** Tests if the specified type *or* expression can represent negative numbers. Compiles to a constant. */
declare function isSigned<T>(value?: any): value is number;
/** Tests if the specified type *or* expression is of a reference type. Compiles to a constant. */
declare function isReference<T>(value?: any): value is object | string;
/** Tests if the specified type *or* expression can be used as a string. Compiles to a constant. */
declare function isString<T>(value?: any): value is string | String;
/** Tests if the specified type *or* expression can be used as an array. Compiles to a constant. */
declare function isArray<T>(value?: any): value is Array<any>;
/** Tests if the specified type *or* expression can be used as an array like object. Compiles to a constant. */
declare function isArrayLike<T>(value?: any): value is ArrayLike<any>;
/** Tests if the specified type *or* expression is of a function type. Compiles to a constant. */
declare function isFunction<T>(value?: any): value is (...args: any) => any;
/** Tests if the specified type *or* expression is of a nullable reference type. Compiles to a constant. */
declare function isNullable<T>(value?: any): bool;
/** Tests if the specified expression resolves to a defined element. Compiles to a constant. */
declare function isDefined(expression: any): bool;
/** Tests if the specified expression evaluates to a constant value. Compiles to a constant. */
declare function isConstant(expression: any): bool;
/** Tests if the specified type *or* expression is of a managed type. Compiles to a constant. */
declare function isManaged<T>(value?: any): bool;
/** Traps if the specified value is not true-ish, otherwise returns the (non-nullable) value. */
declare function assert<T>(isTrueish: T, message?: string): T & object; // any better way to model `: T != null`?
/** Parses an integer string to a 64-bit float. */
declare function parseInt(str: string, radix?: i32): f64;
/** Parses a string to a 64-bit float. */
declare function parseFloat(str: string): f64;
/** Returns the 64-bit floating-point remainder of `x/y`. */
declare function fmod(x: f64, y: f64): f64;
/** Returns the 32-bit floating-point remainder of `x/y`. */
declare function fmodf(x: f32, y: f32): f32;

/** Atomic operations. */
declare namespace atomic {
  /** Atomically loads an integer value from memory and returns it. */
  export function load<T>(offset: usize, immOffset?: usize): T;
  /** Atomically stores an integer value to memory. */
  export function store<T>(offset: usize, value: T, immOffset?: usize): void;
  /** Atomically adds an integer value in memory. */
  export function add<T>(ptr: usize, value: T, immOffset?: usize): T;
  /** Atomically subtracts an integer value in memory. */
  export function sub<T>(ptr: usize, value: T, immOffset?: usize): T;
  /** Atomically performs a bitwise AND operation on an integer value in memory. */
  export function and<T>(ptr: usize, value: T, immOffset?: usize): T;
  /** Atomically performs a bitwise OR operation on an integer value in memory. */
  export function or<T>(ptr: usize, value: T, immOffset?: usize): T;
  /** Atomically performs a bitwise XOR operation on an integer value in memory. */
  export function xor<T>(ptr: usize, value: T, immOffset?: usize): T;
  /** Atomically exchanges an integer value in memory. */
  export function xchg<T>(ptr: usize, value: T, immOffset?: usize): T;
  /** Atomically compares and exchanges an integer value in memory if the condition is met. */
  export function cmpxchg<T>(ptr: usize, expected: T, replacement: T, immOffset?: usize): T;
  /** Performs a wait operation on an address in memory suspending this agent if the integer condition is met. */
  export function wait<T>(ptr: usize, expected: T, timeout: i64): AtomicWaitResult;
  /** Performs a notify operation on an address in memory waking up suspended agents. */
  export function notify(ptr: usize, count: i32): i32;
}

/** Describes the result of an atomic wait operation. */
declare enum AtomicWaitResult {
  /** Woken by another agent. */
  OK,
  /** Loaded value did not match the expected value. */
  NOT_EQUAL,
  /** Not woken before the timeout expired. */
  TIMED_OUT
}

/** Converts any other numeric value to an 8-bit signed integer. */
declare function i8(value: any): i8;
declare namespace i8 {
  /** Smallest representable value. */
  export const MIN_VALUE: i8;
  /** Largest representable value. */
  export const MAX_VALUE: i8;
}
/** Converts any other numeric value to a 16-bit signed integer. */
declare function i16(value: any): i8;
declare namespace i16 {
  /** Smallest representable value. */
  export const MIN_VALUE: i16;
  /** Largest representable value. */
  export const MAX_VALUE: i16;
}
/** Converts any other numeric value to a 32-bit signed integer. */
declare function i32(value: any): i32;
declare namespace i32 {
  /** Smallest representable value. */
  export const MIN_VALUE: i32;
  /** Largest representable value. */
  export const MAX_VALUE: i32;
  /** Loads an 8-bit signed integer value from memory and returns it as a 32-bit integer. */
  export function load8_s(offset: usize, immOffset?: usize, immAlign?: usize): i32;
  /** Loads an 8-bit unsigned integer value from memory and returns it as a 32-bit integer. */
  export function load8_u(offset: usize, immOffset?: usize, immAlign?: usize): i32;
  /** Loads a 16-bit signed integer value from memory and returns it as a 32-bit integer. */
  export function load16_s(offset: usize, immOffset?: usize, immAlign?: usize): i32;
  /** Loads a 16-bit unsigned integer value from memory and returns it as a 32-bit integer. */
  export function load16_u(offset: usize, immOffset?: usize, immAlign?: usize): i32;
  /** Loads a 32-bit integer value from memory. */
  export function load(offset: usize, immOffset?: usize, immAlign?: usize): i32;
  /** Stores a 32-bit integer value to memory as an 8-bit integer. */
  export function store8(offset: usize, value: i32, immOffset?: usize, immAlign?: usize): void;
  /** Stores a 32-bit integer value to memory as a 16-bit integer. */
  export function store16(offset: usize, value: i32, immOffset?: usize, immAlign?: usize): void;
  /** Stores a 32-bit integer value to memory. */
  export function store(offset: usize, value: i32, immOffset?: usize, immAlign?: usize): void;
  /** Atomic 32-bit integer operations. */
  export namespace atomic {
    /** Atomically loads an 8-bit unsigned integer value from memory and returns it as a 32-bit integer. */
    export function load8_u(offset: usize, immOffset?: usize): i32;
    /** Atomically loads a 16-bit unsigned integer value from memory and returns it as a 32-bit integer. */
    export function load16_u(offset: usize, immOffset?: usize): i32;
    /** Atomically loads a 32-bit integer value from memory and returns it. */
    export function load(offset: usize, immOffset?: usize): i32;
    /** Atomically stores a 32-bit integer value to memory as an 8-bit integer. */
    export function store8(offset: usize, value: i32, immOffset?: usize): void;
    /** Atomically stores a 32-bit integer value to memory as a 16-bit integer. */
    export function store16(offset: usize, value: i32, immOffset?: usize): void;
    /** Atomically stores a 32-bit integer value to memory. */
    export function store(offset: usize, value: i32, immOffset?: usize): void;
    /** Performs a wait operation on a 32-bit integer value in memory suspending this agent if the condition is met. */
    export function wait(ptr: usize, expected: i32, timeout: i64): AtomicWaitResult;
    /** Atomic 32-bit integer read-modify-write operations on 8-bit values. */
    export namespace rmw8 {
      /** Atomically adds an 8-bit unsigned integer value in memory. */
      export function add_u(offset: usize, value: i32, immOffset?: usize): i32;
      /** Atomically subtracts an 8-bit unsigned integer value in memory. */
      export function sub_u(offset: usize, value: i32, immOffset?: usize): i32;
      /** Atomically performs a bitwise AND operation an 8-bit unsigned integer value in memory. */
      export function and_u(offset: usize, value: i32, immOffset?: usize): i32;
      /** Atomically performs a bitwise OR operation an 8-bit unsigned integer value in memory. */
      export function or_u(offset: usize, value: i32, immOffset?: usize): i32;
      /** Atomically performs a bitwise XOR operation an 8-bit unsigned integer value in memory. */
      export function xor_u(offset: usize, value: i32, immOffset?: usize): i32;
      /** Atomically exchanges an 8-bit unsigned integer value in memory. */
      export function xchg_u(offset: usize, value: i32, immOffset?: usize): i32;
      /** Atomically compares and exchanges an 8-bit unsigned integer value in memory if the condition is met. */
      export function cmpxchg_u(offset: usize, expected: i32, replacement: i32, immOffset?: usize): i32;
    }
    /** Atomic 32-bit integer read-modify-write operations on 16-bit values. */
    export namespace rmw16 {
      /** Atomically adds a 16-bit unsigned integer value in memory. */
      export function add_u(offset: usize, value: i32, immOffset?: usize): i32;
      /** Atomically adds a 16-bit unsigned integer value in memory. */
      export function sub_u(offset: usize, value: i32, immOffset?: usize): i32;
      /** Atomically performs a bitwise AND operation a 16-bit unsigned integer value in memory. */
      export function and_u(offset: usize, value: i32, immOffset?: usize): i32;
      /** Atomically performs a bitwise OR operation a 16-bit unsigned integer value in memory. */
      export function or_u(offset: usize, value: i32, immOffset?: usize): i32;
      /** Atomically performs a bitwise XOR operation a 16-bit unsigned integer value in memory. */
      export function xor_u(offset: usize, value: i32, immOffset?: usize): i32;
      /** Atomically exchanges a 16-bit unsigned integer value in memory. */
      export function xchg_u(offset: usize, value: i32, immOffset?: usize): i32;
      /** Atomically compares and exchanges a 16-bit unsigned integer value in memory if the condition is met. */
      export function cmpxchg_u(offset: usize, expected: i32, replacement: i32, immOffset?: usize): i32;
    }
    /** Atomic 32-bit integer read-modify-write operations. */
    export namespace rmw {
      /** Atomically adds a 32-bit integer value in memory. */
      export function add(offset: usize, value: i32, immOffset?: usize): i32;
      /** Atomically subtracts a 32-bit integer value in memory. */
      export function sub(offset: usize, value: i32, immOffset?: usize): i32;
      /** Atomically performs a bitwise AND operation a 32-bit integer value in memory. */
      export function and(offset: usize, value: i32, immOffset?: usize): i32;
      /** Atomically performs a bitwise OR operation a 32-bit integer value in memory. */
      export function or(offset: usize, value: i32, immOffset?: usize): i32;
      /** Atomically performs a bitwise XOR operation a 32-bit integer value in memory. */
      export function xor(offset: usize, value: i32, immOffset?: usize): i32;
      /** Atomically exchanges a 32-bit integer value in memory. */
      export function xchg(offset: usize, value: i32, immOffset?: usize): i32;
      /** Atomically compares and exchanges a 32-bit integer value in memory if the condition is met. */
      export function cmpxchg(offset: usize, expected: i32, replacement: i32, immOffset?: usize): i32;
    }
  }
}
/** Converts any other numeric value to a 64-bit signed integer. */
declare function i64(value: any): i64;
declare namespace i64 {
  /** Smallest representable value. */
  export const MIN_VALUE: i64;
  /** Largest representable value. */
  export const MAX_VALUE: i64;
  /** Loads an 8-bit signed integer value from memory and returns it as a 64-bit integer. */
  export function load8_s(offset: usize, immOffset?: usize, immAlign?: usize): i64;
  /** Loads an 8-bit unsigned integer value from memory and returns it as a 64-bit integer. */
  export function load8_u(offset: usize, immOffset?: usize, immAlign?: usize): i64;
  /** Loads a 16-bit signed integer value from memory and returns it as a 64-bit integer. */
  export function load16_s(offset: usize, immOffset?: usize, immAlign?: usize): i64;
  /** Loads a 16-bit unsigned integer value from memory and returns it as a 64-bit integer. */
  export function load16_u(offset: usize, immOffset?: usize, immAlign?: usize): i64;
  /** Loads a 32-bit signed integer value from memory and returns it as a 64-bit integer. */
  export function load32_s(offset: usize, immOffset?: usize, immAlign?: usize): i64;
  /** Loads a 32-bit unsigned integer value from memory and returns it as a 64-bit integer. */
  export function load32_u(offset: usize, immOffset?: usize, immAlign?: usize): i64;
  /** Loads a 64-bit unsigned integer value from memory. */
  export function load(offset: usize, immOffset?: usize, immAlign?: usize): i64;
  /** Stores a 64-bit integer value to memory as an 8-bit integer. */
  export function store8(offset: usize, value: i64, immOffset?: usize, immAlign?: usize): void;
  /** Stores a 64-bit integer value to memory as a 16-bit integer. */
  export function store16(offset: usize, value: i64, immOffset?: usize, immAlign?: usize): void;
  /** Stores a 64-bit integer value to memory as a 32-bit integer. */
  export function store32(offset: usize, value: i64, immOffset?: usize, immAlign?: usize): void;
  /** Stores a 64-bit integer value to memory. */
  export function store(offset: usize, value: i64, immOffset?: usize, immAlign?: usize): void;
  /** Atomic 64-bit integer operations. */
  export namespace atomic {
    /** Atomically loads an 8-bit unsigned integer value from memory and returns it as a 64-bit integer. */
    export function load8_u(offset: usize, immOffset?: usize): i64;
    /** Atomically loads a 16-bit unsigned integer value from memory and returns it as a 64-bit integer. */
    export function load16_u(offset: usize, immOffset?: usize): i64;
    /** Atomically loads a 32-bit unsigned integer value from memory and returns it as a 64-bit integer. */
    export function load32_u(offset: usize, immOffset?: usize): i64;
    /** Atomically loads a 64-bit integer value from memory and returns it. */
    export function load(offset: usize, immOffset?: usize): i64;
    /** Atomically stores a 64-bit integer value to memory as an 8-bit integer. */
    export function store8(offset: usize, value: i64, immOffset?: usize): void;
    /** Atomically stores a 64-bit integer value to memory as a 16-bit integer. */
    export function store16(offset: usize, value: i64, immOffset?: usize): void;
    /** Atomically stores a 64-bit integer value to memory as a 32-bit integer. */
    export function store32(offset: usize, value: i64, immOffset?: usize): void;
    /** Atomically stores a 64-bit integer value to memory. */
    export function store(offset: usize, value: i64, immOffset?: usize): void;
    /** Performs a wait operation on a 64-bit integer value in memory suspending this agent if the condition is met. */
    export function wait(ptr: usize, expected: i64, timeout: i64): AtomicWaitResult;
    /** Atomic 64-bit integer read-modify-write operations on 8-bit values. */
    export namespace rmw8 {
      /** Atomically adds an 8-bit unsigned integer value in memory. */
      export function add_u(offset: usize, value: i64, immOffset?: usize): i64;
      /** Atomically subtracts an 8-bit unsigned integer value in memory. */
      export function sub_u(offset: usize, value: i64, immOffset?: usize): i64;
      /** Atomically performs a bitwise AND operation on an 8-bit unsigned integer value in memory. */
      export function and_u(offset: usize, value: i64, immOffset?: usize): i64;
      /** Atomically performs a bitwise OR operation on an 8-bit unsigned integer value in memory. */
      export function or_u(offset: usize, value: i64, immOffset?: usize): i64;
      /** Atomically performs a bitwise XOR operation on an 8-bit unsigned integer value in memory. */
      export function xor_u(offset: usize, value: i64, immOffset?: usize): i64;
      /** Atomically exchanges an 8-bit unsigned integer value in memory. */
      export function xchg_u(offset: usize, value: i64, immOffset?: usize): i64;
      /** Atomically compares and exchanges an 8-bit unsigned integer value in memory if the condition is met. */
      export function cmpxchg_u(offset: usize, expected: i64, replacement: i64, immOffset?: usize): i64;
    }
    /** Atomic 64-bit integer read-modify-write operations on 16-bit values. */
    export namespace rmw16 {
      /** Atomically adds a 16-bit unsigned integer value in memory. */
      export function add_u(offset: usize, value: i64, immOffset?: usize): i64;
      /** Atomically subtracts a 16-bit unsigned integer value in memory. */
      export function sub_u(offset: usize, value: i64, immOffset?: usize): i64;
      /** Atomically performs a bitwise AND operation on a 16-bit unsigned integer value in memory. */
      export function and_u(offset: usize, value: i64, immOffset?: usize): i64;
      /** Atomically performs a bitwise OR operation on a 16-bit unsigned integer value in memory. */
      export function or_u(offset: usize, value: i64, immOffset?: usize): i64;
      /** Atomically performs a bitwise XOR operation on a 16-bit unsigned integer value in memory. */
      export function xor_u(offset: usize, value: i64, immOffset?: usize): i64;
      /** Atomically exchanges a 16-bit unsigned integer value in memory. */
      export function xchg_u(offset: usize, value: i64, immOffset?: usize): i64;
      /** Atomically compares and exchanges a 16-bit unsigned integer value in memory if the condition is met. */
      export function cmpxchg_u(offset: usize, expected: i64, replacement: i64, immOffset?: usize): i64;
    }
    /** Atomic 64-bit integer read-modify-write operations on 32-bit values. */
    export namespace rmw32 {
      /** Atomically adds a 32-bit unsigned integer value in memory. */
      export function add_u(offset: usize, value: i64, immOffset?: usize): i64;
      /** Atomically subtracts a 32-bit unsigned integer value in memory. */
      export function sub_u(offset: usize, value: i64, immOffset?: usize): i64;
      /** Atomically performs a bitwise AND operation on a 32-bit unsigned integer value in memory. */
      export function and_u(offset: usize, value: i64, immOffset?: usize): i64;
      /** Atomically performs a bitwise OR operation on a 32-bit unsigned integer value in memory. */
      export function or_u(offset: usize, value: i64, immOffset?: usize): i64;
      /** Atomically performs a bitwise XOR operation on a 32-bit unsigned integer value in memory. */
      export function xor_u(offset: usize, value: i64, immOffset?: usize): i64;
      /** Atomically exchanges a 32-bit unsigned integer value in memory. */
      export function xchg_u(offset: usize, value: i64, immOffset?: usize): i64;
      /** Atomically compares and exchanges a 32-bit unsigned integer value in memory if the condition is met. */
      export function cmpxchg_u(offset: usize, expected: i64, replacement: i64, immOffset?: usize): i64;
    }
    /** Atomic 64-bit integer read-modify-write operations. */
    export namespace rmw {
      /** Atomically adds a 64-bit integer value in memory. */
      export function add(offset: usize, value: i64, immOffset?: usize): i64;
      /** Atomically subtracts a 64-bit integer value in memory. */
      export function sub(offset: usize, value: i64, immOffset?: usize): i64;
      /** Atomically performs a bitwise AND operation on a 64-bit integer value in memory. */
      export function and(offset: usize, value: i64, immOffset?: usize): i64;
      /** Atomically performs a bitwise OR operation on a 64-bit integer value in memory. */
      export function or(offset: usize, value: i64, immOffset?: usize): i64;
      /** Atomically performs a bitwise XOR operation on a 64-bit integer value in memory. */
      export function xor(offset: usize, value: i64, immOffset?: usize): i64;
      /** Atomically exchanges a 64-bit integer value in memory. */
      export function xchg(offset: usize, value: i64, immOffset?: usize): i64;
      /** Atomically compares and exchanges a 64-bit integer value in memory if the condition is met. */
      export function cmpxchg(offset: usize, expected: i64, replacement: i64, immOffset?: usize): i64;
    }
  }
}
/** Converts any other numeric value to a 32-bit (in WASM32) respectivel 64-bit (in WASM64) signed integer. */
declare var isize: typeof i32 | typeof i64;
/** Converts any other numeric value to an 8-bit unsigned integer. */
declare function u8(value: any): i8;
declare namespace u8 {
  /** Smallest representable value. */
  export const MIN_VALUE: u8;
  /** Largest representable value. */
  export const MAX_VALUE: u8;
}
/** Converts any other numeric value to a 16-bit unsigned integer. */
declare function u16(value: any): i8;
declare namespace u16 {
  /** Smallest representable value. */
  export const MIN_VALUE: u16;
  /** Largest representable value. */
  export const MAX_VALUE: u16;
}
/** Converts any other numeric value to a 32-bit unsigned integer. */
declare function u32(value: any): i32;
declare namespace u32 {
  /** Smallest representable value. */
  export const MIN_VALUE: u32;
  /** Largest representable value. */
  export const MAX_VALUE: u32;
}
/** Converts any other numeric value to a 64-bit unsigned integer. */
declare function u64(value: any): i64;
declare namespace u64 {
  /** Smallest representable value. */
  export const MIN_VALUE: u64;
  /** Largest representable value. */
  export const MAX_VALUE: u64;
}
/** Converts any other numeric value to a 32-bit (in WASM32) respectivel 64-bit (in WASM64) unsigned integer. */
declare var usize: typeof u32 | typeof u64;
/** Converts any other numeric value to a 1-bit unsigned integer. */
declare function bool(value: any): bool;
declare namespace bool {
  /** Smallest representable value. */
  export const MIN_VALUE: bool;
  /** Largest representable value. */
  export const MAX_VALUE: bool;
}
/** Converts any other numeric value to a 32-bit float. */
declare function f32(value: any): f32;
declare namespace f32 {
  /** Smallest representable value. */
  export const MIN_VALUE: f32;
  /** Largest representable value. */
  export const MAX_VALUE: f32;
  /** Smallest normalized positive value. */
  export const MIN_POSITIVE_VALUE: f32;
  /** Smallest safely representable integer value. */
  export const MIN_SAFE_INTEGER: f32;
  /** Largest safely representable integer value. */
  export const MAX_SAFE_INTEGER: f32;
  /** Difference between 1 and the smallest representable value greater than 1. */
  export const EPSILON: f32;
  /** Loads a 32-bit float from memory. */
  export function load(offset: usize, immOffset?: usize, immAlign?: usize): f32;
  /** Stores a 32-bit float to memory. */
  export function store(offset: usize, value: f32, immOffset?: usize, immAlign?: usize): void;
}
/** Converts any other numeric value to a 64-bit float. */
declare function f64(value: any): f64;
declare namespace f64 {
  /** Smallest representable value. */
  export const MIN_VALUE: f64;
  /** Largest representable value. */
  export const MAX_VALUE: f64;
  /** Smallest normalized positive value. */
  export const MIN_POSITIVE_VALUE: f64;
  /** Smallest safely representable integer value. */
  export const MIN_SAFE_INTEGER: f64;
  /** Largest safely representable integer value. */
  export const MAX_SAFE_INTEGER: f64;
  /** Difference between 1 and the smallest representable value greater than 1. */
  export const EPSILON: f64;
  /** Loads a 64-bit float from memory. */
  export function load(offset: usize, immOffset?: usize, immAlign?: usize): f64;
  /** Stores a 64-bit float to memory. */
  export function store(offset: usize, value: f64, immOffset?: usize, immAlign?: usize): void;
}
/** Initializes a 128-bit vector from sixteen 8-bit integer values. Arguments must be compile-time constants. */
declare function v128(a: i8, b: i8, c: i8, d: i8, e: i8, f: i8, g: i8, h: i8, i: i8, j: i8, k: i8, l: i8, m: i8, n: i8, o: i8, p: i8): v128;
declare namespace v128 {
  /** Creates a 128-bit vector with identical lanes. */
  export function splat<T>(x: T): v128;
  /** Extracts one lane from a 128-bit vector as a scalar. */
  export function extract_lane<T>(x: v128, idx: u8): T;
  /** Replaces one lane in a 128-bit vector. */
  export function replace_lane<T>(x: v128, idx: u8, value: T): v128;
  /** Selects lanes from either 128-bit vector according to the specified lane indexes. */
  export function shuffle<T>(a: v128, b: v128, ...lanes: u8[]): v128;
  /** Loads a 128-bit vector from memory. */
  export function load(offset: usize, immOffset?: usize, immAlign?: usize): v128;
  /** Stores a 128-bit vector to memory. */
  export function store(offset: usize, value: v128, immOffset?: usize, immAlign?: usize): void;
  /** Adds each lane of two 128-bit vectors. */
  export function add<T>(a: v128, b: v128): v128;
  /** Subtracts each lane of two 128-bit vectors. */
  export function sub<T>(a: v128, b: v128): v128;
  /** Multiplies each lane of two 128-bit vectors. */
  export function mul<T>(a: v128, b: v128): v128; // except i64
  /** Divides each lane of two 128-bit vectors. */
  export function div<T = f32 | f64>(a: v128, b: v128): v128;
  /** Negates each lane of a 128-bit vector. */
  export function neg<T>(a: v128): v128;
  /** Adds each lane of two 128-bit vectors using saturation. */
  export function add_saturate<T>(a: v128, b: v128): v128;
  /** Subtracts each lane of two 128-bit vectors using saturation. */
  export function sub_saturate<T>(a: v128, b: v128): v128;
  /** Performs a bitwise left shift on each lane of a 128-bit vector by a scalar. */
  export function shl<T>(a: v128, b: i32): v128;
  /** Performs a bitwise right shift on each lane of a 128-bit vector by a scalar. */
  export function shr<T>(a: v128, b: i32): v128;
  /** Performs the bitwise AND operation on each lane of two 128-bit vectors. */
  export function and(a: v128, b: v128): v128;
  /** Performs the bitwise OR operation on each lane of two 128-bit vectors. */
  export function or(a: v128, b: v128): v128;
  /** Performs the bitwise XOR operation on each lane of two 128-bit vectors. */
  export function xor(a: v128, b: v128): v128;
  /** Performs the bitwise NOT operation on each lane of a 128-bit vector. */
  export function not(a: v128): v128;
  /** Selects bits of either 128-bit vector according to the specified mask. */
  export function bitselect(v1: v128, v2: v128, mask: v128): v128;
  /** Reduces a 128-bit vector to a scalar indicating whether any lane is considered `true`. */
  export function any_true<T>(a: v128): bool;
  /** Reduces a 128-bit vector to a scalar indicating whether all lanes are considered `true`. */
  export function all_true<T>(a: v128): bool;
  /** Computes the minimum of each lane of two 128-bit vectors. */
  export function min<T = f32 | f64>(a: v128, b: v128): v128;
  /** Computes the maximum of each lane of two 128-bit vectors. */
  export function max<T = f32 | f64>(a: v128, b: v128): v128;
  /** Computes the absolute value of each lane of a 128-bit vector. */
  export function abs<T = f32 | f64>(a: v128): v128;
  /** Computes the square root of each lane of a 128-bit vector. */
  export function sqrt<T = f32 | f64>(a: v128): v128;
  /** Computes which lanes of two 128-bit vectors are equal. */
  export function eq<T>(a: v128, b: v128): v128;
  /** Computes which lanes of two 128-bit vectors are not equal. */
  export function ne<T>(a: v128, b: v128): v128;
  /** Computes which lanes of the first 128-bit vector are less than those of the second. */
  export function lt<T>(a: v128, b: v128): v128;
  /** Computes which lanes of the first 128-bit vector are less than or equal those of the second. */
  export function le<T>(a: v128, b: v128): v128;
  /** Computes which lanes of the first 128-bit vector are greater than those of the second. */
  export function gt<T>(a: v128, b: v128): v128;
  /** Computes which lanes of the first 128-bit vector are greater than or equal those of the second. */
  export function ge<T>(a: v128, b: v128): v128;
  /** Converts each lane of a 128-bit vector from integer to floating point. */
  export function convert<TFrom = i32 | u32 | i64 | u64>(a: v128): v128;
  /** Truncates each lane of a 128-bit vector from floating point to integer with saturation. */
  export function trunc<TTo = i32 | u32 | i64 | u64>(a: v128): v128;
}
/** Initializes a 128-bit vector from sixteen 8-bit integer values. Arguments must be compile-time constants. */
declare function i8x16(a: i8, b: i8, c: i8, d: i8, e: i8, f: i8, g: i8, h: i8, i: i8, j: i8, k: i8, l: i8, m: i8, n: i8, o: i8, p: i8): v128;
declare namespace i8x16 {
  /** Creates a vector with sixteen identical 8-bit integer lanes. */
  export function splat(x: i8): v128;
  /** Extracts one 8-bit integer lane from a 128-bit vector as a signed scalar. */
  export function extract_lane_s(x: v128, idx: u8): i8;
  /** Extracts one 8-bit integer lane from a 128-bit vector as an unsigned scalar. */
  export function extract_lane_u(x: v128, idx: u8): u8;
  /** Replaces one 8-bit integer lane in a 128-bit vector. */
  export function replace_lane(x: v128, idx: u8, value: i8): v128;
  /** Adds each 8-bit integer lane of two 128-bit vectors. */
  export function add(a: v128, b: v128): v128;
  /** Subtracts each 8-bit integer lane of two 128-bit vectors. */
  export function sub(a: v128, b: v128): v128;
  /** Multiplies each 8-bit integer lane of two 128-bit vectors. */
  export function mul(a: v128, b: v128): v128;
  /** Negates each 8-bit integer lane of a 128-bit vector. */
  export function neg(a: v128): v128;
  /** Adds each 8-bit integer lane of two 128-bit vectors using signed saturation. */
  export function add_saturate_s(a: v128, b: v128): v128;
  /** Adds each 8-bit integer lane of two 128-bit vectors using unsigned saturation. */
  export function add_saturate_u(a: v128, b: v128): v128;
  /** Subtracts each 8-bit integer lane of two 128-bit vectors using signed saturation. */
  export function sub_saturate_s(a: v128, b: v128): v128;
  /** Subtracts each 8-bit integer lane of two 128-bit vectors using unsigned saturation. */
  export function sub_saturate_u(a: v128, b: v128): v128;
  /** Performs a bitwise left shift on each 8-bit integer lane of a 128-bit vector by a scalar. */
  export function shl(a: v128, b: i32): v128;
  /** Performs a bitwise arithmetic right shift on each 8-bit integer lane of a 128-bit vector by a scalar. */
  export function shr_s(a: v128, b: i32): v128;
  /** Performs a bitwise logical right shift on each 8-bit integer lane of a 128-bit vector by a scalar. */
  export function shr_u(a: v128, b: i32): v128;
  /** Reduces a 128-bit vector to a scalar indicating whether any 8-bit integer lane is considered `true`. */
  export function any_true(a: v128): bool;
  /** Reduces a 128-bit vector to a scalar indicating whether all 8-bit integer lanes are considered `true`. */
  export function all_true(a: v128): bool;
  /** Computes which 8-bit integer lanes of two 128-bit vectors are equal. */
  export function eq(a: v128, b: v128): v128;
  /** Computes which 8-bit integer lanes of two 128-bit vectors are not equal. */
  export function ne(a: v128, b: v128): v128;
  /** Computes which 8-bit signed integer lanes of the first 128-bit vector are less than those of the second. */
  export function lt_s(a: v128, b: v128): v128;
  /** Computes which 8-bit unsigned integer lanes of the first 128-bit vector are less than those of the second. */
  export function lt_u(a: v128, b: v128): v128;
  /** Computes which 8-bit signed integer lanes of the first 128-bit vector are less than or equal those of the second. */
  export function le_s(a: v128, b: v128): v128;
  /** Computes which 8-bit unsigned integer lanes of the first 128-bit vector are less than or equal those of the second. */
  export function le_u(a: v128, b: v128): v128;
  /** Computes which 8-bit signed integer lanes of the first 128-bit vector are greater than those of the second. */
  export function gt_s(a: v128, b: v128): v128;
  /** Computes which 8-bit unsigned integer lanes of the first 128-bit vector are greater than those of the second. */
  export function gt_u(a: v128, b: v128): v128;
  /** Computes which 8-bit signed integer lanes of the first 128-bit vector are greater than or equal those of the second. */
  export function ge_s(a: v128, b: v128): v128;
  /** Computes which 8-bit unsigned integer lanes of the first 128-bit vector are greater than or equal those of the second. */
  export function ge_u(a: v128, b: v128): v128;
}
/** Initializes a 128-bit vector from eight 16-bit integer values. Arguments must be compile-time constants. */
declare function i16x8(a: i16, b: i16, c: i16, d: i16, e: i16, f: i16, g: i16, h: i16): v128;
declare namespace i16x8 {
  /** Creates a vector with eight identical 16-bit integer lanes. */
  export function splat(x: i16): v128;
  /** Extracts one 16-bit integer lane from a 128-bit vector as a signed scalar. */
  export function extract_lane_s(x: v128, idx: u8): i16;
  /** Extracts one 16-bit integer lane from a 128-bit vector as an unsigned scalar. */
  export function extract_lane_u(x: v128, idx: u8): u16;
  /** Replaces one 16-bit integer lane in a 128-bit vector. */
  export function replace_lane(x: v128, idx: u8, value: i16): v128;
  /** Adds each 16-bit integer lane of two 128-bit vectors. */
  export function add(a: v128, b: v128): v128;
  /** Subtracts each 16-bit integer lane of two 128-bit vectors. */
  export function sub(a: v128, b: v128): v128;
  /** Multiplies each 16-bit integer lane of two 128-bit vectors. */
  export function mul(a: v128, b: v128): v128;
  /** Negates each 16-bit integer lane of a 128-bit vector. */
  export function neg(a: v128): v128;
  /** Adds each 16-bit integer lane of two 128-bit vectors using signed saturation. */
  export function add_saturate_s(a: v128, b: v128): v128;
  /** Adds each 16-bit integer lane of two 128-bit vectors using unsigned saturation. */
  export function add_saturate_u(a: v128, b: v128): v128;
  /** Subtracts each 16-bit integer lane of two 128-bit vectors using signed saturation. */
  export function sub_saturate_s(a: v128, b: v128): v128;
  /** Subtracts each 16-bit integer lane of two 128-bit vectors using unsigned saturation. */
  export function sub_saturate_u(a: v128, b: v128): v128;
  /** Performs a bitwise left shift on each 16-bit integer lane of a 128-bit vector by a scalar. */
  export function shl(a: v128, b: i32): v128;
  /** Performs a bitwise arithmetic right shift each 16-bit integer lane of a 128-bit vector by a scalar. */
  export function shr_s(a: v128, b: i32): v128;
  /** Performs a bitwise logical right shift on each 16-bit integer lane of a 128-bit vector by a scalar. */
  export function shr_u(a: v128, b: i32): v128;
  /** Reduces a 128-bit vector to a scalar indicating whether any 16-bit integer lane is considered `true`. */
  export function any_true(a: v128): bool;
  /** Reduces a 128-bit vector to a scalar indicating whether all 16-bit integer lanes are considered `true`. */
  export function all_true(a: v128): bool;
  /** Computes which 16-bit integer lanes of two 128-bit vectors are equal. */
  export function eq(a: v128, b: v128): v128;
  /** Computes which 16-bit integer lanes of two 128-bit vectors are not equal. */
  export function ne(a: v128, b: v128): v128;
  /** Computes which 16-bit signed integer lanes of the first 128-bit vector are less than those of the second. */
  export function lt_s(a: v128, b: v128): v128;
  /** Computes which 16-bit unsigned integer lanes of the first 128-bit vector are less than those of the second. */
  export function lt_u(a: v128, b: v128): v128;
  /** Computes which 16-bit signed integer lanes of the first 128-bit vector are less than or equal those of the second. */
  export function le_s(a: v128, b: v128): v128;
  /** Computes which 16-bit unsigned integer lanes of the first 128-bit vector are less than or equal those of the second. */
  export function le_u(a: v128, b: v128): v128;
  /** Computes which 16-bit signed integer lanes of the first 128-bit vector are greater than those of the second. */
  export function gt_s(a: v128, b: v128): v128;
  /** Computes which 16-bit unsigned integer lanes of the first 128-bit vector are greater than those of the second. */
  export function gt_u(a: v128, b: v128): v128;
  /** Computes which 16-bit signed integer lanes of the first 128-bit vector are greater than or equal those of the second. */
  export function ge_s(a: v128, b: v128): v128;
  /** Computes which 16-bit unsigned integer lanes of the first 128-bit vector are greater than or equal those of the second. */
  export function ge_u(a: v128, b: v128): v128;
}
/** Initializes a 128-bit vector from four 32-bit integer values. Arguments must be compile-time constants. */
declare function i32x4(a: i32, b: i32, c: i32, d: i32): v128;
declare namespace i32x4 {
  /** Creates a 128-bit vector with four identical 32-bit integer lanes. */
  export function splat(x: i32): v128;
  /** Extracts one 32-bit integer lane from a 128-bit vector as a scalar. */
  export function extract_lane(x: v128, idx: u8): i32;
  /** Replaces one 32-bit integer lane in a 128-bit vector. */
  export function replace_lane(x: v128, idx: u8, value: i32): v128;
  /** Adds each 32-bit integer lane of two 128-bit vectors. */
  export function add(a: v128, b: v128): v128;
  /** Subtracts each 32-bit integer lane of two 128-bit vectors. */
  export function sub(a: v128, b: v128): v128;
  /** Multiplies each 32-bit integer lane of two 128-bit vectors. */
  export function mul(a: v128, b: v128): v128;
  /** Negates each 32-bit integer lane of a 128-bit vector. */
  export function neg(a: v128): v128;
  /** Performs a bitwise left shift on each 32-bit integer lane of a 128-bit vector by a scalar. */
  export function shl(a: v128, b: i32): v128;
  /** Performs a bitwise arithmetic right shift on each 32-bit integer lane of a 128-bit vector by a scalar. */
  export function shr_s(a: v128, b: i32): v128;
  /** Performs a bitwise logical right shift on each 32-bit integer lane of a 128-bit vector by a scalar. */
  export function shr_u(a: v128, b: i32): v128;
  /** Reduces a 128-bit vector to a scalar indicating whether any 32-bit integer lane is considered `true`. */
  export function any_true(a: v128): bool;
  /** Reduces a 128-bit vector to a scalar indicating whether all 32-bit integer lanes are considered `true`. */
  export function all_true(a: v128): bool;
  /** Computes which 32-bit integer lanes of two 128-bit vectors are equal. */
  export function eq(a: v128, b: v128): v128;
  /** Computes which 32-bit integer lanes of two 128-bit vectors are not equal. */
  export function ne(a: v128, b: v128): v128;
  /** Computes which 32-bit signed integer lanes of the first 128-bit vector are less than those of the second. */
  export function lt_s(a: v128, b: v128): v128;
  /** Computes which 32-bit unsigned integer lanes of the first 128-bit vector are less than those of the second. */
  export function lt_u(a: v128, b: v128): v128;
  /** Computes which 32-bit signed integer lanes of the first 128-bit vector are less than or equal those of the second. */
  export function le_s(a: v128, b: v128): v128;
  /** Computes which 32-bit unsigned integer lanes of the first 128-bit vector are less than or equal those of the second. */
  export function le_u(a: v128, b: v128): v128;
  /** Computes which 32-bit signed integer lanes of the first 128-bit vector are greater than those of the second. */
  export function gt_s(a: v128, b: v128): v128;
  /** Computes which 32-bit unsigned integer lanes of the first 128-bit vector are greater than those of the second. */
  export function gt_u(a: v128, b: v128): v128;
  /** Computes which 32-bit signed integer lanes of the first 128-bit vector are greater than or equal those of the second. */
  export function ge_s(a: v128, b: v128): v128;
  /** Computes which 32-bit unsigned integer lanes of the first 128-bit vector are greater than or equal those of the second. */
  export function ge_u(a: v128, b: v128): v128;
  /** Truncates each 32-bit float lane of a 128-bit vector to a signed integer with saturation. */
  export function trunc_s_f32x4_sat(a: v128): v128;
  /** Truncates each 32-bit float lane of a 128-bit vector to an unsigned integer with saturation. */
  export function trunc_u_f32x4_sat(a: v128): v128;
}
/** Initializes a 128-bit vector from two 64-bit integer values. Arguments must be compile-time constants. */
declare function i64x2(a: i64, b: i64): v128;
declare namespace i64x2 {
  /** Creates a 128-bit vector with two identical 64-bit integer lanes. */
  export function splat(x: i64): v128;
  /** Extracts one 64-bit integer lane from a 128-bit vector as a scalar. */
  export function extract_lane(x: v128, idx: u8): i64;
  /** Replaces one 64-bit integer lane in a 128-bit vector. */
  export function replace_lane(x: v128, idx: u8, value: i64): v128;
  /** Adds each 64-bit integer lane of two 128-bit vectors. */
  export function add(a: v128, b: v128): v128;
  /** Subtracts each 64-bit integer lane of two 128-bit vectors. */
  export function sub(a: v128, b: v128): v128;
  /** Multiplies each 64-bit integer lane of two 128-bit vectors. */
  export function mul(a: v128, b: v128): v128;
  /** Negates each 64-bit integer lane of a 128-bit vector. */
  export function neg(a: v128): v128;
  /** Performs a bitwise left shift on each 64-bit integer lane of a 128-bit vector by a scalar. */
  export function shl(a: v128, b: i32): v128;
  /** Performs a bitwise arithmetic right shift on each 64-bit integer lane of a 128-bit vector by a scalar. */
  export function shr_s(a: v128, b: i32): v128;
  /** Performs a bitwise logical right shift on each 64-bit integer lane of a 128-bit vector by a scalar. */
  export function shr_u(a: v128, b: i32): v128;
  /** Reduces a 128-bit vector to a scalar indicating whether any 64-bit integer lane is considered `true`. */
  export function any_true(a: v128): bool;
  /** Reduces a 128-bit vector to a scalar indicating whether all 64-bit integer lanes are considered `true`. */
  export function all_true(a: v128): bool;
  /** Truncates each 64-bit float lane of a 128-bit vector to a signed integer with saturation. */
  export function trunc_s_f64x2_sat(a: v128): v128;
  /** Truncates each 64-bit float lane of a 128-bit vector to an unsigned integer with saturation. */
  export function trunc_u_f64x2_sat(a: v128): v128;
}
/** Initializes a 128-bit vector from four 32-bit float values. Arguments must be compile-time constants. */
declare function f32x4(a: f32, b: f32, c: f32, d: f32): v128;
declare namespace f32x4 {
  /** Creates a 128-bit vector with four identical 32-bit float lanes. */
  export function splat(x: f32): v128;
  /** Extracts one 32-bit float lane from a 128-bit vector as a scalar. */
  export function extract_lane(x: v128, idx: u8): f32;
  /** Replaces one 32-bit float lane in a 128-bit vector. */
  export function replace_lane(x: v128, idx: u8, value: f32): v128;
  /** Adds each 32-bit float lane of two 128-bit vectors. */
  export function add(a: v128, b: v128): v128;
  /** Subtracts each 32-bit float lane of two 128-bit vectors. */
  export function sub(a: v128, b: v128): v128;
  /** Multiplies each 32-bit float lane of two 128-bit vectors. */
  export function mul(a: v128, b: v128): v128;
  /** Divides each 32-bit float lane of two 128-bit vectors. */
  export function div(a: v128, b: v128): v128;
  /** Negates each 32-bit float lane of a 128-bit vector. */
  export function neg(a: v128): v128;
  /** Computes the minimum of each 32-bit float lane of two 128-bit vectors. */
  export function min(a: v128, b: v128): v128;
  /** Computes the maximum of each 32-bit float lane of two 128-bit vectors. */
  export function max(a: v128, b: v128): v128;
  /** Computes the absolute value of each 32-bit float lane of a 128-bit vector. */
  export function abs(a: v128): v128;
  /** Computes the square root of each 32-bit float lane of a 128-bit vector. */
  export function sqrt(a: v128): v128;
  /** Computes which 32-bit float lanes of two 128-bit vectors are equal. */
  export function eq(a: v128, b: v128): v128;
  /** Computes which 32-bit float lanes of two 128-bit vectors are not equal. */
  export function ne(a: v128, b: v128): v128;
  /** Computes which 32-bit float lanes of the first 128-bit vector are less than those of the second. */
  export function lt(a: v128, b: v128): v128;
  /** Computes which 32-bit float lanes of the first 128-bit vector are less than or equal those of the second. */
  export function le(a: v128, b: v128): v128;
  /** Computes which 32-bit float lanes of the first 128-bit vector are greater than those of the second. */
  export function gt(a: v128, b: v128): v128;
  /** Computes which 32-bit float lanes of the first 128-bit vector are greater than or equal those of the second. */
  export function ge(a: v128, b: v128): v128;
  /** Converts each 32-bit signed integer lane of a 128-bit vector to floating point. */
  export function convert_s_i32x4(a: v128): v128;
  /** Converts each 32-bit unsigned integer lane of a 128-bit vector to floating point. */
  export function convert_u_i32x4(a: v128): v128;
}
/** Initializes a 128-bit vector from two 64-bit float values. Arguments must be compile-time constants. */
declare function f64x2(a: f64, b: f64): v128;
declare namespace f64x2 {
  /** Creates a 128-bit vector with two identical 64-bit float lanes. */
  export function splat(x: f64): v128;
  /** Extracts one 64-bit float lane from a 128-bit vector as a scalar. */
  export function extract_lane(x: v128, idx: u8): f64;
  /** Replaces one 64-bit float lane in a 128-bit vector. */
  export function replace_lane(x: v128, idx: u8, value: f64): v128;
  /** Adds each 64-bit float lane of two 128-bit vectors. */
  export function add(a: v128, b: v128): v128;
  /** Subtracts each 64-bit float lane of two 128-bit vectors. */
  export function sub(a: v128, b: v128): v128;
  /** Multiplies each 64-bit float lane of two 128-bit vectors. */
  export function mul(a: v128, b: v128): v128;
  /** Divides each 64-bit float lane of two 128-bit vectors. */
  export function div(a: v128, b: v128): v128;
  /** Negates each 64-bit float lane of a 128-bit vector. */
  export function neg(a: v128): v128;
  /** Computes the minimum of each 64-bit float lane of two 128-bit vectors. */
  export function min(a: v128, b: v128): v128;
  /** Computes the maximum of each 64-bit float lane of two 128-bit vectors. */
  export function max(a: v128, b: v128): v128;
  /** Computes the absolute value of each 64-bit float lane of a 128-bit vector. */
  export function abs(a: v128): v128;
  /** Computes the square root of each 64-bit float lane of a 128-bit vector. */
  export function sqrt(a: v128): v128;
  /** Computes which 64-bit float lanes of two 128-bit vectors are equal. */
  export function eq(a: v128, b: v128): v128;
  /** Computes which 64-bit float lanes of two 128-bit vectors are not equal. */
  export function ne(a: v128, b: v128): v128;
  /** Computes which 64-bit float lanes of the first 128-bit vector are less than those of the second. */
  export function lt(a: v128, b: v128): v128;
  /** Computes which 64-bit float lanes of the first 128-bit vector are less than or equal those of the second. */
  export function le(a: v128, b: v128): v128;
  /** Computes which 64-bit float lanes of the first 128-bit vector are greater than those of the second. */
  export function gt(a: v128, b: v128): v128;
  /** Computes which 64-bit float lanes of the first 128-bit vector are greater than or equal those of the second. */
  export function ge(a: v128, b: v128): v128;
  /** Converts each 64-bit signed integer lane of a 128-bit vector to floating point. */
  export function convert_s_i64x2(a: v128): v128;
  /** Converts each 64-bit unsigned integer lane of a 128-bit vector to floating point. */
  export function convert_u_i64x2(a: v128): v128;
}
declare namespace v8x16 {
  /** Selects 8-bit lanes from either 128-bit vector according to the specified lane indexes. */
  export function shuffle(a: v128, b: v128, l0: u8, l1: u8, l2: u8, l3: u8, l4: u8, l5: u8, l6: u8, l7: u8, l8: u8, l9: u8, l10: u8, l11: u8, l12: u8, l13: u8, l14: u8, l15: u8): v128;
}
/** Macro type evaluating to the underlying native WebAssembly type. */
declare type native<T> = T;
/** Special type evaluating the indexed access index type. */
declare type indexof<T extends unknown[]> = keyof T;
/** Special type evaluating the indexed access value type. */
declare type valueof<T extends unknown[]> = T[0];

/** Pseudo-class representing the backing class of integer types. */
declare class _Integer {
  /** Smallest representable value. */
  static readonly MIN_VALUE: number;
  /** Largest representable value. */
  static readonly MAX_VALUE: number;
  /** Converts a string to an integer of this type. */
  static parseInt(value: string, radix?: number): number;
  /** Converts this integer to a string. */
  toString(): string;
}

/** Pseudo-class representing the backing class of floating-point types. */
declare class _Float {
  /** Difference between 1 and the smallest representable value greater than 1. */
  static readonly EPSILON: f32 | f64;
  /** Smallest representable value. */
  static readonly MIN_VALUE: f32 | f64;
  /** Largest representable value. */
  static readonly MAX_VALUE: f32 | f64;
  /** Smallest safely representable integer value. */
  static readonly MIN_SAFE_INTEGER: f32 | f64;
  /** Largest safely representable integer value. */
  static readonly MAX_SAFE_INTEGER: f32 | f64;
  /** Value representing positive infinity. */
  static readonly POSITIVE_INFINITY: f32 | f64;
  /** Value representing negative infinity. */
  static readonly NEGATIVE_INFINITY: f32 | f64;
  /** Value representing 'not a number'. */
  static readonly NaN: f32 | f64;
  /** Returns a boolean value that indicates whether a value is the reserved value NaN (not a number). */
  static isNaN(value: f32 | f64): bool;
  /** Returns true if passed value is finite. */
  static isFinite(value: f32 | f64): bool;
  /** Returns true if the value passed is a safe integer. */
  static isSafeInteger(value: f32 | f64): bool;
  /** Returns true if the value passed is an integer, false otherwise. */
  static isInteger(value: f32 | f64): bool;
  /** Converts a string to an integer. */
  static parseInt(value: string, radix?: i32): f32 | f64;
  /** Converts a string to a floating-point number. */
  static parseFloat(value: string): f32 | f64;
  /** Converts this floating-point number to a string. */
  toString(this: f64): string;
}

/** Backing class of signed 8-bit integers. */
declare const I8: typeof _Integer;
/** Backing class of signed 16-bit integers. */
declare const I16: typeof _Integer;
/** Backing class of signed 32-bit integers. */
declare const I32: typeof _Integer;
/** Backing class of signed 64-bit integers. */
declare const I64: typeof _Integer;
/** Backing class of signed size integers. */
declare const Isize: typeof _Integer;
/** Backing class of unsigned 8-bit integers. */
declare const U8: typeof _Integer;
/** Backing class of unsigned 16-bit integers. */
declare const U16: typeof _Integer;
/** Backing class of unsigned 32-bit integers. */
declare const U32: typeof _Integer;
/** Backing class of unsigned 64-bit integers. */
declare const U64: typeof _Integer;
/** Backing class of unsigned size integers. */
declare const Usize: typeof _Integer;
/** Backing class of 32-bit floating-point values. */
declare const F32: typeof _Float;
/** Backing class of 64-bit floating-point values. */
declare const F64: typeof _Float;

// User-defined diagnostic macros

/** Emits a user-defined diagnostic error when encountered. */
declare function ERROR(message?: any): void;
/** Emits a user-defined diagnostic warning when encountered. */
declare function WARNING(message?: any): void;
/** Emits a user-defined diagnostic info when encountered. */
declare function INFO(message?: any): void;

// Polyfills

/** Performs the sign-agnostic reverse bytes **/
declare function bswap<T = i8 | u8 | i16 | u16 | i32 | u32 | i64 | u64 | isize | usize>(value: T): T;
/** Performs the sign-agnostic reverse bytes only for last 16-bit **/
declare function bswap16<T = i8 | u8 | i16 | u16 | i32 | u32>(value: T): T;

// Standard library

/** Memory operations. */
declare namespace memory {
  /** Whether the memory managed interface is implemented. */
  export const implemented: bool;
  /** Returns the current memory size in units of pages. One page is 64kb. */
  export function size(): i32;
  /** Grows linear memory by a given unsigned delta of pages. One page is 64kb. Returns the previous memory size in units of pages or `-1` on failure. */
  export function grow(value: i32): i32;
  /** Sets n bytes beginning at the specified destination in memory to the specified byte value. */
  export function fill(dst: usize, value: u8, count: usize): void;
  /** Copies n bytes from the specified source to the specified destination in memory. These regions may overlap. */
  export function copy(dst: usize, src: usize, n: usize): void;
  /** Repeats `src` of length `srcLength` `count` times at `dst`. */
  export function repeat(dst: usize, src: usize, srcLength: usize, count: usize): void;
  /** Copies elements from a passive element segment to a table. */
  export function init(segmentIndex: u32, srcOffset: usize, dstOffset: usize, n: usize): void;
  /** Prevents further use of a passive element segment. */
  export function drop(segmentIndex: u32): void;
  /** Compares two chunks of memory. Returns `0` if equal, otherwise the difference of the first differing bytes. */
  export function compare(vl: usize, vr: usize, n: usize): i32;
}

/** Garbage collector operations. */
declare namespace gc {
  /** Whether the garbage collector interface is implemented. */
  export const implemented: bool;
  /** Performs a full garbage collection cycle. */
  export function collect(): void;
  /** Retains a reference, making sure that it doesn't become collected. */
  export function retain(ref: usize): void;
  /** Releases a reference, allowing it to become collected. */
  export function release(ref: usize): void;
}

/** Table operations. */
declare namespace table {
  /** Copies elements from a passive element segment to a table. */
  export function init(elementIndex: u32, srcOffset: u32, dstOffset: u32, n: u32): void;
  /** Prevents further use of a passive element segment. */
  export function drop(elementIndex: u32): void;
  /** Copies elements from one region of a table to another region. */
  export function copy(dest: u32, src: u32, n: u32): void;
}

/** Class representing a generic, fixed-length raw binary data buffer. */
declare class ArrayBuffer {
  /** The size, in bytes, of the array. */
  readonly byteLength: i32;
  /** Returns true if value is one of the ArrayBuffer views, such as typed array or a DataView **/
  static isView<T>(value: T): bool;
  /** Constructs a new array buffer of the given length in bytes. */
  constructor(length: i32);
  /** Returns a copy of this array buffer's bytes from begin, inclusive, up to end, exclusive. */
  slice(begin?: i32, end?: i32): ArrayBuffer;
  /** Returns a string representation of ArrayBuffer. */
  toString(): string;
}

/** The `DataView` view provides a low-level interface for reading and writing multiple number types in a binary `ArrayBuffer`, without having to care about the platform's endianness. */
declare class DataView {
  /** The `buffer` accessor property represents the `ArrayBuffer` or `SharedArrayBuffer` referenced by the `DataView` at construction time. */
  readonly buffer: ArrayBuffer;
  /** The `byteLength` accessor property represents the length (in bytes) of this view from the start of its `ArrayBuffer` or `SharedArrayBuffer`. */
  readonly byteLength: i32;
  /** The `byteOffset` accessor property represents the offset (in bytes) of this view from the start of its `ArrayBuffer` or `SharedArrayBuffer`. */
  readonly byteOffset: i32;
  /** Constructs a new `DataView` with the given properties */
  constructor(buffer: ArrayBuffer, byteOffset?: i32, byteLength?: i32);
  /** The `getFloat32()` method gets a signed 32-bit float (float) at the specified byte offset from the start of the `DataView`. */
  getFloat32(byteOffset: i32, littleEndian?: boolean): f32;
  /** The `getFloat64()` method gets a signed 64-bit float (double) at the specified byte offset from the start of the `DataView`. */
  getFloat64(byteOffset: i32, littleEndian?: boolean): f64;
  /** The `getInt8()` method gets a signed 8-bit integer (byte) at the specified byte offset from the start of the `DataView`. */
  getInt8(byteOffset: i32): i8;
  /** The `getInt16()` method gets a signed 16-bit integer (short) at the specified byte offset from the start of the `DataView`. */
  getInt16(byteOffset: i32, littleEndian?: boolean): i16;
  /** The `getInt32()` method gets a signed 32-bit integer (long) at the specified byte offset from the start of the `DataView`. */
  getInt32(byteOffset: i32, littleEndian?: boolean): i32;
  /** The `getInt64()` method gets a signed 64-bit integer (long long) at the specified byte offset from the start of the `DataView`. */
  getInt64(byteOffset: i32, littleEndian?: boolean): i64;
  /** The `getUint8()` method gets an unsigned 8-bit integer (unsigned byte) at the specified byte offset from the start of the `DataView`. */
  getUint8(byteOffset: i32): u8;
  /** The `getUint16()` method gets an unsigned 16-bit integer (unsigned short) at the specified byte offset from the start of the `DataView`. */
  getUint16(byteOffset: i32, littleEndian?: boolean): u16;
  /** The `getUint32()` method gets an unsigned 32-bit integer (unsigned long) at the specified byte offset from the start of the `DataView`. */
  getUint32(byteOffset: i32, littleEndian?: boolean): u32;
  /** The `getUint64()` method gets an unsigned 64-bit integer (unsigned long long) at the specified byte offset from the start of the `DataView`. */
  getUint64(byteOffset: i32, littleEndian?: boolean): u64;
  /** The `setFloat32()` method stores a signed 32-bit float (float) value at the specified byte offset from the start of the `DataView`. */
  setFloat32(byteOffset: i32, value: f32, littleEndian?: boolean): void;
  /** The `setFloat64()` method stores a signed 64-bit float (double) value at the specified byte offset from the start of the `DataView`. */
  setFloat64(byteOffset: i32, value: f64, littleEndian?: boolean): void;
  /** The `setInt8()` method stores a signed 8-bit integer (byte) value at the specified byte offset from the start of the `DataView`. */
  setInt8(byteOffset: i32, value: i8): void;
  /** The `setInt16()` method stores a signed 16-bit integer (short) value at the specified byte offset from the start of the `DataView`. */
  setInt16(byteOffset: i32, value: i16, littleEndian?: boolean): void;
  /** The `setInt32()` method stores a signed 32-bit integer (long) value at the specified byte offset from the start of the `DataView`. */
  setInt32(byteOffset: i32, value: i32, littleEndian?: boolean): void;
  /** The `setInt64()` method stores a signed 64-bit integer (long long) value at the specified byte offset from the start of the `DataView`. */
  setInt64(byteOffset: i32, value: i64, littleEndian?: boolean): void;
  /** The `setUint8()` method stores an unsigned 8-bit integer (byte) value at the specified byte offset from the start of the `DataView`. */
  setUint8(byteOffset: i32, value: u8): void;
  /** The `setUint16()` method stores an unsigned 16-bit integer (unsigned short) value at the specified byte offset from the start of the `DataView`. */
  setUint16(byteOffset: i32, value: u16, littleEndian?: boolean): void;
  /** The `setUint32()` method stores an unsigned 32-bit integer (unsigned long) value at the specified byte offset from the start of the `DataView`. */
  setUint32(byteOffset: i32, value: u32, littleEndian?: boolean): void;
  /** The `setUint64()` method stores an unsigned 64-bit integer (unsigned long long) value at the specified byte offset from the start of the `DataView`. */
  setUint64(byteOffset: i32, value: u64, littleEndian?: boolean): void;
  /** Returns a string representation of DataView. */
  toString(): string;
}

interface ArrayLike<T> {
  length: i32;
  // [key: number]: T;
}

/** Interface for a typed view on an array buffer. */
interface ArrayBufferView<T> {
  [key: number]: T;
  /** The {@link ArrayBuffer} referenced by this view. */
  readonly buffer: ArrayBuffer;
  /** The offset in bytes from the start of the referenced {@link ArrayBuffer}. */
  readonly byteOffset: i32;
  /** The length in bytes from the start of the referenced {@link ArrayBuffer}. */
  readonly byteLength: i32;
}

/* @internal */
declare abstract class TypedArray<T> implements ArrayBufferView<T> {
  [key: number]: T;
  /** Number of bytes per element. */
  static readonly BYTES_PER_ELEMENT: usize;
  /** Constructs a new typed array. */
  constructor(length: i32);
  /** The {@link ArrayBuffer} referenced by this view. */
  readonly buffer: ArrayBuffer;
  /** The offset in bytes from the start of the referenced {@link ArrayBuffer}. */
  readonly byteOffset: i32;
  /** The length in bytes from the start of the referenced {@link ArrayBuffer}. */
  readonly byteLength: i32;
  /** The length (in elements). */
  readonly length: i32;
  /** The includes() method determines whether a typed array includes a certain element, returning true or false as appropriate. */
  includes(searchElement: T, fromIndex?: i32): bool;
  /** The indexOf() method returns the first index at which a given element can be found in the typed array, or -1 if it is not present. */
  indexOf(searchElement: T, fromIndex?: i32): i32;
  /** The lastIndexOf() method returns the last index at which a given element can be found in the typed array, or -1 if it is not present. The typed array is searched backwards, starting at fromIndex. */
  lastIndexOf(searchElement: T, fromIndex?: i32): i32;
  /** Returns a new TypedArray of this type on the same ArrayBuffer from begin inclusive to end exclusive. */
  subarray(begin?: i32, end?: i32): this;
  /**  The reduce() method applies a function against an accumulator and each value of the typed array (from left-to-right) has to reduce it to a single value. This method has the same algorithm as Array.prototype.reduce(). */
  reduce<W>(callbackfn: (accumulator: W, value: T, index: i32, self: this) => W, initialValue: W): W;
  /**  The reduceRight() method applies a function against an accumulator and each value of the typed array (from left-to-right) has to reduce it to a single value, starting from the end of the array. This method has the same algorithm as Array.prototype.reduceRight(). */
  reduceRight<W>(callbackfn: (accumulator: W, value: T, index: i32, self: this) => W, initialValue: W): W;
  /** The some() method tests whether some element in the typed array passes the test implemented by the provided function. This method has the same algorithm as Array.prototype.some().*/
  some(callbackfn: (value: T, index: i32, self: this) => bool): bool;
  /** The map() method creates a new typed array with the results of calling a provided function on every element in this typed array. This method has the same algorithm as Array.prototype.map().*/
  map(callbackfn: (value: T, index: i32, self: this) => T): this;
  /** The sort() method sorts the elements of a typed array numerically in place and returns the typed array. This method has the same algorithm as Array.prototype.sort(), except that sorts the values numerically instead of as strings. TypedArray is one of the typed array types here. */
  sort(callback?: (a: T, b: T) => i32): this;
  /** The fill() method fills all the elements of a typed array from a start index to an end index with a static value. This method has the same algorithm as Array.prototype.fill(). */
  fill(value: T, start?: i32, end?: i32): this;
  /** The findIndex() method returns an index in the typed array, if an element in the typed array satisfies the provided testing function. Otherwise -1 is returned. See also the find() [not implemented] method, which returns the value of a found element in the typed array instead of its index. */
  findIndex(callbackfn: (value: T, index: i32, self: this) => bool): i32;
  /** The every() method tests whether all elements in the typed array pass the test implemented by the provided function. This method has the same algorithm as Array.prototype.every(). */
  every(callbackfn: (value: T, index: i32, self: this) => bool): bool;
  /** The forEach() method executes a provided function once per array element. This method has the same algorithm as Array.prototype.forEach().*/
  forEach(callbackfn: (value: T, index: i32, self: this) => void): void;
  /** The reverse() method reverses a typed array in place. The first typed array element becomes the last and the last becomes the first. This method has the same algorithm as Array.prototype.reverse(). */
  reverse(): this;
}

/** An array of twos-complement 8-bit signed integers. */
declare class Int8Array extends TypedArray<i8> {}
/** An array of 8-bit unsigned integers. */
declare class Uint8Array extends TypedArray<u8> {}
/** A clamped array of 8-bit unsigned integers. */
declare class Uint8ClampedArray extends TypedArray<u8> {}
/** An array of twos-complement 16-bit signed integers. */
declare class Int16Array extends TypedArray<i16> {}
/** An array of 16-bit unsigned integers. */
declare class Uint16Array extends TypedArray<u16> {}
/** An array of twos-complement 32-bit signed integers. */
declare class Int32Array extends TypedArray<i32> {}
/** An array of 32-bit unsigned integers. */
declare class Uint32Array extends TypedArray<u32> {}
/** An array of twos-complement 64-bit signed integers. */
declare class Int64Array extends TypedArray<i64> {}
/** An array of 64-bit unsigned integers. */
declare class Uint64Array extends TypedArray<u64> {}
/** An array of 32-bit floating point numbers. */
declare class Float32Array extends TypedArray<f32> {}
/** An array of 64-bit floating point numbers. */
declare class Float64Array extends TypedArray<f64> {}

/** Class representing a sequence of values of type `T`. */
declare class Array<T> {

  /** Tests if a value is an array. */
  static isArray<U>(value: any): value is Array<any>;
  /** Creates a new array with at least the specified capacity and length zero. */
  static create<T>(capacity?: i32): Array<T>;

  [key: number]: T;
  /** Current length of the array. */
  length: i32;
  /** Constructs a new array. If length is greater than zero and T is a non-nullable reference, use `Array.create` instead.*/
  constructor(capacity?: i32);

  fill(value: T, start?: i32, end?: i32): this;
  every(callbackfn: (element: T, index: i32, array?: Array<T>) => bool): bool;
  findIndex(predicate: (element: T, index: i32, array?: Array<T>) => bool): i32;
  includes(searchElement: T, fromIndex?: i32): bool;
  indexOf(searchElement: T, fromIndex?: i32): i32;
  lastIndexOf(searchElement: T, fromIndex?: i32): i32;
  push(element: T): i32;
  concat(items: T[]): T[];
  copyWithin(target: i32, start: i32, end?: i32): this;
  pop(): T;
  forEach(callbackfn: (value: T, index: i32, array: Array<T>) => void): void;
  map<U>(callbackfn: (value: T, index: i32, array: Array<T>) => U): Array<U>;
  filter(callbackfn: (value: T, index: i32, array: Array<T>) => bool): Array<T>;
  reduce<U>(callbackfn: (previousValue: U, currentValue: T, currentIndex: i32, array: Array<T>) => U, initialValue: U): U;
  reduceRight<U>(callbackfn: (previousValue: U, currentValue: T, currentIndex: i32, array: Array<T>) => U, initialValue: U): U;
  shift(): T;
  some(callbackfn: (element: T, index: i32, array?: Array<T>) => bool): bool;
  unshift(element: T): i32;
  slice(from: i32, to?: i32): Array<T>;
  splice(start: i32, deleteCount?: i32): Array<T>;
  sort(comparator?: (a: T, b: T) => i32): this;
  join(separator?: string): string;
  reverse(): T[];
  toString(): string;
}

/** Class representing a fixed sequence of values of type `T`. */
declare class FixedArray<T> {
  [key: number]: T;
  readonly length: i32;
  constructor(capacity?: i32);
}

/** Class representing a sequence of characters. */
declare class String {
  static fromCharCode(ls: i32, hs?: i32): string;
  static fromCharCodes(arr: u16[]): string;
  static fromCodePoint(code: i32): string;
  static fromCodePoints(arr: i32[]): string;
  readonly length: i32;
  charAt(index: i32): string;
  charCodeAt(index: i32): i32;
  codePointAt(index: i32): i32;
  concat(other: string): string;
  endsWith(other: string): bool;
  indexOf(other: string, fromIndex?: i32): i32;
  lastIndexOf(other: string, fromIndex?: i32): i32;
  includes(other: string): bool;
  startsWith(other: string): bool;
  substr(start: i32, length?: i32): string;
  substring(start: i32, end?: i32): string;
  trim(): string;
  trimLeft(): string;
  trimRight(): string;
  trimStart(): string;
  trimEnd(): string;
  padStart(targetLength: i32, padString?: string): string;
  padEnd(targetLength: i32, padString?: string): string;
  repeat(count?: i32): string;
  replace(search: string, replacement: string): string;
  replaceAll(search: string, replacement: string): string;
  slice(beginIndex: i32, endIndex?: i32): string;
  split(separator?: string, limit?: i32): string[];
  toString(): string;
}
declare namespace String {
  /** Encoding helpers for UTF-8. */
  export namespace UTF8 {
    /** Calculates the byte length of the specified string when encoded as UTF-8, optionally null terminated. */
    export function byteLength(str: string, nullTerminated?: bool): i32;
    /** Encodes the specified string to UTF-8 bytes, optionally null terminated. */
    export function encode(str: string, nullTerminated?: bool): ArrayBuffer;
    /** Decodes the specified buffer from UTF-8 bytes to a string, optionally null terminated. */
    export function decode(buf: ArrayBuffer, nullTerminated?: bool): string;
    /** Decodes raw UTF-8 bytes to a string, optionally null terminated. */
    export function decodeUnsafe(buf: usize, len: usize, nullTerminated?: bool): string;
  }
  /** Encoding helpers for UTF-16. */
  export namespace UTF16 {
    /** Calculates the byte length of the specified string when encoded as UTF-16. */
    export function byteLength(str: string): i32;
    /** Encodes the specified string to UTF-16 bytes. */
    export function encode(str: string): ArrayBuffer;
    /** Decodes the specified buffer from UTF-16 bytes to a string. */
    export function decode(buf: ArrayBuffer): string;
    /** Decodes raw UTF-16 bytes to a string. */
    export function decodeUnsafe(buf: usize, len: usize): string;
  }
}

/** Class for representing a runtime error. Base class of all errors. */
declare class Error {

  /** Error name. */
  name: string;

  /** Message provided on construction. */
  message: string;

  /** Stack trace. */
  stack?: string;

  /** Constructs a new error, optionally with a message. */
  constructor(message?: string);

  /** Method returns a string representing the specified Error class. */
  toString(): string;
}

/** Class for indicating an error when a value is not in the set or range of allowed values. */
declare class RangeError extends Error { }

/** Class for indicating an error when a value is not of the expected type. */
declare class TypeError extends Error { }

/** Class for indicating an error when trying to interpret syntactically invalid code. */
declare class SyntaxError extends Error { }

interface Boolean {}
interface Function {}
interface IArguments {}
interface Number {}
interface Object {}
interface RegExp {}

declare class Map<K,V> {
  readonly size: i32;
  has(key: K): bool;
  set(key: K, value: V): void;
  get(key: K): V;
  delete(key: K): bool;
  clear(): void;
  keys(): K[]; // preliminary
  values(): V[]; // preliminary
  toString(): string;
}

declare class Set<K> {
  readonly size: i32;
<<<<<<< HEAD
  has(value: T): bool;
  add(value: T): void;
  forEach(callbackfn: (value1: T, value2: T, set: Set<T>) => void): void;
  delete(value: T): bool;
=======
  has(value: K): bool;
  add(value: K): void;
  delete(value: K): bool;
>>>>>>> 5a8eee0b
  clear(): void;
  values(): K[]; // preliminary
  toString(): string;
}

interface SymbolConstructor {
  readonly hasInstance: symbol;
  readonly isConcatSpreadable: symbol;
  readonly isRegExp: symbol;
  readonly iterator: symbol;
  readonly match: symbol;
  readonly replace: symbol;
  readonly search: symbol;
  readonly species: symbol;
  readonly split: symbol;
  readonly toPrimitive: symbol;
  readonly toStringTag: symbol;
  readonly unscopables: symbol;
  (description?: string | null): symbol;
  for(key: string): symbol;
  keyFor(sym: symbol): string | null;
}

declare const Symbol: SymbolConstructor;

interface IMath<T> {
  /** The base of natural logarithms, e, approximately 2.718. */
  readonly E: T;
  /** The natural logarithm of 2, approximately 0.693. */
  readonly LN2: T;
  /** The natural logarithm of 10, approximately 2.302. */
  readonly LN10: T;
  /** The base 2 logarithm of e, approximately 1.442. */
  readonly LOG2E: T;
  /** The base 10 logarithm of e, approximately 0.434. */
  readonly LOG10E: T;
  /** The ratio of the circumference of a circle to its diameter, approximately 3.14159. */
  readonly PI: T;
  /** The square root of 1/2, approximately 0.707. */
  readonly SQRT1_2: T;
  /** The square root of 2, approximately 1.414. */
  readonly SQRT2: T;
  /** Returns the absolute value of `x`. */
  abs(x: T): T;
  /** Returns the arccosine (in radians) of `x`. */
  acos(x: T): T;
  /** Returns the hyperbolic arc-cosine of `x`. */
  acosh(x: T): T;
  /** Returns the arcsine (in radians) of `x`. */
  asin(x: T): T;
  /** Returns the hyperbolic arcsine of `x`. */
  asinh(x: T): T;
  /** Returns the arctangent (in radians) of `x`. */
  atan(x: T): T;
  /** Returns the arctangent of the quotient of its arguments. */
  atan2(y: T, x: T): T;
  /** Returns the hyperbolic arctangent of `x`. */
  atanh(x: T): T;
  /** Returns the cube root of `x`. */
  cbrt(x: T): T;
  /** Returns the smallest integer greater than or equal to `x`. */
  ceil(x: T): T;
  /** Returns the number of leading zero bits in the 32-bit binary representation of `x`. */
  clz32(x: T): T;
  /** Returns the cosine (in radians) of `x`. */
  cos(x: T): T;
  /** Returns the hyperbolic cosine of `x`. */
  cosh(x: T): T;
  /** Returns e to the power of `x`. */
  exp(x: T): T;
  /** Returns e to the power of `x`, minus 1. */
  expm1(x: T): T;
  /** Returns the largest integer less than or equal to `x`. */
  floor(x: T): T;
  /** Returns the nearest 32-bit single precision float representation of `x`. */
  fround(x: T): T;
  /** Returns the square root of the sum of squares of its arguments. */
  hypot(value1: T, value2: T): T; // TODO: rest
  /** Returns the result of the C-like 32-bit multiplication of `a` and `b`. */
  imul(a: T, b: T): T;
  /** Returns the natural logarithm (base e) of `x`. */
  log(x: T): T;
  /** Returns the base 10 logarithm of `x`. */
  log10(x: T): T;
  /** Returns the natural logarithm (base e) of 1 + `x`. */
  log1p(x: T): T;
  /** Returns the base 2 logarithm of `x`. */
  log2(x: T): T;
  /** Returns the largest-valued number of its arguments. */
  max(value1: T, value2: T): T; // TODO: rest
  /** Returns the lowest-valued number of its arguments. */
  min(value1: T, value2: T): T; // TODO: rest
  /** Returns `base` to the power of `exponent`. */
  pow(base: T, exponent: T): T;
  /** Returns a pseudo-random number in the range from 0.0 inclusive up to but not including 1.0. */
  random(): T;
  /** Returns the value of `x` rounded to the nearest integer. */
  round(x: T): T;
  /** Returns the sign of `x`, indicating whether the number is positive, negative or zero. */
  sign(x: T): T;
  /** Returns whether the sign bit of `x` is set. */
  signbit(x: T): bool;
  /** Returns the sine of `x`. */
  sin(x: T): T;
  /** Returns the hyperbolic sine of `x`. */
  sinh(x: T): T;
  /** Returns the square root of `x`. */
  sqrt(x: T): T;
  /** Returns the tangent of `x`. */
  tan(x: T): T;
  /** Returns the hyperbolic tangent of `x`. */
  tanh(x: T): T;
  /** Returns the integer part of `x` by removing any fractional digits. */
  trunc(x: T): T;
}

interface INativeMath<T> extends IMath<T> {
  /** Contains sin value produced after Math/Mathf.sincos */
  sincos_sin: T;
  /** Contains cos value produced after Math/Mathf.sincos */
  sincos_cos: T;
  /** Seeds the random number generator. */
  seedRandom(value: i64): void;
  /** Returns the floating-point remainder of `x / y` (rounded towards zero). */
  mod(x: T, y: T): T;
  /** Returns the floating-point remainder of `x / y` (rounded to nearest). */
  rem(x: T, y: T): T;
  /** Returns sin and cos simultaneously for same angle. Results stored to `sincos_s32/64` and `sincos_c32/64` globals */
  sincos(x: T): void;
}

/** Double precision math imported from JavaScript. */
declare const JSMath: IMath<f64>;
/** Double precision math implemented natively. */
declare const NativeMath: INativeMath<f64>;
/** Single precision math implemented natively. */
declare const NativeMathf: INativeMath<f32>;
/** Alias of {@link NativeMath} or {@link JSMath} respectively. Defaults to `NativeMath`. */
declare const Math: IMath<f64>;
/** Alias of {@link NativeMathf} or {@link JSMath} respectively. Defaults to `NativeMathf`. */
declare const Mathf: IMath<f32>;

declare class Date {
  /** Returns the UTC timestamp in milliseconds of the specified date. */
  static UTC(
    year: i32,
    month: i32,
    day: i32,
    hour: i32,
    minute: i32,
    second: i32,
    millisecond: i32
  ): i64;
  /** Returns the current UTC timestamp in milliseconds. */
  static now(): i64;
  /** Constructs a new date object from an UTC timestamp in milliseconds. */
  constructor(value: i64);
  /** Returns the UTC timestamp of this date in milliseconds. */
  getTime(): i64;
  /** Sets the UTC timestamp of this date in milliseconds. */
  setTime(value: i64): i64;
}

/** Environmental tracing function for debugging purposes. */
declare function trace(msg: string, n?: i32, a0?: f64, a1?: f64, a2?: f64, a3?: f64, a4?: f64): void;

// Decorators

interface TypedPropertyDescriptor<T> {
  configurable?: boolean;
  enumerable?: boolean;
  writable?: boolean;
  value?: T;
  get?(): T;
  set?(value: T): void;
}

/** Annotates a method as a binary operator overload for the specified `token`. */
declare function operator(token:
  "[]" | "[]=" | "{}" | "{}=" | "==" | "!=" | ">" | "<" | "<=" | ">=" |
  ">>" | ">>>" | "<<" |  "&"  | "|"  | "^"  | "+" | "-" | "*"  | "**" | "/"  | "%"
): (
  target: any,
  propertyKey: string,
  descriptor: TypedPropertyDescriptor<any>
) => TypedPropertyDescriptor<any> | void;

declare namespace operator {
  /** Annotates a method as a binary operator overload for the specified `token`. */
  export function binary(token:
    "[]" | "[]=" | "{}" | "{}=" | "==" | "!=" | ">" | "<" | "<=" | ">=" |
    ">>" | ">>>" | "<<" |  "&"  | "|"  | "^"  | "+" | "-" | "*"  | "**" | "/"  | "%"
  ): (
    target: any,
    propertyKey: string,
    descriptor: TypedPropertyDescriptor<any>
  ) => TypedPropertyDescriptor<any> | void;
  /** Annotates a method as an unary prefix operator overload for the specified `token`. */
  export function prefix(token: "!" | "~" | "+" | "-" | "++" | "--"): (
    target: any,
    propertyKey: string,
    descriptor: TypedPropertyDescriptor<any>
  ) => TypedPropertyDescriptor<any> | void;
  /** Annotates a method as an unary postfix operator overload for the specified `token`. */
  export function postfix(token: "++" | "--"): (
    target: any,
    propertyKey: string,
    descriptor: TypedPropertyDescriptor<any>
  ) => TypedPropertyDescriptor<any> | void;
}

/** Annotates an element as a program global. */
declare function global(...args: any[]): any;

/** Annotates a class as being unmanaged with limited capabilities. */
declare function unmanaged(constructor: Function): void;

/** Annotates a class as being sealed / non-derivable. */
declare function sealed(constructor: Function): void;

/** Annotates a method, function or constant global as always inlined. */
declare function inline(...args: any[]): any;

/** Annotates a method, function or constant global as unsafe. */
declare function unsafe(...args: any[]): any;

/** Annotates an explicit external name of a function or global. */
declare function external(...args: any[]): any;

/** Annotates a global for lazy compilation. */
declare function lazy(...args: any[]): any;

/** Annotates a function as the explicit start function. */
declare function start(...args: any[]): any;<|MERGE_RESOLUTION|>--- conflicted
+++ resolved
@@ -1325,16 +1325,10 @@
 
 declare class Set<K> {
   readonly size: i32;
-<<<<<<< HEAD
-  has(value: T): bool;
-  add(value: T): void;
-  forEach(callbackfn: (value1: T, value2: T, set: Set<T>) => void): void;
-  delete(value: T): bool;
-=======
   has(value: K): bool;
   add(value: K): void;
   delete(value: K): bool;
->>>>>>> 5a8eee0b
+  forEach(callbackfn: (value1: K, value2: K, set: Set<K>) => void): void;
   clear(): void;
   values(): K[]; // preliminary
   toString(): string;
