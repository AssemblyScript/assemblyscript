/**
 * Environment definitions for compiling AssemblyScript to WebAssembly using asc.
 * @module std/assembly
 *//***/

/// <reference no-default-lib="true"/>

// Types

/** An 8-bit signed integer. */
declare type i8 = number;
/** A 16-bit signed integer. */
declare type i16 = number;
/** A 32-bit signed integer. */
declare type i32 = number;
/** A 64-bit signed integer. */
declare type i64 = number;
/** A 32-bit signed integer when targeting 32-bit WebAssembly or a 64-bit signed integer when targeting 64-bit WebAssembly. */
declare type isize = number;
/** An 8-bit unsigned integer. */
declare type u8 = number;
/** A 16-bit unsigned integer. */
declare type u16 = number;
/** A 32-bit unsigned integer. */
declare type u32 = number;
/** A 64-bit unsigned integer. */
declare type u64 = number;
/** A 32-bit unsigned integer when targeting 32-bit WebAssembly or a 64-bit unsigned integer when targeting 64-bit WebAssembly. */
declare type usize = number;
/** A 1-bit unsigned integer. */
declare type bool = boolean | number;
/** A 32-bit float. */
declare type f32 = number;
/** A 64-bit float. */
declare type f64 = number;
/** A 128-bit vector. */
declare type v128 = _V128;
/** Function reference. */
declare type funcref = object | null;
/** External reference. */
declare type externref = object | null;
/** Any reference. */
declare type anyref = object | null;
/** Equatable reference. */
declare type eqref = object | null;
/** 31-bit integer reference. */
declare type i31ref = object | null;
/** Data reference. */
declare type dataref = object | null;

// Compiler hints

/** Compiler target. 0 = JS, 1 = WASM32, 2 = WASM64. */
declare const ASC_TARGET: i32;
/** Runtime type. 0 = Stub, 1 = Minimal, 2 = Incremental. */
declare const ASC_RUNTIME: i32;
/** Provided noAssert option. */
declare const ASC_NO_ASSERT: bool;
/** Provided memoryBase option. */
declare const ASC_MEMORY_BASE: i32;
/** Provided tableBase option. */
declare const ASC_TABLE_BASE: i32;
/** Provided optimizeLevel option. */
declare const ASC_OPTIMIZE_LEVEL: i32;
/** Provided shrinkLevel option. */
declare const ASC_SHRINK_LEVEL: i32;
/** Provided lowMemoryLimit option. */
declare const ASC_LOW_MEMORY_LIMIT: i32;
/** Provided noExportRuntime option. */
declare const ASC_NO_EXPORT_RUNTIME: i32;
/** Whether the sign extension feature is enabled. */
declare const ASC_FEATURE_SIGN_EXTENSION: bool;
/** Whether the mutable globals feature is enabled. */
declare const ASC_FEATURE_MUTABLE_GLOBALS: bool;
/** Whether the non-trapping float-to-int feature is enabled. */
declare const ASC_FEATURE_NONTRAPPING_F2I: bool;
/** Whether the bulk memory feature is enabled. */
declare const ASC_FEATURE_BULK_MEMORY: bool;
/** Whether the SIMD feature is enabled. */
declare const ASC_FEATURE_SIMD: bool;
/** Whether the threads feature is enabled. */
declare const ASC_FEATURE_THREADS: bool;
/** Whether the exception handling feature is enabled. */
declare const ASC_FEATURE_EXCEPTION_HANDLING: bool;
/** Whether the tail calls feature is enabled. */
declare const ASC_FEATURE_TAIL_CALLS: bool;
/** Whether the reference types feature is enabled. */
declare const ASC_FEATURE_REFERENCE_TYPES: bool;
/** Whether the multi value types feature is enabled. */
declare const ASC_FEATURE_MULTI_VALUE: bool;
/** Whether the garbage collection feature is enabled. */
declare const ASC_FEATURE_GC: bool;
/** Whether the memory64 feature is enabled. */
declare const ASC_FEATURE_MEMORY64: bool;
/** Whether the function references feature is enabled. */
declare const ASC_FEATURE_FUNCTION_REFERENCES: bool;
/** Whether the relaxed SIMD feature is enabled. */
declare const ASC_FEATURE_RELAXED_SIMD: bool;
/** Whether the extended const expression feature is enabled. */
declare const ASC_FEATURE_EXTENDED_CONST: bool;
/** Major version of the compiler. */
declare const ASC_VERSION_MAJOR: i32;
/** Minor version of the compiler. */
declare const ASC_VERSION_MINOR: i32;
/** Patch version of the compiler. */
declare const ASC_VERSION_PATCH: i32;

// Builtins

/** Performs the sign-agnostic count leading zero bits operation on a 32-bit or 64-bit integer. All zero bits are considered leading if the value is zero. */
declare function clz<T extends i32 | i64>(value: T): T;
/** Performs the sign-agnostic count tailing zero bits operation on a 32-bit or 64-bit integer. All zero bits are considered trailing if the value is zero. */
declare function ctz<T extends i32 | i64>(value: T): T;
/** Performs the sign-agnostic count number of one bits operation on a 32-bit or 64-bit integer. */
declare function popcnt<T extends i32 | i64>(value: T): T;
/** Performs the sign-agnostic rotate left operation on a 32-bit or 64-bit integer. */
declare function rotl<T extends i32 | i64>(value: T, shift: T): T;
/** Performs the sign-agnostic rotate right operation on a 32-bit or 64-bit integer. */
declare function rotr<T extends i32 | i64>(value: T, shift: T): T;
/** Computes the absolute value of an integer or float. */
declare function abs<T extends i32 | i64 | f32 | f64>(value: T): T;
/** Determines the maximum of two integers or floats. If either operand is `NaN`, returns `NaN`. */
declare function max<T extends i32 | i64 | f32 | f64>(left: T, right: T): T;
/** Determines the minimum of two integers or floats. If either operand is `NaN`, returns `NaN`. */
declare function min<T extends i32 | i64 | f32 | f64>(left: T, right: T): T;
/** Performs the ceiling operation on a 32-bit or 64-bit float. */
declare function ceil<T extends f32 | f64>(value: T): T;
/** Composes a 32-bit or 64-bit float from the magnitude of `x` and the sign of `y`. */
declare function copysign<T extends f32 | f64>(x: T, y: T): T;
/** Performs the floor operation on a 32-bit or 64-bit float. */
declare function floor<T extends f32 | f64>(value: T): T;
/** Rounds to the nearest integer tied to even of a 32-bit or 64-bit float. */
declare function nearest<T extends f32 | f64>(value: T): T;
/** Reinterprets the bits of the specified value as type `T`. Valid reinterpretations are u32/i32 to/from f32 and u64/i64 to/from f64. */
declare function reinterpret<T extends i32 | i64 | f32 | f64>(value: number): T;
/** Selects one of two pre-evaluated values depending on the condition. */
declare function select<T>(ifTrue: T, ifFalse: T, condition: bool): T;
/** Calculates the square root of a 32-bit or 64-bit float. */
declare function sqrt<T extends f32 | f64>(value: T): T;
/** Rounds to the nearest integer towards zero of a 32-bit or 64-bit float. */
declare function trunc<T extends f32 | f64>(value: T): T;
/** Computes the sum of two integers or floats. */
declare function add<T extends i32 | i64 | f32 | f64>(left: T, right: T): T;
/** Computes the difference of two integers or floats. */
declare function sub<T extends i32 | i64 | f32 | f64>(left: T, right: T): T;
/** Computes the product of two integers or floats. */
declare function mul<T extends i32 | i64 | f32 | f64>(left: T, right: T): T;
/** Computes the quotient of two integers or floats. */
declare function div<T extends i32 | i64 | f32 | f64>(left: T, right: T): T;
/** Loads a value of the specified type from memory. Equivalent to dereferncing a pointer in other languages. */
declare function load<T>(ptr: usize, immOffset?: usize, immAlign?: usize): T;
/** Stores a value of the specified type to memory. Equivalent to dereferencing a pointer in other languages when assigning a value. */
declare function store<T>(ptr: usize, value: T, immOffset?: usize, immAlign?: usize): void;
/** Emits an unreachable operation that results in a runtime error when executed. Both a statement and an expression. */
declare function unreachable(): never;

/** NaN (not a number) as a 32-bit or 64-bit float depending on context. */
declare const NaN: f32 | f64;
/** Positive infinity as a 32-bit or 64-bit float depending on context. */
declare const Infinity: f32 | f64;
/** Data end offset. */
declare const __data_end: usize;
/** Stack pointer offset. */
declare var __stack_pointer: usize;
/** Heap base offset. */
declare const __heap_base: usize;
/** Determines the byte size of the specified underlying core type. Compiles to a constant. */
declare function sizeof<T>(): usize;
/** Determines the alignment (log2) of the specified underlying core type. Compiles to a constant. */
declare function alignof<T>(): usize;
/** Determines the end offset of the given class type. Compiles to a constant. */
declare function offsetof<T>(): usize;
/** Determines the offset of the specified field within the given class type. Compiles to a constant. */
declare function offsetof<T>(fieldName: keyof T | string): usize;
/** Determines the offset of the specified field within the given class type. Returns the class type's end offset if field name has been omitted. Compiles to a constant. */
declare function offsetof<T>(fieldName?: string): usize;
/** Determines the name of a given type. */
declare function nameof<T>(value?: T): string;
/** Determines the unique runtime id of a class type. Compiles to a constant. */
declare function idof<T>(): u32;
/** Changes the type of any value of `usize` kind to another one of `usize` kind. Useful for casting class instances to their pointer values and vice-versa. Beware that this is unsafe.*/
declare function changetype<T>(value: any): T;
/** Explicitly requests no bounds checks on the provided expression. Useful for array accesses. */
declare function unchecked<T>(value: T): T;
/** Emits a `call_indirect` instruction, calling the specified function in the function table by index with the specified arguments. Does result in a runtime error if the arguments do not match the called function. */
declare function call_indirect<T>(index: u32, ...args: unknown[]): T;
/** Instantiates a new instance of `T` using the specified constructor arguments. */
declare function instantiate<T>(...args: any[]): T;
/** Tests if a 32-bit or 64-bit float is `NaN`. */
declare function isNaN<T extends f32 | f64>(value: T): bool;
/** Tests if a 32-bit or 64-bit float is finite, that is not `NaN` or +/-`Infinity`. */
declare function isFinite<T extends f32 | f64>(value: T): bool;
/** Tests if the specified type *or* expression is of an integer type and not a reference. Compiles to a constant. */
declare function isInteger<T>(value?: any): value is number;
/** Tests if the specified type *or* expression is of a float type. Compiles to a constant. */
declare function isFloat<T>(value?: any): value is number;
/** Tests if the specified type *or* expression is of a boolean type. */
declare function isBoolean<T>(value?: any): value is number;
/** Tests if the specified type *or* expression can represent negative numbers. Compiles to a constant. */
declare function isSigned<T>(value?: any): value is number;
/** Tests if the specified type *or* expression is of a reference type. Compiles to a constant. */
declare function isReference<T>(value?: any): value is object | string;
/** Tests if the specified type *or* expression can be used as a string. Compiles to a constant. */
declare function isString<T>(value?: any): value is string | String;
/** Tests if the specified type *or* expression can be used as an array. Compiles to a constant. */
declare function isArray<T>(value?: any): value is Array<any>;
/** Tests if the specified type *or* expression can be used as an array like object. Compiles to a constant. */
declare function isArrayLike<T>(value?: any): value is ArrayLike<any>;
/** Tests if the specified type *or* expression is of a function type. Compiles to a constant. */
declare function isFunction<T>(value?: any): value is (...args: any) => any;
/** Tests if the specified type *or* expression is of a nullable reference type. Compiles to a constant. */
declare function isNullable<T>(value?: any): bool;
/** Tests if the specified expression resolves to a defined element. Compiles to a constant. */
declare function isDefined(expression: any): bool;
/** Tests if the specified expression evaluates to a constant value. Compiles to a constant. */
declare function isConstant(expression: any): bool;
/** Tests if the specified type *or* expression is of a managed type. Compiles to a constant. */
declare function isManaged<T>(value?: any): bool;
/** Tests if the specified type is void. Compiles to a constant. */
declare function isVoid<T>(): bool;
/** Traps if the specified value is not true-ish, otherwise returns the (non-nullable) value. */
declare function assert<T>(isTrueish: T, message?: string): T & (object | string | number); // any better way to model `: T != null`?
/** Parses an integer string to a 64-bit float. */
declare function parseInt(str: string, radix?: i32): f64;
/** Parses a string to a 64-bit float. */
declare function parseFloat(str: string): f64;
/** Returns the 64-bit floating-point remainder of `x/y`. */
declare function fmod(x: f64, y: f64): f64;
/** Returns the 32-bit floating-point remainder of `x/y`. */
declare function fmodf(x: f32, y: f32): f32;
/** Returns the number of parameters in the given function signature type. */
declare function lengthof<T extends (...args: any[]) => any>(func?: T): i32;
/** Encodes a text string as a valid Uniform Resource Identifier (URI). */
declare function encodeURI(str: string): string;
/** Encodes a text string as a valid component of a Uniform Resource Identifier (URI). */
declare function encodeURIComponent(str: string): string;
/** Decodes a Uniform Resource Identifier (URI) previously created by encodeURI. */
declare function decodeURI(str: string): string;
/** Decodes a Uniform Resource Identifier (URI) component previously created by encodeURIComponent. */
declare function decodeURIComponent(str: string): string;

/** Atomic operations. */
declare namespace atomic {
  /** Atomically loads an integer value from memory and returns it. */
  export function load<T>(ptr: usize, immOffset?: usize): T;
  /** Atomically stores an integer value to memory. */
  export function store<T>(ptr: usize, value: T, immOffset?: usize): void;
  /** Atomically adds an integer value in memory. */
  export function add<T>(ptr: usize, value: T, immOffset?: usize): T;
  /** Atomically subtracts an integer value in memory. */
  export function sub<T>(ptr: usize, value: T, immOffset?: usize): T;
  /** Atomically performs a bitwise AND operation on an integer value in memory. */
  export function and<T>(ptr: usize, value: T, immOffset?: usize): T;
  /** Atomically performs a bitwise OR operation on an integer value in memory. */
  export function or<T>(ptr: usize, value: T, immOffset?: usize): T;
  /** Atomically performs a bitwise XOR operation on an integer value in memory. */
  export function xor<T>(ptr: usize, value: T, immOffset?: usize): T;
  /** Atomically exchanges an integer value in memory. */
  export function xchg<T>(ptr: usize, value: T, immOffset?: usize): T;
  /** Atomically compares and exchanges an integer value in memory if the condition is met. */
  export function cmpxchg<T>(ptr: usize, expected: T, replacement: T, immOffset?: usize): T;
  /** Performs a wait operation on an address in memory suspending this agent if the integer condition is met. */
  export function wait<T>(ptr: usize, expected: T, timeout?: i64): AtomicWaitResult;
  /** Performs a notify operation on an address in memory waking up suspended agents. */
  export function notify(ptr: usize, count?: i32): i32;
  /** Performs a fence operation, preserving synchronization guarantees of higher level languages. */
  export function fence(): void;
}

/** Describes the result of an atomic wait operation. */
declare enum AtomicWaitResult {
  /** Woken by another agent. */
  OK,
  /** Loaded value did not match the expected value. */
  NOT_EQUAL,
  /** Not woken before the timeout expired. */
  TIMED_OUT
}

/** Converts any other numeric value to an 8-bit signed integer. */
declare function i8(value: any): i8;
declare namespace i8 {
  /** Smallest representable value. */
  export const MIN_VALUE: i8;
  /** Largest representable value. */
  export const MAX_VALUE: i8;
}
/** Converts any other numeric value to a 16-bit signed integer. */
declare function i16(value: any): i16;
declare namespace i16 {
  /** Smallest representable value. */
  export const MIN_VALUE: i16;
  /** Largest representable value. */
  export const MAX_VALUE: i16;
}
/** Converts any other numeric value to a 32-bit signed integer. */
declare function i32(value: any): i32;
declare namespace i32 {
  /** Smallest representable value. */
  export const MIN_VALUE: i32;
  /** Largest representable value. */
  export const MAX_VALUE: i32;
  /** Loads an 8-bit signed integer value from memory and returns it as a 32-bit integer. */
  export function load8_s(ptr: usize, immOffset?: usize, immAlign?: usize): i32;
  /** Loads an 8-bit unsigned integer value from memory and returns it as a 32-bit integer. */
  export function load8_u(ptr: usize, immOffset?: usize, immAlign?: usize): i32;
  /** Loads a 16-bit signed integer value from memory and returns it as a 32-bit integer. */
  export function load16_s(ptr: usize, immOffset?: usize, immAlign?: usize): i32;
  /** Loads a 16-bit unsigned integer value from memory and returns it as a 32-bit integer. */
  export function load16_u(ptr: usize, immOffset?: usize, immAlign?: usize): i32;
  /** Loads a 32-bit integer value from memory. */
  export function load(ptr: usize, immOffset?: usize, immAlign?: usize): i32;
  /** Stores a 32-bit integer value to memory as an 8-bit integer. */
  export function store8(ptr: usize, value: i32, immOffset?: usize, immAlign?: usize): void;
  /** Stores a 32-bit integer value to memory as a 16-bit integer. */
  export function store16(ptr: usize, value: i32, immOffset?: usize, immAlign?: usize): void;
  /** Stores a 32-bit integer value to memory. */
  export function store(ptr: usize, value: i32, immOffset?: usize, immAlign?: usize): void;
  /** Performs the sign-agnostic count leading zero bits operation on a 32-bit integer. All zero bits are considered leading if the value is zero. */
  export function clz(value: i32): i32;
  /** Performs the sign-agnostic count tailing zero bits operation on a 32-bit integer. All zero bits are considered trailing if the value is zero. */
  export function ctz(value: i32): i32;
  /** Performs the sign-agnostic count number of one bits operation on a 32-bit integer. */
  export function popcnt(value: i32): i32;
  /** Performs the sign-agnostic rotate left operation on a 32-bit integer. */
  export function rotl(value: i32, shift: i32): i32;
  /** Performs the sign-agnostic rotate right operation on a 32-bit integer. */
  export function rotr(value: i32, shift: i32): i32;
  /** Reinterprets the bits of the specified 32-bit float as a 32-bit integer. */
  export function reinterpret_f32(value: f32): i32;
  /** Computes the sum of two 32-bit integers. */
  export function add(left: i32, right: i32): i32;
  /** Computes the difference of two 32-bit integers. */
  export function sub(left: i32, right: i32): i32;
  /** Computes the product of two 32-bit integers. */
  export function mul(left: i32, right: i32): i32;
  /** Computes the signed quotient of two 32-bit integers. */
  export function div_s(left: i32, right: i32): i32;
  /** Computes the unsigned quotient of two 32-bit integers. */
  export function div_u(left: i32, right: i32): i32;
  /** Atomic 32-bit integer operations. */
  export namespace atomic {
    /** Atomically loads an 8-bit unsigned integer value from memory and returns it as a 32-bit integer. */
    export function load8_u(ptr: usize, immOffset?: usize): i32;
    /** Atomically loads a 16-bit unsigned integer value from memory and returns it as a 32-bit integer. */
    export function load16_u(ptr: usize, immOffset?: usize): i32;
    /** Atomically loads a 32-bit integer value from memory and returns it. */
    export function load(ptr: usize, immOffset?: usize): i32;
    /** Atomically stores a 32-bit integer value to memory as an 8-bit integer. */
    export function store8(ptr: usize, value: i32, immOffset?: usize): void;
    /** Atomically stores a 32-bit integer value to memory as a 16-bit integer. */
    export function store16(ptr: usize, value: i32, immOffset?: usize): void;
    /** Atomically stores a 32-bit integer value to memory. */
    export function store(ptr: usize, value: i32, immOffset?: usize): void;
    /** Performs a wait operation on a 32-bit integer value in memory suspending this agent if the condition is met. */
    export function wait(ptr: usize, expected: i32, timeout?: i64): AtomicWaitResult;
    /** Atomic 32-bit integer read-modify-write operations on 8-bit values. */
    export namespace rmw8 {
      /** Atomically adds an 8-bit unsigned integer value in memory. */
      export function add_u(ptr: usize, value: i32, immOffset?: usize): i32;
      /** Atomically subtracts an 8-bit unsigned integer value in memory. */
      export function sub_u(ptr: usize, value: i32, immOffset?: usize): i32;
      /** Atomically performs a bitwise AND operation an 8-bit unsigned integer value in memory. */
      export function and_u(ptr: usize, value: i32, immOffset?: usize): i32;
      /** Atomically performs a bitwise OR operation an 8-bit unsigned integer value in memory. */
      export function or_u(ptr: usize, value: i32, immOffset?: usize): i32;
      /** Atomically performs a bitwise XOR operation an 8-bit unsigned integer value in memory. */
      export function xor_u(ptr: usize, value: i32, immOffset?: usize): i32;
      /** Atomically exchanges an 8-bit unsigned integer value in memory. */
      export function xchg_u(ptr: usize, value: i32, immOffset?: usize): i32;
      /** Atomically compares and exchanges an 8-bit unsigned integer value in memory if the condition is met. */
      export function cmpxchg_u(ptr: usize, expected: i32, replacement: i32, immOffset?: usize): i32;
    }
    /** Atomic 32-bit integer read-modify-write operations on 16-bit values. */
    export namespace rmw16 {
      /** Atomically adds a 16-bit unsigned integer value in memory. */
      export function add_u(ptr: usize, value: i32, immOffset?: usize): i32;
      /** Atomically adds a 16-bit unsigned integer value in memory. */
      export function sub_u(ptr: usize, value: i32, immOffset?: usize): i32;
      /** Atomically performs a bitwise AND operation a 16-bit unsigned integer value in memory. */
      export function and_u(ptr: usize, value: i32, immOffset?: usize): i32;
      /** Atomically performs a bitwise OR operation a 16-bit unsigned integer value in memory. */
      export function or_u(ptr: usize, value: i32, immOffset?: usize): i32;
      /** Atomically performs a bitwise XOR operation a 16-bit unsigned integer value in memory. */
      export function xor_u(ptr: usize, value: i32, immOffset?: usize): i32;
      /** Atomically exchanges a 16-bit unsigned integer value in memory. */
      export function xchg_u(ptr: usize, value: i32, immOffset?: usize): i32;
      /** Atomically compares and exchanges a 16-bit unsigned integer value in memory if the condition is met. */
      export function cmpxchg_u(ptr: usize, expected: i32, replacement: i32, immOffset?: usize): i32;
    }
    /** Atomic 32-bit integer read-modify-write operations. */
    export namespace rmw {
      /** Atomically adds a 32-bit integer value in memory. */
      export function add(ptr: usize, value: i32, immOffset?: usize): i32;
      /** Atomically subtracts a 32-bit integer value in memory. */
      export function sub(ptr: usize, value: i32, immOffset?: usize): i32;
      /** Atomically performs a bitwise AND operation a 32-bit integer value in memory. */
      export function and(ptr: usize, value: i32, immOffset?: usize): i32;
      /** Atomically performs a bitwise OR operation a 32-bit integer value in memory. */
      export function or(ptr: usize, value: i32, immOffset?: usize): i32;
      /** Atomically performs a bitwise XOR operation a 32-bit integer value in memory. */
      export function xor(ptr: usize, value: i32, immOffset?: usize): i32;
      /** Atomically exchanges a 32-bit integer value in memory. */
      export function xchg(ptr: usize, value: i32, immOffset?: usize): i32;
      /** Atomically compares and exchanges a 32-bit integer value in memory if the condition is met. */
      export function cmpxchg(ptr: usize, expected: i32, replacement: i32, immOffset?: usize): i32;
    }
  }
}
/** Converts any other numeric value to a 64-bit signed integer. */
declare function i64(value: any): i64;
declare namespace i64 {
  /** Smallest representable value. */
  export const MIN_VALUE: i64;
  /** Largest representable value. */
  export const MAX_VALUE: i64;
  /** Loads an 8-bit signed integer value from memory and returns it as a 64-bit integer. */
  export function load8_s(ptr: usize, immOffset?: usize, immAlign?: usize): i64;
  /** Loads an 8-bit unsigned integer value from memory and returns it as a 64-bit integer. */
  export function load8_u(ptr: usize, immOffset?: usize, immAlign?: usize): i64;
  /** Loads a 16-bit signed integer value from memory and returns it as a 64-bit integer. */
  export function load16_s(ptr: usize, immOffset?: usize, immAlign?: usize): i64;
  /** Loads a 16-bit unsigned integer value from memory and returns it as a 64-bit integer. */
  export function load16_u(ptr: usize, immOffset?: usize, immAlign?: usize): i64;
  /** Loads a 32-bit signed integer value from memory and returns it as a 64-bit integer. */
  export function load32_s(ptr: usize, immOffset?: usize, immAlign?: usize): i64;
  /** Loads a 32-bit unsigned integer value from memory and returns it as a 64-bit integer. */
  export function load32_u(ptr: usize, immOffset?: usize, immAlign?: usize): i64;
  /** Loads a 64-bit unsigned integer value from memory. */
  export function load(ptr: usize, immOffset?: usize, immAlign?: usize): i64;
  /** Stores a 64-bit integer value to memory as an 8-bit integer. */
  export function store8(ptr: usize, value: i64, immOffset?: usize, immAlign?: usize): void;
  /** Stores a 64-bit integer value to memory as a 16-bit integer. */
  export function store16(ptr: usize, value: i64, immOffset?: usize, immAlign?: usize): void;
  /** Stores a 64-bit integer value to memory as a 32-bit integer. */
  export function store32(ptr: usize, value: i64, immOffset?: usize, immAlign?: usize): void;
  /** Stores a 64-bit integer value to memory. */
  export function store(ptr: usize, value: i64, immOffset?: usize, immAlign?: usize): void;
  /** Performs the sign-agnostic count leading zero bits operation on a 64-bit integer. All zero bits are considered leading if the value is zero. */
  export function clz(value: i64): i64;
  /** Performs the sign-agnostic count tailing zero bits operation on a 64-bit integer. All zero bits are considered trailing if the value is zero. */
  export function ctz(value: i64): i64;
  /** Performs the sign-agnostic count number of one bits operation on a 64-bit integer. */
  export function popcnt(value: i64): i64;
  /** Performs the sign-agnostic rotate left operation on a 64-bit integer. */
  export function rotl(value: i64, shift: i64): i64;
  /** Performs the sign-agnostic rotate right operation on a 64-bit integer. */
  export function rotr(value: i64, shift: i64): i64;
  /** Reinterprets the bits of the specified 64-bit float as a 64-bit integer. */
  export function reinterpret_f64(value: f64): i64;
  /** Computes the sum of two 64-bit integers. */
  export function add(left: i64, right: i64): i64;
  /** Computes the difference of two 64-bit integers. */
  export function sub(left: i64, right: i64): i64;
  /** Computes the product of two 64-bit integers. */
  export function mul(left: i64, right: i64): i64;
  /** Computes the signed quotient of two 64-bit integers. */
  export function div_s(left: i64, right: i64): i64;
  /** Computes the unsigned quotient of two 64-bit integers. */
  export function div_u(left: i64, right: i64): i64;
  /** Atomic 64-bit integer operations. */
  export namespace atomic {
    /** Atomically loads an 8-bit unsigned integer value from memory and returns it as a 64-bit integer. */
    export function load8_u(ptr: usize, immOffset?: usize): i64;
    /** Atomically loads a 16-bit unsigned integer value from memory and returns it as a 64-bit integer. */
    export function load16_u(ptr: usize, immOffset?: usize): i64;
    /** Atomically loads a 32-bit unsigned integer value from memory and returns it as a 64-bit integer. */
    export function load32_u(ptr: usize, immOffset?: usize): i64;
    /** Atomically loads a 64-bit integer value from memory and returns it. */
    export function load(ptr: usize, immOffset?: usize): i64;
    /** Atomically stores a 64-bit integer value to memory as an 8-bit integer. */
    export function store8(ptr: usize, value: i64, immOffset?: usize): void;
    /** Atomically stores a 64-bit integer value to memory as a 16-bit integer. */
    export function store16(ptr: usize, value: i64, immOffset?: usize): void;
    /** Atomically stores a 64-bit integer value to memory as a 32-bit integer. */
    export function store32(ptr: usize, value: i64, immOffset?: usize): void;
    /** Atomically stores a 64-bit integer value to memory. */
    export function store(ptr: usize, value: i64, immOffset?: usize): void;
    /** Performs a wait operation on a 64-bit integer value in memory suspending this agent if the condition is met. */
    export function wait(ptr: usize, expected: i64, timeout?: i64): AtomicWaitResult;
    /** Atomic 64-bit integer read-modify-write operations on 8-bit values. */
    export namespace rmw8 {
      /** Atomically adds an 8-bit unsigned integer value in memory. */
      export function add_u(ptr: usize, value: i64, immOffset?: usize): i64;
      /** Atomically subtracts an 8-bit unsigned integer value in memory. */
      export function sub_u(ptr: usize, value: i64, immOffset?: usize): i64;
      /** Atomically performs a bitwise AND operation on an 8-bit unsigned integer value in memory. */
      export function and_u(ptr: usize, value: i64, immOffset?: usize): i64;
      /** Atomically performs a bitwise OR operation on an 8-bit unsigned integer value in memory. */
      export function or_u(ptr: usize, value: i64, immOffset?: usize): i64;
      /** Atomically performs a bitwise XOR operation on an 8-bit unsigned integer value in memory. */
      export function xor_u(ptr: usize, value: i64, immOffset?: usize): i64;
      /** Atomically exchanges an 8-bit unsigned integer value in memory. */
      export function xchg_u(ptr: usize, value: i64, immOffset?: usize): i64;
      /** Atomically compares and exchanges an 8-bit unsigned integer value in memory if the condition is met. */
      export function cmpxchg_u(ptr: usize, expected: i64, replacement: i64, immOffset?: usize): i64;
    }
    /** Atomic 64-bit integer read-modify-write operations on 16-bit values. */
    export namespace rmw16 {
      /** Atomically adds a 16-bit unsigned integer value in memory. */
      export function add_u(ptr: usize, value: i64, immOffset?: usize): i64;
      /** Atomically subtracts a 16-bit unsigned integer value in memory. */
      export function sub_u(ptr: usize, value: i64, immOffset?: usize): i64;
      /** Atomically performs a bitwise AND operation on a 16-bit unsigned integer value in memory. */
      export function and_u(ptr: usize, value: i64, immOffset?: usize): i64;
      /** Atomically performs a bitwise OR operation on a 16-bit unsigned integer value in memory. */
      export function or_u(ptr: usize, value: i64, immOffset?: usize): i64;
      /** Atomically performs a bitwise XOR operation on a 16-bit unsigned integer value in memory. */
      export function xor_u(ptr: usize, value: i64, immOffset?: usize): i64;
      /** Atomically exchanges a 16-bit unsigned integer value in memory. */
      export function xchg_u(ptr: usize, value: i64, immOffset?: usize): i64;
      /** Atomically compares and exchanges a 16-bit unsigned integer value in memory if the condition is met. */
      export function cmpxchg_u(ptr: usize, expected: i64, replacement: i64, immOffset?: usize): i64;
    }
    /** Atomic 64-bit integer read-modify-write operations on 32-bit values. */
    export namespace rmw32 {
      /** Atomically adds a 32-bit unsigned integer value in memory. */
      export function add_u(ptr: usize, value: i64, immOffset?: usize): i64;
      /** Atomically subtracts a 32-bit unsigned integer value in memory. */
      export function sub_u(ptr: usize, value: i64, immOffset?: usize): i64;
      /** Atomically performs a bitwise AND operation on a 32-bit unsigned integer value in memory. */
      export function and_u(ptr: usize, value: i64, immOffset?: usize): i64;
      /** Atomically performs a bitwise OR operation on a 32-bit unsigned integer value in memory. */
      export function or_u(ptr: usize, value: i64, immOffset?: usize): i64;
      /** Atomically performs a bitwise XOR operation on a 32-bit unsigned integer value in memory. */
      export function xor_u(ptr: usize, value: i64, immOffset?: usize): i64;
      /** Atomically exchanges a 32-bit unsigned integer value in memory. */
      export function xchg_u(ptr: usize, value: i64, immOffset?: usize): i64;
      /** Atomically compares and exchanges a 32-bit unsigned integer value in memory if the condition is met. */
      export function cmpxchg_u(ptr: usize, expected: i64, replacement: i64, immOffset?: usize): i64;
    }
    /** Atomic 64-bit integer read-modify-write operations. */
    export namespace rmw {
      /** Atomically adds a 64-bit integer value in memory. */
      export function add(ptr: usize, value: i64, immOffset?: usize): i64;
      /** Atomically subtracts a 64-bit integer value in memory. */
      export function sub(ptr: usize, value: i64, immOffset?: usize): i64;
      /** Atomically performs a bitwise AND operation on a 64-bit integer value in memory. */
      export function and(ptr: usize, value: i64, immOffset?: usize): i64;
      /** Atomically performs a bitwise OR operation on a 64-bit integer value in memory. */
      export function or(ptr: usize, value: i64, immOffset?: usize): i64;
      /** Atomically performs a bitwise XOR operation on a 64-bit integer value in memory. */
      export function xor(ptr: usize, value: i64, immOffset?: usize): i64;
      /** Atomically exchanges a 64-bit integer value in memory. */
      export function xchg(ptr: usize, value: i64, immOffset?: usize): i64;
      /** Atomically compares and exchanges a 64-bit integer value in memory if the condition is met. */
      export function cmpxchg(ptr: usize, expected: i64, replacement: i64, immOffset?: usize): i64;
    }
  }
}
/** Converts any other numeric value to a 32-bit (in WASM32) respectivel 64-bit (in WASM64) signed integer. */
declare var isize: typeof i32 | typeof i64;
/** Converts any other numeric value to an 8-bit unsigned integer. */
declare function u8(value: any): u8;
declare namespace u8 {
  /** Smallest representable value. */
  export const MIN_VALUE: u8;
  /** Largest representable value. */
  export const MAX_VALUE: u8;
}
/** Converts any other numeric value to a 16-bit unsigned integer. */
declare function u16(value: any): u16;
declare namespace u16 {
  /** Smallest representable value. */
  export const MIN_VALUE: u16;
  /** Largest representable value. */
  export const MAX_VALUE: u16;
}
/** Converts any other numeric value to a 32-bit unsigned integer. */
declare function u32(value: any): u32;
declare namespace u32 {
  /** Smallest representable value. */
  export const MIN_VALUE: u32;
  /** Largest representable value. */
  export const MAX_VALUE: u32;
}
/** Converts any other numeric value to a 64-bit unsigned integer. */
declare function u64(value: any): u64;
declare namespace u64 {
  /** Smallest representable value. */
  export const MIN_VALUE: u64;
  /** Largest representable value. */
  export const MAX_VALUE: u64;
}
/** Converts any other numeric value to a 32-bit (in WASM32) respectivel 64-bit (in WASM64) unsigned integer. */
declare var usize: typeof u32 | typeof u64;
/** Converts any other numeric value to a 1-bit unsigned integer. */
declare function bool(value: any): bool;
declare namespace bool {
  /** Smallest representable value. */
  export const MIN_VALUE: bool;
  /** Largest representable value. */
  export const MAX_VALUE: bool;
}
/** Converts any other numeric value to a 32-bit float. */
declare function f32(value: any): f32;
declare namespace f32 {
  /** Smallest representable value. */
  export const MIN_VALUE: f32;
  /** Largest representable value. */
  export const MAX_VALUE: f32;
  /** Smallest normalized positive value. */
  export const MIN_NORMAL_VALUE: f32;
  /** Smallest safely representable integer value. */
  export const MIN_SAFE_INTEGER: f32;
  /** Largest safely representable integer value. */
  export const MAX_SAFE_INTEGER: f32;
  /** Positive infinity value. */
  export const POSITIVE_INFINITY: f32;
  /** Negative infinity value. */
  export const NEGATIVE_INFINITY: f32;
  /** Not a number value. */
  export const NaN: f32;
  /** Difference between 1 and the smallest representable value greater than 1. */
  export const EPSILON: f32;
  /** Loads a 32-bit float from memory. */
  export function load(ptr: usize, immOffset?: usize, immAlign?: usize): f32;
  /** Stores a 32-bit float to memory. */
  export function store(ptr: usize, value: f32, immOffset?: usize, immAlign?: usize): void;
  /** Computes the sum of two 32-bit floats. */
  export function add(left: f32, right: f32): f32;
  /** Computes the difference of two 32-bit floats. */
  export function sub(left: f32, right: f32): f32;
  /** Computes the product of two 32-bit floats. */
  export function mul(left: f32, right: f32): f32;
  /** Computes the quotient of two 32-bit floats. */
  export function div(left: f32, right: f32): f32;
  /** Computes the absolute value of a 32-bit float. */
  export function abs(value: f32): f32;
  /** Determines the maximum of two 32-bit floats. If either operand is `NaN`, returns `NaN`. */
  export function max(left: f32, right: f32): f32;
  /** Determines the minimum of two 32-bit floats. If either operand is `NaN`, returns `NaN`. */
  export function min(left: f32, right: f32): f32;
  /** Performs the ceiling operation on a 32-bit float. */
  export function ceil(value: f32): f32;
  /** Composes a 32-bit float from the magnitude of `x` and the sign of `y`. */
  export function copysign(x: f32, y: f32): f32;
  /** Performs the floor operation on a 32-bit float. */
  export function floor(value: f32): f32;
  /** Rounds to the nearest integer tied to even of a 32-bit float. */
  export function nearest(value: f32): f32;
  /** Reinterprets the bits of the specified 32-bit integer as a 32-bit float. */
  export function reinterpret_i32(value: i32): f32;
  /** Calculates the square root of a 32-bit float. */
  export function sqrt(value: f32): f32;
  /** Rounds to the nearest integer towards zero of a 32-bit float. */
  export function trunc(value: f32): f32;
}
/** Converts any other numeric value to a 64-bit float. */
declare function f64(value: any): f64;
declare namespace f64 {
  /** Smallest representable value. */
  export const MIN_VALUE: f64;
  /** Largest representable value. */
  export const MAX_VALUE: f64;
  /** Smallest normalized positive value. */
  export const MIN_NORMAL_VALUE: f64;
  /** Smallest safely representable integer value. */
  export const MIN_SAFE_INTEGER: f64;
  /** Largest safely representable integer value. */
  export const MAX_SAFE_INTEGER: f64;
  /** Positive infinity value. */
  export const POSITIVE_INFINITY: f64;
  /** Negative infinity value. */
  export const NEGATIVE_INFINITY: f64;
  /** Not a number value. */
  export const NaN: f64;
  /** Difference between 1 and the smallest representable value greater than 1. */
  export const EPSILON: f64;
  /** Loads a 64-bit float from memory. */
  export function load(ptr: usize, immOffset?: usize, immAlign?: usize): f64;
  /** Stores a 64-bit float to memory. */
  export function store(ptr: usize, value: f64, immOffset?: usize, immAlign?: usize): void;
  /** Computes the sum of two 64-bit floats. */
  export function add(left: f64, right: f64): f64;
  /** Computes the difference of two 64-bit floats. */
  export function sub(left: f64, right: f64): f64;
  /** Computes the product of two 64-bit floats. */
  export function mul(left: f64, right: f64): f64;
  /** Computes the quotient of two 64-bit floats. */
  export function div(left: f64, right: f64): f64;
  /** Computes the absolute value of a 64-bit float. */
  export function abs(value: f64): f64;
  /** Determines the maximum of two 64-bit floats. If either operand is `NaN`, returns `NaN`. */
  export function max(left: f64, right: f64): f64;
  /** Determines the minimum of two 64-bit floats. If either operand is `NaN`, returns `NaN`. */
  export function min(left: f64, right: f64): f64;
  /** Performs the ceiling operation on a 64-bit float. */
  export function ceil(value: f64): f64;
  /** Composes a 64-bit float from the magnitude of `x` and the sign of `y`. */
  export function copysign(x: f64, y: f64): f64;
  /** Performs the floor operation on a 64-bit float. */
  export function floor(value: f64): f64;
  /** Rounds to the nearest integer tied to even of a 64-bit float. */
  export function nearest(value: f64): f64;
  /** Reinterprets the bits of the specified 64-bit integer as a 64-bit float. */
  export function reinterpret_i64(value: i64): f64;
  /** Calculates the square root of a 64-bit float. */
  export function sqrt(value: f64): f64;
  /** Rounds to the nearest integer towards zero of a 64-bit float. */
  export function trunc(value: f64): f64;
}
/** Initializes a 128-bit vector from sixteen 8-bit integer values. Arguments must be compile-time constants. */
declare function v128(a: i8, b: i8, c: i8, d: i8, e: i8, f: i8, g: i8, h: i8, i: i8, j: i8, k: i8, l: i8, m: i8, n: i8, o: i8, p: i8): v128;
declare namespace v128 {
  /** Creates a vector with identical lanes. */
  export function splat<T>(x: T): v128;
  /** Extracts one lane as a scalar. */
  export function extract_lane<T>(x: v128, idx: u8): T;
  /** Replaces one lane. */
  export function replace_lane<T>(x: v128, idx: u8, value: T): v128;
  /** Selects lanes from either vector according to the specified lane indexes. */
  export function shuffle<T>(a: v128, b: v128, ...lanes: u8[]): v128;
  /** Selects 8-bit lanes from the first vector according to the indexes [0-15] specified by the 8-bit lanes of the second vector. */
  export function swizzle(a: v128, s: v128): v128;
  /** Loads a vector from memory. */
  export function load(ptr: usize, immOffset?: usize, immAlign?: usize): v128;
  /** Creates a vector by loading the lanes of the specified type and extending each to the next larger type. */
  export function load_ext<TFrom>(ptr: usize, immOffset?: usize, immAlign?: usize): v128;
  /** Creates a vector by loading a value of the specified type into the lowest bits and initializing all other bits of the vector to zero. */
  export function load_zero<TFrom>(ptr: usize, immOffset?: usize, immAlign?: usize): v128;
  /** Loads a single lane from memory into the specified lane of the given vector. Other lanes are bypassed as is. */
  export function load_lane<T>(ptr: usize, vec: v128, idx: u8, immOffset?: usize, immAlign?: usize): v128;
  /** Stores the single lane at the specified index of the given vector to memory. */
  export function store_lane<T>(ptr: usize, vec: v128, idx: u8, immOffset?: usize, immAlign?: usize): v128;
  /** Creates a vector with eight 16-bit integer lanes by loading and sign extending eight 8-bit integers. */
  export function load8x8_s(ptr: usize, immOffset?: u32, immAlign?: u32): v128;
  /** Creates a vector with eight 16-bit integer lanes by loading and zero extending eight 8-bit integers. */
  export function load8x8_u(ptr: usize, immOffset?: u32, immAlign?: u32): v128;
  /** Creates a vector with four 32-bit integer lanes by loading and sign extending four 16-bit integers. */
  export function load16x4_s(ptr: usize, immOffset?: u32, immAlign?: u32): v128;
  /** Creates a vector with four 32-bit integer lanes by loading and zero extending four 16-bit integers. */
  export function load16x4_u(ptr: usize, immOffset?: u32, immAlign?: u32): v128;
  /** Creates a vector with two 64-bit integer lanes by loading and sign extending two 32-bit integers. */
  export function load32x2_s(ptr: usize, immOffset?: u32, immAlign?: u32): v128;
  /** Creates a vector with two 64-bit integer lanes by loading and zero extending two 32-bit integers. */
  export function load32x2_u(ptr: usize, immOffset?: u32, immAlign?: u32): v128;
  /** Creates a vector with identical lanes by loading the splatted value. */
  export function load_splat<T>(ptr: usize, immOffset?: usize, immAlign?: usize): v128;
  /** Loads an 8-bit integer and splats it sixteen times forming a new vector. */
  export function load8_splat(ptr: usize, immOffset?: usize, immAlign?: usize): v128;
  /** Loads a 16-bit integer and splats it eight times forming a new vector. */
  export function load16_splat(ptr: usize, immOffset?: usize, immAlign?: usize): v128;
  /** Loads a 32-bit integer and splats it four times forming a new vector. */
  export function load32_splat(ptr: usize, immOffset?: usize, immAlign?: usize): v128;
  /** Loads a 64-bit integer and splats it two times forming a new vector. */
  export function load64_splat(ptr: usize, immOffset?: usize, immAlign?: usize): v128;
  /** Creates a vector by loading a 32-bit value into the lowest bits and initializing all other bits of the vector to zero. */
  export function load32_zero(ptr: usize, immOffset?: usize, immAlign?: usize): v128;
  /** Creates a vector by loading a 64-bit value into the lowest bits and initializing all other bits of the vector to zero. */
  export function load64_zero(ptr: usize, immOffset?: usize, immAlign?: usize): v128;
  /** Loads a single 8-bit lane from memory into the specified lane of the given vector. Other lanes are bypassed as is. */
  export function load8_lane(ptr: usize, vec: v128, idx: u8, immOffset?: usize, immAlign?: usize): v128;
  /** Loads a single 16-bit lane from memory into the specified lane of the given vector. Other lanes are bypassed as is. */
  export function load16_lane(ptr: usize, vec: v128, idx: u8, immOffset?: usize, immAlign?: usize): v128;
  /** Loads a single 32-bit lane from memory into the specified lane of the given vector. Other lanes are bypassed as is. */
  export function load32_lane(ptr: usize, vec: v128, idx: u8, immOffset?: usize, immAlign?: usize): v128;
  /** Loads a single 64-bit lane from memory into the specified lane of the given vector. Other lanes are bypassed as is. */
  export function load64_lane(ptr: usize, vec: v128, idx: u8, immOffset?: usize, immAlign?: usize): v128;
  /** Stores the 8-bit lane at the specified lane of the given vector to memory. */
  export function store8_lane(ptr: usize, vec: v128, idx: u8, immOffset?: usize, immAlign?: usize): v128;
  /** Stores the 16-bit lane at the specified lane of the given vector to memory. */
  export function store16_lane(ptr: usize, vec: v128, idx: u8, immOffset?: usize, immAlign?: usize): v128;
  /** Stores the 32-bit lane at the specified lane of the given vector to memory. */
  export function store32_lane(ptr: usize, vec: v128, idx: u8, immOffset?: usize, immAlign?: usize): v128;
  /** Stores the 64-bit lane at the specified lane of the given vector to memory. */
  export function store64_lane(ptr: usize, vec: v128, idx: u8, immOffset?: usize, immAlign?: usize): v128;
  /** Stores a vector to memory. */
  export function store(ptr: usize, value: v128, immOffset?: usize, immAlign?: usize): void;
  /** Adds each lane. */
  export function add<T>(a: v128, b: v128): v128;
  /** Subtracts each lane. */
  export function sub<T>(a: v128, b: v128): v128;
  /** Multiplies each lane. */
  export function mul<T>(a: v128, b: v128): v128; // except i64
  /** Divides each lane. */
  export function div<T extends f32 | f64>(a: v128, b: v128): v128;
  /** Negates each lane of a vector. */
  export function neg<T>(a: v128): v128;
  /** Adds each lane using saturation. */
  export function add_sat<T>(a: v128, b: v128): v128;
  /** Subtracts each lane using saturation. */
  export function sub_sat<T>(a: v128, b: v128): v128;
  /** Performs a bitwise left shift on each lane of a vector by a scalar. */
  export function shl<T>(a: v128, b: i32): v128;
  /** Performs a bitwise right shift on each lane of a vector by a scalar. */
  export function shr<T>(a: v128, b: i32): v128;
  /** Performs the bitwise AND operation on two vectors. */
  export function and(a: v128, b: v128): v128;
  /** Performs the bitwise OR operation on two vectors. */
  export function or(a: v128, b: v128): v128;
  /** Performs the bitwise XOR operation on two vectors. */
  export function xor(a: v128, b: v128): v128;
  /** Performs the bitwise ANDNOT operation on two vectors. */
  export function andnot(a: v128, b: v128): v128;
  /** Performs the bitwise NOT operation on a vector. */
  export function not(a: v128): v128;
  /** Selects bits of either vector according to the specified mask. */
  export function bitselect(v1: v128, v2: v128, mask: v128): v128;
  /** Reduces a vector to a scalar indicating whether any lane is considered `true`. */
  export function any_true(a: v128): bool;
  /** Reduces a vector to a scalar indicating whether all lanes are considered `true`. */
  export function all_true<T>(a: v128): bool;
  /** Extracts the high bit of each lane and produces a scalar mask with all bits concatenated. */
  export function bitmask<T>(a: v128): i32;
  /** Counts the number of bits set to one within each lane. */
  export function popcnt<T>(a: v128): v128;
  /** Computes the minimum of each lane. */
  export function min<T>(a: v128, b: v128): v128;
  /** Computes the maximum of each lane. */
  export function max<T>(a: v128, b: v128): v128;
  /** Computes the pseudo-minimum of each lane. */
  export function pmin<T>(a: v128, b: v128): v128;
  /** Computes the pseudo-maximum of each lane. */
  export function pmax<T>(a: v128, b: v128): v128;
  /** Computes the dot product of two lanes each, yielding lanes one size wider than the input. */
  export function dot<T extends i16>(a: v128, b: v128): v128;
  /** Computes the average of each lane. */
  export function avgr<T extends u8 | u16>(a: v128, b: v128): v128;
  /** Computes the absolute value of each lane. */
  export function abs<T extends f32 | f64>(a: v128): v128;
  /** Computes the square root of each lane. */
  export function sqrt<T extends f32 | f64>(a: v128): v128;
  /** Performs the ceiling operation on each lane. */
  export function ceil<T extends f32 | f64>(a: v128): v128;
  /** Performs the floor operation on each lane. */
  export function floor<T extends f32 | f64>(a: v128): v128;
  /** Rounds to the nearest integer towards zero of each lane. */
  export function trunc<T extends f32 | f64>(a: v128): v128;
  /** Rounds to the nearest integer tied to even of each lane. */
  export function nearest<T extends f32 | f64>(a: v128): v128;
  /** Computes which lanes are equal. */
  export function eq<T>(a: v128, b: v128): v128;
  /** Computes which lanes are not equal. */
  export function ne<T>(a: v128, b: v128): v128;
  /** Computes which lanes of the first vector are less than those of the second. */
  export function lt<T>(a: v128, b: v128): v128;
  /** Computes which lanes of the first vector are less than or equal those of the second. */
  export function le<T>(a: v128, b: v128): v128;
  /** Computes which lanes of the first vector are greater than those of the second. */
  export function gt<T>(a: v128, b: v128): v128;
  /** Computes which lanes of the first vector are greater than or equal those of the second. */
  export function ge<T>(a: v128, b: v128): v128;
  /** Converts each lane of a vector from integer to single-precision floating point. */
  export function convert<TFrom extends i32 | u32>(a: v128): v128;
  /** Converts the low lanes of a vector from integer to double-precision floating point. */
  export function convert_low<TFrom extends i32 | u32>(a: v128): v128;
  /** Truncates each lane of a vector from single-precision floating point to integer with saturation. Takes the target type. */
  export function trunc_sat<TTo extends i32 | u32>(a: v128): v128;
  /** Truncates each lane of a vector from double-precision floating point to integer with saturation. Takes the target type. */
  export function trunc_sat_zero<TTo extends i32 | u32>(a: v128): v128;
  /** Narrows each lane to their respective narrower lanes. */
  export function narrow<TFrom extends i16 | i32>(a: v128, b: v128): v128;
  /** Extends the low lanes of a vector to their respective wider lanes. */
  export function extend_low<TFrom extends i8 | u8 | i16 | u16 | i32 | u32>(a: v128): v128;
  /** Extends the high lanes of a vector to their respective wider lanes. */
  export function extend_high<TFrom extends i8 | u8 | i16 | u16 | i32 | u32>(a: v128): v128;
  /** Adds lanes pairwise producing twice wider extended results. */
  export function extadd_pairwise<TFrom extends i8 | u8 | i16 | u16>(a: v128): v128;
  /** Demotes each float lane to lower precision. The higher lanes of the result are initialized to zero. */
  export function demote_zero<T extends f64 = f64>(a: v128): v128;
  /** Promotes the lower float lanes to higher precision. */
  export function promote_low<T extends f32 = f32>(a: v128): v128;
  /** Performs the line-wise saturating rounding multiplication in Q15 format. */
  export function q15mulr_sat<T extends i16>(a: v128, b: v128): v128;
  /** Performs the lane-wise integer extended multiplication of the lower lanes producing a twice wider result than the inputs. */
  export function extmul_low<T extends i8 | u8 | i16 | u16 | i32 | u32>(a: v128, b: v128): v128;
  /** Performs the lane-wise integer extended multiplication of the higher lanes producing a twice wider result than the inputs. */
  export function extmul_high<T extends i8 | u8 | i16 | u16 | i32 | u32>(a: v128, b: v128): v128;
}
/** Initializes a 128-bit vector from sixteen 8-bit integer values. Arguments must be compile-time constants. */
declare function i8x16(a: i8, b: i8, c: i8, d: i8, e: i8, f: i8, g: i8, h: i8, i: i8, j: i8, k: i8, l: i8, m: i8, n: i8, o: i8, p: i8): v128;
declare namespace i8x16 {
  /** Creates a vector with sixteen identical 8-bit integer lanes. */
  export function splat(x: i8): v128;
  /** Extracts one 8-bit integer lane as a signed scalar. */
  export function extract_lane_s(x: v128, idx: u8): i8;
  /** Extracts one 8-bit integer lane as an unsigned scalar. */
  export function extract_lane_u(x: v128, idx: u8): u8;
  /** Replaces one 8-bit integer lane. */
  export function replace_lane(x: v128, idx: u8, value: i8): v128;
  /** Adds each 8-bit integer lane. */
  export function add(a: v128, b: v128): v128;
  /** Subtracts each 8-bit integer lane. */
  export function sub(a: v128, b: v128): v128;
  /** Computes the signed minimum of each 8-bit integer lane. */
  export function min_s(a: v128, b: v128): v128;
  /** Computes the unsigned minimum of each 8-bit integer lane. */
  export function min_u(a: v128, b: v128): v128;
  /** Computes the signed maximum of each 8-bit integer lane. */
  export function max_s(a: v128, b: v128): v128;
  /** Computes the unsigned maximum of each 8-bit integer lane. */
  export function max_u(a: v128, b: v128): v128;
  /** Computes the unsigned average of each 8-bit integer lane. */
  export function avgr_u(a: v128, b: v128): v128;
  /** Computes the absolute value of each 8-bit integer lane. */
  export function abs(a: v128): v128;
  /** Negates each 8-bit integer lane. */
  export function neg(a: v128): v128;
  /** Adds each 8-bit integer lane using signed saturation. */
  export function add_sat_s(a: v128, b: v128): v128;
  /** Adds each 8-bit integer lane using unsigned saturation. */
  export function add_sat_u(a: v128, b: v128): v128;
  /** Subtracts each 8-bit integer lane using signed saturation. */
  export function sub_sat_s(a: v128, b: v128): v128;
  /** Subtracts each 8-bit integer lane using unsigned saturation. */
  export function sub_sat_u(a: v128, b: v128): v128;
  /** Performs a bitwise left shift on each 8-bit integer lane by a scalar. */
  export function shl(a: v128, b: i32): v128;
  /** Performs a bitwise arithmetic right shift on each 8-bit integer lane by a scalar. */
  export function shr_s(a: v128, b: i32): v128;
  /** Performs a bitwise logical right shift on each 8-bit integer lane by a scalar. */
  export function shr_u(a: v128, b: i32): v128;
  /** Reduces a vector to a scalar indicating whether all 8-bit integer lanes are considered `true`. */
  export function all_true(a: v128): bool;
  /** Extracts the high bit of each 8-bit integer lane and produces a scalar mask with all bits concatenated. */
  export function bitmask(a: v128): i32;
  /** Counts the number of bits set to one within each 8-bit integer lane. */
  export function popcnt(a: v128): v128;
  /** Computes which 8-bit integer lanes are equal. */
  export function eq(a: v128, b: v128): v128;
  /** Computes which 8-bit integer lanes are not equal. */
  export function ne(a: v128, b: v128): v128;
  /** Computes which 8-bit signed integer lanes of the first vector are less than those of the second. */
  export function lt_s(a: v128, b: v128): v128;
  /** Computes which 8-bit unsigned integer lanes of the first vector are less than those of the second. */
  export function lt_u(a: v128, b: v128): v128;
  /** Computes which 8-bit signed integer lanes of the first vector are less than or equal those of the second. */
  export function le_s(a: v128, b: v128): v128;
  /** Computes which 8-bit unsigned integer lanes of the first vector are less than or equal those of the second. */
  export function le_u(a: v128, b: v128): v128;
  /** Computes which 8-bit signed integer lanes of the first vector are greater than those of the second. */
  export function gt_s(a: v128, b: v128): v128;
  /** Computes which 8-bit unsigned integer lanes of the first vector are greater than those of the second. */
  export function gt_u(a: v128, b: v128): v128;
  /** Computes which 8-bit signed integer lanes of the first vector are greater than or equal those of the second. */
  export function ge_s(a: v128, b: v128): v128;
  /** Computes which 8-bit unsigned integer lanes of the first vector are greater than or equal those of the second. */
  export function ge_u(a: v128, b: v128): v128;
  /** Narrows each 16-bit signed integer lane to 8-bit signed integer lanes. */
  export function narrow_i16x8_s(a: v128, b: v128): v128;
  /** Narrows each 16-bit signed integer lane to 8-bit unsigned integer lanes. */
  export function narrow_i16x8_u(a: v128, b: v128): v128;
  /** Selects 8-bit lanes from either vector according to the specified [0-15] respectively [16-31] lane indexes. */
  export function shuffle(a: v128, b: v128, l0: u8, l1: u8, l2: u8, l3: u8, l4: u8, l5: u8, l6: u8, l7: u8, l8: u8, l9: u8, l10: u8, l11: u8, l12: u8, l13: u8, l14: u8, l15: u8): v128;
  /** Selects 8-bit lanes from the first vector according to the indexes [0-15] specified by the 8-bit lanes of the second vector. */
  export function swizzle(a: v128, s: v128): v128;
}
/** Initializes a 128-bit vector from eight 16-bit integer values. Arguments must be compile-time constants. */
declare function i16x8(a: i16, b: i16, c: i16, d: i16, e: i16, f: i16, g: i16, h: i16): v128;
declare namespace i16x8 {
  /** Creates a vector with eight identical 16-bit integer lanes. */
  export function splat(x: i16): v128;
  /** Extracts one 16-bit integer lane as a signed scalar. */
  export function extract_lane_s(x: v128, idx: u8): i16;
  /** Extracts one 16-bit integer lane as an unsigned scalar. */
  export function extract_lane_u(x: v128, idx: u8): u16;
  /** Replaces one 16-bit integer lane. */
  export function replace_lane(x: v128, idx: u8, value: i16): v128;
  /** Adds each 16-bit integer lane. */
  export function add(a: v128, b: v128): v128;
  /** Subtracts each 16-bit integer lane. */
  export function sub(a: v128, b: v128): v128;
  /** Multiplies each 16-bit integer lane. */
  export function mul(a: v128, b: v128): v128;
  /** Computes the signed minimum of each 16-bit integer lane. */
  export function min_s(a: v128, b: v128): v128;
  /** Computes the unsigned minimum of each 16-bit integer lane. */
  export function min_u(a: v128, b: v128): v128;
  /** Computes the signed maximum of each 16-bit integer lane. */
  export function max_s(a: v128, b: v128): v128;
  /** Computes the unsigned maximum of each 16-bit integer lane. */
  export function max_u(a: v128, b: v128): v128;
  /** Computes the unsigned average of each 16-bit integer lane. */
  export function avgr_u(a: v128, b: v128): v128;
  /** Computes the absolute value of each 16-bit integer lane. */
  export function abs(a: v128): v128;
  /** Negates each 16-bit integer lane. */
  export function neg(a: v128): v128;
  /** Adds each 16-bit integer lane using signed saturation. */
  export function add_sat_s(a: v128, b: v128): v128;
  /** Adds each 16-bit integer lane using unsigned saturation. */
  export function add_sat_u(a: v128, b: v128): v128;
  /** Subtracts each 16-bit integer lane using signed saturation. */
  export function sub_sat_s(a: v128, b: v128): v128;
  /** Subtracts each 16-bit integer lane using unsigned saturation. */
  export function sub_sat_u(a: v128, b: v128): v128;
  /** Performs a bitwise left shift on each 16-bit integer lane by a scalar. */
  export function shl(a: v128, b: i32): v128;
  /** Performs a bitwise arithmetic right shift each 16-bit integer lane by a scalar. */
  export function shr_s(a: v128, b: i32): v128;
  /** Performs a bitwise logical right shift on each 16-bit integer lane by a scalar. */
  export function shr_u(a: v128, b: i32): v128;
  /** Reduces a vector to a scalar indicating whether all 16-bit integer lanes are considered `true`. */
  export function all_true(a: v128): bool;
  /** Extracts the high bit of each 16-bit integer lane and produces a scalar mask with all bits concatenated. */
  export function bitmask(a: v128): i32;
  /** Computes which 16-bit integer lanes are equal. */
  export function eq(a: v128, b: v128): v128;
  /** Computes which 16-bit integer lanes are not equal. */
  export function ne(a: v128, b: v128): v128;
  /** Computes which 16-bit signed integer lanes of the first vector are less than those of the second. */
  export function lt_s(a: v128, b: v128): v128;
  /** Computes which 16-bit unsigned integer lanes of the first vector are less than those of the second. */
  export function lt_u(a: v128, b: v128): v128;
  /** Computes which 16-bit signed integer lanes of the first vector are less than or equal those of the second. */
  export function le_s(a: v128, b: v128): v128;
  /** Computes which 16-bit unsigned integer lanes of the first vector are less than or equal those of the second. */
  export function le_u(a: v128, b: v128): v128;
  /** Computes which 16-bit signed integer lanes of the first vector are greater than those of the second. */
  export function gt_s(a: v128, b: v128): v128;
  /** Computes which 16-bit unsigned integer lanes of the first vector are greater than those of the second. */
  export function gt_u(a: v128, b: v128): v128;
  /** Computes which 16-bit signed integer lanes of the first vector are greater than or equal those of the second. */
  export function ge_s(a: v128, b: v128): v128;
  /** Computes which 16-bit unsigned integer lanes of the first vector are greater than or equal those of the second. */
  export function ge_u(a: v128, b: v128): v128;
  /** Narrows each 32-bit signed integer lane to 16-bit signed integer lanes. */
  export function narrow_i32x4_s(a: v128, b: v128): v128;
  /** Narrows each 32-bit signed integer lane to 16-bit unsigned integer lanes. */
  export function narrow_i32x4_u(a: v128, b: v128): v128;
  /** Extends the low 8-bit signed integer lanes to 16-bit signed integer lanes. */
  export function extend_low_i8x16_s(a: v128): v128;
  /** Extends the low 8-bit unsigned integer lanes to 16-bit unsigned integer lanes. */
  export function extend_low_i8x16_u(a: v128): v128;
  /** Extends the high 8-bit signed integer lanes to 16-bit signed integer lanes. */
  export function extend_high_i8x16_s(a: v128): v128;
  /** Extends the high 8-bit unsigned integer lanes to 16-bit unsigned integer lanes. */
  export function extend_high_i8x16_u(a: v128): v128;
  /** Adds the sixteen 8-bit signed integer lanes pairwise producing eight 16-bit signed integer results. */
  export function extadd_pairwise_i8x16_s(a: v128): v128;
  /** Adds the sixteen 8-bit unsigned integer lanes pairwise producing eight 16-bit unsigned integer results. */
  export function extadd_pairwise_i8x16_u(a: v128): v128;
  /** Performs the line-wise 16-bit signed integer saturating rounding multiplication in Q15 format. */
  export function q15mulr_sat_s(a: v128, b: v128): v128;
  /** Performs the lane-wise 8-bit signed integer extended multiplication of the eight lower lanes producing twice wider 16-bit integer results. */
  export function extmul_low_i8x16_s(a: v128, b: v128): v128;
  /** Performs the lane-wise 8-bit unsigned integer extended multiplication of the eight lower lanes producing twice wider 16-bit integer results. */
  export function extmul_low_i8x16_u(a: v128, b: v128): v128;
  /** Performs the lane-wise 8-bit signed integer extended multiplication of the eight higher lanes producing twice wider 16-bit integer results. */
  export function extmul_high_i8x16_s(a: v128, b: v128): v128;
  /** Performs the lane-wise 8-bit unsigned integer extended multiplication of the eight higher lanes producing twice wider 16-bit integer results. */
  export function extmul_high_i8x16_u(a: v128, b: v128): v128;
}
/** Initializes a 128-bit vector from four 32-bit integer values. Arguments must be compile-time constants. */
declare function i32x4(a: i32, b: i32, c: i32, d: i32): v128;
declare namespace i32x4 {
  /** Creates a vector with four identical 32-bit integer lanes. */
  export function splat(x: i32): v128;
  /** Extracts one 32-bit integer lane as a scalar. */
  export function extract_lane(x: v128, idx: u8): i32;
  /** Replaces one 32-bit integer lane. */
  export function replace_lane(x: v128, idx: u8, value: i32): v128;
  /** Adds each 32-bit integer lane. */
  export function add(a: v128, b: v128): v128;
  /** Subtracts each 32-bit integer lane. */
  export function sub(a: v128, b: v128): v128;
  /** Multiplies each 32-bit integer lane. */
  export function mul(a: v128, b: v128): v128;
  /** Computes the signed minimum of each 32-bit integer lane. */
  export function min_s(a: v128, b: v128): v128;
  /** Computes the unsigned minimum of each 32-bit integer lane. */
  export function min_u(a: v128, b: v128): v128;
  /** Computes the signed maximum of each 32-bit integer lane. */
  export function max_s(a: v128, b: v128): v128;
  /** Computes the unsigned maximum of each 32-bit integer lane. */
  export function max_u(a: v128, b: v128): v128;
  /** Computes the dot product of two 16-bit integer lanes each, yielding 32-bit integer lanes. */
  export function dot_i16x8_s(a: v128, b: v128): v128;
  /** Computes the absolute value of each 32-bit integer lane. */
  export function abs(a: v128): v128;
  /** Negates each 32-bit integer lane. */
  export function neg(a: v128): v128;
  /** Performs a bitwise left shift on each 32-bit integer lane by a scalar. */
  export function shl(a: v128, b: i32): v128;
  /** Performs a bitwise arithmetic right shift on each 32-bit integer lane by a scalar. */
  export function shr_s(a: v128, b: i32): v128;
  /** Performs a bitwise logical right shift on each 32-bit integer lane by a scalar. */
  export function shr_u(a: v128, b: i32): v128;
  /** Reduces a vector to a scalar indicating whether all 32-bit integer lanes are considered `true`. */
  export function all_true(a: v128): bool;
  /** Extracts the high bit of each 32-bit integer lane and produces a scalar mask with all bits concatenated. */
  export function bitmask(a: v128): i32;
  /** Computes which 32-bit integer lanes are equal. */
  export function eq(a: v128, b: v128): v128;
  /** Computes which 32-bit integer lanes are not equal. */
  export function ne(a: v128, b: v128): v128;
  /** Computes which 32-bit signed integer lanes of the first vector are less than those of the second. */
  export function lt_s(a: v128, b: v128): v128;
  /** Computes which 32-bit unsigned integer lanes of the first vector are less than those of the second. */
  export function lt_u(a: v128, b: v128): v128;
  /** Computes which 32-bit signed integer lanes of the first vector are less than or equal those of the second. */
  export function le_s(a: v128, b: v128): v128;
  /** Computes which 32-bit unsigned integer lanes of the first vector are less than or equal those of the second. */
  export function le_u(a: v128, b: v128): v128;
  /** Computes which 32-bit signed integer lanes of the first vector are greater than those of the second. */
  export function gt_s(a: v128, b: v128): v128;
  /** Computes which 32-bit unsigned integer lanes of the first vector are greater than those of the second. */
  export function gt_u(a: v128, b: v128): v128;
  /** Computes which 32-bit signed integer lanes of the first vector are greater than or equal those of the second. */
  export function ge_s(a: v128, b: v128): v128;
  /** Computes which 32-bit unsigned integer lanes of the first vector are greater than or equal those of the second. */
  export function ge_u(a: v128, b: v128): v128;
  /** Truncates each 32-bit float lane to a signed integer with saturation. */
  export function trunc_sat_f32x4_s(a: v128): v128;
  /** Truncates each 32-bit float lane to an unsigned integer with saturation. */
  export function trunc_sat_f32x4_u(a: v128): v128;
  /** Truncates the two 64-bit float lanes to the two lower signed integer lanes with saturation. The two higher integer lanes of the result are initialized to zero. */
  export function trunc_sat_f64x2_s_zero(a: v128): v128;
  /** Truncates the two 64-bit float lanes to the two lower unsigned integer lanes with saturation. The two higher integer lanes of the result are initialized to zero. */
  export function trunc_sat_f64x2_u_zero(a: v128): v128;
  /** Extends the low 16-bit signed integer lanes to 32-bit signed integer lanes. */
  export function extend_low_i16x8_s(a: v128): v128;
  /** Extends the low 16-bit unsigned integer lane to 32-bit unsigned integer lanes. */
  export function extend_low_i16x8_u(a: v128): v128;
  /** Extends the high 16-bit signed integer lanes to 32-bit signed integer lanes. */
  export function extend_high_i16x8_s(a: v128): v128;
  /** Extends the high 16-bit unsigned integer lanes to 32-bit unsigned integer lanes. */
  export function extend_high_i16x8_u(a: v128): v128;
  /** Adds the eight 16-bit signed integer lanes pairwise producing four 32-bit signed integer results. */
  export function extadd_pairwise_i16x8_s(a: v128): v128;
  /** Adds the eight 16-bit unsigned integer lanes pairwise producing four 32-bit unsigned integer results. */
  export function extadd_pairwise_i16x8_u(a: v128): v128;
  /** Performs the lane-wise 16-bit signed integer extended multiplication of the four lower lanes producing twice wider 32-bit integer results. */
  export function extmul_low_i16x8_s(a: v128, b: v128): v128;
  /** Performs the lane-wise 16-bit unsigned integer extended multiplication of the four lower lanes producing twice wider 32-bit integer results. */
  export function extmul_low_i16x8_u(a: v128, b: v128): v128;
  /** Performs the lane-wise 16-bit signed integer extended multiplication of the four higher lanes producing twice wider 32-bit integer results. */
  export function extmul_high_i16x8_s(a: v128, b: v128): v128;
  /** Performs the lane-wise 16-bit unsigned integer extended multiplication of the four higher lanes producing twice wider 32-bit integer results. */
  export function extmul_high_i16x8_u(a: v128, b: v128): v128;
}
/** Initializes a 128-bit vector from two 64-bit integer values. Arguments must be compile-time constants. */
declare function i64x2(a: i64, b: i64): v128;
declare namespace i64x2 {
  /** Creates a vector with two identical 64-bit integer lanes. */
  export function splat(x: i64): v128;
  /** Extracts one 64-bit integer lane as a scalar. */
  export function extract_lane(x: v128, idx: u8): i64;
  /** Replaces one 64-bit integer lane. */
  export function replace_lane(x: v128, idx: u8, value: i64): v128;
  /** Adds each 64-bit integer lane. */
  export function add(a: v128, b: v128): v128;
  /** Subtracts each 64-bit integer lane. */
  export function sub(a: v128, b: v128): v128;
  /** Multiplies each 64-bit integer lane. */
  export function mul(a: v128, b: v128): v128;
  /** Computes the absolute value of each 64-bit integer lane. */
  export function abs(a: v128): v128;
  /** Negates each 64-bit integer lane. */
  export function neg(a: v128): v128;
  /** Performs a bitwise left shift on each 64-bit integer lane by a scalar. */
  export function shl(a: v128, b: i32): v128;
  /** Performs a bitwise arithmetic right shift on each 64-bit integer lane by a scalar. */
  export function shr_s(a: v128, b: i32): v128;
  /** Performs a bitwise logical right shift on each 64-bit integer lane by a scalar. */
  export function shr_u(a: v128, b: i32): v128;
  /** Reduces a vector to a scalar indicating whether all 64-bit integer lanes are considered `true`. */
  export function all_true(a: v128): bool;
  /** Extracts the high bit of each 64-bit integer lane and produces a scalar mask with all bits concatenated. */
  export function bitmask(a: v128): i32;
  /** Computes which 64-bit integer lanes are equal. */
  export function eq(a: v128, b: v128): v128;
  /** Computes which 64-bit integer lanes are not equal. */
  export function ne(a: v128, b: v128): v128;
  /** Computes which 64-bit signed integer lanes of the first vector are less than those of the second. */
  export function lt_s(a: v128, b: v128): v128;
  /** Computes which 64-bit signed integer lanes of the first vector are less than or equal those of the second. */
  export function le_s(a: v128, b: v128): v128;
  /** Computes which 64-bit signed integer lanes of the first vector are greater than those of the second. */
  export function gt_s(a: v128, b: v128): v128;
  /** Computes which 64-bit signed integer lanes of the first vector are greater than or equal those of the second. */
  export function ge_s(a: v128, b: v128): v128;
  /** Extends the low 32-bit signed integer lanes to 64-bit signed integer lanes. */
  export function extend_low_i32x4_s(a: v128): v128;
  /** Extends the low 32-bit unsigned integer lane to 64-bit unsigned integer lanes. */
  export function extend_low_i32x4_u(a: v128): v128;
  /** Extends the high 32-bit signed integer lanes to 64-bit signed integer lanes. */
  export function extend_high_i32x4_s(a: v128): v128;
  /** Extends the high 32-bit unsigned integer lanes to 64-bit unsigned integer lanes. */
  export function extend_high_i32x4_u(a: v128): v128;
  /** Performs the lane-wise 32-bit signed integer extended multiplication of the two lower lanes producing twice wider 64-bit integer results. */
  export function extmul_low_i32x4_s(a: v128, b: v128): v128;
  /** Performs the lane-wise 32-bit unsigned integer extended multiplication of the two lower lanes producing twice wider 64-bit integer results. */
  export function extmul_low_i32x4_u(a: v128, b: v128): v128;
  /** Performs the lane-wise 32-bit signed integer extended multiplication of the two higher lanes producing twice wider 64-bit integer results. */
  export function extmul_high_i32x4_s(a: v128, b: v128): v128;
  /** Performs the lane-wise 32-bit unsigned integer extended multiplication of the two higher lanes producing twice wider 64-bit integer results. */
  export function extmul_high_i32x4_u(a: v128, b: v128): v128;
}
/** Initializes a 128-bit vector from four 32-bit float values. Arguments must be compile-time constants. */
declare function f32x4(a: f32, b: f32, c: f32, d: f32): v128;
declare namespace f32x4 {
  /** Creates a vector with four identical 32-bit float lanes. */
  export function splat(x: f32): v128;
  /** Extracts one 32-bit float lane as a scalar. */
  export function extract_lane(x: v128, idx: u8): f32;
  /** Replaces one 32-bit float lane. */
  export function replace_lane(x: v128, idx: u8, value: f32): v128;
  /** Adds each 32-bit float lane. */
  export function add(a: v128, b: v128): v128;
  /** Subtracts each 32-bit float lane. */
  export function sub(a: v128, b: v128): v128;
  /** Multiplies each 32-bit float lane. */
  export function mul(a: v128, b: v128): v128;
  /** Divides each 32-bit float lane. */
  export function div(a: v128, b: v128): v128;
  /** Negates each 32-bit float lane. */
  export function neg(a: v128): v128;
  /** Computes the minimum of each 32-bit float lane. */
  export function min(a: v128, b: v128): v128;
  /** Computes the maximum of each 32-bit float lane. */
  export function max(a: v128, b: v128): v128;
  /** Computes the pseudo-minimum of each 32-bit float lane. */
  export function pmin(a: v128, b: v128): v128;
  /** Computes the pseudo-maximum of each 32-bit float lane. */
  export function pmax(a: v128, b: v128): v128;
  /** Computes the absolute value of each 32-bit float lane. */
  export function abs(a: v128): v128;
  /** Computes the square root of each 32-bit float lane. */
  export function sqrt(a: v128): v128;
  /** Performs the ceiling operation on each 32-bit float lane. */
  export function ceil(a: v128): v128;
  /** Performs the floor operation on each each 32-bit float lane. */
  export function floor(a: v128): v128;
  /** Rounds to the nearest integer towards zero of each 32-bit float lane. */
  export function trunc(a: v128): v128;
  /** Rounds to the nearest integer tied to even of each 32-bit float lane. */
  export function nearest(a: v128): v128;
  /** Computes which 32-bit float lanes are equal. */
  export function eq(a: v128, b: v128): v128;
  /** Computes which 32-bit float lanes are not equal. */
  export function ne(a: v128, b: v128): v128;
  /** Computes which 32-bit float lanes of the first vector are less than those of the second. */
  export function lt(a: v128, b: v128): v128;
  /** Computes which 32-bit float lanes of the first vector are less than or equal those of the second. */
  export function le(a: v128, b: v128): v128;
  /** Computes which 32-bit float lanes of the first vector are greater than those of the second. */
  export function gt(a: v128, b: v128): v128;
  /** Computes which 32-bit float lanes of the first vector are greater than or equal those of the second. */
  export function ge(a: v128, b: v128): v128;
  /** Converts each 32-bit signed integer lane of a vector to single-precision floating point. */
  export function convert_i32x4_s(a: v128): v128;
  /** Converts each 32-bit unsigned integer lane of a vector to single-precision floating point. */
  export function convert_i32x4_u(a: v128): v128;
  /** Demotes each 64-bit float lane of a vector to single-precision. The higher lanes of the result are initialized to zero. */
  export function demote_f64x2_zero(a: v128): v128;
}
/** Initializes a 128-bit vector from two 64-bit float values. Arguments must be compile-time constants. */
declare function f64x2(a: f64, b: f64): v128;
declare namespace f64x2 {
  /** Creates a vector with two identical 64-bit float lanes. */
  export function splat(x: f64): v128;
  /** Extracts one 64-bit float lane as a scalar. */
  export function extract_lane(x: v128, idx: u8): f64;
  /** Replaces one 64-bit float lane. */
  export function replace_lane(x: v128, idx: u8, value: f64): v128;
  /** Adds each 64-bit float lane. */
  export function add(a: v128, b: v128): v128;
  /** Subtracts each 64-bit float lane. */
  export function sub(a: v128, b: v128): v128;
  /** Multiplies each 64-bit float lane. */
  export function mul(a: v128, b: v128): v128;
  /** Divides each 64-bit float lane. */
  export function div(a: v128, b: v128): v128;
  /** Negates each 64-bit float lane. */
  export function neg(a: v128): v128;
  /** Computes the minimum of each 64-bit float lane. */
  export function min(a: v128, b: v128): v128;
  /** Computes the maximum of each 64-bit float lane. */
  export function max(a: v128, b: v128): v128;
  /** Computes the pseudo-minimum of each 64-bit float lane. */
  export function pmin(a: v128, b: v128): v128;
  /** Computes the pseudo-maximum of each 64-bit float lane. */
  export function pmax(a: v128, b: v128): v128;
  /** Computes the absolute value of each 64-bit float lane. */
  export function abs(a: v128): v128;
  /** Computes the square root of each 64-bit float lane. */
  export function sqrt(a: v128): v128;
  /** Performs the ceiling operation on each 64-bit float lane. */
  export function ceil(a: v128): v128;
  /** Performs the floor operation on each each 64-bit float lane. */
  export function floor(a: v128): v128;
  /** Rounds to the nearest integer towards zero of each 64-bit float lane. */
  export function trunc(a: v128): v128;
  /** Rounds to the nearest integer tied to even of each 64-bit float lane. */
  export function nearest(a: v128): v128;
  /** Computes which 64-bit float lanes are equal. */
  export function eq(a: v128, b: v128): v128;
  /** Computes which 64-bit float lanes are not equal. */
  export function ne(a: v128, b: v128): v128;
  /** Computes which 64-bit float lanes of the first vector are less than those of the second. */
  export function lt(a: v128, b: v128): v128;
  /** Computes which 64-bit float lanes of the first vector are less than or equal those of the second. */
  export function le(a: v128, b: v128): v128;
  /** Computes which 64-bit float lanes of the first vector are greater than those of the second. */
  export function gt(a: v128, b: v128): v128;
  /** Computes which 64-bit float lanes of the first vector are greater than or equal those of the second. */
  export function ge(a: v128, b: v128): v128;
  /** Converts the low 32-bit signed integer lanes of a vector to double-precision floating point. */
  export function convert_low_i32x4_s(a: v128): v128;
  /** Converts the low 32-bit unsigned integer lanes of a vector to double-precision floating point. */
  export function convert_low_i32x4_u(a: v128): v128;
  /** Promotes the low 32-bit float lanes of a vector to double-precision. */
  export function promote_low_f32x4(a: v128): v128;
}

declare abstract class i31 {
  /** Creates a new i31ref from the specified integer value. */
  static new(value: i32): i31ref;
  /** Gets the integer value of an i31ref. */
  static get(i31expr: i31ref): i32;
}

/** Macro type evaluating to the underlying native WebAssembly type. */
declare type native<T> = T;
/** Special type evaluating the indexed access index type. */
declare type indexof<T extends unknown[]> = keyof T;
/** Special type evaluating the indexed access value type. */
declare type valueof<T extends unknown[]> = T[0];
/** A special type evaluated to the return type of T if T is a callable function. */
declare type ReturnType<T extends (...args: any) => any> = T extends (...args: any) => infer R ? R : any;
/** A special type evaluated to the return type of T if T is a callable function. */
declare type returnof<T extends (...args: any) => any> = ReturnType<T>;
/** A special type that excludes null and undefined from T. */
declare type NonNullable<T> = T extends null | undefined ? never : T;
/** A special type that excludes null and undefined from T. */
declare type nonnull<T> = NonNullable<T>;

/** Pseudo-class representing the backing class of integer types. */
/** @internal */
declare class _Integer {
  /** Smallest representable value. */
  static readonly MIN_VALUE: number;
  /** Largest representable value. */
  static readonly MAX_VALUE: number;
  /** Converts a string to an integer of this type. */
  static parseInt(value: string, radix?: number): number;
  /** Converts this integer to a string. */
  toString(radix?: number): string;
}

/** Pseudo-class representing the backing class of floating-point types. */
/** @internal */
declare class _Float {
  /** Difference between 1 and the smallest representable value greater than 1. */
  static readonly EPSILON: f32 | f64;
  /** Smallest representable value. */
  static readonly MIN_VALUE: f32 | f64;
  /** Largest representable value. */
  static readonly MAX_VALUE: f32 | f64;
  /** Smallest safely representable integer value. */
  static readonly MIN_SAFE_INTEGER: f32 | f64;
  /** Largest safely representable integer value. */
  static readonly MAX_SAFE_INTEGER: f32 | f64;
  /** Value representing positive infinity. */
  static readonly POSITIVE_INFINITY: f32 | f64;
  /** Value representing negative infinity. */
  static readonly NEGATIVE_INFINITY: f32 | f64;
  /** Value representing 'not a number'. */
  static readonly NaN: f32 | f64;
  /** Returns a boolean value that indicates whether a value is the reserved value NaN (not a number). */
  static isNaN(value: f32 | f64): bool;
  /** Returns true if passed value is finite. */
  static isFinite(value: f32 | f64): bool;
  /** Returns true if the value passed is a safe integer. */
  static isSafeInteger(value: f32 | f64): bool;
  /** Returns true if the value passed is an integer, false otherwise. */
  static isInteger(value: f32 | f64): bool;
  /** Converts a string to an integer. */
  static parseInt(value: string, radix?: i32): f32 | f64;
  /** Converts a string to a floating-point number. */
  static parseFloat(value: string): f32 | f64;
  /** Converts this floating-point number to a string. */
  toString(radix?: number): string;
}

<<<<<<< HEAD
/** Pseudo-class representing the backing class of vector type. */
/** @internal */
declare class _V128 {
  /** Converts this vector set to a string. */
=======
declare class Boolean {
>>>>>>> d884ac80
  toString(radix?: number): string;
}

/** Backing class of signed 8-bit integers. */
declare const I8: typeof _Integer;
/** Backing class of signed 16-bit integers. */
declare const I16: typeof _Integer;
/** Backing class of signed 32-bit integers. */
declare const I32: typeof _Integer;
/** Backing class of signed 64-bit integers. */
declare const I64: typeof _Integer;
/** Backing class of signed size integers. */
declare const Isize: typeof _Integer;
/** Backing class of unsigned 8-bit integers. */
declare const U8: typeof _Integer;
/** Backing class of unsigned 16-bit integers. */
declare const U16: typeof _Integer;
/** Backing class of unsigned 32-bit integers. */
declare const U32: typeof _Integer;
/** Backing class of unsigned 64-bit integers. */
declare const U64: typeof _Integer;
/** Backing class of unsigned size integers. */
declare const Usize: typeof _Integer;
/** Backing class of 32-bit floating-point values. */
declare const F32: typeof _Float;
/** Backing class of 64-bit floating-point values. */
declare const F64: typeof _Float;
<<<<<<< HEAD
/** Backing class of 128-bit vector values. */
declare const V128: typeof _V128;
=======
/** Alias of F64. */
declare const Number: typeof F64;
>>>>>>> d884ac80

// User-defined diagnostic macros

/** Emits a user-defined diagnostic error when encountered. */
declare function ERROR(message?: any): never;
/** Emits a user-defined diagnostic warning when encountered. */
declare function WARNING(message?: any): void;
/** Emits a user-defined diagnostic info when encountered. */
declare function INFO(message?: any): void;

// Polyfills

/** Performs the sign-agnostic reverse bytes **/
declare function bswap<T extends i8 | u8 | i16 | u16 | i32 | u32 | i64 | u64 | isize | usize>(value: T): T;
/** Performs the sign-agnostic reverse bytes only for last 16-bit **/
declare function bswap16<T extends i8 | u8 | i16 | u16 | i32 | u32>(value: T): T;

// Standard library

/** Memory operations. */
declare namespace memory {
  /** Whether the memory managed interface is implemented. */
  export const implemented: bool;
  /** Returns the current memory size in units of pages. One page is 64kb. */
  export function size(): i32;
  /** Grows linear memory by a given unsigned delta of pages. One page is 64kb. Returns the previous memory size in units of pages or `-1` on failure. */
  export function grow(value: i32): i32;
  /** Sets n bytes beginning at the specified destination in memory to the specified byte value. */
  export function fill(dst: usize, value: u8, count: usize): void;
  /** Copies n bytes from the specified source to the specified destination in memory. These regions may overlap. */
  export function copy(dst: usize, src: usize, n: usize): void;
  /** Repeats `src` of length `srcLength` `count` times at `dst`. */
  export function repeat(dst: usize, src: usize, srcLength: usize, count: usize): void;
  /** Copies elements from a passive element segment to a table. */
  export function init(segmentIndex: u32, srcOffset: usize, dstOffset: usize, n: usize): void;
  /** Prevents further use of a passive element segment. */
  export function drop(segmentIndex: u32): void;
  /** Compares two chunks of memory. Returns `0` if equal, otherwise the difference of the first differing bytes. */
  export function compare(vl: usize, vr: usize, n: usize): i32;
  /** Gets a pointer to a zeroed static chunk of memory of the given size. Alignment defaults to `16`. Arguments must be compile-time constants. */
  export function data(size: i32, align?: i32): usize;
  /** Gets a pointer to a pre-initialized static chunk of memory. Alignment defaults to the size of `T`. Arguments must be compile-time constants. */
  export function data<T>(values: T[], align?: i32): usize;
}

/** Heap memory interface. */
declare namespace heap {
  /** Allocates a chunk of memory of at least the specified size. */
  export function alloc(size: usize): usize;
  /** Reallocates a chunk of memory to have at least the specified size. */
  export function realloc(ptr: usize, size: usize): usize;
  /** Frees a chunk of memory. Does hardly anything (most recent block only) with the stub/none runtime. */
  export function free(ptr: usize): void;
}

/** Table operations. */
declare namespace table {
  /** Copies elements from a passive element segment to a table. */
  export function init(elementIndex: u32, srcOffset: u32, dstOffset: u32, n: u32): void;
  /** Prevents further use of a passive element segment. */
  export function drop(elementIndex: u32): void;
  /** Copies elements from one region of a table to another region. */
  export function copy(dest: u32, src: u32, n: u32): void;
}

declare namespace Atomics {
  export function load<T extends i8 | u8 | i16 | u16 | i32 | u32 | i64 | u64>(array: TypedArray<T>, index: i32): T;
  export function store<T extends i8 | u8 | i16 | u16 | i32 | u32 | i64 | u64>(array: TypedArray<T>, index: i32, value: T): void;
  export function add<T extends i8 | u8 | i16 | u16 | i32 | u32 | i64 | u64>(array: TypedArray<T>, index: i32, value: T): T;
  export function sub<T extends i8 | u8 | i16 | u16 | i32 | u32 | i64 | u64>(array: TypedArray<T>, index: i32, value: T): T;
  export function and<T extends i8 | u8 | i16 | u16 | i32 | u32 | i64 | u64>(array: TypedArray<T>, index: i32, value: T): T;
  export function or<T extends i8 | u8 | i16 | u16 | i32 | u32 | i64 | u64>(array: TypedArray<T>, index: i32, value: T): T;
  export function xor<T extends i8 | u8 | i16 | u16 | i32 | u32 | i64 | u64>(array: TypedArray<T>, index: i32, value: T): T;
  export function exchange<T extends i8 | u8 | i16 | u16 | i32 | u32 | i64 | u64>(array: TypedArray<T>, index: i32, value: T): T;
  export function compareExchange<T extends i8 | u8 | i16 | u16 | i32 | u32 | i64 | u64>(array: TypedArray<T>, index: i32, expectedValue: T, replacementValue: T): T;
  export function wait<T extends i8 | u8 | i16 | u16 | i32 | u32 | i64 | u64>(array: TypedArray<T>, value: T, timeout?: i64): AtomicWaitResult;
  export function notify<T extends i8 | u8 | i16 | u16 | i32 | u32 | i64 | u64>(array: TypedArray<T>, index: i32, count?: i32): i32;
  /** The static Atomics.isLockFree() method is used to determine whether to use locks or atomic operations. It returns true, if the given size is one of the BYTES_PER_ELEMENT */
  export function isLockFree(size: usize): bool;
}

/** Class representing a generic, fixed-length raw binary data buffer. */
declare class ArrayBuffer {
  /** The size, in bytes, of the array. */
  readonly byteLength: i32;
  /** Returns true if value is one of the ArrayBuffer views, such as typed array or a DataView **/
  static isView<T>(value: T): bool;
  /** Constructs a new array buffer of the given length in bytes. */
  constructor(length: i32);
  /** Returns a copy of this array buffer's bytes from begin, inclusive, up to end, exclusive. */
  slice(begin?: i32, end?: i32): ArrayBuffer;
  /** Returns a string representation of ArrayBuffer. */
  toString(): string;
}

/** The `DataView` view provides a low-level interface for reading and writing multiple number types in a binary `ArrayBuffer`, without having to care about the platform's endianness. */
declare class DataView {
  /** The `buffer` accessor property represents the `ArrayBuffer` or `SharedArrayBuffer` referenced by the `DataView` at construction time. */
  readonly buffer: ArrayBuffer;
  /** Returns raw pointer to data storage including offset (unsafe). */
  readonly dataStart: usize;
  /** The `byteLength` accessor property represents the length (in bytes) of this view from the start of its `ArrayBuffer` or `SharedArrayBuffer`. */
  readonly byteLength: i32;
  /** The `byteOffset` accessor property represents the offset (in bytes) of this view from the start of its `ArrayBuffer` or `SharedArrayBuffer`. */
  readonly byteOffset: i32;
  /** Constructs a new `DataView` with the given properties */
  constructor(buffer: ArrayBuffer, byteOffset?: i32, byteLength?: i32);
  /** The `getFloat32()` method gets a signed 32-bit float (float) at the specified byte offset from the start of the `DataView`. */
  getFloat32(byteOffset: i32, littleEndian?: bool): f32;
  /** The `getFloat64()` method gets a signed 64-bit float (double) at the specified byte offset from the start of the `DataView`. */
  getFloat64(byteOffset: i32, littleEndian?: bool): f64;
  /** The `getInt8()` method gets a signed 8-bit integer (byte) at the specified byte offset from the start of the `DataView`. */
  getInt8(byteOffset: i32): i8;
  /** The `getInt16()` method gets a signed 16-bit integer (short) at the specified byte offset from the start of the `DataView`. */
  getInt16(byteOffset: i32, littleEndian?: bool): i16;
  /** The `getInt32()` method gets a signed 32-bit integer (long) at the specified byte offset from the start of the `DataView`. */
  getInt32(byteOffset: i32, littleEndian?: bool): i32;
  /** The `getInt64()` method gets a signed 64-bit integer (long long) at the specified byte offset from the start of the `DataView`. */
  getInt64(byteOffset: i32, littleEndian?: bool): i64;
  /** The `getUint8()` method gets an unsigned 8-bit integer (unsigned byte) at the specified byte offset from the start of the `DataView`. */
  getUint8(byteOffset: i32): u8;
  /** The `getUint16()` method gets an unsigned 16-bit integer (unsigned short) at the specified byte offset from the start of the `DataView`. */
  getUint16(byteOffset: i32, littleEndian?: bool): u16;
  /** The `getUint32()` method gets an unsigned 32-bit integer (unsigned long) at the specified byte offset from the start of the `DataView`. */
  getUint32(byteOffset: i32, littleEndian?: bool): u32;
  /** The `getUint64()` method gets an unsigned 64-bit integer (unsigned long long) at the specified byte offset from the start of the `DataView`. */
  getUint64(byteOffset: i32, littleEndian?: bool): u64;
  /** The `setFloat32()` method stores a signed 32-bit float (float) value at the specified byte offset from the start of the `DataView`. */
  setFloat32(byteOffset: i32, value: f32, littleEndian?: bool): void;
  /** The `setFloat64()` method stores a signed 64-bit float (double) value at the specified byte offset from the start of the `DataView`. */
  setFloat64(byteOffset: i32, value: f64, littleEndian?: bool): void;
  /** The `setInt8()` method stores a signed 8-bit integer (byte) value at the specified byte offset from the start of the `DataView`. */
  setInt8(byteOffset: i32, value: i8): void;
  /** The `setInt16()` method stores a signed 16-bit integer (short) value at the specified byte offset from the start of the `DataView`. */
  setInt16(byteOffset: i32, value: i16, littleEndian?: bool): void;
  /** The `setInt32()` method stores a signed 32-bit integer (long) value at the specified byte offset from the start of the `DataView`. */
  setInt32(byteOffset: i32, value: i32, littleEndian?: bool): void;
  /** The `setInt64()` method stores a signed 64-bit integer (long long) value at the specified byte offset from the start of the `DataView`. */
  setInt64(byteOffset: i32, value: i64, littleEndian?: bool): void;
  /** The `setUint8()` method stores an unsigned 8-bit integer (byte) value at the specified byte offset from the start of the `DataView`. */
  setUint8(byteOffset: i32, value: u8): void;
  /** The `setUint16()` method stores an unsigned 16-bit integer (unsigned short) value at the specified byte offset from the start of the `DataView`. */
  setUint16(byteOffset: i32, value: u16, littleEndian?: bool): void;
  /** The `setUint32()` method stores an unsigned 32-bit integer (unsigned long) value at the specified byte offset from the start of the `DataView`. */
  setUint32(byteOffset: i32, value: u32, littleEndian?: bool): void;
  /** The `setUint64()` method stores an unsigned 64-bit integer (unsigned long long) value at the specified byte offset from the start of the `DataView`. */
  setUint64(byteOffset: i32, value: u64, littleEndian?: bool): void;
  /** Returns a string representation of DataView. */
  toString(): string;
}

interface ArrayLike<T> {
  [key: number]: T;
  length: i32;
}

/** Interface for a typed view on an array buffer. */
interface ArrayBufferView {
  /** The {@link ArrayBuffer} referenced by this view. */
  readonly buffer: ArrayBuffer;
  /** The offset in bytes from the start of the referenced {@link ArrayBuffer}. */
  readonly byteOffset: i32;
  /** The length in bytes from the start of the referenced {@link ArrayBuffer}. */
  readonly byteLength: i32;
  /** Returns raw pointer to data storage including offset (unsafe). */
  readonly dataStart: usize;
}

/** @internal */
declare abstract class TypedArray<T> implements ArrayBufferView {
  [key: number]: T;
  /** Number of bytes per element. */
  static readonly BYTES_PER_ELEMENT: usize;
  /** Constructs a new typed array. */
  constructor(length: i32);
  /** The {@link ArrayBuffer} referenced by this view. */
  readonly buffer: ArrayBuffer;
  /** The offset in bytes from the start of the referenced {@link ArrayBuffer}. */
  readonly byteOffset: i32;
  /** The length in bytes from the start of the referenced {@link ArrayBuffer}. */
  readonly byteLength: i32;
  /** Returns raw pointer to data storage including offset (unsafe). */
  readonly dataStart: usize;
  /** The length (in elements). */
  readonly length: i32;
  /** Returns value using relative indexing. Index may be negative */
  at(index: i32): T;
  /** The includes() method determines whether a typed array includes a certain element, returning true or false as appropriate. */
  includes(searchElement: T, fromIndex?: i32): bool;
  /** The indexOf() method returns the first index at which a given element can be found in the typed array, or -1 if it is not present. */
  indexOf(searchElement: T, fromIndex?: i32): i32;
  /** The lastIndexOf() method returns the last index at which a given element can be found in the typed array, or -1 if it is not present. The typed array is searched backwards, starting at fromIndex. */
  lastIndexOf(searchElement: T, fromIndex?: i32): i32;
  /** Returns copied section of an TypedArray from begin inclusive to end exclusive */
  slice(begin?: i32, end?: i32): TypedArray<T>;
  /** Returns a new TypedArray of this type on the same ArrayBuffer from begin inclusive to end exclusive. */
  subarray(begin?: i32, end?: i32): TypedArray<T>;
  /** The copyWithin() method copies the sequence of array elements within the array to the position starting at target. The copy is taken from the index positions of the second and third arguments start and end. The end argument is optional and defaults to the length of the array. */
  copyWithin(target: i32, start: i32, end?: i32): this;
  /**  The reduce() method applies a function against an accumulator and each value of the typed array (from left-to-right) has to reduce it to a single value. This method has the same algorithm as Array.prototype.reduce(). */
  reduce<U>(callbackfn: (accumulator: U, value: T, index: i32, self: this) => U, initialValue: U): U;
  /**  The reduceRight() method applies a function against an accumulator and each value of the typed array (from left-to-right) has to reduce it to a single value, starting from the end of the array. This method has the same algorithm as Array.prototype.reduceRight(). */
  reduceRight<U>(callbackfn: (accumulator: U, value: T, index: i32, self: this) => U, initialValue: U): U;
  /** The some() method tests whether some element in the typed array passes the test implemented by the provided function. This method has the same algorithm as Array.prototype.some().*/
  some(callbackfn: (value: T, index: i32, self: this) => bool): bool;
  /** The map() method creates a new typed array with the results of calling a provided function on every element in this typed array. This method has the same algorithm as Array.prototype.map().*/
  map(callbackfn: (value: T, index: i32, self: this) => T): TypedArray<T>;
  /** The filter() method creates a new typed array with all elements that pass the test implemented by the provided function. This method has the same algorithm as Array.prototype.filter(). */
  filter(callbackfn: (value: T, index: i32, self: this) => bool): TypedArray<T>;
  /** The sort() method sorts the elements of a typed array numerically in place and returns the typed array. This method has the same algorithm as Array.prototype.sort(), except that sorts the values numerically instead of as strings. TypedArray is one of the typed array types here. */
  sort(callback?: (a: T, b: T) => i32): this;
  /** The fill() method fills all the elements of a typed array from a start index to an end index with a static value. This method has the same algorithm as Array.prototype.fill(). */
  fill(value: T, start?: i32, end?: i32): this;
  /** The findIndex() method returns an index in the typed array, if an element in the typed array satisfies the provided testing function. Otherwise -1 is returned. See also the find() [not implemented] method, which returns the value of a found element in the typed array instead of its index. */
  findIndex(callbackfn: (value: T, index: i32, self: this) => bool): i32;
  /** The findLastIndex() method returns an index start searching from the end in the typed array, if an element in the typed array satisfies the provided testing function. Otherwise -1 is returned. See also the find() [not implemented] method, which returns the value of a found element in the typed array instead of its index. */
  findLastIndex(callbackfn: (value: T, index: i32, self: this) => bool): i32;
  /** The every() method tests whether all elements in the typed array pass the test implemented by the provided function. This method has the same algorithm as Array.prototype.every(). */
  every(callbackfn: (value: T, index: i32, self: this) => bool): bool;
  /** The forEach() method executes a provided function once per array element. This method has the same algorithm as Array.prototype.forEach().*/
  forEach(callbackfn: (value: T, index: i32, self: this) => void): void;
  /** The reverse() method reverses a typed array in place. The first typed array element becomes the last and the last becomes the first. This method has the same algorithm as Array.prototype.reverse(). */
  reverse(): this;
  /** The join() method joins all elements of an array into a string. This method has the same algorithm as Array.prototype.join(). */
  join(separator?: string): string;
  /** The set() method stores multiple values in the typed array, reading input values from a specified array. */
  set<U extends ArrayBufferView>(source: U, offset?: i32): void
  /** The toString() method returns a string representing the specified array and its elements. This method has the same algorithm as Array.prototype.toString() */
  toString(): string;
}

/** An array of twos-complement 8-bit signed integers. */
declare class Int8Array extends TypedArray<i8> {
  /** Wrap an ArrayBuffer */
  static wrap(buffer: ArrayBuffer, byteOffset?: i32, length?: i32): Int8Array;
}
/** An array of 8-bit unsigned integers. */
declare class Uint8Array extends TypedArray<u8> {
  /** Wrap an ArrayBuffer */
  static wrap(buffer: ArrayBuffer, byteOffset?: i32, length?: i32): Uint8Array;
}
/** A clamped array of 8-bit unsigned integers. */
declare class Uint8ClampedArray extends TypedArray<u8> {
  /** Wrap an ArrayBuffer */
  static wrap(buffer: ArrayBuffer, byteOffset?: i32, length?: i32): Uint8ClampedArray;
}
/** An array of twos-complement 16-bit signed integers. */
declare class Int16Array extends TypedArray<i16> {
  /** Wrap an ArrayBuffer */
  static wrap(buffer: ArrayBuffer, byteOffset?: i32, length?: i32): Int16Array;
}
/** An array of 16-bit unsigned integers. */
declare class Uint16Array extends TypedArray<u16> {
  /** Wrap an ArrayBuffer */
  static wrap(buffer: ArrayBuffer, byteOffset?: i32, length?: i32): Uint16Array;
}
/** An array of twos-complement 32-bit signed integers. */
declare class Int32Array extends TypedArray<i32> {
  /** Wrap an ArrayBuffer */
  static wrap(buffer: ArrayBuffer, byteOffset?: i32, length?: i32): Int32Array;
}
/** An array of 32-bit unsigned integers. */
declare class Uint32Array extends TypedArray<u32> {
  /** Wrap an ArrayBuffer */
  static wrap(buffer: ArrayBuffer, byteOffset?: i32, length?: i32): Uint32Array;
}
/** An array of twos-complement 64-bit signed integers. */
declare class Int64Array extends TypedArray<i64> {
  /** Wrap an ArrayBuffer */
  static wrap(buffer: ArrayBuffer, byteOffset?: i32, length?: i32): Int64Array;
}
/** An array of 64-bit unsigned integers. */
declare class Uint64Array extends TypedArray<u64> {
  /** Wrap an ArrayBuffer */
  static wrap(buffer: ArrayBuffer, byteOffset?: i32, length?: i32): Uint64Array;
}
/** An array of 32-bit floating point numbers. */
declare class Float32Array extends TypedArray<f32> {
  /** Wrap an ArrayBuffer */
  static wrap(buffer: ArrayBuffer, byteOffset?: i32, length?: i32): Float32Array;
}
/** An array of 64-bit floating point numbers. */
declare class Float64Array extends TypedArray<f64> {
  /** Wrap an ArrayBuffer */
  static wrap(buffer: ArrayBuffer, byteOffset?: i32, length?: i32): Float64Array;
}

/** Class representing a sequence of values of type `T`. */
declare class Array<T> {

  /** Tests if a value is an array. */
  static isArray<U>(value: any): value is Array<any>;

  [key: number]: T;
  /** Current length of the array. */
  length: i32;
  /** Returns raw pointer to data storage (unsafe). */
  readonly dataStart: usize;
  /** Constructs a new array. */
  constructor(length?: i32);
  at(index: i32): T;
  fill(value: T, start?: i32, end?: i32): this;
  findIndex(callbackfn: (value: T, index: i32, array: Array<T>) => bool): i32;
  findLastIndex(callbackfn: (value: T, index: i32, array: Array<T>) => bool): i32;
  includes(searchElement: T, fromIndex?: i32): bool;
  indexOf(searchElement: T, fromIndex?: i32): i32;
  lastIndexOf(searchElement: T, fromIndex?: i32): i32;
  push(element: T): i32;
  concat(items: T[]): T[];
  copyWithin(target: i32, start: i32, end?: i32): this;
  pop(): T;
  forEach(callbackfn: (value: T, index: i32, array: Array<T>) => void): void;
  map<U>(callbackfn: (value: T, index: i32, array: Array<T>) => U): Array<U>;
  filter(callbackfn: (value: T, index: i32, array: Array<T>) => bool): Array<T>;
  reduce<U>(callbackfn: (previousValue: U, currentValue: T, currentIndex: i32, array: Array<T>) => U, initialValue: U): U;
  reduceRight<U>(callbackfn: (previousValue: U, currentValue: T, currentIndex: i32, array: Array<T>) => U, initialValue: U): U;
  every(callbackfn: (value: T, index: i32, array: Array<T>) => bool): bool;
  some(callbackfn: (value: T, index: i32, array: Array<T>) => bool): bool;
  shift(): T;
  unshift(element: T): i32;
  slice(from: i32, to?: i32): Array<T>;
  splice(start: i32, deleteCount?: i32): Array<T>;
  sort(comparator?: (a: T, b: T) => i32): this;
  join(separator?: string): string;
  reverse(): this;
  /** Flattens an array of arrays. If any null entries exist in the array, they are ignored, unlike JavaScript's version of Array#flat(). */
  flat(): T extends unknown[] ? T : never;
  toString(): string;
}

/** Class representing a static (not resizable) sequence of values of type `T`. This class is @final. */
declare class StaticArray<T> {
  [key: number]: T;
  static fromArray<T>(source: Array<T>): StaticArray<T>;
  static concat<T>(source: StaticArray<T>, other: StaticArray<T>): StaticArray<T>;
  static slice<T>(source: StaticArray<T>, start?: i32, end?: i32): StaticArray<T>;
  readonly length: i32;
  constructor(length?: i32);
  at(index: i32): T;
  fill(value: T, start?: i32, end?: i32): this;
  findIndex(callbackfn: (value: T, index: i32, array: StaticArray<T>) => bool): i32;
  findLastIndex(callbackfn: (value: T, index: i32, array: StaticArray<T>) => bool): i32;
  copyWithin(target: i32, start: i32, end?: i32): this;
  includes(searchElement: T, fromIndex?: i32): bool;
  indexOf(searchElement: T, fromIndex?: i32): i32;
  lastIndexOf(searchElement: T, fromIndex?: i32): i32;
  forEach(callbackfn: (value: T, index: i32, array: StaticArray<T>) => void): void;
  map<U>(callbackfn: (value: T, index: i32, array: StaticArray<T>) => U): Array<U>;
  filter(callbackfn: (value: T, index: i32, array: StaticArray<T>) => bool): Array<T>;
  reduce<U>(callbackfn: (previousValue: U, currentValue: T, currentIndex: i32, array: StaticArray<T>) => U, initialValue: U): U;
  reduceRight<U>(callbackfn: (previousValue: U, currentValue: T, currentIndex: i32, array: StaticArray<T>) => U, initialValue: U): U;
  every(callbackfn: (value: T, index: i32, array: StaticArray<T>) => bool): bool;
  some(callbackfn: (value: T, index: i32, array: StaticArray<T>) => bool): bool;
  concat(items: Array<T>): Array<T>;
  slice(from: i32, to?: i32): Array<T>;
  sort(comparator?: (a: T, b: T) => i32): this;
  join(separator?: string): string;
  reverse(): this;
  toString(): string;
}

/** Class representing a sequence of characters. */
declare class String {
  static fromCharCode(ls: i32, hs?: i32): string;
  static fromCharCodes(arr: u16[]): string;
  static fromCodePoint(code: i32): string;
  static fromCodePoints(arr: i32[]): string;
  static raw(parts: TemplateStringsArray, ...args: any[]): string;
  readonly length: i32;
  at(index: i32): string;
  charAt(index: i32): string;
  charCodeAt(index: i32): i32;
  codePointAt(index: i32): i32;
  concat(other: string): string;
  endsWith(other: string): bool;
  indexOf(other: string, fromIndex?: i32): i32;
  lastIndexOf(other: string, fromIndex?: i32): i32;
  localeCompare(other: string): i32;
  includes(other: string): bool;
  startsWith(other: string): bool;
  substr(start: i32, length?: i32): string;
  substring(start: i32, end?: i32): string;
  trim(): string;
  trimLeft(): string;
  trimRight(): string;
  trimStart(): string;
  trimEnd(): string;
  padStart(targetLength: i32, padString?: string): string;
  padEnd(targetLength: i32, padString?: string): string;
  repeat(count?: i32): string;
  replace(search: string, replacement: string): string;
  replaceAll(search: string, replacement: string): string;
  slice(beginIndex: i32, endIndex?: i32): string;
  split(separator?: string, limit?: i32): string[];
  toLowerCase(): string;
  toUpperCase(): string;
  toString(): string;
}

declare namespace String {
  /** Encoding helpers for UTF-8. */
  export namespace UTF8 {
    /** UTF-8 encoding error modes. */
    export const enum ErrorMode {
      /** Keeps unpaired surrogates as of WTF-8. This is the default. */
      WTF8,
      /** Replaces unpaired surrogates with the replacement character (U+FFFD). */
      REPLACE,
      /** Throws an error on unpaired surrogates. */
      ERROR
    }
    /** Calculates the byte length of the specified string when encoded as UTF-8, optionally null terminated. */
    export function byteLength(str: string, nullTerminated?: bool): i32;
    /** Encodes the specified string to UTF-8 bytes, optionally null terminated. ErrorMode defaults to WTF-8. */
    export function encode(str: string, nullTerminated?: bool, errorMode?: ErrorMode): ArrayBuffer;
    /** Encodes the specified raw string to UTF-8 bytes, opionally null terminated. ErrorMode defaults to WTF-8. Returns the number of bytes written. */
    export function encodeUnsafe(str: usize, len: i32, buf: usize, nullTerminated?: bool, errorMode?: ErrorMode): usize;
    /** Decodes the specified buffer from UTF-8 bytes to a string, optionally null terminated. */
    export function decode(buf: ArrayBuffer, nullTerminated?: bool): string;
    /** Decodes raw UTF-8 bytes to a string, optionally null terminated. */
    export function decodeUnsafe(buf: usize, len: usize, nullTerminated?: bool): string;
  }
  /** Encoding helpers for UTF-16. */
  export namespace UTF16 {
    /** Calculates the byte length of the specified string when encoded as UTF-16. */
    export function byteLength(str: string): i32;
    /** Encodes the specified string to UTF-16 bytes. */
    export function encode(str: string): ArrayBuffer;
    /** Encodes the specified raw string to UTF-16 bytes. Returns the number of bytes written. */
    export function encodeUnsafe(str: usize, len: i32, buf: usize): usize;
    /** Decodes the specified buffer from UTF-16 bytes to a string. */
    export function decode(buf: ArrayBuffer): string;
    /** Decodes raw UTF-16 bytes to a string. */
    export function decodeUnsafe(buf: usize, len: usize): string;
  }
}

declare class TemplateStringsArray extends Array<string> {
  readonly raw: string[];
}

declare class Object {
  /** The Object.is() method determines whether two values are the same value. */
  static is<T>(value1: T, value2: T): bool;
}

declare namespace performance {
  /** Gets a high resolution timestamp measured in milliseconds. */
  export function now(): f64;
}

declare class Date {
  /** Returns the UTC timestamp in milliseconds of the specified date. */
  static UTC(
    year: i32,
    month: i32,
    day: i32,
    hour: i32,
    minute: i32,
    second: i32,
    millisecond: i32
  ): i64;
  /** Returns the current UTC timestamp in milliseconds. */
  static now(): i64;
  /** Parses a string representation of a date, and returns the number of milliseconds since January 1, 1970, 00:00:00 UTC. */
  static parse(dateString: string): Date;
  static fromString(dateString: string): Date;
  /** Constructs a new date object from an UTC timestamp in milliseconds. */
  constructor(value: i64);
  /** Returns the UTC timestamp of this date in milliseconds. */
  getTime(): i64;
  /** Sets the UTC timestamp of this date in milliseconds. */
  setTime(value: i64): i64;

  getUTCFullYear(): i32;
  getUTCMonth(): i32;
  getUTCDate(): i32;
  getUTCDay(): i32;
  getUTCHours(): i32;
  getUTCMinutes(): i32;
  getUTCSeconds(): i32;
  getUTCMilliseconds(): i32;

  setUTCFullYear(value: i32): void;
  setUTCMonth(value: i32, day?: i32): void;
  setUTCDate(value: i32): void;
  setUTCHours(value: i32): void;
  setUTCMinutes(value: i32): void;
  setUTCSeconds(value: i32): void;
  setUTCMilliseconds(value: i32): void;

  toString(): string;
  toISOString(): string;
  toUTCString(): string;
  toDateString(): string;
  toTimeString(): string;
}

/** Class for representing a runtime error. Base class of all errors. */
declare class Error {

  /** Error name. */
  name: string;

  /** Message provided on construction. */
  message: string;

  /** Stack trace. */
  stack?: string;

  /** Constructs a new error, optionally with a message. */
  constructor(message?: string);

  /** Method returns a string representing the specified Error class. */
  toString(): string;
}

/** Class for indicating an error when a value is not in the set or range of allowed values. */
declare class RangeError extends Error { }

/** Class for indicating an error when a value is not of the expected type. */
declare class TypeError extends Error { }

/** Class for indicating an error when trying to interpret syntactically invalid code. */
declare class SyntaxError extends Error { }

/** Class for indicating an error when a global URI handling function was used in a wrong way. */
declare class URIError extends Error { }

interface Function {
  /** Function table index. */
  readonly index: u32;
  /** Function name. Always an empty string. */
  readonly name: string;
  /** Number of expected parameters. */
  readonly length: u32;
  /** Calls this function indirectly with the specified arguments. */
  call(thisArg: unknown, ...args: unknown[]): any;
  /** Returns a string representation of this function. */
  toString(): string;
}
interface IArguments {}
interface RegExp {}

declare class Map<K,V> {
  readonly size: i32;
  has(key: K): bool;
  set(key: K, value: V): this;
  get(key: K): V;
  delete(key: K): bool;
  clear(): void;
  keys(): K[]; // preliminary
  values(): V[]; // preliminary
  toString(): string;
}

declare class Set<K> {
  readonly size: i32;
  has(value: K): bool;
  add(value: K): this;
  delete(value: K): bool;
  clear(): void;
  values(): K[]; // preliminary
  toString(): string;
}

interface SymbolConstructor {
  readonly hasInstance: symbol;
  readonly isConcatSpreadable: symbol;
  readonly isRegExp: symbol;
  readonly iterator: symbol;
  readonly match: symbol;
  readonly replace: symbol;
  readonly search: symbol;
  readonly species: symbol;
  readonly split: symbol;
  readonly toPrimitive: symbol;
  readonly toStringTag: symbol;
  readonly unscopables: symbol;
  (description?: string | null): symbol;
  for(key: string): symbol;
  keyFor(sym: symbol): string | null;
}

declare const Symbol: SymbolConstructor;

/** @internal */
interface IMath<T> {
  /** The base of natural logarithms, e, approximately 2.718. */
  readonly E: T;
  /** The natural logarithm of 2, approximately 0.693. */
  readonly LN2: T;
  /** The natural logarithm of 10, approximately 2.302. */
  readonly LN10: T;
  /** The base 2 logarithm of e, approximately 1.442. */
  readonly LOG2E: T;
  /** The base 10 logarithm of e, approximately 0.434. */
  readonly LOG10E: T;
  /** The ratio of the circumference of a circle to its diameter, approximately 3.14159. */
  readonly PI: T;
  /** The square root of 1/2, approximately 0.707. */
  readonly SQRT1_2: T;
  /** The square root of 2, approximately 1.414. */
  readonly SQRT2: T;
  /** Returns the absolute value of `x`. */
  abs(x: T): T;
  /** Returns the arccosine (in radians) of `x`. */
  acos(x: T): T;
  /** Returns the hyperbolic arc-cosine of `x`. */
  acosh(x: T): T;
  /** Returns the arcsine (in radians) of `x`. */
  asin(x: T): T;
  /** Returns the hyperbolic arcsine of `x`. */
  asinh(x: T): T;
  /** Returns the arctangent (in radians) of `x`. */
  atan(x: T): T;
  /** Returns the arctangent of the quotient of its arguments. */
  atan2(y: T, x: T): T;
  /** Returns the hyperbolic arctangent of `x`. */
  atanh(x: T): T;
  /** Returns the cube root of `x`. */
  cbrt(x: T): T;
  /** Returns the smallest integer greater than or equal to `x`. */
  ceil(x: T): T;
  /** Returns the number of leading zero bits in the 32-bit binary representation of `x`. */
  clz32(x: T): T;
  /** Returns the cosine (in radians) of `x`. */
  cos(x: T): T;
  /** Returns the hyperbolic cosine of `x`. */
  cosh(x: T): T;
  /** Returns e to the power of `x`. */
  exp(x: T): T;
  /** Returns e to the power of `x`, minus 1. */
  expm1(x: T): T;
  /** Returns the largest integer less than or equal to `x`. */
  floor(x: T): T;
  /** Returns the nearest 32-bit single precision float representation of `x`. */
  fround(x: T): T;
  /** Returns the square root of the sum of squares of its arguments. */
  hypot(value1: T, value2: T): T; // TODO: rest
  /** Returns the result of the C-like 32-bit multiplication of `a` and `b`. */
  imul(a: T, b: T): T;
  /** Returns the natural logarithm (base e) of `x`. */
  log(x: T): T;
  /** Returns the base 10 logarithm of `x`. */
  log10(x: T): T;
  /** Returns the natural logarithm (base e) of 1 + `x`. */
  log1p(x: T): T;
  /** Returns the base 2 logarithm of `x`. */
  log2(x: T): T;
  /** Returns the largest-valued number of its arguments. */
  max(value1: T, value2: T): T; // TODO: rest
  /** Returns the lowest-valued number of its arguments. */
  min(value1: T, value2: T): T; // TODO: rest
  /** Returns `base` to the power of `exponent`. */
  pow(base: T, exponent: T): T;
  /** Returns a pseudo-random number in the range from 0.0 inclusive up to but not including 1.0. */
  random(): T;
  /** Returns the value of `x` rounded to the nearest integer. */
  round(x: T): T;
  /** Returns the sign of `x`, indicating whether the number is positive, negative or zero. */
  sign(x: T): T;
  /** Returns whether the sign bit of `x` is set. */
  signbit(x: T): bool;
  /** Returns the sine of `x`. */
  sin(x: T): T;
  /** Returns the hyperbolic sine of `x`. */
  sinh(x: T): T;
  /** Returns the square root of `x`. */
  sqrt(x: T): T;
  /** Returns the tangent of `x`. */
  tan(x: T): T;
  /** Returns the hyperbolic tangent of `x`. */
  tanh(x: T): T;
  /** Returns the integer part of `x` by removing any fractional digits. */
  trunc(x: T): T;
}

/** @internal */
interface INativeMath<T> extends IMath<T> {
  /** Contains sin value produced after Math/Mathf.sincos */
  sincos_sin: T;
  /** Contains cos value produced after Math/Mathf.sincos */
  sincos_cos: T;
  /** Seeds the random number generator. */
  seedRandom(value: i64): void;
  /** Multiplies a floating point `x` by 2 raised to power exp `n`. */
  scalbn(x: T, n: i32): T;
  /** Returns the floating-point remainder of `x / y` (rounded towards zero). */
  mod(x: T, y: T): T;
  /** Returns the floating-point remainder of `x / y` (rounded to nearest). */
  rem(x: T, y: T): T;
  /** Returns sin and cos simultaneously for same angle. Results stored to `sincos_s32/64` and `sincos_c32/64` globals */
  sincos(x: T): void;
  /** Returns 2 raised to the given power x. Equivalent to 2 ** x. */
  exp2(x: T): T;
}

/** Double precision math imported from JavaScript. */
declare const JSMath: IMath<f64>;
/** Double precision math implemented natively. */
declare const NativeMath: INativeMath<f64>;
/** Single precision math implemented natively. */
declare const NativeMathf: INativeMath<f32>;
/** Alias of {@link NativeMath} or {@link JSMath} respectively. Defaults to `NativeMath`. */
declare const Math: IMath<f64>;
/** Alias of {@link NativeMathf} or {@link JSMath} respectively. Defaults to `NativeMathf`. */
declare const Mathf: IMath<f32>;

/** Environmental abort function. */
declare function abort(msg?: string | null, fileName?: string | null, lineNumber?: i32, columnNumber?: i32): never;
/** Environmental tracing function. */
declare function trace(msg: string, n?: i32, a0?: f64, a1?: f64, a2?: f64, a3?: f64, a4?: f64): void;
/** Environmental seeding function. */
declare function seed(): f64;

/** Node-like process on top of WASI. */
declare namespace process {
  /** String representing the CPU architecture for which the binary was compiled. Either `wasm32` or `wasm64`. */
  export const arch: string;
  /** String representing the operating system platform for which the binary was compiled. Always `wasm`. */
  export const platform: string;
  /** Array of command line arguments passed to the binary upon instantiation. */
  export const argv: string[];
  /** Map of variables in the binary's user environment. */
  export const env: Map<string,string>;
  /** Process exit code to use when the process exits gracefully. Defaults to `0`. */
  export var exitCode: i32;
  /** Terminates the process with either the given exit code, or `process.exitCode` if omitted. */
  export function exit(code?: i32): void;
  /** Stream connected to `stdin` (fd `0`). */
  export const stdin: ReadableStream;
  /** Stream connected to `stdout` (fd `1`). */
  export const stdout: WritableStream;
  /** Stream connected to `stderr` (fd `2`). */
  export const stderr: WritableStream;
  /** Obtains the system's current time of day, in milliseconds since Unix epoch. */
  export function time(): i64;
  /** Obtains the system's monotonic high resolution time, in nanoseconds since an arbitrary time in the past. */
  export function hrtime(): u64;

  interface Stream {
    /** Closes the stream. Throws if already closed or if the stream cannot be closed. */
    close(): void;
  }
  interface ReadableStream extends Stream {
    /** Reads available data from the stream, into `buffer` at offset `offset`, returning the number of bytes read. */
    read(buffer: ArrayBuffer, offset?: isize): i32;
  }
  interface WritableStream extends Stream {
    /** Writes string or buffer to the stream. */
    write<T extends string | ArrayBuffer>(data: T): void;
  }
}

/** Browser-like console on top of WASI. */
declare namespace console {
  /** Logs `message` to console if `assertion` is false-ish. */
  export function assert<T>(assertion: T, message?: string): void;
  /** Outputs `message` to the console. */
  export function log(message?: string): void;
  /** Outputs `message` to the console, prefixed with "Debug:". */
  export function debug(message?: string): void;
  /** Outputs `message` to the console, prefixed with "Info:". */
  export function info(message?: string): void;
  /** Outputs `message` to the console, prefixed with "Warning:". */
  export function warn(message?: string): void;
  /** Outputs `message` to the console, prefixed with "Error:". */
  export function error(message?: string): void;
  /** Starts a new timer using the specified `label`. */
  export function time(label?: string): void;
  /** Logs the current value of a timer previously started with `console.time`. */
  export function timeLog(label?: string): void;
  /** Logs the current value of a timer previously started with `console.time` and discards the timer. */
  export function timeEnd(label?: string): void;
}

/** Browser-like crypto utilities on top of WASI. */
declare namespace crypto {
  /** Fills `array` with cryptographically strong random values. */
  export function getRandomValues(array: Uint8Array): void;
}

// Decorators

interface TypedPropertyDescriptor<T> {
  configurable?: boolean;
  enumerable?: boolean;
  writable?: boolean;
  value?: T;
  get?(): T;
  set?(value: T): void;
}

/** Annotates a method as a binary operator overload for the specified `token`. */
declare function operator(token:
  "[]" | "[]=" | "{}" | "{}=" | "==" | "!=" | ">" | "<" | "<=" | ">=" |
  ">>" | ">>>" | "<<" |  "&"  | "|"  | "^"  | "+" | "-" | "*"  | "**" | "/"  | "%"
): (
  target: any,
  propertyKey: string,
  descriptor: TypedPropertyDescriptor<any>
) => TypedPropertyDescriptor<any> | void;

declare namespace operator {
  /** Annotates a method as a binary operator overload for the specified `token`. */
  export function binary(token:
    "[]" | "[]=" | "{}" | "{}=" | "==" | "!=" | ">" | "<" | "<=" | ">=" |
    ">>" | ">>>" | "<<" |  "&"  | "|"  | "^"  | "+" | "-" | "*"  | "**" | "/"  | "%"
  ): (
    target: any,
    propertyKey: string,
    descriptor: TypedPropertyDescriptor<any>
  ) => TypedPropertyDescriptor<any> | void;
  /** Annotates a method as an unary prefix operator overload for the specified `token`. */
  export function prefix(token: "!" | "~" | "+" | "-" | "++" | "--"): (
    target: any,
    propertyKey: string,
    descriptor: TypedPropertyDescriptor<any>
  ) => TypedPropertyDescriptor<any> | void;
  /** Annotates a method as an unary postfix operator overload for the specified `token`. */
  export function postfix(token: "++" | "--"): (
    target: any,
    propertyKey: string,
    descriptor: TypedPropertyDescriptor<any>
  ) => TypedPropertyDescriptor<any> | void;
}

/** Annotates an element as a program global. */
declare function global(...args: any[]): any;

/** Annotates a class as being unmanaged with limited capabilities. */
declare function unmanaged(constructor: Function): void;

/** Annotates a class as being final / non-derivable. */
declare function final(constructor: Function): void;

/** Annotates a method, function or constant global as always inlined. */
declare function inline(...args: any[]): any;

/** Annotates a method, function or constant global as unsafe. */
declare function unsafe(...args: any[]): any;

/** Annotates an explicit external name of a function or global. */
declare function external(name: string): any;
declare function external(moduleName: string, name: string): any;
declare namespace external {
  function js(code: string): any;
}

/** Annotates a global for lazy compilation. */
declare function lazy(...args: any[]): any;<|MERGE_RESOLUTION|>--- conflicted
+++ resolved
@@ -1375,14 +1375,14 @@
   toString(radix?: number): string;
 }
 
-<<<<<<< HEAD
 /** Pseudo-class representing the backing class of vector type. */
 /** @internal */
 declare class _V128 {
   /** Converts this vector set to a string. */
-=======
+  toString(radix?: number): string;
+}
+
 declare class Boolean {
->>>>>>> d884ac80
   toString(radix?: number): string;
 }
 
@@ -1410,13 +1410,10 @@
 declare const F32: typeof _Float;
 /** Backing class of 64-bit floating-point values. */
 declare const F64: typeof _Float;
-<<<<<<< HEAD
+/** Alias of F64. */
+declare const Number: typeof F64;
 /** Backing class of 128-bit vector values. */
 declare const V128: typeof _V128;
-=======
-/** Alias of F64. */
-declare const Number: typeof F64;
->>>>>>> d884ac80
 
 // User-defined diagnostic macros
 
