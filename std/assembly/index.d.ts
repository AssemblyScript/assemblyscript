--- conflicted
+++ resolved
@@ -1226,16 +1226,8 @@
   static fromCodePoint(code: i32): string;
   static fromCodePoints(arr: i32[]): string;
   readonly length: i32;
-<<<<<<< HEAD
-  charAt(index: u32): string;
-  charCodeAt(index: u32): u16;
-=======
-  readonly lengthUTF8: i32;
-
   charAt(index: i32): string;
   charCodeAt(index: i32): i32;
-  codePointAt(index: i32): i32;
->>>>>>> 2d316926
   concat(other: string): string;
   endsWith(other: string): bool;
   indexOf(other: string, fromIndex?: i32): i32;
