import {
  HEADER_SIZE as AB_HEADER_SIZE,
  MAX_BLENGTH as AB_MAX_BLENGTH,
  allocateUnsafe,
  LOAD,
  STORE
} from "./arraybuffer";

import {
  SORT as SORT_IMPL
} from "./sort";

// The internal TypedArray class uses two type parameters for the same reason as `loadUnsafe` and
// `storeUnsafe` in 'internal/arraybuffer.ts'. See the documentation there for details.

/** Typed array base class. Not a global object. */
<<<<<<< HEAD
export abstract class TypedArray<T,TNative> {
=======
export abstract class TypedArray<T> {
  [key: number]: T; // compatibility only
>>>>>>> d5f72e32

  readonly buffer: ArrayBuffer;
  readonly byteOffset: i32;
  readonly byteLength: i32;

  constructor(length: i32) {
    const MAX_LENGTH = <u32>AB_MAX_BLENGTH / sizeof<T>();
    if (<u32>length > MAX_LENGTH) throw new RangeError("Invalid typed array length");
    var byteLength = length << alignof<T>();
    var buffer = allocateUnsafe(byteLength);
    memory.fill(changetype<usize>(buffer) + AB_HEADER_SIZE, 0, <usize>byteLength);
    this.buffer = buffer;
    this.byteOffset = 0;
    this.byteLength = byteLength;
  }

  @inline
  get length(): i32 {
    return this.byteLength >>> alignof<T>();
  }

  @operator("[]")
  protected __get(index: i32): T {
    if (<u32>index >= <u32>(this.byteLength >>> alignof<T>())) throw new Error("Index out of bounds");
    return LOAD<T>(this.buffer, index, this.byteOffset);
  }

  @inline @operator("{}")
  protected __unchecked_get(index: i32): T {
    return LOAD<T>(this.buffer, index, this.byteOffset);
  }

  @operator("[]=")
<<<<<<< HEAD
  protected __set(index: i32, value: TNative): void {
    if (<u32>index >= <u32>(this.byteLength >>> alignof<T>())) throw new Error("Index out of bounds");
    storeUnsafeWithOffset<T,TNative>(this.buffer, index, value, this.byteOffset);
  }

  @inline @operator("{}=")
  protected __unchecked_set(index: i32, value: TNative): void {
    storeUnsafeWithOffset<T,TNative>(this.buffer, index, value, this.byteOffset);
=======
  protected __set(index: i32, value: NATIVE<T>): void {
    if (<u32>index >= <u32>(this.byteLength >>> alignof<T>())) throw new Error("Index out of bounds");
    STORE<T,NATIVE<T>>(this.buffer, index, value, this.byteOffset);
  }

  @inline @operator("{}=")
  protected __unchecked_set(index: i32, value: NATIVE<T>): void {
    STORE<T,NATIVE<T>>(this.buffer, index, value, this.byteOffset);
>>>>>>> d5f72e32
  }

  // copyWithin(target: i32, start: i32, end: i32 = this.length): this
}

<<<<<<< HEAD
  fill(value: TNative, start: i32 = 0, end: i32 = i32.MAX_VALUE): this {
    var buffer = this.buffer;
    var byteOffset = this.byteOffset;
    var len = this.length;
    start = start < 0 ? max(len + start, 0) : min(start, len);
    end   = end   < 0 ? max(len + end,   0) : min(end,   len);
    if (sizeof<T>() == 1) {
      if (start < end) {
        memory.fill(
          changetype<usize>(buffer) + start + byteOffset + AB_HEADER_SIZE,
          <u8>value,
          <usize>(end - start)
        );
      }
    } else {
      for (; start < end; ++start) {
        storeUnsafeWithOffset<T,TNative>(buffer, start, value, byteOffset);
      }
=======
@inline
export function FILL<TArray extends TypedArray<T>, T>(
  array: TArray,
  value: NATIVE<T>,
  start: i32,
  end: i32
): TArray {
  var buffer = array.buffer;
  var byteOffset = array.byteOffset;
  var len = array.length;
  start = start < 0 ? max(len + start, 0) : min(start, len);
  end   = end   < 0 ? max(len + end,   0) : min(end,   len);
  if (sizeof<T>() == 1) {
    if (start < end) {
      memory.fill(
        changetype<usize>(buffer) + start + byteOffset + AB_HEADER_SIZE,
        <u8>value,
        <usize>(end - start)
      );
    }
  } else {
    for (; start < end; ++start) {
      STORE<T,NATIVE<T>>(buffer, start, value, byteOffset);
>>>>>>> d5f72e32
    }
  }
  return array;
}

<<<<<<< HEAD
  @inline
  subarray(begin: i32 = 0, end: i32 = i32.MAX_VALUE): TypedArray<T,TNative> {
    var length = this.length;
    if (begin < 0) begin = max(length + begin, 0);
    else begin = min(begin, length);
    if (end < 0) end = max(length + end, begin);
    else end = max(min(end, length), begin);
    var slice = memory.allocate(offsetof<this>());
    store<usize>(slice, this.buffer, offsetof<this>("buffer"));
    store<i32>(slice, this.byteOffset + (begin << alignof<T>()), offsetof<this>("byteOffset"));
    store<i32>(slice, (end - begin) << alignof<T>(), offsetof<this>("byteLength"));
    return changetype<this>(slice);
=======
@inline
export function SORT<TArray extends TypedArray<T>, T>(
  array: TArray,
  comparator: (a: T, b: T) => i32
): TArray {
  var byteOffset = array.byteOffset;
  var length = array.length;
  if (length <= 1) return array;
  var buffer = array.buffer;
  if (length == 2) {
    let a = LOAD<T>(buffer, 1, byteOffset);
    let b = LOAD<T>(buffer, 0, byteOffset);
    if (comparator(a, b) < 0) {
      STORE<T>(buffer, 1, b, byteOffset);
      STORE<T>(buffer, 0, a, byteOffset);
    }
    return array;
>>>>>>> d5f72e32
  }
  SORT_IMPL<T>(buffer, byteOffset, length, comparator);
  return array;
}

@inline
export function SUBARRAY<TArray extends TypedArray<T>, T>(
  array: TArray,
  begin: i32,
  end: i32
): TArray {
  var length = <i32>array.length;
  if (begin < 0) begin = max(length + begin, 0);
  else begin = min(begin, length);
  if (end < 0) end = max(length + end, begin);
  else end = max(min(end, length), begin);
  var slice = memory.allocate(offsetof<TArray>());
  store<usize>(slice, array.buffer, offsetof<TArray>("buffer"));
  store<i32>(slice, <i32>array.byteOffset + (begin << alignof<T>()), offsetof<TArray>("byteOffset"));
  store<i32>(slice, (end - begin) << alignof<T>(), offsetof<TArray>("byteLength"));
  return changetype<TArray>(slice);
}

@inline
export function REDUCE<TArray extends TypedArray<T>, T, TRet>(
  array: TArray,
  callbackfn: (accumulator: TRet, value: T, index: i32, array: TArray) => TRet,
  initialValue: TRet
): TRet {
  var index = 0;
  var length = <i32>array.length;
  while (index != length) {
    initialValue = callbackfn(
      initialValue,
      unchecked(array[index]),
      index,
      array,
    );
    ++index;
  }
  return initialValue;
}

@inline
export function REDUCE_RIGHT<TArray extends TypedArray<T>, T, TRet>(
  array: TArray,
  callbackfn: (accumulator: TRet, value: T, index: i32, array: TArray) => TRet,
  initialValue: TRet
): TRet {
  var index = <i32>array.length - 1;
  var length = -1;
  while (index != length) {
    initialValue = callbackfn(
      initialValue,
      unchecked(array[index]),
      index,
      array,
    );
    --index;
  }
  return initialValue;
}

@inline
export function MAP<TArray extends TypedArray<T>, T>(
  array: TArray,
  callbackfn: (value: T, index: i32, self: TArray) => T,
): TArray {
  var length: i32 = array.length;
  var result = instantiate<TArray>(length);
  var i: i32 = 0;
  while (i < length) {
    unchecked(result[i] = callbackfn(array[i], i, <TArray>array));
    ++i;
  }
  return result;
}<|MERGE_RESOLUTION|>--- conflicted
+++ resolved
@@ -14,12 +14,8 @@
 // `storeUnsafe` in 'internal/arraybuffer.ts'. See the documentation there for details.
 
 /** Typed array base class. Not a global object. */
-<<<<<<< HEAD
-export abstract class TypedArray<T,TNative> {
-=======
 export abstract class TypedArray<T> {
   [key: number]: T; // compatibility only
->>>>>>> d5f72e32
 
   readonly buffer: ArrayBuffer;
   readonly byteOffset: i32;
@@ -53,16 +49,6 @@
   }
 
   @operator("[]=")
-<<<<<<< HEAD
-  protected __set(index: i32, value: TNative): void {
-    if (<u32>index >= <u32>(this.byteLength >>> alignof<T>())) throw new Error("Index out of bounds");
-    storeUnsafeWithOffset<T,TNative>(this.buffer, index, value, this.byteOffset);
-  }
-
-  @inline @operator("{}=")
-  protected __unchecked_set(index: i32, value: TNative): void {
-    storeUnsafeWithOffset<T,TNative>(this.buffer, index, value, this.byteOffset);
-=======
   protected __set(index: i32, value: NATIVE<T>): void {
     if (<u32>index >= <u32>(this.byteLength >>> alignof<T>())) throw new Error("Index out of bounds");
     STORE<T,NATIVE<T>>(this.buffer, index, value, this.byteOffset);
@@ -71,32 +57,11 @@
   @inline @operator("{}=")
   protected __unchecked_set(index: i32, value: NATIVE<T>): void {
     STORE<T,NATIVE<T>>(this.buffer, index, value, this.byteOffset);
->>>>>>> d5f72e32
   }
 
   // copyWithin(target: i32, start: i32, end: i32 = this.length): this
 }
 
-<<<<<<< HEAD
-  fill(value: TNative, start: i32 = 0, end: i32 = i32.MAX_VALUE): this {
-    var buffer = this.buffer;
-    var byteOffset = this.byteOffset;
-    var len = this.length;
-    start = start < 0 ? max(len + start, 0) : min(start, len);
-    end   = end   < 0 ? max(len + end,   0) : min(end,   len);
-    if (sizeof<T>() == 1) {
-      if (start < end) {
-        memory.fill(
-          changetype<usize>(buffer) + start + byteOffset + AB_HEADER_SIZE,
-          <u8>value,
-          <usize>(end - start)
-        );
-      }
-    } else {
-      for (; start < end; ++start) {
-        storeUnsafeWithOffset<T,TNative>(buffer, start, value, byteOffset);
-      }
-=======
 @inline
 export function FILL<TArray extends TypedArray<T>, T>(
   array: TArray,
@@ -120,26 +85,11 @@
   } else {
     for (; start < end; ++start) {
       STORE<T,NATIVE<T>>(buffer, start, value, byteOffset);
->>>>>>> d5f72e32
     }
   }
   return array;
 }
 
-<<<<<<< HEAD
-  @inline
-  subarray(begin: i32 = 0, end: i32 = i32.MAX_VALUE): TypedArray<T,TNative> {
-    var length = this.length;
-    if (begin < 0) begin = max(length + begin, 0);
-    else begin = min(begin, length);
-    if (end < 0) end = max(length + end, begin);
-    else end = max(min(end, length), begin);
-    var slice = memory.allocate(offsetof<this>());
-    store<usize>(slice, this.buffer, offsetof<this>("buffer"));
-    store<i32>(slice, this.byteOffset + (begin << alignof<T>()), offsetof<this>("byteOffset"));
-    store<i32>(slice, (end - begin) << alignof<T>(), offsetof<this>("byteLength"));
-    return changetype<this>(slice);
-=======
 @inline
 export function SORT<TArray extends TypedArray<T>, T>(
   array: TArray,
@@ -157,7 +107,6 @@
       STORE<T>(buffer, 0, a, byteOffset);
     }
     return array;
->>>>>>> d5f72e32
   }
   SORT_IMPL<T>(buffer, byteOffset, length, comparator);
   return array;
