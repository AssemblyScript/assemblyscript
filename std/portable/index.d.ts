/**
 * Environment definitions for compiling AssemblyScript to JavaScript using tsc.
 *
 * Note that semantic differences require additional explicit conversions for full compatibility.
 * For example, when casting an i32 to an u8, doing `<u8>(someI32 & 0xff)` will yield the same
 * result when compiling to WebAssembly or JS while `<u8>someI32` alone does nothing in JS.
 *
 * Note that i64's are not portable (JS numbers are IEEE754 doubles with a maximum safe integer
 * value of 2^53-1) and instead require a compatibility layer to work in JS as well, as for example
 * {@link glue/js/i64} respectively {@link glue/wasm/i64}.
 *
 * @module std/portable
 *//***/

// Types

declare type bool = boolean;
declare type i8 = number;
declare type i16 = number;
declare type i32 = number;
declare type isize = number;
declare type u8 = number;
declare type u16 = number;
declare type u32 = number;
declare type usize = number;
declare type f32 = number;
declare type f64 = number;

/** Special type evaluating the indexed access index type. */
declare type indexof<T extends unknown[]> = keyof T;
/** Special type evaluating the indexed access value type. */
declare type valueof<T extends unknown[]> = T[0];

// Compiler hints

/** Compiler target. 0 = JS, 1 = WASM32, 2 = WASM64. */
declare const ASC_TARGET: i32;
/** Provided noAssert option. */
declare const ASC_NO_ASSERT: bool;
/** Provided memoryBase option. */
declare const ASC_MEMORY_BASE: i32;
/** Provided optimizeLevel option. */
declare const ASC_OPTIMIZE_LEVEL: i32;
/** Provided shrinkLevel option. */
declare const ASC_SHRINK_LEVEL: i32;
/** Whether the mutable global feature is enabled. */
declare const ASC_FEATURE_MUTABLE_GLOBAL: bool;
/** Whether the sign extension feature is enabled. */
declare const ASC_FEATURE_SIGN_EXTENSION: bool;

// Builtins

/** Performs the sign-agnostic count leading zero bits operation on a 32-bit integer. All zero bits are considered leading if the value is zero. */
declare function clz<T = i32>(value: T): T;
/** Performs the sign-agnostic count tailing zero bits operation on a 32-bit integer. All zero bits are considered trailing if the value is zero. */
declare function ctz<T = i32>(value: T): T;
/** Performs the sign-agnostic count number of one bits operation on a 32-bit integer. */
declare function popcnt<T = i32>(value: T): T;
/** Performs the sign-agnostic rotate left operation on a 32-bit integer. */
declare function rotl<T = i32>(value: T, shift: T): T;
/** Performs the sign-agnostic rotate right operation on a 32-bit integer. */
declare function rotr<T = i32>(value: T, shift: T): T;
/** Computes the absolute value of an integer or float. */
declare function abs<T = i32 | f32 | f64>(value: T): T;
/** Determines the maximum of two integers or floats. If either operand is `NaN`, returns `NaN`. */
declare function max<T = i32 | f32 | f64>(left: T, right: T): T;
/** Determines the minimum of two integers or floats. If either operand is `NaN`, returns `NaN`. */
declare function min<T = i32 | f32 | f64>(left: T, right: T): T;
/** Composes a 32-bit or 64-bit float from the magnitude of `x` and the sign of `y`. */
declare function copysign<T = f32 | f64>(x: T, y: T): T;
/** Performs the ceiling operation on a 32-bit or 64-bit float. */
declare function ceil<T = f32 | f64>(value: T): T;
/** Performs the floor operation on a 32-bit or 64-bit float. */
declare function floor<T = f32 | f64>(value: T): T;
/** Rounds to the nearest integer tied to even of a 32-bit or 64-bit float. */
declare function nearest<T = f32 | f64>(value: T): T;
/** Selects one of two pre-evaluated values depending on the condition. */
declare function select<T>(ifTrue: T, ifFalse: T, condition: bool): T;
/** Calculates the square root of a 32-bit or 64-bit float. */
declare function sqrt<T = f32 | f64>(value: T): T;
/** Rounds to the nearest integer towards zero of a 32-bit or 64-bit float. */
declare function trunc<T = f32 | f64>(value: T): T;
/** Loads a value of the specified type from memory. Type must be `u8`. */
declare function load<T = u8>(ptr: usize, constantOffset?: usize): T;
/** Stores a value of the specified type to memory. Type must be `u8`. */
declare function store<T = u8>(ptr: usize, value: T, constantOffset?: usize): void;
/** Emits an unreachable operation that results in a runtime error when executed. */
declare function unreachable(): any; // sic

/** Changes the type of any value of `usize` kind to another one of `usize` kind. Useful for casting class instances to their pointer values and vice-versa. Beware that this is unsafe.*/
declare function changetype<T>(value: any): T;
/** Explicitly requests no bounds checks on the provided expression. Useful for array accesses. */
declare function unchecked<T>(value: T): T;
/** Tests if the specified value is a valid integer. Can't distinguish an integer from an integral float. */
declare function isInteger(value: any): value is number;
/** Tests if the specified value is a valid float. Can't distinguish a float from an integer. */
declare function isFloat(value: any): value is number;
/** Tests if the specified value is of a nullable reference type. */
declare function isNullable(value: any): bool;
/** Tests if the specified value is of a reference type. */
declare function isReference(value: any): value is object | string;
/** Tests if the specified value is of a function type */
declare function isFunction(value: any): value is Function;
/** Tests if the specified value can be used as a string. */
declare function isString(value: any): value is string | String;
/** Tests if the specified value can be used as an array. */
declare function isArray(value: any): value is Array<any>;
/** Tests if the specified type *or* expression can be used as an array like object. */
declare function isArrayLike(value: any): value is ArrayLike<any>;
/** Tests if the specified expression resolves to a defined element. */
declare function isDefined(expression: any): bool;
/** Tests if the specified expression evaluates to a constant value. */
declare function isConstant(expression: any): bool;
/** Traps if the specified value is not true-ish, otherwise returns the value. */
declare function assert<T>(isTrueish: T | null, message?: string): T;
/** Parses an integer string to a 64-bit float. */
declare function parseInt(str: string, radix?: i32): f64;
/** Parses a floating point string to a 64-bit float. */
declare function parseFloat(str: string): f64;
/** Returns the 64-bit floating-point remainder of `x/y`. */
declare function fmod(x: f64, y: f64): f64;
/** Returns the 32-bit floating-point remainder of `x/y`. */
declare function fmodf(x: f32, y: f32): f32;

/** Converts any other numeric value to an 8-bit signed integer. */
declare function i8(value: any): i8;
declare namespace i8 {
  /** Smallest representable value. */
  export const MIN_VALUE: i8;
  /** Largest representable value. */
  export const MAX_VALUE: i8;
  /** Converts a string to a floating-point number and cast to target integer after. */
  export function parseFloat(string: string): i8;
  /** Converts A string to an integer. */
  export function parseInt(string: string, radix?: i32): i8;
}
/** Converts any other numeric value to a 16-bit signed integer. */
declare function i16(value: any): i16;
declare namespace i16 {
  /** Smallest representable value. */
  export const MIN_VALUE: i16;
  /** Largest representable value. */
  export const MAX_VALUE: i16;
  /** Converts a string to a floating-point number and cast to target integer after. */
  export function parseFloat(string: string): i16;
  /** Converts A string to an integer. */
  export function parseInt(string: string, radix?: i32): i16;
}
/** Converts any other numeric value to a 32-bit signed integer. */
declare function i32(value: any): i32;
declare namespace i32 {
  /** Smallest representable value. */
  export const MIN_VALUE: i32;
  /** Largest representable value. */
  export const MAX_VALUE: i32;
  /** Converts a string to a floating-point number and cast to target integer after. */
  export function parseFloat(string: string): i32;
  /** Converts A string to an integer. */
  export function parseInt(string: string, radix?: i32): i32;
}
/** Converts any other numeric value to a 32-bit (in WASM32) respectivel 64-bit (in WASM64) signed integer. */
declare function isize(value: any): isize;
declare namespace isize {
  /** Smallest representable value. */
  export const MIN_VALUE: isize;
  /** Largest representable value. */
  export const MAX_VALUE: isize;
  /** Converts a string to a floating-point number and cast to target integer after. */
  export function parseFloat(string: string): isize;
  /** Converts A string to an integer. */
  export function parseInt(string: string, radix?: i32): isize;
}
/** Converts any other numeric value to an 8-bit unsigned integer. */
declare function u8(value: any): u8;
declare namespace u8 {
  /** Smallest representable value. */
  export const MIN_VALUE: u8;
  /** Largest representable value. */
  export const MAX_VALUE: u8;
  /** Converts a string to a floating-point number and cast to target integer after. */
  export function parseFloat(string: string): u8;
  /** Converts A string to an integer. */
  export function parseInt(string: string, radix?: i32): u8;
}
/** Converts any other numeric value to a 16-bit unsigned integer. */
declare function u16(value: any): u16;
declare namespace u16 {
  /** Smallest representable value. */
  export const MIN_VALUE: u16;
  /** Largest representable value. */
  export const MAX_VALUE: u16;
  /** Converts a string to a floating-point number and cast to target integer after. */
  export function parseFloat(string: string): u16;
  /** Converts A string to an integer. */
  export function parseInt(string: string, radix?: i32): u16;
}
/** Converts any other numeric value to a 32-bit unsigned integer. */
declare function u32(value: any): u32;
declare namespace u32 {
  /** Smallest representable value. */
  export const MIN_VALUE: u32;
  /** Largest representable value. */
  export const MAX_VALUE: u32;
  /** Converts a string to a floating-point number and cast to target integer after. */
  export function parseFloat(string: string): u32;
  /** Converts A string to an integer. */
  export function parseInt(string: string, radix?: i32): u32;
}
/** Converts any other numeric value to a 32-bit (in WASM32) respectivel 64-bit (in WASM64) unsigned integer. */
declare function usize(value: any): isize;
declare namespace usize {
  /** Smallest representable value. */
  export const MIN_VALUE: usize;
  /** Largest representable value. */
  export const MAX_VALUE: usize;
  /** Converts a string to a floating-point number and cast to target integer after. */
  export function parseFloat(string: string): usize;
  /** Converts A string to an integer. */
  export function parseInt(string: string, radix?: i32): usize;
}
/** Converts any other numeric value to a 1-bit unsigned integer. */
declare function bool(value: any): bool;
declare namespace bool {
  /** Smallest representable value. */
  export const MIN_VALUE: bool;
  /** Largest representable value. */
  export const MAX_VALUE: bool;
}
/** Converts any other numeric value to a 32-bit float. */
declare function f32(value: any): f32;
declare namespace f32 {
  /** Smallest representable value. */
  export const MIN_VALUE: f32;
  /** Largest representable value. */
  export const MAX_VALUE: f32;
  /** Smallest normalized positive value. */
  export const MIN_POSITIVE_VALUE: f32;
  /** Smallest safely representable integer value. */
  export const MIN_SAFE_INTEGER: f32;
  /** Largest safely representable integer value. */
  export const MAX_SAFE_INTEGER: f32;
  /** Difference between 1 and the smallest representable value greater than 1. */
  export const EPSILON: f32;
  /** Returns a boolean value that indicates whether a value is the reserved value NaN (not a number). */
  export function isNaN(value: f32): bool;
  /** Returns true if passed value is finite. */
  export function isFinite(value: f32): bool;
  /** Returns true if the value passed is a safe integer. */
  export function isSafeInteger(value: f32): bool;
  /** Returns true if the value passed is an integer, false otherwise. */
  export function isInteger(value: f32): bool;
  /** Converts a string to a floating-point number. */
  export function parseFloat(string: string): f32;
  /** Converts A string to an integer. */
  export function parseInt(string: string, radix?: i32): f32;
}
/** Converts any other numeric value to a 64-bit float. */
declare function f64(value: any): f64;
declare namespace f64 {
  /** Smallest representable value. */
  export const MIN_VALUE: f64;
  /** Largest representable value. */
  export const MAX_VALUE: f64;
  /** Smallest normalized positive value. */
  export const MIN_POSITIVE_VALUE: f64;
  /** Smallest safely representable integer value. */
  export const MIN_SAFE_INTEGER: f64;
  /** Largest safely representable integer value. */
  export const MAX_SAFE_INTEGER: f64;
  /** Difference between 1 and the smallest representable value greater than 1. */
  export const EPSILON: f64;
  /** Returns a boolean value that indicates whether a value is the reserved value NaN (not a number). */
  export function isNaN(value: f32): bool;
  /** Returns true if passed value is finite. */
  export function isFinite(value: f32): bool;
  /** Returns true if the value passed is a safe integer. */
  export function isSafeInteger(value: f64): bool;
  /** Returns true if the value passed is an integer, false otherwise. */
  export function isInteger(value: f64): bool;
  /** Converts a string to a floating-point number. */
  export function parseFloat(string: string): f64;
  /** Converts A string to an integer. */
  export function parseInt(string: string, radix?: i32): f64;
}

// Polyfills

/** [Polyfill] Performs the sign-agnostic reverse bytes **/
declare function bswap<T = i32 | u32 | isize | usize>(value: T): T;
/** [Polyfill] Performs the sign-agnostic reverse bytes only for last 16-bit **/
declare function bswap16<T = i16 | u16 | i32 | u32>(value: T): T;

// Standard library

/** Memory operations. */
declare namespace memory {
  /** Allocates a chunk of memory of the specified size and returns a pointer to it. */
  function allocate(size: usize): usize;
  /** Disposes a chunk of memory by its pointer. */
  function free(ptr: usize): void;
  /** Copies n bytes from the specified source to the specified destination in memory. These regions may overlap. */
  function copy(dst: usize, src: usize, n: usize): void;
  /** Fills size bytes from from the specified destination by same value in memory. */
  function fill(dst: usize, value: u8, size: usize): void;
  /** Resets the allocator to its initial state, if supported. */
  function reset(): void;
}

<<<<<<< HEAD
/** Class representing a generic, fixed-length raw binary data buffer. */
declare class ArrayBuffer {
  /** The size, in bytes, of the array. */
  readonly byteLength: i32;
  /** Returns true if value is one of the ArrayBuffer views, such as typed array or a DataView **/
  static isView<T>(value: T): bool;
  /** Constructs a new array buffer of the given length in bytes. */
  constructor(length: i32);
  /** Returns a copy of this array buffer's bytes from begin, inclusive, up to end, exclusive. */
  slice(begin?: i32, end?: i32): ArrayBuffer;
  /** Returns a string representation of ArrayBuffer. */
  toString(): string;
}

/** The `DataView` view provides a low-level interface for reading and writing multiple number types in a binary `ArrayBuffer`, without having to care about the platform's endianness. */
declare class DataView {
  /** The `buffer` accessor property represents the `ArrayBuffer` or `SharedArrayBuffer` referenced by the `DataView` at construction time. */
  readonly buffer: ArrayBuffer;
  /** The `byteLength` accessor property represents the length (in bytes) of this view from the start of its `ArrayBuffer` or `SharedArrayBuffer`. */
  readonly byteLength: i32;
  /** The `byteOffset` accessor property represents the offset (in bytes) of this view from the start of its `ArrayBuffer` or `SharedArrayBuffer`. */
  readonly byteOffset: i32;
  /** Constructs a new `DataView` with the given properties */
  constructor(buffer: ArrayBuffer, byteOffset?: i32, byteLength?: i32);
  /** The `getFloat32()` method gets a signed 32-bit float (float) at the specified byte offset from the start of the `DataView`. */
  getFloat32(byteOffset: i32, littleEndian?: boolean): f32;
  /** The `getFloat64()` method gets a signed 64-bit float (double) at the specified byte offset from the start of the `DataView`. */
  getFloat64(byteOffset: i32, littleEndian?: boolean): f64;
  /** The `getInt8()` method gets a signed 8-bit integer (byte) at the specified byte offset from the start of the `DataView`. */
  getInt8(byteOffset: i32): i8;
  /** The `getInt16()` method gets a signed 16-bit integer (short) at the specified byte offset from the start of the `DataView`. */
  getInt16(byteOffset: i32, littleEndian?: boolean): i16;
  /** The `getInt32()` method gets a signed 32-bit integer (long) at the specified byte offset from the start of the `DataView`. */
  getInt32(byteOffset: i32, littleEndian?: boolean): i32;
  /** The `getUint8()` method gets an unsigned 8-bit integer (unsigned byte) at the specified byte offset from the start of the `DataView`. */
  getUint8(byteOffset: i32): u8;
  /** The `getUint16()` method gets an unsigned 16-bit integer (unsigned short) at the specified byte offset from the start of the `DataView`. */
  getUint16(byteOffset: i32, littleEndian?: boolean): u16;
  /** The `getUint32()` method gets an unsigned 32-bit integer (unsigned long) at the specified byte offset from the start of the `DataView`. */
  getUint32(byteOffset: i32, littleEndian?: boolean): u32;
  /** The `setFloat32()` method stores a signed 32-bit float (float) value at the specified byte offset from the start of the `DataView`. */
  setFloat32(byteOffset: i32, value: f32, littleEndian?: boolean): void;
  /** The `setFloat64()` method stores a signed 64-bit float (double) value at the specified byte offset from the start of the `DataView`. */
  setFloat64(byteOffset: i32, value: f64, littleEndian?: boolean): void;
  /** The `setInt8()` method stores a signed 8-bit integer (byte) value at the specified byte offset from the start of the `DataView`. */
  setInt8(byteOffset: i32, value: i8): void;
  /** The `setInt16()` method stores a signed 16-bit integer (short) value at the specified byte offset from the start of the `DataView`. */
  setInt16(byteOffset: i32, value: i16, littleEndian?: boolean): void;
  /** The `setInt32()` method stores a signed 32-bit integer (long) value at the specified byte offset from the start of the `DataView`. */
  setInt32(byteOffset: i32, value: i32, littleEndian?: boolean): void;
  /** The `setUint8()` method stores an unsigned 8-bit integer (byte) value at the specified byte offset from the start of the `DataView`. */
  setUint8(byteOffset: i32, value: u8): void;
  /** The `setUint16()` method stores an unsigned 16-bit integer (unsigned short) value at the specified byte offset from the start of the `DataView`. */
  setUint16(byteOffset: i32, value: u16, littleEndian?: boolean): void;
  /** The `setUint32()` method stores an unsigned 32-bit integer (unsigned long) value at the specified byte offset from the start of the `DataView`. */
  setUint32(byteOffset: i32, value: u32, littleEndian?: boolean): void;
  /** Returns a string representation of DataView. */
  toString(): string;
}

declare class Array<T> {

  static isArray<U>(value: any): value is Array<any>;
  static from<T>(iter: Iterable<T>): Array<T>;
  [key: number]: T;
  length: i32;
  constructor(capacity?: i32);

  fill(value: T, start?: i32, end?: i32): this;
  every(callbackfn: (element: T, index: i32, array?: Array<T>) => bool): bool;
  findIndex(predicate: (element: T, index: i32, array?: Array<T>) => bool): i32;
  includes(searchElement: T, fromIndex?: i32): bool;
  indexOf(searchElement: T, fromIndex?: i32): i32;
  lastIndexOf(searchElement: T, fromIndex?: i32): i32;
  push(element: T): i32;
  concat(items: T[]): T[];
  copyWithin(target: i32, start: i32, end?: i32): this;
  pop(): T;
  forEach(callbackfn: (value: T, index: i32, array: Array<T>) => void): void;
  map<U>(callbackfn: (value: T, index: i32, array: Array<T>) => U): Array<U>;
  filter(callbackfn: (value: T, index: i32, array: Array<T>) => bool): Array<T>;
  reduce<U>(callbackfn: (previousValue: U, currentValue: T, currentIndex: i32, array: Array<T>) => U, initialValue: U): U;
  reduceRight<U>(callbackfn: (previousValue: U, currentValue: T, currentIndex: i32, array: Array<T>) => U, initialValue: U): U;
  shift(): T;
  some(callbackfn: (element: T, index: i32, array?: Array<T>) => bool): bool;
  unshift(element: T): i32;
  slice(from?: i32, to?: i32): Array<T>;
  splice(start: i32, deleteCount?: i32): Array<T>;
  sort(comparator?: (a: T, b: T) => i32): this;
  join(separator?: string): string;
  reverse(): T[];
  toString(): string;
}

declare class Uint8Array extends Array<u8> {}
declare class Uint8ClampedArray extends Array<u8> {}
declare class Uint16Array extends Array<u16> {}
declare class Uint32Array extends Array<u32> {}
declare class Int8Array extends Array<i8> {}
declare class Int16Array extends Array<i16> {}
declare class Int32Array extends Array<i32> {}
declare class Float32Array extends Array<f32> {}
declare class Float64Array extends Array<f64> {}

interface ArrayLike<T> {
  length: i32;
  [key: number]: T;
}

/** Interface for a typed view on an array buffer. */
interface ArrayBufferView<T> {
  [key: number]: T;
  /** The {@link ArrayBuffer} referenced by this view. */
  readonly buffer: ArrayBuffer;
  /** The offset in bytes from the start of the referenced {@link ArrayBuffer}. */
  readonly byteOffset: i32;
  /** The length in bytes from the start of the referenced {@link ArrayBuffer}. */
  readonly byteLength: i32;
}

declare class String {

  static fromCharCode(ls: i32, hs?: i32): string;
  static fromCharCodes(arr: u16[]): string;
  static fromCodePoint(code: i32): string;
  static fromCodePoints(arr: i32[]): string;

  readonly length: i32;

  private constructor();

  charAt(index: i32): string;
  charCodeAt(index: i32): i32;
  codePointAt(index: i32): i32;
  concat(other: string): string;
  indexOf(other: string, fromIndex?: i32): i32;
  lastIndexOf(other: string, fromIndex?: i32): i32;
  includes(other: string): bool;
  startsWith(other: string): bool;
  endsWith(other: string): bool;
  substr(start: i32, length?: i32): string;
  substring(from: i32, to?: i32): string;
  trim(): string;
  trimLeft(): string;
  trimRight(): string;
  trimStart(): string;
  trimEnd(): string;
  padStart(targetLength: i32, padString?: string): string;
  padEnd(targetLength: i32, padString?: string): string;
  replace(search: string, replacement: string): string;
  replaceAll(search: string, replacement: string): string;
  repeat(count?: i32): string;
  slice(beginIndex: i32, endIndex?: i32): string;
  split(separator?: string, limit?: i32): string[];
  toString(): string;
}

interface Boolean {}

declare class Number {
  private constructor();
  toString(radix?: i32): string;
}

interface Object {}

interface Function {}

interface RegExp {}

interface IArguments {}

/** Class for representing a runtime error. Base class of all errors. */
declare class Error {

  /** Error name. */
  name: string;

  /** Message provided on construction. */
  message: string;

  /** Stack trace. */
  stack?: string;

  /** Constructs a new error, optionally with a message. */
  constructor(message?: string);

  /** Method returns a string representing the specified Error class. */
  toString(): string;
}

/** Class for indicating an error when a value is not in the set or range of allowed values. */
declare class RangeError extends Error { }

/** Class for indicating an error when a value is not of the expected type. */
declare class TypeError  extends Error { }

/** Class for indicating an error when trying to interpret syntactically invalid code. */
declare class SyntaxError extends Error { }

declare class Set<T> implements Iterable<T> {
  constructor(entries?: T[]);
  readonly size: i32;
  has(value: T): bool;
  add(value: T): void;
  delete(value: T): bool;
  clear(): void;
  toString(): string;
  [Symbol.iterator](): Iterator<T>;
}

declare class Map<K,V> implements Iterable<[K,V]> {
  constructor(entries?: [K, V][]);
  readonly size: i32;
  set(key: K, value: V): void;
  has(key: K): bool;
  get(key: K): V | null;
  clear(): void;
  entries(): Iterable<[K, V]>;
  keys(): Iterable<K>;
  values(): Iterable<V>;
  delete(key: K): bool;
  toString(): string;
  [Symbol.iterator](): Iterator<[K,V]>;
}

interface SymbolConstructor {
  readonly hasInstance: symbol;
  readonly isConcatSpreadable: symbol;
  readonly isRegExp: symbol;
  readonly iterator: symbol;
  readonly match: symbol;
  readonly replace: symbol;
  readonly search: symbol;
  readonly species: symbol;
  readonly split: symbol;
  readonly toPrimitive: symbol;
  readonly toStringTag: symbol;
  readonly unscopables: symbol;
  (description?: string | null): symbol;
  for(key: string): symbol;
  keyFor(sym: symbol): string | null;
}
declare const Symbol: SymbolConstructor;

interface Iterable<T> {
  [Symbol.iterator](): Iterator<T>;
}

//TODO: interface Iterator<T, TReturn = any, TNext = undefined> {}
// Breaks
interface Iterator<T, TReturn = any, TNext = undefined> {}

interface IMath {
  readonly E: f64;
  readonly LN2: f64;
  readonly LN10: f64;
  readonly LOG2E: f64;
  readonly LOG10E: f64;
  readonly PI: f64;
  readonly SQRT1_2: f64;
  readonly SQRT2: f64;

  sincos_sin: f64;
  sincos_cos: f64;

  abs(x: f64): f64;
  acos(x: f64): f64;
  acosh(x: f64): f64;
  asin(x: f64): f64;
  asinh(x: f64): f64;
  atan(x: f64): f64;
  atan2(y: f64, x: f64): f64;
  atanh(x: f64): f64;
  cbrt(x: f64): f64;
  ceil(x: f64): f64;
  clz32(x: f64): i32;
  cos(x: f64): f64;
  cosh(x: f64): f64;
  exp(x: f64): f64;
  expm1(x: f64): f64;
  floor(x: f64): f64;
  fround(x: f64): f32;
  hypot(value1: f64, value2: f64): f64; // TODO: see std/math
  imul(a: f64, b: f64): i32;
  log(x: f64): f64;
  log10(x: f64): f64;
  log1p(x: f64): f64;
  log2(x: f64): f64;
  max(value1: f64, value2: f64): f64; // TODO: see std/math
  min(value1: f64, value2: f64): f64; // TODO: see std/math
  pow(base: f64, exponent: f64): f64;
  random(): f64;
  round(x: f64): f64;
  sign(x: f64): f64;
  signbit(x: f64): bool;
  sin(x: f64): f64;
  sincos(x: f64): f64;
  sinh(x: f64): f64;
  sqrt(x: f64): f64;
  tan(x: f64): f64;
  tanh(x: f64): f64;
  trunc(x: f64): f64;
}

declare const Math: IMath;
declare const Mathf: IMath;
declare const JSMath: IMath;

declare class Date {
  /** Returns the UTC timestamp in milliseconds of the specified date. */
  static UTC(
    year: i32,
    month: i32,
    day: i32,
    hour: i32,
    minute: i32,
    second: i32,
    millisecond: i32
  ): number;
  /** Returns the current UTC timestamp in milliseconds. */
  static now(): number;
  /** Constructs a new date object from an UTC timestamp in milliseconds. */
  constructor(value: number);
  /** Returns the UTC timestamp of this date in milliseconds. */
  getTime(): number;
  /** Sets the UTC timestamp of this date in milliseconds. */
  setTime(value: number): number;
}
=======
declare const Mathf: typeof Math;
declare const JSMath: typeof Math;
>>>>>>> ec12908b

declare interface StringConstructor {
  /** Equivalent to calling `String.fromCharCode` with multiple arguments. */
  fromCharCodes(arr: u16[]): string;
  /** Equivalent to calling `String.fromCodePoint` with multiple arguments. */
  fromCodePoints(arr: i32[]): string;
}

/** Annotates a class as being unmanaged with limited capabilities. */
declare function unmanaged(constructor: Function): void;<|MERGE_RESOLUTION|>--- conflicted
+++ resolved
@@ -306,65 +306,14 @@
   function reset(): void;
 }
 
-<<<<<<< HEAD
-/** Class representing a generic, fixed-length raw binary data buffer. */
-declare class ArrayBuffer {
-  /** The size, in bytes, of the array. */
-  readonly byteLength: i32;
-  /** Returns true if value is one of the ArrayBuffer views, such as typed array or a DataView **/
-  static isView<T>(value: T): bool;
-  /** Constructs a new array buffer of the given length in bytes. */
-  constructor(length: i32);
-  /** Returns a copy of this array buffer's bytes from begin, inclusive, up to end, exclusive. */
-  slice(begin?: i32, end?: i32): ArrayBuffer;
-  /** Returns a string representation of ArrayBuffer. */
-  toString(): string;
-}
-
-/** The `DataView` view provides a low-level interface for reading and writing multiple number types in a binary `ArrayBuffer`, without having to care about the platform's endianness. */
-declare class DataView {
-  /** The `buffer` accessor property represents the `ArrayBuffer` or `SharedArrayBuffer` referenced by the `DataView` at construction time. */
-  readonly buffer: ArrayBuffer;
-  /** The `byteLength` accessor property represents the length (in bytes) of this view from the start of its `ArrayBuffer` or `SharedArrayBuffer`. */
-  readonly byteLength: i32;
-  /** The `byteOffset` accessor property represents the offset (in bytes) of this view from the start of its `ArrayBuffer` or `SharedArrayBuffer`. */
-  readonly byteOffset: i32;
-  /** Constructs a new `DataView` with the given properties */
-  constructor(buffer: ArrayBuffer, byteOffset?: i32, byteLength?: i32);
-  /** The `getFloat32()` method gets a signed 32-bit float (float) at the specified byte offset from the start of the `DataView`. */
-  getFloat32(byteOffset: i32, littleEndian?: boolean): f32;
-  /** The `getFloat64()` method gets a signed 64-bit float (double) at the specified byte offset from the start of the `DataView`. */
-  getFloat64(byteOffset: i32, littleEndian?: boolean): f64;
-  /** The `getInt8()` method gets a signed 8-bit integer (byte) at the specified byte offset from the start of the `DataView`. */
-  getInt8(byteOffset: i32): i8;
-  /** The `getInt16()` method gets a signed 16-bit integer (short) at the specified byte offset from the start of the `DataView`. */
-  getInt16(byteOffset: i32, littleEndian?: boolean): i16;
-  /** The `getInt32()` method gets a signed 32-bit integer (long) at the specified byte offset from the start of the `DataView`. */
-  getInt32(byteOffset: i32, littleEndian?: boolean): i32;
-  /** The `getUint8()` method gets an unsigned 8-bit integer (unsigned byte) at the specified byte offset from the start of the `DataView`. */
-  getUint8(byteOffset: i32): u8;
-  /** The `getUint16()` method gets an unsigned 16-bit integer (unsigned short) at the specified byte offset from the start of the `DataView`. */
-  getUint16(byteOffset: i32, littleEndian?: boolean): u16;
-  /** The `getUint32()` method gets an unsigned 32-bit integer (unsigned long) at the specified byte offset from the start of the `DataView`. */
-  getUint32(byteOffset: i32, littleEndian?: boolean): u32;
-  /** The `setFloat32()` method stores a signed 32-bit float (float) value at the specified byte offset from the start of the `DataView`. */
-  setFloat32(byteOffset: i32, value: f32, littleEndian?: boolean): void;
-  /** The `setFloat64()` method stores a signed 64-bit float (double) value at the specified byte offset from the start of the `DataView`. */
-  setFloat64(byteOffset: i32, value: f64, littleEndian?: boolean): void;
-  /** The `setInt8()` method stores a signed 8-bit integer (byte) value at the specified byte offset from the start of the `DataView`. */
-  setInt8(byteOffset: i32, value: i8): void;
-  /** The `setInt16()` method stores a signed 16-bit integer (short) value at the specified byte offset from the start of the `DataView`. */
-  setInt16(byteOffset: i32, value: i16, littleEndian?: boolean): void;
-  /** The `setInt32()` method stores a signed 32-bit integer (long) value at the specified byte offset from the start of the `DataView`. */
-  setInt32(byteOffset: i32, value: i32, littleEndian?: boolean): void;
-  /** The `setUint8()` method stores an unsigned 8-bit integer (byte) value at the specified byte offset from the start of the `DataView`. */
-  setUint8(byteOffset: i32, value: u8): void;
-  /** The `setUint16()` method stores an unsigned 16-bit integer (unsigned short) value at the specified byte offset from the start of the `DataView`. */
-  setUint16(byteOffset: i32, value: u16, littleEndian?: boolean): void;
-  /** The `setUint32()` method stores an unsigned 32-bit integer (unsigned long) value at the specified byte offset from the start of the `DataView`. */
-  setUint32(byteOffset: i32, value: u32, littleEndian?: boolean): void;
-  /** Returns a string representation of DataView. */
-  toString(): string;
+declare const Mathf: typeof Math;
+declare const JSMath: typeof Math;
+
+declare interface StringConstructor {
+  /** Equivalent to calling `String.fromCharCode` with multiple arguments. */
+  fromCharCodes(arr: u16[]): string;
+  /** Equivalent to calling `String.fromCodePoint` with multiple arguments. */
+  fromCodePoints(arr: i32[]): string;
 }
 
 declare class Array<T> {
@@ -636,16 +585,10 @@
   /** Sets the UTC timestamp of this date in milliseconds. */
   setTime(value: number): number;
 }
-=======
-declare const Mathf: typeof Math;
-declare const JSMath: typeof Math;
->>>>>>> ec12908b
-
-declare interface StringConstructor {
-  /** Equivalent to calling `String.fromCharCode` with multiple arguments. */
-  fromCharCodes(arr: u16[]): string;
-  /** Equivalent to calling `String.fromCodePoint` with multiple arguments. */
-  fromCodePoints(arr: i32[]): string;
+
+declare namespace console {
+  /** @deprecated */
+  function log(message: string): void;
 }
 
 /** Annotates a class as being unmanaged with limited capabilities. */
