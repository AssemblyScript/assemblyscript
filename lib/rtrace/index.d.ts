--- conflicted
+++ resolved
@@ -33,9 +33,6 @@
   getMemory(): WebAssembly.Memory;
 }
 
-<<<<<<< HEAD
-export declare class Rtrace  {
-=======
 /** Overhead between a pointer to a block and its unmanaged data. */
 export declare const BLOCK_OVERHEAD;
 /** Overhead between a pointer to a block's unmanaged data to its managed data. */
@@ -43,10 +40,7 @@
 /** Overhead between a pointer to a block and its managed data. */
 export declare const TOTAL_OVERHEAD;
 
-export declare class Rtrace {
-  [key: string]: unknown; // can be used as a Wasm import
-
->>>>>>> 47822929
+export declare class Rtrace  {
   /** Creates a new `Rtrace` instance. */
   constructor(options: RtraceOptions);
 
