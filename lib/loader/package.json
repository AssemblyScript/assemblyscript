--- conflicted
+++ resolved
@@ -7,10 +7,7 @@
   "scripts": {
     "build": "tsc",
     "prepublishOnly": "tsc",
-<<<<<<< HEAD
-=======
     "dist": "tsc && cp lib/index.js ../../dist/assemblyscript-loader.js && cp lib/index.d.ts ../../dist/assemblyscript-loader.d.ts",
->>>>>>> 5e2196d2
     "test:build": "asc tests/assembly/index.ts -b tests/build/untouched.wasm",
     "test": "node tests"
   },
