"use strict";

const hasBigInt64 = typeof BigUint64Array !== "undefined";

/** Gets a string from an U32 and an U16 view on a memory. */
function getStringImpl(U32, U16, ptr) {
  var dataLength = U32[ptr >>> 2];
  var dataOffset = (ptr + 4) >>> 1;
  var dataRemain = dataLength;
  var parts = [];
  const chunkSize = 1024;
  while (dataRemain > chunkSize) {
    let last = U16[dataOffset + chunkSize - 1];
    let size = last >= 0xD800 && last < 0xDC00 ? chunkSize - 1 : chunkSize;
    let part = U16.subarray(dataOffset, dataOffset += size);
    parts.push(String.fromCharCode.apply(String, part));
    dataRemain -= size;
  }
  return parts.join("") + String.fromCharCode.apply(String, U16.subarray(dataOffset, dataOffset + dataRemain));
}

/** Prepares the base module prior to instantiation. */
function preInstantiate(imports) {
  var baseModule = {};

  // add the internal abort function that is called when an assertion fails or an error is thrown
  if (!imports.env) imports.env = {};
  if (!imports.env.abort) imports.env.abort = function abort(mesg, file, line, colm) {
    var memory = baseModule.memory || this.memory; // prefer exported, otherwise try imported
    function getString(memory, ptr) {
      if (!memory) return "<yet unknown>";
      var buffer = memory.buffer;
      return getStringImpl(new Uint32Array(buffer), new Uint16Array(buffer), ptr);
    }
    throw Error("abort: " + getString(memory, mesg) + " at " + getString(memory, file) + ":" + line + ":" + colm);
  }

  return baseModule;
}

/** Prepares the final module once instantiation is complete. */
function postInstantiate(baseModule, instance) {
  var memory = instance.exports.memory;
  var memory_allocate = instance.exports["memory.allocate"];
  var memory_fill = instance.exports["memory.fill"];
  var memory_free = instance.exports["memory.free"];

  // Provide views for all sorts of basic values
  var buffer, I8, U8, I16, U16, I32, U32, F32, F64, I64, U64;

  /** Updates memory views if memory has grown meanwhile. */
  function checkMem() {
    // see: https://github.com/WebAssembly/design/issues/1210
    if (buffer !== memory.buffer) {
      buffer = memory.buffer;
      I8  = new Int8Array(buffer);
      U8  = new Uint8Array(buffer);
      I16 = new Int16Array(buffer);
      U16 = new Uint16Array(buffer);
      I32 = new Int32Array(buffer);
      U32 = new Uint32Array(buffer);
      if (hasBigInt64) {
        I64 = new BigInt64Array(buffer);
        U64 = new BigUint64Array(buffer);
      }
      F32 = new Float32Array(buffer);
      F64 = new Float64Array(buffer);
    }
  }
  checkMem();

  /** Allocates a new string in the module's memory and returns its pointer. */
  function newString(str) {
    var dataLength = str.length;
    var ptr = memory_allocate(4 + (dataLength << 1));
    var dataOffset = (4 + ptr) >>> 1;
    checkMem();
    U32[ptr >>> 2] = dataLength;
    for (let i = 0; i < dataLength; ++i) U16[dataOffset + i] = str.charCodeAt(i);
    return ptr;
  }

  baseModule.newString = newString;

  /** Gets a string from the module's memory by its pointer. */
  function getString(ptr) {
    checkMem();
    return getStringImpl(U32, U16, ptr);
  }

  baseModule.getString = getString;

  function computeBufferSize(byteLength) {
    const HEADER_SIZE = 8;
    return 1 << (32 - Math.clz32(byteLength + HEADER_SIZE - 1));
  }

  /** Creates a new typed array in the module's memory and returns its pointer. */
  function newArray(view, length, unsafe) {
    var ctor = view.constructor;
    if (ctor === Function) { // TypedArray constructor created in memory
      ctor = view;
      view = null;
    } else { // TypedArray instance copied into memory
      if (length === undefined) length = view.length;
    }
    var elementSize = ctor.BYTES_PER_ELEMENT;
    if (!elementSize) throw Error("not a typed array");
    var byteLength = elementSize * length;
    var ptr = memory_allocate(12); // TypedArray header
    var buf = memory_allocate(computeBufferSize(byteLength)); // ArrayBuffer
    checkMem();
    U32[ ptr      >>> 2] = buf;        // .buffer
    U32[(ptr + 4) >>> 2] = 0;          // .byteOffset
    U32[(ptr + 8) >>> 2] = byteLength; // .byteLength
    U32[ buf      >>> 2] = byteLength; // .byteLength
    U32[(buf + 4) >>> 2] = 0;          // 0
    if (view) {
      new ctor(buffer, buf + 8, length).set(view);
      if (view.length < length && !unsafe) {
        let setLength = elementSize * view.length;
        memory_fill(buf + 8 + setLength, 0, byteLength - setLength);
      }
    } else if (!unsafe) {
      memory_fill(buf + 8, 0, byteLength);
    }
    return ptr;
  }

  baseModule.newArray = newArray;

  /** Gets a view on a typed array in the module's memory by its pointer. */
  function getArray(ctor, ptr) {
    var elementSize = ctor.BYTES_PER_ELEMENT;
    if (!elementSize) throw Error("not a typed array");
    checkMem();
    var buf        = U32[ ptr      >>> 2];
    var byteOffset = U32[(ptr + 4) >>> 2];
    var byteLength = U32[(ptr + 8) >>> 2];
    return new ctor(buffer, buf + 8 + byteOffset, (byteLength - byteOffset) / elementSize);
  }

  baseModule.getArray = getArray;

  /** Frees a typed array in the module's memory. Must not be accessed anymore afterwards. */
  function freeArray(ptr) {
    checkMem();
    var buf = U32[ptr >>> 2];
    memory_free(buf);
    memory_free(ptr);
  }

<<<<<<< HEAD
  // Reference the table and remember where to insert the next function
  var table = exports.table;

  /** Creates a new function in the module's table and returns its pointer. */
  function newFunction(fn) {
    var index = table.length;
    table.grow(1);
    table.set(index, fn);
    return index;
  }

  /** Gets a function by its pointer. */
  function getFunction(ptr) {
    var fn = table.get(ptr);
    return (...args) => {
      exports._setargc(args.length);
      return fn(...args);
    };
  }

  // Demangle exports and provide the usual utility on the prototype
  return demangle(exports, {
    get I8() { checkMem(); return I8; },
    get U8() { checkMem(); return U8; },
    get I16() { checkMem(); return I16; },
    get U16() { checkMem(); return U16; },
    get I32() { checkMem(); return I32; },
    get U32() { checkMem(); return U32; },
    get I64() { checkMem(); return I64; },
    get U64() { checkMem(); return U64; },
    get F32() { checkMem(); return F32; },
    get F64() { checkMem(); return F64; },
    newString,
    getString,
    newArray,
    getArray,
    freeArray,
    newFunction,
    getFunction
  });
=======
  baseModule.freeArray = freeArray;

  // Demangle exports and provide the usual utility on the prototype
  return demangle(instance.exports, Object.defineProperties(baseModule, {
    I8: { get: function() { checkMem(); return I8; } },
    U8: { get: function() { checkMem(); return U8; } },
    I16: { get: function() { checkMem(); return I16; } },
    U16: { get: function() { checkMem(); return U16; } },
    I32: { get: function() { checkMem(); return I32; } },
    U32: { get: function() { checkMem(); return U32; } },
    I64: { get: function() { checkMem(); return I64; } },
    U64: { get: function() { checkMem(); return U64; } },
    F32: { get: function() { checkMem(); return F32; } },
    F64: { get: function() { checkMem(); return F64; } }
  }));
}

/** Instantiates an AssemblyScript module using the specified imports. */
function instantiate(module, imports) {
  return postInstantiate(
    preInstantiate(imports || (imports = {})),
    new WebAssembly.Instance(module, imports)
  );
>>>>>>> b54a97c0
}

exports.instantiate = instantiate;

/** Instantiates an AssemblyScript module from a buffer using the specified imports. */
function instantiateBuffer(buffer, imports) {
  return instantiate(new WebAssembly.Module(buffer), imports);
}

exports.instantiateBuffer = instantiateBuffer;

/** Instantiates an AssemblyScript module from a response using the specified imports. */
async function instantiateStreaming(response, imports) {
  return postInstantiate(
    preInstantiate(imports || (imports = {})),
    (await WebAssembly.instantiateStreaming(response, imports)).instance
  );
}

exports.instantiateStreaming = instantiateStreaming;

/** Demangles an AssemblyScript module's exports to a friendly object structure. */
function demangle(exports, baseModule) {
  var module = baseModule ? Object.create(baseModule) : {};
  function hasOwnProperty(elem, prop) {
    return Object.prototype.hasOwnProperty.call(elem, prop);
  }
  for (let internalName in exports) {
    if (!hasOwnProperty(exports, internalName)) continue;
    let elem = exports[internalName];
    let parts = internalName.split(".");
    let curr = module;
    while (parts.length > 1) {
      let part = parts.shift();
      if (!hasOwnProperty(curr, part)) curr[part] = {};
      curr = curr[part];
    }
    let name = parts[0];
    let hash = name.indexOf("#");
    if (hash >= 0) {
      let className = name.substring(0, hash);
      let classElem = curr[className];
      if (typeof classElem === "undefined" || !classElem.prototype) {
        let ctor = function(...args) {
          return ctor.wrap(ctor.prototype.constructor(...args));
        };
        ctor.prototype = {};
        ctor.wrap = function(thisValue) {
          return Object.create(ctor.prototype, { "this": { value: thisValue, writable: false } });
        };
        if (classElem) Object.getOwnPropertyNames(classElem).forEach(name =>
          Object.defineProperty(ctor, name, Object.getOwnPropertyDescriptor(classElem, name))
        );
        curr[className] = ctor;
      }
      name = name.substring(hash + 1);
      curr = curr[className].prototype;
      if (/^(get|set):/.test(name)) {
        if (!hasOwnProperty(curr, name = name.substring(4))) {
          let getter = exports[internalName.replace("set:", "get:")];
          let setter = exports[internalName.replace("get:", "set:")];
          Object.defineProperty(curr, name, {
            get: function() { return getter(this.this); },
            set: function(value) { setter(this.this, value); },
            enumerable: true
          });
        }
      } else {
        curr[name] = wrapFunction(elem);
      }
    } else {
      if (/^(get|set):/.test(name)) {
        if (!hasOwnProperty(curr, name = name.substring(4))) {
          Object.defineProperty(curr, name, {
            get: exports[internalName.replace("set:", "get:")],
            set: exports[internalName.replace("get:", "set:")],
            enumerable: true
          });
        }
      } else if (typeof elem === "function") {
        curr[name] = wrapFunction(elem);
      } else {
        curr[name] = elem;
      }
    }
  }

  function wrapFunction(fn) {
    var ret = function(...args) {
      exports._setargc(args.length);
      return fn(...args);
    };
    // adding a function to the table with `newFunction` is limited to actual exported WebAssembly
    // functions, hence we can't use the wrapper for that and instead need to pass a workaround:
    ret.constructor = fn;
    return ret;
  }

  return module;
}

exports.demangle = demangle;<|MERGE_RESOLUTION|>--- conflicted
+++ resolved
@@ -150,7 +150,8 @@
     memory_free(ptr);
   }
 
-<<<<<<< HEAD
+  baseModule.freeArray = freeArray;
+
   // Reference the table and remember where to insert the next function
   var table = exports.table;
 
@@ -161,6 +162,8 @@
     table.set(index, fn);
     return index;
   }
+
+  baseModule.newFunction = newFunction;
 
   /** Gets a function by its pointer. */
   function getFunction(ptr) {
@@ -171,28 +174,7 @@
     };
   }
 
-  // Demangle exports and provide the usual utility on the prototype
-  return demangle(exports, {
-    get I8() { checkMem(); return I8; },
-    get U8() { checkMem(); return U8; },
-    get I16() { checkMem(); return I16; },
-    get U16() { checkMem(); return U16; },
-    get I32() { checkMem(); return I32; },
-    get U32() { checkMem(); return U32; },
-    get I64() { checkMem(); return I64; },
-    get U64() { checkMem(); return U64; },
-    get F32() { checkMem(); return F32; },
-    get F64() { checkMem(); return F64; },
-    newString,
-    getString,
-    newArray,
-    getArray,
-    freeArray,
-    newFunction,
-    getFunction
-  });
-=======
-  baseModule.freeArray = freeArray;
+  baseModule.getFunction = getFunction;
 
   // Demangle exports and provide the usual utility on the prototype
   return demangle(instance.exports, Object.defineProperties(baseModule, {
@@ -215,7 +197,6 @@
     preInstantiate(imports || (imports = {})),
     new WebAssembly.Instance(module, imports)
   );
->>>>>>> b54a97c0
 }
 
 exports.instantiate = instantiate;
