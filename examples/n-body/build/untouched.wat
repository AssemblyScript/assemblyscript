--- conflicted
+++ resolved
@@ -815,19 +815,14 @@
   (local $20 f64)
   (local $21 f64)
   (local $22 f64)
-<<<<<<< HEAD
   (local $23 f64)
   get_local $0
-=======
-  local.get $0
->>>>>>> 3d99a5f5
   i32.load
   local.set $2
   block $~lib/array/Array<Body>#get:length|inlined.1 (result i32)
    local.get $2
    i32.load offset=4
   end
-<<<<<<< HEAD
   set_local $3
   get_local $2
   i32.load
@@ -838,20 +833,10 @@
    loop $repeat|0
     get_local $5
     get_local $3
-=======
-  local.set $3
-  block $break|0
-   i32.const 0
-   local.set $4
-   loop $repeat|0
-    local.get $4
-    local.get $3
->>>>>>> 3d99a5f5
     i32.lt_u
     i32.eqz
     br_if $break|0
     block
-<<<<<<< HEAD
      get_local $4
      get_local $5
      i32.const 4
@@ -888,46 +873,10 @@
       loop $repeat|1
        get_local $14
        get_local $3
-=======
-     local.get $2
-     local.get $4
-     call $~lib/array/Array<Body>#__unchecked_get
-     local.set $5
-     local.get $5
-     f64.load
-     local.set $6
-     local.get $5
-     f64.load offset=8
-     local.set $7
-     local.get $5
-     f64.load offset=16
-     local.set $8
-     local.get $5
-     f64.load offset=24
-     local.set $9
-     local.get $5
-     f64.load offset=32
-     local.set $10
-     local.get $5
-     f64.load offset=40
-     local.set $11
-     local.get $5
-     f64.load offset=48
-     local.set $12
-     block $break|1
-      local.get $4
-      i32.const 1
-      i32.add
-      local.set $13
-      loop $repeat|1
-       local.get $13
-       local.get $3
->>>>>>> 3d99a5f5
        i32.lt_u
        i32.eqz
        br_if $break|1
        block
-<<<<<<< HEAD
         get_local $4
         get_local $14
         i32.const 4
@@ -1021,119 +970,19 @@
         f64.load offset=40
         get_local $18
         get_local $22
-=======
-        local.get $2
-        local.get $13
-        call $~lib/array/Array<Body>#__unchecked_get
-        local.set $14
-        local.get $6
-        local.get $14
-        f64.load
-        f64.sub
-        local.set $15
-        local.get $7
-        local.get $14
-        f64.load offset=8
-        f64.sub
-        local.set $16
-        local.get $8
-        local.get $14
-        f64.load offset=16
-        f64.sub
-        local.set $17
-        local.get $15
-        local.get $15
-        f64.mul
-        local.get $16
-        local.get $16
-        f64.mul
-        f64.add
-        local.get $17
-        local.get $17
-        f64.mul
-        f64.add
-        local.set $18
-        block $~lib/math/NativeMath.sqrt|inlined.0 (result f64)
-         local.get $18
-         f64.sqrt
-        end
-        local.set $19
-        local.get $1
-        local.get $18
-        local.get $19
-        f64.mul
-        f64.div
-        local.set $20
-        local.get $12
-        local.get $20
-        f64.mul
-        local.set $21
-        local.get $14
-        f64.load offset=48
-        local.get $20
-        f64.mul
-        local.set $22
-        local.get $9
-        local.get $15
-        local.get $22
-        f64.mul
-        f64.sub
-        local.set $9
-        local.get $10
-        local.get $16
-        local.get $22
-        f64.mul
-        f64.sub
-        local.set $10
-        local.get $11
-        local.get $17
-        local.get $22
-        f64.mul
-        f64.sub
-        local.set $11
-        local.get $14
-        local.get $14
-        f64.load offset=24
-        local.get $15
-        local.get $21
-        f64.mul
-        f64.add
-        f64.store offset=24
-        local.get $14
-        local.get $14
-        f64.load offset=32
-        local.get $16
-        local.get $21
-        f64.mul
-        f64.add
-        f64.store offset=32
-        local.get $14
-        local.get $14
-        f64.load offset=40
-        local.get $17
-        local.get $21
->>>>>>> 3d99a5f5
         f64.mul
         f64.add
         f64.store offset=40
        end
-<<<<<<< HEAD
        get_local $14
        i32.const 1
        i32.add
        set_local $14
-=======
-       local.get $13
-       i32.const 1
-       i32.add
-       local.set $13
->>>>>>> 3d99a5f5
        br $repeat|1
        unreachable
       end
       unreachable
      end
-<<<<<<< HEAD
      get_local $6
      get_local $10
      f64.store offset=24
@@ -1161,53 +1010,14 @@
      get_local $9
      get_local $1
      get_local $12
-=======
-     local.get $5
-     local.get $9
-     f64.store offset=24
-     local.get $5
-     local.get $10
-     f64.store offset=32
-     local.get $5
-     local.get $11
-     f64.store offset=40
-     local.get $5
-     local.get $5
-     f64.load
-     local.get $1
-     local.get $9
-     f64.mul
-     f64.add
-     f64.store
-     local.get $5
-     local.get $5
-     f64.load offset=8
-     local.get $1
-     local.get $10
-     f64.mul
-     f64.add
-     f64.store offset=8
-     local.get $5
-     local.get $5
-     f64.load offset=16
-     local.get $1
-     local.get $11
->>>>>>> 3d99a5f5
      f64.mul
      f64.add
      f64.store offset=16
     end
-<<<<<<< HEAD
     get_local $5
     i32.const 1
     i32.add
     set_local $5
-=======
-    local.get $4
-    i32.const 1
-    i32.add
-    local.set $4
->>>>>>> 3d99a5f5
     br $repeat|0
     unreachable
    end
@@ -1390,7 +1200,6 @@
   get_global $assembly/index/system
   set_local $1
   block $break|0
-<<<<<<< HEAD
    get_local $0
    i32.const 1
    i32.sub
@@ -1408,23 +1217,6 @@
     i32.const 1
     i32.sub
     set_local $2
-=======
-   i32.const 0
-   local.set $1
-   loop $repeat|0
-    local.get $1
-    local.get $0
-    i32.lt_u
-    i32.eqz
-    br_if $break|0
-    global.get $assembly/index/system
-    f64.const 0.01
-    call $assembly/index/NBodySystem#advance
-    local.get $1
-    i32.const 1
-    i32.add
-    local.set $1
->>>>>>> 3d99a5f5
     br $repeat|0
     unreachable
    end
