(module
 (type $iiiiv (func (param i32 i32 i32 i32)))
 (type $FF (func (param f64) (result f64)))
 (type $v (func))
 (import "env" "memory" (memory $0 0))
 (import "Math" "LN2" (global $~lib/bindings/Math/LN2 f64))
 (import "Math" "log" (func $~lib/bindings/Math/log (param f64) (result f64)))
 (table $0 1 anyfunc)
 (elem (i32.const 0) $null)
 (export "memory" (memory $0))
 (export "table" (table $0))
 (export "computeLine" (func $assembly/index/computeLine))
<<<<<<< HEAD
 (func $assembly/index/computeLine (; 1 ;) (; has Stack IR ;) (type $iiiiv) (param $0 i32) (param $1 i32) (param $2 i32) (param $3 i32)
=======
 (func $assembly/index/computeLine (; 2 ;) (type $iiiiv) (param $0 i32) (param $1 i32) (param $2 i32) (param $3 i32)
>>>>>>> 410036e4
  (local $4 f64)
  (local $5 f64)
  (local $6 f64)
  (local $7 i32)
  (local $8 i32)
  (local $9 f64)
  (local $10 f64)
  (local $11 f64)
  (local $12 f64)
<<<<<<< HEAD
  (local $13 f64)
  (local $14 f64)
  (local $15 f64)
  ;;@ assembly/index.ts:11:2
  (set_local $11
   ;;@ assembly/index.ts:11:19
   (f64.mul
    (f64.sub
     (f64.convert_u/i32
      (get_local $0)
     )
     ;;@ assembly/index.ts:9:2
     (tee_local $6
      ;;@ assembly/index.ts:9:19
      (f64.mul
       (tee_local $4
        (f64.convert_u/i32
         (get_local $2)
        )
       )
       (f64.const 0.5)
      )
     )
    )
    ;;@ assembly/index.ts:10:2
    (tee_local $10
     ;;@ assembly/index.ts:10:19
     (f64.div
      (f64.const 10)
      ;;@ assembly/index.ts:10:26
      (f64.min
       ;;@ assembly/index.ts:10:30
       (f64.mul
        (f64.const 3)
        (tee_local $9
         (f64.convert_u/i32
          (get_local $1)
         )
        )
       )
       ;;@ assembly/index.ts:10:41
       (f64.mul
        (f64.const 4)
        (get_local $4)
       )
      )
     )
    )
   )
  )
  ;;@ assembly/index.ts:12:2
  (set_local $13
   ;;@ assembly/index.ts:12:19
   (f64.mul
    ;;@ assembly/index.ts:8:19
    (f64.mul
     (get_local $9)
     (f64.const 0.625)
    )
    (get_local $10)
   )
  )
  ;;@ assembly/index.ts:13:2
  (set_local $0
   ;;@ assembly/index.ts:13:19
   (i32.shl
    (i32.mul
     (get_local $0)
     (get_local $1)
    )
    ;;@ assembly/index.ts:13:34
    (i32.const 1)
   )
  )
  ;;@ assembly/index.ts:14:2
  (set_local $14
   ;;@ assembly/index.ts:14:19
   (f64.div
    (f64.const 1)
    (tee_local $6
     (f64.convert_u/i32
      (get_local $3)
     )
    )
   )
  )
  ;;@ assembly/index.ts:16:2
  (set_local $9
   ;;@ assembly/index.ts:16:22
   (f64.min
    ;;@ assembly/index.ts:16:26
    (f64.const 8)
    (get_local $6)
   )
  )
  ;;@ assembly/index.ts:18:2
  (block $break|0
   (loop $repeat|0
    (br_if $break|0
     ;;@ assembly/index.ts:18:23
     (i32.ge_u
      (get_local $8)
      (get_local $1)
     )
    )
    ;;@ assembly/index.ts:19:4
    (set_local $12
     ;;@ assembly/index.ts:19:15
     (f64.sub
      (f64.mul
       (f64.convert_u/i32
        (get_local $8)
       )
       (get_local $10)
      )
      (get_local $13)
     )
    )
    (set_local $4
     ;;@ assembly/index.ts:22:13
     (f64.const 0)
    )
    (set_local $5
     ;;@ assembly/index.ts:22:23
     (f64.const 0)
    )
    ;;@ assembly/index.ts:23:4
    (set_local $7
     ;;@ assembly/index.ts:23:25
     (i32.const 0)
    )
    ;;@ assembly/index.ts:24:4
    (block $break|1
     (loop $continue|1
      (if
       ;;@ assembly/index.ts:24:11
       (f64.le
        (f64.add
         (tee_local $15
          ;;@ assembly/index.ts:24:19
          (f64.mul
           (get_local $4)
           (get_local $4)
          )
         )
         ;;@ assembly/index.ts:24:30
         (tee_local $6
          ;;@ assembly/index.ts:24:38
          (f64.mul
           (get_local $5)
           (get_local $5)
          )
         )
        )
        ;;@ assembly/index.ts:24:50
        (f64.const 4)
       )
       (block
        ;;@ assembly/index.ts:25:6
        (set_local $5
         ;;@ assembly/index.ts:25:11
         (f64.add
          (f64.mul
           (f64.mul
            (f64.const 2)
            (get_local $4)
           )
           (get_local $5)
          )
          (get_local $11)
         )
        )
        ;;@ assembly/index.ts:26:6
        (set_local $4
         ;;@ assembly/index.ts:26:11
         (f64.add
          (f64.sub
           (get_local $15)
           (get_local $6)
          )
          (get_local $12)
         )
        )
        ;;@ assembly/index.ts:27:30
        (br_if $break|1
         ;;@ assembly/index.ts:27:10
         (i32.ge_u
          (get_local $7)
          (get_local $3)
         )
        )
        ;;@ assembly/index.ts:28:6
        (set_local $7
         (i32.add
          (get_local $7)
          (i32.const 1)
         )
        )
        (br $continue|1)
       )
      )
     )
    )
    (loop $continue|2
     (if
      ;;@ assembly/index.ts:32:11
      (f64.lt
       (f64.convert_u/i32
        (get_local $7)
       )
       (get_local $9)
      )
      (block
       ;;@ assembly/index.ts:33:6
       (set_local $6
        ;;@ assembly/index.ts:33:18
        (f64.add
         (f64.sub
          (f64.mul
           (get_local $4)
           (get_local $4)
          )
          ;;@ assembly/index.ts:33:28
          (f64.mul
           (get_local $5)
           (get_local $5)
          )
         )
         (get_local $12)
        )
       )
       ;;@ assembly/index.ts:34:6
       (set_local $5
        ;;@ assembly/index.ts:34:11
        (f64.add
         (f64.mul
          (f64.mul
           (f64.const 2)
           (get_local $4)
          )
          (get_local $5)
         )
         (get_local $11)
        )
       )
       ;;@ assembly/index.ts:35:6
       (set_local $4
        (get_local $6)
       )
       ;;@ assembly/index.ts:36:6
       (set_local $7
        (i32.add
         (get_local $7)
         (i32.const 1)
        )
       )
       (br $continue|2)
      )
     )
    )
    ;;@ assembly/index.ts:42:4
    (set_local $2
     (i32.const 2047)
    )
    ;;@ assembly/index.ts:44:4
    (if
     ;;@ assembly/index.ts:44:8
     (f64.gt
      ;;@ assembly/index.ts:43:4
      (tee_local $6
       ;;@ assembly/index.ts:43:14
       (f64.add
        (f64.mul
         (get_local $4)
         (get_local $4)
        )
        ;;@ assembly/index.ts:43:24
        (f64.mul
         (get_local $5)
         (get_local $5)
        )
       )
      )
      ;;@ assembly/index.ts:44:14
      (f64.const 1)
     )
     ;;@ assembly/index.ts:46:6
     (set_local $2
      ;;@ assembly/index.ts:46:12
      (i32.trunc_u/f64
       ;;@ assembly/index.ts:46:18
       (f64.mul
        (f64.const 2047)
        (f64.min
         (f64.max
          ;;@ assembly/index.ts:46:43
          (f64.mul
           (f64.sub
            (f64.convert_u/i32
             ;;@ assembly/index.ts:46:44
             (i32.add
              (get_local $7)
              ;;@ assembly/index.ts:46:56
              (i32.const 1)
             )
            )
            ;;@ assembly/index.ts:45:17
            (f64.mul
             ;;@ assembly/index.ts:45:22
             (call $~lib/bindings/Math/log
              ;;@ assembly/index.ts:45:26
              (f64.mul
               (f64.const 0.5)
               ;;@ assembly/index.ts:45:37
               (call $~lib/bindings/Math/log
                (get_local $6)
               )
              )
             )
             ;;@ assembly/index.ts:45:49
             (f64.div
              ;;@ assembly/index.ts:45:50
              (f64.const 1)
              ;;@ assembly/index.ts:45:56
              (get_global $~lib/bindings/Math/LN2)
             )
            )
           )
           (get_local $14)
          )
          (f64.const 0)
         )
         (f64.const 1)
        )
       )
      )
     )
    )
    ;;@ assembly/index.ts:48:4
    (i32.store16
     ;;@ assembly/index.ts:48:15
     (i32.add
      (get_local $0)
      ;;@ assembly/index.ts:48:24
      (i32.shl
       (get_local $8)
       ;;@ assembly/index.ts:48:30
       (i32.const 1)
      )
     )
     (get_local $2)
    )
    ;;@ assembly/index.ts:18:34
    (set_local $8
     (i32.add
      (get_local $8)
      (i32.const 1)
     )
    )
    (br $repeat|0)
   )
  )
 )
 (func $null (; 2 ;) (; has Stack IR ;) (type $v)
  (nop)
=======
  get_local $1
  f64.convert_u/i32
  tee_local $6
  f64.const 1.6
  f64.div
  set_local $11
  get_local $0
  f64.convert_u/i32
  get_local $2
  f64.convert_u/i32
  tee_local $4
  f64.const 2
  f64.div
  tee_local $7
  f64.sub
  f64.const 10
  f64.const 3
  get_local $6
  f64.mul
  f64.const 4
  get_local $4
  f64.mul
  f64.min
  f64.div
  tee_local $12
  f64.mul
  set_local $9
  block $break|0
   loop $repeat|0
    get_local $8
    get_local $1
    i32.ge_u
    br_if $break|0
    get_local $8
    f64.convert_u/i32
    get_local $11
    f64.sub
    get_local $12
    f64.mul
    set_local $10
    f64.const 0
    set_local $4
    f64.const 0
    set_local $5
    i32.const 0
    set_local $2
    block $break|1
     loop $continue|1
      get_local $4
      get_local $4
      f64.mul
      tee_local $6
      get_local $5
      get_local $5
      f64.mul
      tee_local $7
      f64.add
      f64.const 4
      f64.le
      if
       f64.const 2
       get_local $4
       f64.mul
       get_local $5
       f64.mul
       get_local $9
       f64.add
       set_local $5
       get_local $6
       get_local $7
       f64.sub
       get_local $10
       f64.add
       set_local $4
       get_local $2
       get_local $3
       i32.ge_u
       br_if $break|1
       get_local $2
       i32.const 1
       i32.add
       set_local $2
       br $continue|1
      end
     end
    end
    block $break|2
     f64.const 8
     get_local $3
     f64.convert_u/i32
     f64.min
     set_local $6
     loop $repeat|2
      get_local $2
      f64.convert_u/i32
      get_local $6
      f64.lt
      i32.eqz
      br_if $break|2
      get_local $4
      get_local $4
      f64.mul
      get_local $5
      get_local $5
      f64.mul
      f64.sub
      get_local $10
      f64.add
      set_local $7
      f64.const 2
      get_local $4
      f64.mul
      get_local $5
      f64.mul
      get_local $9
      f64.add
      set_local $5
      get_local $7
      set_local $4
      get_local $2
      i32.const 1
      i32.add
      set_local $2
      br $repeat|2
      unreachable
     end
     unreachable
    end
    get_local $0
    get_local $1
    i32.mul
    get_local $8
    i32.add
    i32.const 1
    i32.shl
    get_local $4
    get_local $4
    f64.mul
    get_local $5
    get_local $5
    f64.mul
    f64.add
    call $~lib/bindings/Math/sqrt
    call $~lib/bindings/Math/log
    call $~lib/bindings/Math/log
    get_global $~lib/bindings/Math/LN2
    f64.div
    tee_local $6
    get_local $6
    f64.sub
    f64.const 0
    f64.eq
    if (result i32)
     f64.const 2047
     get_local $2
     i32.const 1
     i32.add
     f64.convert_u/i32
     get_local $6
     f64.sub
     get_local $3
     f64.convert_u/i32
     f64.div
     f64.const 0
     f64.max
     f64.const 1
     f64.min
     f64.mul
     i32.trunc_u/f64
    else     
     i32.const 2047
    end
    tee_local $2
    i32.store16
    get_local $8
    i32.const 1
    i32.add
    set_local $8
    br $repeat|0
    unreachable
   end
   unreachable
  end
 )
 (func $null (; 3 ;) (type $v)
  nop
>>>>>>> 410036e4
 )
)<|MERGE_RESOLUTION|>--- conflicted
+++ resolved
@@ -10,11 +10,7 @@
  (export "memory" (memory $0))
  (export "table" (table $0))
  (export "computeLine" (func $assembly/index/computeLine))
-<<<<<<< HEAD
- (func $assembly/index/computeLine (; 1 ;) (; has Stack IR ;) (type $iiiiv) (param $0 i32) (param $1 i32) (param $2 i32) (param $3 i32)
-=======
- (func $assembly/index/computeLine (; 2 ;) (type $iiiiv) (param $0 i32) (param $1 i32) (param $2 i32) (param $3 i32)
->>>>>>> 410036e4
+ (func $assembly/index/computeLine (; 1 ;) (type $iiiiv) (param $0 i32) (param $1 i32) (param $2 i32) (param $3 i32)
   (local $4 f64)
   (local $5 f64)
   (local $6 f64)
@@ -24,399 +20,53 @@
   (local $10 f64)
   (local $11 f64)
   (local $12 f64)
-<<<<<<< HEAD
   (local $13 f64)
   (local $14 f64)
   (local $15 f64)
-  ;;@ assembly/index.ts:11:2
-  (set_local $11
-   ;;@ assembly/index.ts:11:19
-   (f64.mul
-    (f64.sub
-     (f64.convert_u/i32
-      (get_local $0)
-     )
-     ;;@ assembly/index.ts:9:2
-     (tee_local $6
-      ;;@ assembly/index.ts:9:19
-      (f64.mul
-       (tee_local $4
-        (f64.convert_u/i32
-         (get_local $2)
-        )
-       )
-       (f64.const 0.5)
-      )
-     )
-    )
-    ;;@ assembly/index.ts:10:2
-    (tee_local $10
-     ;;@ assembly/index.ts:10:19
-     (f64.div
-      (f64.const 10)
-      ;;@ assembly/index.ts:10:26
-      (f64.min
-       ;;@ assembly/index.ts:10:30
-       (f64.mul
-        (f64.const 3)
-        (tee_local $9
-         (f64.convert_u/i32
-          (get_local $1)
-         )
-        )
-       )
-       ;;@ assembly/index.ts:10:41
-       (f64.mul
-        (f64.const 4)
-        (get_local $4)
-       )
-      )
-     )
-    )
-   )
-  )
-  ;;@ assembly/index.ts:12:2
-  (set_local $13
-   ;;@ assembly/index.ts:12:19
-   (f64.mul
-    ;;@ assembly/index.ts:8:19
-    (f64.mul
-     (get_local $9)
-     (f64.const 0.625)
-    )
-    (get_local $10)
-   )
-  )
-  ;;@ assembly/index.ts:13:2
-  (set_local $0
-   ;;@ assembly/index.ts:13:19
-   (i32.shl
-    (i32.mul
-     (get_local $0)
-     (get_local $1)
-    )
-    ;;@ assembly/index.ts:13:34
-    (i32.const 1)
-   )
-  )
-  ;;@ assembly/index.ts:14:2
-  (set_local $14
-   ;;@ assembly/index.ts:14:19
-   (f64.div
-    (f64.const 1)
-    (tee_local $6
-     (f64.convert_u/i32
-      (get_local $3)
-     )
-    )
-   )
-  )
-  ;;@ assembly/index.ts:16:2
-  (set_local $9
-   ;;@ assembly/index.ts:16:22
-   (f64.min
-    ;;@ assembly/index.ts:16:26
-    (f64.const 8)
-    (get_local $6)
-   )
-  )
-  ;;@ assembly/index.ts:18:2
-  (block $break|0
-   (loop $repeat|0
-    (br_if $break|0
-     ;;@ assembly/index.ts:18:23
-     (i32.ge_u
-      (get_local $8)
-      (get_local $1)
-     )
-    )
-    ;;@ assembly/index.ts:19:4
-    (set_local $12
-     ;;@ assembly/index.ts:19:15
-     (f64.sub
-      (f64.mul
-       (f64.convert_u/i32
-        (get_local $8)
-       )
-       (get_local $10)
-      )
-      (get_local $13)
-     )
-    )
-    (set_local $4
-     ;;@ assembly/index.ts:22:13
-     (f64.const 0)
-    )
-    (set_local $5
-     ;;@ assembly/index.ts:22:23
-     (f64.const 0)
-    )
-    ;;@ assembly/index.ts:23:4
-    (set_local $7
-     ;;@ assembly/index.ts:23:25
-     (i32.const 0)
-    )
-    ;;@ assembly/index.ts:24:4
-    (block $break|1
-     (loop $continue|1
-      (if
-       ;;@ assembly/index.ts:24:11
-       (f64.le
-        (f64.add
-         (tee_local $15
-          ;;@ assembly/index.ts:24:19
-          (f64.mul
-           (get_local $4)
-           (get_local $4)
-          )
-         )
-         ;;@ assembly/index.ts:24:30
-         (tee_local $6
-          ;;@ assembly/index.ts:24:38
-          (f64.mul
-           (get_local $5)
-           (get_local $5)
-          )
-         )
-        )
-        ;;@ assembly/index.ts:24:50
-        (f64.const 4)
-       )
-       (block
-        ;;@ assembly/index.ts:25:6
-        (set_local $5
-         ;;@ assembly/index.ts:25:11
-         (f64.add
-          (f64.mul
-           (f64.mul
-            (f64.const 2)
-            (get_local $4)
-           )
-           (get_local $5)
-          )
-          (get_local $11)
-         )
-        )
-        ;;@ assembly/index.ts:26:6
-        (set_local $4
-         ;;@ assembly/index.ts:26:11
-         (f64.add
-          (f64.sub
-           (get_local $15)
-           (get_local $6)
-          )
-          (get_local $12)
-         )
-        )
-        ;;@ assembly/index.ts:27:30
-        (br_if $break|1
-         ;;@ assembly/index.ts:27:10
-         (i32.ge_u
-          (get_local $7)
-          (get_local $3)
-         )
-        )
-        ;;@ assembly/index.ts:28:6
-        (set_local $7
-         (i32.add
-          (get_local $7)
-          (i32.const 1)
-         )
-        )
-        (br $continue|1)
-       )
-      )
-     )
-    )
-    (loop $continue|2
-     (if
-      ;;@ assembly/index.ts:32:11
-      (f64.lt
-       (f64.convert_u/i32
-        (get_local $7)
-       )
-       (get_local $9)
-      )
-      (block
-       ;;@ assembly/index.ts:33:6
-       (set_local $6
-        ;;@ assembly/index.ts:33:18
-        (f64.add
-         (f64.sub
-          (f64.mul
-           (get_local $4)
-           (get_local $4)
-          )
-          ;;@ assembly/index.ts:33:28
-          (f64.mul
-           (get_local $5)
-           (get_local $5)
-          )
-         )
-         (get_local $12)
-        )
-       )
-       ;;@ assembly/index.ts:34:6
-       (set_local $5
-        ;;@ assembly/index.ts:34:11
-        (f64.add
-         (f64.mul
-          (f64.mul
-           (f64.const 2)
-           (get_local $4)
-          )
-          (get_local $5)
-         )
-         (get_local $11)
-        )
-       )
-       ;;@ assembly/index.ts:35:6
-       (set_local $4
-        (get_local $6)
-       )
-       ;;@ assembly/index.ts:36:6
-       (set_local $7
-        (i32.add
-         (get_local $7)
-         (i32.const 1)
-        )
-       )
-       (br $continue|2)
-      )
-     )
-    )
-    ;;@ assembly/index.ts:42:4
-    (set_local $2
-     (i32.const 2047)
-    )
-    ;;@ assembly/index.ts:44:4
-    (if
-     ;;@ assembly/index.ts:44:8
-     (f64.gt
-      ;;@ assembly/index.ts:43:4
-      (tee_local $6
-       ;;@ assembly/index.ts:43:14
-       (f64.add
-        (f64.mul
-         (get_local $4)
-         (get_local $4)
-        )
-        ;;@ assembly/index.ts:43:24
-        (f64.mul
-         (get_local $5)
-         (get_local $5)
-        )
-       )
-      )
-      ;;@ assembly/index.ts:44:14
-      (f64.const 1)
-     )
-     ;;@ assembly/index.ts:46:6
-     (set_local $2
-      ;;@ assembly/index.ts:46:12
-      (i32.trunc_u/f64
-       ;;@ assembly/index.ts:46:18
-       (f64.mul
-        (f64.const 2047)
-        (f64.min
-         (f64.max
-          ;;@ assembly/index.ts:46:43
-          (f64.mul
-           (f64.sub
-            (f64.convert_u/i32
-             ;;@ assembly/index.ts:46:44
-             (i32.add
-              (get_local $7)
-              ;;@ assembly/index.ts:46:56
-              (i32.const 1)
-             )
-            )
-            ;;@ assembly/index.ts:45:17
-            (f64.mul
-             ;;@ assembly/index.ts:45:22
-             (call $~lib/bindings/Math/log
-              ;;@ assembly/index.ts:45:26
-              (f64.mul
-               (f64.const 0.5)
-               ;;@ assembly/index.ts:45:37
-               (call $~lib/bindings/Math/log
-                (get_local $6)
-               )
-              )
-             )
-             ;;@ assembly/index.ts:45:49
-             (f64.div
-              ;;@ assembly/index.ts:45:50
-              (f64.const 1)
-              ;;@ assembly/index.ts:45:56
-              (get_global $~lib/bindings/Math/LN2)
-             )
-            )
-           )
-           (get_local $14)
-          )
-          (f64.const 0)
-         )
-         (f64.const 1)
-        )
-       )
-      )
-     )
-    )
-    ;;@ assembly/index.ts:48:4
-    (i32.store16
-     ;;@ assembly/index.ts:48:15
-     (i32.add
-      (get_local $0)
-      ;;@ assembly/index.ts:48:24
-      (i32.shl
-       (get_local $8)
-       ;;@ assembly/index.ts:48:30
-       (i32.const 1)
-      )
-     )
-     (get_local $2)
-    )
-    ;;@ assembly/index.ts:18:34
-    (set_local $8
-     (i32.add
-      (get_local $8)
-      (i32.const 1)
-     )
-    )
-    (br $repeat|0)
-   )
-  )
- )
- (func $null (; 2 ;) (; has Stack IR ;) (type $v)
-  (nop)
-=======
-  get_local $1
-  f64.convert_u/i32
+  get_local $0
+  f64.convert_u/i32
+  get_local $2
+  f64.convert_u/i32
+  tee_local $4
+  f64.const 0.5
+  f64.mul
   tee_local $6
-  f64.const 1.6
-  f64.div
-  set_local $11
-  get_local $0
-  f64.convert_u/i32
-  get_local $2
-  f64.convert_u/i32
-  tee_local $4
-  f64.const 2
-  f64.div
-  tee_local $7
   f64.sub
   f64.const 10
   f64.const 3
-  get_local $6
+  get_local $1
+  f64.convert_u/i32
+  tee_local $9
   f64.mul
   f64.const 4
   get_local $4
   f64.mul
   f64.min
   f64.div
-  tee_local $12
-  f64.mul
+  tee_local $10
+  f64.mul
+  set_local $11
+  get_local $9
+  f64.const 0.625
+  f64.mul
+  get_local $10
+  f64.mul
+  set_local $13
+  get_local $0
+  get_local $1
+  i32.mul
+  i32.const 1
+  i32.shl
+  set_local $0
+  f64.const 1
+  get_local $3
+  f64.convert_u/i32
+  tee_local $6
+  f64.div
+  set_local $14
+  f64.const 8
+  get_local $6
+  f64.min
   set_local $9
   block $break|0
    loop $repeat|0
@@ -426,27 +76,27 @@
     br_if $break|0
     get_local $8
     f64.convert_u/i32
-    get_local $11
+    get_local $10
+    f64.mul
+    get_local $13
     f64.sub
-    get_local $12
-    f64.mul
-    set_local $10
+    set_local $12
     f64.const 0
     set_local $4
     f64.const 0
     set_local $5
     i32.const 0
-    set_local $2
+    set_local $7
     block $break|1
      loop $continue|1
       get_local $4
       get_local $4
       f64.mul
+      tee_local $15
+      get_local $5
+      get_local $5
+      f64.mul
       tee_local $6
-      get_local $5
-      get_local $5
-      f64.mul
-      tee_local $7
       f64.add
       f64.const 4
       f64.le
@@ -456,40 +106,33 @@
        f64.mul
        get_local $5
        f64.mul
-       get_local $9
+       get_local $11
        f64.add
        set_local $5
+       get_local $15
        get_local $6
-       get_local $7
        f64.sub
-       get_local $10
+       get_local $12
        f64.add
        set_local $4
-       get_local $2
+       get_local $7
        get_local $3
        i32.ge_u
        br_if $break|1
-       get_local $2
+       get_local $7
        i32.const 1
        i32.add
-       set_local $2
+       set_local $7
        br $continue|1
       end
      end
     end
-    block $break|2
-     f64.const 8
-     get_local $3
+    loop $continue|2
+     get_local $7
      f64.convert_u/i32
-     f64.min
-     set_local $6
-     loop $repeat|2
-      get_local $2
-      f64.convert_u/i32
-      get_local $6
-      f64.lt
-      i32.eqz
-      br_if $break|2
+     get_local $9
+     f64.lt
+     if
       get_local $4
       get_local $4
       f64.mul
@@ -497,35 +140,28 @@
       get_local $5
       f64.mul
       f64.sub
-      get_local $10
+      get_local $12
       f64.add
-      set_local $7
+      set_local $6
       f64.const 2
       get_local $4
       f64.mul
       get_local $5
       f64.mul
-      get_local $9
+      get_local $11
       f64.add
       set_local $5
+      get_local $6
+      set_local $4
       get_local $7
-      set_local $4
-      get_local $2
       i32.const 1
       i32.add
-      set_local $2
-      br $repeat|2
-      unreachable
+      set_local $7
+      br $continue|2
      end
-     unreachable
     end
-    get_local $0
-    get_local $1
-    i32.mul
-    get_local $8
-    i32.add
-    i32.const 1
-    i32.shl
+    i32.const 2047
+    set_local $2
     get_local $4
     get_local $4
     f64.mul
@@ -533,37 +169,41 @@
     get_local $5
     f64.mul
     f64.add
-    call $~lib/bindings/Math/sqrt
-    call $~lib/bindings/Math/log
-    call $~lib/bindings/Math/log
-    get_global $~lib/bindings/Math/LN2
-    f64.div
     tee_local $6
-    get_local $6
-    f64.sub
-    f64.const 0
-    f64.eq
-    if (result i32)
+    f64.const 1
+    f64.gt
+    if
      f64.const 2047
-     get_local $2
+     get_local $7
      i32.const 1
      i32.add
      f64.convert_u/i32
+     f64.const 0.5
      get_local $6
+     call $~lib/bindings/Math/log
+     f64.mul
+     call $~lib/bindings/Math/log
+     f64.const 1
+     get_global $~lib/bindings/Math/LN2
+     f64.div
+     f64.mul
      f64.sub
-     get_local $3
-     f64.convert_u/i32
-     f64.div
+     get_local $14
+     f64.mul
      f64.const 0
      f64.max
      f64.const 1
      f64.min
      f64.mul
      i32.trunc_u/f64
-    else     
-     i32.const 2047
+     set_local $2
     end
-    tee_local $2
+    get_local $0
+    get_local $8
+    i32.const 1
+    i32.shl
+    i32.add
+    get_local $2
     i32.store16
     get_local $8
     i32.const 1
@@ -575,8 +215,7 @@
    unreachable
   end
  )
- (func $null (; 3 ;) (type $v)
+ (func $null (; 2 ;) (type $v)
   nop
->>>>>>> 410036e4
  )
 )