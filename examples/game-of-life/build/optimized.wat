--- conflicted
+++ resolved
@@ -26,7 +26,6 @@
   local.get $0
   local.get $1
   i32.mul
-<<<<<<< HEAD
   global.set $assembly/index/s
   i32.const 0
   local.set $0
@@ -40,19 +39,6 @@
     loop $for-loop|1
      local.get $1
      global.get $assembly/index/w
-=======
-  global.set $assembly/index/offset
-  loop $for-loop|0
-   local.get $3
-   local.get $1
-   i32.lt_s
-   if
-    i32.const 0
-    local.set $2
-    loop $for-loop|1
-     local.get $2
-     local.get $0
->>>>>>> b433bc42
      i32.lt_s
      if
       call $~lib/bindings/Math/random
@@ -67,19 +53,11 @@
        i32.const -16777216
        i32.or
       end
-<<<<<<< HEAD
       local.set $2
       local.get $1
       global.get $assembly/index/s
       local.get $0
       global.get $assembly/index/w
-=======
-      local.set $4
-      local.get $2
-      global.get $assembly/index/offset
-      local.get $3
-      global.get $assembly/index/width
->>>>>>> b433bc42
       i32.mul
       i32.add
       i32.add
@@ -90,22 +68,14 @@
       local.get $2
       i32.const 1
       i32.add
-<<<<<<< HEAD
       local.set $1
-=======
-      local.set $2
->>>>>>> b433bc42
       br $for-loop|1
      end
     end
     local.get $3
     i32.const 1
     i32.add
-<<<<<<< HEAD
     local.set $0
-=======
-    local.set $3
->>>>>>> b433bc42
     br $for-loop|0
    end
   end
@@ -133,11 +103,7 @@
   local.set $7
   loop $for-loop|0
    local.get $1
-<<<<<<< HEAD
    global.get $assembly/index/h
-=======
-   local.get $8
->>>>>>> b433bc42
    i32.lt_s
    if
     local.get $1
@@ -160,11 +126,7 @@
     local.set $0
     loop $for-loop|1
      local.get $0
-<<<<<<< HEAD
      global.get $assembly/index/w
-=======
-     local.get $9
->>>>>>> b433bc42
      i32.lt_s
      if
       local.get $0
@@ -175,11 +137,7 @@
       select
       local.tee $3
       local.get $4
-<<<<<<< HEAD
-      global.get $assembly/index/w
-=======
-      global.get $assembly/index/width
->>>>>>> b433bc42
+      global.get $assembly/index/w
       i32.mul
       i32.add
       i32.const 2
@@ -189,11 +147,7 @@
       i32.and
       local.get $0
       local.get $4
-<<<<<<< HEAD
-      global.get $assembly/index/w
-=======
-      global.get $assembly/index/width
->>>>>>> b433bc42
+      global.get $assembly/index/w
       i32.mul
       i32.add
       i32.const 2
@@ -212,11 +166,7 @@
       select
       local.tee $2
       local.get $4
-<<<<<<< HEAD
-      global.get $assembly/index/w
-=======
-      global.get $assembly/index/width
->>>>>>> b433bc42
+      global.get $assembly/index/w
       i32.mul
       i32.add
       i32.const 2
@@ -227,11 +177,7 @@
       i32.add
       local.get $3
       local.get $1
-<<<<<<< HEAD
-      global.get $assembly/index/w
-=======
-      global.get $assembly/index/width
->>>>>>> b433bc42
+      global.get $assembly/index/w
       i32.mul
       i32.add
       i32.const 2
@@ -242,11 +188,7 @@
       i32.add
       local.get $2
       local.get $1
-<<<<<<< HEAD
-      global.get $assembly/index/w
-=======
-      global.get $assembly/index/width
->>>>>>> b433bc42
+      global.get $assembly/index/w
       i32.mul
       i32.add
       i32.const 2
@@ -257,11 +199,7 @@
       i32.add
       local.get $3
       local.get $5
-<<<<<<< HEAD
-      global.get $assembly/index/w
-=======
-      global.get $assembly/index/width
->>>>>>> b433bc42
+      global.get $assembly/index/w
       i32.mul
       i32.add
       i32.const 2
@@ -272,11 +210,7 @@
       i32.add
       local.get $0
       local.get $5
-<<<<<<< HEAD
-      global.get $assembly/index/w
-=======
-      global.get $assembly/index/width
->>>>>>> b433bc42
+      global.get $assembly/index/w
       i32.mul
       i32.add
       i32.const 2
@@ -287,11 +221,7 @@
       i32.add
       local.get $2
       local.get $5
-<<<<<<< HEAD
-      global.get $assembly/index/w
-=======
-      global.get $assembly/index/width
->>>>>>> b433bc42
+      global.get $assembly/index/w
       i32.mul
       i32.add
       i32.const 2
@@ -303,11 +233,7 @@
       local.set $2
       local.get $0
       local.get $1
-<<<<<<< HEAD
-      global.get $assembly/index/w
-=======
-      global.get $assembly/index/width
->>>>>>> b433bc42
+      global.get $assembly/index/w
       i32.mul
       i32.add
       i32.const 2
@@ -324,15 +250,9 @@
        i32.eq
        if
         local.get $0
-<<<<<<< HEAD
         global.get $assembly/index/s
         local.get $1
         global.get $assembly/index/w
-=======
-        global.get $assembly/index/offset
-        local.get $1
-        global.get $assembly/index/width
->>>>>>> b433bc42
         i32.mul
         i32.add
         i32.add
@@ -358,15 +278,9 @@
         i32.store
        else
         local.get $0
-<<<<<<< HEAD
         global.get $assembly/index/s
         local.get $1
         global.get $assembly/index/w
-=======
-        global.get $assembly/index/offset
-        local.get $1
-        global.get $assembly/index/width
->>>>>>> b433bc42
         i32.mul
         i32.add
         i32.add
@@ -383,15 +297,9 @@
        i32.eq
        if
         local.get $0
-<<<<<<< HEAD
         global.get $assembly/index/s
         local.get $1
         global.get $assembly/index/w
-=======
-        global.get $assembly/index/offset
-        local.get $1
-        global.get $assembly/index/width
->>>>>>> b433bc42
         i32.mul
         i32.add
         i32.add
@@ -403,15 +311,9 @@
         i32.store
        else
         local.get $0
-<<<<<<< HEAD
         global.get $assembly/index/s
         local.get $1
         global.get $assembly/index/w
-=======
-        global.get $assembly/index/offset
-        local.get $1
-        global.get $assembly/index/width
->>>>>>> b433bc42
         i32.mul
         i32.add
         i32.add
@@ -456,11 +358,7 @@
   (local $3 i32)
   loop $for-loop|0
    local.get $3
-<<<<<<< HEAD
    global.get $assembly/index/w
-=======
-   global.get $assembly/index/width
->>>>>>> b433bc42
    i32.lt_s
    if
     call $~lib/bindings/Math/random
@@ -468,15 +366,9 @@
     f64.lt
     if
      local.get $3
-<<<<<<< HEAD
      global.get $assembly/index/s
      local.get $1
      global.get $assembly/index/w
-=======
-     global.get $assembly/index/offset
-     local.get $1
-     global.get $assembly/index/width
->>>>>>> b433bc42
      i32.mul
      i32.add
      i32.add
@@ -498,11 +390,7 @@
   local.set $3
   loop $for-loop|1
    local.get $3
-<<<<<<< HEAD
    global.get $assembly/index/h
-=======
-   global.get $assembly/index/height
->>>>>>> b433bc42
    i32.lt_s
    if
     call $~lib/bindings/Math/random
@@ -510,15 +398,9 @@
     f64.lt
     if
      local.get $0
-<<<<<<< HEAD
      global.get $assembly/index/s
      local.get $3
      global.get $assembly/index/w
-=======
-     global.get $assembly/index/offset
-     local.get $3
-     global.get $assembly/index/width
->>>>>>> b433bc42
      i32.mul
      i32.add
      i32.add
