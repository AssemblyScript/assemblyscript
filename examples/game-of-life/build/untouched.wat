(module
 (type $none_=>_none (func))
 (type $i32_i32_=>_none (func (param i32 i32)))
 (type $i32_i32_f64_=>_none (func (param i32 i32 f64)))
 (type $none_=>_f64 (func (result f64)))
 (import "env" "memory" (memory $0 0))
 (import "config" "BGR_DEAD" (global $assembly/config/BGR_DEAD i32))
 (import "config" "BGR_ALIVE" (global $assembly/config/BGR_ALIVE i32))
 (import "config" "BIT_ROT" (global $assembly/config/BIT_ROT i32))
 (import "Math" "random" (func $~lib/bindings/Math/random (result f64)))
 (table $0 1 funcref)
<<<<<<< HEAD
 (global $assembly/index/w (mut i32) (i32.const 0))
 (global $assembly/index/h (mut i32) (i32.const 0))
 (global $assembly/index/s (mut i32) (i32.const 0))
=======
 (global $assembly/index/width (mut i32) (i32.const 0))
 (global $assembly/index/height (mut i32) (i32.const 0))
 (global $assembly/index/offset (mut i32) (i32.const 0))
>>>>>>> b433bc42
 (export "memory" (memory $0))
 (export "init" (func $assembly/index/init))
 (export "step" (func $assembly/index/step))
 (export "fill" (func $assembly/index/fill))
 (func $assembly/index/init (; 1 ;) (param $0 i32) (param $1 i32)
  (local $2 i32)
  (local $3 i32)
  (local $4 i32)
  (local $5 i32)
  (local $6 i32)
  (local $7 i32)
  (local $8 i32)
<<<<<<< HEAD
=======
  (local $9 i32)
>>>>>>> b433bc42
  local.get $0
  global.set $assembly/index/width
  local.get $1
  global.set $assembly/index/height
  local.get $0
  local.get $1
  i32.mul
<<<<<<< HEAD
  global.set $assembly/index/s
=======
  global.set $assembly/index/offset
>>>>>>> b433bc42
  i32.const 0
  local.set $2
  loop $for-loop|0
   local.get $2
<<<<<<< HEAD
   global.get $assembly/index/h
=======
   local.get $1
>>>>>>> b433bc42
   i32.lt_s
   local.set $3
   local.get $3
   if
    i32.const 0
    local.set $4
    loop $for-loop|1
     local.get $4
<<<<<<< HEAD
     global.get $assembly/index/w
=======
     local.get $0
>>>>>>> b433bc42
     i32.lt_s
     local.set $5
     local.get $5
     if
<<<<<<< HEAD
      local.get $4
      local.set $8
      local.get $2
      local.set $7
=======
>>>>>>> b433bc42
      call $~lib/bindings/Math/random
      f64.const 0.1
      f64.gt
      if (result i32)
       global.get $assembly/config/BGR_DEAD
       i32.const 16777215
       i32.and
      else
       global.get $assembly/config/BGR_ALIVE
       i32.const -16777216
       i32.or
      end
      local.set $6
<<<<<<< HEAD
      global.get $assembly/index/s
      local.get $7
      global.get $assembly/index/w
      i32.mul
      i32.add
      local.get $8
      i32.add
      i32.const 2
      i32.shl
      local.get $6
=======
      local.get $4
      local.set $9
      local.get $2
      local.set $8
      local.get $6
      local.set $7
      global.get $assembly/index/offset
      local.get $8
      global.get $assembly/index/width
      i32.mul
      i32.add
      local.get $9
      i32.add
      i32.const 2
      i32.shl
      local.get $7
>>>>>>> b433bc42
      i32.store
      local.get $4
      i32.const 1
      i32.add
      local.set $4
      br $for-loop|1
     end
    end
    local.get $2
    i32.const 1
    i32.add
    local.set $2
    br $for-loop|0
   end
  end
 )
 (func $assembly/index/step (; 2 ;)
  (local $0 i32)
  (local $1 i32)
  (local $2 i32)
  (local $3 i32)
  (local $4 i32)
  (local $5 i32)
  (local $6 i32)
  (local $7 i32)
  (local $8 i32)
  (local $9 i32)
  (local $10 i32)
  (local $11 i32)
  (local $12 i32)
  (local $13 i32)
  (local $14 i32)
  (local $15 i32)
  (local $16 i32)
  (local $17 i32)
  (local $18 i32)
<<<<<<< HEAD
  global.get $assembly/index/h
=======
  (local $19 i32)
  (local $20 i32)
  global.get $assembly/index/width
  local.set $0
  global.get $assembly/index/height
  local.set $1
  local.get $1
>>>>>>> b433bc42
  i32.const 1
  i32.sub
  local.set $2
  local.get $0
  i32.const 1
  i32.sub
<<<<<<< HEAD
  local.set $1
  i32.const 0
  local.set $2
  loop $for-loop|0
   local.get $2
   global.get $assembly/index/h
   i32.lt_s
   local.set $3
   local.get $3
   if
    local.get $2
    i32.const 0
    i32.eq
    if (result i32)
     local.get $0
    else
=======
  local.set $3
  i32.const 0
  local.set $4
  loop $for-loop|0
   local.get $4
   local.get $1
   i32.lt_s
   local.set $5
   local.get $5
   if
    local.get $4
    i32.const 0
    i32.eq
    if (result i32)
>>>>>>> b433bc42
     local.get $2
    else
     local.get $4
     i32.const 1
     i32.sub
    end
<<<<<<< HEAD
    local.set $4
=======
    local.set $6
    local.get $4
>>>>>>> b433bc42
    local.get $2
    i32.eq
    if (result i32)
     i32.const 0
    else
<<<<<<< HEAD
     local.get $2
     i32.const 1
     i32.add
    end
    local.set $5
    i32.const 0
    local.set $6
    loop $for-loop|1
     local.get $6
     global.get $assembly/index/w
     i32.lt_s
     local.set $7
     local.get $7
     if
      local.get $6
      i32.const 0
      i32.eq
      if (result i32)
       local.get $1
      else
       local.get $6
       i32.const 1
       i32.sub
      end
      local.set $8
      local.get $6
      local.get $1
=======
     local.get $4
     i32.const 1
     i32.add
    end
    local.set $7
    i32.const 0
    local.set $8
    loop $for-loop|1
     local.get $8
     local.get $0
     i32.lt_s
     local.set $9
     local.get $9
     if
      local.get $8
      i32.const 0
      i32.eq
      if (result i32)
       local.get $3
      else
       local.get $8
       i32.const 1
       i32.sub
      end
      local.set $10
      local.get $8
      local.get $3
>>>>>>> b433bc42
      i32.eq
      if (result i32)
       i32.const 0
      else
<<<<<<< HEAD
       local.get $6
       i32.const 1
       i32.add
      end
      local.set $9
      local.get $8
      local.set $11
      local.get $4
      local.set $10
      local.get $10
      global.get $assembly/index/w
      i32.mul
      local.get $11
=======
       local.get $8
       i32.const 1
       i32.add
      end
      local.set $11
      local.get $10
      local.set $13
      local.get $6
      local.set $12
      local.get $12
      global.get $assembly/index/width
      i32.mul
      local.get $13
>>>>>>> b433bc42
      i32.add
      i32.const 2
      i32.shl
      i32.load
      i32.const 1
      i32.and
<<<<<<< HEAD
      local.get $6
      local.set $11
      local.get $4
      local.set $10
      local.get $10
      global.get $assembly/index/w
      i32.mul
      local.get $11
=======
      local.get $8
      local.set $13
      local.get $6
      local.set $12
      local.get $12
      global.get $assembly/index/width
      i32.mul
      local.get $13
>>>>>>> b433bc42
      i32.add
      i32.const 2
      i32.shl
      i32.load
      i32.const 1
      i32.and
      i32.add
<<<<<<< HEAD
      local.get $9
      local.set $11
      local.get $4
      local.set $10
      local.get $10
      global.get $assembly/index/w
      i32.mul
      local.get $11
=======
      local.get $11
      local.set $13
      local.get $6
      local.set $12
      local.get $12
      global.get $assembly/index/width
      i32.mul
      local.get $13
>>>>>>> b433bc42
      i32.add
      i32.const 2
      i32.shl
      i32.load
      i32.const 1
      i32.and
      i32.add
<<<<<<< HEAD
      local.get $8
      local.set $11
      local.get $2
      local.set $10
      local.get $10
      global.get $assembly/index/w
      i32.mul
      local.get $11
=======
      local.get $10
      local.set $13
      local.get $4
      local.set $12
      local.get $12
      global.get $assembly/index/width
      i32.mul
      local.get $13
>>>>>>> b433bc42
      i32.add
      i32.const 2
      i32.shl
      i32.load
      i32.const 1
      i32.and
      i32.add
<<<<<<< HEAD
      local.get $9
      local.set $11
      local.get $2
      local.set $10
      local.get $10
      global.get $assembly/index/w
      i32.mul
      local.get $11
=======
      local.get $11
      local.set $13
      local.get $4
      local.set $12
      local.get $12
      global.get $assembly/index/width
      i32.mul
      local.get $13
>>>>>>> b433bc42
      i32.add
      i32.const 2
      i32.shl
      i32.load
      i32.const 1
      i32.and
      i32.add
<<<<<<< HEAD
      local.get $8
      local.set $11
      local.get $5
      local.set $10
      local.get $10
      global.get $assembly/index/w
      i32.mul
      local.get $11
=======
      local.get $10
      local.set $13
      local.get $7
      local.set $12
      local.get $12
      global.get $assembly/index/width
      i32.mul
      local.get $13
>>>>>>> b433bc42
      i32.add
      i32.const 2
      i32.shl
      i32.load
      i32.const 1
      i32.and
      i32.add
<<<<<<< HEAD
      local.get $6
      local.set $11
      local.get $5
      local.set $10
      local.get $10
      global.get $assembly/index/w
      i32.mul
      local.get $11
=======
      local.get $8
      local.set $13
      local.get $7
      local.set $12
      local.get $12
      global.get $assembly/index/width
      i32.mul
      local.get $13
>>>>>>> b433bc42
      i32.add
      i32.const 2
      i32.shl
      i32.load
      i32.const 1
      i32.and
      i32.add
<<<<<<< HEAD
      local.get $9
      local.set $11
      local.get $5
      local.set $10
      local.get $10
      global.get $assembly/index/w
      i32.mul
      local.get $11
=======
      local.get $11
      local.set $13
      local.get $7
      local.set $12
      local.get $12
      global.get $assembly/index/width
      i32.mul
      local.get $13
>>>>>>> b433bc42
      i32.add
      i32.const 2
      i32.shl
      i32.load
      i32.const 1
      i32.and
      i32.add
<<<<<<< HEAD
      local.set $11
      local.get $6
      local.set $12
      local.get $2
      local.set $10
      local.get $10
      global.get $assembly/index/w
      i32.mul
      local.get $12
=======
      local.set $13
      local.get $8
      local.set $14
      local.get $4
      local.set $12
      local.get $12
      global.get $assembly/index/width
      i32.mul
      local.get $14
>>>>>>> b433bc42
      i32.add
      i32.const 2
      i32.shl
      i32.load
<<<<<<< HEAD
      local.set $12
      local.get $12
      i32.const 1
      i32.and
      if
       local.get $11
=======
      local.set $14
      local.get $14
      i32.const 1
      i32.and
      if
       local.get $13
>>>>>>> b433bc42
       i32.const 14
       i32.and
       i32.const 2
       i32.eq
       if
<<<<<<< HEAD
        local.get $6
        local.set $14
        local.get $2
        local.set $13
        local.get $12
        local.set $10
        local.get $10
=======
        local.get $8
        local.set $16
        local.get $4
        local.set $15
        local.get $14
        local.set $12
        local.get $12
>>>>>>> b433bc42
        i32.const 24
        i32.shr_u
        global.get $assembly/config/BIT_ROT
        i32.sub
<<<<<<< HEAD
        local.tee $15
        i32.const 0
        local.tee $16
        local.get $15
        local.get $16
        i32.gt_s
        select
        local.set $15
        local.get $14
        local.set $18
        local.get $13
        local.set $17
        local.get $15
        i32.const 24
        i32.shl
        local.get $10
        i32.const 16777215
        i32.and
        i32.or
        local.set $16
        global.get $assembly/index/s
        local.get $17
        global.get $assembly/index/w
        i32.mul
        i32.add
        local.get $18
        i32.add
        i32.const 2
        i32.shl
        local.get $16
        i32.store
       else
        local.get $6
        local.set $18
        local.get $2
        local.set $17
        global.get $assembly/config/BGR_DEAD
        i32.const -16777216
        i32.or
        local.set $16
        global.get $assembly/index/s
        local.get $17
        global.get $assembly/index/w
        i32.mul
        i32.add
        local.get $18
        i32.add
        i32.const 2
        i32.shl
        local.get $16
        i32.store
       end
      else
       local.get $11
       i32.const 3
       i32.eq
       if
        local.get $6
        local.set $14
        local.get $2
        local.set $13
        global.get $assembly/config/BGR_ALIVE
        i32.const -16777216
        i32.or
        local.set $10
        global.get $assembly/index/s
        local.get $13
        global.get $assembly/index/w
        i32.mul
        i32.add
        local.get $14
        i32.add
        i32.const 2
        i32.shl
        local.get $10
        i32.store
       else
        local.get $6
        local.set $17
        local.get $2
        local.set $16
        local.get $12
        local.set $15
        local.get $15
=======
        local.tee $17
        i32.const 0
        local.tee $18
        local.get $17
        local.get $18
        i32.gt_s
        select
        local.set $17
        local.get $16
        local.set $20
        local.get $15
        local.set $19
        local.get $17
        i32.const 24
        i32.shl
        local.get $12
        i32.const 16777215
        i32.and
        i32.or
        local.set $18
        global.get $assembly/index/offset
        local.get $19
        global.get $assembly/index/width
        i32.mul
        i32.add
        local.get $20
        i32.add
        i32.const 2
        i32.shl
        local.get $18
        i32.store
       else
        local.get $8
        local.set $20
        local.get $4
        local.set $19
        global.get $assembly/config/BGR_DEAD
        i32.const -16777216
        i32.or
        local.set $18
        global.get $assembly/index/offset
        local.get $19
        global.get $assembly/index/width
        i32.mul
        i32.add
        local.get $20
        i32.add
        i32.const 2
        i32.shl
        local.get $18
        i32.store
       end
      else
       local.get $13
       i32.const 3
       i32.eq
       if
        local.get $8
        local.set $16
        local.get $4
        local.set $15
        global.get $assembly/config/BGR_ALIVE
        i32.const -16777216
        i32.or
        local.set $12
        global.get $assembly/index/offset
        local.get $15
        global.get $assembly/index/width
        i32.mul
        i32.add
        local.get $16
        i32.add
        i32.const 2
        i32.shl
        local.get $12
        i32.store
       else
        local.get $8
        local.set $19
        local.get $4
        local.set $18
        local.get $14
        local.set $17
        local.get $17
>>>>>>> b433bc42
        i32.const 24
        i32.shr_u
        global.get $assembly/config/BIT_ROT
        i32.sub
<<<<<<< HEAD
        local.tee $14
        i32.const 0
        local.tee $13
        local.get $14
        local.get $13
        i32.gt_s
        select
        local.set $14
        local.get $17
        local.set $13
        local.get $16
        local.set $10
        local.get $14
        i32.const 24
        i32.shl
        local.get $15
        i32.const 16777215
        i32.and
        i32.or
        local.set $18
        global.get $assembly/index/s
        local.get $10
        global.get $assembly/index/w
        i32.mul
        i32.add
        local.get $13
        i32.add
        i32.const 2
        i32.shl
        local.get $18
        i32.store
       end
      end
      local.get $6
      i32.const 1
      i32.add
      local.set $6
=======
        local.tee $16
        i32.const 0
        local.tee $15
        local.get $16
        local.get $15
        i32.gt_s
        select
        local.set $16
        local.get $19
        local.set $15
        local.get $18
        local.set $12
        local.get $16
        i32.const 24
        i32.shl
        local.get $17
        i32.const 16777215
        i32.and
        i32.or
        local.set $20
        global.get $assembly/index/offset
        local.get $12
        global.get $assembly/index/width
        i32.mul
        i32.add
        local.get $15
        i32.add
        i32.const 2
        i32.shl
        local.get $20
        i32.store
       end
      end
      local.get $8
      i32.const 1
      i32.add
      local.set $8
>>>>>>> b433bc42
      br $for-loop|1
     end
    end
    local.get $4
    i32.const 1
    i32.add
<<<<<<< HEAD
    local.set $2
=======
    local.set $4
>>>>>>> b433bc42
    br $for-loop|0
   end
  end
 )
 (func $assembly/index/fill (; 3 ;) (param $0 i32) (param $1 i32) (param $2 f64)
  (local $3 i32)
  (local $4 i32)
  (local $5 i32)
  (local $6 i32)
  (local $7 i32)
  i32.const 0
  local.set $3
  loop $for-loop|0
   local.get $3
<<<<<<< HEAD
   global.get $assembly/index/w
=======
   global.get $assembly/index/width
>>>>>>> b433bc42
   i32.lt_s
   local.set $4
   local.get $4
   if
    call $~lib/bindings/Math/random
    local.get $2
    f64.lt
    if
     local.get $3
     local.set $7
     local.get $1
     local.set $6
     global.get $assembly/config/BGR_ALIVE
     i32.const -16777216
     i32.or
     local.set $5
<<<<<<< HEAD
     global.get $assembly/index/s
     local.get $6
     global.get $assembly/index/w
=======
     global.get $assembly/index/offset
     local.get $6
     global.get $assembly/index/width
>>>>>>> b433bc42
     i32.mul
     i32.add
     local.get $7
     i32.add
     i32.const 2
     i32.shl
     local.get $5
     i32.store
    end
    local.get $3
    i32.const 1
    i32.add
    local.set $3
    br $for-loop|0
   end
  end
  i32.const 0
  local.set $3
  loop $for-loop|1
   local.get $3
<<<<<<< HEAD
   global.get $assembly/index/h
=======
   global.get $assembly/index/height
>>>>>>> b433bc42
   i32.lt_s
   local.set $4
   local.get $4
   if
    call $~lib/bindings/Math/random
    local.get $2
    f64.lt
    if
     local.get $0
     local.set $7
     local.get $3
     local.set $6
     global.get $assembly/config/BGR_ALIVE
     i32.const -16777216
     i32.or
     local.set $5
<<<<<<< HEAD
     global.get $assembly/index/s
     local.get $6
     global.get $assembly/index/w
=======
     global.get $assembly/index/offset
     local.get $6
     global.get $assembly/index/width
>>>>>>> b433bc42
     i32.mul
     i32.add
     local.get $7
     i32.add
     i32.const 2
     i32.shl
     local.get $5
     i32.store
    end
    local.get $3
    i32.const 1
    i32.add
    local.set $3
    br $for-loop|1
   end
  end
 )
)<|MERGE_RESOLUTION|>--- conflicted
+++ resolved
@@ -9,15 +9,9 @@
  (import "config" "BIT_ROT" (global $assembly/config/BIT_ROT i32))
  (import "Math" "random" (func $~lib/bindings/Math/random (result f64)))
  (table $0 1 funcref)
-<<<<<<< HEAD
  (global $assembly/index/w (mut i32) (i32.const 0))
  (global $assembly/index/h (mut i32) (i32.const 0))
  (global $assembly/index/s (mut i32) (i32.const 0))
-=======
- (global $assembly/index/width (mut i32) (i32.const 0))
- (global $assembly/index/height (mut i32) (i32.const 0))
- (global $assembly/index/offset (mut i32) (i32.const 0))
->>>>>>> b433bc42
  (export "memory" (memory $0))
  (export "init" (func $assembly/index/init))
  (export "step" (func $assembly/index/step))
@@ -30,10 +24,6 @@
   (local $6 i32)
   (local $7 i32)
   (local $8 i32)
-<<<<<<< HEAD
-=======
-  (local $9 i32)
->>>>>>> b433bc42
   local.get $0
   global.set $assembly/index/width
   local.get $1
@@ -41,20 +31,12 @@
   local.get $0
   local.get $1
   i32.mul
-<<<<<<< HEAD
   global.set $assembly/index/s
-=======
-  global.set $assembly/index/offset
->>>>>>> b433bc42
   i32.const 0
   local.set $2
   loop $for-loop|0
    local.get $2
-<<<<<<< HEAD
    global.get $assembly/index/h
-=======
-   local.get $1
->>>>>>> b433bc42
    i32.lt_s
    local.set $3
    local.get $3
@@ -63,22 +45,15 @@
     local.set $4
     loop $for-loop|1
      local.get $4
-<<<<<<< HEAD
      global.get $assembly/index/w
-=======
-     local.get $0
->>>>>>> b433bc42
      i32.lt_s
      local.set $5
      local.get $5
      if
-<<<<<<< HEAD
       local.get $4
       local.set $8
       local.get $2
       local.set $7
-=======
->>>>>>> b433bc42
       call $~lib/bindings/Math/random
       f64.const 0.1
       f64.gt
@@ -92,7 +67,6 @@
        i32.or
       end
       local.set $6
-<<<<<<< HEAD
       global.get $assembly/index/s
       local.get $7
       global.get $assembly/index/w
@@ -103,24 +77,6 @@
       i32.const 2
       i32.shl
       local.get $6
-=======
-      local.get $4
-      local.set $9
-      local.get $2
-      local.set $8
-      local.get $6
-      local.set $7
-      global.get $assembly/index/offset
-      local.get $8
-      global.get $assembly/index/width
-      i32.mul
-      i32.add
-      local.get $9
-      i32.add
-      i32.const 2
-      i32.shl
-      local.get $7
->>>>>>> b433bc42
       i32.store
       local.get $4
       i32.const 1
@@ -157,24 +113,13 @@
   (local $16 i32)
   (local $17 i32)
   (local $18 i32)
-<<<<<<< HEAD
   global.get $assembly/index/h
-=======
-  (local $19 i32)
-  (local $20 i32)
-  global.get $assembly/index/width
-  local.set $0
-  global.get $assembly/index/height
-  local.set $1
-  local.get $1
->>>>>>> b433bc42
   i32.const 1
   i32.sub
   local.set $2
   local.get $0
   i32.const 1
   i32.sub
-<<<<<<< HEAD
   local.set $1
   i32.const 0
   local.set $2
@@ -191,40 +136,18 @@
     if (result i32)
      local.get $0
     else
-=======
-  local.set $3
-  i32.const 0
-  local.set $4
-  loop $for-loop|0
-   local.get $4
-   local.get $1
-   i32.lt_s
-   local.set $5
-   local.get $5
-   if
-    local.get $4
-    i32.const 0
-    i32.eq
-    if (result i32)
->>>>>>> b433bc42
      local.get $2
     else
      local.get $4
      i32.const 1
      i32.sub
     end
-<<<<<<< HEAD
     local.set $4
-=======
-    local.set $6
-    local.get $4
->>>>>>> b433bc42
     local.get $2
     i32.eq
     if (result i32)
      i32.const 0
     else
-<<<<<<< HEAD
      local.get $2
      i32.const 1
      i32.add
@@ -252,40 +175,10 @@
       local.set $8
       local.get $6
       local.get $1
-=======
-     local.get $4
-     i32.const 1
-     i32.add
-    end
-    local.set $7
-    i32.const 0
-    local.set $8
-    loop $for-loop|1
-     local.get $8
-     local.get $0
-     i32.lt_s
-     local.set $9
-     local.get $9
-     if
-      local.get $8
-      i32.const 0
-      i32.eq
-      if (result i32)
-       local.get $3
-      else
-       local.get $8
-       i32.const 1
-       i32.sub
-      end
-      local.set $10
-      local.get $8
-      local.get $3
->>>>>>> b433bc42
       i32.eq
       if (result i32)
        i32.const 0
       else
-<<<<<<< HEAD
        local.get $6
        i32.const 1
        i32.add
@@ -299,255 +192,141 @@
       global.get $assembly/index/w
       i32.mul
       local.get $11
-=======
-       local.get $8
-       i32.const 1
-       i32.add
-      end
-      local.set $11
-      local.get $10
-      local.set $13
-      local.get $6
+      i32.add
+      i32.const 2
+      i32.shl
+      i32.load
+      i32.const 1
+      i32.and
+      local.get $6
+      local.set $11
+      local.get $4
+      local.set $10
+      local.get $10
+      global.get $assembly/index/w
+      i32.mul
+      local.get $11
+      i32.add
+      i32.const 2
+      i32.shl
+      i32.load
+      i32.const 1
+      i32.and
+      i32.add
+      local.get $9
+      local.set $11
+      local.get $4
+      local.set $10
+      local.get $10
+      global.get $assembly/index/w
+      i32.mul
+      local.get $11
+      i32.add
+      i32.const 2
+      i32.shl
+      i32.load
+      i32.const 1
+      i32.and
+      i32.add
+      local.get $8
+      local.set $11
+      local.get $2
+      local.set $10
+      local.get $10
+      global.get $assembly/index/w
+      i32.mul
+      local.get $11
+      i32.add
+      i32.const 2
+      i32.shl
+      i32.load
+      i32.const 1
+      i32.and
+      i32.add
+      local.get $9
+      local.set $11
+      local.get $2
+      local.set $10
+      local.get $10
+      global.get $assembly/index/w
+      i32.mul
+      local.get $11
+      i32.add
+      i32.const 2
+      i32.shl
+      i32.load
+      i32.const 1
+      i32.and
+      i32.add
+      local.get $8
+      local.set $11
+      local.get $5
+      local.set $10
+      local.get $10
+      global.get $assembly/index/w
+      i32.mul
+      local.get $11
+      i32.add
+      i32.const 2
+      i32.shl
+      i32.load
+      i32.const 1
+      i32.and
+      i32.add
+      local.get $6
+      local.set $11
+      local.get $5
+      local.set $10
+      local.get $10
+      global.get $assembly/index/w
+      i32.mul
+      local.get $11
+      i32.add
+      i32.const 2
+      i32.shl
+      i32.load
+      i32.const 1
+      i32.and
+      i32.add
+      local.get $9
+      local.set $11
+      local.get $5
+      local.set $10
+      local.get $10
+      global.get $assembly/index/w
+      i32.mul
+      local.get $11
+      i32.add
+      i32.const 2
+      i32.shl
+      i32.load
+      i32.const 1
+      i32.and
+      i32.add
+      local.set $11
+      local.get $6
+      local.set $12
+      local.get $2
+      local.set $10
+      local.get $10
+      global.get $assembly/index/w
+      i32.mul
+      local.get $12
+      i32.add
+      i32.const 2
+      i32.shl
+      i32.load
       local.set $12
       local.get $12
-      global.get $assembly/index/width
-      i32.mul
-      local.get $13
->>>>>>> b433bc42
-      i32.add
-      i32.const 2
-      i32.shl
-      i32.load
-      i32.const 1
-      i32.and
-<<<<<<< HEAD
-      local.get $6
-      local.set $11
-      local.get $4
-      local.set $10
-      local.get $10
-      global.get $assembly/index/w
-      i32.mul
-      local.get $11
-=======
-      local.get $8
-      local.set $13
-      local.get $6
-      local.set $12
-      local.get $12
-      global.get $assembly/index/width
-      i32.mul
-      local.get $13
->>>>>>> b433bc42
-      i32.add
-      i32.const 2
-      i32.shl
-      i32.load
-      i32.const 1
-      i32.and
-      i32.add
-<<<<<<< HEAD
-      local.get $9
-      local.set $11
-      local.get $4
-      local.set $10
-      local.get $10
-      global.get $assembly/index/w
-      i32.mul
-      local.get $11
-=======
-      local.get $11
-      local.set $13
-      local.get $6
-      local.set $12
-      local.get $12
-      global.get $assembly/index/width
-      i32.mul
-      local.get $13
->>>>>>> b433bc42
-      i32.add
-      i32.const 2
-      i32.shl
-      i32.load
-      i32.const 1
-      i32.and
-      i32.add
-<<<<<<< HEAD
-      local.get $8
-      local.set $11
-      local.get $2
-      local.set $10
-      local.get $10
-      global.get $assembly/index/w
-      i32.mul
-      local.get $11
-=======
-      local.get $10
-      local.set $13
-      local.get $4
-      local.set $12
-      local.get $12
-      global.get $assembly/index/width
-      i32.mul
-      local.get $13
->>>>>>> b433bc42
-      i32.add
-      i32.const 2
-      i32.shl
-      i32.load
-      i32.const 1
-      i32.and
-      i32.add
-<<<<<<< HEAD
-      local.get $9
-      local.set $11
-      local.get $2
-      local.set $10
-      local.get $10
-      global.get $assembly/index/w
-      i32.mul
-      local.get $11
-=======
-      local.get $11
-      local.set $13
-      local.get $4
-      local.set $12
-      local.get $12
-      global.get $assembly/index/width
-      i32.mul
-      local.get $13
->>>>>>> b433bc42
-      i32.add
-      i32.const 2
-      i32.shl
-      i32.load
-      i32.const 1
-      i32.and
-      i32.add
-<<<<<<< HEAD
-      local.get $8
-      local.set $11
-      local.get $5
-      local.set $10
-      local.get $10
-      global.get $assembly/index/w
-      i32.mul
-      local.get $11
-=======
-      local.get $10
-      local.set $13
-      local.get $7
-      local.set $12
-      local.get $12
-      global.get $assembly/index/width
-      i32.mul
-      local.get $13
->>>>>>> b433bc42
-      i32.add
-      i32.const 2
-      i32.shl
-      i32.load
-      i32.const 1
-      i32.and
-      i32.add
-<<<<<<< HEAD
-      local.get $6
-      local.set $11
-      local.get $5
-      local.set $10
-      local.get $10
-      global.get $assembly/index/w
-      i32.mul
-      local.get $11
-=======
-      local.get $8
-      local.set $13
-      local.get $7
-      local.set $12
-      local.get $12
-      global.get $assembly/index/width
-      i32.mul
-      local.get $13
->>>>>>> b433bc42
-      i32.add
-      i32.const 2
-      i32.shl
-      i32.load
-      i32.const 1
-      i32.and
-      i32.add
-<<<<<<< HEAD
-      local.get $9
-      local.set $11
-      local.get $5
-      local.set $10
-      local.get $10
-      global.get $assembly/index/w
-      i32.mul
-      local.get $11
-=======
-      local.get $11
-      local.set $13
-      local.get $7
-      local.set $12
-      local.get $12
-      global.get $assembly/index/width
-      i32.mul
-      local.get $13
->>>>>>> b433bc42
-      i32.add
-      i32.const 2
-      i32.shl
-      i32.load
-      i32.const 1
-      i32.and
-      i32.add
-<<<<<<< HEAD
-      local.set $11
-      local.get $6
-      local.set $12
-      local.get $2
-      local.set $10
-      local.get $10
-      global.get $assembly/index/w
-      i32.mul
-      local.get $12
-=======
-      local.set $13
-      local.get $8
-      local.set $14
-      local.get $4
-      local.set $12
-      local.get $12
-      global.get $assembly/index/width
-      i32.mul
-      local.get $14
->>>>>>> b433bc42
-      i32.add
-      i32.const 2
-      i32.shl
-      i32.load
-<<<<<<< HEAD
-      local.set $12
-      local.get $12
       i32.const 1
       i32.and
       if
        local.get $11
-=======
-      local.set $14
-      local.get $14
-      i32.const 1
-      i32.and
-      if
-       local.get $13
->>>>>>> b433bc42
        i32.const 14
        i32.and
        i32.const 2
        i32.eq
        if
-<<<<<<< HEAD
         local.get $6
         local.set $14
         local.get $2
@@ -555,20 +334,10 @@
         local.get $12
         local.set $10
         local.get $10
-=======
-        local.get $8
-        local.set $16
-        local.get $4
-        local.set $15
-        local.get $14
-        local.set $12
-        local.get $12
->>>>>>> b433bc42
         i32.const 24
         i32.shr_u
         global.get $assembly/config/BIT_ROT
         i32.sub
-<<<<<<< HEAD
         local.tee $15
         i32.const 0
         local.tee $16
@@ -653,97 +422,10 @@
         local.get $12
         local.set $15
         local.get $15
-=======
-        local.tee $17
-        i32.const 0
-        local.tee $18
-        local.get $17
-        local.get $18
-        i32.gt_s
-        select
-        local.set $17
-        local.get $16
-        local.set $20
-        local.get $15
-        local.set $19
-        local.get $17
-        i32.const 24
-        i32.shl
-        local.get $12
-        i32.const 16777215
-        i32.and
-        i32.or
-        local.set $18
-        global.get $assembly/index/offset
-        local.get $19
-        global.get $assembly/index/width
-        i32.mul
-        i32.add
-        local.get $20
-        i32.add
-        i32.const 2
-        i32.shl
-        local.get $18
-        i32.store
-       else
-        local.get $8
-        local.set $20
-        local.get $4
-        local.set $19
-        global.get $assembly/config/BGR_DEAD
-        i32.const -16777216
-        i32.or
-        local.set $18
-        global.get $assembly/index/offset
-        local.get $19
-        global.get $assembly/index/width
-        i32.mul
-        i32.add
-        local.get $20
-        i32.add
-        i32.const 2
-        i32.shl
-        local.get $18
-        i32.store
-       end
-      else
-       local.get $13
-       i32.const 3
-       i32.eq
-       if
-        local.get $8
-        local.set $16
-        local.get $4
-        local.set $15
-        global.get $assembly/config/BGR_ALIVE
-        i32.const -16777216
-        i32.or
-        local.set $12
-        global.get $assembly/index/offset
-        local.get $15
-        global.get $assembly/index/width
-        i32.mul
-        i32.add
-        local.get $16
-        i32.add
-        i32.const 2
-        i32.shl
-        local.get $12
-        i32.store
-       else
-        local.get $8
-        local.set $19
-        local.get $4
-        local.set $18
-        local.get $14
-        local.set $17
-        local.get $17
->>>>>>> b433bc42
         i32.const 24
         i32.shr_u
         global.get $assembly/config/BIT_ROT
         i32.sub
-<<<<<<< HEAD
         local.tee $14
         i32.const 0
         local.tee $13
@@ -781,56 +463,13 @@
       i32.const 1
       i32.add
       local.set $6
-=======
-        local.tee $16
-        i32.const 0
-        local.tee $15
-        local.get $16
-        local.get $15
-        i32.gt_s
-        select
-        local.set $16
-        local.get $19
-        local.set $15
-        local.get $18
-        local.set $12
-        local.get $16
-        i32.const 24
-        i32.shl
-        local.get $17
-        i32.const 16777215
-        i32.and
-        i32.or
-        local.set $20
-        global.get $assembly/index/offset
-        local.get $12
-        global.get $assembly/index/width
-        i32.mul
-        i32.add
-        local.get $15
-        i32.add
-        i32.const 2
-        i32.shl
-        local.get $20
-        i32.store
-       end
-      end
-      local.get $8
-      i32.const 1
-      i32.add
-      local.set $8
->>>>>>> b433bc42
       br $for-loop|1
      end
     end
     local.get $4
     i32.const 1
     i32.add
-<<<<<<< HEAD
     local.set $2
-=======
-    local.set $4
->>>>>>> b433bc42
     br $for-loop|0
    end
   end
@@ -845,11 +484,7 @@
   local.set $3
   loop $for-loop|0
    local.get $3
-<<<<<<< HEAD
    global.get $assembly/index/w
-=======
-   global.get $assembly/index/width
->>>>>>> b433bc42
    i32.lt_s
    local.set $4
    local.get $4
@@ -866,15 +501,9 @@
      i32.const -16777216
      i32.or
      local.set $5
-<<<<<<< HEAD
      global.get $assembly/index/s
      local.get $6
      global.get $assembly/index/w
-=======
-     global.get $assembly/index/offset
-     local.get $6
-     global.get $assembly/index/width
->>>>>>> b433bc42
      i32.mul
      i32.add
      local.get $7
@@ -895,11 +524,7 @@
   local.set $3
   loop $for-loop|1
    local.get $3
-<<<<<<< HEAD
    global.get $assembly/index/h
-=======
-   global.get $assembly/index/height
->>>>>>> b433bc42
    i32.lt_s
    local.set $4
    local.get $4
@@ -916,15 +541,9 @@
      i32.const -16777216
      i32.or
      local.set $5
-<<<<<<< HEAD
      global.get $assembly/index/s
      local.get $6
      global.get $assembly/index/w
-=======
-     global.get $assembly/index/offset
-     local.get $6
-     global.get $assembly/index/width
->>>>>>> b433bc42
      i32.mul
      i32.add
      local.get $7
