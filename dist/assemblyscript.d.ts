declare type bool = boolean;
declare type i8 = number;
declare type i16 = number;
declare type i32 = number;
declare type isize = number;
declare type u8 = number;
declare type u16 = number;
declare type u32 = number;
declare type usize = number;
declare type f32 = number;
declare type f64 = number;
declare module 'assemblyscript' {
  export * from 'assemblyscript/src/index';
}
<<<<<<< HEAD
declare module 'assemblyscript/src/common' {
	/**
	 * Common constants.
	 * @module common
	 */ /***/
	/** Indicates traits of a {@link Node} or {@link Element}. */
	export enum CommonFlags {
	    /** No flags set. */
	    NONE = 0,
	    /** Has an `import` modifier. */
	    IMPORT = 1,
	    /** Has an `export` modifier. */
	    EXPORT = 2,
	    /** Has a `declare` modifier. */
	    DECLARE = 4,
	    /** Has a `const` modifier. */
	    CONST = 8,
	    /** Has a `let` modifier. */
	    LET = 16,
	    /** Has a `static` modifier. */
	    STATIC = 32,
	    /** Has a `readonly` modifier. */
	    READONLY = 64,
	    /** Has an `abstract` modifier. */
	    ABSTRACT = 128,
	    /** Has a `public` modifier. */
	    PUBLIC = 256,
	    /** Has a `private` modifier. */
	    PRIVATE = 512,
	    /** Has a `protected` modifier. */
	    PROTECTED = 1024,
	    /** Has a `get` modifier. */
	    GET = 2048,
	    /** Has a `set` modifier. */
	    SET = 4096,
	    /** Has a definite assignment assertion `!` as in `x!: i32;`. */
	    DEFINITE_ASSIGNMENT = 8192,
	    /** Is ambient, that is either declared or nested in a declared element. */
	    AMBIENT = 16384,
	    /** Is generic. */
	    GENERIC = 32768,
	    /** Is part of a generic context. */
	    GENERIC_CONTEXT = 65536,
	    /** Is an instance member. */
	    INSTANCE = 131072,
	    /** Is a constructor. */
	    CONSTRUCTOR = 262144,
	    /** Is a module export. */
	    MODULE_EXPORT = 524288,
	    /** Is a module import. */
	    MODULE_IMPORT = 1048576,
	    /** Is resolved. */
	    RESOLVED = 2097152,
	    /** Is compiled. */
	    COMPILED = 4194304,
	    /** Has a constant value and is therefore inlined. */
	    INLINED = 8388608,
	    /** Is scoped. */
	    SCOPED = 16777216,
	    /** Is a trampoline. */
	    TRAMPOLINE = 33554432,
	    /** Is a virtual method. */
	    VIRTUAL = 67108864,
	    /** Is the main function. */
	    MAIN = 134217728,
	    /** Is quoted. */
	    QUOTED = 268435456
	}
	/** Path delimiter inserted between file system levels. */
	export const PATH_DELIMITER = "/";
	/** Substitution used to indicate the parent directory. */
	export const PARENT_SUBST = "..";
	/** Function name prefix used for getters. */
	export const GETTER_PREFIX = "get:";
	/** Function name prefix used for setters. */
	export const SETTER_PREFIX = "set:";
	/** Delimiter used between class names and instance members. */
	export const INSTANCE_DELIMITER = "#";
	/** Delimiter used between class and namespace names and static members. */
	export const STATIC_DELIMITER = ".";
	/** Delimiter used between a function and its inner elements. */
	export const INNER_DELIMITER = "~";
	/** Substitution used to indicate a library directory. */
	export const LIBRARY_SUBST = "~lib";
	/** Library directory prefix. */
	export const LIBRARY_PREFIX: string;
	/** Path index suffix. */
	export const INDEX_SUFFIX: string;
	/** Common compiler symbols. */
	export namespace CommonSymbols {
	    const EMPTY = "";
	    const i8 = "i8";
	    const i16 = "i16";
	    const i32 = "i32";
	    const i64 = "i64";
	    const isize = "isize";
	    const u8 = "u8";
	    const u16 = "u16";
	    const u32 = "u32";
	    const u64 = "u64";
	    const usize = "usize";
	    const bool = "bool";
	    const f32 = "f32";
	    const f64 = "f64";
	    const v128 = "v128";
	    const i8x16 = "i8x16";
	    const u8x16 = "u8x16";
	    const i16x8 = "i16x8";
	    const u16x8 = "u16x8";
	    const i32x4 = "i32x4";
	    const u32x4 = "u32x4";
	    const i64x2 = "i64x2";
	    const u64x2 = "u64x2";
	    const f32x4 = "f32x4";
	    const f64x2 = "f64x2";
	    const void_ = "void";
	    const number = "number";
	    const boolean = "boolean";
	    const string = "string";
	    const native = "native";
	    const null_ = "null";
	    const true_ = "true";
	    const false_ = "false";
	    const this_ = "this";
	    const super_ = "super";
	    const constructor = "constructor";
	    const ASC_TARGET = "ASC_TARGET";
	    const ASC_NO_TREESHAKING = "ASC_NO_TREESHAKING";
	    const ASC_NO_ASSERT = "ASC_NO_ASSERT";
	    const ASC_MEMORY_BASE = "ASC_MEMORY_BASE";
	    const ASC_OPTIMIZE_LEVEL = "ASC_OPTIMIZE_LEVEL";
	    const ASC_SHRINK_LEVEL = "ASC_SHRINK_LEVEL";
	    const ASC_FEATURE_MUTABLE_GLOBAL = "ASC_FEATURE_MUTABLE_GLOBAL";
	    const ASC_FEATURE_SIGN_EXTENSION = "ASC_FEATURE_SIGN_EXTENSION";
	    const ASC_FEATURE_BULK_MEMORY = "ASC_FEATURE_BULK_MEMORY";
	    const ASC_FEATURE_SIMD = "ASC_FEATURE_SIMD";
	    const ASC_FEATURE_THREADS = "ASC_FEATURE_THREADS";
	    const I8 = "I8";
	    const I16 = "I16";
	    const I32 = "I32";
	    const I64 = "I64";
	    const Isize = "Isize";
	    const U8 = "U8";
	    const U16 = "U16";
	    const U32 = "U32";
	    const U64 = "U64";
	    const Usize = "Usize";
	    const Bool = "Bool";
	    const F32 = "F32";
	    const F64 = "F64";
	    const V128 = "V128";
	    const String = "String";
	    const Array = "Array";
	    const FixedArray = "FixedArray";
	    const Set = "Set";
	    const Map = "Map";
	    const ArrayBufferView = "ArrayBufferView";
	    const ArrayBuffer = "ArrayBuffer";
	    const Math = "Math";
	    const Mathf = "Mathf";
	    const Int8Array = "Int8Array";
	    const Int16Array = "Int16Array";
	    const Int32Array = "Int32Array";
	    const Int64Array = "Int64Array";
	    const Uint8Array = "Uint8Array";
	    const Uint8ClampedArray = "Uint8ClampedArray";
	    const Uint16Array = "Uint16Array";
	    const Uint32Array = "Uint32Array";
	    const Uint64Array = "Uint64Array";
	    const Float32Array = "Float32Array";
	    const Float64Array = "Float64Array";
	    const abort = "abort";
	    const pow = "pow";
	    const mod = "mod";
	    const alloc = "__alloc";
	    const realloc = "__realloc";
	    const free = "__free";
	    const retain = "__retain";
	    const release = "__release";
	    const collect = "__collect";
	    const typeinfo = "__typeinfo";
	    const instanceof_ = "__instanceof";
	    const visit = "__visit";
	    const allocArray = "__allocArray";
	}
	export { Feature } from 'assemblyscript/std/assembly/shared/feature';
	export { Target } from 'assemblyscript/std/assembly/shared/target';
	export { Typeinfo, TypeinfoFlags } from 'assemblyscript/std/assembly/shared/typeinfo';

}
declare module 'assemblyscript/src/diagnosticMessages.generated' {
	/**
	 * Generated from diagnosticsMessages.json. Do not edit.
	 * @module diagnostics
	 */ /***/
	/** Enum of available diagnostic codes. */
	export enum DiagnosticCode {
	    Operation_not_supported = 100,
	    Operation_is_unsafe = 101,
	    User_defined_0 = 102,
	    Conversion_from_type_0_to_1_requires_an_explicit_cast = 200,
	    Conversion_from_type_0_to_1_will_require_an_explicit_cast_when_switching_between_32_64_bit = 201,
	    Type_0_cannot_be_changed_to_type_1 = 202,
	    Type_0_cannot_be_reinterpreted_as_type_1 = 203,
	    Basic_type_0_cannot_be_nullable = 204,
	    Cannot_export_a_mutable_global = 205,
	    Mutable_value_cannot_be_inlined = 206,
	    Unmanaged_classes_cannot_extend_managed_classes_and_vice_versa = 207,
	    Unmanaged_classes_cannot_implement_interfaces = 208,
	    Invalid_regular_expression_flags = 209,
	    Implementation_0_must_match_the_signature_1 = 210,
	    Class_0_is_sealed_and_cannot_be_extended = 211,
	    Decorator_0_is_not_valid_here = 212,
	    Duplicate_decorator = 213,
	    An_allocator_must_be_present_to_use_0 = 214,
	    Optional_parameter_must_have_an_initializer = 215,
	    Constructor_of_class_0_must_not_require_any_arguments = 216,
	    Function_0_cannot_be_inlined_into_itself = 217,
	    Cannot_access_method_0_without_calling_it_as_it_requires_this_to_be_set = 218,
	    Optional_properties_are_not_supported = 219,
	    Expression_must_be_a_compile_time_constant = 220,
	    Module_cannot_have_multiple_start_functions = 221,
	    _0_must_be_a_value_between_1_and_2_inclusive = 222,
	    _0_must_be_a_power_of_two = 223,
	    TODO_Cannot_inline_inferred_calls_and_specific_internals_yet = 224,
	    Expression_is_never_null = 225,
	    Unterminated_string_literal = 1002,
	    Identifier_expected = 1003,
	    _0_expected = 1005,
	    A_file_cannot_have_a_reference_to_itself = 1006,
	    Trailing_comma_not_allowed = 1009,
	    Unexpected_token = 1012,
	    A_rest_parameter_must_be_last_in_a_parameter_list = 1014,
	    Parameter_cannot_have_question_mark_and_initializer = 1015,
	    A_required_parameter_cannot_follow_an_optional_parameter = 1016,
	    Statements_are_not_allowed_in_ambient_contexts = 1036,
	    Initializers_are_not_allowed_in_ambient_contexts = 1039,
	    _0_modifier_cannot_be_used_here = 1042,
	    A_rest_parameter_cannot_be_optional = 1047,
	    A_rest_parameter_cannot_have_an_initializer = 1048,
	    A_set_accessor_must_have_exactly_one_parameter = 1049,
	    A_set_accessor_parameter_cannot_have_an_initializer = 1052,
	    A_get_accessor_cannot_have_parameters = 1054,
	    Enum_member_must_have_initializer = 1061,
	    Type_parameters_cannot_appear_on_a_constructor_declaration = 1092,
	    Type_annotation_cannot_appear_on_a_constructor_declaration = 1093,
	    An_accessor_cannot_have_type_parameters = 1094,
	    A_set_accessor_cannot_have_a_return_type_annotation = 1095,
	    Type_parameter_list_cannot_be_empty = 1098,
	    A_continue_statement_can_only_be_used_within_an_enclosing_iteration_statement = 1104,
	    A_break_statement_can_only_be_used_within_an_enclosing_iteration_or_switch_statement = 1105,
	    A_return_statement_can_only_be_used_within_a_function_body = 1108,
	    Expression_expected = 1109,
	    Type_expected = 1110,
	    A_default_clause_cannot_appear_more_than_once_in_a_switch_statement = 1113,
	    Duplicate_label_0 = 1114,
	    An_export_assignment_cannot_have_modifiers = 1120,
	    Octal_literals_are_not_allowed_in_strict_mode = 1121,
	    Digit_expected = 1124,
	    Hexadecimal_digit_expected = 1125,
	    Unexpected_end_of_text = 1126,
	    Invalid_character = 1127,
	    _case_or_default_expected = 1130,
	    _super_must_be_followed_by_an_argument_list_or_member_access = 1034,
	    A_declare_modifier_cannot_be_used_in_an_already_ambient_context = 1038,
	    Type_argument_expected = 1140,
	    String_literal_expected = 1141,
	    Line_break_not_permitted_here = 1142,
	    Declaration_expected = 1146,
	    _const_declarations_must_be_initialized = 1155,
	    Unterminated_regular_expression_literal = 1161,
	    Interface_declaration_cannot_have_implements_clause = 1176,
	    Binary_digit_expected = 1177,
	    Octal_digit_expected = 1178,
	    An_implementation_cannot_be_declared_in_ambient_contexts = 1183,
	    An_extended_Unicode_escape_value_must_be_between_0x0_and_0x10FFFF_inclusive = 1198,
	    Unterminated_Unicode_escape_sequence = 1199,
	    Decorators_are_not_valid_here = 1206,
	    _abstract_modifier_can_only_appear_on_a_class_method_or_property_declaration = 1242,
	    Method_0_cannot_have_an_implementation_because_it_is_marked_abstract = 1245,
	    A_definite_assignment_assertion_is_not_permitted_in_this_context = 1255,
	    A_class_may_only_extend_another_class = 1311,
	    A_parameter_property_cannot_be_declared_using_a_rest_parameter = 1317,
	    Duplicate_identifier_0 = 2300,
	    Cannot_find_name_0 = 2304,
	    Module_0_has_no_exported_member_1 = 2305,
	    Generic_type_0_requires_1_type_argument_s = 2314,
	    Type_0_is_not_generic = 2315,
	    Type_0_is_not_assignable_to_type_1 = 2322,
	    Index_signature_is_missing_in_type_0 = 2329,
	    _this_cannot_be_referenced_in_current_location = 2332,
	    _super_can_only_be_referenced_in_a_derived_class = 2335,
	    Super_calls_are_not_permitted_outside_constructors_or_in_nested_functions_inside_constructors = 2337,
	    Property_0_does_not_exist_on_type_1 = 2339,
	    Cannot_invoke_an_expression_whose_type_lacks_a_call_signature_Type_0_has_no_compatible_call_signatures = 2349,
	    Cannot_use_new_with_an_expression_whose_type_lacks_a_construct_signature = 2351,
	    A_function_whose_declared_type_is_not_void_must_return_a_value = 2355,
	    The_operand_of_an_increment_or_decrement_operator_must_be_a_variable_or_a_property_access = 2357,
	    The_left_hand_side_of_an_assignment_expression_must_be_a_variable_or_a_property_access = 2364,
	    Operator_0_cannot_be_applied_to_types_1_and_2 = 2365,
	    A_super_call_must_be_the_first_statement_in_the_constructor = 2376,
	    Constructors_for_derived_classes_must_contain_a_super_call = 2377,
	    _get_and_set_accessor_must_have_the_same_type = 2380,
	    Constructor_implementation_is_missing = 2390,
	    Function_implementation_is_missing_or_not_immediately_following_the_declaration = 2391,
	    Multiple_constructor_implementations_are_not_allowed = 2392,
	    Duplicate_function_implementation = 2393,
	    Individual_declarations_in_merged_declaration_0_must_be_all_exported_or_all_local = 2395,
	    A_namespace_declaration_cannot_be_located_prior_to_a_class_or_function_with_which_it_is_merged = 2434,
	    Type_0_has_no_property_1 = 2460,
	    The_0_operator_cannot_be_applied_to_type_1 = 2469,
	    In_const_enum_declarations_member_initializer_must_be_constant_expression = 2474,
	    Export_declaration_conflicts_with_exported_declaration_of_0 = 2484,
	    Object_is_possibly_null = 2531,
	    Cannot_assign_to_0_because_it_is_a_constant_or_a_read_only_property = 2540,
	    The_target_of_an_assignment_must_be_a_variable_or_a_property_access = 2541,
	    Index_signature_in_type_0_only_permits_reading = 2542,
	    Expected_0_arguments_but_got_1 = 2554,
	    Expected_at_least_0_arguments_but_got_1 = 2555,
	    Expected_0_type_arguments_but_got_1 = 2558,
	    A_member_initializer_in_a_enum_declaration_cannot_reference_members_declared_after_it_including_members_defined_in_other_enums = 2651,
	    Constructor_of_class_0_is_private_and_only_accessible_within_the_class_declaration = 2673,
	    Constructor_of_class_0_is_protected_and_only_accessible_within_the_class_declaration = 2674,
	    Namespace_0_has_no_exported_member_1 = 2694,
	    Required_type_parameters_may_not_follow_optional_type_parameters = 2706,
	    Duplicate_property_0 = 2718,
	    File_0_not_found = 6054,
	    Numeric_separators_are_not_allowed_here = 6188,
	    Multiple_consecutive_numeric_separators_are_not_permitted = 6189,
	    _super_must_be_called_before_accessing_this_in_the_constructor_of_a_derived_class = 17009,
	    _super_must_be_called_before_accessing_a_property_of_super_in_the_constructor_of_a_derived_class = 17011
	}
	/** Translates a diagnostic code to its respective string. */
	export function diagnosticCodeToString(code: DiagnosticCode): string;

}
declare module 'assemblyscript/src/util/bitset' {
	/** @module util */ /***/
	/** Tests if the bit at the specified index is set within a 64-bit map. */
	export function bitsetIs(map: I64, index: i32): bool;
	/** Sets or unsets the bit at the specified index within a 64-bit map and returns the new map. */
	export function bitsetSet(map: I64, index: i32, isSet: bool): I64;

}
declare module 'assemblyscript/src/util/charcode' {
	/** @module util */ /***/
	/** An enum of named character codes. */
	export const enum CharCode {
	    NULL = 0,
	    LINEFEED = 10,
	    CARRIAGERETURN = 13,
	    LINESEPARATOR = 8232,
	    PARAGRAPHSEPARATOR = 8233,
	    NEXTLINE = 133,
	    SPACE = 32,
	    NONBREAKINGSPACE = 160,
	    ENQUAD = 8192,
	    EMQUAD = 8193,
	    ENSPACE = 8194,
	    EMSPACE = 8195,
	    THREEPEREMSPACE = 8196,
	    FOURPEREMSPACE = 8197,
	    SIXPEREMSPACE = 8198,
	    FIGURESPACE = 8199,
	    PUNCTUATIONSPACE = 8200,
	    THINSPACE = 8201,
	    HAIRSPACE = 8202,
	    ZEROWIDTHSPACE = 8203,
	    NARROWNOBREAKSPACE = 8239,
	    IDEOGRAPHICSPACE = 12288,
	    MATHEMATICALSPACE = 8287,
	    OGHAM = 5760,
	    _ = 95,
	    _0 = 48,
	    _1 = 49,
	    _2 = 50,
	    _3 = 51,
	    _4 = 52,
	    _5 = 53,
	    _6 = 54,
	    _7 = 55,
	    _8 = 56,
	    _9 = 57,
	    a = 97,
	    b = 98,
	    c = 99,
	    d = 100,
	    e = 101,
	    f = 102,
	    g = 103,
	    h = 104,
	    i = 105,
	    j = 106,
	    k = 107,
	    l = 108,
	    m = 109,
	    n = 110,
	    o = 111,
	    p = 112,
	    q = 113,
	    r = 114,
	    s = 115,
	    t = 116,
	    u = 117,
	    v = 118,
	    w = 119,
	    x = 120,
	    y = 121,
	    z = 122,
	    A = 65,
	    B = 66,
	    C = 67,
	    D = 68,
	    E = 69,
	    F = 70,
	    G = 71,
	    H = 72,
	    I = 73,
	    J = 74,
	    K = 75,
	    L = 76,
	    M = 77,
	    N = 78,
	    O = 79,
	    P = 80,
	    Q = 81,
	    R = 82,
	    S = 83,
	    T = 84,
	    U = 85,
	    V = 86,
	    W = 87,
	    X = 88,
	    Y = 89,
	    Z = 90,
	    AMPERSAND = 38,
	    ASTERISK = 42,
	    AT = 64,
	    BACKSLASH = 92,
	    BACKTICK = 96,
	    BAR = 124,
	    CARET = 94,
	    CLOSEBRACE = 125,
	    CLOSEBRACKET = 93,
	    CLOSEPAREN = 41,
	    COLON = 58,
	    COMMA = 44,
	    DOLLAR = 36,
	    DOT = 46,
	    DOUBLEQUOTE = 34,
	    EQUALS = 61,
	    EXCLAMATION = 33,
	    GREATERTHAN = 62,
	    HASH = 35,
	    LESSTHAN = 60,
	    MINUS = 45,
	    OPENBRACE = 123,
	    OPENBRACKET = 91,
	    OPENPAREN = 40,
	    PERCENT = 37,
	    PLUS = 43,
	    QUESTION = 63,
	    SEMICOLON = 59,
	    SINGLEQUOTE = 39,
	    SLASH = 47,
	    TILDE = 126,
	    BACKSPACE = 8,
	    FORMFEED = 12,
	    BYTEORDERMARK = 65279,
	    TAB = 9,
	    VERTICALTAB = 11
	}
	/** Tests if the specified character code is some sort of line break. */
	export function isLineBreak(c: CharCode): bool;
	/** Tests if the specified character code is some sort of white space. */
	export function isWhiteSpace(c: i32): bool;
	/** Tests if the specified character code is a valid decimal digit. */
	export function isDecimalDigit(c: i32): bool;
	/** Tests if the specified character code is a valid octal digit. */
	export function isOctalDigit(c: i32): bool;
	/** Tests if the specified character code is a valid start of an identifier. */
	export function isIdentifierStart(c: i32): bool;
	/** Tests if the specified character code is a valid keyword character. */
	export function isKeywordCharacter(c: i32): bool;
	/** Tests if the specified character code is a valid part of an identifier. */
	export function isIdentifierPart(c: i32): bool;

}
declare module 'assemblyscript/src/util/collections' {
	export function makeArray<V>(original?: Array<V> | null): Array<V>;
	export function makeSet<V>(original?: Set<V> | null): Set<V>;
	export function makeMap<K, V>(original?: Map<K, V> | null, overrides?: Map<K, V> | null): Map<K, V>;

}
declare module 'assemblyscript/src/util/path' {
	/** @module util */ /***/
	/**
	 * Normalizes the specified path, removing interior placeholders.
	 * Expects a posix-compatible relative path (not Windows compatible).
	 */
	export function normalizePath(path: string): string;
	/** Resolves the specified path relative to the specified origin. */
	export function resolvePath(normalizedPath: string, origin: string): string;
	/** Obtains the directory portion of a normalized path. */
	export function dirname(normalizedPath: string): string;

}
declare module 'assemblyscript/src/util/text' {
	/** @module util */ /***/
	/** Creates an indentation matching the number of specified levels. */
	export function indent(sb: string[], level: i32): void;

}
declare module 'assemblyscript/src/util/binary' {
	/** @module util */ /***/
	/** Reads an 8-bit integer from the specified buffer. */
	export function readI8(buffer: Uint8Array, offset: i32): i32;
	/** Writes an 8-bit integer to the specified buffer. */
	export function writeI8(value: i32, buffer: Uint8Array, offset: i32): void;
	/** Reads a 16-bit integer from the specified buffer. */
	export function readI16(buffer: Uint8Array, offset: i32): i32;
	/** Writes a 16-bit integer to the specified buffer. */
	export function writeI16(value: i32, buffer: Uint8Array, offset: i32): void;
	/** Reads a 32-bit integer from the specified buffer. */
	export function readI32(buffer: Uint8Array, offset: i32): i32;
	/** Writes a 32-bit integer to the specified buffer. */
	export function writeI32(value: i32, buffer: Uint8Array, offset: i32): void;
	/** Reads a 64-bit integer from the specified buffer. */
	export function readI64(buffer: Uint8Array, offset: i32): I64;
	/** Writes a 64-bit integer to the specified buffer. */
	export function writeI64(value: I64, buffer: Uint8Array, offset: i32): void;
	/** Reads a 32-bit float from the specified buffer. */
	export function readF32(buffer: Uint8Array, offset: i32): f32;
	/** Writes a 32-bit float to the specified buffer. */
	export function writeF32(value: f32, buffer: Uint8Array, offset: i32): void;
	/** Reads a 64-bit float from the specified buffer. */
	export function readF64(buffer: Uint8Array, offset: i32): f64;
	/** Writes a 64-bit float to the specified buffer. */
	export function writeF64(value: f64, buffer: Uint8Array, offset: i32): void;

}
declare module 'assemblyscript/src/util/index' {
	/**
	 * Various compiler utilities.
	 * @module util
	 * @preferred
	 */ /***/
	export * from 'assemblyscript/src/util/bitset';
	export * from 'assemblyscript/src/util/charcode';
	export * from 'assemblyscript/src/util/collections';
	export * from 'assemblyscript/src/util/path';
	export * from 'assemblyscript/src/util/text';
	export * from 'assemblyscript/src/util/binary';
	/** Tests if `x` is a power of two. */
	export function isPowerOf2(x: i32): bool;

}
declare module 'assemblyscript/src/diagnostics' {
	/**
	 * Shared diagnostic handling inherited by the parser and the compiler.
	 * @module diagnostics
	 * @preferred
	 */ /***/
	import { Range } from 'assemblyscript/src/ast';
	import { DiagnosticCode } from 'assemblyscript/src/diagnosticMessages.generated';
	export { DiagnosticCode, diagnosticCodeToString } from 'assemblyscript/src/diagnosticMessages.generated';
	/** Indicates the category of a {@link DiagnosticMessage}. */
	export enum DiagnosticCategory {
	    /** Informatory message. */
	    INFO = 0,
	    /** Warning message. */
	    WARNING = 1,
	    /** Error message. */
	    ERROR = 2
	}
	/** Returns the string representation of the specified diagnostic category. */
	export function diagnosticCategoryToString(category: DiagnosticCategory): string;
	/** ANSI escape sequence for blue foreground. */
	export const COLOR_BLUE: string;
	/** ANSI escape sequence for yellow foreground. */
	export const COLOR_YELLOW: string;
	/** ANSI escape sequence for red foreground. */
	export const COLOR_RED: string;
	/** ANSI escape sequence to reset the foreground color. */
	export const COLOR_RESET: string;
	/** Returns the ANSI escape sequence for the specified category. */
	export function diagnosticCategoryToColor(category: DiagnosticCategory): string;
	/** Represents a diagnostic message. */
	export class DiagnosticMessage {
	    /** Message code. */
	    code: i32;
	    /** Message category. */
	    category: DiagnosticCategory;
	    /** Message text. */
	    message: string;
	    /** Respective source range, if any. */
	    range: Range | null;
	    /** Related range, if any. */
	    relatedRange: Range | null;
	    /** Constructs a new diagnostic message. */
	    private constructor();
	    /** Creates a new diagnostic message of the specified category. */
	    static create(code: DiagnosticCode, category: DiagnosticCategory, arg0?: string | null, arg1?: string | null, arg2?: string | null): DiagnosticMessage;
	    /** Creates a new informatory diagnostic message. */
	    static createInfo(code: DiagnosticCode, arg0?: string | null, arg1?: string | null): DiagnosticMessage;
	    /** Creates a new warning diagnostic message. */
	    static createWarning(code: DiagnosticCode, arg0?: string | null, arg1?: string | null): DiagnosticMessage;
	    /** Creates a new error diagnostic message. */
	    static createError(code: DiagnosticCode, arg0?: string | null, arg1?: string | null): DiagnosticMessage;
	    /** Adds a source range to this message. */
	    withRange(range: Range): this;
	    /** Adds a related source range to this message. */
	    withRelatedRange(range: Range): this;
	    /** Converts this message to a string. */
	    toString(): string;
	}
	/** Formats a diagnostic message, optionally with terminal colors and source context. */
	export function formatDiagnosticMessage(message: DiagnosticMessage, useColors?: bool, showContext?: bool): string;
	/** Formats the diagnostic context for the specified range, optionally with terminal colors. */
	export function formatDiagnosticContext(range: Range, useColors?: bool): string;
	/** Base class of all diagnostic emitters. */
	export abstract class DiagnosticEmitter {
	    /** Diagnostic messages emitted so far. */
	    diagnostics: DiagnosticMessage[];
	    /** Initializes this diagnostic emitter. */
	    protected constructor(diagnostics?: DiagnosticMessage[] | null);
	    /** Emits a diagnostic message of the specified category. */
	    emitDiagnostic(code: DiagnosticCode, category: DiagnosticCategory, range: Range, relatedRange: Range | null, arg0?: string | null, arg1?: string | null, arg2?: string | null): void;
	    /** Emits an informatory diagnostic message. */
	    info(code: DiagnosticCode, range: Range, arg0?: string | null, arg1?: string | null, arg2?: string | null): void;
	    /** Emits an informatory diagnostic message with a related range. */
	    infoRelated(code: DiagnosticCode, range: Range, relatedRange: Range, arg0?: string | null, arg1?: string | null, arg2?: string | null): void;
	    /** Emits a warning diagnostic message. */
	    warning(code: DiagnosticCode, range: Range, arg0?: string | null, arg1?: string | null, arg2?: string | null): void;
	    /** Emits a warning diagnostic message with a related range. */
	    warningRelated(code: DiagnosticCode, range: Range, relatedRange: Range, arg0?: string | null, arg1?: string | null, arg2?: string | null): void;
	    /** Emits an error diagnostic message. */
	    error(code: DiagnosticCode, range: Range, arg0?: string | null, arg1?: string | null, arg2?: string | null): void;
	    /** Emits an error diagnostic message with a related range. */
	    errorRelated(code: DiagnosticCode, range: Range, relatedRange: Range, arg0?: string | null, arg1?: string | null, arg2?: string | null): void;
	}

}
declare module 'assemblyscript/src/tokenizer' {
	/**
	 * A TypeScript tokenizer modified for AssemblyScript.
	 *
	 * Skips over trivia and provides a general mark/reset mechanism for the parser to utilize on
	 * ambiguous tokens.
	 *
	 * @module tokenizer
	 */ /***/
	import { DiagnosticMessage, DiagnosticEmitter } from 'assemblyscript/src/diagnostics';
	import { Source, CommentKind } from 'assemblyscript/src/ast';
	/** Named token types. */
	export enum Token {
	    ABSTRACT = 0,
	    AS = 1,
	    ASYNC = 2,
	    AWAIT = 3,
	    BREAK = 4,
	    CASE = 5,
	    CATCH = 6,
	    CLASS = 7,
	    CONST = 8,
	    CONTINUE = 9,
	    CONSTRUCTOR = 10,
	    DEBUGGER = 11,
	    DECLARE = 12,
	    DEFAULT = 13,
	    DELETE = 14,
	    DO = 15,
	    ELSE = 16,
	    ENUM = 17,
	    EXPORT = 18,
	    EXTENDS = 19,
	    FALSE = 20,
	    FINALLY = 21,
	    FOR = 22,
	    FROM = 23,
	    FUNCTION = 24,
	    GET = 25,
	    IF = 26,
	    IMPLEMENTS = 27,
	    IMPORT = 28,
	    IN = 29,
	    INSTANCEOF = 30,
	    INTERFACE = 31,
	    IS = 32,
	    KEYOF = 33,
	    LET = 34,
	    MODULE = 35,
	    NAMESPACE = 36,
	    NEW = 37,
	    NULL = 38,
	    OF = 39,
	    PACKAGE = 40,
	    PRIVATE = 41,
	    PROTECTED = 42,
	    PUBLIC = 43,
	    READONLY = 44,
	    RETURN = 45,
	    SET = 46,
	    STATIC = 47,
	    SUPER = 48,
	    SWITCH = 49,
	    THIS = 50,
	    THROW = 51,
	    TRUE = 52,
	    TRY = 53,
	    TYPE = 54,
	    TYPEOF = 55,
	    VAR = 56,
	    VOID = 57,
	    WHILE = 58,
	    WITH = 59,
	    YIELD = 60,
	    OPENBRACE = 61,
	    CLOSEBRACE = 62,
	    OPENPAREN = 63,
	    CLOSEPAREN = 64,
	    OPENBRACKET = 65,
	    CLOSEBRACKET = 66,
	    DOT = 67,
	    DOT_DOT_DOT = 68,
	    SEMICOLON = 69,
	    COMMA = 70,
	    LESSTHAN = 71,
	    GREATERTHAN = 72,
	    LESSTHAN_EQUALS = 73,
	    GREATERTHAN_EQUALS = 74,
	    EQUALS_EQUALS = 75,
	    EXCLAMATION_EQUALS = 76,
	    EQUALS_EQUALS_EQUALS = 77,
	    EXCLAMATION_EQUALS_EQUALS = 78,
	    EQUALS_GREATERTHAN = 79,
	    PLUS = 80,
	    MINUS = 81,
	    ASTERISK_ASTERISK = 82,
	    ASTERISK = 83,
	    SLASH = 84,
	    PERCENT = 85,
	    PLUS_PLUS = 86,
	    MINUS_MINUS = 87,
	    LESSTHAN_LESSTHAN = 88,
	    GREATERTHAN_GREATERTHAN = 89,
	    GREATERTHAN_GREATERTHAN_GREATERTHAN = 90,
	    AMPERSAND = 91,
	    BAR = 92,
	    CARET = 93,
	    EXCLAMATION = 94,
	    TILDE = 95,
	    AMPERSAND_AMPERSAND = 96,
	    BAR_BAR = 97,
	    QUESTION = 98,
	    COLON = 99,
	    EQUALS = 100,
	    PLUS_EQUALS = 101,
	    MINUS_EQUALS = 102,
	    ASTERISK_EQUALS = 103,
	    ASTERISK_ASTERISK_EQUALS = 104,
	    SLASH_EQUALS = 105,
	    PERCENT_EQUALS = 106,
	    LESSTHAN_LESSTHAN_EQUALS = 107,
	    GREATERTHAN_GREATERTHAN_EQUALS = 108,
	    GREATERTHAN_GREATERTHAN_GREATERTHAN_EQUALS = 109,
	    AMPERSAND_EQUALS = 110,
	    BAR_EQUALS = 111,
	    CARET_EQUALS = 112,
	    AT = 113,
	    IDENTIFIER = 114,
	    STRINGLITERAL = 115,
	    INTEGERLITERAL = 116,
	    FLOATLITERAL = 117,
	    INVALID = 118,
	    ENDOFFILE = 119
	}
	export enum IdentifierHandling {
	    DEFAULT = 0,
	    PREFER = 1,
	    ALWAYS = 2
	}
	export function tokenFromKeyword(text: string): Token;
	export function tokenIsAlsoIdentifier(token: Token): bool;
	export function operatorTokenToString(token: Token): string;
	export class Range {
	    source: Source;
	    start: i32;
	    end: i32;
	    constructor(source: Source, start: i32, end: i32);
	    static join(a: Range, b: Range): Range;
	    readonly atStart: Range;
	    readonly atEnd: Range;
	    readonly line: i32;
	    readonly column: i32;
	    toString(): string;
	    debugInfoRef: usize;
	}
	/** Handler for intercepting comments while tokenizing. */
	export type CommentHandler = (kind: CommentKind, text: string, range: Range) => void;
	/** Tokenizes a source to individual {@link Token}s. */
	export class Tokenizer extends DiagnosticEmitter {
	    source: Source;
	    end: i32;
	    pos: i32;
	    token: Token;
	    tokenPos: i32;
	    nextToken: Token;
	    nextTokenPos: i32;
	    nextTokenOnNewLine: bool;
	    onComment: CommentHandler | null;
	    /** Constructs a new tokenizer. */
	    constructor(source: Source, diagnostics?: DiagnosticMessage[] | null);
	    next(identifierHandling?: IdentifierHandling): Token;
	    private unsafeNext;
	    peek(checkOnNewLine?: bool, identifierHandling?: IdentifierHandling, maxCompoundLength?: i32): Token;
	    skipIdentifier(identifierHandling?: IdentifierHandling): bool;
	    skip(token: Token, identifierHandling?: IdentifierHandling): bool;
	    mark(): State;
	    discard(state: State): void;
	    reset(state: State): void;
	    range(start?: i32, end?: i32): Range;
	    readIdentifier(): string;
	    readString(): string;
	    readEscapeSequence(): string;
	    readRegexpPattern(): string;
	    readRegexpFlags(): string;
	    testInteger(): bool;
	    readInteger(): I64;
	    readHexInteger(): I64;
	    readDecimalInteger(): I64;
	    readOctalInteger(): I64;
	    readBinaryInteger(): I64;
	    readFloat(): f64;
	    readDecimalFloat(): f64;
	    readHexFloat(): f64;
	    readUnicodeEscape(): string;
	    private readExtendedUnicodeEscape;
	    finish(): void;
	}
	/** Tokenizer state as returned by {@link Tokenizer#mark} and consumed by {@link Tokenizer#reset}. */
	export class State {
	    /** Current position. */
	    pos: i32;
	    /** Current token. */
	    token: Token;
	    /** Current token's position. */
	    tokenPos: i32;
	}

}
declare module 'assemblyscript/src/ast' {
	/**
	 * Abstract syntax tree representing a source file once parsed.
	 * @module ast
	 */ /***/
	import { CommonFlags } from 'assemblyscript/src/common';
	import { Token, Tokenizer, Range } from 'assemblyscript/src/tokenizer';
	export { Token, Range };
	/** Indicates the kind of a node. */
	export enum NodeKind {
	    SOURCE = 0,
	    TYPE = 1,
	    TYPENAME = 2,
	    TYPEPARAMETER = 3,
	    PARAMETER = 4,
	    SIGNATURE = 5,
	    IDENTIFIER = 6,
	    ASSERTION = 7,
	    BINARY = 8,
	    CALL = 9,
	    CLASS = 10,
	    COMMA = 11,
	    ELEMENTACCESS = 12,
	    FALSE = 13,
	    FUNCTION = 14,
	    INSTANCEOF = 15,
	    LITERAL = 16,
	    NEW = 17,
	    NULL = 18,
	    PARENTHESIZED = 19,
	    PROPERTYACCESS = 20,
	    TERNARY = 21,
	    SUPER = 22,
	    THIS = 23,
	    TRUE = 24,
	    CONSTRUCTOR = 25,
	    UNARYPOSTFIX = 26,
	    UNARYPREFIX = 27,
	    BLOCK = 28,
	    BREAK = 29,
	    CONTINUE = 30,
	    DO = 31,
	    EMPTY = 32,
	    EXPORT = 33,
	    EXPORTDEFAULT = 34,
	    EXPORTIMPORT = 35,
	    EXPRESSION = 36,
	    FOR = 37,
	    IF = 38,
	    IMPORT = 39,
	    RETURN = 40,
	    SWITCH = 41,
	    THROW = 42,
	    TRY = 43,
	    VARIABLE = 44,
	    VOID = 45,
	    WHILE = 46,
	    CLASSDECLARATION = 47,
	    ENUMDECLARATION = 48,
	    ENUMVALUEDECLARATION = 49,
	    FIELDDECLARATION = 50,
	    FUNCTIONDECLARATION = 51,
	    IMPORTDECLARATION = 52,
	    INDEXSIGNATUREDECLARATION = 53,
	    INTERFACEDECLARATION = 54,
	    METHODDECLARATION = 55,
	    NAMESPACEDECLARATION = 56,
	    TYPEDECLARATION = 57,
	    VARIABLEDECLARATION = 58,
	    DECORATOR = 59,
	    EXPORTMEMBER = 60,
	    SWITCHCASE = 61,
	    COMMENT = 62
	}
	/** Checks if a node represents a constant value. */
	export function nodeIsConstantValue(kind: NodeKind): bool;
	/** Checks if a node might be callable. */
	export function nodeIsCallable(kind: NodeKind): bool;
	/** Checks if a node might be callable with generic arguments. */
	export function nodeIsGenericCallable(kind: NodeKind): bool;
	/** Base class of all nodes. */
	export abstract class Node {
	    /** Node kind indicator. */
	    kind: NodeKind;
	    /** Source range. */
	    range: Range;
	    static createTypeName(name: IdentifierExpression, range: Range): TypeName;
	    static createSimpleTypeName(name: string, range: Range): TypeName;
	    static createType(name: TypeName, typeArguments: CommonTypeNode[] | null, isNullable: bool, range: Range): TypeNode;
	    static createOmittedType(range: Range): TypeNode;
	    static createTypeParameter(name: IdentifierExpression, extendsType: TypeNode | null, defaultType: TypeNode | null, range: Range): TypeParameterNode;
	    static createParameter(name: IdentifierExpression, type: CommonTypeNode, initializer: Expression | null, kind: ParameterKind, range: Range): ParameterNode;
	    static createSignature(parameters: ParameterNode[], returnType: CommonTypeNode, explicitThisType: TypeNode | null, isNullable: bool, range: Range): SignatureNode;
	    static createDecorator(name: Expression, args: Expression[] | null, range: Range): DecoratorNode;
	    static createComment(text: string, kind: CommentKind, range: Range): CommentNode;
	    static createIdentifierExpression(name: string, range: Range, isQuoted?: bool): IdentifierExpression;
	    static createEmptyIdentifierExpression(range: Range): IdentifierExpression;
	    static createArrayLiteralExpression(elements: (Expression | null)[], range: Range): ArrayLiteralExpression;
	    static createAssertionExpression(assertionKind: AssertionKind, expression: Expression, toType: CommonTypeNode | null, range: Range): AssertionExpression;
	    static createBinaryExpression(operator: Token, left: Expression, right: Expression, range: Range): BinaryExpression;
	    static createCallExpression(expression: Expression, typeArgs: CommonTypeNode[] | null, args: Expression[], range: Range): CallExpression;
	    static createClassExpression(declaration: ClassDeclaration): ClassExpression;
	    static createCommaExpression(expressions: Expression[], range: Range): CommaExpression;
	    static createConstructorExpression(range: Range): ConstructorExpression;
	    static createElementAccessExpression(expression: Expression, element: Expression, range: Range): ElementAccessExpression;
	    static createFalseExpression(range: Range): FalseExpression;
	    static createFloatLiteralExpression(value: f64, range: Range): FloatLiteralExpression;
	    static createFunctionExpression(declaration: FunctionDeclaration): FunctionExpression;
	    static createInstanceOfExpression(expression: Expression, isType: CommonTypeNode, range: Range): InstanceOfExpression;
	    static createIntegerLiteralExpression(value: I64, range: Range): IntegerLiteralExpression;
	    static createNewExpression(expression: Expression, typeArgs: CommonTypeNode[] | null, args: Expression[], range: Range): NewExpression;
	    static createNullExpression(range: Range): NullExpression;
	    static createObjectLiteralExpression(names: IdentifierExpression[], values: Expression[], range: Range): ObjectLiteralExpression;
	    static createParenthesizedExpression(expression: Expression, range: Range): ParenthesizedExpression;
	    static createPropertyAccessExpression(expression: Expression, property: IdentifierExpression, range: Range): PropertyAccessExpression;
	    static createRegexpLiteralExpression(pattern: string, flags: string, range: Range): RegexpLiteralExpression;
	    static createTernaryExpression(condition: Expression, ifThen: Expression, ifElse: Expression, range: Range): TernaryExpression;
	    static createStringLiteralExpression(value: string, range: Range): StringLiteralExpression;
	    static createSuperExpression(range: Range): SuperExpression;
	    static createThisExpression(range: Range): ThisExpression;
	    static createTrueExpression(range: Range): TrueExpression;
	    static createUnaryPostfixExpression(operator: Token, operand: Expression, range: Range): UnaryPostfixExpression;
	    static createUnaryPrefixExpression(operator: Token, operand: Expression, range: Range): UnaryPrefixExpression;
	    static createBlockStatement(statements: Statement[], range: Range): BlockStatement;
	    static createBreakStatement(label: IdentifierExpression | null, range: Range): BreakStatement;
	    static createClassDeclaration(identifier: IdentifierExpression, typeParameters: TypeParameterNode[] | null, extendsType: TypeNode | null, // can't be a function
	    implementsTypes: TypeNode[] | null, // can't be functions
	    members: DeclarationStatement[], decorators: DecoratorNode[] | null, flags: CommonFlags, range: Range): ClassDeclaration;
	    static createContinueStatement(label: IdentifierExpression | null, range: Range): ContinueStatement;
	    static createDoStatement(statement: Statement, condition: Expression, range: Range): DoStatement;
	    static createEmptyStatement(range: Range): EmptyStatement;
	    static createEnumDeclaration(name: IdentifierExpression, members: EnumValueDeclaration[], decorators: DecoratorNode[] | null, flags: CommonFlags, range: Range): EnumDeclaration;
	    static createEnumValueDeclaration(name: IdentifierExpression, value: Expression | null, flags: CommonFlags, range: Range): EnumValueDeclaration;
	    static createExportStatement(members: ExportMember[] | null, path: StringLiteralExpression | null, isDeclare: bool, range: Range): ExportStatement;
	    static createExportDefaultStatement(declaration: DeclarationStatement, range: Range): ExportDefaultStatement;
	    static createExportImportStatement(name: IdentifierExpression, externalName: IdentifierExpression, range: Range): ExportImportStatement;
	    static createExportMember(name: IdentifierExpression, externalName: IdentifierExpression | null, range: Range): ExportMember;
	    static createExpressionStatement(expression: Expression): ExpressionStatement;
	    static createIfStatement(condition: Expression, ifTrue: Statement, ifFalse: Statement | null, range: Range): IfStatement;
	    static createImportStatement(decls: ImportDeclaration[] | null, path: StringLiteralExpression, range: Range): ImportStatement;
	    static createImportStatementWithWildcard(identifier: IdentifierExpression, path: StringLiteralExpression, range: Range): ImportStatement;
	    static createImportDeclaration(foreignName: IdentifierExpression, name: IdentifierExpression | null, range: Range): ImportDeclaration;
	    static createInterfaceDeclaration(name: IdentifierExpression, typeParameters: TypeParameterNode[] | null, extendsType: TypeNode | null, // can't be a function
	    members: DeclarationStatement[], decorators: DecoratorNode[] | null, flags: CommonFlags, range: Range): InterfaceDeclaration;
	    static createFieldDeclaration(name: IdentifierExpression, type: CommonTypeNode | null, initializer: Expression | null, decorators: DecoratorNode[] | null, flags: CommonFlags, range: Range): FieldDeclaration;
	    static createForStatement(initializer: Statement | null, condition: Expression | null, incrementor: Expression | null, statement: Statement, range: Range): ForStatement;
	    static createFunctionDeclaration(name: IdentifierExpression, typeParameters: TypeParameterNode[] | null, signature: SignatureNode, body: Statement | null, decorators: DecoratorNode[] | null, flags: CommonFlags, arrowKind: ArrowKind, range: Range): FunctionDeclaration;
	    static createIndexSignatureDeclaration(keyType: TypeNode, valueType: CommonTypeNode, range: Range): IndexSignatureDeclaration;
	    static createMethodDeclaration(name: IdentifierExpression, typeParameters: TypeParameterNode[] | null, signature: SignatureNode, body: Statement | null, decorators: DecoratorNode[] | null, flags: CommonFlags, range: Range): MethodDeclaration;
	    static createNamespaceDeclaration(name: IdentifierExpression, members: Statement[], decorators: DecoratorNode[] | null, flags: CommonFlags, range: Range): NamespaceDeclaration;
	    static createReturnStatement(value: Expression | null, range: Range): ReturnStatement;
	    static createSwitchStatement(condition: Expression, cases: SwitchCase[], range: Range): SwitchStatement;
	    static createSwitchCase(label: Expression | null, statements: Statement[], range: Range): SwitchCase;
	    static createThrowStatement(value: Expression, range: Range): ThrowStatement;
	    static createTryStatement(statements: Statement[], catchVariable: IdentifierExpression | null, catchStatements: Statement[] | null, finallyStatements: Statement[] | null, range: Range): TryStatement;
	    static createTypeDeclaration(name: IdentifierExpression, typeParameters: TypeParameterNode[] | null, alias: CommonTypeNode, decorators: DecoratorNode[] | null, flags: CommonFlags, range: Range): TypeDeclaration;
	    static createVariableStatement(declarations: VariableDeclaration[], decorators: DecoratorNode[] | null, range: Range): VariableStatement;
	    static createVariableDeclaration(name: IdentifierExpression, type: CommonTypeNode | null, initializer: Expression | null, decorators: DecoratorNode[] | null, flags: CommonFlags, range: Range): VariableDeclaration;
	    static createVoidStatement(expression: Expression, range: Range): VoidStatement;
	    static createWhileStatement(condition: Expression, statement: Statement, range: Range): WhileStatement;
	}
	export abstract class CommonTypeNode extends Node {
	    /** Whether nullable or not. */
	    isNullable: bool;
	}
	/** Represents a type name. */
	export class TypeName extends Node {
	    kind: NodeKind;
	    /** Identifier of this part. */
	    identifier: IdentifierExpression;
	    /** Next part of the type name or `null` if this is the last part. */
	    next: TypeName | null;
	}
	/** Represents a type annotation. */
	export class TypeNode extends CommonTypeNode {
	    kind: NodeKind;
	    /** Type name. */
	    name: TypeName;
	    /** Type argument references. */
	    typeArguments: CommonTypeNode[] | null;
	}
	/** Represents a type parameter. */
	export class TypeParameterNode extends Node {
	    kind: NodeKind;
	    /** Identifier reference. */
	    name: IdentifierExpression;
	    /** Extended type reference, if any. */
	    extendsType: TypeNode | null;
	    /** Default type if omitted, if any. */
	    defaultType: TypeNode | null;
	}
	/** Represents the kind of a parameter. */
	export enum ParameterKind {
	    /** No specific flags. */
	    DEFAULT = 0,
	    /** Is an optional parameter. */
	    OPTIONAL = 1,
	    /** Is a rest parameter. */
	    REST = 2
	}
	/** Represents a function parameter. */
	export class ParameterNode extends Node {
	    kind: NodeKind;
	    /** Parameter kind. */
	    parameterKind: ParameterKind;
	    /** Parameter name. */
	    name: IdentifierExpression;
	    /** Parameter type. */
	    type: CommonTypeNode;
	    /** Initializer expression, if present. */
	    initializer: Expression | null;
	    /** Implicit field declaration, if applicable. */
	    implicitFieldDeclaration: FieldDeclaration | null;
	    /** Common flags indicating specific traits. */
	    flags: CommonFlags;
	    /** Tests if this node has the specified flag or flags. */
	    is(flag: CommonFlags): bool;
	    /** Tests if this node has one of the specified flags. */
	    isAny(flag: CommonFlags): bool;
	    /** Sets a specific flag or flags. */
	    set(flag: CommonFlags): void;
	}
	/** Represents a function signature. */
	export class SignatureNode extends CommonTypeNode {
	    kind: NodeKind;
	    /** Accepted parameters. */
	    parameters: ParameterNode[];
	    /** Return type. */
	    returnType: CommonTypeNode;
	    /** Explicitly provided this type, if any. */
	    explicitThisType: TypeNode | null;
	}
	/** Built-in decorator kinds. */
	export enum DecoratorKind {
	    CUSTOM = 0,
	    GLOBAL = 1,
	    OPERATOR = 2,
	    OPERATOR_BINARY = 3,
	    OPERATOR_PREFIX = 4,
	    OPERATOR_POSTFIX = 5,
	    UNMANAGED = 6,
	    SEALED = 7,
	    INLINE = 8,
	    EXTERNAL = 9,
	    BUILTIN = 10,
	    LAZY = 11,
	    UNSAFE = 12
	}
	/** Returns the kind of the specified decorator. Defaults to {@link DecoratorKind.CUSTOM}. */
	export function decoratorNameToKind(name: Expression): DecoratorKind;
	/** Represents a decorator. */
	export class DecoratorNode extends Node {
	    kind: NodeKind;
	    /** Built-in kind, if applicable. */
	    decoratorKind: DecoratorKind;
	    /** Name expression. */
	    name: Expression;
	    /** Argument expressions. */
	    arguments: Expression[] | null;
	}
	/** Comment kinds. */
	export enum CommentKind {
	    /** Line comment. */
	    LINE = 0,
	    /** Triple-slash comment. */
	    TRIPLE = 1,
	    /** Block comment. */
	    BLOCK = 2
	}
	/** Represents a comment. */
	export class CommentNode extends Node {
	    kind: NodeKind;
	    /** Comment kind. */
	    commentKind: CommentKind;
	    /** Comment text. */
	    text: string;
	}
	/** Base class of all expression nodes. */
	export abstract class Expression extends Node {
	}
	/** Represents an identifier expression. */
	export class IdentifierExpression extends Expression {
	    kind: NodeKind;
	    /** Textual name. */
	    text: string;
	    /** Symbol. */
	    symbol: string;
	    /** Whether quoted or not. */
	    isQuoted: bool;
	}
	/** Indicates the kind of a literal. */
	export enum LiteralKind {
	    FLOAT = 0,
	    INTEGER = 1,
	    STRING = 2,
	    REGEXP = 3,
	    ARRAY = 4,
	    OBJECT = 5
	}
	/** Base class of all literal expressions. */
	export abstract class LiteralExpression extends Expression {
	    kind: NodeKind;
	    /** Specific literal kind. */
	    literalKind: LiteralKind;
	}
	/** Represents an `[]` literal expression. */
	export class ArrayLiteralExpression extends LiteralExpression {
	    literalKind: LiteralKind;
	    /** Nested element expressions. */
	    elementExpressions: (Expression | null)[];
	}
	/** Indicates the kind of an assertion. */
	export enum AssertionKind {
	    PREFIX = 0,
	    AS = 1,
	    NONNULL = 2
	}
	/** Represents an assertion expression. */
	export class AssertionExpression extends Expression {
	    kind: NodeKind;
	    /** Specific kind of this assertion. */
	    assertionKind: AssertionKind;
	    /** Expression being asserted. */
	    expression: Expression;
	    /** Target type. */
	    toType: CommonTypeNode | null;
	}
	/** Represents a binary expression. */
	export class BinaryExpression extends Expression {
	    kind: NodeKind;
	    /** Operator token. */
	    operator: Token;
	    /** Left-hand side expression */
	    left: Expression;
	    /** Right-hand side expression. */
	    right: Expression;
	}
	/** Represents a call expression. */
	export class CallExpression extends Expression {
	    kind: NodeKind;
	    /** Called expression. Usually an identifier or property access expression. */
	    expression: Expression;
	    /** Provided type arguments. */
	    typeArguments: CommonTypeNode[] | null;
	    /** Provided arguments. */
	    arguments: Expression[];
	    /** Gets the type arguments range for reporting. */
	    readonly typeArgumentsRange: Range;
	    /** Gets the arguments range for reporting. */
	    readonly argumentsRange: Range;
	}
	/** Represents a class expression using the 'class' keyword. */
	export class ClassExpression extends Expression {
	    kind: NodeKind;
	    /** Inline class declaration. */
	    declaration: ClassDeclaration;
	}
	/** Represents a comma expression composed of multiple expressions. */
	export class CommaExpression extends Expression {
	    kind: NodeKind;
	    /** Sequential expressions. */
	    expressions: Expression[];
	}
	/** Represents a `constructor` expression. */
	export class ConstructorExpression extends IdentifierExpression {
	    kind: NodeKind;
	    text: string;
	    symbol: string;
	}
	/** Represents an element access expression, e.g., array access. */
	export class ElementAccessExpression extends Expression {
	    kind: NodeKind;
	    /** Expression being accessed. */
	    expression: Expression;
	    /** Element of the expression being accessed. */
	    elementExpression: Expression;
	}
	/** Represents a float literal expression. */
	export class FloatLiteralExpression extends LiteralExpression {
	    literalKind: LiteralKind;
	    /** Float value. */
	    value: f64;
	}
	/** Represents a function expression using the 'function' keyword. */
	export class FunctionExpression extends Expression {
	    kind: NodeKind;
	    /** Inline function declaration. */
	    declaration: FunctionDeclaration;
	}
	/** Represents an `instanceof` expression. */
	export class InstanceOfExpression extends Expression {
	    kind: NodeKind;
	    /** Expression being asserted. */
	    expression: Expression;
	    /** Type to test for. */
	    isType: CommonTypeNode;
	}
	/** Represents an integer literal expression. */
	export class IntegerLiteralExpression extends LiteralExpression {
	    literalKind: LiteralKind;
	    /** Integer value. */
	    value: I64;
	}
	/** Represents a `new` expression. Like a call but with its own kind. */
	export class NewExpression extends CallExpression {
	    kind: NodeKind;
	}
	/** Represents a `null` expression. */
	export class NullExpression extends IdentifierExpression {
	    kind: NodeKind;
	    text: string;
	    symbol: string;
	}
	/** Represents an object literal expression. */
	export class ObjectLiteralExpression extends LiteralExpression {
	    literalKind: LiteralKind;
	    /** Field names. */
	    names: IdentifierExpression[];
	    /** Field values. */
	    values: Expression[];
	}
	/** Represents a parenthesized expression. */
	export class ParenthesizedExpression extends Expression {
	    kind: NodeKind;
	    /** Expression in parenthesis. */
	    expression: Expression;
	}
	/** Represents a property access expression. */
	export class PropertyAccessExpression extends Expression {
	    kind: NodeKind;
	    /** Expression being accessed. */
	    expression: Expression;
	    /** Property of the expression being accessed. */
	    property: IdentifierExpression;
	}
	/** Represents a regular expression literal expression. */
	export class RegexpLiteralExpression extends LiteralExpression {
	    literalKind: LiteralKind;
	    /** Regular expression pattern. */
	    pattern: string;
	    /** Regular expression flags. */
	    patternFlags: string;
	}
	/** Represents a ternary expression, i.e., short if notation. */
	export class TernaryExpression extends Expression {
	    kind: NodeKind;
	    /** Condition expression. */
	    condition: Expression;
	    /** Expression executed when condition is `true`. */
	    ifThen: Expression;
	    /** Expression executed when condition is `false`. */
	    ifElse: Expression;
	}
	/** Represents a string literal expression. */
	export class StringLiteralExpression extends LiteralExpression {
	    literalKind: LiteralKind;
	    /** String value without quotes. */
	    value: string;
	}
	/** Represents a `super` expression. */
	export class SuperExpression extends IdentifierExpression {
	    kind: NodeKind;
	    text: string;
	    symbol: string;
	}
	/** Represents a `this` expression. */
	export class ThisExpression extends IdentifierExpression {
	    kind: NodeKind;
	    text: string;
	    symbol: string;
	}
	/** Represents a `true` expression. */
	export class TrueExpression extends IdentifierExpression {
	    kind: NodeKind;
	    text: string;
	    symbol: string;
	}
	/** Represents a `false` expression. */
	export class FalseExpression extends IdentifierExpression {
	    kind: NodeKind;
	    text: string;
	    symbol: string;
	}
	/** Base class of all unary expressions. */
	export abstract class UnaryExpression extends Expression {
	    /** Operator token. */
	    operator: Token;
	    /** Operand expression. */
	    operand: Expression;
	}
	/** Represents a unary postfix expression, e.g. a postfix increment. */
	export class UnaryPostfixExpression extends UnaryExpression {
	    kind: NodeKind;
	}
	/** Represents a unary prefix expression, e.g. a negation. */
	export class UnaryPrefixExpression extends UnaryExpression {
	    kind: NodeKind;
	}
	/** Base class of all statement nodes. */
	export abstract class Statement extends Node {
	}
	/** Indicates the specific kind of a source. */
	export enum SourceKind {
	    /** Default source. Usually imported from an entry file. */
	    DEFAULT = 0,
	    /** Entry file. */
	    ENTRY = 1,
	    /** Library file. */
	    LIBRARY = 2
	}
	/** A top-level source node. */
	export class Source extends Node {
	    kind: NodeKind;
	    parent: null;
	    /** Source kind. */
	    sourceKind: SourceKind;
	    /** Normalized path. */
	    normalizedPath: string;
	    /** Path used internally. */
	    internalPath: string;
	    /** Simple path (last part without extension). */
	    simplePath: string;
	    /** Contained statements. */
	    statements: Statement[];
	    /** Full source text. */
	    text: string;
	    /** Tokenizer reference. */
	    tokenizer: Tokenizer | null;
	    /** Source map index. */
	    debugInfoIndex: i32;
	    /** Re-exported sources. */
	    exportPaths: Set<string> | null;
	    /** Constructs a new source node. */
	    constructor(normalizedPath: string, text: string, kind: SourceKind);
	    /** Tests if this source is an entry file. */
	    readonly isEntry: bool;
	    /** Tests if this source is a stdlib file. */
	    readonly isLibrary: bool;
	}
	/** Base class of all declaration statements. */
	export abstract class DeclarationStatement extends Statement {
	    /** Simple name being declared. */
	    name: IdentifierExpression;
	    /** Array of decorators. */
	    decorators: DecoratorNode[] | null;
	    /** Common flags indicating specific traits. */
	    flags: CommonFlags;
	    /** Tests if this node has the specified flag or flags. */
	    is(flag: CommonFlags): bool;
	    /** Tests if this node has one of the specified flags. */
	    isAny(flag: CommonFlags): bool;
	    /** Sets a specific flag or flags. */
	    set(flag: CommonFlags): void;
	}
	/** Represents an index signature declaration. */
	export class IndexSignatureDeclaration extends DeclarationStatement {
	    kind: NodeKind;
	    /** Key type. */
	    keyType: TypeNode;
	    /** Value type. */
	    valueType: CommonTypeNode;
	}
	/** Base class of all variable-like declaration statements. */
	export abstract class VariableLikeDeclarationStatement extends DeclarationStatement {
	    /** Variable type. */
	    type: CommonTypeNode | null;
	    /** Variable initializer. */
	    initializer: Expression | null;
	}
	/** Represents a block statement. */
	export class BlockStatement extends Statement {
	    kind: NodeKind;
	    /** Contained statements. */
	    statements: Statement[];
	}
	/** Represents a `break` statement. */
	export class BreakStatement extends Statement {
	    kind: NodeKind;
	    /** Target label, if applicable. */
	    label: IdentifierExpression | null;
	}
	/** Represents a `class` declaration. */
	export class ClassDeclaration extends DeclarationStatement {
	    kind: NodeKind;
	    /** Accepted type parameters. */
	    typeParameters: TypeParameterNode[] | null;
	    /** Base class type being extended, if any. */
	    extendsType: TypeNode | null;
	    /** Interface types being implemented, if any. */
	    implementsTypes: TypeNode[] | null;
	    /** Class member declarations. */
	    members: DeclarationStatement[];
	    readonly isGeneric: bool;
	}
	/** Represents a `continue` statement. */
	export class ContinueStatement extends Statement {
	    kind: NodeKind;
	    /** Target label, if applicable. */
	    label: IdentifierExpression | null;
	}
	/** Represents a `do` statement. */
	export class DoStatement extends Statement {
	    kind: NodeKind;
	    /** Statement being looped over. */
	    statement: Statement;
	    /** Condition when to repeat. */
	    condition: Expression;
	}
	/** Represents an empty statement, i.e., a semicolon terminating nothing. */
	export class EmptyStatement extends Statement {
	    kind: NodeKind;
	}
	/** Represents an `enum` declaration. */
	export class EnumDeclaration extends DeclarationStatement {
	    kind: NodeKind;
	    /** Enum value declarations. */
	    values: EnumValueDeclaration[];
	}
	/** Represents a value of an `enum` declaration. */
	export class EnumValueDeclaration extends VariableLikeDeclarationStatement {
	    kind: NodeKind;
	    /** Value expression. */
	    value: Expression | null;
	}
	/** Represents an `export import` statement of an interface. */
	export class ExportImportStatement extends Node {
	    kind: NodeKind;
	    /** Identifier being imported. */
	    name: IdentifierExpression;
	    /** Identifier being exported. */
	    externalName: IdentifierExpression;
	}
	/** Represents a member of an `export` statement. */
	export class ExportMember extends Node {
	    kind: NodeKind;
	    /** Local identifier. */
	    localName: IdentifierExpression;
	    /** Exported identifier. */
	    exportedName: IdentifierExpression;
	}
	/** Represents an `export` statement. */
	export class ExportStatement extends Statement {
	    kind: NodeKind;
	    /** Array of members if a set of named exports, or `null` if a file export. */
	    members: ExportMember[] | null;
	    /** Path being exported from, if applicable. */
	    path: StringLiteralExpression | null;
	    /** Normalized path, if `path` is set. */
	    normalizedPath: string | null;
	    /** Mangled internal path being referenced, if `path` is set. */
	    internalPath: string | null;
	    /** Whether this is a declared export. */
	    isDeclare: bool;
	}
	/** Represents an `export default` statement. */
	export class ExportDefaultStatement extends Statement {
	    kind: NodeKind;
	    /** Declaration being exported as default. */
	    declaration: DeclarationStatement;
	}
	/** Represents an expression that is used as a statement. */
	export class ExpressionStatement extends Statement {
	    kind: NodeKind;
	    /** Expression being used as a statement.*/
	    expression: Expression;
	}
	/** Represents a field declaration within a `class`. */
	export class FieldDeclaration extends VariableLikeDeclarationStatement {
	    kind: NodeKind;
	    /** Parameter index if declared as a constructor parameter, otherwise `-1`. */
	    parameterIndex: i32;
	}
	/** Represents a `for` statement. */
	export class ForStatement extends Statement {
	    kind: NodeKind;
	    /**
	     * Initializer statement, if present.
	     * Either a {@link VariableStatement} or {@link ExpressionStatement}.
	     */
	    initializer: Statement | null;
	    /** Condition expression, if present. */
	    condition: Expression | null;
	    /** Incrementor expression, if present. */
	    incrementor: Expression | null;
	    /** Statement being looped over. */
	    statement: Statement;
	}
	/** Indicates the kind of an array function. */
	export const enum ArrowKind {
	    /** Not an arrow function. */
	    NONE = 0,
	    /** Parenthesized parameter list. */
	    ARROW_PARENTHESIZED = 1,
	    /** Single parameter without parenthesis. */
	    ARROW_SINGLE = 2
	}
	/** Represents a `function` declaration. */
	export class FunctionDeclaration extends DeclarationStatement {
	    kind: NodeKind;
	    /** Type parameters, if any. */
	    typeParameters: TypeParameterNode[] | null;
	    /** Function signature. */
	    signature: SignatureNode;
	    /** Body statement. Usually a block. */
	    body: Statement | null;
	    /** Arrow function kind, if applicable. */
	    arrowKind: ArrowKind;
	    readonly isGeneric: bool;
	    /** Clones this function declaration. */
	    clone(): FunctionDeclaration;
	}
	/** Represents an `if` statement. */
	export class IfStatement extends Statement {
	    kind: NodeKind;
	    /** Condition. */
	    condition: Expression;
	    /** Statement executed when condition is `true`. */
	    ifTrue: Statement;
	    /** Statement executed when condition is `false`. */
	    ifFalse: Statement | null;
	}
	/** Represents an `import` declaration part of an {@link ImportStatement}. */
	export class ImportDeclaration extends DeclarationStatement {
	    kind: NodeKind;
	    /** Identifier being imported. */
	    foreignName: IdentifierExpression;
	}
	/** Represents an `import` statement. */
	export class ImportStatement extends Statement {
	    kind: NodeKind;
	    /** Array of member declarations or `null` if an asterisk import. */
	    declarations: ImportDeclaration[] | null;
	    /** Name of the local namespace, if an asterisk import. */
	    namespaceName: IdentifierExpression | null;
	    /** Path being imported from. */
	    path: StringLiteralExpression;
	    /** Normalized path. */
	    normalizedPath: string;
	    /** Mangled internal path being referenced. */
	    internalPath: string;
	}
	/** Represents an `interfarce` declaration. */
	export class InterfaceDeclaration extends ClassDeclaration {
	    kind: NodeKind;
	}
	/** Represents a method declaration within a `class`. */
	export class MethodDeclaration extends FunctionDeclaration {
	    kind: NodeKind;
	}
	/** Represents a `namespace` declaration. */
	export class NamespaceDeclaration extends DeclarationStatement {
	    kind: NodeKind;
	    /** Array of namespace members. */
	    members: Statement[];
	}
	/** Represents a `return` statement. */
	export class ReturnStatement extends Statement {
	    kind: NodeKind;
	    /** Value expression being returned, if present. */
	    value: Expression | null;
	}
	/** Represents a single `case` within a `switch` statement. */
	export class SwitchCase extends Node {
	    kind: NodeKind;
	    /** Label expression. `null` indicates the default case. */
	    label: Expression | null;
	    /** Contained statements. */
	    statements: Statement[];
	}
	/** Represents a `switch` statement. */
	export class SwitchStatement extends Statement {
	    kind: NodeKind;
	    /** Condition expression. */
	    condition: Expression;
	    /** Contained cases. */
	    cases: SwitchCase[];
	}
	/** Represents a `throw` statement. */
	export class ThrowStatement extends Statement {
	    kind: NodeKind;
	    /** Value expression being thrown. */
	    value: Expression;
	}
	/** Represents a `try` statement. */
	export class TryStatement extends Statement {
	    kind: NodeKind;
	    /** Contained statements. */
	    statements: Statement[];
	    /** Exception variable name, if a `catch` clause is present. */
	    catchVariable: IdentifierExpression | null;
	    /** Statements being executed on catch, if a `catch` clause is present. */
	    catchStatements: Statement[] | null;
	    /** Statements being executed afterwards, if a `finally` clause is present. */
	    finallyStatements: Statement[] | null;
	}
	/** Represents a `type` declaration. */
	export class TypeDeclaration extends DeclarationStatement {
	    kind: NodeKind;
	    /** Type parameters, if any. */
	    typeParameters: TypeParameterNode[] | null;
	    /** Type being aliased. */
	    type: CommonTypeNode;
	}
	/** Represents a variable declaration part of a {@link VariableStatement}. */
	export class VariableDeclaration extends VariableLikeDeclarationStatement {
	    kind: NodeKind;
	}
	/** Represents a variable statement wrapping {@link VariableDeclaration}s. */
	export class VariableStatement extends Statement {
	    kind: NodeKind;
	    /** Array of decorators. */
	    decorators: DecoratorNode[] | null;
	    /** Array of member declarations. */
	    declarations: VariableDeclaration[];
	}
	/** Represents a void statement dropping an expression's value. */
	export class VoidStatement extends Statement {
	    kind: NodeKind;
	    /** Expression being dropped. */
	    expression: Expression;
	}
	/** Represents a `while` statement. */
	export class WhileStatement extends Statement {
	    kind: NodeKind;
	    /** Condition expression. */
	    condition: Expression;
	    /** Statement being looped over. */
	    statement: Statement;
	}
	/** Finds the first decorator matching the specified kind. */
	export function findDecorator(kind: DecoratorKind, decorators: DecoratorNode[] | null): DecoratorNode | null;
	/** Mangles an external to an internal path. */
	export function mangleInternalPath(path: string): string;
	/** Tests if the specified type node represents an omitted type. */
	export function isTypeOmitted(type: CommonTypeNode): bool;

}
declare module 'assemblyscript/src/module' {
	/**
	 * A thin wrapper around Binaryen's C-API.
	 * @module module
	 */ /***/
	import { Target } from 'assemblyscript/src/common';
	export type ModuleRef = usize;
	export type FunctionTypeRef = usize;
	export type FunctionRef = usize;
	export type ExpressionRef = usize;
	export type GlobalRef = usize;
	export type ImportRef = usize;
	export type ExportRef = usize;
	export type RelooperRef = usize;
	export type RelooperBlockRef = usize;
	export type Index = u32;
	export enum NativeType {
	    None,
	    I32,
	    I64,
	    F32,
	    F64,
	    V128,
	    Unreachable,
	    Auto
	}
	export enum FeatureFlags {
	    Atomics,
	    MutableGloabls,
	    NontrappingFPToInt,
	    SIMD128,
	    BulkMemory,
	    SignExt,
	    ExceptionHandling
	}
	export enum ExpressionId {
	    Invalid,
	    Block,
	    If,
	    Loop,
	    Break,
	    Switch,
	    Call,
	    CallIndirect,
	    LocalGet,
	    LocalSet,
	    GlobalGet,
	    GlobalSet,
	    Load,
	    Store,
	    Const,
	    Unary,
	    Binary,
	    Select,
	    Drop,
	    Return,
	    Host,
	    Nop,
	    Unreachable,
	    AtomicCmpxchg,
	    AtomicRMW,
	    AtomicWait,
	    AtomicNotify,
	    SIMDExtract,
	    SIMDReplace,
	    SIMDShuffle,
	    SIMDBitselect,
	    SIMDShift,
	    MemoryInit,
	    DataDrop,
	    MemoryCopy,
	    MemoryFill
	}
	export enum UnaryOp {
	    ClzI32,
	    CtzI32,
	    PopcntI32,
	    NegF32,
	    AbsF32,
	    CeilF32,
	    FloorF32,
	    TruncF32,
	    NearestF32,
	    SqrtF32,
	    EqzI32,
	    ClzI64,
	    CtzI64,
	    PopcntI64,
	    NegF64,
	    AbsF64,
	    CeilF64,
	    FloorF64,
	    TruncF64,
	    NearestF64,
	    SqrtF64,
	    EqzI64,
	    ExtendI32,
	    ExtendU32,
	    WrapI64,
	    TruncF32ToI32,
	    TruncF32ToI64,
	    TruncF32ToU32,
	    TruncF32ToU64,
	    TruncF64ToI32,
	    TruncF64ToI64,
	    TruncF64ToU32,
	    TruncF64ToU64,
	    ReinterpretF32,
	    ReinterpretF64,
	    ConvertI32ToF32,
	    ConvertI32ToF64,
	    ConvertU32ToF32,
	    ConvertU32ToF64,
	    ConvertI64ToF32,
	    ConvertI64ToF64,
	    ConvertU64ToF32,
	    ConvertU64ToF64,
	    PromoteF32,
	    DemoteF64,
	    ReinterpretI32,
	    ReinterpretI64,
	    ExtendI8ToI32,
	    ExtendI16ToI32,
	    ExtendI8ToI64,
	    ExtendI16ToI64,
	    ExtendI32ToI64,
	    SplatVecI8x16,
	    SplatVecI16x8,
	    SplatVecI32x4,
	    SplatVecI64x2,
	    SplatVecF32x4,
	    SplatVecF64x2,
	    NotVec128,
	    NegVecI8x16,
	    AnyTrueVecI8x16,
	    AllTrueVecI8x16,
	    NegVecI16x8,
	    AnyTrueVecI16x8,
	    AllTrueVecI16x8,
	    NegVecI32x4,
	    AnyTrueVecI32x4,
	    AllTrueVecI32x4,
	    NegVecI64x2,
	    AnyTrueVecI64x2,
	    AllTrueVecI64x2,
	    AbsVecF32x4,
	    NegVecF32x4,
	    SqrtVecF32x4,
	    AbsVecF64x2,
	    NegVecF64x2,
	    SqrtVecF64x2,
	    TruncSatSVecF32x4ToVecI32x4,
	    TruncSatUVecF32x4ToVecI32x4,
	    TruncSatSVecF64x2ToVecI64x2,
	    TruncSatUVecF64x2ToVecI64x2,
	    ConvertSVecI32x4ToVecF32x4,
	    ConvertUVecI32x4ToVecF32x4,
	    ConvertSVecI64x2ToVecF64x2,
	    ConvertUVecI64x2ToVecF64x2
	}
	export enum BinaryOp {
	    AddI32,
	    SubI32,
	    MulI32,
	    DivI32,
	    DivU32,
	    RemI32,
	    RemU32,
	    AndI32,
	    OrI32,
	    XorI32,
	    ShlI32,
	    ShrU32,
	    ShrI32,
	    RotlI32,
	    RotrI32,
	    EqI32,
	    NeI32,
	    LtI32,
	    LtU32,
	    LeI32,
	    LeU32,
	    GtI32,
	    GtU32,
	    GeI32,
	    GeU32,
	    AddI64,
	    SubI64,
	    MulI64,
	    DivI64,
	    DivU64,
	    RemI64,
	    RemU64,
	    AndI64,
	    OrI64,
	    XorI64,
	    ShlI64,
	    ShrU64,
	    ShrI64,
	    RotlI64,
	    RotrI64,
	    EqI64,
	    NeI64,
	    LtI64,
	    LtU64,
	    LeI64,
	    LeU64,
	    GtI64,
	    GtU64,
	    GeI64,
	    GeU64,
	    AddF32,
	    SubF32,
	    MulF32,
	    DivF32,
	    CopysignF32,
	    MinF32,
	    MaxF32,
	    EqF32,
	    NeF32,
	    LtF32,
	    LeF32,
	    GtF32,
	    GeF32,
	    AddF64,
	    SubF64,
	    MulF64,
	    DivF64,
	    CopysignF64,
	    MinF64,
	    MaxF64,
	    EqF64,
	    NeF64,
	    LtF64,
	    LeF64,
	    GtF64,
	    GeF64,
	    EqVecI8x16,
	    NeVecI8x16,
	    LtSVecI8x16,
	    LtUVecI8x16,
	    LeSVecI8x16,
	    LeUVecI8x16,
	    GtSVecI8x16,
	    GtUVecI8x16,
	    GeSVecI8x16,
	    GeUVecI8x16,
	    EqVecI16x8,
	    NeVecI16x8,
	    LtSVecI16x8,
	    LtUVecI16x8,
	    LeSVecI16x8,
	    LeUVecI16x8,
	    GtSVecI16x8,
	    GtUVecI16x8,
	    GeSVecI16x8,
	    GeUVecI16x8,
	    EqVecI32x4,
	    NeVecI32x4,
	    LtSVecI32x4,
	    LtUVecI32x4,
	    LeSVecI32x4,
	    LeUVecI32x4,
	    GtSVecI32x4,
	    GtUVecI32x4,
	    GeSVecI32x4,
	    GeUVecI32x4,
	    EqVecF32x4,
	    NeVecF32x4,
	    LtVecF32x4,
	    LeVecF32x4,
	    GtVecF32x4,
	    GeVecF32x4,
	    EqVecF64x2,
	    NeVecF64x2,
	    LtVecF64x2,
	    LeVecF64x2,
	    GtVecF64x2,
	    GeVecF64x2,
	    AndVec128,
	    OrVec128,
	    XorVec128,
	    AddVecI8x16,
	    AddSatSVecI8x16,
	    AddSatUVecI8x16,
	    SubVecI8x16,
	    SubSatSVecI8x16,
	    SubSatUVecI8x16,
	    MulVecI8x16,
	    AddVecI16x8,
	    AddSatSVecI16x8,
	    AddSatUVecI16x8,
	    SubVecI16x8,
	    SubSatSVecI16x8,
	    SubSatUVecI16x8,
	    MulVecI16x8,
	    AddVecI32x4,
	    SubVecI32x4,
	    MulVecI32x4,
	    AddVecI64x2,
	    SubVecI64x2,
	    AddVecF32x4,
	    SubVecF32x4,
	    MulVecF32x4,
	    DivVecF32x4,
	    MinVecF32x4,
	    MaxVecF32x4,
	    AddVecF64x2,
	    SubVecF64x2,
	    MulVecF64x2,
	    DivVecF64x2,
	    MinVecF64x2,
	    MaxVecF64x2
	}
	export enum HostOp {
	    MemorySize,
	    MemoryGrow
	}
	export enum AtomicRMWOp {
	    Add,
	    Sub,
	    And,
	    Or,
	    Xor,
	    Xchg
	}
	export enum SIMDExtractOp {
	    ExtractLaneSVecI8x16,
	    ExtractLaneUVecI8x16,
	    ExtractLaneSVecI16x8,
	    ExtractLaneUVecI16x8,
	    ExtractLaneVecI32x4,
	    ExtractLaneVecI64x2,
	    ExtractLaneVecF32x4,
	    ExtractLaneVecF64x2
	}
	export enum SIMDReplaceOp {
	    ReplaceLaneVecI8x16,
	    ReplaceLaneVecI16x8,
	    ReplaceLaneVecI32x4,
	    ReplaceLaneVecI64x2,
	    ReplaceLaneVecF32x4,
	    ReplaceLaneVecF64x2
	}
	export enum SIMDShiftOp {
	    ShlVecI8x16,
	    ShrSVecI8x16,
	    ShrUVecI8x16,
	    ShlVecI16x8,
	    ShrSVecI16x8,
	    ShrUVecI16x8,
	    ShlVecI32x4,
	    ShrSVecI32x4,
	    ShrUVecI32x4,
	    ShlVecI64x2,
	    ShrSVecI64x2,
	    ShrUVecI64x2
	}
	export class MemorySegment {
	    buffer: Uint8Array;
	    offset: I64;
	    static create(buffer: Uint8Array, offset: I64): MemorySegment;
	}
	export class Module {
	    ref: ModuleRef;
	    private lit;
	    static create(): Module;
	    static createFrom(buffer: Uint8Array): Module;
	    private constructor();
	    addFunctionType(name: string, result: NativeType, paramTypes: NativeType[] | null): FunctionRef;
	    getFunctionTypeBySignature(result: NativeType, paramTypes: NativeType[] | null): FunctionTypeRef;
	    removeFunctionType(name: string): void;
	    i32(value: i32): ExpressionRef;
	    i64(valueLow: i32, valueHigh?: i32): ExpressionRef;
	    f32(value: f32): ExpressionRef;
	    f64(value: f64): ExpressionRef;
	    v128(bytes: Uint8Array): ExpressionRef;
	    unary(op: UnaryOp, expr: ExpressionRef): ExpressionRef;
	    binary(op: BinaryOp, left: ExpressionRef, right: ExpressionRef): ExpressionRef;
	    host(op: HostOp, name?: string | null, operands?: ExpressionRef[] | null): ExpressionRef;
	    local_get(index: i32, type: NativeType): ExpressionRef;
	    local_tee(index: i32, value: ExpressionRef): ExpressionRef;
	    global_get(name: string, type: NativeType): ExpressionRef;
	    load(bytes: Index, signed: bool, ptr: ExpressionRef, type: NativeType, offset?: Index, align?: Index): ExpressionRef;
	    store(bytes: Index, ptr: ExpressionRef, value: ExpressionRef, type: NativeType, offset?: Index, align?: Index): ExpressionRef;
	    atomic_load(bytes: Index, ptr: ExpressionRef, type: NativeType, offset?: Index): ExpressionRef;
	    atomic_store(bytes: Index, ptr: ExpressionRef, value: ExpressionRef, type: NativeType, offset?: Index): ExpressionRef;
	    atomic_rmw(op: AtomicRMWOp, bytes: Index, offset: Index, ptr: ExpressionRef, value: ExpressionRef, type: NativeType): ExpressionRef;
	    atomic_cmpxchg(bytes: Index, offset: Index, ptr: ExpressionRef, expected: ExpressionRef, replacement: ExpressionRef, type: NativeType): ExpressionRef;
	    atomic_wait(ptr: ExpressionRef, expected: ExpressionRef, timeout: ExpressionRef, expectedType: NativeType): ExpressionRef;
	    atomic_notify(ptr: ExpressionRef, notifyCount: ExpressionRef): ExpressionRef;
	    local_set(index: Index, value: ExpressionRef): ExpressionRef;
	    global_set(name: string, value: ExpressionRef): ExpressionRef;
	    block(label: string | null, children: ExpressionRef[], type?: NativeType): ExpressionRef;
	    br(label: string | null, condition?: ExpressionRef, value?: ExpressionRef): ExpressionRef;
	    drop(expression: ExpressionRef): ExpressionRef;
	    loop(label: string | null, body: ExpressionRef): ExpressionRef;
	    if(condition: ExpressionRef, ifTrue: ExpressionRef, ifFalse?: ExpressionRef): ExpressionRef;
	    nop(): ExpressionRef;
	    return(expression?: ExpressionRef): ExpressionRef;
	    select(ifTrue: ExpressionRef, ifFalse: ExpressionRef, condition: ExpressionRef): ExpressionRef;
	    switch(names: string[], defaultName: string | null, condition: ExpressionRef, value?: ExpressionRef): ExpressionRef;
	    call(target: string, operands: ExpressionRef[] | null, returnType: NativeType): ExpressionRef;
	    call_indirect(index: ExpressionRef, operands: ExpressionRef[] | null, typeName: string): ExpressionRef;
	    unreachable(): ExpressionRef;
	    memory_copy(dest: ExpressionRef, source: ExpressionRef, size: ExpressionRef): ExpressionRef;
	    memory_fill(dest: ExpressionRef, value: ExpressionRef, size: ExpressionRef): ExpressionRef;
	    simd_extract(op: SIMDExtractOp, vec: ExpressionRef, idx: u8): ExpressionRef;
	    simd_replace(op: SIMDReplaceOp, vec: ExpressionRef, idx: u8, value: ExpressionRef): ExpressionRef;
	    simd_shuffle(vec1: ExpressionRef, vec2: ExpressionRef, mask: Uint8Array): ExpressionRef;
	    simd_bitselect(vec1: ExpressionRef, vec2: ExpressionRef, cond: ExpressionRef): ExpressionRef;
	    simd_shift(op: SIMDShiftOp, vec: ExpressionRef, shift: ExpressionRef): ExpressionRef;
	    addGlobal(name: string, type: NativeType, mutable: bool, initializer: ExpressionRef): GlobalRef;
	    removeGlobal(name: string): void;
	    addFunction(name: string, type: FunctionTypeRef, varTypes: NativeType[] | null, body: ExpressionRef): FunctionRef;
	    removeFunction(name: string): void;
	    private hasTemporaryFunction;
	    addTemporaryFunction(result: NativeType, paramTypes: NativeType[] | null, body: ExpressionRef): FunctionRef;
	    removeTemporaryFunction(): void;
	    addFunctionExport(internalName: string, externalName: string): ExportRef;
	    addTableExport(internalName: string, externalName: string): ExportRef;
	    addMemoryExport(internalName: string, externalName: string): ExportRef;
	    addGlobalExport(internalName: string, externalName: string): ExportRef;
	    removeExport(externalName: string): void;
	    addFunctionImport(internalName: string, externalModuleName: string, externalBaseName: string, functionType: FunctionTypeRef): ImportRef;
	    addTableImport(internalName: string, externalModuleName: string, externalBaseName: string): ImportRef;
	    addMemoryImport(internalName: string, externalModuleName: string, externalBaseName: string, shared?: bool): ImportRef;
	    addGlobalImport(internalName: string, externalModuleName: string, externalBaseName: string, globalType: NativeType): ImportRef;
	    /** Unlimited memory constant. */
	    static readonly UNLIMITED_MEMORY: Index;
	    setMemory(initial: Index, maximum: Index, segments: MemorySegment[], target: Target, exportName?: string | null, shared?: bool): void;
	    setFunctionTable(initial: Index, maximum: Index, funcs: string[]): void;
	    setStart(func: FunctionRef): void;
	    getOptimizeLevel(): i32;
	    setOptimizeLevel(level?: i32): void;
	    getShrinkLevel(): i32;
	    setShrinkLevel(level?: i32): void;
	    setDebugInfo(on?: bool): void;
	    getFeatures(): BinaryenFeatureFlags;
	    setFeatures(featureFlags: BinaryenFeatureFlags): void;
	    optimize(func?: FunctionRef): void;
	    runPasses(passes: string[], func?: FunctionRef): void;
	    private cachedPrecomputeNames;
	    precomputeExpression(expr: ExpressionRef): ExpressionRef;
	    validate(): bool;
	    interpret(): void;
	    toBinary(sourceMapUrl: string | null): BinaryModule;
	    toText(): string;
	    toAsmjs(): string;
	    private cachedStrings;
	    private allocStringCached;
	    dispose(): void;
	    createRelooper(): Relooper;
	    cloneExpression(expr: ExpressionRef, noSideEffects?: bool, maxDepth?: i32): ExpressionRef;
	    addDebugInfoFile(name: string): Index;
	    getDebugInfoFile(index: Index): string | null;
	    setDebugLocation(func: FunctionRef, expr: ExpressionRef, fileIndex: Index, lineNumber: Index, columnNumber: Index): void;
	}
	export function getExpressionId(expr: ExpressionRef): ExpressionId;
	export function getExpressionType(expr: ExpressionRef): NativeType;
	export function getConstValueI32(expr: ExpressionRef): i32;
	export function getConstValueI64Low(expr: ExpressionRef): i32;
	export function getConstValueI64High(expr: ExpressionRef): i32;
	export function getConstValueF32(expr: ExpressionRef): f32;
	export function getConstValueF64(expr: ExpressionRef): f32;
	export function getLocalGetIndex(expr: ExpressionRef): Index;
	export function getLocalSetIndex(expr: ExpressionRef): Index;
	export function getLocalSetValue(expr: ExpressionRef): ExpressionRef;
	export function isLocalTee(expr: ExpressionRef): bool;
	export function getGlobalGetName(expr: ExpressionRef): string | null;
	export function getBinaryOp(expr: ExpressionRef): BinaryOp;
	export function getBinaryLeft(expr: ExpressionRef): ExpressionRef;
	export function getBinaryRight(expr: ExpressionRef): ExpressionRef;
	export function getUnaryOp(expr: ExpressionRef): UnaryOp;
	export function getUnaryValue(expr: ExpressionRef): ExpressionRef;
	export function getLoadBytes(expr: ExpressionRef): u32;
	export function getLoadOffset(expr: ExpressionRef): u32;
	export function getLoadPtr(expr: ExpressionRef): ExpressionRef;
	export function isLoadSigned(expr: ExpressionRef): bool;
	export function getStoreBytes(expr: ExpressionRef): u32;
	export function getStoreOffset(expr: ExpressionRef): u32;
	export function getStorePtr(expr: ExpressionRef): ExpressionRef;
	export function getStoreValue(expr: ExpressionRef): ExpressionRef;
	export function getBlockName(expr: ExpressionRef): string | null;
	export function getBlockChildCount(expr: ExpressionRef): Index;
	export function getBlockChild(expr: ExpressionRef, index: Index): ExpressionRef;
	export function getIfCondition(expr: ExpressionRef): ExpressionRef;
	export function getIfTrue(expr: ExpressionRef): ExpressionRef;
	export function getIfFalse(expr: ExpressionRef): ExpressionRef;
	export function getLoopName(expr: ExpressionRef): string | null;
	export function getLoopBody(expr: ExpressionRef): ExpressionRef;
	export function getBreakName(expr: ExpressionRef): string | null;
	export function getBreakCondition(expr: ExpressionRef): ExpressionRef;
	export function getSelectThen(expr: ExpressionRef): ExpressionRef;
	export function getSelectElse(expr: ExpressionRef): ExpressionRef;
	export function getSelectCondition(expr: ExpressionRef): ExpressionRef;
	export function getDropValue(expr: ExpressionRef): ExpressionRef;
	export function getReturnValue(expr: ExpressionRef): ExpressionRef;
	export function getCallTarget(expr: ExpressionRef): string | null;
	export function getCallOperandCount(expr: ExpressionRef): i32;
	export function getCallOperand(expr: ExpressionRef, index: Index): ExpressionRef;
	export function getHostOp(expr: ExpressionRef): ExpressionRef;
	export function getHostOperandCount(expr: ExpressionRef): Index;
	export function getHostOperand(expr: ExpressionRef, index: Index): ExpressionRef;
	export function getHostName(expr: ExpressionRef): string | null;
	export function getFunctionBody(func: FunctionRef): ExpressionRef;
	export function getFunctionName(func: FunctionRef): string | null;
	export function getFunctionParamCount(func: FunctionRef): Index;
	export function getFunctionParamType(func: FunctionRef, index: Index): NativeType;
	export function getFunctionResultType(func: FunctionRef): NativeType;
	export class Relooper {
	    module: Module;
	    ref: RelooperRef;
	    static create(module: Module): Relooper;
	    private constructor();
	    addBlock(code: ExpressionRef): RelooperBlockRef;
	    addBranch(from: RelooperBlockRef, to: RelooperBlockRef, condition?: ExpressionRef, code?: ExpressionRef): void;
	    addBlockWithSwitch(code: ExpressionRef, condition: ExpressionRef): RelooperBlockRef;
	    addBranchForSwitch(from: RelooperBlockRef, to: RelooperBlockRef, indexes: i32[], code?: ExpressionRef): void;
	    renderAndDispose(entry: RelooperBlockRef, labelHelper: Index): ExpressionRef;
	}
	export function readString(ptr: usize): string | null;
	/** Result structure of {@link Module#toBinary}. */
	export class BinaryModule {
	    /** WebAssembly binary. */
	    output: Uint8Array;
	    /** Source map, if generated. */
	    sourceMap: string | null;
	}
	/** Tests if an expression needs an explicit 'unreachable' when it is the terminating statement. */
	export function needsExplicitUnreachable(expr: ExpressionRef): bool;
	/** Traverses all expression members of an expression, calling the given visitor. */
	export function traverse<T>(expr: ExpressionRef, data: T, visit: (expr: ExpressionRef, data: T) => void): bool;

}
declare module 'assemblyscript/src/types' {
	/**
	 * Mappings from AssemblyScript types to WebAssembly types.
	 * @module types
	 */ /***/
	import { Class, FunctionTarget, Program } from 'assemblyscript/src/program';
	import { NativeType, ExpressionRef, Module } from 'assemblyscript/src/module';
	/** Indicates the kind of a type. */
	export const enum TypeKind {
	    /** An 8-bit signed integer. */
	    I8 = 0,
	    /** A 16-bit signed integer. */
	    I16 = 1,
	    /** A 32-bit signed integer. */
	    I32 = 2,
	    /** A 64-bit signed integer. */
	    I64 = 3,
	    /** A 32-bit/64-bit signed integer, depending on the target. */
	    ISIZE = 4,
	    /** An 8-bit unsigned integer. */
	    U8 = 5,
	    /** A 16-bit unsigned integer. */
	    U16 = 6,
	    /** A 32-bit unsigned integer. Also the base of function types. */
	    U32 = 7,
	    /** A 64-bit unsigned integer. */
	    U64 = 8,
	    /** A 32-bit/64-bit unsigned integer, depending on the target. Also the base of class types. */
	    USIZE = 9,
	    /** A 1-bit unsigned integer. */
	    BOOL = 10,
	    /** A 32-bit float. */
	    F32 = 11,
	    /** A 64-bit double. */
	    F64 = 12,
	    /** A 128-bit vector. */
	    V128 = 13,
	    /** No return type. */
	    VOID = 14
	}
	/** Indicates capabilities of a type. */
	export const enum TypeFlags {
	    NONE = 0,
	    /** Is a signed type that can represent negative values. */
	    SIGNED = 1,
	    /** Is an unsigned type that cannot represent negative values. */
	    UNSIGNED = 2,
	    /** Is an integer type. */
	    INTEGER = 4,
	    /** Is a floating point type. */
	    FLOAT = 8,
	    /** Is a pointer type. */
	    POINTER = 16,
	    /** Is smaller than 32-bits. */
	    SHORT = 32,
	    /** Is larger than 32-bits. */
	    LONG = 64,
	    /** Is a value type. */
	    VALUE = 128,
	    /** Is a reference type. */
	    REFERENCE = 256,
	    /** Is a nullable type. */
	    NULLABLE = 512,
	    /** Is a vector type. */
	    VECTOR = 1024
	}
	/** Represents a resolved type. */
	export class Type {
	    /** Type kind. */
	    kind: TypeKind;
	    /** Type flags. */
	    flags: TypeFlags;
	    /** Size in bits. */
	    size: u32;
	    /** Size in bytes. */
	    byteSize: i32;
	    /** Underlying class reference, if a class type. */
	    classReference: Class | null;
	    /** Underlying signature reference, if a function type. */
	    signatureReference: Signature | null;
	    /** Respective non-nullable type, if nullable. */
	    nonNullableType: Type;
	    /** Cached nullable type, if non-nullable. */
	    private cachedNullableType;
	    /** Constructs a new resolved type. */
	    constructor(kind: TypeKind, flags: TypeFlags, size: u32);
	    /** Returns the closest int type representing this type. */
	    readonly intType: Type;
	    /** Substitutes this type with the auto type if this type is void. */
	    readonly exceptVoid: Type;
	    /** Gets this type's logarithmic alignment in memory. */
	    readonly alignLog2: i32;
	    /** Tests if this is a managed type that needs GC hooks. */
	    readonly isManaged: bool;
	    /** Tests if this is a class type explicitly annotated as unmanaged. */
	    readonly isUnmanaged: bool;
	    /** Computes the sign-extending shift in the target type. */
	    computeSmallIntegerShift(targetType: Type): u32;
	    /** Computes the truncating mask in the target type. */
	    computeSmallIntegerMask(targetType: Type): u32;
	    /** Tests if this type has (all of) the specified flags. */
	    is(flags: TypeFlags): bool;
	    /** Tests if this type has any of the specified flags. */
	    isAny(flags: TypeFlags): bool;
	    /** Composes a class type from this type and a class. */
	    asClass(classType: Class): Type;
	    /** Composes a function type from this type and a function. */
	    asFunction(signature: Signature): Type;
	    /** Composes the respective nullable type of this type. */
	    asNullable(): Type;
	    /** Tests if a value of this type is assignable to the target type incl. implicit conversion. */
	    isAssignableTo(target: Type, signednessIsRelevant?: bool): bool;
	    /** Tests if a value of this type is assignable to the target type excl. implicit conversion. */
	    isStrictlyAssignableTo(target: Type, signednessIsRelevant?: bool): bool;
	    /** Determines the common denominator type of two types, if there is any. */
	    static commonDenominator(left: Type, right: Type, signednessIsImportant: bool): Type | null;
	    /** Converts this type to a string. */
	    toString(): string;
	    /** Converts this type to its respective native type. */
	    toNativeType(): NativeType;
	    /** Converts this type to its native `0` value. */
	    toNativeZero(module: Module): ExpressionRef;
	    /** Converts this type to its native `1` value. */
	    toNativeOne(module: Module): ExpressionRef;
	    /** Converts this type to its native `-1` value. */
	    toNativeNegOne(module: Module): ExpressionRef;
	    /** Converts this type to its signature string. */
	    toSignatureString(): string;
	    /** An 8-bit signed integer. */
	    static readonly i8: Type;
	    /** A 16-bit signed integer. */
	    static readonly i16: Type;
	    /** A 32-bit signed integer. */
	    static readonly i32: Type;
	    /** A 64-bit signed integer. */
	    static readonly i64: Type;
	    /** A 32-bit signed size. WASM32 only. */
	    static readonly isize32: Type;
	    /** A 64-bit signed size. WASM64 only. */
	    static readonly isize64: Type;
	    /** An 8-bit unsigned integer. */
	    static readonly u8: Type;
	    /** A 16-bit unsigned integer. */
	    static readonly u16: Type;
	    /** A 32-bit unsigned integer. */
	    static readonly u32: Type;
	    /** A 64-bit unsigned integer. */
	    static readonly u64: Type;
	    /** A 32-bit unsigned size. WASM32 only. */
	    static readonly usize32: Type;
	    /** A 64-bit unsigned size. WASM64 only. */
	    static readonly usize64: Type;
	    /** A 1-bit unsigned integer. */
	    static readonly bool: Type;
	    /** A 32-bit float. */
	    static readonly f32: Type;
	    /** A 64-bit float. */
	    static readonly f64: Type;
	    /** A 128-bit vector. */
	    static readonly v128: Type;
	    /** No return type. */
	    static readonly void: Type;
	    /** Alias of i32 indicating type inference of locals and globals with just an initializer. */
	    static readonly auto: Type;
	}
	/** Converts an array of types to an array of native types. */
	export function typesToNativeTypes(types: Type[]): NativeType[];
	/** Converts an array of types to its combined string representation. */
	export function typesToString(types: Type[]): string;
	/** Represents a fully resolved function signature. */
	export class Signature {
	    /** Parameter types, if any, excluding `this`. */
	    parameterTypes: Type[];
	    /** Parameter names, if known, excluding `this`. */
	    parameterNames: string[] | null;
	    /** Number of required parameters excluding `this`. Other parameters are considered optional. */
	    requiredParameters: i32;
	    /** Return type. */
	    returnType: Type;
	    /** This type, if an instance signature. */
	    thisType: Type | null;
	    /** Whether the last parameter is a rest parameter. */
	    hasRest: bool;
	    /** Cached {@link FunctionTarget}. */
	    cachedFunctionTarget: FunctionTarget | null;
	    /** Respective function type. */
	    type: Type;
	    /** Constructs a new signature. */
	    constructor(parameterTypes?: Type[] | null, returnType?: Type | null, thisType?: Type | null);
	    asFunctionTarget(program: Program): FunctionTarget;
	    /** Gets the known or, alternatively, generic parameter name at the specified index. */
	    getParameterName(index: i32): string;
	    /** Tests if a value of this function type is assignable to a target of the specified function type. */
	    isAssignableTo(target: Signature): bool;
	    /** Converts a signature to a function type string. */
	    static makeSignatureString(parameterTypes: Type[] | null, returnType: Type, thisType?: Type | null): string;
	    /** Converts this signature to a function type string. */
	    toSignatureString(): string;
	    /** Converts this signature to a string. */
	    toString(): string;
	}
	/** Gets the cached default parameter name for the specified index. */
	export function getDefaultParameterName(index: i32): string;

}
declare module 'assemblyscript/src/flow' {
	/**
	 * A control flow analyzer.
	 * @module flow
	 */ /***/
	import { Type } from 'assemblyscript/src/types';
	import { Local, Function, Element } from 'assemblyscript/src/program';
	import { ExpressionRef } from 'assemblyscript/src/module';
	import { Node } from 'assemblyscript/src/ast';
	/** Control flow flags indicating specific conditions. */
	export const enum FlowFlags {
	    /** No specific conditions. */
	    NONE = 0,
	    /** This flow returns. */
	    RETURNS = 1,
	    /** This flow returns a wrapped value. */
	    RETURNS_WRAPPED = 2,
	    /** This flow returns a non-null value. */
	    RETURNS_NONNULL = 4,
	    /** This flow throws. */
	    THROWS = 8,
	    /** This flow breaks. */
	    BREAKS = 16,
	    /** This flow continues. */
	    CONTINUES = 32,
	    /** This flow allocates. Constructors only. */
	    ALLOCATES = 64,
	    /** This flow calls super. Constructors only. */
	    CALLS_SUPER = 128,
	    /** This flow terminates (returns, throws or continues). */
	    TERMINATES = 256,
	    /** This flow conditionally returns in a child flow. */
	    CONDITIONALLY_RETURNS = 512,
	    /** This flow conditionally throws in a child flow. */
	    CONDITIONALLY_THROWS = 1024,
	    /** This flow conditionally terminates in a child flow. */
	    CONDITIONALLY_TERMINATES = 2048,
	    /** This flow conditionally breaks in a child flow. */
	    CONDITIONALLY_BREAKS = 4096,
	    /** This flow conditionally continues in a child flow. */
	    CONDITIONALLY_CONTINUES = 8192,
	    /** This flow conditionally allocates in a child flow. Constructors only. */
	    CONDITIONALLY_ALLOCATES = 16384,
	    /** This is an inlining flow. */
	    INLINE_CONTEXT = 32768,
	    /** This is a flow with explicitly disabled bounds checking. */
	    UNCHECKED_CONTEXT = 65536,
	    /** Any categorical flag. */
	    ANY_CATEGORICAL = 511,
	    /** Any conditional flag. */
	    ANY_CONDITIONAL = 30208
	}
	/** Flags indicating the current state of a local. */
	export enum LocalFlags {
	    /** No specific conditions. */
	    NONE = 0,
	    /** Local is constant. */
	    CONSTANT = 1,
	    /** Local is properly wrapped. Relevant for small integers. */
	    WRAPPED = 2,
	    /** Local is non-null. */
	    NONNULL = 4,
	    /** Local is read from. */
	    READFROM = 8,
	    /** Local is written to. */
	    WRITTENTO = 16,
	    /** Local is retained. */
	    RETAINED = 32,
	    /** Local is conditionally read from. */
	    CONDITIONALLY_READFROM = 64,
	    /** Local is conditionally written to. */
	    CONDITIONALLY_WRITTENTO = 128,
	    /** Local must be conditionally retained. */
	    CONDITIONALLY_RETAINED = 256,
	    /** Any categorical flag. */
	    ANY_CATEGORICAL = 63,
	    /** Any conditional flag. */
	    ANY_CONDITIONAL = 480,
	    /** Any retained flag. */
	    ANY_RETAINED = 288
	}
	export namespace LocalFlags {
	    function join(left: LocalFlags, right: LocalFlags): LocalFlags;
	}
	/** Flags indicating the current state of a field. */
	export enum FieldFlags {
	    /** No specific conditions. */
	    NONE = 0,
	    /** Field is initialized. Relevant in constructors. */
	    INITIALIZED = 1,
	    /** Field is conditionally initialized. Relevant in constructors. */
	    CONDITIONALLY_INITIALIZED = 2,
	    /** Any categorical flag. */
	    ANY_CATEGORICAL = 1,
	    /** Any conditional flag. */
	    ANY_CONDITIONAL = 2
	}
	export namespace FieldFlags {
	    function join(left: FieldFlags, right: FieldFlags): FieldFlags;
	}
	/** A control flow evaluator. */
	export class Flow {
	    /** Parent flow. */
	    parent: Flow | null;
	    /** Flow flags indicating specific conditions. */
	    flags: FlowFlags;
	    /** Function this flow belongs to. */
	    parentFunction: Function;
	    /** The label we break to when encountering a continue statement. */
	    continueLabel: string | null;
	    /** The label we break to when encountering a break statement. */
	    breakLabel: string | null;
	    /** The current return type. */
	    returnType: Type;
	    /** The current contextual type arguments. */
	    contextualTypeArguments: Map<string, Type> | null;
	    /** Scoped local variables. */
	    scopedLocals: Map<string, Local> | null;
	    /** Local flags. */
	    localFlags: LocalFlags[];
	    /** Field flags. Relevant in constructors. */
	    fieldFlags: Map<string, FieldFlags> | null;
	    /** Function being inlined, when inlining. */
	    inlineFunction: Function | null;
	    /** The label we break to when encountering a return statement, when inlining. */
	    inlineReturnLabel: string | null;
	    /** Creates the parent flow of the specified function. */
	    static create(parentFunction: Function): Flow;
	    /** Creates an inline flow within `parentFunction`. */
	    static createInline(parentFunction: Function, inlineFunction: Function): Flow;
	    private constructor();
	    /** Gets the actual function being compiled, The inlined function when inlining, otherwise the parent function. */
	    readonly actualFunction: Function;
	    /** Tests if this flow has the specified flag or flags. */
	    is(flag: FlowFlags): bool;
	    /** Tests if this flow has one of the specified flags. */
	    isAny(flag: FlowFlags): bool;
	    /** Sets the specified flag or flags. */
	    set(flag: FlowFlags): void;
	    /** Unsets the specified flag or flags. */
	    unset(flag: FlowFlags): void;
	    /** Forks this flow to a child flow. */
	    fork(): Flow;
	    /** Gets a free temporary local of the specified type. */
	    getTempLocal(type: Type, except?: Set<i32> | null): Local;
	    /** Gets a local that sticks around until this flow is exited, and then released. */
	    getAutoreleaseLocal(type: Type, except?: Set<i32> | null): Local;
	    /** Frees the temporary local for reuse. */
	    freeTempLocal(local: Local): void;
	    /** Gets and immediately frees a temporary local of the specified type. */
	    getAndFreeTempLocal(type: Type, except?: Set<i32> | null): Local;
	    /** Gets the scoped local of the specified name. */
	    getScopedLocal(name: string): Local | null;
	    /** Adds a new scoped local of the specified name. */
	    addScopedLocal(name: string, type: Type, except?: Set<i32> | null): Local;
	    /** Adds a new scoped alias for the specified local. For example `super` aliased to the `this` local. */
	    addScopedAlias(name: string, type: Type, index: i32, reportNode?: Node | null): Local;
	    /** Frees this flow's scoped variables and returns its parent flow. */
	    freeScopedLocals(): void;
	    /** Looks up the local of the specified name in the current scope. */
	    lookupLocal(name: string): Local | null;
	    /** Looks up the element with the specified name relative to the scope of this flow. */
	    lookup(name: string): Element | null;
	    /** Tests if the local at the specified index has the specified flag or flags. */
	    isLocalFlag(index: i32, flag: LocalFlags, defaultIfInlined?: bool): bool;
	    /** Tests if the local at the specified index has any of the specified flags. */
	    isAnyLocalFlag(index: i32, flag: LocalFlags, defaultIfInlined?: bool): bool;
	    /** Sets the specified flag or flags on the local at the specified index. */
	    setLocalFlag(index: i32, flag: LocalFlags): void;
	    /** Unsets the specified flag or flags on the local at the specified index. */
	    unsetLocalFlag(index: i32, flag: LocalFlags): void;
	    /** Pushes a new break label to the stack, for example when entering a loop that one can `break` from. */
	    pushBreakLabel(): string;
	    /** Pops the most recent break label from the stack. */
	    popBreakLabel(): void;
	    /** Inherits flags and local wrap states from the specified flow (e.g. blocks). */
	    inherit(other: Flow): void;
	    /** Inherits categorical flags as conditional flags from the specified flow (e.g. then without else). */
	    inheritConditional(other: Flow): void;
	    /** Inherits mutual flags and local wrap states from the specified flows (e.g. then with else). */
	    inheritMutual(left: Flow, right: Flow): void;
	    /** Checks if an expression of the specified type is known to be non-null, even if the type might be nullable. */
	    isNonnull(expr: ExpressionRef, type: Type): bool;
	    /** Updates local states to reflect that this branch is only taken when `expr` is true-ish. */
	    inheritNonnullIfTrue(expr: ExpressionRef): void;
	    /** Updates local states to reflect that this branch is only taken when `expr` is false-ish. */
	    inheritNonnullIfFalse(expr: ExpressionRef): void;
	    /**
	     * Tests if an expression can possibly overflow in the context of this flow. Assumes that the
	     * expression might already have overflown and returns `false` only if the operation neglects
	     * any possible combination of garbage bits being present.
	     */
	    canOverflow(expr: ExpressionRef, type: Type): bool;
	    toString(): string;
	}
	/** Finds all indexes of locals used in the specified expression. */
	export function findUsedLocals(expr: ExpressionRef, used?: Set<i32>): Set<i32>;

}
declare module 'assemblyscript/src/resolver' {
	/**
	 * Resolve infrastructure to obtain types and elements.
	 * @module resolver
	 */ /***/
	import { DiagnosticEmitter } from 'assemblyscript/src/diagnostics';
	import { Program, Element, Class, ClassPrototype, Function, FunctionPrototype, Global } from 'assemblyscript/src/program';
	import { Flow } from 'assemblyscript/src/flow';
	import { CommonTypeNode, TypeName, TypeParameterNode, Node, IdentifierExpression, CallExpression, ElementAccessExpression, PropertyAccessExpression, LiteralExpression, AssertionExpression, Expression, UnaryPrefixExpression, UnaryPostfixExpression, BinaryExpression, ThisExpression, SuperExpression } from 'assemblyscript/src/ast';
	import { Type } from 'assemblyscript/src/types';
	/** Indicates whether errors are reported or not. */
	export enum ReportMode {
	    /** Report errors. */
	    REPORT = 0,
	    /** Swallow errors. */
	    SWALLOW = 1
	}
	/** Provides tools to resolve types and expressions. */
	export class Resolver extends DiagnosticEmitter {
	    /** The program this resolver belongs to. */
	    program: Program;
	    /** Target expression of the previously resolved property or element access. */
	    currentThisExpression: Expression | null;
	    /** Element expression of the previously resolved element access. */
	    currentElementExpression: Expression | null;
	    /** Constructs the resolver for the specified program. */
	    constructor(
	    /** The program to construct a resolver for. */
	    program: Program);
	    /** Resolves a {@link CommonTypeNode} to a concrete {@link Type}. */
	    resolveType(
	    /** The type to resolve. */
	    node: CommonTypeNode, 
	    /** Relative context. */
	    context: Element, 
	    /** Type arguments inherited through context, i.e. `T`. */
	    contextualTypeArguments?: Map<string, Type> | null, 
	    /** How to proceed with eventualy diagnostics. */
	    reportMode?: ReportMode): Type | null;
	    /** Resolves a type name to the program element it refers to. */
	    resolveTypeName(
	    /** The type name to resolve. */
	    typeName: TypeName, 
	    /** Relative context. */
	    context: Element, 
	    /** How to proceed with eventualy diagnostics. */
	    reportMode?: ReportMode): Element | null;
	    /** Resolves an array of type arguments to concrete types. */
	    resolveTypeArguments(
	    /** Actual type parameter nodes. */
	    typeParameters: TypeParameterNode[], 
	    /** Type arguments provided. */
	    typeArgumentNodes: CommonTypeNode[] | null, 
	    /** Relative context. */
	    context: Element, 
	    /** Type arguments inherited through context, i.e. `T`. */
	    contextualTypeArguments?: Map<string, Type>, 
	    /** Alternative report node in case of empty type arguments. */
	    alternativeReportNode?: Node | null, 
	    /** How to proceed with eventualy diagnostics. */
	    reportMode?: ReportMode): Type[] | null;
	    /** Resolves an identifier to the program element it refers to. */
	    resolveIdentifier(
	    /** The expression to resolve. */
	    identifier: IdentifierExpression, 
	    /** Optional flow to search for scoped locals. */
	    flow: Flow | null, 
	    /** Optional context to search. */
	    context: Element | null, 
	    /** How to proceed with eventualy diagnostics. */
	    reportMode?: ReportMode): Element | null;
	    /** Resolves a lazily compiled global, i.e. a static class field. */
	    ensureResolvedLazyGlobal(global: Global, reportMode?: ReportMode): bool;
	    /** Resolves a property access expression to the program element it refers to. */
	    resolvePropertyAccessExpression(
	    /** The expression to resolve. */
	    propertyAccess: PropertyAccessExpression, 
	    /** Current flow. */
	    flow: Flow, 
	    /** Current contextual type. */
	    contextualType: Type, 
	    /** How to proceed with eventualy diagnostics. */
	    reportMode?: ReportMode): Element | null;
	    /** Resolves an element access expression to the program element it refers to. */
	    resolveElementAccessExpression(
	    /** The expression to resolve. */
	    elementAccess: ElementAccessExpression, 
	    /** Current flow. */
	    flow: Flow, 
	    /** Current contextual type. */
	    contextualType: Type, 
	    /** How to proceed with eventualy diagnostics. */
	    reportMode?: ReportMode): Element | null;
	    /** Determines the final type of an integer literal given the specified contextual type. */
	    determineIntegerLiteralType(
	    /** Integer literal value. */
	    intValue: I64, 
	    /** Current contextual type. */
	    contextualType: Type): Type;
	    /** Resolves any expression to the program element it refers to. */
	    resolveExpression(
	    /** The expression to resolve. */
	    expression: Expression, 
	    /** Current flow. */
	    flow: Flow, 
	    /** Current contextual type. */
	    contextualType?: Type, 
	    /** How to proceed with eventualy diagnostics. */
	    reportMode?: ReportMode): Element | null;
	    /** Resolves an assertion expression to the program element it refers to. */
	    resolveAssertionExpression(
	    /** The expression to resolve. */
	    expression: AssertionExpression, 
	    /** Current flow. */
	    flow: Flow, 
	    /** Current contextual type. */
	    contextualType?: Type, 
	    /** How to proceed with eventualy diagnostics. */
	    reportMode?: ReportMode): Element | null;
	    /** Resolves an unary prefix expression to the program element it refers to. */
	    resolveUnaryPrefixExpression(
	    /** The expression to resolve. */
	    expression: UnaryPrefixExpression, 
	    /** Current flow. */
	    flow: Flow, 
	    /** Current contextual type. */
	    contextualType?: Type, 
	    /** How to proceed with eventualy diagnostics. */
	    reportMode?: ReportMode): Element | null;
	    /** Resolves an unary postfix expression to the program element it refers to. */
	    resolveUnaryPostfixExpression(
	    /** The expression to resolve. */
	    expression: UnaryPostfixExpression, 
	    /** Current flow. */
	    flow: Flow, 
	    /** Current contextual type. */
	    contextualType?: Type, 
	    /** How to proceed with eventualy diagnostics. */
	    reportMode?: ReportMode): Element | null;
	    /** Resolves a binary expression to the program element it refers to. */
	    resolveBinaryExpression(
	    /** The expression to resolve. */
	    expression: BinaryExpression, 
	    /** Current flow. */
	    flow: Flow, 
	    /** Current contextual type. */
	    contextualType?: Type, 
	    /** How to proceed with eventualy diagnostics. */
	    reportMode?: ReportMode): Element | null;
	    /** Resolves a this expression to the program element it refers to. */
	    resolveThisExpression(
	    /** The expression to resolve. */
	    expression: ThisExpression, 
	    /** Current flow. */
	    flow: Flow, 
	    /** Current contextual type. */
	    contextualType?: Type, 
	    /** How to proceed with eventualy diagnostics. */
	    reportMode?: ReportMode): Element | null;
	    /** Resolves a super expression to the program element it refers to. */
	    resolveSuperExpression(
	    /** The expression to resolve. */
	    expression: SuperExpression, 
	    /** Current flow. */
	    flow: Flow, 
	    /** Current contextual type. */
	    contextualType?: Type, 
	    /** How to proceed with eventualy diagnostics. */
	    reportMode?: ReportMode): Element | null;
	    /** Resolves a literal expression to the program element it refers to. */
	    resolveLiteralExpression(
	    /** The expression to resolve. */
	    expression: LiteralExpression, 
	    /** Current flow. */
	    flow: Flow, 
	    /** Current contextual type. */
	    contextualType?: Type, 
	    /** How to proceed with eventualy diagnostics. */
	    reportMode?: ReportMode): Element | null;
	    /** Resolves a call expression to the program element it refers to. */
	    resolveCallExpression(
	    /** The expression to resolve. */
	    expression: CallExpression, 
	    /** Current flow. */
	    flow: Flow, 
	    /** Current contextual type. */
	    contextualType?: Type, 
	    /** How to proceed with eventualy diagnostics. */
	    reportMode?: ReportMode): Element | null;
	    /** Resolves a function prototype using the specified concrete type arguments. */
	    resolveFunction(
	    /** The prototype of the function. */
	    prototype: FunctionPrototype, 
	    /** Concrete type arguments. */
	    typeArguments: Type[] | null, 
	    /** Type arguments inherited through context, i.e. `T`. */
	    contextualTypeArguments?: Map<string, Type>, 
	    /** How to proceed with eventualy diagnostics. */
	    reportMode?: ReportMode): Function | null;
	    /** Resolves a function prototypeby first resolving the specified type arguments. */
	    resolveFunctionInclTypeArguments(
	    /** The prototype of the function. */
	    prototype: FunctionPrototype, 
	    /** Type arguments provided. */
	    typeArgumentNodes: CommonTypeNode[] | null, 
	    /** Relative context. Type arguments are resolved from here. */
	    context: Element, 
	    /** Type arguments inherited through context, i.e. `T`. */
	    contextualTypeArguments: Map<string, Type>, 
	    /** The node to use when reporting intermediate errors. */
	    reportNode: Node, 
	    /** How to proceed with eventualy diagnostics. */
	    reportMode?: ReportMode): Function | null;
	    /** Resolves a class prototype using the specified concrete type arguments. */
	    resolveClass(
	    /** The prototype of the class. */
	    prototype: ClassPrototype, 
	    /** Concrete type arguments. */
	    typeArguments: Type[] | null, 
	    /** Type arguments inherited through context, i.e. `T`. */
	    contextualTypeArguments?: Map<string, Type>, 
	    /** How to proceed with eventualy diagnostics. */
	    reportMode?: ReportMode): Class | null;
	    /** Resolves a class prototype by first resolving the specified type arguments. */
	    resolveClassInclTypeArguments(
	    /** The prototype of the class. */
	    prototype: ClassPrototype, 
	    /** Type argument nodes provided. */
	    typeArgumentNodes: CommonTypeNode[] | null, 
	    /** Relative context. Type arguments are resolved from here. */
	    context: Element, 
	    /** Type arguments inherited through context, i.e. `T`. */
	    contextualTypeArguments: Map<string, Type>, 
	    /** The node to use when reporting intermediate errors. */
	    reportNode: Node, 
	    /** How to proceed with eventualy diagnostics. */
	    reportMode?: ReportMode): Class | null;
	}

}
declare module 'assemblyscript/src/program' {
	/**
	 * AssemblyScript's intermediate representation describing a program's elements.
	 * @module program
	 */ /***/
	import { CommonFlags } from 'assemblyscript/src/common';
	import { Options } from 'assemblyscript/src/compiler';
	import { DiagnosticMessage, DiagnosticEmitter } from 'assemblyscript/src/diagnostics';
	import { Type, TypeKind, Signature } from 'assemblyscript/src/types';
	import { Source, Range, DecoratorNode, DecoratorKind, SignatureNode, TypeParameterNode, CommonTypeNode, TypeNode, ArrowKind, Expression, IdentifierExpression, Statement, ClassDeclaration, DeclarationStatement, EnumDeclaration, EnumValueDeclaration, FieldDeclaration, FunctionDeclaration, InterfaceDeclaration, NamespaceDeclaration, TypeDeclaration, VariableDeclaration, VariableLikeDeclarationStatement } from 'assemblyscript/src/ast';
	import { Module, FunctionRef } from 'assemblyscript/src/module';
	import { Resolver } from 'assemblyscript/src/resolver';
	import { Flow } from 'assemblyscript/src/flow';
	/** Represents the kind of an operator overload. */
	export enum OperatorKind {
	    INVALID = 0,
	    INDEXED_GET = 1,
	    INDEXED_SET = 2,
	    UNCHECKED_INDEXED_GET = 3,
	    UNCHECKED_INDEXED_SET = 4,
	    ADD = 5,
	    SUB = 6,
	    MUL = 7,
	    DIV = 8,
	    REM = 9,
	    POW = 10,
	    BITWISE_AND = 11,
	    BITWISE_OR = 12,
	    BITWISE_XOR = 13,
	    BITWISE_SHL = 14,
	    BITWISE_SHR = 15,
	    BITWISE_SHR_U = 16,
	    EQ = 17,
	    NE = 18,
	    GT = 19,
	    GE = 20,
	    LT = 21,
	    LE = 22,
	    PLUS = 23,
	    MINUS = 24,
	    NOT = 25,
	    BITWISE_NOT = 26,
	    PREFIX_INC = 27,
	    PREFIX_DEC = 28,
	    POSTFIX_INC = 29,
	    POSTFIX_DEC = 30
	}
	/** Represents an AssemblyScript program. */
	export class Program extends DiagnosticEmitter {
	    /** Resolver instance. */
	    resolver: Resolver;
	    /** Array of sources. */
	    sources: Source[];
	    /** Diagnostic offset used where successively obtaining the next diagnostic. */
	    diagnosticsOffset: i32;
	    /** Compiler options. */
	    options: Options;
	    /** Special native code source. */
	    nativeSource: Source;
	    /** Special native code file. */
	    nativeFile: File;
	    /** Files by unique internal name. */
	    filesByName: Map<string, File>;
	    /** Elements by unique internal name in element space. */
	    elementsByName: Map<string, Element>;
	    /** Elements by declaration. */
	    elementsByDeclaration: Map<DeclarationStatement, DeclaredElement>;
	    /** Element instances by unique internal name. */
	    instancesByName: Map<string, Element>;
	    /** Classes backing basic types like `i32`. */
	    typeClasses: Map<TypeKind, Class>;
	    /** Managed classes contained in the program, by id. */
	    managedClasses: Map<i32, Class>;
	    /** ArrayBufferView reference. */
	    arrayBufferViewInstance: Class;
	    /** ArrayBuffer instance reference. */
	    arrayBufferInstance: Class;
	    /** Array prototype reference. */
	    arrayPrototype: ClassPrototype;
	    /** Set prototype reference. */
	    setPrototype: ClassPrototype;
	    /** Map prototype reference. */
	    mapPrototype: ClassPrototype;
	    /** Fixed array prototype reference. */
	    fixedArrayPrototype: ClassPrototype;
	    /** Int8Array prototype. */
	    i8ArrayPrototype: ClassPrototype;
	    /** Int16Array prototype. */
	    i16ArrayPrototype: ClassPrototype;
	    /** Int32Array prototype. */
	    i32ArrayPrototype: ClassPrototype;
	    /** Int64Array prototype. */
	    i64ArrayPrototype: ClassPrototype;
	    /** Uint8Array prototype. */
	    u8ArrayPrototype: ClassPrototype;
	    /** Uint8ClampedArray prototype. */
	    u8ClampedArrayPrototype: ClassPrototype;
	    /** Uint16Array prototype. */
	    u16ArrayPrototype: ClassPrototype;
	    /** Uint32Array prototype. */
	    u32ArrayPrototype: ClassPrototype;
	    /** Uint64Array prototype. */
	    u64ArrayPrototype: ClassPrototype;
	    /** Float32Array prototype. */
	    f32ArrayPrototype: ClassPrototype;
	    /** Float64Array prototype. */
	    f64ArrayPrototype: ClassPrototype;
	    /** String instance reference. */
	    stringInstance: Class;
	    /** Abort function reference, if present. */
	    abortInstance: Function;
	    /** RT `__alloc(size: usize, id: u32): usize` */
	    allocInstance: Function;
	    /** RT `__realloc(ref: usize, newSize: usize): usize` */
	    reallocInstance: Function;
	    /** RT `__free(ref: usize): void` */
	    freeInstance: Function;
	    /** RT `__retain(ref: usize): usize` */
	    retainInstance: Function;
	    /** RT `__release(ref: usize): void` */
	    releaseInstance: Function;
	    /** RT `__collect(): void` */
	    collectInstance: Function;
	    /** RT `__visit(ref: usize, cookie: u32): void` */
	    visitInstance: Function;
	    /** RT `__typeinfo(id: u32): RTTIFlags` */
	    typeinfoInstance: Function;
	    /** RT `__instanceof(ref: usize, superId: u32): bool` */
	    instanceofInstance: Function;
	    /** RT `__allocArray(length: i32, alignLog2: usize, id: u32, data: usize = 0): usize` */
	    allocArrayInstance: Function;
	    /** Next class id. */
	    nextClassId: u32;
	    /** Constructs a new program, optionally inheriting parser diagnostics. */
	    constructor(
	    /** Shared array of diagnostic messages (emitted so far). */
	    diagnostics?: DiagnosticMessage[] | null);
	    /** Writes a common runtime header to the specified buffer. */
	    writeRuntimeHeader(buffer: Uint8Array, offset: i32, classInstance: Class, payloadSize: u32): void;
	    /** Gets the size of a runtime header. */
	    readonly runtimeHeaderSize: i32;
	    /** Creates a native variable declaration. */
	    makeNativeVariableDeclaration(
	    /** The simple name of the variable */
	    name: string, 
	    /** Flags indicating specific traits, e.g. `CONST`. */
	    flags?: CommonFlags): VariableDeclaration;
	    /** Creates a native type declaration. */
	    makeNativeTypeDeclaration(
	    /** The simple name of the type. */
	    name: string, 
	    /** Flags indicating specific traits, e.g. `GENERIC`. */
	    flags?: CommonFlags): TypeDeclaration;
	    private nativeDummySignature;
	    /** Creates a native function declaration. */
	    makeNativeFunctionDeclaration(
	    /** The simple name of the function. */
	    name: string, 
	    /** Flags indicating specific traits, e.g. `DECLARE`. */
	    flags?: CommonFlags): FunctionDeclaration;
	    /** Creates a native namespace declaration. */
	    makeNativeNamespaceDeclaration(
	    /** The simple name of the namespace. */
	    name: string, 
	    /** Flags indicating specific traits, e.g. `EXPORT`. */
	    flags?: CommonFlags): NamespaceDeclaration;
	    /** Creates a native function. */
	    makeNativeFunction(
	    /** The simple name of the function. */
	    name: string, 
	    /** Concrete function signature. */
	    signature: Signature, 
	    /** Parent element, usually a file, class or namespace. */
	    parent?: Element, 
	    /** Flags indicating specific traits, e.g. `GENERIC`. */
	    flags?: CommonFlags, 
	    /** Decorator flags representing built-in decorators. */
	    decoratorFlags?: DecoratorFlags): Function;
	    /** Gets the (possibly merged) program element linked to the specified declaration. */
	    getElementByDeclaration(declaration: DeclarationStatement): DeclaredElement;
	    /** Initializes the program and its elements prior to compilation. */
	    initialize(options: Options): void;
	    /** Requires that a global library element of the specified kind is present and returns it. */
	    private require;
	    /** Requires that a non-generic global class is present and returns it. */
	    private requireClass;
	    /** Requires that a non-generic global function is present and returns it. */
	    private requireFunction;
	    /** Marks an element and its children as a module export. */
	    private markModuleExport;
	    /** Registers a native type with the program. */
	    private registerNativeType;
	    /** Registers the backing class of a native type. */
	    private registerNativeTypeClass;
	    /** Registers a constant integer value within the global scope. */
	    private registerConstantInteger;
	    /** Registers a constant float value within the global scope. */
	    private registerConstantFloat;
	    /** Ensures that the given global element exists. Attempts to merge duplicates. */
	    ensureGlobal(name: string, element: DeclaredElement): DeclaredElement;
	    /** Looks up the element of the specified name in the global scope. */
	    lookupGlobal(name: string): Element | null;
	    /** Looks up the element of the specified name in the global scope. Errors if not present. */
	    requireGlobal(name: string): Element;
	    /** Tries to locate a foreign file given its normalized path. */
	    private lookupForeignFile;
	    /** Tries to locate a foreign element by traversing exports and queued exports. */
	    private lookupForeign;
	    /** Validates that only supported decorators are present. */
	    private checkDecorators;
	    /** Initializes a class declaration. */
	    private initializeClass;
	    /** Initializes a field of a class or interface. */
	    private initializeField;
	    /** Initializes a method of a class or interface. */
	    private initializeMethod;
	    /** Checks that operator overloads are generally valid, if present. */
	    private checkOperatorOverloads;
	    /** Ensures that the property introduced by the specified getter or setter exists.*/
	    private ensureProperty;
	    /** Initializes a property of a class. */
	    private initializeProperty;
	    /** Initializes an enum. */
	    private initializeEnum;
	    /** Initializes an enum value. */
	    private initializeEnumValue;
	    /** Initializes an `export` statement. */
	    private initializeExports;
	    /** Initializes a single `export` member. Does not handle `export *`. */
	    private initializeExport;
	    private initializeExportDefault;
	    /** Initializes an `import` statement. */
	    private initializeImports;
	    /** Initializes a single `import` declaration. Does not handle `import *`. */
	    private initializeImport;
	    /** Initializes a function. Does not handle methods. */
	    private initializeFunction;
	    /** Initializes an interface. */
	    private initializeInterface;
	    /** Initializes a namespace. */
	    private initializeNamespace;
	    /** Initializes a `type` definition. */
	    private initializeTypeDefinition;
	    /** Initializes a variable statement. */
	    private initializeVariables;
	}
	/** Indicates the specific kind of an {@link Element}. */
	export enum ElementKind {
	    /** A {@link Global}. */
	    GLOBAL = 0,
	    /** A {@link Local}. */
	    LOCAL = 1,
	    /** An {@link Enum}. */
	    ENUM = 2,
	    /** An {@link EnumValue}. */
	    ENUMVALUE = 3,
	    /** A {@link FunctionPrototype}. */
	    FUNCTION_PROTOTYPE = 4,
	    /** A {@link Function}. */
	    FUNCTION = 5,
	    /** A {@link FunctionTarget}. */
	    FUNCTION_TARGET = 6,
	    /** A {@link ClassPrototype}. */
	    CLASS_PROTOTYPE = 7,
	    /** A {@link Class}. */
	    CLASS = 8,
	    /** An {@link InterfacePrototype}. */
	    INTERFACE_PROTOTYPE = 9,
	    /** An {@link Interface}. */
	    INTERFACE = 10,
	    /** A {@link FieldPrototype}. */
	    FIELD_PROTOTYPE = 11,
	    /** A {@link Field}. */
	    FIELD = 12,
	    /** A {@link PropertyPrototype}.  */
	    PROPERTY_PROTOTYPE = 13,
	    /** A {@link Property}. */
	    PROPERTY = 14,
	    /** A {@link Namespace}. */
	    NAMESPACE = 15,
	    /** A {@link File}. */
	    FILE = 16,
	    /** A {@link TypeDefinition}.  */
	    TYPEDEFINITION = 17
	}
	/** Indicates built-in decorators that are present. */
	export enum DecoratorFlags {
	    /** No flags set. */
	    NONE = 0,
	    /** Is a program global. */
	    GLOBAL = 1,
	    /** Is a binary operator overload. */
	    OPERATOR_BINARY = 2,
	    /** Is a unary prefix operator overload. */
	    OPERATOR_PREFIX = 4,
	    /** Is a unary postfix operator overload. */
	    OPERATOR_POSTFIX = 8,
	    /** Is an unmanaged class. */
	    UNMANAGED = 16,
	    /** Is a sealed class. */
	    SEALED = 32,
	    /** Is always inlined. */
	    INLINE = 64,
	    /** Is using a different external name. */
	    EXTERNAL = 128,
	    /** Is a builtin. */
	    BUILTIN = 256,
	    /** Is compiled lazily. */
	    LAZY = 512,
	    /** Is considered unsafe code. */
	    UNSAFE = 1024
	}
	/** Translates a decorator kind to the respective decorator flag. */
	export function decoratorKindToFlag(kind: DecoratorKind): DecoratorFlags;
	/** Base class of all program elements. */
	export abstract class Element {
	    /** Specific element kind. */
	    kind: ElementKind;
	    /** Simple name. */
	    name: string;
	    /** Internal name referring to this element. */
	    internalName: string;
	    /** Containing {@link Program}. */
	    program: Program;
	    /** Parent element. */
	    parent: Element;
	    /** Common flags indicating specific traits. */
	    flags: CommonFlags;
	    /** Decorator flags indicating annotated traits. */
	    decoratorFlags: DecoratorFlags;
	    /** Member elements. */
	    members: Map<string, DeclaredElement> | null;
	    /** Shadowing type in type space, if any. */
	    shadowType: TypeDefinition | null;
	    /** Constructs a new program element. */
	    protected constructor(
	    /** Specific element kind. */
	    kind: ElementKind, 
	    /** Simple name. */
	    name: string, 
	    /** Internal name referring to this element. */
	    internalName: string, 
	    /** Containing {@link Program}. */
	    program: Program, 
	    /** Parent element. */
	    parent: Element | null);
	    /** Gets the enclosing file. */
	    readonly file: File;
	    /** Tests if this element has a specific flag or flags. */
	    is(flag: CommonFlags): bool;
	    /** Tests if this element has any of the specified flags. */
	    isAny(flags: CommonFlags): bool;
	    /** Sets a specific flag or flags. */
	    set(flag: CommonFlags): void;
	    /** Unsets the specific flag or flags. */
	    unset(flag: CommonFlags): void;
	    /** Tests if this element has a specific decorator flag or flags. */
	    hasDecorator(flag: DecoratorFlags): bool;
	    /** Looks up the element with the specified name within this element. */
	    lookupInSelf(name: string): DeclaredElement | null;
	    /** Looks up the element with the specified name relative to this element, like in JS. */
	    abstract lookup(name: string): Element | null;
	    /** Adds an element as a member of this one. Reports and returns `false` if a duplicate. */
	    add(name: string, element: DeclaredElement): bool;
	    /** Returns a string representation of this element. */
	    toString(): string;
	}
	/** Base class of elements with an associated declaration statement. */
	export abstract class DeclaredElement extends Element {
	    /** Declaration reference. */
	    declaration: DeclarationStatement;
	    /** Constructs a new declared program element. */
	    protected constructor(
	    /** Specific element kind. */
	    kind: ElementKind, 
	    /** Simple name. */
	    name: string, 
	    /** Internal name referring to this element. */
	    internalName: string, 
	    /** Containing {@link Program}. */
	    program: Program, 
	    /** Parent element. */
	    parent: Element | null, 
	    /** Declaration reference. */
	    declaration: DeclarationStatement);
	    /** Tests if this element is a library element. */
	    readonly isDeclaredInLibrary: bool;
	    /** Gets the associated identifier node. */
	    readonly identifierNode: IdentifierExpression;
	    /** Gets the assiciated decorator nodes. */
	    readonly decoratorNodes: DecoratorNode[] | null;
	}
	/** Base class of elements that can be resolved to a concrete type. */
	export abstract class TypedElement extends DeclaredElement {
	    /** Resolved type. Set once `is(RESOLVED)`, otherwise void. */
	    type: Type;
	    /** Sets the resolved type of this element. */
	    setType(type: Type): void;
	}
	/** A file representing the implicit top-level namespace of a source. */
	export class File extends Element {
	    /** Source of this file. */
	    source: Source;
	    /** File exports. */
	    exports: Map<string, DeclaredElement> | null;
	    /** File re-exports. */
	    exportsStar: File[] | null;
	    /** Top-level start function of this file. */
	    startFunction: Function;
	    /** Constructs a new file. */
	    constructor(
	    /** Program this file belongs to. */
	    program: Program, 
	    /** Source of this file. */
	    source: Source);
	    add(name: string, element: DeclaredElement, isImport?: bool): bool;
	    lookupInSelf(name: string): DeclaredElement | null;
	    lookup(name: string): Element | null;
	    /** Ensures that an element is an export of this file. */
	    ensureExport(name: string, element: DeclaredElement): void;
	    /** Ensures that another file is a re-export of this file. */
	    ensureExportStar(file: File): void;
	    /** Looks up the export of the specified name. */
	    lookupExport(name: string): DeclaredElement | null;
	    /** Creates an imported namespace from this file. */
	    asImportedNamespace(name: string, parent: Element): Namespace;
	}
	/** A type definition. */
	export class TypeDefinition extends TypedElement {
	    /** Constructs a new type definition. */
	    constructor(
	    /** Simple name. */
	    name: string, 
	    /** Parent element, usually a file or namespace. */
	    parent: Element, 
	    /** Declaration reference. */
	    declaration: TypeDeclaration, 
	    /** Pre-checked flags indicating built-in decorators. */
	    decoratorFlags?: DecoratorFlags);
	    /** Gets the associated type parameter nodes. */
	    readonly typeParameterNodes: TypeParameterNode[] | null;
	    /** Gets the associated type node. */
	    readonly typeNode: CommonTypeNode;
	    lookup(name: string): Element | null;
	}
	/** A namespace that differs from a file in being user-declared with a name. */
	export class Namespace extends DeclaredElement {
	    /** Constructs a new namespace. */
	    constructor(
	    /** Simple name. */
	    name: string, 
	    /** Parent element, usually a file or another namespace. */
	    parent: Element, 
	    /** Declaration reference. */
	    declaration: NamespaceDeclaration, 
	    /** Pre-checked flags indicating built-in decorators. */
	    decoratorFlags?: DecoratorFlags);
	    lookup(name: string): Element | null;
	}
	/** An enum. */
	export class Enum extends TypedElement {
	    /** Constructs a new enum. */
	    constructor(
	    /** Simple name. */
	    name: string, 
	    /** Parent element, usually a file or namespace. */
	    parent: Element, 
	    /** Declaration reference. */
	    declaration: EnumDeclaration, 
	    /** Pre-checked flags indicating built-in decorators. */
	    decoratorFlags?: DecoratorFlags);
	    lookup(name: string): Element | null;
	}
	/** Indicates the kind of an inlined constant value. */
	export const enum ConstantValueKind {
	    /** No constant value. */
	    NONE = 0,
	    /** Constant integer value. */
	    INTEGER = 1,
	    /** Constant float value. */
	    FLOAT = 2
	}
	/** Base class of all variable-like program elements. */
	export abstract class VariableLikeElement extends TypedElement {
	    /** Constant value kind. */
	    constantValueKind: ConstantValueKind;
	    /** Constant integer value, if applicable. */
	    constantIntegerValue: I64;
	    /** Constant float value, if applicable. */
	    constantFloatValue: f64;
	    /** Constructs a new variable-like element. */
	    protected constructor(
	    /** Specific element kind. */
	    kind: ElementKind, 
	    /** Simple name. */
	    name: string, 
	    /** Parent element, usually a file, namespace or class. */
	    parent: Element, 
	    /** Declaration reference. Creates a native declaration if omitted. */
	    declaration?: VariableLikeDeclarationStatement);
	    /** Gets the associated type node.s */
	    readonly typeNode: CommonTypeNode | null;
	    /** Gets the associated initializer node. */
	    readonly initializerNode: Expression | null;
	    /** Applies a constant integer value to this element. */
	    setConstantIntegerValue(value: I64, type: Type): void;
	    /** Applies a constant float value to this element. */
	    setConstantFloatValue(value: f64, type: Type): void;
	    /** @override */
	    lookup(name: string): Element | null;
	}
	/** An enum value. */
	export class EnumValue extends VariableLikeElement {
	    /** Constructs a new enum value. */
	    constructor(
	    /** Simple name. */
	    name: string, 
	    /** Parent enum. */
	    parent: Enum, 
	    /** Declaration reference. */
	    declaration: EnumValueDeclaration, 
	    /** Pre-checked flags indicating built-in decorators. */
	    decoratorFlags?: DecoratorFlags);
	    /** Whether this enum value is immutable. */
	    isImmutable: bool;
	    /** Gets the associated value node. */
	    readonly valueNode: Expression | null;
	    lookup(name: string): Element | null;
	}
	/** A global variable. */
	export class Global extends VariableLikeElement {
	    /** Constructs a new global variable. */
	    constructor(
	    /** Simple name. */
	    name: string, 
	    /** Parent element, usually a file, namespace or static class. */
	    parent: Element, 
	    /** Pre-checked flags indicating built-in decorators. */
	    decoratorFlags: DecoratorFlags, 
	    /** Declaration reference. Creates a native declaration if omitted. */
	    declaration?: VariableLikeDeclarationStatement);
	}
	/** A function parameter. */
	export class Parameter {
	    /** Parameter name. */
	    name: string;
	    /** Parameter type. */
	    type: Type;
	    /** Parameter initializer, if present. */
	    initializer: Expression | null;
	    /** Constructs a new function parameter. */
	    constructor(
	    /** Parameter name. */
	    name: string, 
	    /** Parameter type. */
	    type: Type, 
	    /** Parameter initializer, if present. */
	    initializer?: Expression | null);
	}
	/** A local variable. */
	export class Local extends VariableLikeElement {
	    /** Zero-based index within the enclosing function. `-1` indicates a virtual local. */
	    index: i32;
	    /** Constructs a new local variable. */
	    constructor(
	    /** Simple name. */
	    name: string, 
	    /** Zero-based index within the enclosing function. `-1` indicates a virtual local. */
	    index: i32, 
	    /** Resolved type. */
	    type: Type, 
	    /** Parent function. */
	    parent: Function, 
	    /** Declaration reference. */
	    declaration?: VariableLikeDeclarationStatement);
	}
	/** A yet unresolved function prototype. */
	export class FunctionPrototype extends DeclaredElement {
	    /** Operator kind, if an overload. */
	    operatorKind: OperatorKind;
	    /** Already resolved instances. */
	    instances: Map<string, Function> | null;
	    /** Clones of this prototype that are bounds to specific classes. */
	    private boundPrototypes;
	    /** Constructs a new function prototype. */
	    constructor(
	    /** Simple name */
	    name: string, 
	    /** Parent element, usually a file, namespace or class (if a method). */
	    parent: Element, 
	    /** Declaration reference. */
	    declaration: FunctionDeclaration, 
	    /** Pre-checked flags indicating built-in decorators. */
	    decoratorFlags?: DecoratorFlags);
	    /** Gets the associated type parameter nodes. */
	    readonly typeParameterNodes: TypeParameterNode[] | null;
	    /** Gets the associated signature node. */
	    readonly signatureNode: SignatureNode;
	    /** Gets the associated body node. */
	    readonly bodyNode: Statement | null;
	    /** Gets the arrow function kind. */
	    readonly arrowKind: ArrowKind;
	    /** Tests if this prototype is bound to a class. */
	    readonly isBound: bool;
	    /** Creates a clone of this prototype that is bound to a concrete class instead. */
	    toBound(classInstance: Class): FunctionPrototype;
	    /** Gets the resolved instance for the specified instance key, if already resolved. */
	    getResolvedInstance(instanceKey: string): Function | null;
	    /** Sets the resolved instance for the specified instance key. */
	    setResolvedInstance(instanceKey: string, instance: Function): void;
	    lookup(name: string): Element | null;
	}
	/** A resolved function. */
	export class Function extends TypedElement {
	    /** Function prototype. */
	    prototype: FunctionPrototype;
	    /** Function signature. */
	    signature: Signature;
	    /** Map of locals by name. */
	    localsByName: Map<string, Local>;
	    /** Array of locals by index. */
	    localsByIndex: Local[];
	    /** List of additional non-parameter locals. */
	    additionalLocals: Type[];
	    /** Contextual type arguments. */
	    contextualTypeArguments: Map<string, Type> | null;
	    /** Default control flow. */
	    flow: Flow;
	    /** Remembered debug locations. */
	    debugLocations: Range[];
	    /** Function reference, if compiled. */
	    ref: FunctionRef;
	    /** Function table index, if any. */
	    functionTableIndex: i32;
	    /** Trampoline function for calling with omitted arguments. */
	    trampoline: Function | null;
	    /** Counting id of inline operations involving this function. */
	    nextInlineId: i32;
	    /** Counting id of anonymous inner functions. */
	    nextAnonymousId: i32;
	    /** Counting id of autorelease variables. */
	    nextAutoreleaseId: i32;
	    /** Constructs a new concrete function. */
	    constructor(
	    /** Name incl. type parameters, i.e. `foo<i32>`. */
	    nameInclTypeParameters: string, 
	    /** Respective function prototype. */
	    prototype: FunctionPrototype, 
	    /** Concrete signature. */
	    signature: Signature, // pre-resolved
	    /** Contextual type arguments inherited from its parent class, if any. */
	    contextualTypeArguments?: Map<string, Type> | null);
	    /** Adds a local of the specified type, with an optional name. */
	    addLocal(type: Type, name?: string | null, declaration?: VariableDeclaration | null): Local;
	    lookup(name: string): Element | null;
	    tempI32s: Local[] | null;
	    tempI64s: Local[] | null;
	    tempF32s: Local[] | null;
	    tempF64s: Local[] | null;
	    tempV128s: Local[] | null;
	    nextBreakId: i32;
	    breakStack: i32[] | null;
	    breakLabel: string | null;
	    /** Finalizes the function once compiled, releasing no longer needed resources. */
	    finalize(module: Module, ref: FunctionRef): void;
	}
	/** A resolved function target, that is a function called indirectly by an index and signature. */
	export class FunctionTarget extends Element {
	    /** Underlying signature. */
	    signature: Signature;
	    /** Function type. */
	    type: Type;
	    /** Constructs a new function target. */
	    constructor(
	    /** Concrete signature. */
	    signature: Signature, 
	    /** Program reference. */
	    program: Program, __s?: string);
	    lookup(name: string): Element | null;
	}
	/** A yet unresolved instance field prototype. */
	export class FieldPrototype extends DeclaredElement {
	    /** Constructs a new field prototype. */
	    constructor(
	    /** Simple name. */
	    name: string, 
	    /** Parent class. */
	    parent: ClassPrototype, 
	    /** Declaration reference. */
	    declaration: FieldDeclaration, 
	    /** Pre-checked flags indicating built-in decorators. */
	    decoratorFlags?: DecoratorFlags);
	    /** Gets the associated type node. */
	    readonly typeNode: CommonTypeNode | null;
	    /** Gets the associated initializer node. */
	    readonly initializerNode: Expression | null;
	    /** Gets the associated parameter index. Set if declared as a constructor parameter, otherwise `-1`. */
	    readonly parameterIndex: i32;
	    lookup(name: string): Element | null;
	}
	/** A resolved instance field. */
	export class Field extends VariableLikeElement {
	    /** Field prototype reference. */
	    prototype: FieldPrototype;
	    /** Field memory offset, if an instance field. */
	    memoryOffset: i32;
	    /** Constructs a new field. */
	    constructor(
	    /** Respective field prototype. */
	    prototype: FieldPrototype, 
	    /** Parent class. */
	    parent: Class, 
	    /** Concrete type. */
	    type: Type);
	}
	/** A property comprised of a getter and a setter function. */
	export class PropertyPrototype extends DeclaredElement {
	    /** Getter prototype. */
	    getterPrototype: FunctionPrototype | null;
	    /** Setter prototype. */
	    setterPrototype: FunctionPrototype | null;
	    /** Constructs a new property prototype. */
	    constructor(
	    /** Simple name. */
	    name: string, 
	    /** Parent class. */
	    parent: ClassPrototype, 
	    /** Declaration of the getter or setter introducing the property. */
	    firstDeclaration: FunctionDeclaration);
	    lookup(name: string): Element | null;
	}
	/** A resolved property. */
	export class Property extends VariableLikeElement {
	    /** Prototype reference. */
	    prototype: PropertyPrototype;
	    /** Getter instance. */
	    getterInstance: Function | null;
	    /** Setter instance. */
	    setterInstance: Function | null;
	    /** Constructs a new property prototype. */
	    constructor(
	    /** Respective property prototype. */
	    prototype: PropertyPrototype, 
	    /** Parent element, usually a static class prototype or class instance. */
	    parent: Element);
	    lookup(name: string): Element | null;
	}
	/** A yet unresolved class prototype. */
	export class ClassPrototype extends DeclaredElement {
	    /** Instance member prototypes. */
	    instanceMembers: Map<string, Element> | null;
	    /** Base class prototype, if applicable. */
	    basePrototype: ClassPrototype | null;
	    /** Constructor prototype. */
	    constructorPrototype: FunctionPrototype | null;
	    /** Operator overload prototypes. */
	    overloadPrototypes: Map<OperatorKind, FunctionPrototype>;
	    /** Already resolved instances. */
	    instances: Map<string, Class> | null;
	    constructor(
	    /** Simple name. */
	    name: string, 
	    /** Parent element, usually a file or namespace. */
	    parent: Element, 
	    /** Declaration reference. */
	    declaration: ClassDeclaration, 
	    /** Pre-checked flags indicating built-in decorators. */
	    decoratorFlags?: DecoratorFlags, _isInterface?: bool);
	    /** Gets the associated type parameter nodes. */
	    readonly typeParameterNodes: TypeParameterNode[] | null;
	    /** Gets the associated extends node. */
	    readonly extendsNode: TypeNode | null;
	    /** Gets the associated implements nodes. */
	    readonly implementsNodes: TypeNode[] | null;
	    /** Tests if this prototype is of a builtin array type (Array/TypedArray). */
	    readonly isBuiltinArray: bool;
	    /** Tests if this prototype extends the specified. */
	    extends(basePtototype: ClassPrototype | null): bool;
	    /** Adds an element as an instance member of this one. Returns the previous element if a duplicate. */
	    addInstance(name: string, element: DeclaredElement): bool;
	    /** Gets the resolved instance for the specified instance key, if already resolved. */
	    getResolvedInstance(instanceKey: string): Class | null;
	    /** Sets the resolved instance for the specified instance key. */
	    setResolvedInstance(instanceKey: string, instance: Class): void;
	    lookup(name: string): Element | null;
	}
	/** A resolved class. */
	export class Class extends TypedElement {
	    /** Class prototype. */
	    prototype: ClassPrototype;
	    /** Resolved type arguments. */
	    typeArguments: Type[] | null;
	    /** Base class, if applicable. */
	    base: Class | null;
	    /** Contextual type arguments for fields and methods. */
	    contextualTypeArguments: Map<string, Type> | null;
	    /** Current member memory offset. */
	    currentMemoryOffset: u32;
	    /** Constructor instance. */
	    constructorInstance: Function | null;
	    /** Operator overloads. */
	    overloads: Map<OperatorKind, Function> | null;
	    /** Unique class id. */
	    private _id;
	    /** Remembers acyclic state. */
	    private _acyclic;
	    /** Runtime type information flags. */
	    rttiFlags: u32;
	    /** Gets the unique runtime id of this class. */
	    readonly id: u32;
	    /** Tests if this class is of a builtin array type (Array/TypedArray). */
	    readonly isBuiltinArray: bool;
	    /** Tests if this class is array-like. */
	    readonly isArrayLike: bool;
	    /** Constructs a new class. */
	    constructor(
	    /** Name incl. type parameters, i.e. `Foo<i32>`. */
	    nameInclTypeParameters: string, 
	    /** The respective class prototype. */
	    prototype: ClassPrototype, 
	    /** Concrete type arguments, if any. */
	    typeArguments?: Type[] | null, 
	    /** Base class, if derived. */
	    base?: Class | null, _isInterface?: bool);
	    /** Tests if a value of this class type is assignable to a target of the specified class type. */
	    isAssignableTo(target: Class): bool;
	    /** Looks up the operator overload of the specified kind. */
	    lookupOverload(kind: OperatorKind, unchecked?: bool): Function | null;
	    lookup(name: string): Element | null;
	    /** Calculates the memory offset of the specified field. */
	    offsetof(fieldName: string): u32;
	    /** Writes a field value to a buffer and returns the number of bytes written. */
	    writeField<T>(name: string, value: T, buffer: Uint8Array, baseOffset: i32): i32;
	    /** Tests if this class extends the specified prototype. */
	    extends(prototype: ClassPrototype): bool;
	    /** Gets the concrete type arguments to the specified extendend prototype. */
	    getTypeArgumentsTo(extendedPrototype: ClassPrototype): Type[] | null;
	    /** Gets the value type of an array. Must be an array. */
	    getArrayValueType(): Type;
	    /** Tests if this class is inherently acyclic. */
	    readonly isAcyclic: bool;
	    /** Tests if this class potentially forms a reference cycle to another one. */
	    private cyclesTo;
	}
	/** A yet unresolved interface. */
	export class InterfacePrototype extends ClassPrototype {
	    /** Constructs a new interface prototype. */
	    constructor(name: string, parent: Element, declaration: InterfaceDeclaration, decoratorFlags: DecoratorFlags);
	}
	/** A resolved interface. */
	export class Interface extends Class {
	    /** Constructs a new interface. */
	    constructor(nameInclTypeParameters: string, prototype: InterfacePrototype, typeArguments?: Type[], base?: Interface | null);
	}
	/** Mangles the internal name of an element with the specified name that is a child of the given parent. */
	export function mangleInternalName(name: string, parent: Element, isInstance: bool, asGlobal?: bool): string;

}
declare module 'assemblyscript/src/compiler' {
	/**
	 * The AssemblyScript compiler.
	 * @module compiler
	 */ /***/
	import { DiagnosticEmitter } from 'assemblyscript/src/diagnostics';
	import { Module, MemorySegment, ExpressionRef, NativeType, FunctionRef, FunctionTypeRef, GlobalRef } from 'assemblyscript/src/module';
	import { Feature, Target } from 'assemblyscript/src/common';
	import { Program, ClassPrototype, Class, Element, Enum, Field, FunctionPrototype, Function, Global, VariableLikeElement, File } from 'assemblyscript/src/program';
	import { Flow } from 'assemblyscript/src/flow';
	import { Resolver } from 'assemblyscript/src/resolver';
	import { Node, TypeNode, Range, Statement, BlockStatement, BreakStatement, ContinueStatement, DoStatement, EmptyStatement, ExpressionStatement, ForStatement, IfStatement, InstanceOfExpression, InterfaceDeclaration, ReturnStatement, SwitchStatement, ThrowStatement, TryStatement, VariableStatement, VoidStatement, WhileStatement, Expression, AssertionExpression, BinaryExpression, CallExpression, CommaExpression, ElementAccessExpression, FunctionExpression, IdentifierExpression, LiteralExpression, NewExpression, ObjectLiteralExpression, PropertyAccessExpression, TernaryExpression, StringLiteralExpression, UnaryPostfixExpression, UnaryPrefixExpression } from 'assemblyscript/src/ast';
	import { Type, Signature } from 'assemblyscript/src/types';
	/** Compiler options. */
	export class Options {
	    /** WebAssembly target. Defaults to {@link Target.WASM32}. */
	    target: Target;
	    /** If true, replaces assertions with nops. */
	    noAssert: bool;
	    /** If true, imports the memory provided by the embedder. */
	    importMemory: bool;
	    /** If greater than zero, declare memory as shared by setting max memory to sharedMemory. */
	    sharedMemory: i32;
	    /** If true, imports the function table provided by the embedder. */
	    importTable: bool;
	    /** If true, generates information necessary for source maps. */
	    sourceMap: bool;
	    /** If true, generates an explicit start function. */
	    explicitStart: bool;
	    /** Static memory start offset. */
	    memoryBase: i32;
	    /** Global aliases. */
	    globalAliases: Map<string, string> | null;
	    /** Additional features to activate. */
	    features: Feature;
	    /** Hinted optimize level. Not applied by the compiler itself. */
	    optimizeLevelHint: i32;
	    /** Hinted shrink level. Not applied by the compiler itself. */
	    shrinkLevelHint: i32;
	    /** Tests if the target is WASM64 or, otherwise, WASM32. */
	    readonly isWasm64: bool;
	    /** Gets the unsigned size type matching the target. */
	    readonly usizeType: Type;
	    /** Gets the signed size type matching the target. */
	    readonly isizeType: Type;
	    /** Gets the native size type matching the target. */
	    readonly nativeSizeType: NativeType;
	    /** Tests if a specific feature is activated. */
	    hasFeature(feature: Feature): bool;
	}
	/** Various constraints in expression compilation. */
	export const enum Constraints {
	    NONE = 0,
	    /** Must implicitly convert to the target type. */
	    CONV_IMPLICIT = 1,
	    /** Must explicitly convert to the target type. */
	    CONV_EXPLICIT = 2,
	    /** Must wrap small integer values to match the target type. */
	    MUST_WRAP = 4,
	    /** Indicates that the value will be dropped immediately. */
	    WILL_DROP = 8,
	    /** Indicates that the value will be retained immediately. */
	    WILL_RETAIN = 16,
	    /** Indicates that static data is preferred. */
	    PREFER_STATIC = 32
	}
	/** Runtime features to be activated by the compiler. */
	export const enum RuntimeFeatures {
	    NONE = 0,
	    /** Requires heap setup. */
	    HEAP = 1,
	    /** Requires runtime type information setup. */
	    RTTI = 2,
	    /** Requires the built-in globals visitor. */
	    visitGlobals = 4,
	    /** Requires the built-in members visitor. */
	    visitMembers = 8
	}
	/** Compiler interface. */
	export class Compiler extends DiagnosticEmitter {
	    /** Program reference. */
	    program: Program;
	    /** Resolver reference. */
	    resolver: Resolver;
	    /** Provided options. */
	    options: Options;
	    /** Module instance being compiled. */
	    module: Module;
	    /** Current control flow. */
	    currentFlow: Flow;
	    /** Current inline functions stack. */
	    currentInlineFunctions: Function[];
	    /** Current enum in compilation. */
	    currentEnum: Enum | null;
	    /** Current type in compilation. */
	    currentType: Type;
	    /** Start function statements. */
	    currentBody: ExpressionRef[];
	    /** Counting memory offset. */
	    memoryOffset: I64;
	    /** Memory segments being compiled. */
	    memorySegments: MemorySegment[];
	    /** Map of already compiled static string segments. */
	    stringSegments: Map<string, MemorySegment>;
	    /** Function table being compiled. */
	    functionTable: string[];
	    /** Argument count helper global. */
	    argcVar: GlobalRef;
	    /** Argument count helper setter. */
	    argcSet: FunctionRef;
	    /** Requires runtime features. */
	    runtimeFeatures: RuntimeFeatures;
	    /** Expressions known to have skipped an autorelease. Usually function returns. */
	    skippedAutoreleases: Set<ExpressionRef>;
	    /** Compiles a {@link Program} to a {@link Module} using the specified options. */
	    static compile(program: Program, options?: Options | null): Module;
	    /** Constructs a new compiler for a {@link Program} using the specified options. */
	    constructor(program: Program, options?: Options | null);
	    /** Performs compilation of the underlying {@link Program} to a {@link Module}. */
	    compile(): Module;
	    /** Applies the respective module exports for the specified file. */
	    private ensureModuleExports;
	    /** Applies the respective module export(s) for the specified element. */
	    private ensureModuleExport;
	    /** Makes a function to get the value of a field of an exported class. */
	    private ensureModuleFieldGetter;
	    /** Makes a function to set the value of a field of an exported class. */
	    private ensureModuleFieldSetter;
	    /** Compiles any element. */
	    compileElement(element: Element, compileMembers?: bool): void;
	    /** Compiles an element's members. */
	    compileMembers(element: Element): void;
	    /** Compiles a file's exports. */
	    compileExports(file: File): void;
	    /** Compiles the file matching the specified path. */
	    compileFileByPath(normalizedPathWithoutExtension: string, reportNode: Node): void;
	    /** Compiles the specified file. */
	    compileFile(file: File): void;
	    compileGlobal(global: Global): bool;
	    compileEnum(element: Enum): bool;
	    /** Resolves the specified type arguments prior to compiling the resulting function instance. */
	    compileFunctionUsingTypeArguments(prototype: FunctionPrototype, typeArguments: TypeNode[], contextualTypeArguments?: Map<string, Type>, alternativeReportNode?: Node | null): Function | null;
	    /** Either reuses or creates the function type matching the specified signature. */
	    ensureFunctionType(parameterTypes: Type[] | null, returnType: Type, thisType?: Type | null): FunctionTypeRef;
	    /** Compiles the body of a function within the specified flow. */
	    compileFunctionBody(
	    /** Function to compile. */
	    instance: Function, 
	    /** Target array of statements. */
	    stmts?: ExpressionRef[] | null): ExpressionRef[];
	    /** Compiles a readily resolved function instance. */
	    compileFunction(instance: Function): bool;
	    compileClassUsingTypeArguments(prototype: ClassPrototype, typeArguments: TypeNode[], contextualTypeArguments?: Map<string, Type>, alternativeReportNode?: Node | null): void;
	    compileClass(instance: Class): bool;
	    compileInterfaceDeclaration(declaration: InterfaceDeclaration, typeArguments: TypeNode[], contextualTypeArguments?: Map<string, Type> | null, alternativeReportNode?: Node | null): void;
	    /** Adds a static memory segment with the specified data. */
	    addMemorySegment(buffer: Uint8Array, alignment?: i32): MemorySegment;
	    /** Ensures that the specified string exists in static memory and returns a pointer to it. */
	    ensureStaticString(stringValue: string): ExpressionRef;
	    ensureStaticArrayBuffer(elementType: Type, values: ExpressionRef[]): MemorySegment;
	    ensureStaticArrayHeader(elementType: Type, bufferSegment: MemorySegment): MemorySegment;
	    /** Ensures that a table entry exists for the specified function and returns its index. */
	    ensureFunctionTableEntry(func: Function): i32;
	    compileTopLevelStatement(statement: Statement, body: ExpressionRef[]): void;
	    compileStatement(statement: Statement, isLastInBody?: bool): ExpressionRef;
	    compileStatements(statements: Statement[], isBody?: bool, stmts?: ExpressionRef[] | null): ExpressionRef[];
	    compileBlockStatement(statement: BlockStatement): ExpressionRef;
	    compileBreakStatement(statement: BreakStatement): ExpressionRef;
	    compileContinueStatement(statement: ContinueStatement): ExpressionRef;
	    compileDoStatement(statement: DoStatement): ExpressionRef;
	    compileEmptyStatement(statement: EmptyStatement): ExpressionRef;
	    compileExpressionStatement(statement: ExpressionStatement): ExpressionRef;
	    compileForStatement(statement: ForStatement): ExpressionRef;
	    compileIfStatement(statement: IfStatement): ExpressionRef;
	    compileReturnStatement(statement: ReturnStatement, isLastInBody: bool): ExpressionRef;
	    compileSwitchStatement(statement: SwitchStatement): ExpressionRef;
	    compileThrowStatement(statement: ThrowStatement): ExpressionRef;
	    compileTryStatement(statement: TryStatement): ExpressionRef;
	    /** Compiles a variable statement. Returns `0` if an initializer is not necessary. */
	    compileVariableStatement(statement: VariableStatement): ExpressionRef;
	    compileVoidStatement(statement: VoidStatement): ExpressionRef;
	    compileWhileStatement(statement: WhileStatement): ExpressionRef;
	    /** Compiles the value of an inlined constant element. */
	    compileInlineConstant(element: VariableLikeElement, contextualType: Type, constraints: Constraints): ExpressionRef;
	    compileExpression(expression: Expression, contextualType: Type, constraints?: Constraints): ExpressionRef;
	    /** Compiles and precomputes an expression, possibly yielding a costant value. */
	    precomputeExpression(expression: Expression, contextualType: Type, constraints?: Constraints): ExpressionRef;
	    convertExpression(expr: ExpressionRef, 
	    /** Original type. */
	    fromType: Type, 
	    /** New type. */
	    toType: Type, 
	    /** Whether the conversion is explicit.*/
	    explicit: bool, 
	    /** Whether the result should be wrapped, if a small integer. */
	    wrap: bool, reportNode: Node): ExpressionRef;
	    compileAssertionExpression(expression: AssertionExpression, contextualType: Type, constraints: Constraints): ExpressionRef;
	    private f32ModInstance;
	    private f64ModInstance;
	    private f32PowInstance;
	    private f64PowInstance;
	    compileBinaryExpression(expression: BinaryExpression, contextualType: Type, constraints: Constraints): ExpressionRef;
	    compileUnaryOverload(operatorInstance: Function, value: Expression, valueExpr: ExpressionRef, reportNode: Node): ExpressionRef;
	    compileBinaryOverload(operatorInstance: Function, left: Expression, leftExpr: ExpressionRef, right: Expression, reportNode: Node): ExpressionRef;
	    compileAssignment(expression: Expression, valueExpression: Expression, contextualType: Type): ExpressionRef;
	    /** Makes an assignment expression or block, assigning a value to a target. */
	    makeAssignment(
	    /** Target element, e.g. a Local. */
	    target: Element, 
	    /** Value expression that has been compiled in a previous step already. */
	    valueExpr: ExpressionRef, 
	    /** Expression reference. Has already been compiled to `valueExpr`. */
	    valueExpression: Expression, 
	    /** `this` expression reference if a field or property set. */
	    thisExpression: Expression | null, 
	    /** Index expression reference if an indexed set. */
	    indexExpression: Expression | null, 
	    /** Whether to tee the value. */
	    tee: bool): ExpressionRef;
	    /** Makes an assignment to a local, possibly retaining and releasing affected references and keeping track of wrap and null states. */
	    private makeLocalAssignment;
	    /** Makes an assignment to a global, possibly retaining and releasing affected references. */
	    private makeGlobalAssignment;
	    /** Makes an assignment to a field, possibly retaining and releasing affected references. */
	    makeFieldAssignment(
	    /** The field to assign to. */
	    field: Field, 
	    /** The value to assign. */
	    valueExpr: ExpressionRef, 
	    /** The value of `this`. */
	    thisExpr: ExpressionRef, 
	    /** Whether to tee the value. */
	    tee: bool): ExpressionRef;
	    /** Compiles a call expression according to the specified context. */
	    compileCallExpression(
	    /** Call expression to compile. */
	    expression: CallExpression, 
	    /** Contextual type indicating the return type the caller expects, if any. */
	    contextualType: Type, 
	    /** Constraints indicating contextual conditions. */
	    constraints: Constraints): ExpressionRef;
	    private compileCallExpressionBuiltin;
	    /**
	     * Checks that a call with the given number as arguments can be performed according to the
	     * specified signature.
	     */
	    checkCallSignature(signature: Signature, numArguments: i32, hasThis: bool, reportNode: Node): bool;
	    /** Compiles a direct call to a concrete function. */
	    compileCallDirect(instance: Function, argumentExpressions: Expression[], reportNode: Node, thisArg?: ExpressionRef, constraints?: Constraints): ExpressionRef;
	    makeCallInline(instance: Function, operands: ExpressionRef[] | null, thisArg?: ExpressionRef, immediatelyDropped?: bool): ExpressionRef;
	    /** Gets the trampoline for the specified function. */
	    ensureTrampoline(original: Function): Function;
	    /** Makes sure that the argument count helper global is present and returns its name. */
	    private ensureArgcVar;
	    /** Makes sure that the argument count helper setter is present and returns its name. */
	    private ensureArgcSet;
	    /** Makes retain call, retaining the expression's value. */
	    makeRetain(expr: ExpressionRef): ExpressionRef;
	    /** Makes a retainRelease call, retaining the new expression's value and releasing the old expression's value, in this order. */
	    makeRetainRelease(oldExpr: ExpressionRef, newExpr: ExpressionRef): ExpressionRef;
	    /** Makes a skippedRelease call, ignoring the new expression's value and releasing the old expression's value, in this order. */
	    makeSkippedRelease(oldExpr: ExpressionRef, newExpr: ExpressionRef): ExpressionRef;
	    /** Makes a release call, releasing the expression's value. Changes the current type to void.*/
	    makeRelease(expr: ExpressionRef): ExpressionRef;
	    /** Makes an automatic release call at the end of the current flow. */
	    makeAutorelease(expr: ExpressionRef, flow?: Flow): ExpressionRef;
	    /** Attempts to undo a final autorelease, returning the index of the previously retaining variable or -1 if not possible. */
	    undoAutorelease(expr: ExpressionRef, flow: Flow): i32;
	    /**
	     * Attemps to move a final autorelease from one flow to a parent.
	     * It is crucial that from flow hasn't processed autoreleases yet because otherwise the final
	     * retain would have been written already.
	     */
	    moveAutorelease(expr: ExpressionRef, fromInnerFlow: Flow, toOuterFlow: Flow): ExpressionRef;
	    /** Performs any queued autoreleases in the specified flow. */
	    performAutoreleases(flow: Flow, stmts: ExpressionRef[], clearFlags?: bool): void;
	    /** Performs any queued autoreleases in the specified flow and returns the value. */
	    performAutoreleasesWithValue(flow: Flow, valueExpr: ExpressionRef, valueType: Type, stmts?: ExpressionRef[] | null, clearFlags?: bool): ExpressionRef;
	    /** Finishes any queued top-level autoreleases in the actual function of the specified flow. */
	    finishAutoreleases(flow: Flow, stmts: ExpressionRef[]): void;
	    /** Creates a direct call to the specified function. */
	    makeCallDirect(instance: Function, operands: ExpressionRef[] | null, reportNode: Node, immediatelyDropped?: bool, 
	    /** Skip the usual autorelease and manage this at the callsite instead. */
	    skipAutorelease?: bool): ExpressionRef;
	    /** Compiles an indirect call using an index argument and a signature. */
	    compileCallIndirect(signature: Signature, indexArg: ExpressionRef, argumentExpressions: Expression[], reportNode: Node, thisArg?: ExpressionRef, immediatelyDropped?: bool): ExpressionRef;
	    /** Creates an indirect call to the function at `indexArg` in the function table. */
	    makeCallIndirect(signature: Signature, indexArg: ExpressionRef, operands?: ExpressionRef[] | null, immediatelyDropped?: bool): ExpressionRef;
	    compileCommaExpression(expression: CommaExpression, contextualType: Type, constraints: Constraints): ExpressionRef;
	    compileElementAccessExpression(expression: ElementAccessExpression, contextualType: Type, constraints: Constraints): ExpressionRef;
	    compileFunctionExpression(expression: FunctionExpression, contextualSignature: Signature | null, constraints: Constraints): ExpressionRef;
	    /** Makes sure the enclosing source file of the specified expression has been compiled. */
	    private maybeCompileEnclosingSource;
	    /**
	     * Compiles an identifier in the specified context.
	     * @param retainConstantType Retains the type of inlined constants if `true`, otherwise
	     *  precomputes them according to context.
	     */
	    compileIdentifierExpression(expression: IdentifierExpression, contextualType: Type, constraints: Constraints): ExpressionRef;
	    compileInstanceOfExpression(expression: InstanceOfExpression, contextualType: Type, constraints: Constraints): ExpressionRef;
	    compileLiteralExpression(expression: LiteralExpression, contextualType: Type, constraints: Constraints, implicitlyNegate?: bool): ExpressionRef;
	    compileStringLiteral(expression: StringLiteralExpression): ExpressionRef;
	    compileArrayLiteral(elementType: Type, expressions: (Expression | null)[], constraints: Constraints, reportNode: Node): ExpressionRef;
	    compileObjectLiteral(expression: ObjectLiteralExpression, contextualType: Type): ExpressionRef;
	    compileNewExpression(expression: NewExpression, contextualType: Type, constraints: Constraints): ExpressionRef;
	    /** Gets the compiled constructor of the specified class or generates one if none is present. */
	    ensureConstructor(classInstance: Class, reportNode: Node): Function;
	    compileInstantiate(
	    /** Class to instantiate. */
	    classInstance: Class, 
	    /** Constructor arguments. */
	    argumentExpressions: Expression[], 
	    /** Contextual flags. */
	    constraints: Constraints, 
	    /** Node to report on. */
	    reportNode: Node): ExpressionRef;
	    /**
	     * Compiles a property access in the specified context.
	     * @param retainConstantType Retains the type of inlined constants if `true`, otherwise
	     *  precomputes them according to context.
	     */
	    compilePropertyAccessExpression(propertyAccess: PropertyAccessExpression, contextualType: Type, constraints: Constraints): ExpressionRef;
	    compileTernaryExpression(expression: TernaryExpression, contextualType: Type, constraints: Constraints): ExpressionRef;
	    compileUnaryPostfixExpression(expression: UnaryPostfixExpression, contextualType: Type, constraints: Constraints): ExpressionRef;
	    compileUnaryPrefixExpression(expression: UnaryPrefixExpression, contextualType: Type, constraints: Constraints): ExpressionRef;
	    /** Makes sure that a 32-bit integer value is wrapped to a valid value of the specified type. */
	    ensureSmallIntegerWrap(expr: ExpressionRef, type: Type): ExpressionRef;
	    /** Adds the debug location of the specified expression at the specified range to the source map. */
	    addDebugLocation(expr: ExpressionRef, range: Range): void;
	    /** Creates a comparison whether an expression is 'false' in a broader sense. */
	    makeIsFalseish(expr: ExpressionRef, type: Type): ExpressionRef;
	    /** Creates a comparison whether an expression is 'true' in a broader sense. */
	    makeIsTrueish(expr: ExpressionRef, type: Type): ExpressionRef;
	    /** Makes an allocation suitable to hold the data of an instance of the given class. */
	    makeAllocation(classInstance: Class): ExpressionRef;
	    /** Makes the initializers for a class's fields. */
	    makeFieldInitialization(classInstance: Class, stmts?: ExpressionRef[]): ExpressionRef[];
	    makeInstanceOfClass(expr: ExpressionRef, classInstance: Class): ExpressionRef;
	}
	/** Flattens a series of expressions to a nop, a single statement or a block depending on statement count. */
	export function flatten(module: Module, stmts: ExpressionRef[], type: NativeType): ExpressionRef;

}
declare module 'assemblyscript/src/builtins' {
	/**
	 * Built-in elements providing WebAssembly core functionality.
	 * @module builtins
	 */ /***/
	import { Compiler } from 'assemblyscript/src/compiler';
	import { Node, Expression, CallExpression } from 'assemblyscript/src/ast';
	import { Type } from 'assemblyscript/src/types';
	import { ExpressionRef } from 'assemblyscript/src/module';
	import { FunctionPrototype } from 'assemblyscript/src/program';
	/** Symbols of various compiler built-ins. */
	export namespace BuiltinSymbols {
	    const isInteger = "~lib/builtins/isInteger";
	    const isFloat = "~lib/builtins/isFloat";
	    const isBoolean = "~lib/builtins/isBoolean";
	    const isSigned = "~lib/builtins/isSigned";
	    const isReference = "~lib/builtins/isReference";
	    const isString = "~lib/builtins/isString";
	    const isArray = "~lib/builtins/isArray";
	    const isArrayLike = "~lib/builtins/isArrayLike";
	    const isFunction = "~lib/builtins/isFunction";
	    const isNullable = "~lib/builtins/isNullable";
	    const isDefined = "~lib/builtins/isDefined";
	    const isConstant = "~lib/builtins/isConstant";
	    const isManaged = "~lib/builtins/isManaged";
	    const clz = "~lib/builtins/clz";
	    const ctz = "~lib/builtins/ctz";
	    const popcnt = "~lib/builtins/popcnt";
	    const rotl = "~lib/builtins/rotl";
	    const rotr = "~lib/builtins/rotr";
	    const abs = "~lib/builtins/abs";
	    const max = "~lib/builtins/max";
	    const min = "~lib/builtins/min";
	    const ceil = "~lib/builtins/ceil";
	    const floor = "~lib/builtins/floor";
	    const copysign = "~lib/builtins/copysign";
	    const nearest = "~lib/builtins/nearest";
	    const reinterpret = "~lib/builtins/reinterpret";
	    const sqrt = "~lib/builtins/sqrt";
	    const trunc = "~lib/builtins/trunc";
	    const load = "~lib/builtins/load";
	    const store = "~lib/builtins/store";
	    const atomic_load = "~lib/builtins/atomic.load";
	    const atomic_store = "~lib/builtins/atomic.store";
	    const atomic_add = "~lib/builtins/atomic.add";
	    const atomic_sub = "~lib/builtins/atomic.sub";
	    const atomic_and = "~lib/builtins/atomic.and";
	    const atomic_or = "~lib/builtins/atomic.or";
	    const atomic_xor = "~lib/builtins/atomic.xor";
	    const atomic_xchg = "~lib/builtins/atomic.xchg";
	    const atomic_cmpxchg = "~lib/builtins/atomic.cmpxchg";
	    const atomic_wait = "~lib/builtins/atomic.wait";
	    const atomic_notify = "~lib/builtins/atomic.notify";
	    const sizeof = "~lib/builtins/sizeof";
	    const alignof = "~lib/builtins/alignof";
	    const offsetof = "~lib/builtins/offsetof";
	    const select = "~lib/builtins/select";
	    const unreachable = "~lib/builtins/unreachable";
	    const changetype = "~lib/builtins/changetype";
	    const assert = "~lib/builtins/assert";
	    const unchecked = "~lib/builtins/unchecked";
	    const call_direct = "~lib/builtins/call_direct";
	    const call_indirect = "~lib/builtins/call_indirect";
	    const instantiate = "~lib/builtins/instantiate";
	    const idof = "~lib/builtins/idof";
	    const i8 = "~lib/builtins/i8";
	    const i16 = "~lib/builtins/i16";
	    const i32 = "~lib/builtins/i32";
	    const i64 = "~lib/builtins/i64";
	    const isize = "~lib/builtins/isize";
	    const u8 = "~lib/builtins/u8";
	    const u16 = "~lib/builtins/u16";
	    const u32 = "~lib/builtins/u32";
	    const u64 = "~lib/builtins/u64";
	    const usize = "~lib/builtins/usize";
	    const bool = "~lib/builtins/bool";
	    const f32 = "~lib/builtins/f32";
	    const f64 = "~lib/builtins/f64";
	    const v128 = "~lib/builtins/v128";
	    const void_ = "~lib/builtins/void";
	    const i32_clz = "~lib/builtins/i32.clz";
	    const i64_clz = "~lib/builtins/i64.clz";
	    const i32_ctz = "~lib/builtins/i32.ctz";
	    const i64_ctz = "~lib/builtins/i64.ctz";
	    const i32_popcnt = "~lib/builtins/i32.popcnt";
	    const i64_popcnt = "~lib/builtins/i64.popcnt";
	    const i32_rotl = "~lib/builtins/i32.rotl";
	    const i64_rotl = "~lib/builtins/i64.rotl";
	    const i32_rotr = "~lib/builtins/i32.rotr";
	    const i64_rotr = "~lib/builtins/i64.rotr";
	    const f32_abs = "~lib/builtins/f32.abs";
	    const f64_abs = "~lib/builtins/f64.abs";
	    const f32_max = "~lib/builtins/f32.max";
	    const f64_max = "~lib/builtins/f64.max";
	    const f32_min = "~lib/builtins/f32.min";
	    const f64_min = "~lib/builtins/f64.min";
	    const f32_ceil = "~lib/builtins/f32.ceil";
	    const f64_ceil = "~lib/builtins/f64.ceil";
	    const f32_floor = "~lib/builtins/f32.floor";
	    const f64_floor = "~lib/builtins/f64.floor";
	    const f32_copysign = "~lib/builtins/f32.copysign";
	    const f64_copysign = "~lib/builtins/f64.copysign";
	    const f32_nearest = "~lib/builtins/f32.nearest";
	    const f64_nearest = "~lib/builtins/f64.nearest";
	    const i32_reinterpret_f32 = "~lib/builtins/i32.reinterpret_f32";
	    const i64_reinterpret_f64 = "~lib/builtins/i64.reinterpret_f64";
	    const f32_reinterpret_i32 = "~lib/builtins/f32.reinterpret_i32";
	    const f64_reinterpret_i64 = "~lib/builtins/f64.reinterpret_i64";
	    const f32_sqrt = "~lib/builtins/f32.sqrt";
	    const f64_sqrt = "~lib/builtins/f64.sqrt";
	    const f32_trunc = "~lib/builtins/f32.trunc";
	    const f64_trunc = "~lib/builtins/f64.trunc";
	    const i32_load8_s = "~lib/builtins/i32.load8_s";
	    const i32_load8_u = "~lib/builtins/i32.load8_u";
	    const i32_load16_s = "~lib/builtins/i32.load16_s";
	    const i32_load16_u = "~lib/builtins/i32.load16_u";
	    const i32_load = "~lib/builtins/i32.load";
	    const i64_load8_s = "~lib/builtins/i64.load8_s";
	    const i64_load8_u = "~lib/builtins/i64.load8_u";
	    const i64_load16_s = "~lib/builtins/i64.load16_s";
	    const i64_load16_u = "~lib/builtins/i64.load16_u";
	    const i64_load32_s = "~lib/builtins/i64.load32_s";
	    const i64_load32_u = "~lib/builtins/i64.load32_u";
	    const i64_load = "~lib/builtins/i64.load";
	    const f32_load = "~lib/builtins/f32.load";
	    const f64_load = "~lib/builtins/f64.load";
	    const i32_store8 = "~lib/builtins/i32.store8";
	    const i32_store16 = "~lib/builtins/i32.store16";
	    const i32_store = "~lib/builtins/i32.store";
	    const i64_store8 = "~lib/builtins/i64.store8";
	    const i64_store16 = "~lib/builtins/i64.store16";
	    const i64_store32 = "~lib/builtins/i64.store32";
	    const i64_store = "~lib/builtins/i64.store";
	    const f32_store = "~lib/builtins/f32.store";
	    const f64_store = "~lib/builtins/f64.store";
	    const i32_atomic_load8_u = "~lib/builtins/i32.atomic.load8_u";
	    const i32_atomic_load16_u = "~lib/builtins/i32.atomic.load16_u";
	    const i32_atomic_load = "~lib/builtins/i32.atomic.load";
	    const i64_atomic_load8_u = "~lib/builtins/i64.atomic.load8_u";
	    const i64_atomic_load16_u = "~lib/builtins/i64.atomic.load16_u";
	    const i64_atomic_load32_u = "~lib/builtins/i64.atomic.load32_u";
	    const i64_atomic_load = "~lib/builtins/i64.atomic.load";
	    const i32_atomic_store8 = "~lib/builtins/i32.atomic.store8";
	    const i32_atomic_store16 = "~lib/builtins/i32.atomic.store16";
	    const i32_atomic_store = "~lib/builtins/i32.atomic.store";
	    const i64_atomic_store8 = "~lib/builtins/i64.atomic.store8";
	    const i64_atomic_store16 = "~lib/builtins/i64.atomic.store16";
	    const i64_atomic_store32 = "~lib/builtins/i64.atomic.store32";
	    const i64_atomic_store = "~lib/builtins/i64.atomic.store";
	    const i32_atomic_rmw8_add_u = "~lib/builtins/i32.atomic.rmw8.add_u";
	    const i32_atomic_rmw16_add_u = "~lib/builtins/i32.atomic.rmw16.add_u";
	    const i32_atomic_rmw_add = "~lib/builtins/i32.atomic.rmw.add";
	    const i64_atomic_rmw8_add_u = "~lib/builtins/i64.atomic.rmw8.add_u";
	    const i64_atomic_rmw16_add_u = "~lib/builtins/i64.atomic.rmw16.add_u";
	    const i64_atomic_rmw32_add_u = "~lib/builtins/i64.atomic.rmw32.add_u";
	    const i64_atomic_rmw_add = "~lib/builtins/i64.atomic.rmw.add";
	    const i32_atomic_rmw8_sub_u = "~lib/builtins/i32.atomic.rmw8.sub_u";
	    const i32_atomic_rmw16_sub_u = "~lib/builtins/i32.atomic.rmw16.sub_u";
	    const i32_atomic_rmw_sub = "~lib/builtins/i32.atomic.rmw.sub";
	    const i64_atomic_rmw8_sub_u = "~lib/builtins/i64.atomic.rmw8.sub_u";
	    const i64_atomic_rmw16_sub_u = "~lib/builtins/i64.atomic.rmw16.sub_u";
	    const i64_atomic_rmw32_sub_u = "~lib/builtins/i64.atomic.rmw32.sub_u";
	    const i64_atomic_rmw_sub = "~lib/builtins/i64.atomic.rmw.sub";
	    const i32_atomic_rmw8_and_u = "~lib/builtins/i32.atomic.rmw8.and_u";
	    const i32_atomic_rmw16_and_u = "~lib/builtins/i32.atomic.rmw16.and_u";
	    const i32_atomic_rmw_and = "~lib/builtins/i32.atomic.rmw.and";
	    const i64_atomic_rmw8_and_u = "~lib/builtins/i64.atomic.rmw8.and_u";
	    const i64_atomic_rmw16_and_u = "~lib/builtins/i64.atomic.rmw16.and_u";
	    const i64_atomic_rmw32_and_u = "~lib/builtins/i64.atomic.rmw32.and_u";
	    const i64_atomic_rmw_and = "~lib/builtins/i64.atomic.rmw.and";
	    const i32_atomic_rmw8_or_u = "~lib/builtins/i32.atomic.rmw8.or_u";
	    const i32_atomic_rmw16_or_u = "~lib/builtins/i32.atomic.rmw16.or_u";
	    const i32_atomic_rmw_or = "~lib/builtins/i32.atomic.rmw.or";
	    const i64_atomic_rmw8_or_u = "~lib/builtins/i64.atomic.rmw8.or_u";
	    const i64_atomic_rmw16_or_u = "~lib/builtins/i64.atomic.rmw16.or_u";
	    const i64_atomic_rmw32_or_u = "~lib/builtins/i64.atomic.rmw32.or_u";
	    const i64_atomic_rmw_or = "~lib/builtins/i64.atomic.rmw.or";
	    const i32_atomic_rmw8_u_xor = "~lib/builtins/i32.atomic.rmw8.xor_u";
	    const i32_atomic_rmw16_u_xor = "~lib/builtins/i32.atomic.rmw16.xor_u";
	    const i32_atomic_rmw_xor = "~lib/builtins/i32.atomic.rmw.xor";
	    const i64_atomic_rmw8_xor_u = "~lib/builtins/i64.atomic.rmw8.xor_u";
	    const i64_atomic_rmw16_xor_u = "~lib/builtins/i64.atomic.rmw16.xor_u";
	    const i64_atomic_rmw32_xor_u = "~lib/builtins/i64.atomic.rmw32.xor_u";
	    const i64_atomic_rmw_xor = "~lib/builtins/i64.atomic.rmw.xor";
	    const i32_atomic_rmw8_xchg_u = "~lib/builtins/i32.atomic.rmw8.xchg_u";
	    const i32_atomic_rmw16_xchg_u = "~lib/builtins/i32.atomic.rmw16.xchg_u";
	    const i32_atomic_rmw_xchg = "~lib/builtins/i32.atomic.rmw.xchg";
	    const i64_atomic_rmw8_xchg_u = "~lib/builtins/i64.atomic.rmw8.xchg_u";
	    const i64_atomic_rmw16_xchg_u = "~lib/builtins/i64.atomic.rmw16.xchg_u";
	    const i64_atomic_rmw32_xchg_u = "~lib/builtins/i64.atomic.rmw32.xchg_u";
	    const i64_atomic_rmw_xchg = "~lib/builtins/i64.atomic.rmw.xchg";
	    const i32_atomic_rmw8_cmpxchg_u = "~lib/builtins/i32.atomic.rmw8.cmpxchg_u";
	    const i32_atomic_rmw16_cmpxchg_u = "~lib/builtins/i32.atomic.rmw16.cmpxchg_u";
	    const i32_atomic_rmw_cmpxchg = "~lib/builtins/i32.atomic.rmw.cmpxchg";
	    const i64_atomic_rmw8_cmpxchg_u = "~lib/builtins/i64.atomic.rmw8.cmpxchg_u";
	    const i64_atomic_rmw16_cmpxchg_u = "~lib/builtins/i64.atomic.rmw16.cmpxchg_u";
	    const i64_atomic_rmw32_cmpxchg_u = "~lib/builtins/i64.atomic.rmw32.cmpxchg_u";
	    const i64_atomic_rmw_cmpxchg = "~lib/builtins/i64.atomic.rmw.cmpxchg";
	    const i32_wait = "~lib/builtins/i32.wait";
	    const i64_wait = "~lib/builtins/i64.wait";
	    const v128_splat = "~lib/builtins/v128.splat";
	    const v128_extract_lane = "~lib/builtins/v128.extract_lane";
	    const v128_replace_lane = "~lib/builtins/v128.replace_lane";
	    const v128_shuffle = "~lib/builtins/v128.shuffle";
	    const v128_load = "~lib/builtins/v128.load";
	    const v128_store = "~lib/builtins/v128.store";
	    const v128_add = "~lib/builtins/v128.add";
	    const v128_sub = "~lib/builtins/v128.sub";
	    const v128_mul = "~lib/builtins/v128.mul";
	    const v128_div = "~lib/builtins/v128.div";
	    const v128_neg = "~lib/builtins/v128.neg";
	    const v128_add_saturate = "~lib/builtins/v128.add_saturate";
	    const v128_sub_saturate = "~lib/builtins/v128.sub_saturate";
	    const v128_shl = "~lib/builtins/v128.shl";
	    const v128_shr = "~lib/builtins/v128.shr";
	    const v128_and = "~lib/builtins/v128.and";
	    const v128_or = "~lib/builtins/v128.or";
	    const v128_xor = "~lib/builtins/v128.xor";
	    const v128_not = "~lib/builtins/v128.not";
	    const v128_bitselect = "~lib/builtins/v128.bitselect";
	    const v128_any_true = "~lib/builtins/v128.any_true";
	    const v128_all_true = "~lib/builtins/v128.all_true";
	    const v128_min = "~lib/builtins/v128.min";
	    const v128_max = "~lib/builtins/v128.max";
	    const v128_abs = "~lib/builtins/v128.abs";
	    const v128_sqrt = "~lib/builtins/v128.sqrt";
	    const v128_eq = "~lib/builtins/v128.eq";
	    const v128_ne = "~lib/builtins/v128.ne";
	    const v128_lt = "~lib/builtins/v128.lt";
	    const v128_le = "~lib/builtins/v128.le";
	    const v128_gt = "~lib/builtins/v128.gt";
	    const v128_ge = "~lib/builtins/v128.ge";
	    const v128_convert = "~lib/builtins/v128.convert";
	    const v128_trunc = "~lib/builtins/v128.trunc";
	    const i8x16 = "~lib/builtins/i8x16";
	    const i16x8 = "~lib/builtins/i16x8";
	    const i32x4 = "~lib/builtins/i32x4";
	    const i64x2 = "~lib/builtins/i64x2";
	    const f32x4 = "~lib/builtins/f32x4";
	    const f64x2 = "~lib/builtins/f64x2";
	    const i8x16_splat = "~lib/builtins/i8x16.splat";
	    const i8x16_extract_lane_s = "~lib/builtins/i8x16.extract_lane_s";
	    const i8x16_extract_lane_u = "~lib/builtins/i8x16.extract_lane_u";
	    const i8x16_replace_lane = "~lib/builtins/i8x16.replace_lane";
	    const i8x16_add = "~lib/builtins/i8x16.add";
	    const i8x16_sub = "~lib/builtins/i8x16.sub";
	    const i8x16_mul = "~lib/builtins/i8x16.mul";
	    const i8x16_neg = "~lib/builtins/i8x16.neg";
	    const i8x16_add_saturate_s = "~lib/builtins/i8x16.add_saturate_s";
	    const i8x16_add_saturate_u = "~lib/builtins/i8x16.add_saturate_u";
	    const i8x16_sub_saturate_s = "~lib/builtins/i8x16.sub_saturate_s";
	    const i8x16_sub_saturate_u = "~lib/builtins/i8x16.sub_saturate_u";
	    const i8x16_shl = "~lib/builtins/i8x16.shl";
	    const i8x16_shr_s = "~lib/builtins/i8x16.shr_s";
	    const i8x16_shr_u = "~lib/builtins/i8x16.shr_u";
	    const i8x16_any_true = "~lib/builtins/i8x16.any_true";
	    const i8x16_all_true = "~lib/builtins/i8x16.all_true";
	    const i8x16_eq = "~lib/builtins/i8x16.eq";
	    const i8x16_ne = "~lib/builtins/i8x16.ne";
	    const i8x16_lt_s = "~lib/builtins/i8x16.lt_s";
	    const i8x16_lt_u = "~lib/builtins/i8x16.lt_u";
	    const i8x16_le_s = "~lib/builtins/i8x16.le_s";
	    const i8x16_le_u = "~lib/builtins/i8x16.le_u";
	    const i8x16_gt_s = "~lib/builtins/i8x16.gt_s";
	    const i8x16_gt_u = "~lib/builtins/i8x16.gt_u";
	    const i8x16_ge_s = "~lib/builtins/i8x16.ge_s";
	    const i8x16_ge_u = "~lib/builtins/i8x16.ge_u";
	    const i16x8_splat = "~lib/builtins/i16x8.splat";
	    const i16x8_extract_lane_s = "~lib/builtins/i16x8.extract_lane_s";
	    const i16x8_extract_lane_u = "~lib/builtins/i16x8.extract_lane_u";
	    const i16x8_replace_lane = "~lib/builtins/i16x8.replace_lane";
	    const i16x8_add = "~lib/builtins/i16x8.add";
	    const i16x8_sub = "~lib/builtins/i16x8.sub";
	    const i16x8_mul = "~lib/builtins/i16x8.mul";
	    const i16x8_neg = "~lib/builtins/i16x8.neg";
	    const i16x8_add_saturate_s = "~lib/builtins/i16x8.add_saturate_s";
	    const i16x8_add_saturate_u = "~lib/builtins/i16x8.add_saturate_u";
	    const i16x8_sub_saturate_s = "~lib/builtins/i16x8.sub_saturate_s";
	    const i16x8_sub_saturate_u = "~lib/builtins/i16x8.sub_saturate_u";
	    const i16x8_shl = "~lib/builtins/i16x8.shl";
	    const i16x8_shr_s = "~lib/builtins/i16x8.shr_s";
	    const i16x8_shr_u = "~lib/builtins/i16x8.shr_u";
	    const i16x8_any_true = "~lib/builtins/i16x8.any_true";
	    const i16x8_all_true = "~lib/builtins/i16x8.all_true";
	    const i16x8_eq = "~lib/builtins/i16x8.eq";
	    const i16x8_ne = "~lib/builtins/i16x8.ne";
	    const i16x8_lt_s = "~lib/builtins/i16x8.lt_s";
	    const i16x8_lt_u = "~lib/builtins/i16x8.lt_u";
	    const i16x8_le_s = "~lib/builtins/i16x8.le_s";
	    const i16x8_le_u = "~lib/builtins/i16x8.le_u";
	    const i16x8_gt_s = "~lib/builtins/i16x8.gt_s";
	    const i16x8_gt_u = "~lib/builtins/i16x8.gt_u";
	    const i16x8_ge_s = "~lib/builtins/i16x8.ge_s";
	    const i16x8_ge_u = "~lib/builtins/i16x8.ge_u";
	    const i32x4_splat = "~lib/builtins/i32x4.splat";
	    const i32x4_extract_lane = "~lib/builtins/i32x4.extract_lane";
	    const i32x4_replace_lane = "~lib/builtins/i32x4.replace_lane";
	    const i32x4_add = "~lib/builtins/i32x4.add";
	    const i32x4_sub = "~lib/builtins/i32x4.sub";
	    const i32x4_mul = "~lib/builtins/i32x4.mul";
	    const i32x4_neg = "~lib/builtins/i32x4.neg";
	    const i32x4_shl = "~lib/builtins/i32x4.shl";
	    const i32x4_shr_s = "~lib/builtins/i32x4.shr_s";
	    const i32x4_shr_u = "~lib/builtins/i32x4.shr_u";
	    const i32x4_any_true = "~lib/builtins/i32x4.any_true";
	    const i32x4_all_true = "~lib/builtins/i32x4.all_true";
	    const i32x4_eq = "~lib/builtins/i32x4.eq";
	    const i32x4_ne = "~lib/builtins/i32x4.ne";
	    const i32x4_lt_s = "~lib/builtins/i32x4.lt_s";
	    const i32x4_lt_u = "~lib/builtins/i32x4.lt_u";
	    const i32x4_le_s = "~lib/builtins/i32x4.le_s";
	    const i32x4_le_u = "~lib/builtins/i32x4.le_u";
	    const i32x4_gt_s = "~lib/builtins/i32x4.gt_s";
	    const i32x4_gt_u = "~lib/builtins/i32x4.gt_u";
	    const i32x4_ge_s = "~lib/builtins/i32x4.ge_s";
	    const i32x4_ge_u = "~lib/builtins/i32x4.ge_u";
	    const i32x4_trunc_s_f32x4_sat = "~lib/builtins/i32x4.trunc_s_f32x4_sat";
	    const i32x4_trunc_u_f32x4_sat = "~lib/builtins/i32x4.trunc_u_f32x4_sat";
	    const i64x2_splat = "~lib/builtins/i64x2.splat";
	    const i64x2_extract_lane = "~lib/builtins/i64x2.extract_lane";
	    const i64x2_replace_lane = "~lib/builtins/i64x2.replace_lane";
	    const i64x2_add = "~lib/builtins/i64x2.add";
	    const i64x2_sub = "~lib/builtins/i64x2.sub";
	    const i64x2_neg = "~lib/builtins/i64x2.neg";
	    const i64x2_shl = "~lib/builtins/i64x2.shl";
	    const i64x2_shr_s = "~lib/builtins/i64x2.shr_s";
	    const i64x2_shr_u = "~lib/builtins/i64x2.shr_u";
	    const i64x2_any_true = "~lib/builtins/i64x2.any_true";
	    const i64x2_all_true = "~lib/builtins/i64x2.all_true";
	    const i64x2_trunc_s_f64x2_sat = "~lib/builtins/i64x2.trunc_s_f64x2_sat";
	    const i64x2_trunc_u_f64x2_sat = "~lib/builtins/i64x2.trunc_u_f64x2_sat";
	    const f32x4_splat = "~lib/builtins/f32x4.splat";
	    const f32x4_extract_lane = "~lib/builtins/f32x4.extract_lane";
	    const f32x4_replace_lane = "~lib/builtins/f32x4.replace_lane";
	    const f32x4_add = "~lib/builtins/f32x4.add";
	    const f32x4_sub = "~lib/builtins/f32x4.sub";
	    const f32x4_mul = "~lib/builtins/f32x4.mul";
	    const f32x4_div = "~lib/builtins/f32x4.div";
	    const f32x4_neg = "~lib/builtins/f32x4.neg";
	    const f32x4_min = "~lib/builtins/f32x4.min";
	    const f32x4_max = "~lib/builtins/f32x4.max";
	    const f32x4_abs = "~lib/builtins/f32x4.abs";
	    const f32x4_sqrt = "~lib/builtins/f32x4.sqrt";
	    const f32x4_eq = "~lib/builtins/f32x4.eq";
	    const f32x4_ne = "~lib/builtins/f32x4.ne";
	    const f32x4_lt = "~lib/builtins/f32x4.lt";
	    const f32x4_le = "~lib/builtins/f32x4.le";
	    const f32x4_gt = "~lib/builtins/f32x4.gt";
	    const f32x4_ge = "~lib/builtins/f32x4.ge";
	    const f32x4_convert_s_i32x4 = "~lib/builtins/f32x4.convert_s_i32x4";
	    const f32x4_convert_u_i32x4 = "~lib/builtins/f32x4.convert_u_i32x4";
	    const f64x2_splat = "~lib/builtins/f64x2.splat";
	    const f64x2_extract_lane = "~lib/builtins/f64x2.extract_lane";
	    const f64x2_replace_lane = "~lib/builtins/f64x2.replace_lane";
	    const f64x2_add = "~lib/builtins/f64x2.add";
	    const f64x2_sub = "~lib/builtins/f64x2.sub";
	    const f64x2_mul = "~lib/builtins/f64x2.mul";
	    const f64x2_div = "~lib/builtins/f64x2.div";
	    const f64x2_neg = "~lib/builtins/f64x2.neg";
	    const f64x2_min = "~lib/builtins/f64x2.min";
	    const f64x2_max = "~lib/builtins/f64x2.max";
	    const f64x2_abs = "~lib/builtins/f64x2.abs";
	    const f64x2_sqrt = "~lib/builtins/f64x2.sqrt";
	    const f64x2_eq = "~lib/builtins/f64x2.eq";
	    const f64x2_ne = "~lib/builtins/f64x2.ne";
	    const f64x2_lt = "~lib/builtins/f64x2.lt";
	    const f64x2_le = "~lib/builtins/f64x2.le";
	    const f64x2_gt = "~lib/builtins/f64x2.gt";
	    const f64x2_ge = "~lib/builtins/f64x2.ge";
	    const f64x2_convert_s_i64x2 = "~lib/builtins/f64x2.convert_s_i64x2";
	    const f64x2_convert_u_i64x2 = "~lib/builtins/f64x2.convert_u_i64x2";
	    const v8x16_shuffle = "~lib/builtins/v8x16.shuffle";
	    const heap_base = "~lib/heap/__heap_base";
	    const rtti_base = "~lib/rt/__rtti_base";
	    const visit_globals = "~lib/rt/__visit_globals";
	    const visit_members = "~lib/rt/__visit_members";
	    const ERROR = "~lib/diagnostics/ERROR";
	    const WARNING = "~lib/diagnostics/WARNING";
	    const INFO = "~lib/diagnostics/INFO";
	    const memory_size = "~lib/memory/memory.size";
	    const memory_grow = "~lib/memory/memory.grow";
	    const memory_copy = "~lib/memory/memory.copy";
	    const memory_fill = "~lib/memory/memory.fill";
	    const memory_allocate = "~lib/memory/memory.allocate";
	    const memory_free = "~lib/memory/memory.free";
	    const memory_reset = "~lib/memory/memory.reset";
	    const runtime_instanceof = "~lib/runtime/runtime.instanceof";
	    const runtime_flags = "~lib/runtime/runtime.flags";
	    const runtime_allocate = "~lib/util/runtime/allocate";
	    const runtime_reallocate = "~lib/util/runtime/reallocate";
	    const runtime_register = "~lib/util/runtime/register";
	    const runtime_discard = "~lib/util/runtime/discard";
	    const runtime_makeArray = "~lib/util/runtime/makeArray";
	    const Int8Array = "~lib/typedarray/Int8Array";
	    const Uint8Array = "~lib/typedarray/Uint8Array";
	    const Int16Array = "~lib/typedarray/Int16Array";
	    const Uint16Array = "~lib/typedarray/Uint16Array";
	    const Int32Array = "~lib/typedarray/Int32Array";
	    const Uint32Array = "~lib/typedarray/Uint32Array";
	    const Int64Array = "~lib/typedarray/Int64Array";
	    const Uint64Array = "~lib/typedarray/Uint64Array";
	    const Uint8ClampedArray = "~lib/typedarray/Uint8ClampedArray";
	    const Float32Array = "~lib/typedarray/Float32Array";
	    const Float64Array = "~lib/typedarray/Float64Array";
	    const started = "~lib/started";
	    const argc = "~lib/argc";
	    const setargc = "~lib/setargc";
	    const capabilities = "~lib/capabilities";
	}
	/** Compiles a call to a built-in function. */
	export function compileCall(compiler: Compiler, 
	/** Respective function prototype. */
	prototype: FunctionPrototype, 
	/** Pre-resolved type arguments. */
	typeArguments: Type[] | null, 
	/** Operand expressions. */
	operands: Expression[], 
	/** Contextual type. */
	contextualType: Type, 
	/** Respective call expression. */
	reportNode: CallExpression, 
	/** Indicates that contextual type is ASM type. */
	isAsm?: bool): ExpressionRef;
	/** Compiles an abort wired to the conditionally imported 'abort' function. */
	export function compileAbort(compiler: Compiler, message: Expression | null, reportNode: Node): ExpressionRef;
	/** Compiles the `visit_globals` function. */
	export function compileVisitGlobals(compiler: Compiler): void;
	/** Compiles the `visit_members` function. */
	export function compileVisitMembers(compiler: Compiler): void;
	/** Compiles runtime type information for use by stdlib. */
	export function compileRTTI(compiler: Compiler): void;

}
declare module 'assemblyscript/src/decompiler' {
	/**
	 * A decompiler that generates low-level AssemblyScript from WebAssembly binaries.
	 * @module decompiler
	 */ /***/
	import { Module, FunctionRef, ExpressionRef } from 'assemblyscript/src/module';
	export class Decompiler {
	    static decompile(module: Module): string;
	    text: string[];
	    functionId: i32;
	    constructor();
	    /** Decompiles a module to an AST that can then be serialized. */
	    decompile(module: Module): void;
	    decompileFunction(func: FunctionRef): void;
	    decompileExpression(expr: ExpressionRef): void;
	    private push;
	    finish(): string;
	}

}
declare module 'assemblyscript/src/definitions' {
	/**
	 * Definition builders for WebIDL and TypeScript.
	 * @module definitions
	 */ /***/
	import { Program, Element, Global, Enum, Field, Function, Class, Namespace, Interface, File } from 'assemblyscript/src/program';
	import { Type } from 'assemblyscript/src/types';
	import { Range } from 'assemblyscript/src/ast'; abstract class ExportsWalker {
	    /** Program reference. */
	    program: Program;
	    /** Whether to include private members */
	    includePrivate: bool;
	    /** Already seen elements. */
	    seen: Map<Element, string>;
	    /** Constructs a new Element walker. */
	    constructor(program: Program, includePrivate?: bool);
	    /** Walks all elements and calls the respective handlers. */
	    walk(): void;
	    /** Visits all exported elements of a file. */
	    visitFile(file: File): void;
	    /** Visits an element.*/
	    visitElement(name: string, element: Element): void;
	    private visitFunctionInstances;
	    private visitClassInstances;
	    private visitPropertyInstances;
	    abstract visitGlobal(name: string, element: Global): void;
	    abstract visitEnum(name: string, element: Enum): void;
	    abstract visitFunction(name: string, element: Function): void;
	    abstract visitClass(name: string, element: Class): void;
	    abstract visitInterface(name: string, element: Interface): void;
	    abstract visitField(name: string, element: Field): void;
	    abstract visitNamespace(name: string, element: Element): void;
	    abstract visitAlias(name: string, element: Element, originalName: string): void;
	}
	export class NEARBindingsBuilder extends ExportsWalker {
	    private typeMapping;
	    private nonNullableTypes;
	    private sb;
	    private generatedEncodeFunctions;
	    private generatedDecodeFunctions;
	    private exportedClasses;
	    private exportedFunctions;
	    classInjections: Map<string, string>;
	    classRanges: Map<string, Range>;
	    static build(program: Program): string;
	    visitGlobal(name: string, element: Global): void;
	    visitEnum(name: string, element: Enum): void;
	    visitClass(name: string, element: Class): void;
	    visitFunction(name: string, element: Function): void;
	    visitInterface(name: string, element: Interface): void;
	    visitField(name: string, element: Field): void;
	    visitNamespace(name: string, element: Element): void;
	    visitAlias(name: string, element: Element, originalName: string): void;
	    private generateArgsParser;
	    private generateWrapperFunction;
	    private generateHandlerMethods;
	    private generateBasicSetterHandlers;
	    private generatePushHandler;
	    private generateArrayHandlerMethods;
	    private generateEncodeFunction;
	    private tryUsingImport;
	    private generateHandler;
	    private encodeType;
	    private typeName;
	    private generateDecodeFunction;
	    private generateFieldEncoder;
	    private isArrayType;
	    private getFields;
	    build(): string;
	    private copyImports;
	    private getImports;
	    private getExports;
	}
	/** A WebIDL definitions builder. */
	export class IDLBuilder extends ExportsWalker {
	    /** Builds WebIDL definitions for the specified program. */
	    static build(program: Program): string;
	    private sb;
	    private indentLevel;
	    /** Constructs a new WebIDL builder. */
	    constructor(program: Program, includePrivate?: bool);
	    visitGlobal(name: string, element: Global): void;
	    visitEnum(name: string, element: Enum): void;
	    visitFunction(name: string, element: Function): void;
	    visitClass(name: string, element: Class): void;
	    visitInterface(name: string, element: Interface): void;
	    visitField(name: string, element: Field): void;
	    visitNamespace(name: string, element: Namespace): void;
	    visitAlias(name: string, element: Element, originalName: string): void;
	    typeToString(type: Type): string;
	    build(): string;
	}
	/** A TypeScript definitions builder. */
	export class TSDBuilder extends ExportsWalker {
	    /** Builds TypeScript definitions for the specified program. */
	    static build(program: Program): string;
	    private sb;
	    private indentLevel;
	    private unknown;
	    /** Constructs a new WebIDL builder. */
	    constructor(program: Program, includePrivate?: bool);
	    visitGlobal(name: string, element: Global): void;
	    visitEnum(name: string, element: Enum): void;
	    visitFunction(name: string, element: Function): void;
	    visitClass(name: string, element: Class): void;
	    visitInterface(name: string, element: Interface): void;
	    visitField(name: string, element: Field): void;
	    visitNamespace(name: string, element: Element): void;
	    visitAlias(name: string, element: Element, originalName: string): void;
	    typeToString(type: Type): string;
	    build(): string;
	}
	export {};

}
declare module 'assemblyscript/src/parser' {
	/**
	 * A TypeScript parser for the AssemblyScript subset.
	 * @module parser
	 */ /***/
	import { CommonFlags } from 'assemblyscript/src/common';
	import { Program } from 'assemblyscript/src/program';
	import { Tokenizer, CommentHandler } from 'assemblyscript/src/tokenizer';
	import { DiagnosticEmitter } from 'assemblyscript/src/diagnostics';
	import { CommonTypeNode, SignatureNode, Expression, ClassExpression, FunctionExpression, Statement, BlockStatement, BreakStatement, ClassDeclaration, ContinueStatement, DeclarationStatement, DecoratorNode, DoStatement, EnumDeclaration, EnumValueDeclaration, ExportImportStatement, ExportMember, ExportStatement, ExpressionStatement, ForStatement, FunctionDeclaration, IfStatement, ImportDeclaration, ImportStatement, IndexSignatureDeclaration, NamespaceDeclaration, ParameterNode, ReturnStatement, SwitchCase, SwitchStatement, ThrowStatement, TryStatement, TypeDeclaration, TypeParameterNode, VariableStatement, VariableDeclaration, VoidStatement, WhileStatement } from 'assemblyscript/src/ast';
	/** Parser interface. */
	export class Parser extends DiagnosticEmitter {
	    /** Program being created. */
	    program: Program;
	    /** Source file names to be requested next. */
	    backlog: string[];
	    /** Source file names already seen, that is processed or backlogged. */
	    seenlog: Set<string>;
	    /** Source file names already completely processed. */
	    donelog: Set<string>;
	    /** Optional handler to intercept comments while tokenizing. */
	    onComment: CommentHandler | null;
	    /** Constructs a new parser. */
	    constructor();
	    /** Parses a file and adds its definitions to the program. */
	    parseFile(text: string, path: string, isEntry: bool): void;
	    /** Parses a top-level statement. */
	    parseTopLevelStatement(tn: Tokenizer, namespace?: NamespaceDeclaration | null): Statement | null;
	    /** Obtains the next file to parse. */
	    nextFile(): string | null;
	    /** Finishes parsing and returns the program. */
	    finish(): Program;
	    /** Parses a type. */
	    parseType(tn: Tokenizer, acceptParenthesized?: bool, suppressErrors?: bool): CommonTypeNode | null;
	    private tryParseSignatureIsSignature;
	    /** Parses a function signature, as used in type declarations. */
	    tryParseSignature(tn: Tokenizer): SignatureNode | null;
	    parseDecorator(tn: Tokenizer): DecoratorNode | null;
	    parseVariable(tn: Tokenizer, flags: CommonFlags, decorators: DecoratorNode[] | null, startPos: i32): VariableStatement | null;
	    parseVariableDeclaration(tn: Tokenizer, parentFlags: CommonFlags, parentDecorators: DecoratorNode[] | null): VariableDeclaration | null;
	    parseEnum(tn: Tokenizer, flags: CommonFlags, decorators: DecoratorNode[] | null, startPos: i32): EnumDeclaration | null;
	    parseEnumValue(tn: Tokenizer, parentFlags: CommonFlags): EnumValueDeclaration | null;
	    parseReturn(tn: Tokenizer): ReturnStatement | null;
	    parseTypeParameters(tn: Tokenizer): TypeParameterNode[] | null;
	    parseTypeParameter(tn: Tokenizer): TypeParameterNode | null;
	    private parseParametersThis;
	    parseParameters(tn: Tokenizer, isConstructor?: bool): ParameterNode[] | null;
	    parseParameter(tn: Tokenizer, isConstructor?: bool): ParameterNode | null;
	    parseFunction(tn: Tokenizer, flags: CommonFlags, decorators: DecoratorNode[] | null, startPos: i32): FunctionDeclaration | null;
	    parseFunctionExpression(tn: Tokenizer): FunctionExpression | null;
	    private parseFunctionExpressionCommon;
	    parseClassOrInterface(tn: Tokenizer, flags: CommonFlags, decorators: DecoratorNode[] | null, startPos: i32): ClassDeclaration | null;
	    parseClassExpression(tn: Tokenizer): ClassExpression | null;
	    parseClassMember(tn: Tokenizer, parent: ClassDeclaration): DeclarationStatement | null;
	    parseIndexSignatureDeclaration(tn: Tokenizer, decorators: DecoratorNode[] | null): IndexSignatureDeclaration | null;
	    parseNamespace(tn: Tokenizer, flags: CommonFlags, decorators: DecoratorNode[] | null, startPos: i32): NamespaceDeclaration | null;
	    parseExport(tn: Tokenizer, startPos: i32, isDeclare: bool): ExportStatement | null;
	    parseExportMember(tn: Tokenizer): ExportMember | null;
	    parseExportDefaultAlias(tn: Tokenizer, startPos: i32, defaultStart: i32, defaultEnd: i32): ExportStatement;
	    parseImport(tn: Tokenizer): ImportStatement | null;
	    parseImportDeclaration(tn: Tokenizer): ImportDeclaration | null;
	    parseExportImport(tn: Tokenizer, startPos: i32): ExportImportStatement | null;
	    parseStatement(tn: Tokenizer, topLevel?: bool): Statement | null;
	    parseBlockStatement(tn: Tokenizer, topLevel: bool): BlockStatement | null;
	    parseBreak(tn: Tokenizer): BreakStatement | null;
	    parseContinue(tn: Tokenizer): ContinueStatement | null;
	    parseDoStatement(tn: Tokenizer): DoStatement | null;
	    parseExpressionStatement(tn: Tokenizer): ExpressionStatement | null;
	    parseForStatement(tn: Tokenizer): ForStatement | null;
	    parseIfStatement(tn: Tokenizer): IfStatement | null;
	    parseSwitchStatement(tn: Tokenizer): SwitchStatement | null;
	    parseSwitchCase(tn: Tokenizer): SwitchCase | null;
	    parseThrowStatement(tn: Tokenizer): ThrowStatement | null;
	    parseTryStatement(tn: Tokenizer): TryStatement | null;
	    parseTypeDeclaration(tn: Tokenizer, flags: CommonFlags, decorators: DecoratorNode[] | null, startPos: i32): TypeDeclaration | null;
	    parseVoidStatement(tn: Tokenizer): VoidStatement | null;
	    parseWhileStatement(tn: Tokenizer): WhileStatement | null;
	    parseExpressionStart(tn: Tokenizer): Expression | null;
	    tryParseTypeArgumentsBeforeArguments(tn: Tokenizer): CommonTypeNode[] | null;
	    parseArguments(tn: Tokenizer): Expression[] | null;
	    parseExpression(tn: Tokenizer, precedence?: Precedence): Expression | null;
	    private joinPropertyCall;
	    private maybeParseCallExpression;
	    /** Skips over a statement on errors in an attempt to reduce unnecessary diagnostic noise. */
	    skipStatement(tn: Tokenizer): void;
	    /** Skips over a block on errors in an attempt to reduce unnecessary diagnostic noise. */
	    skipBlock(tn: Tokenizer): void;
	}
	/** Operator precedence from least to largest. */
	export const enum Precedence {
	    NONE = 0,
	    COMMA = 1,
	    SPREAD = 2,
	    YIELD = 3,
	    ASSIGNMENT = 4,
	    CONDITIONAL = 5,
	    LOGICAL_OR = 6,
	    LOGICAL_AND = 7,
	    BITWISE_OR = 8,
	    BITWISE_XOR = 9,
	    BITWISE_AND = 10,
	    EQUALITY = 11,
	    RELATIONAL = 12,
	    SHIFT = 13,
	    ADDITIVE = 14,
	    MULTIPLICATIVE = 15,
	    EXPONENTIATED = 16,
	    UNARY_PREFIX = 17,
	    UNARY_POSTFIX = 18,
	    CALL = 19,
	    MEMBERACCESS = 20,
	    GROUPING = 21
	}

}
declare module 'assemblyscript/src/index' {
	/**
	 * Low-level C-like compiler API.
	 * @module index
	 */ /***/
	import { Target, Feature } from 'assemblyscript/src/common';
	import { Options } from 'assemblyscript/src/compiler';
	import { DiagnosticMessage, formatDiagnosticMessage } from 'assemblyscript/src/diagnostics';
	import { Module } from 'assemblyscript/src/module';
	import { Parser } from 'assemblyscript/src/parser';
	import { Program } from 'assemblyscript/src/program';
	/** Parses a source file. If `parser` has been omitted a new one is created. */
	export function parseFile(text: string, path: string, isEntry?: bool, parser?: Parser | null): Parser;
	/** Obtains the next required file's path. Returns `null` once complete. */
	export function nextFile(parser: Parser): string | null;
	/** Obtains the next diagnostic message. Returns `null` once complete. */
	export function nextDiagnostic(parser: Parser): DiagnosticMessage | null;
	/** Formats a diagnostic message to a string. */
	export { formatDiagnosticMessage as formatDiagnostic };
	/** Tests whether a diagnostic is informatory. */
	export function isInfo(message: DiagnosticMessage): bool;
	/** Tests whether a diagnostic is a warning. */
	export function isWarning(message: DiagnosticMessage): bool;
	/** Tests whether a diagnostic is an error. */
	export function isError(message: DiagnosticMessage): bool;
	/** Creates a new set of compiler options. */
	export function createOptions(): Options;
	/** Sets the `target` option. */
	export function setTarget(options: Options, target: Target): void;
	/** Sets the `noAssert` option. */
	export function setNoAssert(options: Options, noAssert: bool): void;
	/** Sets the `importMemory` option. */
	export function setImportMemory(options: Options, importMemory: bool): void;
	/** Sets the `sharedMemory` option. */
	export function setSharedMemory(options: Options, sharedMemory: i32): void;
	/** Sets the `importTable` option. */
	export function setImportTable(options: Options, importTable: bool): void;
	/** Sets the `sourceMap` option. */
	export function setSourceMap(options: Options, sourceMap: bool): void;
	/** Sets the `memoryBase` option. */
	export function setMemoryBase(options: Options, memoryBase: u32): void;
	/** Sets a 'globalAliases' value. */
	export function setGlobalAlias(options: Options, name: string, alias: string): void;
	/** Sets the `explicitStart` option. */
	export function setExplicitStart(options: Options, explicitStart: bool): void;
	/** Sign extension operations. */
	export const FEATURE_SIGN_EXTENSION: Feature;
	/** Mutable global imports and exports. */
	export const FEATURE_MUTABLE_GLOBAL: Feature;
	/** Bulk memory operations. */
	export const FEATURE_BULK_MEMORY: Feature;
	/** SIMD types and operations. */
	export const FEATURE_SIMD: Feature;
	/** Threading and atomic operations. */
	export const FEATURE_THREADS: Feature;
	/** Enables a specific feature. */
	export function enableFeature(options: Options, feature: Feature): void;
	/** Gives the compiler a hint at the optimize levels that will be used later on. */
	export function setOptimizeLevelHints(options: Options, optimizeLevel: i32, shrinkLevel: i32): void;
	/** Finishes parsing. */
	export function finishParsing(parser: Parser): Program;
	/** Compiles the sources computed by the parser to a module. */
	export function compileProgram(program: Program, options?: Options | null): Module;
	/** Decompiles a module to its (low level) source. */
	export function decompileModule(module: Module): string;
	/** Builds WebIDL definitions for the specified program. */
	export function buildIDL(program: Program): string;
	/** Builds TypeScript definitions for the specified program. */
	export function buildTSD(program: Program): string;
	export function buildNEAR(program: Program): string;
	/** Builds a JSON file of a program's runtime type information. */
	export function buildRTTI(program: Program): string;
	/** Prefix indicating a library file. */
	export { LIBRARY_PREFIX } from 'assemblyscript/src/common';
	export * from 'assemblyscript/src/ast';
	export * from 'assemblyscript/src/common';
	export * from 'assemblyscript/src/compiler';
	export * from 'assemblyscript/src/decompiler';
	export * from 'assemblyscript/src/definitions';
	export * from 'assemblyscript/src/diagnosticMessages.generated';
	export * from 'assemblyscript/src/diagnostics';
	export * from 'assemblyscript/src/flow';
	export * from 'assemblyscript/src/module';
	export * from 'assemblyscript/src/parser';
	export * from 'assemblyscript/src/program';
	export * from 'assemblyscript/src/resolver';
	export * from 'assemblyscript/src/tokenizer';
	export * from 'assemblyscript/src/types';
	export * from 'assemblyscript/src/util';

}
declare module 'assemblyscript/src/extra/ast' {
	/**
	 * Abstract Syntax Tree extras.
	 *
	 * Not needed in a standalone compiler but useful for testing the parser.
	 *
	 * @module extra/ast
	 */ /***/
	import { Node, Source, CommonTypeNode, TypeName, TypeParameterNode, SignatureNode, IdentifierExpression, LiteralExpression, FloatLiteralExpression, IntegerLiteralExpression, StringLiteralExpression, RegexpLiteralExpression, ArrayLiteralExpression, AssertionExpression, BinaryExpression, CallExpression, CommaExpression, ElementAccessExpression, FunctionExpression, NewExpression, ParenthesizedExpression, PropertyAccessExpression, TernaryExpression, UnaryPostfixExpression, UnaryExpression, UnaryPrefixExpression, ClassExpression, ObjectLiteralExpression, Statement, BlockStatement, BreakStatement, ContinueStatement, DoStatement, EmptyStatement, ExportImportStatement, ExportStatement, ExportDefaultStatement, ExpressionStatement, ForStatement, IfStatement, ImportStatement, InstanceOfExpression, ReturnStatement, SwitchStatement, ThrowStatement, TryStatement, VariableStatement, WhileStatement, ClassDeclaration, EnumDeclaration, EnumValueDeclaration, FieldDeclaration, FunctionDeclaration, ImportDeclaration, IndexSignatureDeclaration, InterfaceDeclaration, MethodDeclaration, NamespaceDeclaration, TypeDeclaration, VariableDeclaration, DecoratorNode, ParameterNode, ExportMember, SwitchCase, DeclarationStatement } from 'assemblyscript/src/ast';
	/** An AST builder. */
	export class ASTBuilder {
	    /** Rebuilds the textual source from the specified AST, as far as possible. */
	    static build(node: Node): string;
	    private sb;
	    private indentLevel;
	    visitNode(node: Node): void;
	    visitSource(source: Source): void;
	    visitTypeNode(node: CommonTypeNode): void;
	    visitTypeName(node: TypeName): void;
	    visitTypeParameter(node: TypeParameterNode): void;
	    visitSignatureNode(node: SignatureNode): void;
	    visitIdentifierExpression(node: IdentifierExpression): void;
	    visitArrayLiteralExpression(node: ArrayLiteralExpression): void;
	    visitObjectLiteralExpression(node: ObjectLiteralExpression): void;
	    visitAssertionExpression(node: AssertionExpression): void;
	    visitBinaryExpression(node: BinaryExpression): void;
	    visitCallExpression(node: CallExpression): void;
	    visitClassExpression(node: ClassExpression): void;
	    visitCommaExpression(node: CommaExpression): void;
	    visitElementAccessExpression(node: ElementAccessExpression): void;
	    visitFunctionExpression(node: FunctionExpression): void;
	    visitLiteralExpression(node: LiteralExpression): void;
	    visitFloatLiteralExpression(node: FloatLiteralExpression): void;
	    visitInstanceOfExpression(node: InstanceOfExpression): void;
	    visitIntegerLiteralExpression(node: IntegerLiteralExpression): void;
	    visitStringLiteral(str: string, singleQuoted?: bool): void;
	    visitStringLiteralExpression(node: StringLiteralExpression): void;
	    visitRegexpLiteralExpression(node: RegexpLiteralExpression): void;
	    visitNewExpression(node: NewExpression): void;
	    visitParenthesizedExpression(node: ParenthesizedExpression): void;
	    visitPropertyAccessExpression(node: PropertyAccessExpression): void;
	    visitTernaryExpression(node: TernaryExpression): void;
	    visitUnaryExpression(node: UnaryExpression): void;
	    visitUnaryPostfixExpression(node: UnaryPostfixExpression): void;
	    visitUnaryPrefixExpression(node: UnaryPrefixExpression): void;
	    visitNodeAndTerminate(statement: Statement): void;
	    visitBlockStatement(node: BlockStatement): void;
	    visitBreakStatement(node: BreakStatement): void;
	    visitContinueStatement(node: ContinueStatement): void;
	    visitClassDeclaration(node: ClassDeclaration, isDefault?: bool): void;
	    visitDoStatement(node: DoStatement): void;
	    visitEmptyStatement(node: EmptyStatement): void;
	    visitEnumDeclaration(node: EnumDeclaration, isDefault?: bool): void;
	    visitEnumValueDeclaration(node: EnumValueDeclaration): void;
	    visitExportImportStatement(node: ExportImportStatement): void;
	    visitExportMember(node: ExportMember): void;
	    visitExportStatement(node: ExportStatement): void;
	    visitExportDefaultStatement(node: ExportDefaultStatement): void;
	    visitExpressionStatement(node: ExpressionStatement): void;
	    visitFieldDeclaration(node: FieldDeclaration): void;
	    visitForStatement(node: ForStatement): void;
	    visitFunctionDeclaration(node: FunctionDeclaration, isDefault?: bool): void;
	    visitFunctionCommon(node: FunctionDeclaration): void;
	    visitIfStatement(node: IfStatement): void;
	    visitImportDeclaration(node: ImportDeclaration): void;
	    visitImportStatement(node: ImportStatement): void;
	    visitIndexSignatureDeclaration(node: IndexSignatureDeclaration): void;
	    visitInterfaceDeclaration(node: InterfaceDeclaration, isDefault?: bool): void;
	    visitMethodDeclaration(node: MethodDeclaration): void;
	    visitNamespaceDeclaration(node: NamespaceDeclaration, isDefault?: bool): void;
	    visitReturnStatement(node: ReturnStatement): void;
	    visitSwitchCase(node: SwitchCase): void;
	    visitSwitchStatement(node: SwitchStatement): void;
	    visitThrowStatement(node: ThrowStatement): void;
	    visitTryStatement(node: TryStatement): void;
	    visitTypeDeclaration(node: TypeDeclaration): void;
	    visitVariableDeclaration(node: VariableDeclaration): void;
	    visitVariableStatement(node: VariableStatement): void;
	    visitWhileStatement(node: WhileStatement): void;
	    serializeDecorator(node: DecoratorNode): void;
	    serializeParameter(node: ParameterNode): void;
	    serializeExternalModifiers(node: DeclarationStatement): void;
	    serializeAccessModifiers(node: DeclarationStatement): void;
	    finish(): string;
	}

}
/**
 * TypeScript definitions for Binaryen's C-API.
 *
 * See: https://github.com/WebAssembly/binaryen/blob/master/src/binaryen-c.h
 *
 * @module glue/binaryen
 *//***/

declare function _malloc(size: usize): usize;
declare function _free(ptr: usize): void;

declare type BinaryenIndex = u32;

declare type BinaryenType = i32;

declare function _BinaryenTypeNone(): BinaryenType;
declare function _BinaryenTypeInt32(): BinaryenType;
declare function _BinaryenTypeInt64(): BinaryenType;
declare function _BinaryenTypeFloat32(): BinaryenType;
declare function _BinaryenTypeFloat64(): BinaryenType;
declare function _BinaryenTypeVec128(): BinaryenType;
declare function _BinaryenTypeUnreachable(): BinaryenType;
declare function _BinaryenTypeAuto(): BinaryenType;

declare type BinaryenFeatureFlags = u32;

declare function _BinaryenFeatureAtomics(): BinaryenFeatureFlags;
declare function _BinaryenFeatureMutableGlobals(): BinaryenFeatureFlags;
declare function _BinaryenFeatureNontrappingFPToInt(): BinaryenFeatureFlags;
declare function _BinaryenFeatureSIMD128(): BinaryenFeatureFlags;
declare function _BinaryenFeatureBulkMemory(): BinaryenFeatureFlags;
declare function _BinaryenFeatureSignExt(): BinaryenFeatureFlags;
declare function _BinaryenFeatureExceptionHandling(): BinaryenFeatureFlags;

declare type BinaryenExpressionId = i32;

declare function _BinaryenInvalidId(): BinaryenExpressionId;
declare function _BinaryenBlockId(): BinaryenExpressionId;
declare function _BinaryenIfId(): BinaryenExpressionId;
declare function _BinaryenLoopId(): BinaryenExpressionId;
declare function _BinaryenBreakId(): BinaryenExpressionId;
declare function _BinaryenSwitchId(): BinaryenExpressionId;
declare function _BinaryenCallId(): BinaryenExpressionId;
declare function _BinaryenCallIndirectId(): BinaryenExpressionId;
declare function _BinaryenLocalGetId(): BinaryenExpressionId;
declare function _BinaryenLocalSetId(): BinaryenExpressionId;
declare function _BinaryenGlobalGetId(): BinaryenExpressionId;
declare function _BinaryenGlobalSetId(): BinaryenExpressionId;
declare function _BinaryenLoadId(): BinaryenExpressionId;
declare function _BinaryenStoreId(): BinaryenExpressionId;
declare function _BinaryenConstId(): BinaryenExpressionId;
declare function _BinaryenUnaryId(): BinaryenExpressionId;
declare function _BinaryenBinaryId(): BinaryenExpressionId;
declare function _BinaryenSelectId(): BinaryenExpressionId;
declare function _BinaryenDropId(): BinaryenExpressionId;
declare function _BinaryenReturnId(): BinaryenExpressionId;
declare function _BinaryenHostId(): BinaryenExpressionId;
declare function _BinaryenNopId(): BinaryenExpressionId;
declare function _BinaryenUnreachableId(): BinaryenExpressionId;
declare function _BinaryenAtomicCmpxchgId(): BinaryenExpressionId;
declare function _BinaryenAtomicRMWId(): BinaryenExpressionId;
declare function _BinaryenAtomicWaitId(): BinaryenExpressionId;
declare function _BinaryenAtomicNotifyId(): BinaryenExpressionId;
declare function _BinaryenSIMDExtractId(): BinaryenExpressionId;
declare function _BinaryenSIMDReplaceId(): BinaryenExpressionId;
declare function _BinaryenSIMDShuffleId(): BinaryenExpressionId;
declare function _BinaryenSIMDBitselectId(): BinaryenExpressionId;
declare function _BinaryenSIMDShiftId(): BinaryenExpressionId;
declare function _BinaryenMemoryInitId(): BinaryenExpressionId;
declare function _BinaryenDataDropId(): BinaryenExpressionId;
declare function _BinaryenMemoryCopyId(): BinaryenExpressionId;
declare function _BinaryenMemoryFillId(): BinaryenExpressionId;

declare type BinaryenModuleRef = usize;
declare type v128ptr = usize; // TODO: LLVM C-abi for const uint8_t[16]?

declare function _BinaryenModuleCreate(): BinaryenModuleRef;
declare function _BinaryenModuleDispose(module: BinaryenModuleRef): void;

// LLVM C ABI with `out` being a large enough buffer receiving the
// BinaryenLiteral struct of size `_BinaryenSizeofLiteral()`.
declare function _BinaryenSizeofLiteral(): usize;
declare function _BinaryenLiteralInt32(out: usize, x: i32): void;
declare function _BinaryenLiteralInt64(out: usize, x: i32, y: i32): void;
declare function _BinaryenLiteralFloat32(out: usize, x: f32): void;
declare function _BinaryenLiteralFloat64(out: usize, x: f64): void;
declare function _BinaryenLiteralVec128(out: usize, x: v128ptr): void;
declare function _BinaryenLiteralFloat32Bits(out: usize, x: i32): void;
declare function _BinaryenLiteralFloat64Bits(out: usize, x: i32, y: i32): void;

declare type BinaryenOp = i32;

declare function _BinaryenClzInt32(): BinaryenOp;
declare function _BinaryenCtzInt32(): BinaryenOp;
declare function _BinaryenPopcntInt32(): BinaryenOp;
declare function _BinaryenNegFloat32(): BinaryenOp;
declare function _BinaryenAbsFloat32(): BinaryenOp;
declare function _BinaryenCeilFloat32(): BinaryenOp;
declare function _BinaryenFloorFloat32(): BinaryenOp;
declare function _BinaryenTruncFloat32(): BinaryenOp;
declare function _BinaryenNearestFloat32(): BinaryenOp;
declare function _BinaryenSqrtFloat32(): BinaryenOp;
declare function _BinaryenEqZInt32(): BinaryenOp;
declare function _BinaryenClzInt64(): BinaryenOp;
declare function _BinaryenCtzInt64(): BinaryenOp;
declare function _BinaryenPopcntInt64(): BinaryenOp;
declare function _BinaryenNegFloat64(): BinaryenOp;
declare function _BinaryenAbsFloat64(): BinaryenOp;
declare function _BinaryenCeilFloat64(): BinaryenOp;
declare function _BinaryenFloorFloat64(): BinaryenOp;
declare function _BinaryenTruncFloat64(): BinaryenOp;
declare function _BinaryenNearestFloat64(): BinaryenOp;
declare function _BinaryenSqrtFloat64(): BinaryenOp;
declare function _BinaryenEqZInt64(): BinaryenOp;
declare function _BinaryenExtendSInt32(): BinaryenOp;
declare function _BinaryenExtendUInt32(): BinaryenOp;
declare function _BinaryenWrapInt64(): BinaryenOp;
declare function _BinaryenTruncSFloat32ToInt32(): BinaryenOp;
declare function _BinaryenTruncSFloat32ToInt64(): BinaryenOp;
declare function _BinaryenTruncUFloat32ToInt32(): BinaryenOp;
declare function _BinaryenTruncUFloat32ToInt64(): BinaryenOp;
declare function _BinaryenTruncSFloat64ToInt32(): BinaryenOp;
declare function _BinaryenTruncSFloat64ToInt64(): BinaryenOp;
declare function _BinaryenTruncUFloat64ToInt32(): BinaryenOp;
declare function _BinaryenTruncUFloat64ToInt64(): BinaryenOp;
declare function _BinaryenReinterpretFloat32(): BinaryenOp;
declare function _BinaryenReinterpretFloat64(): BinaryenOp;
declare function _BinaryenConvertSInt32ToFloat32(): BinaryenOp;
declare function _BinaryenConvertSInt32ToFloat64(): BinaryenOp;
declare function _BinaryenConvertUInt32ToFloat32(): BinaryenOp;
declare function _BinaryenConvertUInt32ToFloat64(): BinaryenOp;
declare function _BinaryenConvertSInt64ToFloat32(): BinaryenOp;
declare function _BinaryenConvertSInt64ToFloat64(): BinaryenOp;
declare function _BinaryenConvertUInt64ToFloat32(): BinaryenOp;
declare function _BinaryenConvertUInt64ToFloat64(): BinaryenOp;
declare function _BinaryenPromoteFloat32(): BinaryenOp;
declare function _BinaryenDemoteFloat64(): BinaryenOp;
declare function _BinaryenReinterpretInt32(): BinaryenOp;
declare function _BinaryenReinterpretInt64(): BinaryenOp;
declare function _BinaryenExtendS8Int32(): BinaryenOp;
declare function _BinaryenExtendS16Int32(): BinaryenOp;
declare function _BinaryenExtendS8Int64(): BinaryenOp;
declare function _BinaryenExtendS16Int64(): BinaryenOp;
declare function _BinaryenExtendS32Int64(): BinaryenOp;
declare function _BinaryenAddInt32(): BinaryenOp;
declare function _BinaryenSubInt32(): BinaryenOp;
declare function _BinaryenMulInt32(): BinaryenOp;
declare function _BinaryenDivSInt32(): BinaryenOp;
declare function _BinaryenDivUInt32(): BinaryenOp;
declare function _BinaryenRemSInt32(): BinaryenOp;
declare function _BinaryenRemUInt32(): BinaryenOp;
declare function _BinaryenAndInt32(): BinaryenOp;
declare function _BinaryenOrInt32(): BinaryenOp;
declare function _BinaryenXorInt32(): BinaryenOp;
declare function _BinaryenShlInt32(): BinaryenOp;
declare function _BinaryenShrUInt32(): BinaryenOp;
declare function _BinaryenShrSInt32(): BinaryenOp;
declare function _BinaryenRotLInt32(): BinaryenOp;
declare function _BinaryenRotRInt32(): BinaryenOp;
declare function _BinaryenEqInt32(): BinaryenOp;
declare function _BinaryenNeInt32(): BinaryenOp;
declare function _BinaryenLtSInt32(): BinaryenOp;
declare function _BinaryenLtUInt32(): BinaryenOp;
declare function _BinaryenLeSInt32(): BinaryenOp;
declare function _BinaryenLeUInt32(): BinaryenOp;
declare function _BinaryenGtSInt32(): BinaryenOp;
declare function _BinaryenGtUInt32(): BinaryenOp;
declare function _BinaryenGeSInt32(): BinaryenOp;
declare function _BinaryenGeUInt32(): BinaryenOp;
declare function _BinaryenAddInt64(): BinaryenOp;
declare function _BinaryenSubInt64(): BinaryenOp;
declare function _BinaryenMulInt64(): BinaryenOp;
declare function _BinaryenDivSInt64(): BinaryenOp;
declare function _BinaryenDivUInt64(): BinaryenOp;
declare function _BinaryenRemSInt64(): BinaryenOp;
declare function _BinaryenRemUInt64(): BinaryenOp;
declare function _BinaryenAndInt64(): BinaryenOp;
declare function _BinaryenOrInt64(): BinaryenOp;
declare function _BinaryenXorInt64(): BinaryenOp;
declare function _BinaryenShlInt64(): BinaryenOp;
declare function _BinaryenShrUInt64(): BinaryenOp;
declare function _BinaryenShrSInt64(): BinaryenOp;
declare function _BinaryenRotLInt64(): BinaryenOp;
declare function _BinaryenRotRInt64(): BinaryenOp;
declare function _BinaryenEqInt64(): BinaryenOp;
declare function _BinaryenNeInt64(): BinaryenOp;
declare function _BinaryenLtSInt64(): BinaryenOp;
declare function _BinaryenLtUInt64(): BinaryenOp;
declare function _BinaryenLeSInt64(): BinaryenOp;
declare function _BinaryenLeUInt64(): BinaryenOp;
declare function _BinaryenGtSInt64(): BinaryenOp;
declare function _BinaryenGtUInt64(): BinaryenOp;
declare function _BinaryenGeSInt64(): BinaryenOp;
declare function _BinaryenGeUInt64(): BinaryenOp;
declare function _BinaryenAddFloat32(): BinaryenOp;
declare function _BinaryenSubFloat32(): BinaryenOp;
declare function _BinaryenMulFloat32(): BinaryenOp;
declare function _BinaryenDivFloat32(): BinaryenOp;
declare function _BinaryenCopySignFloat32(): BinaryenOp;
declare function _BinaryenMinFloat32(): BinaryenOp;
declare function _BinaryenMaxFloat32(): BinaryenOp;
declare function _BinaryenEqFloat32(): BinaryenOp;
declare function _BinaryenNeFloat32(): BinaryenOp;
declare function _BinaryenLtFloat32(): BinaryenOp;
declare function _BinaryenLeFloat32(): BinaryenOp;
declare function _BinaryenGtFloat32(): BinaryenOp;
declare function _BinaryenGeFloat32(): BinaryenOp;
declare function _BinaryenAddFloat64(): BinaryenOp;
declare function _BinaryenSubFloat64(): BinaryenOp;
declare function _BinaryenMulFloat64(): BinaryenOp;
declare function _BinaryenDivFloat64(): BinaryenOp;
declare function _BinaryenCopySignFloat64(): BinaryenOp;
declare function _BinaryenMinFloat64(): BinaryenOp;
declare function _BinaryenMaxFloat64(): BinaryenOp;
declare function _BinaryenEqFloat64(): BinaryenOp;
declare function _BinaryenNeFloat64(): BinaryenOp;
declare function _BinaryenLtFloat64(): BinaryenOp;
declare function _BinaryenLeFloat64(): BinaryenOp;
declare function _BinaryenGtFloat64(): BinaryenOp;
declare function _BinaryenGeFloat64(): BinaryenOp;

declare type BinaryenHostOp = BinaryenOp;

declare function _BinaryenMemorySize(): BinaryenHostOp;
declare function _BinaryenMemoryGrow(): BinaryenHostOp;

declare type BinaryenAtomicRMWOp = BinaryenOp;

declare function _BinaryenAtomicRMWAdd(): BinaryenAtomicRMWOp;
declare function _BinaryenAtomicRMWSub(): BinaryenAtomicRMWOp;
declare function _BinaryenAtomicRMWAnd(): BinaryenAtomicRMWOp;
declare function _BinaryenAtomicRMWOr(): BinaryenAtomicRMWOp;
declare function _BinaryenAtomicRMWXor(): BinaryenAtomicRMWOp;
declare function _BinaryenAtomicRMWXchg(): BinaryenAtomicRMWOp;

declare type BinaryenSIMDOp = BinaryenOp;

declare function _BinaryenSplatVecI8x16(): BinaryenSIMDOp;
declare function _BinaryenExtractLaneSVecI8x16(): BinaryenSIMDOp;
declare function _BinaryenExtractLaneUVecI8x16(): BinaryenSIMDOp;
declare function _BinaryenReplaceLaneVecI8x16(): BinaryenSIMDOp;
declare function _BinaryenSplatVecI16x8(): BinaryenSIMDOp;
declare function _BinaryenExtractLaneSVecI16x8(): BinaryenSIMDOp;
declare function _BinaryenExtractLaneUVecI16x8(): BinaryenSIMDOp;
declare function _BinaryenReplaceLaneVecI16x8(): BinaryenSIMDOp;
declare function _BinaryenSplatVecI32x4(): BinaryenSIMDOp;
declare function _BinaryenExtractLaneVecI32x4(): BinaryenSIMDOp;
declare function _BinaryenReplaceLaneVecI32x4(): BinaryenSIMDOp;
declare function _BinaryenSplatVecI64x2(): BinaryenSIMDOp;
declare function _BinaryenExtractLaneVecI64x2(): BinaryenSIMDOp;
declare function _BinaryenReplaceLaneVecI64x2(): BinaryenSIMDOp;
declare function _BinaryenSplatVecF32x4(): BinaryenSIMDOp;
declare function _BinaryenExtractLaneVecF32x4(): BinaryenSIMDOp;
declare function _BinaryenReplaceLaneVecF32x4(): BinaryenSIMDOp;
declare function _BinaryenSplatVecF64x2(): BinaryenSIMDOp;
declare function _BinaryenExtractLaneVecF64x2(): BinaryenSIMDOp;
declare function _BinaryenReplaceLaneVecF64x2(): BinaryenSIMDOp;
declare function _BinaryenEqVecI8x16(): BinaryenSIMDOp;
declare function _BinaryenNeVecI8x16(): BinaryenSIMDOp;
declare function _BinaryenLtSVecI8x16(): BinaryenSIMDOp;
declare function _BinaryenLtUVecI8x16(): BinaryenSIMDOp;
declare function _BinaryenGtSVecI8x16(): BinaryenSIMDOp;
declare function _BinaryenGtUVecI8x16(): BinaryenSIMDOp;
declare function _BinaryenLeSVecI8x16(): BinaryenSIMDOp;
declare function _BinaryenLeUVecI8x16(): BinaryenSIMDOp;
declare function _BinaryenGeSVecI8x16(): BinaryenSIMDOp;
declare function _BinaryenGeUVecI8x16(): BinaryenSIMDOp;
declare function _BinaryenEqVecI16x8(): BinaryenSIMDOp;
declare function _BinaryenNeVecI16x8(): BinaryenSIMDOp;
declare function _BinaryenLtSVecI16x8(): BinaryenSIMDOp;
declare function _BinaryenLtUVecI16x8(): BinaryenSIMDOp;
declare function _BinaryenGtSVecI16x8(): BinaryenSIMDOp;
declare function _BinaryenGtUVecI16x8(): BinaryenSIMDOp;
declare function _BinaryenLeSVecI16x8(): BinaryenSIMDOp;
declare function _BinaryenLeUVecI16x8(): BinaryenSIMDOp;
declare function _BinaryenGeSVecI16x8(): BinaryenSIMDOp;
declare function _BinaryenGeUVecI16x8(): BinaryenSIMDOp;
declare function _BinaryenEqVecI32x4(): BinaryenSIMDOp;
declare function _BinaryenNeVecI32x4(): BinaryenSIMDOp;
declare function _BinaryenLtSVecI32x4(): BinaryenSIMDOp;
declare function _BinaryenLtUVecI32x4(): BinaryenSIMDOp;
declare function _BinaryenGtSVecI32x4(): BinaryenSIMDOp;
declare function _BinaryenGtUVecI32x4(): BinaryenSIMDOp;
declare function _BinaryenLeSVecI32x4(): BinaryenSIMDOp;
declare function _BinaryenLeUVecI32x4(): BinaryenSIMDOp;
declare function _BinaryenGeSVecI32x4(): BinaryenSIMDOp;
declare function _BinaryenGeUVecI32x4(): BinaryenSIMDOp;
declare function _BinaryenEqVecF32x4(): BinaryenSIMDOp;
declare function _BinaryenNeVecF32x4(): BinaryenSIMDOp;
declare function _BinaryenLtVecF32x4(): BinaryenSIMDOp;
declare function _BinaryenGtVecF32x4(): BinaryenSIMDOp;
declare function _BinaryenLeVecF32x4(): BinaryenSIMDOp;
declare function _BinaryenGeVecF32x4(): BinaryenSIMDOp;
declare function _BinaryenEqVecF64x2(): BinaryenSIMDOp;
declare function _BinaryenNeVecF64x2(): BinaryenSIMDOp;
declare function _BinaryenLtVecF64x2(): BinaryenSIMDOp;
declare function _BinaryenGtVecF64x2(): BinaryenSIMDOp;
declare function _BinaryenLeVecF64x2(): BinaryenSIMDOp;
declare function _BinaryenGeVecF64x2(): BinaryenSIMDOp;
declare function _BinaryenNotVec128(): BinaryenSIMDOp;
declare function _BinaryenAndVec128(): BinaryenSIMDOp;
declare function _BinaryenOrVec128(): BinaryenSIMDOp;
declare function _BinaryenXorVec128(): BinaryenSIMDOp;
declare function _BinaryenNegVecI8x16(): BinaryenSIMDOp;
declare function _BinaryenAnyTrueVecI8x16(): BinaryenSIMDOp;
declare function _BinaryenAllTrueVecI8x16(): BinaryenSIMDOp;
declare function _BinaryenShlVecI8x16(): BinaryenSIMDOp;
declare function _BinaryenShrSVecI8x16(): BinaryenSIMDOp;
declare function _BinaryenShrUVecI8x16(): BinaryenSIMDOp;
declare function _BinaryenAddVecI8x16(): BinaryenSIMDOp;
declare function _BinaryenAddSatSVecI8x16(): BinaryenSIMDOp;
declare function _BinaryenAddSatUVecI8x16(): BinaryenSIMDOp;
declare function _BinaryenSubVecI8x16(): BinaryenSIMDOp;
declare function _BinaryenSubSatSVecI8x16(): BinaryenSIMDOp;
declare function _BinaryenSubSatUVecI8x16(): BinaryenSIMDOp;
declare function _BinaryenMulVecI8x16(): BinaryenSIMDOp;
declare function _BinaryenNegVecI16x8(): BinaryenSIMDOp;
declare function _BinaryenAnyTrueVecI16x8(): BinaryenSIMDOp;
declare function _BinaryenAllTrueVecI16x8(): BinaryenSIMDOp;
declare function _BinaryenShlVecI16x8(): BinaryenSIMDOp;
declare function _BinaryenShrSVecI16x8(): BinaryenSIMDOp;
declare function _BinaryenShrUVecI16x8(): BinaryenSIMDOp;
declare function _BinaryenAddVecI16x8(): BinaryenSIMDOp;
declare function _BinaryenAddSatSVecI16x8(): BinaryenSIMDOp;
declare function _BinaryenAddSatUVecI16x8(): BinaryenSIMDOp;
declare function _BinaryenSubVecI16x8(): BinaryenSIMDOp;
declare function _BinaryenSubSatSVecI16x8(): BinaryenSIMDOp;
declare function _BinaryenSubSatUVecI16x8(): BinaryenSIMDOp;
declare function _BinaryenMulVecI16x8(): BinaryenSIMDOp;
declare function _BinaryenNegVecI32x4(): BinaryenSIMDOp;
declare function _BinaryenAnyTrueVecI32x4(): BinaryenSIMDOp;
declare function _BinaryenAllTrueVecI32x4(): BinaryenSIMDOp;
declare function _BinaryenShlVecI32x4(): BinaryenSIMDOp;
declare function _BinaryenShrSVecI32x4(): BinaryenSIMDOp;
declare function _BinaryenShrUVecI32x4(): BinaryenSIMDOp;
declare function _BinaryenAddVecI32x4(): BinaryenSIMDOp;
declare function _BinaryenSubVecI32x4(): BinaryenSIMDOp;
declare function _BinaryenMulVecI32x4(): BinaryenSIMDOp;
declare function _BinaryenNegVecI64x2(): BinaryenSIMDOp;
declare function _BinaryenAnyTrueVecI64x2(): BinaryenSIMDOp;
declare function _BinaryenAllTrueVecI64x2(): BinaryenSIMDOp;
declare function _BinaryenShlVecI64x2(): BinaryenSIMDOp;
declare function _BinaryenShrSVecI64x2(): BinaryenSIMDOp;
declare function _BinaryenShrUVecI64x2(): BinaryenSIMDOp;
declare function _BinaryenAddVecI64x2(): BinaryenSIMDOp;
declare function _BinaryenSubVecI64x2(): BinaryenSIMDOp;
declare function _BinaryenAbsVecF32x4(): BinaryenSIMDOp;
declare function _BinaryenNegVecF32x4(): BinaryenSIMDOp;
declare function _BinaryenSqrtVecF32x4(): BinaryenSIMDOp;
declare function _BinaryenAddVecF32x4(): BinaryenSIMDOp;
declare function _BinaryenSubVecF32x4(): BinaryenSIMDOp;
declare function _BinaryenMulVecF32x4(): BinaryenSIMDOp;
declare function _BinaryenDivVecF32x4(): BinaryenSIMDOp;
declare function _BinaryenMinVecF32x4(): BinaryenSIMDOp;
declare function _BinaryenMaxVecF32x4(): BinaryenSIMDOp;
declare function _BinaryenAbsVecF64x2(): BinaryenSIMDOp;
declare function _BinaryenNegVecF64x2(): BinaryenSIMDOp;
declare function _BinaryenSqrtVecF64x2(): BinaryenSIMDOp;
declare function _BinaryenAddVecF64x2(): BinaryenSIMDOp;
declare function _BinaryenSubVecF64x2(): BinaryenSIMDOp;
declare function _BinaryenMulVecF64x2(): BinaryenSIMDOp;
declare function _BinaryenDivVecF64x2(): BinaryenSIMDOp;
declare function _BinaryenMinVecF64x2(): BinaryenSIMDOp;
declare function _BinaryenMaxVecF64x2(): BinaryenSIMDOp;
declare function _BinaryenTruncSatSVecF32x4ToVecI32x4(): BinaryenSIMDOp;
declare function _BinaryenTruncSatUVecF32x4ToVecI32x4(): BinaryenSIMDOp;
declare function _BinaryenTruncSatSVecF64x2ToVecI64x2(): BinaryenSIMDOp;
declare function _BinaryenTruncSatUVecF64x2ToVecI64x2(): BinaryenSIMDOp;
declare function _BinaryenConvertSVecI32x4ToVecF32x4(): BinaryenSIMDOp;
declare function _BinaryenConvertUVecI32x4ToVecF32x4(): BinaryenSIMDOp;
declare function _BinaryenConvertSVecI64x2ToVecF64x2(): BinaryenSIMDOp;
declare function _BinaryenConvertUVecI64x2ToVecF64x2(): BinaryenSIMDOp;

declare type BinaryenExpressionRef = usize;

declare function _BinaryenBlock(module: BinaryenModuleRef, name: usize, children: usize, numChildren: BinaryenIndex, type: BinaryenType): BinaryenExpressionRef;
declare function _BinaryenIf(module: BinaryenModuleRef, condition: BinaryenExpressionRef, ifTrue: BinaryenExpressionRef, ifFalse: BinaryenExpressionRef): BinaryenExpressionRef;
declare function _BinaryenLoop(module: BinaryenModuleRef, name: usize, body: BinaryenExpressionRef): BinaryenExpressionRef;
declare function _BinaryenBreak(module: BinaryenModuleRef, name: usize, condition: BinaryenExpressionRef, value: BinaryenExpressionRef): BinaryenExpressionRef;
declare function _BinaryenSwitch(module: BinaryenModuleRef, names: usize, numNames: BinaryenIndex, defaultName: usize, condition: BinaryenExpressionRef, value: BinaryenExpressionRef): BinaryenExpressionRef;
declare function _BinaryenCall(module: BinaryenModuleRef, target: usize, operands: usize, numOperands: BinaryenIndex, returnType: BinaryenType): BinaryenExpressionRef;
declare function _BinaryenCallIndirect(module: BinaryenModuleRef, target: BinaryenExpressionRef, operands: usize, numOperands: BinaryenIndex, type: usize): BinaryenExpressionRef;
declare function _BinaryenLocalGet(module: BinaryenModuleRef, index: BinaryenIndex, type: BinaryenType): BinaryenExpressionRef;
declare function _BinaryenLocalSet(module: BinaryenModuleRef, index: BinaryenIndex, value: BinaryenExpressionRef): BinaryenExpressionRef;
declare function _BinaryenLocalTee(module: BinaryenModuleRef, index: BinaryenIndex, value: BinaryenExpressionRef): BinaryenExpressionRef;
declare function _BinaryenGlobalGet(module: BinaryenModuleRef, name: usize, type: BinaryenType): BinaryenExpressionRef;
declare function _BinaryenGlobalSet(module: BinaryenModuleRef, name: usize, value: BinaryenExpressionRef): BinaryenExpressionRef;
declare function _BinaryenLoad(module: BinaryenModuleRef, bytes: u32, signed: i8, offset: u32, align: u32, type: BinaryenType, ptr: BinaryenExpressionRef): BinaryenExpressionRef;
declare function _BinaryenStore(module: BinaryenModuleRef, bytes: u32, offset: u32, align: u32, ptr: BinaryenExpressionRef, value: BinaryenExpressionRef, type: BinaryenType): BinaryenExpressionRef;
declare function _BinaryenConst(module: BinaryenModuleRef, value: usize): BinaryenExpressionRef;
declare function _BinaryenUnary(module: BinaryenModuleRef, op: BinaryenOp, value: BinaryenExpressionRef): BinaryenExpressionRef;
declare function _BinaryenBinary(module: BinaryenModuleRef, op: BinaryenOp, left: BinaryenExpressionRef, right: BinaryenExpressionRef): BinaryenExpressionRef;
declare function _BinaryenSelect(module: BinaryenModuleRef, condition: BinaryenExpressionRef, ifTrue: BinaryenExpressionRef, ifFalse: BinaryenExpressionRef): BinaryenExpressionRef;
declare function _BinaryenDrop(module: BinaryenModuleRef, value: BinaryenExpressionRef): BinaryenExpressionRef;
declare function _BinaryenReturn(module: BinaryenModuleRef, value: BinaryenExpressionRef): BinaryenExpressionRef;
declare function _BinaryenHost(module: BinaryenModuleRef, op: BinaryenOp, name: usize | 0, operands: usize, numOperands: BinaryenIndex): BinaryenExpressionRef;
declare function _BinaryenNop(module: BinaryenModuleRef): BinaryenExpressionRef;
declare function _BinaryenUnreachable(module: BinaryenModuleRef): BinaryenExpressionRef;

declare function _BinaryenAtomicLoad(module: BinaryenModuleRef, bytes: BinaryenIndex, offset: BinaryenIndex, type: BinaryenType, ptr: BinaryenExpressionRef): BinaryenExpressionRef;
declare function _BinaryenAtomicStore(module: BinaryenModuleRef, bytes: BinaryenIndex, offset: BinaryenIndex, ptr: BinaryenExpressionRef, value: BinaryenExpressionRef, type: BinaryenType): BinaryenExpressionRef;
declare function _BinaryenAtomicRMW(module: BinaryenModuleRef, op: BinaryenAtomicRMWOp, bytes: i32, offset: i32, ptr: BinaryenExpressionRef, value: BinaryenExpressionRef, type: BinaryenType): BinaryenExpressionRef;
declare function _BinaryenAtomicCmpxchg(module: BinaryenModuleRef, bytes: i32, offset: i32, ptr: BinaryenExpressionRef, expected: BinaryenExpressionRef, replacement: BinaryenExpressionRef, type: BinaryenType): BinaryenExpressionRef;
declare function _BinaryenAtomicWait(module: BinaryenModuleRef, ptr: BinaryenExpressionRef, expected: BinaryenExpressionRef, timeout: BinaryenExpressionRef, expectedType: BinaryenType): BinaryenExpressionRef;
declare function _BinaryenAtomicNotify(module: BinaryenModuleRef, ptr: BinaryenExpressionRef, notifyCount: BinaryenExpressionRef): BinaryenExpressionRef;

declare function _BinaryenSIMDExtract(module: BinaryenModuleRef, op: BinaryenSIMDOp, vec: BinaryenExpressionRef, idx: u8): BinaryenExpressionRef;
declare function _BinaryenSIMDReplace(module: BinaryenModuleRef, op: BinaryenSIMDOp, vec: BinaryenExpressionRef, idx: u8, value: BinaryenExpressionRef): BinaryenExpressionRef;
declare function _BinaryenSIMDShuffle(module: BinaryenModuleRef, left: BinaryenExpressionRef, right: BinaryenExpressionRef, mask: v128ptr): BinaryenExpressionRef;
declare function _BinaryenSIMDBitselect(module: BinaryenModuleRef, left: BinaryenExpressionRef, right: BinaryenExpressionRef, cond: BinaryenExpressionRef): BinaryenExpressionRef;
declare function _BinaryenSIMDShift(module: BinaryenModuleRef, op: BinaryenSIMDOp, vec: BinaryenExpressionRef, shift: BinaryenExpressionRef): BinaryenExpressionRef;

declare function _BinaryenMemoryInit(module: BinaryenModuleRef, segment: u32, dest: BinaryenExpressionRef, offset: BinaryenExpressionRef, size: BinaryenExpressionRef): BinaryenExpressionRef;
declare function _BinaryenDataDrop(module: BinaryenModuleRef, segment: u32): BinaryenExpressionRef;
declare function _BinaryenMemoryCopy(module: BinaryenModuleRef, dest: BinaryenExpressionRef, source: BinaryenExpressionRef, size: BinaryenExpressionRef): BinaryenExpressionRef;
declare function _BinaryenMemoryFill(module: BinaryenModuleRef, dest: BinaryenExpressionRef, value: BinaryenExpressionRef, size: BinaryenExpressionRef): BinaryenExpressionRef;

declare function _BinaryenExpressionGetId(expr: BinaryenExpressionRef): BinaryenExpressionId;
declare function _BinaryenExpressionGetType(expr: BinaryenExpressionRef): BinaryenType;
declare function _BinaryenExpressionPrint(expr: BinaryenExpressionRef): void;

declare function _BinaryenBlockGetName(expr: BinaryenExpressionRef): usize;
declare function _BinaryenBlockGetNumChildren(expr: BinaryenExpressionRef): BinaryenIndex;
declare function _BinaryenBlockGetChild(expr: BinaryenExpressionRef, index: BinaryenIndex): BinaryenExpressionRef;

declare function _BinaryenIfGetCondition(expr: BinaryenExpressionRef): BinaryenExpressionRef;
declare function _BinaryenIfGetIfTrue(expr: BinaryenExpressionRef): BinaryenExpressionRef;
declare function _BinaryenIfGetIfFalse(expr: BinaryenExpressionRef): BinaryenExpressionRef;

declare function _BinaryenLoopGetName(expr: BinaryenExpressionRef): usize;
declare function _BinaryenLoopGetBody(expr: BinaryenExpressionRef): BinaryenExpressionRef;

declare function _BinaryenBreakGetName(expr: BinaryenExpressionRef): usize;
declare function _BinaryenBreakGetCondition(expr: BinaryenExpressionRef): BinaryenExpressionRef;
declare function _BinaryenBreakGetValue(expr: BinaryenExpressionRef): BinaryenExpressionRef;

declare function _BinaryenSwitchGetNumNames(expr: BinaryenExpressionRef): BinaryenIndex;
declare function _BinaryenSwitchGetName(expr: BinaryenExpressionRef, index: BinaryenIndex): usize;
declare function _BinaryenSwitchGetDefaultName(expr: BinaryenExpressionRef): usize;
declare function _BinaryenSwitchGetCondition(expr: BinaryenExpressionRef): BinaryenExpressionRef;
declare function _BinaryenSwitchGetValue(expr: BinaryenExpressionRef): BinaryenExpressionRef;

declare function _BinaryenCallGetTarget(expr: BinaryenExpressionRef): usize;
declare function _BinaryenCallGetNumOperands(expr: BinaryenExpressionRef): BinaryenIndex;
declare function _BinaryenCallGetOperand(expr: BinaryenExpressionRef, index: BinaryenIndex): BinaryenExpressionRef;

declare function _BinaryenCallIndirectGetTarget(expr: BinaryenExpressionRef): BinaryenExpressionRef;
declare function _BinaryenCallIndirectGetNumOperands(expr: BinaryenExpressionRef): BinaryenIndex;
declare function _BinaryenCallIndirectGetOperand(expr: BinaryenExpressionRef, index: BinaryenIndex): BinaryenExpressionRef;

declare function _BinaryenLocalGetGetIndex(expr: BinaryenExpressionRef): BinaryenIndex;

declare function _BinaryenLocalSetIsTee(expr: BinaryenExpressionRef): bool;
declare function _BinaryenLocalSetGetIndex(expr: BinaryenExpressionRef): BinaryenIndex;
declare function _BinaryenLocalSetGetValue(expr: BinaryenExpressionRef): BinaryenExpressionRef;

declare function _BinaryenGlobalGetGetName(expr: BinaryenExpressionRef): usize;

declare function _BinaryenGlobalSetGetName(expr: BinaryenExpressionRef): usize;
declare function _BinaryenGlobalSetGetValue(expr: BinaryenExpressionRef): BinaryenExpressionRef;

declare function _BinaryenHostGetOp(expr: BinaryenExpressionRef): BinaryenOp;
declare function _BinaryenHostGetNameOperand(expr: BinaryenExpressionRef): usize;
declare function _BinaryenHostGetNumOperands(expr: BinaryenExpressionRef): BinaryenIndex;
declare function _BinaryenHostGetOperand(expr: BinaryenExpressionRef, index: BinaryenIndex): BinaryenExpressionRef;

declare function _BinaryenLoadIsAtomic(expr: BinaryenExpressionRef): bool;
declare function _BinaryenLoadIsSigned(expr: BinaryenExpressionRef): bool;
declare function _BinaryenLoadGetBytes(expr: BinaryenExpressionRef): u32;
declare function _BinaryenLoadGetOffset(expr: BinaryenExpressionRef): u32;
declare function _BinaryenLoadGetAlign(expr: BinaryenExpressionRef): u32;
declare function _BinaryenLoadGetPtr(expr: BinaryenExpressionRef): BinaryenExpressionRef;

declare function _BinaryenStoreIsAtomic(expr: BinaryenExpressionRef): bool;
declare function _BinaryenStoreGetBytes(expr: BinaryenExpressionRef): u32;
declare function _BinaryenStoreGetOffset(expr: BinaryenExpressionRef): u32;
declare function _BinaryenStoreGetAlign(expr: BinaryenExpressionRef): u32;
declare function _BinaryenStoreGetPtr(expr: BinaryenExpressionRef): BinaryenExpressionRef;
declare function _BinaryenStoreGetValue(expr: BinaryenExpressionRef): BinaryenExpressionRef;

declare function _BinaryenConstGetValueI32(expr: BinaryenExpressionRef): i32;
declare function _BinaryenConstGetValueI64Low(expr: BinaryenExpressionRef): i32;
declare function _BinaryenConstGetValueI64High(expr: BinaryenExpressionRef): i32;
declare function _BinaryenConstGetValueF32(expr: BinaryenExpressionRef): f32;
declare function _BinaryenConstGetValueF64(expr: BinaryenExpressionRef): f64;

declare function _BinaryenUnaryGetOp(expr: BinaryenExpressionRef): BinaryenOp;
declare function _BinaryenUnaryGetValue(expr: BinaryenExpressionRef): BinaryenExpressionRef;

declare function _BinaryenBinaryGetOp(expr: BinaryenExpressionRef): BinaryenOp;
declare function _BinaryenBinaryGetLeft(expr: BinaryenExpressionRef): BinaryenExpressionRef;
declare function _BinaryenBinaryGetRight(expr: BinaryenExpressionRef): BinaryenExpressionRef;

declare function _BinaryenSelectGetIfTrue(expr: BinaryenExpressionRef): BinaryenExpressionRef;
declare function _BinaryenSelectGetIfFalse(expr: BinaryenExpressionRef): BinaryenExpressionRef;
declare function _BinaryenSelectGetCondition(expr: BinaryenExpressionRef): BinaryenExpressionRef;

declare function _BinaryenDropGetValue(expr: BinaryenExpressionRef): BinaryenExpressionRef;

declare function _BinaryenReturnGetValue(expr: BinaryenExpressionRef): BinaryenExpressionRef;

declare function _BinaryenAtomicRMWGetOp(expr: BinaryenExpressionRef): BinaryenOp;
declare function _BinaryenAtomicRMWGetBytes(expr: BinaryenExpressionRef): u32;
declare function _BinaryenAtomicRMWGetOffset(expr: BinaryenExpressionRef): u32;
declare function _BinaryenAtomicRMWGetPtr(expr: BinaryenExpressionRef): BinaryenExpressionRef;
declare function _BinaryenAtomicRMWGetValue(expr: BinaryenExpressionRef): BinaryenExpressionRef;

declare function _BinaryenAtomicCmpxchgGetBytes(expr: BinaryenExpressionRef): u32;
declare function _BinaryenAtomicCmpxchgGetOffset(expr: BinaryenExpressionRef): u32;
declare function _BinaryenAtomicCmpxchgGetPtr(expr: BinaryenExpressionRef): BinaryenExpressionRef;
declare function _BinaryenAtomicCmpxchgGetExpected(expr: BinaryenExpressionRef): BinaryenExpressionRef;
declare function _BinaryenAtomicCmpxchgGetReplacement(expr: BinaryenExpressionRef): BinaryenExpressionRef;

declare function _BinaryenAtomicWaitGetPtr(expr: BinaryenExpressionRef): BinaryenExpressionRef;
declare function _BinaryenAtomicWaitGetExpected(expr: BinaryenExpressionRef): BinaryenExpressionRef;
declare function _BinaryenAtomicWaitGetTimeout(expr: BinaryenExpressionRef): BinaryenExpressionRef;
declare function _BinaryenAtomicWaitGetExpectedType(expr: BinaryenExpressionRef): BinaryenType;

declare function _BinaryenAtomicNotifyGetPtr(expr: BinaryenExpressionRef): BinaryenExpressionRef;
declare function _BinaryenAtomicNotifyGetNotifyCount(expr: BinaryenExpressionRef): BinaryenExpressionRef;

declare function _BinaryenSIMDExtractGetOp(expr: BinaryenExpressionRef): BinaryenSIMDOp;
declare function _BinaryenSIMDExtractGetVec(expr: BinaryenExpressionRef): BinaryenExpressionRef;
declare function _BinaryenSIMDExtractGetIdx(expr: BinaryenExpressionRef): u8;

declare function _BinaryenSIMDReplaceGetOp(expr: BinaryenExpressionRef): BinaryenSIMDOp;
declare function _BinaryenSIMDReplaceGetVec(expr: BinaryenExpressionRef): BinaryenExpressionRef;
declare function _BinaryenSIMDReplaceGetIdx(expr: BinaryenExpressionRef): u8;
declare function _BinaryenSIMDReplaceGetValue(expr: BinaryenExpressionRef): BinaryenExpressionRef;

declare function _BinaryenSIMDShuffleGetLeft(expr: BinaryenExpressionRef): BinaryenExpressionRef;
declare function _BinaryenSIMDShuffleGetRight(expr: BinaryenExpressionRef): BinaryenExpressionRef;
declare function _BinaryenSIMDShuffleGetMask(expr: BinaryenExpressionRef, out: v128ptr): void;

declare function _BinaryenSIMDBitselectGetLeft(expr: BinaryenExpressionRef): BinaryenExpressionRef;
declare function _BinaryenSIMDBitselectGetRight(expr: BinaryenExpressionRef): BinaryenExpressionRef;
declare function _BinaryenSIMDBitselectGetCond(expr: BinaryenExpressionRef): BinaryenExpressionRef;

declare function _BinaryenSIMDShiftGetOp(expr: BinaryenExpressionRef): BinaryenSIMDOp;
declare function _BinaryenSIMDShiftGetVec(expr: BinaryenExpressionRef): BinaryenExpressionRef;
declare function _BinaryenSIMDShiftGetShift(expr: BinaryenExpressionRef): BinaryenExpressionRef;

declare function _BinaryenMemoryInitGetSegment(expr: BinaryenExpressionRef): u32;
declare function _BinaryenMemoryInitGetDest(expr: BinaryenExpressionRef): BinaryenExpressionRef;
declare function _BinaryenMemoryInitGetOffset(expr: BinaryenExpressionRef): BinaryenExpressionRef;
declare function _BinaryenMemoryInitGetSize(expr: BinaryenExpressionRef): BinaryenExpressionRef;

declare function _BinaryenDataDropGetSegment(expr: BinaryenExpressionRef): u32;

declare function _BinaryenMemoryCopyGetDest(expr: BinaryenExpressionRef): BinaryenExpressionRef;
declare function _BinaryenMemoryCopyGetSource(expr: BinaryenExpressionRef): BinaryenExpressionRef;
declare function _BinaryenMemoryCopyGetSize(expr: BinaryenExpressionRef): BinaryenExpressionRef;

declare function _BinaryenMemoryFillGetDest(expr: BinaryenExpressionRef): BinaryenExpressionRef;
declare function _BinaryenMemoryFillGetValue(expr: BinaryenExpressionRef): BinaryenExpressionRef;
declare function _BinaryenMemoryFillGetSize(expr: BinaryenExpressionRef): BinaryenExpressionRef;

declare type BinaryenFunctionTypeRef = usize;

declare function _BinaryenAddFunctionType(module: BinaryenModuleRef, name: usize, result: BinaryenType, paramTypes: usize, numParams: BinaryenIndex): BinaryenFunctionTypeRef;
declare function _BinaryenGetFunctionTypeBySignature(module: BinaryenModuleRef, result: BinaryenType, paramTypes: usize, numParams: BinaryenIndex): BinaryenFunctionTypeRef;
declare function _BinaryenRemoveFunctionType(module: BinaryenModuleRef, name: usize): void;

declare function _BinaryenFunctionTypeGetName(ftype: BinaryenFunctionTypeRef): usize;
declare function _BinaryenFunctionTypeGetNumParams(ftype: BinaryenFunctionTypeRef): BinaryenIndex;
declare function _BinaryenFunctionTypeGetParam(ftype: BinaryenFunctionTypeRef, index: BinaryenIndex): BinaryenType;
declare function _BinaryenFunctionTypeGetResult(ftype: BinaryenFunctionTypeRef): BinaryenType;

declare type BinaryenFunctionRef = usize;

declare function _BinaryenAddFunction(module: BinaryenModuleRef, name: usize, type: BinaryenFunctionTypeRef, varTypes: usize, numVarTypes: BinaryenIndex, body: BinaryenExpressionRef): BinaryenFunctionRef;
declare function _BinaryenGetFunction(module: BinaryenModuleRef, name: usize): BinaryenFunctionRef;
declare function _BinaryenRemoveFunction(module: BinaryenModuleRef, name: usize): void;

declare function _BinaryenFunctionGetName(func: BinaryenFunctionRef): usize;
declare function _BinaryenFunctionGetType(func: BinaryenFunctionRef): BinaryenFunctionTypeRef;
declare function _BinaryenFunctionGetNumParams(func: BinaryenFunctionRef): BinaryenIndex;
declare function _BinaryenFunctionGetParam(func: BinaryenFunctionRef, index: BinaryenIndex): BinaryenType;
declare function _BinaryenFunctionGetResult(func: BinaryenFunctionRef): BinaryenType;
declare function _BinaryenFunctionGetNumVars(func: BinaryenFunctionRef): BinaryenIndex;
declare function _BinaryenFunctionGetVar(func: BinaryenFunctionRef, index: BinaryenIndex): BinaryenType;
declare function _BinaryenFunctionGetBody(func: BinaryenFunctionRef): BinaryenExpressionRef;
declare function _BinaryenFunctionOptimize(func: BinaryenFunctionRef, module: BinaryenModuleRef): void;
declare function _BinaryenFunctionRunPasses(func: BinaryenFunctionRef, module: BinaryenModuleRef, passes: usize, numPasses: BinaryenIndex): void;
declare function _BinaryenFunctionSetDebugLocation(func: BinaryenFunctionRef, expr: BinaryenExpressionRef, fileIndex: BinaryenIndex, lineNumber: BinaryenIndex, columnNumber: BinaryenIndex): void;

declare type BinaryenImportRef = usize;

declare function _BinaryenAddFunctionImport(module: BinaryenModuleRef, internalName: usize, externalModuleName: usize, externalBaseName: usize, functionType: BinaryenFunctionTypeRef): BinaryenImportRef;
declare function _BinaryenAddTableImport(module: BinaryenModuleRef, internalName: usize, externalModuleName: usize, externalBaseName: usize): BinaryenImportRef;
declare function _BinaryenAddMemoryImport(module: BinaryenModuleRef, internalName: usize, externalModuleName: usize, externalBaseName: usize, shared:bool): BinaryenImportRef;
declare function _BinaryenAddGlobalImport(module: BinaryenModuleRef, internalName: usize, externalModuleName: usize, externalBaseName: usize, globalType: BinaryenType): BinaryenImportRef;

declare type BinaryenExportRef = usize;

declare function _BinaryenAddFunctionExport(module: BinaryenModuleRef, internalName: usize, externalName: usize): BinaryenExportRef;
declare function _BinaryenAddTableExport(module: BinaryenModuleRef, internalName: usize, externalName: usize): BinaryenExportRef;
declare function _BinaryenAddMemoryExport(module: BinaryenModuleRef, internalName: usize, externalName: usize): BinaryenExportRef;
declare function _BinaryenAddGlobalExport(module: BinaryenModuleRef, internalName: usize, externalName: usize): BinaryenExportRef;
declare function _BinaryenRemoveExport(module: BinaryenModuleRef, externalName: usize): void;

declare type BinaryenGlobalRef = usize;

declare function _BinaryenAddGlobal(module: BinaryenModuleRef, name: usize, type: BinaryenType, mutable: i8, init: BinaryenExpressionRef): BinaryenGlobalRef;
declare function _BinaryenRemoveGlobal(module: BinaryenModuleRef, name: usize): void;

declare function _BinaryenSetFunctionTable(module: BinaryenModuleRef, initial: BinaryenIndex, maximum: BinaryenIndex, funcs: usize, numFuncs: BinaryenIndex): void;

declare function _BinaryenSetMemory(module: BinaryenModuleRef, initial: BinaryenIndex, maximum: BinaryenIndex, exportName: usize, segments: usize, segmentPassive: usize, segmentOffsets: usize, segmentSizes: usize, numSegments: BinaryenIndex, shared: bool): void;

declare function _BinaryenSetStart(module: BinaryenModuleRef, start: BinaryenFunctionRef): void;

declare function _BinaryenModuleParse(text: usize): BinaryenModuleRef;
declare function _BinaryenModulePrint(module: BinaryenModuleRef): void;
declare function _BinaryenModulePrintAsmjs(module: BinaryenModuleRef): void;
declare function _BinaryenModuleValidate(module: BinaryenModuleRef): i32;
declare function _BinaryenModuleOptimize(module: BinaryenModuleRef): void;
declare function _BinaryenModuleRunPasses(module: BinaryenModuleRef, passes: usize, numPasses: BinaryenIndex): void;
declare function _BinaryenModuleAutoDrop(module: BinaryenModuleRef): void;
declare function _BinaryenModuleAllocateAndWrite(out: usize, module: BinaryenModuleRef, sourceMapUrl: usize): void;
declare function _BinaryenModuleRead(input: usize, inputSize: usize): BinaryenModuleRef;
declare function _BinaryenModuleInterpret(module: BinaryenModuleRef): void;
declare function _BinaryenModuleAddDebugInfoFileName(module: BinaryenModuleRef, filename: usize): BinaryenIndex;
declare function _BinaryenModuleGetDebugInfoFileName(module: BinaryenModuleRef, index: BinaryenIndex): usize;
declare function _BinaryenModuleGetFeatures(module: BinaryenModuleRef): BinaryenFeatureFlags;
declare function _BinaryenModuleSetFeatures(module: BinaryenModuleRef, featureFlags: BinaryenFeatureFlags): void;

declare type BinaryenRelooperRef = usize;
declare type BinaryenRelooperBlockRef = usize;

declare function _RelooperCreate(module: BinaryenModuleRef): BinaryenRelooperRef;
declare function _RelooperAddBlock(relooper: BinaryenRelooperRef, code: BinaryenExpressionRef): BinaryenRelooperBlockRef;
declare function _RelooperAddBranch(from: BinaryenRelooperBlockRef, to: BinaryenRelooperBlockRef, condition: BinaryenExpressionRef, code: BinaryenExpressionRef): void;
declare function _RelooperAddBlockWithSwitch(relooper: BinaryenRelooperRef, code: BinaryenExpressionRef, condition: BinaryenExpressionRef): BinaryenRelooperBlockRef;
declare function _RelooperAddBranchForSwitch(from: BinaryenRelooperBlockRef, to: BinaryenRelooperBlockRef, indexes: usize, numIndexes: BinaryenIndex, code: BinaryenExpressionRef): void;
declare function _RelooperRenderAndDispose(relooper: BinaryenRelooperRef, entry: BinaryenRelooperBlockRef, labelHelper: BinaryenIndex): BinaryenExpressionRef;

declare function _BinaryenGetOptimizeLevel(): i32;
declare function _BinaryenSetOptimizeLevel(level: i32): void;
declare function _BinaryenGetShrinkLevel(): i32;
declare function _BinaryenSetShrinkLevel(level: i32): void;
declare function _BinaryenGetDebugInfo(): bool;
declare function _BinaryenSetDebugInfo(on: bool): void;

declare function _BinaryenSetAPITracing(on: i32): void;
/** @module glue/js *//***/


declare namespace binaryen {
  class Module {
    constructor();
    emitStackIR(optimize?: boolean): string;
    emitAsmjs(): string;
  }
  function wrapModule(ptr: number): Module;
}
/** @module glue/js *//***/

declare function f32_as_i32(value: f32): i32;
declare function i32_as_f32(value: i32): f32;
declare function f64_as_i64(value: f64): I64;
declare function i64_as_f64(value: I64): f64;
/** @module glue/js *//***/

declare type I64 = { __Long__: true }; // opaque

declare const i64_zero: I64;
declare const i64_one: I64;

declare function i64_new(lo: i32, hi?: i32): I64;
declare function i64_low(value: I64): i32;
declare function i64_high(value: I64): i32;

declare function i64_add(left: I64, right: I64): I64;
declare function i64_sub(left: I64, right: I64): I64;
declare function i64_mul(left: I64, right: I64): I64;
declare function i64_div(left: I64, right: I64): I64;
declare function i64_div_u(left: I64, right: I64): I64;
declare function i64_rem(left: I64, right: I64): I64;
declare function i64_rem_u(left: I64, right: I64): I64;
declare function i64_and(left: I64, right: I64): I64;
declare function i64_or(left: I64, right: I64): I64;
declare function i64_xor(left: I64, right: I64): I64;
declare function i64_shl(left: I64, right: I64): I64;
declare function i64_shr(left: I64, right: I64): I64;
declare function i64_shr_u(left: I64, right: I64): I64;
declare function i64_not(value: I64): I64;

declare function i64_eq(left: I64, right: I64): bool;
declare function i64_ne(left: I64, right: I64): bool;

declare function i64_align(value: I64, alignment: i32): I64;

declare function i64_is_i8(value: I64): bool;
declare function i64_is_i16(value: I64): bool;
declare function i64_is_i32(value: I64): bool;
declare function i64_is_u8(value: I64): bool;
declare function i64_is_u16(value: I64): bool;
declare function i64_is_u32(value: I64): bool;
declare function i64_is_bool(value: I64): bool;
declare function i64_is_f32(value: I64): bool;
declare function i64_is_f64(value: I64): bool;

declare function i64_to_f32(value: I64): f64;
declare function i64_to_f64(value: I64): f64;
declare function i64_to_string(value: I64, unsigned?: bool): string;
=======
declare module 'assemblyscript/src/common' {
	/**
	 * Common constants.
	 * @module common
	 */ /***/
	/** Indicates traits of a {@link Node} or {@link Element}. */
	export enum CommonFlags {
	    /** No flags set. */
	    NONE = 0,
	    /** Has an `import` modifier. */
	    IMPORT = 1,
	    /** Has an `export` modifier. */
	    EXPORT = 2,
	    /** Has a `declare` modifier. */
	    DECLARE = 4,
	    /** Has a `const` modifier. */
	    CONST = 8,
	    /** Has a `let` modifier. */
	    LET = 16,
	    /** Has a `static` modifier. */
	    STATIC = 32,
	    /** Has a `readonly` modifier. */
	    READONLY = 64,
	    /** Has an `abstract` modifier. */
	    ABSTRACT = 128,
	    /** Has a `public` modifier. */
	    PUBLIC = 256,
	    /** Has a `private` modifier. */
	    PRIVATE = 512,
	    /** Has a `protected` modifier. */
	    PROTECTED = 1024,
	    /** Has a `get` modifier. */
	    GET = 2048,
	    /** Has a `set` modifier. */
	    SET = 4096,
	    /** Has a definite assignment assertion `!` as in `x!: i32;`. */
	    DEFINITE_ASSIGNMENT = 8192,
	    /** Is ambient, that is either declared or nested in a declared element. */
	    AMBIENT = 16384,
	    /** Is generic. */
	    GENERIC = 32768,
	    /** Is part of a generic context. */
	    GENERIC_CONTEXT = 65536,
	    /** Is an instance member. */
	    INSTANCE = 131072,
	    /** Is a constructor. */
	    CONSTRUCTOR = 262144,
	    /** Is a module export. */
	    MODULE_EXPORT = 524288,
	    /** Is a module import. */
	    MODULE_IMPORT = 1048576,
	    /** Is resolved. */
	    RESOLVED = 2097152,
	    /** Is compiled. */
	    COMPILED = 4194304,
	    /** Has a constant value and is therefore inlined. */
	    INLINED = 8388608,
	    /** Is scoped. */
	    SCOPED = 16777216,
	    /** Is a trampoline. */
	    TRAMPOLINE = 33554432,
	    /** Is a virtual method. */
	    VIRTUAL = 67108864,
	    /** Is the main function. */
	    MAIN = 134217728,
	    /** Is quoted. */
	    QUOTED = 268435456
	}
	/** Path delimiter inserted between file system levels. */
	export const PATH_DELIMITER = "/";
	/** Substitution used to indicate the parent directory. */
	export const PARENT_SUBST = "..";
	/** Function name prefix used for getters. */
	export const GETTER_PREFIX = "get:";
	/** Function name prefix used for setters. */
	export const SETTER_PREFIX = "set:";
	/** Delimiter used between class names and instance members. */
	export const INSTANCE_DELIMITER = "#";
	/** Delimiter used between class and namespace names and static members. */
	export const STATIC_DELIMITER = ".";
	/** Delimiter used between a function and its inner elements. */
	export const INNER_DELIMITER = "~";
	/** Substitution used to indicate a library directory. */
	export const LIBRARY_SUBST = "~lib";
	/** Library directory prefix. */
	export const LIBRARY_PREFIX: string;
	/** Path index suffix. */
	export const INDEX_SUFFIX: string;
	/** Common compiler symbols. */
	export namespace CommonSymbols {
	    const EMPTY = "";
	    const i8 = "i8";
	    const i16 = "i16";
	    const i32 = "i32";
	    const i64 = "i64";
	    const isize = "isize";
	    const u8 = "u8";
	    const u16 = "u16";
	    const u32 = "u32";
	    const u64 = "u64";
	    const usize = "usize";
	    const bool = "bool";
	    const f32 = "f32";
	    const f64 = "f64";
	    const v128 = "v128";
	    const i8x16 = "i8x16";
	    const u8x16 = "u8x16";
	    const i16x8 = "i16x8";
	    const u16x8 = "u16x8";
	    const i32x4 = "i32x4";
	    const u32x4 = "u32x4";
	    const i64x2 = "i64x2";
	    const u64x2 = "u64x2";
	    const f32x4 = "f32x4";
	    const f64x2 = "f64x2";
	    const void_ = "void";
	    const number = "number";
	    const boolean = "boolean";
	    const string = "string";
	    const native = "native";
	    const indexof = "indexof";
	    const valueof = "valueof";
	    const null_ = "null";
	    const true_ = "true";
	    const false_ = "false";
	    const this_ = "this";
	    const super_ = "super";
	    const constructor = "constructor";
	    const ASC_TARGET = "ASC_TARGET";
	    const ASC_NO_TREESHAKING = "ASC_NO_TREESHAKING";
	    const ASC_NO_ASSERT = "ASC_NO_ASSERT";
	    const ASC_MEMORY_BASE = "ASC_MEMORY_BASE";
	    const ASC_OPTIMIZE_LEVEL = "ASC_OPTIMIZE_LEVEL";
	    const ASC_SHRINK_LEVEL = "ASC_SHRINK_LEVEL";
	    const ASC_FEATURE_MUTABLE_GLOBAL = "ASC_FEATURE_MUTABLE_GLOBAL";
	    const ASC_FEATURE_SIGN_EXTENSION = "ASC_FEATURE_SIGN_EXTENSION";
	    const ASC_FEATURE_BULK_MEMORY = "ASC_FEATURE_BULK_MEMORY";
	    const ASC_FEATURE_SIMD = "ASC_FEATURE_SIMD";
	    const ASC_FEATURE_THREADS = "ASC_FEATURE_THREADS";
	    const I8 = "I8";
	    const I16 = "I16";
	    const I32 = "I32";
	    const I64 = "I64";
	    const Isize = "Isize";
	    const U8 = "U8";
	    const U16 = "U16";
	    const U32 = "U32";
	    const U64 = "U64";
	    const Usize = "Usize";
	    const Bool = "Bool";
	    const F32 = "F32";
	    const F64 = "F64";
	    const V128 = "V128";
	    const String = "String";
	    const Array = "Array";
	    const FixedArray = "FixedArray";
	    const Set = "Set";
	    const Map = "Map";
	    const ArrayBufferView = "ArrayBufferView";
	    const ArrayBuffer = "ArrayBuffer";
	    const Math = "Math";
	    const Mathf = "Mathf";
	    const Int8Array = "Int8Array";
	    const Int16Array = "Int16Array";
	    const Int32Array = "Int32Array";
	    const Int64Array = "Int64Array";
	    const Uint8Array = "Uint8Array";
	    const Uint8ClampedArray = "Uint8ClampedArray";
	    const Uint16Array = "Uint16Array";
	    const Uint32Array = "Uint32Array";
	    const Uint64Array = "Uint64Array";
	    const Float32Array = "Float32Array";
	    const Float64Array = "Float64Array";
	    const abort = "abort";
	    const pow = "pow";
	    const mod = "mod";
	    const alloc = "__alloc";
	    const realloc = "__realloc";
	    const free = "__free";
	    const retain = "__retain";
	    const release = "__release";
	    const collect = "__collect";
	    const typeinfo = "__typeinfo";
	    const instanceof_ = "__instanceof";
	    const visit = "__visit";
	    const allocArray = "__allocArray";
	}
	export { Feature } from 'assemblyscript/std/assembly/shared/feature';
	export { Target } from 'assemblyscript/std/assembly/shared/target';
	export { Typeinfo, TypeinfoFlags } from 'assemblyscript/std/assembly/shared/typeinfo';

}
declare module 'assemblyscript/src/diagnosticMessages.generated' {
	/**
	 * Generated from diagnosticsMessages.json. Do not edit.
	 * @module diagnostics
	 */ /***/
	/** Enum of available diagnostic codes. */
	export enum DiagnosticCode {
	    Operation_not_supported = 100,
	    Operation_is_unsafe = 101,
	    User_defined_0 = 102,
	    Conversion_from_type_0_to_1_requires_an_explicit_cast = 200,
	    Conversion_from_type_0_to_1_will_require_an_explicit_cast_when_switching_between_32_64_bit = 201,
	    Type_0_cannot_be_changed_to_type_1 = 202,
	    Type_0_cannot_be_reinterpreted_as_type_1 = 203,
	    Basic_type_0_cannot_be_nullable = 204,
	    Cannot_export_a_mutable_global = 205,
	    Mutable_value_cannot_be_inlined = 206,
	    Unmanaged_classes_cannot_extend_managed_classes_and_vice_versa = 207,
	    Unmanaged_classes_cannot_implement_interfaces = 208,
	    Invalid_regular_expression_flags = 209,
	    Implementation_0_must_match_the_signature_1 = 210,
	    Class_0_is_sealed_and_cannot_be_extended = 211,
	    Decorator_0_is_not_valid_here = 212,
	    Duplicate_decorator = 213,
	    An_allocator_must_be_present_to_use_0 = 214,
	    Optional_parameter_must_have_an_initializer = 215,
	    Constructor_of_class_0_must_not_require_any_arguments = 216,
	    Function_0_cannot_be_inlined_into_itself = 217,
	    Cannot_access_method_0_without_calling_it_as_it_requires_this_to_be_set = 218,
	    Optional_properties_are_not_supported = 219,
	    Expression_must_be_a_compile_time_constant = 220,
	    Module_cannot_have_multiple_start_functions = 221,
	    _0_must_be_a_value_between_1_and_2_inclusive = 222,
	    _0_must_be_a_power_of_two = 223,
	    TODO_Cannot_inline_inferred_calls_and_specific_internals_yet = 224,
	    Expression_is_never_null = 225,
	    Unterminated_string_literal = 1002,
	    Identifier_expected = 1003,
	    _0_expected = 1005,
	    A_file_cannot_have_a_reference_to_itself = 1006,
	    Trailing_comma_not_allowed = 1009,
	    Unexpected_token = 1012,
	    A_rest_parameter_must_be_last_in_a_parameter_list = 1014,
	    Parameter_cannot_have_question_mark_and_initializer = 1015,
	    A_required_parameter_cannot_follow_an_optional_parameter = 1016,
	    Statements_are_not_allowed_in_ambient_contexts = 1036,
	    Initializers_are_not_allowed_in_ambient_contexts = 1039,
	    _0_modifier_cannot_be_used_here = 1042,
	    A_rest_parameter_cannot_be_optional = 1047,
	    A_rest_parameter_cannot_have_an_initializer = 1048,
	    A_set_accessor_must_have_exactly_one_parameter = 1049,
	    A_set_accessor_parameter_cannot_have_an_initializer = 1052,
	    A_get_accessor_cannot_have_parameters = 1054,
	    Enum_member_must_have_initializer = 1061,
	    Type_parameters_cannot_appear_on_a_constructor_declaration = 1092,
	    Type_annotation_cannot_appear_on_a_constructor_declaration = 1093,
	    An_accessor_cannot_have_type_parameters = 1094,
	    A_set_accessor_cannot_have_a_return_type_annotation = 1095,
	    Type_parameter_list_cannot_be_empty = 1098,
	    A_continue_statement_can_only_be_used_within_an_enclosing_iteration_statement = 1104,
	    A_break_statement_can_only_be_used_within_an_enclosing_iteration_or_switch_statement = 1105,
	    A_return_statement_can_only_be_used_within_a_function_body = 1108,
	    Expression_expected = 1109,
	    Type_expected = 1110,
	    A_default_clause_cannot_appear_more_than_once_in_a_switch_statement = 1113,
	    Duplicate_label_0 = 1114,
	    An_export_assignment_cannot_have_modifiers = 1120,
	    Octal_literals_are_not_allowed_in_strict_mode = 1121,
	    Digit_expected = 1124,
	    Hexadecimal_digit_expected = 1125,
	    Unexpected_end_of_text = 1126,
	    Invalid_character = 1127,
	    _case_or_default_expected = 1130,
	    _super_must_be_followed_by_an_argument_list_or_member_access = 1034,
	    A_declare_modifier_cannot_be_used_in_an_already_ambient_context = 1038,
	    Type_argument_expected = 1140,
	    String_literal_expected = 1141,
	    Line_break_not_permitted_here = 1142,
	    Declaration_expected = 1146,
	    _const_declarations_must_be_initialized = 1155,
	    Unterminated_regular_expression_literal = 1161,
	    Interface_declaration_cannot_have_implements_clause = 1176,
	    Binary_digit_expected = 1177,
	    Octal_digit_expected = 1178,
	    An_implementation_cannot_be_declared_in_ambient_contexts = 1183,
	    An_extended_Unicode_escape_value_must_be_between_0x0_and_0x10FFFF_inclusive = 1198,
	    Unterminated_Unicode_escape_sequence = 1199,
	    Decorators_are_not_valid_here = 1206,
	    _abstract_modifier_can_only_appear_on_a_class_method_or_property_declaration = 1242,
	    Method_0_cannot_have_an_implementation_because_it_is_marked_abstract = 1245,
	    A_definite_assignment_assertion_is_not_permitted_in_this_context = 1255,
	    A_class_may_only_extend_another_class = 1311,
	    A_parameter_property_cannot_be_declared_using_a_rest_parameter = 1317,
	    Duplicate_identifier_0 = 2300,
	    Cannot_find_name_0 = 2304,
	    Module_0_has_no_exported_member_1 = 2305,
	    Generic_type_0_requires_1_type_argument_s = 2314,
	    Type_0_is_not_generic = 2315,
	    Type_0_is_not_assignable_to_type_1 = 2322,
	    Index_signature_is_missing_in_type_0 = 2329,
	    _this_cannot_be_referenced_in_current_location = 2332,
	    _super_can_only_be_referenced_in_a_derived_class = 2335,
	    Super_calls_are_not_permitted_outside_constructors_or_in_nested_functions_inside_constructors = 2337,
	    Property_0_does_not_exist_on_type_1 = 2339,
	    Cannot_invoke_an_expression_whose_type_lacks_a_call_signature_Type_0_has_no_compatible_call_signatures = 2349,
	    Cannot_use_new_with_an_expression_whose_type_lacks_a_construct_signature = 2351,
	    A_function_whose_declared_type_is_not_void_must_return_a_value = 2355,
	    The_operand_of_an_increment_or_decrement_operator_must_be_a_variable_or_a_property_access = 2357,
	    The_left_hand_side_of_an_assignment_expression_must_be_a_variable_or_a_property_access = 2364,
	    Operator_0_cannot_be_applied_to_types_1_and_2 = 2365,
	    A_super_call_must_be_the_first_statement_in_the_constructor = 2376,
	    Constructors_for_derived_classes_must_contain_a_super_call = 2377,
	    _get_and_set_accessor_must_have_the_same_type = 2380,
	    Constructor_implementation_is_missing = 2390,
	    Function_implementation_is_missing_or_not_immediately_following_the_declaration = 2391,
	    Multiple_constructor_implementations_are_not_allowed = 2392,
	    Duplicate_function_implementation = 2393,
	    Individual_declarations_in_merged_declaration_0_must_be_all_exported_or_all_local = 2395,
	    A_namespace_declaration_cannot_be_located_prior_to_a_class_or_function_with_which_it_is_merged = 2434,
	    Type_0_has_no_property_1 = 2460,
	    The_0_operator_cannot_be_applied_to_type_1 = 2469,
	    In_const_enum_declarations_member_initializer_must_be_constant_expression = 2474,
	    Export_declaration_conflicts_with_exported_declaration_of_0 = 2484,
	    Object_is_possibly_null = 2531,
	    Cannot_assign_to_0_because_it_is_a_constant_or_a_read_only_property = 2540,
	    The_target_of_an_assignment_must_be_a_variable_or_a_property_access = 2541,
	    Index_signature_in_type_0_only_permits_reading = 2542,
	    Expected_0_arguments_but_got_1 = 2554,
	    Expected_at_least_0_arguments_but_got_1 = 2555,
	    Expected_0_type_arguments_but_got_1 = 2558,
	    A_member_initializer_in_a_enum_declaration_cannot_reference_members_declared_after_it_including_members_defined_in_other_enums = 2651,
	    Constructor_of_class_0_is_private_and_only_accessible_within_the_class_declaration = 2673,
	    Constructor_of_class_0_is_protected_and_only_accessible_within_the_class_declaration = 2674,
	    Namespace_0_has_no_exported_member_1 = 2694,
	    Required_type_parameters_may_not_follow_optional_type_parameters = 2706,
	    Duplicate_property_0 = 2718,
	    File_0_not_found = 6054,
	    Numeric_separators_are_not_allowed_here = 6188,
	    Multiple_consecutive_numeric_separators_are_not_permitted = 6189,
	    _super_must_be_called_before_accessing_this_in_the_constructor_of_a_derived_class = 17009,
	    _super_must_be_called_before_accessing_a_property_of_super_in_the_constructor_of_a_derived_class = 17011
	}
	/** Translates a diagnostic code to its respective string. */
	export function diagnosticCodeToString(code: DiagnosticCode): string;

}
declare module 'assemblyscript/src/util/bitset' {
	/** @module util */ /***/
	/** Tests if the bit at the specified index is set within a 64-bit map. */
	export function bitsetIs(map: I64, index: i32): bool;
	/** Sets or unsets the bit at the specified index within a 64-bit map and returns the new map. */
	export function bitsetSet(map: I64, index: i32, isSet: bool): I64;

}
declare module 'assemblyscript/src/util/charcode' {
	/** @module util */ /***/
	/** An enum of named character codes. */
	export const enum CharCode {
	    NULL = 0,
	    LINEFEED = 10,
	    CARRIAGERETURN = 13,
	    LINESEPARATOR = 8232,
	    PARAGRAPHSEPARATOR = 8233,
	    NEXTLINE = 133,
	    SPACE = 32,
	    NONBREAKINGSPACE = 160,
	    ENQUAD = 8192,
	    EMQUAD = 8193,
	    ENSPACE = 8194,
	    EMSPACE = 8195,
	    THREEPEREMSPACE = 8196,
	    FOURPEREMSPACE = 8197,
	    SIXPEREMSPACE = 8198,
	    FIGURESPACE = 8199,
	    PUNCTUATIONSPACE = 8200,
	    THINSPACE = 8201,
	    HAIRSPACE = 8202,
	    ZEROWIDTHSPACE = 8203,
	    NARROWNOBREAKSPACE = 8239,
	    IDEOGRAPHICSPACE = 12288,
	    MATHEMATICALSPACE = 8287,
	    OGHAM = 5760,
	    _ = 95,
	    _0 = 48,
	    _1 = 49,
	    _2 = 50,
	    _3 = 51,
	    _4 = 52,
	    _5 = 53,
	    _6 = 54,
	    _7 = 55,
	    _8 = 56,
	    _9 = 57,
	    a = 97,
	    b = 98,
	    c = 99,
	    d = 100,
	    e = 101,
	    f = 102,
	    g = 103,
	    h = 104,
	    i = 105,
	    j = 106,
	    k = 107,
	    l = 108,
	    m = 109,
	    n = 110,
	    o = 111,
	    p = 112,
	    q = 113,
	    r = 114,
	    s = 115,
	    t = 116,
	    u = 117,
	    v = 118,
	    w = 119,
	    x = 120,
	    y = 121,
	    z = 122,
	    A = 65,
	    B = 66,
	    C = 67,
	    D = 68,
	    E = 69,
	    F = 70,
	    G = 71,
	    H = 72,
	    I = 73,
	    J = 74,
	    K = 75,
	    L = 76,
	    M = 77,
	    N = 78,
	    O = 79,
	    P = 80,
	    Q = 81,
	    R = 82,
	    S = 83,
	    T = 84,
	    U = 85,
	    V = 86,
	    W = 87,
	    X = 88,
	    Y = 89,
	    Z = 90,
	    AMPERSAND = 38,
	    ASTERISK = 42,
	    AT = 64,
	    BACKSLASH = 92,
	    BACKTICK = 96,
	    BAR = 124,
	    CARET = 94,
	    CLOSEBRACE = 125,
	    CLOSEBRACKET = 93,
	    CLOSEPAREN = 41,
	    COLON = 58,
	    COMMA = 44,
	    DOLLAR = 36,
	    DOT = 46,
	    DOUBLEQUOTE = 34,
	    EQUALS = 61,
	    EXCLAMATION = 33,
	    GREATERTHAN = 62,
	    HASH = 35,
	    LESSTHAN = 60,
	    MINUS = 45,
	    OPENBRACE = 123,
	    OPENBRACKET = 91,
	    OPENPAREN = 40,
	    PERCENT = 37,
	    PLUS = 43,
	    QUESTION = 63,
	    SEMICOLON = 59,
	    SINGLEQUOTE = 39,
	    SLASH = 47,
	    TILDE = 126,
	    BACKSPACE = 8,
	    FORMFEED = 12,
	    BYTEORDERMARK = 65279,
	    TAB = 9,
	    VERTICALTAB = 11
	}
	/** Tests if the specified character code is some sort of line break. */
	export function isLineBreak(c: CharCode): bool;
	/** Tests if the specified character code is some sort of white space. */
	export function isWhiteSpace(c: i32): bool;
	/** Tests if the specified character code is a valid decimal digit. */
	export function isDecimalDigit(c: i32): bool;
	/** Tests if the specified character code is a valid octal digit. */
	export function isOctalDigit(c: i32): bool;
	/** Tests if the specified character code is a valid start of an identifier. */
	export function isIdentifierStart(c: i32): bool;
	/** Tests if the specified character code is a valid keyword character. */
	export function isKeywordCharacter(c: i32): bool;
	/** Tests if the specified character code is a valid part of an identifier. */
	export function isIdentifierPart(c: i32): bool;

}
declare module 'assemblyscript/src/util/collections' {
	export function makeArray<V>(original?: Array<V> | null): Array<V>;
	export function makeSet<V>(original?: Set<V> | null): Set<V>;
	export function makeMap<K, V>(original?: Map<K, V> | null, overrides?: Map<K, V> | null): Map<K, V>;

}
declare module 'assemblyscript/src/util/path' {
	/** @module util */ /***/
	/**
	 * Normalizes the specified path, removing interior placeholders.
	 * Expects a posix-compatible relative path (not Windows compatible).
	 */
	export function normalizePath(path: string): string;
	/** Resolves the specified path relative to the specified origin. */
	export function resolvePath(normalizedPath: string, origin: string): string;
	/** Obtains the directory portion of a normalized path. */
	export function dirname(normalizedPath: string): string;

}
declare module 'assemblyscript/src/util/text' {
	/** @module util */ /***/
	/** Creates an indentation matching the number of specified levels. */
	export function indent(sb: string[], level: i32): void;

}
declare module 'assemblyscript/src/util/binary' {
	/** @module util */ /***/
	/** Reads an 8-bit integer from the specified buffer. */
	export function readI8(buffer: Uint8Array, offset: i32): i32;
	/** Writes an 8-bit integer to the specified buffer. */
	export function writeI8(value: i32, buffer: Uint8Array, offset: i32): void;
	/** Reads a 16-bit integer from the specified buffer. */
	export function readI16(buffer: Uint8Array, offset: i32): i32;
	/** Writes a 16-bit integer to the specified buffer. */
	export function writeI16(value: i32, buffer: Uint8Array, offset: i32): void;
	/** Reads a 32-bit integer from the specified buffer. */
	export function readI32(buffer: Uint8Array, offset: i32): i32;
	/** Writes a 32-bit integer to the specified buffer. */
	export function writeI32(value: i32, buffer: Uint8Array, offset: i32): void;
	/** Reads a 64-bit integer from the specified buffer. */
	export function readI64(buffer: Uint8Array, offset: i32): I64;
	/** Writes a 64-bit integer to the specified buffer. */
	export function writeI64(value: I64, buffer: Uint8Array, offset: i32): void;
	/** Reads a 32-bit float from the specified buffer. */
	export function readF32(buffer: Uint8Array, offset: i32): f32;
	/** Writes a 32-bit float to the specified buffer. */
	export function writeF32(value: f32, buffer: Uint8Array, offset: i32): void;
	/** Reads a 64-bit float from the specified buffer. */
	export function readF64(buffer: Uint8Array, offset: i32): f64;
	/** Writes a 64-bit float to the specified buffer. */
	export function writeF64(value: f64, buffer: Uint8Array, offset: i32): void;

}
declare module 'assemblyscript/src/util/index' {
	/**
	 * Various compiler utilities.
	 * @module util
	 * @preferred
	 */ /***/
	export * from 'assemblyscript/src/util/bitset';
	export * from 'assemblyscript/src/util/charcode';
	export * from 'assemblyscript/src/util/collections';
	export * from 'assemblyscript/src/util/path';
	export * from 'assemblyscript/src/util/text';
	export * from 'assemblyscript/src/util/binary';
	/** Tests if `x` is a power of two. */
	export function isPowerOf2(x: i32): bool;

}
declare module 'assemblyscript/src/diagnostics' {
	/**
	 * Shared diagnostic handling inherited by the parser and the compiler.
	 * @module diagnostics
	 * @preferred
	 */ /***/
	import { Range } from 'assemblyscript/src/ast';
	import { DiagnosticCode } from 'assemblyscript/src/diagnosticMessages.generated';
	export { DiagnosticCode, diagnosticCodeToString } from 'assemblyscript/src/diagnosticMessages.generated';
	/** Indicates the category of a {@link DiagnosticMessage}. */
	export enum DiagnosticCategory {
	    /** Informatory message. */
	    INFO = 0,
	    /** Warning message. */
	    WARNING = 1,
	    /** Error message. */
	    ERROR = 2
	}
	/** Returns the string representation of the specified diagnostic category. */
	export function diagnosticCategoryToString(category: DiagnosticCategory): string;
	/** ANSI escape sequence for blue foreground. */
	export const COLOR_BLUE: string;
	/** ANSI escape sequence for yellow foreground. */
	export const COLOR_YELLOW: string;
	/** ANSI escape sequence for red foreground. */
	export const COLOR_RED: string;
	/** ANSI escape sequence to reset the foreground color. */
	export const COLOR_RESET: string;
	/** Returns the ANSI escape sequence for the specified category. */
	export function diagnosticCategoryToColor(category: DiagnosticCategory): string;
	/** Represents a diagnostic message. */
	export class DiagnosticMessage {
	    /** Message code. */
	    code: i32;
	    /** Message category. */
	    category: DiagnosticCategory;
	    /** Message text. */
	    message: string;
	    /** Respective source range, if any. */
	    range: Range | null;
	    /** Related range, if any. */
	    relatedRange: Range | null;
	    /** Constructs a new diagnostic message. */
	    private constructor();
	    /** Creates a new diagnostic message of the specified category. */
	    static create(code: DiagnosticCode, category: DiagnosticCategory, arg0?: string | null, arg1?: string | null, arg2?: string | null): DiagnosticMessage;
	    /** Creates a new informatory diagnostic message. */
	    static createInfo(code: DiagnosticCode, arg0?: string | null, arg1?: string | null): DiagnosticMessage;
	    /** Creates a new warning diagnostic message. */
	    static createWarning(code: DiagnosticCode, arg0?: string | null, arg1?: string | null): DiagnosticMessage;
	    /** Creates a new error diagnostic message. */
	    static createError(code: DiagnosticCode, arg0?: string | null, arg1?: string | null): DiagnosticMessage;
	    /** Adds a source range to this message. */
	    withRange(range: Range): this;
	    /** Adds a related source range to this message. */
	    withRelatedRange(range: Range): this;
	    /** Converts this message to a string. */
	    toString(): string;
	}
	/** Formats a diagnostic message, optionally with terminal colors and source context. */
	export function formatDiagnosticMessage(message: DiagnosticMessage, useColors?: bool, showContext?: bool): string;
	/** Formats the diagnostic context for the specified range, optionally with terminal colors. */
	export function formatDiagnosticContext(range: Range, useColors?: bool): string;
	/** Base class of all diagnostic emitters. */
	export abstract class DiagnosticEmitter {
	    /** Diagnostic messages emitted so far. */
	    diagnostics: DiagnosticMessage[];
	    /** Initializes this diagnostic emitter. */
	    protected constructor(diagnostics?: DiagnosticMessage[] | null);
	    /** Emits a diagnostic message of the specified category. */
	    emitDiagnostic(code: DiagnosticCode, category: DiagnosticCategory, range: Range, relatedRange: Range | null, arg0?: string | null, arg1?: string | null, arg2?: string | null): void;
	    /** Emits an informatory diagnostic message. */
	    info(code: DiagnosticCode, range: Range, arg0?: string | null, arg1?: string | null, arg2?: string | null): void;
	    /** Emits an informatory diagnostic message with a related range. */
	    infoRelated(code: DiagnosticCode, range: Range, relatedRange: Range, arg0?: string | null, arg1?: string | null, arg2?: string | null): void;
	    /** Emits a warning diagnostic message. */
	    warning(code: DiagnosticCode, range: Range, arg0?: string | null, arg1?: string | null, arg2?: string | null): void;
	    /** Emits a warning diagnostic message with a related range. */
	    warningRelated(code: DiagnosticCode, range: Range, relatedRange: Range, arg0?: string | null, arg1?: string | null, arg2?: string | null): void;
	    /** Emits an error diagnostic message. */
	    error(code: DiagnosticCode, range: Range, arg0?: string | null, arg1?: string | null, arg2?: string | null): void;
	    /** Emits an error diagnostic message with a related range. */
	    errorRelated(code: DiagnosticCode, range: Range, relatedRange: Range, arg0?: string | null, arg1?: string | null, arg2?: string | null): void;
	}

}
declare module 'assemblyscript/src/tokenizer' {
	/**
	 * A TypeScript tokenizer modified for AssemblyScript.
	 *
	 * Skips over trivia and provides a general mark/reset mechanism for the parser to utilize on
	 * ambiguous tokens.
	 *
	 * @module tokenizer
	 */ /***/
	import { DiagnosticMessage, DiagnosticEmitter } from 'assemblyscript/src/diagnostics';
	import { Source, CommentKind } from 'assemblyscript/src/ast';
	/** Named token types. */
	export enum Token {
	    ABSTRACT = 0,
	    AS = 1,
	    ASYNC = 2,
	    AWAIT = 3,
	    BREAK = 4,
	    CASE = 5,
	    CATCH = 6,
	    CLASS = 7,
	    CONST = 8,
	    CONTINUE = 9,
	    CONSTRUCTOR = 10,
	    DEBUGGER = 11,
	    DECLARE = 12,
	    DEFAULT = 13,
	    DELETE = 14,
	    DO = 15,
	    ELSE = 16,
	    ENUM = 17,
	    EXPORT = 18,
	    EXTENDS = 19,
	    FALSE = 20,
	    FINALLY = 21,
	    FOR = 22,
	    FROM = 23,
	    FUNCTION = 24,
	    GET = 25,
	    IF = 26,
	    IMPLEMENTS = 27,
	    IMPORT = 28,
	    IN = 29,
	    INSTANCEOF = 30,
	    INTERFACE = 31,
	    IS = 32,
	    KEYOF = 33,
	    LET = 34,
	    MODULE = 35,
	    NAMESPACE = 36,
	    NEW = 37,
	    NULL = 38,
	    OF = 39,
	    PACKAGE = 40,
	    PRIVATE = 41,
	    PROTECTED = 42,
	    PUBLIC = 43,
	    READONLY = 44,
	    RETURN = 45,
	    SET = 46,
	    STATIC = 47,
	    SUPER = 48,
	    SWITCH = 49,
	    THIS = 50,
	    THROW = 51,
	    TRUE = 52,
	    TRY = 53,
	    TYPE = 54,
	    TYPEOF = 55,
	    VAR = 56,
	    VOID = 57,
	    WHILE = 58,
	    WITH = 59,
	    YIELD = 60,
	    OPENBRACE = 61,
	    CLOSEBRACE = 62,
	    OPENPAREN = 63,
	    CLOSEPAREN = 64,
	    OPENBRACKET = 65,
	    CLOSEBRACKET = 66,
	    DOT = 67,
	    DOT_DOT_DOT = 68,
	    SEMICOLON = 69,
	    COMMA = 70,
	    LESSTHAN = 71,
	    GREATERTHAN = 72,
	    LESSTHAN_EQUALS = 73,
	    GREATERTHAN_EQUALS = 74,
	    EQUALS_EQUALS = 75,
	    EXCLAMATION_EQUALS = 76,
	    EQUALS_EQUALS_EQUALS = 77,
	    EXCLAMATION_EQUALS_EQUALS = 78,
	    EQUALS_GREATERTHAN = 79,
	    PLUS = 80,
	    MINUS = 81,
	    ASTERISK_ASTERISK = 82,
	    ASTERISK = 83,
	    SLASH = 84,
	    PERCENT = 85,
	    PLUS_PLUS = 86,
	    MINUS_MINUS = 87,
	    LESSTHAN_LESSTHAN = 88,
	    GREATERTHAN_GREATERTHAN = 89,
	    GREATERTHAN_GREATERTHAN_GREATERTHAN = 90,
	    AMPERSAND = 91,
	    BAR = 92,
	    CARET = 93,
	    EXCLAMATION = 94,
	    TILDE = 95,
	    AMPERSAND_AMPERSAND = 96,
	    BAR_BAR = 97,
	    QUESTION = 98,
	    COLON = 99,
	    EQUALS = 100,
	    PLUS_EQUALS = 101,
	    MINUS_EQUALS = 102,
	    ASTERISK_EQUALS = 103,
	    ASTERISK_ASTERISK_EQUALS = 104,
	    SLASH_EQUALS = 105,
	    PERCENT_EQUALS = 106,
	    LESSTHAN_LESSTHAN_EQUALS = 107,
	    GREATERTHAN_GREATERTHAN_EQUALS = 108,
	    GREATERTHAN_GREATERTHAN_GREATERTHAN_EQUALS = 109,
	    AMPERSAND_EQUALS = 110,
	    BAR_EQUALS = 111,
	    CARET_EQUALS = 112,
	    AT = 113,
	    IDENTIFIER = 114,
	    STRINGLITERAL = 115,
	    INTEGERLITERAL = 116,
	    FLOATLITERAL = 117,
	    INVALID = 118,
	    ENDOFFILE = 119
	}
	export enum IdentifierHandling {
	    DEFAULT = 0,
	    PREFER = 1,
	    ALWAYS = 2
	}
	export function tokenFromKeyword(text: string): Token;
	export function tokenIsAlsoIdentifier(token: Token): bool;
	export function isIllegalVariableIdentifier(name: string): bool;
	export function operatorTokenToString(token: Token): string;
	export class Range {
	    source: Source;
	    start: i32;
	    end: i32;
	    constructor(source: Source, start: i32, end: i32);
	    static join(a: Range, b: Range): Range;
	    readonly atStart: Range;
	    readonly atEnd: Range;
	    readonly line: i32;
	    readonly column: i32;
	    toString(): string;
	    debugInfoRef: usize;
	}
	/** Handler for intercepting comments while tokenizing. */
	export type CommentHandler = (kind: CommentKind, text: string, range: Range) => void;
	/** Tokenizes a source to individual {@link Token}s. */
	export class Tokenizer extends DiagnosticEmitter {
	    source: Source;
	    end: i32;
	    pos: i32;
	    token: Token;
	    tokenPos: i32;
	    nextToken: Token;
	    nextTokenPos: i32;
	    nextTokenOnNewLine: bool;
	    onComment: CommentHandler | null;
	    /** Constructs a new tokenizer. */
	    constructor(source: Source, diagnostics?: DiagnosticMessage[] | null);
	    next(identifierHandling?: IdentifierHandling): Token;
	    private unsafeNext;
	    peek(checkOnNewLine?: bool, identifierHandling?: IdentifierHandling, maxCompoundLength?: i32): Token;
	    skipIdentifier(identifierHandling?: IdentifierHandling): bool;
	    skip(token: Token, identifierHandling?: IdentifierHandling): bool;
	    mark(): State;
	    discard(state: State): void;
	    reset(state: State): void;
	    range(start?: i32, end?: i32): Range;
	    readIdentifier(): string;
	    readString(): string;
	    readEscapeSequence(): string;
	    readRegexpPattern(): string;
	    readRegexpFlags(): string;
	    testInteger(): bool;
	    readInteger(): I64;
	    readHexInteger(): I64;
	    readDecimalInteger(): I64;
	    readOctalInteger(): I64;
	    readBinaryInteger(): I64;
	    readFloat(): f64;
	    readDecimalFloat(): f64;
	    readHexFloat(): f64;
	    readUnicodeEscape(): string;
	    private readExtendedUnicodeEscape;
	    finish(): void;
	}
	/** Tokenizer state as returned by {@link Tokenizer#mark} and consumed by {@link Tokenizer#reset}. */
	export class State {
	    /** Current position. */
	    pos: i32;
	    /** Current token. */
	    token: Token;
	    /** Current token's position. */
	    tokenPos: i32;
	}

}
declare module 'assemblyscript/src/ast' {
	/**
	 * Abstract syntax tree representing a source file once parsed.
	 * @module ast
	 */ /***/
	import { CommonFlags } from 'assemblyscript/src/common';
	import { Token, Tokenizer, Range } from 'assemblyscript/src/tokenizer';
	export { Token, Range };
	/** Indicates the kind of a node. */
	export enum NodeKind {
	    SOURCE = 0,
	    NAMEDTYPE = 1,
	    FUNCTIONTYPE = 2,
	    TYPENAME = 3,
	    TYPEPARAMETER = 4,
	    PARAMETER = 5,
	    IDENTIFIER = 6,
	    ASSERTION = 7,
	    BINARY = 8,
	    CALL = 9,
	    CLASS = 10,
	    COMMA = 11,
	    ELEMENTACCESS = 12,
	    FALSE = 13,
	    FUNCTION = 14,
	    INSTANCEOF = 15,
	    LITERAL = 16,
	    NEW = 17,
	    NULL = 18,
	    PARENTHESIZED = 19,
	    PROPERTYACCESS = 20,
	    TERNARY = 21,
	    SUPER = 22,
	    THIS = 23,
	    TRUE = 24,
	    CONSTRUCTOR = 25,
	    UNARYPOSTFIX = 26,
	    UNARYPREFIX = 27,
	    BLOCK = 28,
	    BREAK = 29,
	    CONTINUE = 30,
	    DO = 31,
	    EMPTY = 32,
	    EXPORT = 33,
	    EXPORTDEFAULT = 34,
	    EXPORTIMPORT = 35,
	    EXPRESSION = 36,
	    FOR = 37,
	    IF = 38,
	    IMPORT = 39,
	    RETURN = 40,
	    SWITCH = 41,
	    THROW = 42,
	    TRY = 43,
	    VARIABLE = 44,
	    VOID = 45,
	    WHILE = 46,
	    CLASSDECLARATION = 47,
	    ENUMDECLARATION = 48,
	    ENUMVALUEDECLARATION = 49,
	    FIELDDECLARATION = 50,
	    FUNCTIONDECLARATION = 51,
	    IMPORTDECLARATION = 52,
	    INDEXSIGNATUREDECLARATION = 53,
	    INTERFACEDECLARATION = 54,
	    METHODDECLARATION = 55,
	    NAMESPACEDECLARATION = 56,
	    TYPEDECLARATION = 57,
	    VARIABLEDECLARATION = 58,
	    DECORATOR = 59,
	    EXPORTMEMBER = 60,
	    SWITCHCASE = 61,
	    COMMENT = 62
	}
	/** Checks if a node represents a constant value. */
	export function nodeIsConstantValue(kind: NodeKind): bool;
	/** Checks if a node might be callable. */
	export function nodeIsCallable(kind: NodeKind): bool;
	/** Checks if a node might be callable with generic arguments. */
	export function nodeIsGenericCallable(kind: NodeKind): bool;
	/** Base class of all nodes. */
	export abstract class Node {
	    /** Node kind indicator. */
	    kind: NodeKind;
	    /** Source range. */
	    range: Range;
	    static createTypeName(name: IdentifierExpression, range: Range): TypeName;
	    static createSimpleTypeName(name: string, range: Range): TypeName;
	    static createNamedType(name: TypeName, typeArguments: TypeNode[] | null, isNullable: bool, range: Range): NamedTypeNode;
	    static createFunctionType(parameters: ParameterNode[], returnType: TypeNode, explicitThisType: NamedTypeNode | null, isNullable: bool, range: Range): FunctionTypeNode;
	    static createOmittedType(range: Range): NamedTypeNode;
	    static createTypeParameter(name: IdentifierExpression, extendsType: NamedTypeNode | null, defaultType: NamedTypeNode | null, range: Range): TypeParameterNode;
	    static createParameter(name: IdentifierExpression, type: TypeNode, initializer: Expression | null, kind: ParameterKind, range: Range): ParameterNode;
	    static createDecorator(name: Expression, args: Expression[] | null, range: Range): DecoratorNode;
	    static createComment(text: string, kind: CommentKind, range: Range): CommentNode;
	    static createIdentifierExpression(name: string, range: Range, isQuoted?: bool): IdentifierExpression;
	    static createEmptyIdentifierExpression(range: Range): IdentifierExpression;
	    static createArrayLiteralExpression(elements: (Expression | null)[], range: Range): ArrayLiteralExpression;
	    static createAssertionExpression(assertionKind: AssertionKind, expression: Expression, toType: TypeNode | null, range: Range): AssertionExpression;
	    static createBinaryExpression(operator: Token, left: Expression, right: Expression, range: Range): BinaryExpression;
	    static createCallExpression(expression: Expression, typeArgs: TypeNode[] | null, args: Expression[], range: Range): CallExpression;
	    static createClassExpression(declaration: ClassDeclaration): ClassExpression;
	    static createCommaExpression(expressions: Expression[], range: Range): CommaExpression;
	    static createConstructorExpression(range: Range): ConstructorExpression;
	    static createElementAccessExpression(expression: Expression, element: Expression, range: Range): ElementAccessExpression;
	    static createFalseExpression(range: Range): FalseExpression;
	    static createFloatLiteralExpression(value: f64, range: Range): FloatLiteralExpression;
	    static createFunctionExpression(declaration: FunctionDeclaration): FunctionExpression;
	    static createInstanceOfExpression(expression: Expression, isType: TypeNode, range: Range): InstanceOfExpression;
	    static createIntegerLiteralExpression(value: I64, range: Range): IntegerLiteralExpression;
	    static createNewExpression(expression: Expression, typeArgs: TypeNode[] | null, args: Expression[], range: Range): NewExpression;
	    static createNullExpression(range: Range): NullExpression;
	    static createObjectLiteralExpression(names: IdentifierExpression[], values: Expression[], range: Range): ObjectLiteralExpression;
	    static createParenthesizedExpression(expression: Expression, range: Range): ParenthesizedExpression;
	    static createPropertyAccessExpression(expression: Expression, property: IdentifierExpression, range: Range): PropertyAccessExpression;
	    static createRegexpLiteralExpression(pattern: string, flags: string, range: Range): RegexpLiteralExpression;
	    static createTernaryExpression(condition: Expression, ifThen: Expression, ifElse: Expression, range: Range): TernaryExpression;
	    static createStringLiteralExpression(value: string, range: Range): StringLiteralExpression;
	    static createSuperExpression(range: Range): SuperExpression;
	    static createThisExpression(range: Range): ThisExpression;
	    static createTrueExpression(range: Range): TrueExpression;
	    static createUnaryPostfixExpression(operator: Token, operand: Expression, range: Range): UnaryPostfixExpression;
	    static createUnaryPrefixExpression(operator: Token, operand: Expression, range: Range): UnaryPrefixExpression;
	    static createBlockStatement(statements: Statement[], range: Range): BlockStatement;
	    static createBreakStatement(label: IdentifierExpression | null, range: Range): BreakStatement;
	    static createClassDeclaration(identifier: IdentifierExpression, typeParameters: TypeParameterNode[] | null, extendsType: NamedTypeNode | null, // can't be a function
	    implementsTypes: NamedTypeNode[] | null, // can't be functions
	    members: DeclarationStatement[], decorators: DecoratorNode[] | null, flags: CommonFlags, range: Range): ClassDeclaration;
	    static createContinueStatement(label: IdentifierExpression | null, range: Range): ContinueStatement;
	    static createDoStatement(statement: Statement, condition: Expression, range: Range): DoStatement;
	    static createEmptyStatement(range: Range): EmptyStatement;
	    static createEnumDeclaration(name: IdentifierExpression, members: EnumValueDeclaration[], decorators: DecoratorNode[] | null, flags: CommonFlags, range: Range): EnumDeclaration;
	    static createEnumValueDeclaration(name: IdentifierExpression, value: Expression | null, flags: CommonFlags, range: Range): EnumValueDeclaration;
	    static createExportStatement(members: ExportMember[] | null, path: StringLiteralExpression | null, isDeclare: bool, range: Range): ExportStatement;
	    static createExportDefaultStatement(declaration: DeclarationStatement, range: Range): ExportDefaultStatement;
	    static createExportImportStatement(name: IdentifierExpression, externalName: IdentifierExpression, range: Range): ExportImportStatement;
	    static createExportMember(name: IdentifierExpression, externalName: IdentifierExpression | null, range: Range): ExportMember;
	    static createExpressionStatement(expression: Expression): ExpressionStatement;
	    static createIfStatement(condition: Expression, ifTrue: Statement, ifFalse: Statement | null, range: Range): IfStatement;
	    static createImportStatement(decls: ImportDeclaration[] | null, path: StringLiteralExpression, range: Range): ImportStatement;
	    static createImportStatementWithWildcard(identifier: IdentifierExpression, path: StringLiteralExpression, range: Range): ImportStatement;
	    static createImportDeclaration(foreignName: IdentifierExpression, name: IdentifierExpression | null, range: Range): ImportDeclaration;
	    static createInterfaceDeclaration(name: IdentifierExpression, typeParameters: TypeParameterNode[] | null, extendsType: NamedTypeNode | null, // can't be a function
	    members: DeclarationStatement[], decorators: DecoratorNode[] | null, flags: CommonFlags, range: Range): InterfaceDeclaration;
	    static createFieldDeclaration(name: IdentifierExpression, type: TypeNode | null, initializer: Expression | null, decorators: DecoratorNode[] | null, flags: CommonFlags, range: Range): FieldDeclaration;
	    static createForStatement(initializer: Statement | null, condition: Expression | null, incrementor: Expression | null, statement: Statement, range: Range): ForStatement;
	    static createFunctionDeclaration(name: IdentifierExpression, typeParameters: TypeParameterNode[] | null, signature: FunctionTypeNode, body: Statement | null, decorators: DecoratorNode[] | null, flags: CommonFlags, arrowKind: ArrowKind, range: Range): FunctionDeclaration;
	    static createIndexSignatureDeclaration(keyType: NamedTypeNode, valueType: TypeNode, range: Range): IndexSignatureDeclaration;
	    static createMethodDeclaration(name: IdentifierExpression, typeParameters: TypeParameterNode[] | null, signature: FunctionTypeNode, body: Statement | null, decorators: DecoratorNode[] | null, flags: CommonFlags, range: Range): MethodDeclaration;
	    static createNamespaceDeclaration(name: IdentifierExpression, members: Statement[], decorators: DecoratorNode[] | null, flags: CommonFlags, range: Range): NamespaceDeclaration;
	    static createReturnStatement(value: Expression | null, range: Range): ReturnStatement;
	    static createSwitchStatement(condition: Expression, cases: SwitchCase[], range: Range): SwitchStatement;
	    static createSwitchCase(label: Expression | null, statements: Statement[], range: Range): SwitchCase;
	    static createThrowStatement(value: Expression, range: Range): ThrowStatement;
	    static createTryStatement(statements: Statement[], catchVariable: IdentifierExpression | null, catchStatements: Statement[] | null, finallyStatements: Statement[] | null, range: Range): TryStatement;
	    static createTypeDeclaration(name: IdentifierExpression, typeParameters: TypeParameterNode[] | null, alias: TypeNode, decorators: DecoratorNode[] | null, flags: CommonFlags, range: Range): TypeDeclaration;
	    static createVariableStatement(declarations: VariableDeclaration[], decorators: DecoratorNode[] | null, range: Range): VariableStatement;
	    static createVariableDeclaration(name: IdentifierExpression, type: TypeNode | null, initializer: Expression | null, decorators: DecoratorNode[] | null, flags: CommonFlags, range: Range): VariableDeclaration;
	    static createVoidStatement(expression: Expression, range: Range): VoidStatement;
	    static createWhileStatement(condition: Expression, statement: Statement, range: Range): WhileStatement;
	}
	export abstract class TypeNode extends Node {
	    /** Whether nullable or not. */
	    isNullable: bool;
	}
	/** Represents a type name. */
	export class TypeName extends Node {
	    kind: NodeKind;
	    /** Identifier of this part. */
	    identifier: IdentifierExpression;
	    /** Next part of the type name or `null` if this is the last part. */
	    next: TypeName | null;
	}
	/** Represents a named type. */
	export class NamedTypeNode extends TypeNode {
	    kind: NodeKind;
	    /** Type name. */
	    name: TypeName;
	    /** Type argument references. */
	    typeArguments: TypeNode[] | null;
	}
	/** Represents a function type. */
	export class FunctionTypeNode extends TypeNode {
	    kind: NodeKind;
	    /** Accepted parameters. */
	    parameters: ParameterNode[];
	    /** Return type. */
	    returnType: TypeNode;
	    /** Explicitly provided this type, if any. */
	    explicitThisType: NamedTypeNode | null;
	}
	/** Represents a type parameter. */
	export class TypeParameterNode extends Node {
	    kind: NodeKind;
	    /** Identifier reference. */
	    name: IdentifierExpression;
	    /** Extended type reference, if any. */
	    extendsType: NamedTypeNode | null;
	    /** Default type if omitted, if any. */
	    defaultType: NamedTypeNode | null;
	}
	/** Represents the kind of a parameter. */
	export enum ParameterKind {
	    /** No specific flags. */
	    DEFAULT = 0,
	    /** Is an optional parameter. */
	    OPTIONAL = 1,
	    /** Is a rest parameter. */
	    REST = 2
	}
	/** Represents a function parameter. */
	export class ParameterNode extends Node {
	    kind: NodeKind;
	    /** Parameter kind. */
	    parameterKind: ParameterKind;
	    /** Parameter name. */
	    name: IdentifierExpression;
	    /** Parameter type. */
	    type: TypeNode;
	    /** Initializer expression, if present. */
	    initializer: Expression | null;
	    /** Implicit field declaration, if applicable. */
	    implicitFieldDeclaration: FieldDeclaration | null;
	    /** Common flags indicating specific traits. */
	    flags: CommonFlags;
	    /** Tests if this node has the specified flag or flags. */
	    is(flag: CommonFlags): bool;
	    /** Tests if this node has one of the specified flags. */
	    isAny(flag: CommonFlags): bool;
	    /** Sets a specific flag or flags. */
	    set(flag: CommonFlags): void;
	}
	/** Built-in decorator kinds. */
	export enum DecoratorKind {
	    CUSTOM = 0,
	    GLOBAL = 1,
	    OPERATOR = 2,
	    OPERATOR_BINARY = 3,
	    OPERATOR_PREFIX = 4,
	    OPERATOR_POSTFIX = 5,
	    UNMANAGED = 6,
	    SEALED = 7,
	    INLINE = 8,
	    EXTERNAL = 9,
	    BUILTIN = 10,
	    LAZY = 11,
	    UNSAFE = 12
	}
	/** Returns the kind of the specified decorator. Defaults to {@link DecoratorKind.CUSTOM}. */
	export function decoratorNameToKind(name: Expression): DecoratorKind;
	/** Represents a decorator. */
	export class DecoratorNode extends Node {
	    kind: NodeKind;
	    /** Built-in kind, if applicable. */
	    decoratorKind: DecoratorKind;
	    /** Name expression. */
	    name: Expression;
	    /** Argument expressions. */
	    arguments: Expression[] | null;
	}
	/** Comment kinds. */
	export enum CommentKind {
	    /** Line comment. */
	    LINE = 0,
	    /** Triple-slash comment. */
	    TRIPLE = 1,
	    /** Block comment. */
	    BLOCK = 2
	}
	/** Represents a comment. */
	export class CommentNode extends Node {
	    kind: NodeKind;
	    /** Comment kind. */
	    commentKind: CommentKind;
	    /** Comment text. */
	    text: string;
	}
	/** Base class of all expression nodes. */
	export abstract class Expression extends Node {
	}
	/** Represents an identifier expression. */
	export class IdentifierExpression extends Expression {
	    kind: NodeKind;
	    /** Textual name. */
	    text: string;
	    /** Symbol. */
	    symbol: string;
	    /** Whether quoted or not. */
	    isQuoted: bool;
	}
	/** Indicates the kind of a literal. */
	export enum LiteralKind {
	    FLOAT = 0,
	    INTEGER = 1,
	    STRING = 2,
	    REGEXP = 3,
	    ARRAY = 4,
	    OBJECT = 5
	}
	/** Base class of all literal expressions. */
	export abstract class LiteralExpression extends Expression {
	    kind: NodeKind;
	    /** Specific literal kind. */
	    literalKind: LiteralKind;
	}
	/** Represents an `[]` literal expression. */
	export class ArrayLiteralExpression extends LiteralExpression {
	    literalKind: LiteralKind;
	    /** Nested element expressions. */
	    elementExpressions: (Expression | null)[];
	}
	/** Indicates the kind of an assertion. */
	export enum AssertionKind {
	    PREFIX = 0,
	    AS = 1,
	    NONNULL = 2
	}
	/** Represents an assertion expression. */
	export class AssertionExpression extends Expression {
	    kind: NodeKind;
	    /** Specific kind of this assertion. */
	    assertionKind: AssertionKind;
	    /** Expression being asserted. */
	    expression: Expression;
	    /** Target type. */
	    toType: TypeNode | null;
	}
	/** Represents a binary expression. */
	export class BinaryExpression extends Expression {
	    kind: NodeKind;
	    /** Operator token. */
	    operator: Token;
	    /** Left-hand side expression */
	    left: Expression;
	    /** Right-hand side expression. */
	    right: Expression;
	}
	/** Represents a call expression. */
	export class CallExpression extends Expression {
	    kind: NodeKind;
	    /** Called expression. Usually an identifier or property access expression. */
	    expression: Expression;
	    /** Provided type arguments. */
	    typeArguments: TypeNode[] | null;
	    /** Provided arguments. */
	    arguments: Expression[];
	    /** Gets the type arguments range for reporting. */
	    readonly typeArgumentsRange: Range;
	    /** Gets the arguments range for reporting. */
	    readonly argumentsRange: Range;
	}
	/** Represents a class expression using the 'class' keyword. */
	export class ClassExpression extends Expression {
	    kind: NodeKind;
	    /** Inline class declaration. */
	    declaration: ClassDeclaration;
	}
	/** Represents a comma expression composed of multiple expressions. */
	export class CommaExpression extends Expression {
	    kind: NodeKind;
	    /** Sequential expressions. */
	    expressions: Expression[];
	}
	/** Represents a `constructor` expression. */
	export class ConstructorExpression extends IdentifierExpression {
	    kind: NodeKind;
	    text: string;
	    symbol: string;
	}
	/** Represents an element access expression, e.g., array access. */
	export class ElementAccessExpression extends Expression {
	    kind: NodeKind;
	    /** Expression being accessed. */
	    expression: Expression;
	    /** Element of the expression being accessed. */
	    elementExpression: Expression;
	}
	/** Represents a float literal expression. */
	export class FloatLiteralExpression extends LiteralExpression {
	    literalKind: LiteralKind;
	    /** Float value. */
	    value: f64;
	}
	/** Represents a function expression using the 'function' keyword. */
	export class FunctionExpression extends Expression {
	    kind: NodeKind;
	    /** Inline function declaration. */
	    declaration: FunctionDeclaration;
	}
	/** Represents an `instanceof` expression. */
	export class InstanceOfExpression extends Expression {
	    kind: NodeKind;
	    /** Expression being asserted. */
	    expression: Expression;
	    /** Type to test for. */
	    isType: TypeNode;
	}
	/** Represents an integer literal expression. */
	export class IntegerLiteralExpression extends LiteralExpression {
	    literalKind: LiteralKind;
	    /** Integer value. */
	    value: I64;
	}
	/** Represents a `new` expression. Like a call but with its own kind. */
	export class NewExpression extends CallExpression {
	    kind: NodeKind;
	}
	/** Represents a `null` expression. */
	export class NullExpression extends IdentifierExpression {
	    kind: NodeKind;
	    text: string;
	    symbol: string;
	}
	/** Represents an object literal expression. */
	export class ObjectLiteralExpression extends LiteralExpression {
	    literalKind: LiteralKind;
	    /** Field names. */
	    names: IdentifierExpression[];
	    /** Field values. */
	    values: Expression[];
	}
	/** Represents a parenthesized expression. */
	export class ParenthesizedExpression extends Expression {
	    kind: NodeKind;
	    /** Expression in parenthesis. */
	    expression: Expression;
	}
	/** Represents a property access expression. */
	export class PropertyAccessExpression extends Expression {
	    kind: NodeKind;
	    /** Expression being accessed. */
	    expression: Expression;
	    /** Property of the expression being accessed. */
	    property: IdentifierExpression;
	}
	/** Represents a regular expression literal expression. */
	export class RegexpLiteralExpression extends LiteralExpression {
	    literalKind: LiteralKind;
	    /** Regular expression pattern. */
	    pattern: string;
	    /** Regular expression flags. */
	    patternFlags: string;
	}
	/** Represents a ternary expression, i.e., short if notation. */
	export class TernaryExpression extends Expression {
	    kind: NodeKind;
	    /** Condition expression. */
	    condition: Expression;
	    /** Expression executed when condition is `true`. */
	    ifThen: Expression;
	    /** Expression executed when condition is `false`. */
	    ifElse: Expression;
	}
	/** Represents a string literal expression. */
	export class StringLiteralExpression extends LiteralExpression {
	    literalKind: LiteralKind;
	    /** String value without quotes. */
	    value: string;
	}
	/** Represents a `super` expression. */
	export class SuperExpression extends IdentifierExpression {
	    kind: NodeKind;
	    text: string;
	    symbol: string;
	}
	/** Represents a `this` expression. */
	export class ThisExpression extends IdentifierExpression {
	    kind: NodeKind;
	    text: string;
	    symbol: string;
	}
	/** Represents a `true` expression. */
	export class TrueExpression extends IdentifierExpression {
	    kind: NodeKind;
	    text: string;
	    symbol: string;
	}
	/** Represents a `false` expression. */
	export class FalseExpression extends IdentifierExpression {
	    kind: NodeKind;
	    text: string;
	    symbol: string;
	}
	/** Base class of all unary expressions. */
	export abstract class UnaryExpression extends Expression {
	    /** Operator token. */
	    operator: Token;
	    /** Operand expression. */
	    operand: Expression;
	}
	/** Represents a unary postfix expression, e.g. a postfix increment. */
	export class UnaryPostfixExpression extends UnaryExpression {
	    kind: NodeKind;
	}
	/** Represents a unary prefix expression, e.g. a negation. */
	export class UnaryPrefixExpression extends UnaryExpression {
	    kind: NodeKind;
	}
	/** Base class of all statement nodes. */
	export abstract class Statement extends Node {
	}
	/** Indicates the specific kind of a source. */
	export enum SourceKind {
	    /** Default source. Usually imported from an entry file. */
	    DEFAULT = 0,
	    /** Entry file. */
	    ENTRY = 1,
	    /** Library file. */
	    LIBRARY = 2
	}
	/** A top-level source node. */
	export class Source extends Node {
	    kind: NodeKind;
	    parent: null;
	    /** Source kind. */
	    sourceKind: SourceKind;
	    /** Normalized path. */
	    normalizedPath: string;
	    /** Path used internally. */
	    internalPath: string;
	    /** Simple path (last part without extension). */
	    simplePath: string;
	    /** Contained statements. */
	    statements: Statement[];
	    /** Full source text. */
	    text: string;
	    /** Tokenizer reference. */
	    tokenizer: Tokenizer | null;
	    /** Source map index. */
	    debugInfoIndex: i32;
	    /** Re-exported sources. */
	    exportPaths: Set<string> | null;
	    /** Constructs a new source node. */
	    constructor(normalizedPath: string, text: string, kind: SourceKind);
	    /** Tests if this source is an entry file. */
	    readonly isEntry: bool;
	    /** Tests if this source is a stdlib file. */
	    readonly isLibrary: bool;
	}
	/** Base class of all declaration statements. */
	export abstract class DeclarationStatement extends Statement {
	    /** Simple name being declared. */
	    name: IdentifierExpression;
	    /** Array of decorators. */
	    decorators: DecoratorNode[] | null;
	    /** Common flags indicating specific traits. */
	    flags: CommonFlags;
	    /** Tests if this node has the specified flag or flags. */
	    is(flag: CommonFlags): bool;
	    /** Tests if this node has one of the specified flags. */
	    isAny(flag: CommonFlags): bool;
	    /** Sets a specific flag or flags. */
	    set(flag: CommonFlags): void;
	}
	/** Represents an index signature declaration. */
	export class IndexSignatureDeclaration extends DeclarationStatement {
	    kind: NodeKind;
	    /** Key type. */
	    keyType: NamedTypeNode;
	    /** Value type. */
	    valueType: TypeNode;
	}
	/** Base class of all variable-like declaration statements. */
	export abstract class VariableLikeDeclarationStatement extends DeclarationStatement {
	    /** Variable type. */
	    type: TypeNode | null;
	    /** Variable initializer. */
	    initializer: Expression | null;
	}
	/** Represents a block statement. */
	export class BlockStatement extends Statement {
	    kind: NodeKind;
	    /** Contained statements. */
	    statements: Statement[];
	}
	/** Represents a `break` statement. */
	export class BreakStatement extends Statement {
	    kind: NodeKind;
	    /** Target label, if applicable. */
	    label: IdentifierExpression | null;
	}
	/** Represents a `class` declaration. */
	export class ClassDeclaration extends DeclarationStatement {
	    kind: NodeKind;
	    /** Accepted type parameters. */
	    typeParameters: TypeParameterNode[] | null;
	    /** Base class type being extended, if any. */
	    extendsType: NamedTypeNode | null;
	    /** Interface types being implemented, if any. */
	    implementsTypes: NamedTypeNode[] | null;
	    /** Class member declarations. */
	    members: DeclarationStatement[];
	    readonly isGeneric: bool;
	}
	/** Represents a `continue` statement. */
	export class ContinueStatement extends Statement {
	    kind: NodeKind;
	    /** Target label, if applicable. */
	    label: IdentifierExpression | null;
	}
	/** Represents a `do` statement. */
	export class DoStatement extends Statement {
	    kind: NodeKind;
	    /** Statement being looped over. */
	    statement: Statement;
	    /** Condition when to repeat. */
	    condition: Expression;
	}
	/** Represents an empty statement, i.e., a semicolon terminating nothing. */
	export class EmptyStatement extends Statement {
	    kind: NodeKind;
	}
	/** Represents an `enum` declaration. */
	export class EnumDeclaration extends DeclarationStatement {
	    kind: NodeKind;
	    /** Enum value declarations. */
	    values: EnumValueDeclaration[];
	}
	/** Represents a value of an `enum` declaration. */
	export class EnumValueDeclaration extends VariableLikeDeclarationStatement {
	    kind: NodeKind;
	    /** Value expression. */
	    value: Expression | null;
	}
	/** Represents an `export import` statement of an interface. */
	export class ExportImportStatement extends Node {
	    kind: NodeKind;
	    /** Identifier being imported. */
	    name: IdentifierExpression;
	    /** Identifier being exported. */
	    externalName: IdentifierExpression;
	}
	/** Represents a member of an `export` statement. */
	export class ExportMember extends Node {
	    kind: NodeKind;
	    /** Local identifier. */
	    localName: IdentifierExpression;
	    /** Exported identifier. */
	    exportedName: IdentifierExpression;
	}
	/** Represents an `export` statement. */
	export class ExportStatement extends Statement {
	    kind: NodeKind;
	    /** Array of members if a set of named exports, or `null` if a file export. */
	    members: ExportMember[] | null;
	    /** Path being exported from, if applicable. */
	    path: StringLiteralExpression | null;
	    /** Normalized path, if `path` is set. */
	    normalizedPath: string | null;
	    /** Mangled internal path being referenced, if `path` is set. */
	    internalPath: string | null;
	    /** Whether this is a declared export. */
	    isDeclare: bool;
	}
	/** Represents an `export default` statement. */
	export class ExportDefaultStatement extends Statement {
	    kind: NodeKind;
	    /** Declaration being exported as default. */
	    declaration: DeclarationStatement;
	}
	/** Represents an expression that is used as a statement. */
	export class ExpressionStatement extends Statement {
	    kind: NodeKind;
	    /** Expression being used as a statement.*/
	    expression: Expression;
	}
	/** Represents a field declaration within a `class`. */
	export class FieldDeclaration extends VariableLikeDeclarationStatement {
	    kind: NodeKind;
	    /** Parameter index if declared as a constructor parameter, otherwise `-1`. */
	    parameterIndex: i32;
	}
	/** Represents a `for` statement. */
	export class ForStatement extends Statement {
	    kind: NodeKind;
	    /**
	     * Initializer statement, if present.
	     * Either a {@link VariableStatement} or {@link ExpressionStatement}.
	     */
	    initializer: Statement | null;
	    /** Condition expression, if present. */
	    condition: Expression | null;
	    /** Incrementor expression, if present. */
	    incrementor: Expression | null;
	    /** Statement being looped over. */
	    statement: Statement;
	}
	/** Indicates the kind of an array function. */
	export const enum ArrowKind {
	    /** Not an arrow function. */
	    NONE = 0,
	    /** Parenthesized parameter list. */
	    ARROW_PARENTHESIZED = 1,
	    /** Single parameter without parenthesis. */
	    ARROW_SINGLE = 2
	}
	/** Represents a `function` declaration. */
	export class FunctionDeclaration extends DeclarationStatement {
	    kind: NodeKind;
	    /** Type parameters, if any. */
	    typeParameters: TypeParameterNode[] | null;
	    /** Function signature. */
	    signature: FunctionTypeNode;
	    /** Body statement. Usually a block. */
	    body: Statement | null;
	    /** Arrow function kind, if applicable. */
	    arrowKind: ArrowKind;
	    readonly isGeneric: bool;
	    /** Clones this function declaration. */
	    clone(): FunctionDeclaration;
	}
	/** Represents an `if` statement. */
	export class IfStatement extends Statement {
	    kind: NodeKind;
	    /** Condition. */
	    condition: Expression;
	    /** Statement executed when condition is `true`. */
	    ifTrue: Statement;
	    /** Statement executed when condition is `false`. */
	    ifFalse: Statement | null;
	}
	/** Represents an `import` declaration part of an {@link ImportStatement}. */
	export class ImportDeclaration extends DeclarationStatement {
	    kind: NodeKind;
	    /** Identifier being imported. */
	    foreignName: IdentifierExpression;
	}
	/** Represents an `import` statement. */
	export class ImportStatement extends Statement {
	    kind: NodeKind;
	    /** Array of member declarations or `null` if an asterisk import. */
	    declarations: ImportDeclaration[] | null;
	    /** Name of the local namespace, if an asterisk import. */
	    namespaceName: IdentifierExpression | null;
	    /** Path being imported from. */
	    path: StringLiteralExpression;
	    /** Normalized path. */
	    normalizedPath: string;
	    /** Mangled internal path being referenced. */
	    internalPath: string;
	}
	/** Represents an `interfarce` declaration. */
	export class InterfaceDeclaration extends ClassDeclaration {
	    kind: NodeKind;
	}
	/** Represents a method declaration within a `class`. */
	export class MethodDeclaration extends FunctionDeclaration {
	    kind: NodeKind;
	}
	/** Represents a `namespace` declaration. */
	export class NamespaceDeclaration extends DeclarationStatement {
	    kind: NodeKind;
	    /** Array of namespace members. */
	    members: Statement[];
	}
	/** Represents a `return` statement. */
	export class ReturnStatement extends Statement {
	    kind: NodeKind;
	    /** Value expression being returned, if present. */
	    value: Expression | null;
	}
	/** Represents a single `case` within a `switch` statement. */
	export class SwitchCase extends Node {
	    kind: NodeKind;
	    /** Label expression. `null` indicates the default case. */
	    label: Expression | null;
	    /** Contained statements. */
	    statements: Statement[];
	}
	/** Represents a `switch` statement. */
	export class SwitchStatement extends Statement {
	    kind: NodeKind;
	    /** Condition expression. */
	    condition: Expression;
	    /** Contained cases. */
	    cases: SwitchCase[];
	}
	/** Represents a `throw` statement. */
	export class ThrowStatement extends Statement {
	    kind: NodeKind;
	    /** Value expression being thrown. */
	    value: Expression;
	}
	/** Represents a `try` statement. */
	export class TryStatement extends Statement {
	    kind: NodeKind;
	    /** Contained statements. */
	    statements: Statement[];
	    /** Exception variable name, if a `catch` clause is present. */
	    catchVariable: IdentifierExpression | null;
	    /** Statements being executed on catch, if a `catch` clause is present. */
	    catchStatements: Statement[] | null;
	    /** Statements being executed afterwards, if a `finally` clause is present. */
	    finallyStatements: Statement[] | null;
	}
	/** Represents a `type` declaration. */
	export class TypeDeclaration extends DeclarationStatement {
	    kind: NodeKind;
	    /** Type parameters, if any. */
	    typeParameters: TypeParameterNode[] | null;
	    /** Type being aliased. */
	    type: TypeNode;
	}
	/** Represents a variable declaration part of a {@link VariableStatement}. */
	export class VariableDeclaration extends VariableLikeDeclarationStatement {
	    kind: NodeKind;
	}
	/** Represents a variable statement wrapping {@link VariableDeclaration}s. */
	export class VariableStatement extends Statement {
	    kind: NodeKind;
	    /** Array of decorators. */
	    decorators: DecoratorNode[] | null;
	    /** Array of member declarations. */
	    declarations: VariableDeclaration[];
	}
	/** Represents a void statement dropping an expression's value. */
	export class VoidStatement extends Statement {
	    kind: NodeKind;
	    /** Expression being dropped. */
	    expression: Expression;
	}
	/** Represents a `while` statement. */
	export class WhileStatement extends Statement {
	    kind: NodeKind;
	    /** Condition expression. */
	    condition: Expression;
	    /** Statement being looped over. */
	    statement: Statement;
	}
	/** Finds the first decorator matching the specified kind. */
	export function findDecorator(kind: DecoratorKind, decorators: DecoratorNode[] | null): DecoratorNode | null;
	/** Mangles an external to an internal path. */
	export function mangleInternalPath(path: string): string;
	/** Tests if the specified type node represents an omitted type. */
	export function isTypeOmitted(type: TypeNode): bool;

}
declare module 'assemblyscript/src/module' {
	/**
	 * A thin wrapper around Binaryen's C-API.
	 * @module module
	 */ /***/
	import { Target } from 'assemblyscript/src/common';
	export type ModuleRef = usize;
	export type FunctionTypeRef = usize;
	export type FunctionRef = usize;
	export type ExpressionRef = usize;
	export type GlobalRef = usize;
	export type ImportRef = usize;
	export type ExportRef = usize;
	export type RelooperRef = usize;
	export type RelooperBlockRef = usize;
	export type Index = u32;
	export enum NativeType {
	    None,
	    I32,
	    I64,
	    F32,
	    F64,
	    V128,
	    Unreachable,
	    Auto
	}
	export enum FeatureFlags {
	    Atomics,
	    MutableGloabls,
	    NontrappingFPToInt,
	    SIMD128,
	    BulkMemory,
	    SignExt,
	    ExceptionHandling
	}
	export enum ExpressionId {
	    Invalid,
	    Block,
	    If,
	    Loop,
	    Break,
	    Switch,
	    Call,
	    CallIndirect,
	    LocalGet,
	    LocalSet,
	    GlobalGet,
	    GlobalSet,
	    Load,
	    Store,
	    Const,
	    Unary,
	    Binary,
	    Select,
	    Drop,
	    Return,
	    Host,
	    Nop,
	    Unreachable,
	    AtomicCmpxchg,
	    AtomicRMW,
	    AtomicWait,
	    AtomicNotify,
	    SIMDExtract,
	    SIMDReplace,
	    SIMDShuffle,
	    SIMDBitselect,
	    SIMDShift,
	    MemoryInit,
	    DataDrop,
	    MemoryCopy,
	    MemoryFill
	}
	export enum UnaryOp {
	    ClzI32,
	    CtzI32,
	    PopcntI32,
	    NegF32,
	    AbsF32,
	    CeilF32,
	    FloorF32,
	    TruncF32,
	    NearestF32,
	    SqrtF32,
	    EqzI32,
	    ClzI64,
	    CtzI64,
	    PopcntI64,
	    NegF64,
	    AbsF64,
	    CeilF64,
	    FloorF64,
	    TruncF64,
	    NearestF64,
	    SqrtF64,
	    EqzI64,
	    ExtendI32,
	    ExtendU32,
	    WrapI64,
	    TruncF32ToI32,
	    TruncF32ToI64,
	    TruncF32ToU32,
	    TruncF32ToU64,
	    TruncF64ToI32,
	    TruncF64ToI64,
	    TruncF64ToU32,
	    TruncF64ToU64,
	    ReinterpretF32,
	    ReinterpretF64,
	    ConvertI32ToF32,
	    ConvertI32ToF64,
	    ConvertU32ToF32,
	    ConvertU32ToF64,
	    ConvertI64ToF32,
	    ConvertI64ToF64,
	    ConvertU64ToF32,
	    ConvertU64ToF64,
	    PromoteF32,
	    DemoteF64,
	    ReinterpretI32,
	    ReinterpretI64,
	    ExtendI8ToI32,
	    ExtendI16ToI32,
	    ExtendI8ToI64,
	    ExtendI16ToI64,
	    ExtendI32ToI64,
	    SplatVecI8x16,
	    SplatVecI16x8,
	    SplatVecI32x4,
	    SplatVecI64x2,
	    SplatVecF32x4,
	    SplatVecF64x2,
	    NotVec128,
	    NegVecI8x16,
	    AnyTrueVecI8x16,
	    AllTrueVecI8x16,
	    NegVecI16x8,
	    AnyTrueVecI16x8,
	    AllTrueVecI16x8,
	    NegVecI32x4,
	    AnyTrueVecI32x4,
	    AllTrueVecI32x4,
	    NegVecI64x2,
	    AnyTrueVecI64x2,
	    AllTrueVecI64x2,
	    AbsVecF32x4,
	    NegVecF32x4,
	    SqrtVecF32x4,
	    AbsVecF64x2,
	    NegVecF64x2,
	    SqrtVecF64x2,
	    TruncSatSVecF32x4ToVecI32x4,
	    TruncSatUVecF32x4ToVecI32x4,
	    TruncSatSVecF64x2ToVecI64x2,
	    TruncSatUVecF64x2ToVecI64x2,
	    ConvertSVecI32x4ToVecF32x4,
	    ConvertUVecI32x4ToVecF32x4,
	    ConvertSVecI64x2ToVecF64x2,
	    ConvertUVecI64x2ToVecF64x2
	}
	export enum BinaryOp {
	    AddI32,
	    SubI32,
	    MulI32,
	    DivI32,
	    DivU32,
	    RemI32,
	    RemU32,
	    AndI32,
	    OrI32,
	    XorI32,
	    ShlI32,
	    ShrU32,
	    ShrI32,
	    RotlI32,
	    RotrI32,
	    EqI32,
	    NeI32,
	    LtI32,
	    LtU32,
	    LeI32,
	    LeU32,
	    GtI32,
	    GtU32,
	    GeI32,
	    GeU32,
	    AddI64,
	    SubI64,
	    MulI64,
	    DivI64,
	    DivU64,
	    RemI64,
	    RemU64,
	    AndI64,
	    OrI64,
	    XorI64,
	    ShlI64,
	    ShrU64,
	    ShrI64,
	    RotlI64,
	    RotrI64,
	    EqI64,
	    NeI64,
	    LtI64,
	    LtU64,
	    LeI64,
	    LeU64,
	    GtI64,
	    GtU64,
	    GeI64,
	    GeU64,
	    AddF32,
	    SubF32,
	    MulF32,
	    DivF32,
	    CopysignF32,
	    MinF32,
	    MaxF32,
	    EqF32,
	    NeF32,
	    LtF32,
	    LeF32,
	    GtF32,
	    GeF32,
	    AddF64,
	    SubF64,
	    MulF64,
	    DivF64,
	    CopysignF64,
	    MinF64,
	    MaxF64,
	    EqF64,
	    NeF64,
	    LtF64,
	    LeF64,
	    GtF64,
	    GeF64,
	    EqVecI8x16,
	    NeVecI8x16,
	    LtSVecI8x16,
	    LtUVecI8x16,
	    LeSVecI8x16,
	    LeUVecI8x16,
	    GtSVecI8x16,
	    GtUVecI8x16,
	    GeSVecI8x16,
	    GeUVecI8x16,
	    EqVecI16x8,
	    NeVecI16x8,
	    LtSVecI16x8,
	    LtUVecI16x8,
	    LeSVecI16x8,
	    LeUVecI16x8,
	    GtSVecI16x8,
	    GtUVecI16x8,
	    GeSVecI16x8,
	    GeUVecI16x8,
	    EqVecI32x4,
	    NeVecI32x4,
	    LtSVecI32x4,
	    LtUVecI32x4,
	    LeSVecI32x4,
	    LeUVecI32x4,
	    GtSVecI32x4,
	    GtUVecI32x4,
	    GeSVecI32x4,
	    GeUVecI32x4,
	    EqVecF32x4,
	    NeVecF32x4,
	    LtVecF32x4,
	    LeVecF32x4,
	    GtVecF32x4,
	    GeVecF32x4,
	    EqVecF64x2,
	    NeVecF64x2,
	    LtVecF64x2,
	    LeVecF64x2,
	    GtVecF64x2,
	    GeVecF64x2,
	    AndVec128,
	    OrVec128,
	    XorVec128,
	    AddVecI8x16,
	    AddSatSVecI8x16,
	    AddSatUVecI8x16,
	    SubVecI8x16,
	    SubSatSVecI8x16,
	    SubSatUVecI8x16,
	    MulVecI8x16,
	    AddVecI16x8,
	    AddSatSVecI16x8,
	    AddSatUVecI16x8,
	    SubVecI16x8,
	    SubSatSVecI16x8,
	    SubSatUVecI16x8,
	    MulVecI16x8,
	    AddVecI32x4,
	    SubVecI32x4,
	    MulVecI32x4,
	    AddVecI64x2,
	    SubVecI64x2,
	    AddVecF32x4,
	    SubVecF32x4,
	    MulVecF32x4,
	    DivVecF32x4,
	    MinVecF32x4,
	    MaxVecF32x4,
	    AddVecF64x2,
	    SubVecF64x2,
	    MulVecF64x2,
	    DivVecF64x2,
	    MinVecF64x2,
	    MaxVecF64x2
	}
	export enum HostOp {
	    MemorySize,
	    MemoryGrow
	}
	export enum AtomicRMWOp {
	    Add,
	    Sub,
	    And,
	    Or,
	    Xor,
	    Xchg
	}
	export enum SIMDExtractOp {
	    ExtractLaneSVecI8x16,
	    ExtractLaneUVecI8x16,
	    ExtractLaneSVecI16x8,
	    ExtractLaneUVecI16x8,
	    ExtractLaneVecI32x4,
	    ExtractLaneVecI64x2,
	    ExtractLaneVecF32x4,
	    ExtractLaneVecF64x2
	}
	export enum SIMDReplaceOp {
	    ReplaceLaneVecI8x16,
	    ReplaceLaneVecI16x8,
	    ReplaceLaneVecI32x4,
	    ReplaceLaneVecI64x2,
	    ReplaceLaneVecF32x4,
	    ReplaceLaneVecF64x2
	}
	export enum SIMDShiftOp {
	    ShlVecI8x16,
	    ShrSVecI8x16,
	    ShrUVecI8x16,
	    ShlVecI16x8,
	    ShrSVecI16x8,
	    ShrUVecI16x8,
	    ShlVecI32x4,
	    ShrSVecI32x4,
	    ShrUVecI32x4,
	    ShlVecI64x2,
	    ShrSVecI64x2,
	    ShrUVecI64x2
	}
	export class MemorySegment {
	    buffer: Uint8Array;
	    offset: I64;
	    static create(buffer: Uint8Array, offset: I64): MemorySegment;
	}
	export class Module {
	    ref: ModuleRef;
	    private lit;
	    static create(): Module;
	    static createFrom(buffer: Uint8Array): Module;
	    private constructor();
	    addFunctionType(name: string, result: NativeType, paramTypes: NativeType[] | null): FunctionRef;
	    getFunctionTypeBySignature(result: NativeType, paramTypes: NativeType[] | null): FunctionTypeRef;
	    removeFunctionType(name: string): void;
	    i32(value: i32): ExpressionRef;
	    i64(valueLow: i32, valueHigh?: i32): ExpressionRef;
	    f32(value: f32): ExpressionRef;
	    f64(value: f64): ExpressionRef;
	    v128(bytes: Uint8Array): ExpressionRef;
	    unary(op: UnaryOp, expr: ExpressionRef): ExpressionRef;
	    binary(op: BinaryOp, left: ExpressionRef, right: ExpressionRef): ExpressionRef;
	    host(op: HostOp, name?: string | null, operands?: ExpressionRef[] | null): ExpressionRef;
	    local_get(index: i32, type: NativeType): ExpressionRef;
	    local_tee(index: i32, value: ExpressionRef): ExpressionRef;
	    global_get(name: string, type: NativeType): ExpressionRef;
	    load(bytes: Index, signed: bool, ptr: ExpressionRef, type: NativeType, offset?: Index, align?: Index): ExpressionRef;
	    store(bytes: Index, ptr: ExpressionRef, value: ExpressionRef, type: NativeType, offset?: Index, align?: Index): ExpressionRef;
	    atomic_load(bytes: Index, ptr: ExpressionRef, type: NativeType, offset?: Index): ExpressionRef;
	    atomic_store(bytes: Index, ptr: ExpressionRef, value: ExpressionRef, type: NativeType, offset?: Index): ExpressionRef;
	    atomic_rmw(op: AtomicRMWOp, bytes: Index, offset: Index, ptr: ExpressionRef, value: ExpressionRef, type: NativeType): ExpressionRef;
	    atomic_cmpxchg(bytes: Index, offset: Index, ptr: ExpressionRef, expected: ExpressionRef, replacement: ExpressionRef, type: NativeType): ExpressionRef;
	    atomic_wait(ptr: ExpressionRef, expected: ExpressionRef, timeout: ExpressionRef, expectedType: NativeType): ExpressionRef;
	    atomic_notify(ptr: ExpressionRef, notifyCount: ExpressionRef): ExpressionRef;
	    local_set(index: Index, value: ExpressionRef): ExpressionRef;
	    global_set(name: string, value: ExpressionRef): ExpressionRef;
	    block(label: string | null, children: ExpressionRef[], type?: NativeType): ExpressionRef;
	    br(label: string | null, condition?: ExpressionRef, value?: ExpressionRef): ExpressionRef;
	    drop(expression: ExpressionRef): ExpressionRef;
	    loop(label: string | null, body: ExpressionRef): ExpressionRef;
	    if(condition: ExpressionRef, ifTrue: ExpressionRef, ifFalse?: ExpressionRef): ExpressionRef;
	    nop(): ExpressionRef;
	    return(expression?: ExpressionRef): ExpressionRef;
	    select(ifTrue: ExpressionRef, ifFalse: ExpressionRef, condition: ExpressionRef): ExpressionRef;
	    switch(names: string[], defaultName: string | null, condition: ExpressionRef, value?: ExpressionRef): ExpressionRef;
	    call(target: string, operands: ExpressionRef[] | null, returnType: NativeType): ExpressionRef;
	    call_indirect(index: ExpressionRef, operands: ExpressionRef[] | null, typeName: string): ExpressionRef;
	    unreachable(): ExpressionRef;
	    memory_copy(dest: ExpressionRef, source: ExpressionRef, size: ExpressionRef): ExpressionRef;
	    memory_fill(dest: ExpressionRef, value: ExpressionRef, size: ExpressionRef): ExpressionRef;
	    simd_extract(op: SIMDExtractOp, vec: ExpressionRef, idx: u8): ExpressionRef;
	    simd_replace(op: SIMDReplaceOp, vec: ExpressionRef, idx: u8, value: ExpressionRef): ExpressionRef;
	    simd_shuffle(vec1: ExpressionRef, vec2: ExpressionRef, mask: Uint8Array): ExpressionRef;
	    simd_bitselect(vec1: ExpressionRef, vec2: ExpressionRef, cond: ExpressionRef): ExpressionRef;
	    simd_shift(op: SIMDShiftOp, vec: ExpressionRef, shift: ExpressionRef): ExpressionRef;
	    addGlobal(name: string, type: NativeType, mutable: bool, initializer: ExpressionRef): GlobalRef;
	    removeGlobal(name: string): void;
	    addFunction(name: string, type: FunctionTypeRef, varTypes: NativeType[] | null, body: ExpressionRef): FunctionRef;
	    removeFunction(name: string): void;
	    private hasTemporaryFunction;
	    addTemporaryFunction(result: NativeType, paramTypes: NativeType[] | null, body: ExpressionRef): FunctionRef;
	    removeTemporaryFunction(): void;
	    addFunctionExport(internalName: string, externalName: string): ExportRef;
	    addTableExport(internalName: string, externalName: string): ExportRef;
	    addMemoryExport(internalName: string, externalName: string): ExportRef;
	    addGlobalExport(internalName: string, externalName: string): ExportRef;
	    removeExport(externalName: string): void;
	    addFunctionImport(internalName: string, externalModuleName: string, externalBaseName: string, functionType: FunctionTypeRef): ImportRef;
	    addTableImport(internalName: string, externalModuleName: string, externalBaseName: string): ImportRef;
	    addMemoryImport(internalName: string, externalModuleName: string, externalBaseName: string, shared?: bool): ImportRef;
	    addGlobalImport(internalName: string, externalModuleName: string, externalBaseName: string, globalType: NativeType): ImportRef;
	    /** Unlimited memory constant. */
	    static readonly UNLIMITED_MEMORY: Index;
	    setMemory(initial: Index, maximum: Index, segments: MemorySegment[], target: Target, exportName?: string | null, shared?: bool): void;
	    setFunctionTable(initial: Index, maximum: Index, funcs: string[]): void;
	    setStart(func: FunctionRef): void;
	    getOptimizeLevel(): i32;
	    setOptimizeLevel(level?: i32): void;
	    getShrinkLevel(): i32;
	    setShrinkLevel(level?: i32): void;
	    setDebugInfo(on?: bool): void;
	    getFeatures(): BinaryenFeatureFlags;
	    setFeatures(featureFlags: BinaryenFeatureFlags): void;
	    optimize(func?: FunctionRef): void;
	    runPasses(passes: string[], func?: FunctionRef): void;
	    private cachedPrecomputeNames;
	    precomputeExpression(expr: ExpressionRef): ExpressionRef;
	    validate(): bool;
	    interpret(): void;
	    toBinary(sourceMapUrl: string | null): BinaryModule;
	    toText(): string;
	    toAsmjs(): string;
	    private cachedStrings;
	    private allocStringCached;
	    dispose(): void;
	    createRelooper(): Relooper;
	    cloneExpression(expr: ExpressionRef, noSideEffects?: bool, maxDepth?: i32): ExpressionRef;
	    addDebugInfoFile(name: string): Index;
	    getDebugInfoFile(index: Index): string | null;
	    setDebugLocation(func: FunctionRef, expr: ExpressionRef, fileIndex: Index, lineNumber: Index, columnNumber: Index): void;
	}
	export function getExpressionId(expr: ExpressionRef): ExpressionId;
	export function getExpressionType(expr: ExpressionRef): NativeType;
	export function getConstValueI32(expr: ExpressionRef): i32;
	export function getConstValueI64Low(expr: ExpressionRef): i32;
	export function getConstValueI64High(expr: ExpressionRef): i32;
	export function getConstValueF32(expr: ExpressionRef): f32;
	export function getConstValueF64(expr: ExpressionRef): f32;
	export function getLocalGetIndex(expr: ExpressionRef): Index;
	export function getLocalSetIndex(expr: ExpressionRef): Index;
	export function getLocalSetValue(expr: ExpressionRef): ExpressionRef;
	export function isLocalTee(expr: ExpressionRef): bool;
	export function getGlobalGetName(expr: ExpressionRef): string | null;
	export function getBinaryOp(expr: ExpressionRef): BinaryOp;
	export function getBinaryLeft(expr: ExpressionRef): ExpressionRef;
	export function getBinaryRight(expr: ExpressionRef): ExpressionRef;
	export function getUnaryOp(expr: ExpressionRef): UnaryOp;
	export function getUnaryValue(expr: ExpressionRef): ExpressionRef;
	export function getLoadBytes(expr: ExpressionRef): u32;
	export function getLoadOffset(expr: ExpressionRef): u32;
	export function getLoadPtr(expr: ExpressionRef): ExpressionRef;
	export function isLoadSigned(expr: ExpressionRef): bool;
	export function getStoreBytes(expr: ExpressionRef): u32;
	export function getStoreOffset(expr: ExpressionRef): u32;
	export function getStorePtr(expr: ExpressionRef): ExpressionRef;
	export function getStoreValue(expr: ExpressionRef): ExpressionRef;
	export function getBlockName(expr: ExpressionRef): string | null;
	export function getBlockChildCount(expr: ExpressionRef): Index;
	export function getBlockChild(expr: ExpressionRef, index: Index): ExpressionRef;
	export function getIfCondition(expr: ExpressionRef): ExpressionRef;
	export function getIfTrue(expr: ExpressionRef): ExpressionRef;
	export function getIfFalse(expr: ExpressionRef): ExpressionRef;
	export function getLoopName(expr: ExpressionRef): string | null;
	export function getLoopBody(expr: ExpressionRef): ExpressionRef;
	export function getBreakName(expr: ExpressionRef): string | null;
	export function getBreakCondition(expr: ExpressionRef): ExpressionRef;
	export function getSelectThen(expr: ExpressionRef): ExpressionRef;
	export function getSelectElse(expr: ExpressionRef): ExpressionRef;
	export function getSelectCondition(expr: ExpressionRef): ExpressionRef;
	export function getDropValue(expr: ExpressionRef): ExpressionRef;
	export function getReturnValue(expr: ExpressionRef): ExpressionRef;
	export function getCallTarget(expr: ExpressionRef): string | null;
	export function getCallOperandCount(expr: ExpressionRef): i32;
	export function getCallOperand(expr: ExpressionRef, index: Index): ExpressionRef;
	export function getHostOp(expr: ExpressionRef): ExpressionRef;
	export function getHostOperandCount(expr: ExpressionRef): Index;
	export function getHostOperand(expr: ExpressionRef, index: Index): ExpressionRef;
	export function getHostName(expr: ExpressionRef): string | null;
	export function getFunctionBody(func: FunctionRef): ExpressionRef;
	export function getFunctionName(func: FunctionRef): string | null;
	export function getFunctionParamCount(func: FunctionRef): Index;
	export function getFunctionParamType(func: FunctionRef, index: Index): NativeType;
	export function getFunctionResultType(func: FunctionRef): NativeType;
	export class Relooper {
	    module: Module;
	    ref: RelooperRef;
	    static create(module: Module): Relooper;
	    private constructor();
	    addBlock(code: ExpressionRef): RelooperBlockRef;
	    addBranch(from: RelooperBlockRef, to: RelooperBlockRef, condition?: ExpressionRef, code?: ExpressionRef): void;
	    addBlockWithSwitch(code: ExpressionRef, condition: ExpressionRef): RelooperBlockRef;
	    addBranchForSwitch(from: RelooperBlockRef, to: RelooperBlockRef, indexes: i32[], code?: ExpressionRef): void;
	    renderAndDispose(entry: RelooperBlockRef, labelHelper: Index): ExpressionRef;
	}
	export function readString(ptr: usize): string | null;
	/** Result structure of {@link Module#toBinary}. */
	export class BinaryModule {
	    /** WebAssembly binary. */
	    output: Uint8Array;
	    /** Source map, if generated. */
	    sourceMap: string | null;
	}
	/** Tests if an expression needs an explicit 'unreachable' when it is the terminating statement. */
	export function needsExplicitUnreachable(expr: ExpressionRef): bool;
	/** Traverses all expression members of an expression, calling the given visitor. */
	export function traverse<T>(expr: ExpressionRef, data: T, visit: (expr: ExpressionRef, data: T) => void): bool;

}
declare module 'assemblyscript/src/types' {
	/**
	 * Mappings from AssemblyScript types to WebAssembly types.
	 * @module types
	 */ /***/
	import { Class, FunctionTarget, Program } from 'assemblyscript/src/program';
	import { NativeType, ExpressionRef, Module } from 'assemblyscript/src/module';
	/** Indicates the kind of a type. */
	export const enum TypeKind {
	    /** An 8-bit signed integer. */
	    I8 = 0,
	    /** A 16-bit signed integer. */
	    I16 = 1,
	    /** A 32-bit signed integer. */
	    I32 = 2,
	    /** A 64-bit signed integer. */
	    I64 = 3,
	    /** A 32-bit/64-bit signed integer, depending on the target. */
	    ISIZE = 4,
	    /** An 8-bit unsigned integer. */
	    U8 = 5,
	    /** A 16-bit unsigned integer. */
	    U16 = 6,
	    /** A 32-bit unsigned integer. Also the base of function types. */
	    U32 = 7,
	    /** A 64-bit unsigned integer. */
	    U64 = 8,
	    /** A 32-bit/64-bit unsigned integer, depending on the target. Also the base of class types. */
	    USIZE = 9,
	    /** A 1-bit unsigned integer. */
	    BOOL = 10,
	    /** A 32-bit float. */
	    F32 = 11,
	    /** A 64-bit double. */
	    F64 = 12,
	    /** A 128-bit vector. */
	    V128 = 13,
	    /** No return type. */
	    VOID = 14
	}
	/** Indicates capabilities of a type. */
	export const enum TypeFlags {
	    NONE = 0,
	    /** Is a signed type that can represent negative values. */
	    SIGNED = 1,
	    /** Is an unsigned type that cannot represent negative values. */
	    UNSIGNED = 2,
	    /** Is an integer type. */
	    INTEGER = 4,
	    /** Is a floating point type. */
	    FLOAT = 8,
	    /** Is a pointer type. */
	    POINTER = 16,
	    /** Is smaller than 32-bits. */
	    SHORT = 32,
	    /** Is larger than 32-bits. */
	    LONG = 64,
	    /** Is a value type. */
	    VALUE = 128,
	    /** Is a reference type. */
	    REFERENCE = 256,
	    /** Is a nullable type. */
	    NULLABLE = 512,
	    /** Is a vector type. */
	    VECTOR = 1024
	}
	/** Represents a resolved type. */
	export class Type {
	    /** Type kind. */
	    kind: TypeKind;
	    /** Type flags. */
	    flags: TypeFlags;
	    /** Size in bits. */
	    size: u32;
	    /** Size in bytes. */
	    byteSize: i32;
	    /** Underlying class reference, if a class type. */
	    classReference: Class | null;
	    /** Underlying signature reference, if a function type. */
	    signatureReference: Signature | null;
	    /** Respective non-nullable type, if nullable. */
	    nonNullableType: Type;
	    /** Cached nullable type, if non-nullable. */
	    private cachedNullableType;
	    /** Constructs a new resolved type. */
	    constructor(kind: TypeKind, flags: TypeFlags, size: u32);
	    /** Returns the closest int type representing this type. */
	    readonly intType: Type;
	    /** Substitutes this type with the auto type if this type is void. */
	    readonly exceptVoid: Type;
	    /** Gets this type's logarithmic alignment in memory. */
	    readonly alignLog2: i32;
	    /** Tests if this is a managed type that needs GC hooks. */
	    readonly isManaged: bool;
	    /** Tests if this is a class type explicitly annotated as unmanaged. */
	    readonly isUnmanaged: bool;
	    /** Computes the sign-extending shift in the target type. */
	    computeSmallIntegerShift(targetType: Type): u32;
	    /** Computes the truncating mask in the target type. */
	    computeSmallIntegerMask(targetType: Type): u32;
	    /** Tests if this type has (all of) the specified flags. */
	    is(flags: TypeFlags): bool;
	    /** Tests if this type has any of the specified flags. */
	    isAny(flags: TypeFlags): bool;
	    /** Composes a class type from this type and a class. */
	    asClass(classType: Class): Type;
	    /** Composes a function type from this type and a function. */
	    asFunction(signature: Signature): Type;
	    /** Composes the respective nullable type of this type. */
	    asNullable(): Type;
	    /** Tests if a value of this type is assignable to the target type incl. implicit conversion. */
	    isAssignableTo(target: Type, signednessIsRelevant?: bool): bool;
	    /** Tests if a value of this type is assignable to the target type excl. implicit conversion. */
	    isStrictlyAssignableTo(target: Type, signednessIsRelevant?: bool): bool;
	    /** Determines the common denominator type of two types, if there is any. */
	    static commonDenominator(left: Type, right: Type, signednessIsImportant: bool): Type | null;
	    /** Converts this type to a string. */
	    toString(): string;
	    /** Converts this type to its respective native type. */
	    toNativeType(): NativeType;
	    /** Converts this type to its native `0` value. */
	    toNativeZero(module: Module): ExpressionRef;
	    /** Converts this type to its native `1` value. */
	    toNativeOne(module: Module): ExpressionRef;
	    /** Converts this type to its native `-1` value. */
	    toNativeNegOne(module: Module): ExpressionRef;
	    /** Converts this type to its signature string. */
	    toSignatureString(): string;
	    /** An 8-bit signed integer. */
	    static readonly i8: Type;
	    /** A 16-bit signed integer. */
	    static readonly i16: Type;
	    /** A 32-bit signed integer. */
	    static readonly i32: Type;
	    /** A 64-bit signed integer. */
	    static readonly i64: Type;
	    /** A 32-bit signed size. WASM32 only. */
	    static readonly isize32: Type;
	    /** A 64-bit signed size. WASM64 only. */
	    static readonly isize64: Type;
	    /** An 8-bit unsigned integer. */
	    static readonly u8: Type;
	    /** A 16-bit unsigned integer. */
	    static readonly u16: Type;
	    /** A 32-bit unsigned integer. */
	    static readonly u32: Type;
	    /** A 64-bit unsigned integer. */
	    static readonly u64: Type;
	    /** A 32-bit unsigned size. WASM32 only. */
	    static readonly usize32: Type;
	    /** A 64-bit unsigned size. WASM64 only. */
	    static readonly usize64: Type;
	    /** A 1-bit unsigned integer. */
	    static readonly bool: Type;
	    /** A 32-bit float. */
	    static readonly f32: Type;
	    /** A 64-bit float. */
	    static readonly f64: Type;
	    /** A 128-bit vector. */
	    static readonly v128: Type;
	    /** No return type. */
	    static readonly void: Type;
	    /** Alias of i32 indicating type inference of locals and globals with just an initializer. */
	    static readonly auto: Type;
	}
	/** Converts an array of types to an array of native types. */
	export function typesToNativeTypes(types: Type[]): NativeType[];
	/** Converts an array of types to its combined string representation. */
	export function typesToString(types: Type[]): string;
	/** Represents a fully resolved function signature. */
	export class Signature {
	    /** Parameter types, if any, excluding `this`. */
	    parameterTypes: Type[];
	    /** Parameter names, if known, excluding `this`. */
	    parameterNames: string[] | null;
	    /** Number of required parameters excluding `this`. Other parameters are considered optional. */
	    requiredParameters: i32;
	    /** Return type. */
	    returnType: Type;
	    /** This type, if an instance signature. */
	    thisType: Type | null;
	    /** Whether the last parameter is a rest parameter. */
	    hasRest: bool;
	    /** Cached {@link FunctionTarget}. */
	    cachedFunctionTarget: FunctionTarget | null;
	    /** Respective function type. */
	    type: Type;
	    /** Constructs a new signature. */
	    constructor(parameterTypes?: Type[] | null, returnType?: Type | null, thisType?: Type | null);
	    asFunctionTarget(program: Program): FunctionTarget;
	    /** Gets the known or, alternatively, generic parameter name at the specified index. */
	    getParameterName(index: i32): string;
	    /** Tests if a value of this function type is assignable to a target of the specified function type. */
	    isAssignableTo(target: Signature): bool;
	    /** Converts a signature to a function type string. */
	    static makeSignatureString(parameterTypes: Type[] | null, returnType: Type, thisType?: Type | null): string;
	    /** Converts this signature to a function type string. */
	    toSignatureString(): string;
	    /** Converts this signature to a string. */
	    toString(): string;
	}
	/** Gets the cached default parameter name for the specified index. */
	export function getDefaultParameterName(index: i32): string;

}
declare module 'assemblyscript/src/flow' {
	/**
	 * A control flow analyzer.
	 * @module flow
	 */ /***/
	import { Type } from 'assemblyscript/src/types';
	import { Local, Function, Element } from 'assemblyscript/src/program';
	import { ExpressionRef } from 'assemblyscript/src/module';
	import { Node } from 'assemblyscript/src/ast';
	/** Control flow flags indicating specific conditions. */
	export const enum FlowFlags {
	    /** No specific conditions. */
	    NONE = 0,
	    /** This flow returns. */
	    RETURNS = 1,
	    /** This flow returns a wrapped value. */
	    RETURNS_WRAPPED = 2,
	    /** This flow returns a non-null value. */
	    RETURNS_NONNULL = 4,
	    /** This flow throws. */
	    THROWS = 8,
	    /** This flow breaks. */
	    BREAKS = 16,
	    /** This flow continues. */
	    CONTINUES = 32,
	    /** This flow allocates. Constructors only. */
	    ALLOCATES = 64,
	    /** This flow calls super. Constructors only. */
	    CALLS_SUPER = 128,
	    /** This flow terminates (returns, throws or continues). */
	    TERMINATES = 256,
	    /** This flow conditionally returns in a child flow. */
	    CONDITIONALLY_RETURNS = 512,
	    /** This flow conditionally throws in a child flow. */
	    CONDITIONALLY_THROWS = 1024,
	    /** This flow conditionally terminates in a child flow. */
	    CONDITIONALLY_TERMINATES = 2048,
	    /** This flow conditionally breaks in a child flow. */
	    CONDITIONALLY_BREAKS = 4096,
	    /** This flow conditionally continues in a child flow. */
	    CONDITIONALLY_CONTINUES = 8192,
	    /** This flow conditionally allocates in a child flow. Constructors only. */
	    CONDITIONALLY_ALLOCATES = 16384,
	    /** This is an inlining flow. */
	    INLINE_CONTEXT = 32768,
	    /** This is a flow with explicitly disabled bounds checking. */
	    UNCHECKED_CONTEXT = 65536,
	    /** Any categorical flag. */
	    ANY_CATEGORICAL = 511,
	    /** Any conditional flag. */
	    ANY_CONDITIONAL = 30208
	}
	/** Flags indicating the current state of a local. */
	export enum LocalFlags {
	    /** No specific conditions. */
	    NONE = 0,
	    /** Local is constant. */
	    CONSTANT = 1,
	    /** Local is properly wrapped. Relevant for small integers. */
	    WRAPPED = 2,
	    /** Local is non-null. */
	    NONNULL = 4,
	    /** Local is read from. */
	    READFROM = 8,
	    /** Local is written to. */
	    WRITTENTO = 16,
	    /** Local is retained. */
	    RETAINED = 32,
	    /** Local is conditionally read from. */
	    CONDITIONALLY_READFROM = 64,
	    /** Local is conditionally written to. */
	    CONDITIONALLY_WRITTENTO = 128,
	    /** Local must be conditionally retained. */
	    CONDITIONALLY_RETAINED = 256,
	    /** Any categorical flag. */
	    ANY_CATEGORICAL = 63,
	    /** Any conditional flag. */
	    ANY_CONDITIONAL = 480,
	    /** Any retained flag. */
	    ANY_RETAINED = 288
	}
	export namespace LocalFlags {
	    function join(left: LocalFlags, right: LocalFlags): LocalFlags;
	}
	/** Flags indicating the current state of a field. */
	export enum FieldFlags {
	    /** No specific conditions. */
	    NONE = 0,
	    /** Field is initialized. Relevant in constructors. */
	    INITIALIZED = 1,
	    /** Field is conditionally initialized. Relevant in constructors. */
	    CONDITIONALLY_INITIALIZED = 2,
	    /** Any categorical flag. */
	    ANY_CATEGORICAL = 1,
	    /** Any conditional flag. */
	    ANY_CONDITIONAL = 2
	}
	export namespace FieldFlags {
	    function join(left: FieldFlags, right: FieldFlags): FieldFlags;
	}
	/** A control flow evaluator. */
	export class Flow {
	    /** Parent flow. */
	    parent: Flow | null;
	    /** Flow flags indicating specific conditions. */
	    flags: FlowFlags;
	    /** Function this flow belongs to. */
	    parentFunction: Function;
	    /** The label we break to when encountering a continue statement. */
	    continueLabel: string | null;
	    /** The label we break to when encountering a break statement. */
	    breakLabel: string | null;
	    /** The current return type. */
	    returnType: Type;
	    /** The current contextual type arguments. */
	    contextualTypeArguments: Map<string, Type> | null;
	    /** Scoped local variables. */
	    scopedLocals: Map<string, Local> | null;
	    /** Local flags. */
	    localFlags: LocalFlags[];
	    /** Field flags. Relevant in constructors. */
	    fieldFlags: Map<string, FieldFlags> | null;
	    /** Function being inlined, when inlining. */
	    inlineFunction: Function | null;
	    /** The label we break to when encountering a return statement, when inlining. */
	    inlineReturnLabel: string | null;
	    /** Creates the parent flow of the specified function. */
	    static create(parentFunction: Function): Flow;
	    /** Creates an inline flow within `parentFunction`. */
	    static createInline(parentFunction: Function, inlineFunction: Function): Flow;
	    private constructor();
	    /** Gets the actual function being compiled, The inlined function when inlining, otherwise the parent function. */
	    readonly actualFunction: Function;
	    /** Tests if this flow has the specified flag or flags. */
	    is(flag: FlowFlags): bool;
	    /** Tests if this flow has one of the specified flags. */
	    isAny(flag: FlowFlags): bool;
	    /** Sets the specified flag or flags. */
	    set(flag: FlowFlags): void;
	    /** Unsets the specified flag or flags. */
	    unset(flag: FlowFlags): void;
	    /** Forks this flow to a child flow. */
	    fork(): Flow;
	    /** Gets a free temporary local of the specified type. */
	    getTempLocal(type: Type, except?: Set<i32> | null): Local;
	    /** Gets a local that sticks around until this flow is exited, and then released. */
	    getAutoreleaseLocal(type: Type, except?: Set<i32> | null): Local;
	    /** Frees the temporary local for reuse. */
	    freeTempLocal(local: Local): void;
	    /** Gets and immediately frees a temporary local of the specified type. */
	    getAndFreeTempLocal(type: Type, except?: Set<i32> | null): Local;
	    /** Gets the scoped local of the specified name. */
	    getScopedLocal(name: string): Local | null;
	    /** Adds a new scoped local of the specified name. */
	    addScopedLocal(name: string, type: Type, except?: Set<i32> | null): Local;
	    /** Adds a new scoped alias for the specified local. For example `super` aliased to the `this` local. */
	    addScopedAlias(name: string, type: Type, index: i32, reportNode?: Node | null): Local;
	    /** Frees this flow's scoped variables and returns its parent flow. */
	    freeScopedLocals(): void;
	    /** Looks up the local of the specified name in the current scope. */
	    lookupLocal(name: string): Local | null;
	    /** Looks up the element with the specified name relative to the scope of this flow. */
	    lookup(name: string): Element | null;
	    /** Tests if the local at the specified index has the specified flag or flags. */
	    isLocalFlag(index: i32, flag: LocalFlags, defaultIfInlined?: bool): bool;
	    /** Tests if the local at the specified index has any of the specified flags. */
	    isAnyLocalFlag(index: i32, flag: LocalFlags, defaultIfInlined?: bool): bool;
	    /** Sets the specified flag or flags on the local at the specified index. */
	    setLocalFlag(index: i32, flag: LocalFlags): void;
	    /** Unsets the specified flag or flags on the local at the specified index. */
	    unsetLocalFlag(index: i32, flag: LocalFlags): void;
	    /** Pushes a new break label to the stack, for example when entering a loop that one can `break` from. */
	    pushBreakLabel(): string;
	    /** Pops the most recent break label from the stack. */
	    popBreakLabel(): void;
	    /** Inherits flags and local wrap states from the specified flow (e.g. blocks). */
	    inherit(other: Flow): void;
	    /** Inherits categorical flags as conditional flags from the specified flow (e.g. then without else). */
	    inheritConditional(other: Flow): void;
	    /** Inherits mutual flags and local wrap states from the specified flows (e.g. then with else). */
	    inheritMutual(left: Flow, right: Flow): void;
	    /** Checks if an expression of the specified type is known to be non-null, even if the type might be nullable. */
	    isNonnull(expr: ExpressionRef, type: Type): bool;
	    /** Updates local states to reflect that this branch is only taken when `expr` is true-ish. */
	    inheritNonnullIfTrue(expr: ExpressionRef): void;
	    /** Updates local states to reflect that this branch is only taken when `expr` is false-ish. */
	    inheritNonnullIfFalse(expr: ExpressionRef): void;
	    /**
	     * Tests if an expression can possibly overflow in the context of this flow. Assumes that the
	     * expression might already have overflown and returns `false` only if the operation neglects
	     * any possible combination of garbage bits being present.
	     */
	    canOverflow(expr: ExpressionRef, type: Type): bool;
	    toString(): string;
	}
	/** Finds all indexes of locals used in the specified expression. */
	export function findUsedLocals(expr: ExpressionRef, used?: Set<i32>): Set<i32>;

}
declare module 'assemblyscript/src/resolver' {
	/**
	 * Resolve infrastructure to obtain types and elements.
	 * @module resolver
	 */ /***/
	import { DiagnosticEmitter } from 'assemblyscript/src/diagnostics';
	import { Program, Element, Class, ClassPrototype, Function, FunctionPrototype, Global } from 'assemblyscript/src/program';
	import { Flow } from 'assemblyscript/src/flow';
	import { TypeNode, TypeName, TypeParameterNode, Node, IdentifierExpression, CallExpression, ElementAccessExpression, PropertyAccessExpression, LiteralExpression, AssertionExpression, Expression, UnaryPrefixExpression, UnaryPostfixExpression, BinaryExpression, ThisExpression, SuperExpression } from 'assemblyscript/src/ast';
	import { Type } from 'assemblyscript/src/types';
	/** Indicates whether errors are reported or not. */
	export enum ReportMode {
	    /** Report errors. */
	    REPORT = 0,
	    /** Swallow errors. */
	    SWALLOW = 1
	}
	/** Provides tools to resolve types and expressions. */
	export class Resolver extends DiagnosticEmitter {
	    /** The program this resolver belongs to. */
	    program: Program;
	    /** Target expression of the previously resolved property or element access. */
	    currentThisExpression: Expression | null;
	    /** Element expression of the previously resolved element access. */
	    currentElementExpression: Expression | null;
	    /** Constructs the resolver for the specified program. */
	    constructor(
	    /** The program to construct a resolver for. */
	    program: Program);
	    /** Resolves a {@link CommonTypeNode} to a concrete {@link Type}. */
	    resolveType(
	    /** The type to resolve. */
	    node: TypeNode, 
	    /** Relative context. */
	    context: Element, 
	    /** Type arguments inherited through context, i.e. `T`. */
	    contextualTypeArguments?: Map<string, Type> | null, 
	    /** How to proceed with eventualy diagnostics. */
	    reportMode?: ReportMode): Type | null;
	    private resolveBuiltinNativeType;
	    private resolveBuiltinIndexofType;
	    private resolveBuiltinValueofType;
	    /** Resolves a type name to the program element it refers to. */
	    resolveTypeName(
	    /** The type name to resolve. */
	    typeName: TypeName, 
	    /** Relative context. */
	    context: Element, 
	    /** How to proceed with eventualy diagnostics. */
	    reportMode?: ReportMode): Element | null;
	    /** Resolves an array of type arguments to concrete types. */
	    resolveTypeArguments(
	    /** Actual type parameter nodes. */
	    typeParameters: TypeParameterNode[], 
	    /** Type arguments provided. */
	    typeArgumentNodes: TypeNode[] | null, 
	    /** Relative context. */
	    context: Element, 
	    /** Type arguments inherited through context, i.e. `T`. */
	    contextualTypeArguments?: Map<string, Type>, 
	    /** Alternative report node in case of empty type arguments. */
	    alternativeReportNode?: Node | null, 
	    /** How to proceed with eventualy diagnostics. */
	    reportMode?: ReportMode): Type[] | null;
	    /** Resolves an identifier to the program element it refers to. */
	    resolveIdentifier(
	    /** The expression to resolve. */
	    identifier: IdentifierExpression, 
	    /** Optional flow to search for scoped locals. */
	    flow: Flow | null, 
	    /** Optional context to search. */
	    context: Element | null, 
	    /** How to proceed with eventualy diagnostics. */
	    reportMode?: ReportMode): Element | null;
	    /** Resolves a lazily compiled global, i.e. a static class field. */
	    ensureResolvedLazyGlobal(global: Global, reportMode?: ReportMode): bool;
	    /** Resolves a property access expression to the program element it refers to. */
	    resolvePropertyAccessExpression(
	    /** The expression to resolve. */
	    propertyAccess: PropertyAccessExpression, 
	    /** Current flow. */
	    flow: Flow, 
	    /** Current contextual type. */
	    contextualType: Type, 
	    /** How to proceed with eventualy diagnostics. */
	    reportMode?: ReportMode): Element | null;
	    /** Resolves an element access expression to the program element it refers to. */
	    resolveElementAccessExpression(
	    /** The expression to resolve. */
	    elementAccess: ElementAccessExpression, 
	    /** Current flow. */
	    flow: Flow, 
	    /** Current contextual type. */
	    contextualType: Type, 
	    /** How to proceed with eventualy diagnostics. */
	    reportMode?: ReportMode): Element | null;
	    /** Determines the final type of an integer literal given the specified contextual type. */
	    determineIntegerLiteralType(
	    /** Integer literal value. */
	    intValue: I64, 
	    /** Current contextual type. */
	    contextualType: Type): Type;
	    /** Resolves any expression to the program element it refers to. */
	    resolveExpression(
	    /** The expression to resolve. */
	    expression: Expression, 
	    /** Current flow. */
	    flow: Flow, 
	    /** Current contextual type. */
	    contextualType?: Type, 
	    /** How to proceed with eventualy diagnostics. */
	    reportMode?: ReportMode): Element | null;
	    /** Resolves an assertion expression to the program element it refers to. */
	    resolveAssertionExpression(
	    /** The expression to resolve. */
	    expression: AssertionExpression, 
	    /** Current flow. */
	    flow: Flow, 
	    /** Current contextual type. */
	    contextualType?: Type, 
	    /** How to proceed with eventualy diagnostics. */
	    reportMode?: ReportMode): Element | null;
	    /** Resolves an unary prefix expression to the program element it refers to. */
	    resolveUnaryPrefixExpression(
	    /** The expression to resolve. */
	    expression: UnaryPrefixExpression, 
	    /** Current flow. */
	    flow: Flow, 
	    /** Current contextual type. */
	    contextualType?: Type, 
	    /** How to proceed with eventualy diagnostics. */
	    reportMode?: ReportMode): Element | null;
	    /** Resolves an unary postfix expression to the program element it refers to. */
	    resolveUnaryPostfixExpression(
	    /** The expression to resolve. */
	    expression: UnaryPostfixExpression, 
	    /** Current flow. */
	    flow: Flow, 
	    /** Current contextual type. */
	    contextualType?: Type, 
	    /** How to proceed with eventualy diagnostics. */
	    reportMode?: ReportMode): Element | null;
	    /** Resolves a binary expression to the program element it refers to. */
	    resolveBinaryExpression(
	    /** The expression to resolve. */
	    expression: BinaryExpression, 
	    /** Current flow. */
	    flow: Flow, 
	    /** Current contextual type. */
	    contextualType?: Type, 
	    /** How to proceed with eventualy diagnostics. */
	    reportMode?: ReportMode): Element | null;
	    /** Resolves a this expression to the program element it refers to. */
	    resolveThisExpression(
	    /** The expression to resolve. */
	    expression: ThisExpression, 
	    /** Current flow. */
	    flow: Flow, 
	    /** Current contextual type. */
	    contextualType?: Type, 
	    /** How to proceed with eventualy diagnostics. */
	    reportMode?: ReportMode): Element | null;
	    /** Resolves a super expression to the program element it refers to. */
	    resolveSuperExpression(
	    /** The expression to resolve. */
	    expression: SuperExpression, 
	    /** Current flow. */
	    flow: Flow, 
	    /** Current contextual type. */
	    contextualType?: Type, 
	    /** How to proceed with eventualy diagnostics. */
	    reportMode?: ReportMode): Element | null;
	    /** Resolves a literal expression to the program element it refers to. */
	    resolveLiteralExpression(
	    /** The expression to resolve. */
	    expression: LiteralExpression, 
	    /** Current flow. */
	    flow: Flow, 
	    /** Current contextual type. */
	    contextualType?: Type, 
	    /** How to proceed with eventualy diagnostics. */
	    reportMode?: ReportMode): Element | null;
	    /** Resolves a call expression to the program element it refers to. */
	    resolveCallExpression(
	    /** The expression to resolve. */
	    expression: CallExpression, 
	    /** Current flow. */
	    flow: Flow, 
	    /** Current contextual type. */
	    contextualType?: Type, 
	    /** How to proceed with eventualy diagnostics. */
	    reportMode?: ReportMode): Element | null;
	    /** Resolves a function prototype using the specified concrete type arguments. */
	    resolveFunction(
	    /** The prototype of the function. */
	    prototype: FunctionPrototype, 
	    /** Concrete type arguments. */
	    typeArguments: Type[] | null, 
	    /** Type arguments inherited through context, i.e. `T`. */
	    contextualTypeArguments?: Map<string, Type>, 
	    /** How to proceed with eventualy diagnostics. */
	    reportMode?: ReportMode): Function | null;
	    /** Resolves a function prototypeby first resolving the specified type arguments. */
	    resolveFunctionInclTypeArguments(
	    /** The prototype of the function. */
	    prototype: FunctionPrototype, 
	    /** Type arguments provided. */
	    typeArgumentNodes: TypeNode[] | null, 
	    /** Relative context. Type arguments are resolved from here. */
	    context: Element, 
	    /** Type arguments inherited through context, i.e. `T`. */
	    contextualTypeArguments: Map<string, Type>, 
	    /** The node to use when reporting intermediate errors. */
	    reportNode: Node, 
	    /** How to proceed with eventualy diagnostics. */
	    reportMode?: ReportMode): Function | null;
	    /** Resolves a class prototype using the specified concrete type arguments. */
	    resolveClass(
	    /** The prototype of the class. */
	    prototype: ClassPrototype, 
	    /** Concrete type arguments. */
	    typeArguments: Type[] | null, 
	    /** Type arguments inherited through context, i.e. `T`. */
	    contextualTypeArguments?: Map<string, Type>, 
	    /** How to proceed with eventualy diagnostics. */
	    reportMode?: ReportMode): Class | null;
	    /** Resolves a class prototype by first resolving the specified type arguments. */
	    resolveClassInclTypeArguments(
	    /** The prototype of the class. */
	    prototype: ClassPrototype, 
	    /** Type argument nodes provided. */
	    typeArgumentNodes: TypeNode[] | null, 
	    /** Relative context. Type arguments are resolved from here. */
	    context: Element, 
	    /** Type arguments inherited through context, i.e. `T`. */
	    contextualTypeArguments: Map<string, Type>, 
	    /** The node to use when reporting intermediate errors. */
	    reportNode: Node, 
	    /** How to proceed with eventualy diagnostics. */
	    reportMode?: ReportMode): Class | null;
	}

}
declare module 'assemblyscript/src/program' {
	/**
	 * AssemblyScript's intermediate representation describing a program's elements.
	 * @module program
	 */ /***/
	import { CommonFlags } from 'assemblyscript/src/common';
	import { Options } from 'assemblyscript/src/compiler';
	import { DiagnosticMessage, DiagnosticEmitter } from 'assemblyscript/src/diagnostics';
	import { Type, TypeKind, Signature } from 'assemblyscript/src/types';
	import { Source, Range, DecoratorNode, DecoratorKind, TypeParameterNode, TypeNode, NamedTypeNode, FunctionTypeNode, ArrowKind, Expression, IdentifierExpression, Statement, ClassDeclaration, DeclarationStatement, EnumDeclaration, EnumValueDeclaration, FieldDeclaration, FunctionDeclaration, InterfaceDeclaration, NamespaceDeclaration, TypeDeclaration, VariableDeclaration, VariableLikeDeclarationStatement } from 'assemblyscript/src/ast';
	import { Module, FunctionRef } from 'assemblyscript/src/module';
	import { Resolver } from 'assemblyscript/src/resolver';
	import { Flow } from 'assemblyscript/src/flow';
	/** Represents the kind of an operator overload. */
	export enum OperatorKind {
	    INVALID = 0,
	    INDEXED_GET = 1,
	    INDEXED_SET = 2,
	    UNCHECKED_INDEXED_GET = 3,
	    UNCHECKED_INDEXED_SET = 4,
	    ADD = 5,
	    SUB = 6,
	    MUL = 7,
	    DIV = 8,
	    REM = 9,
	    POW = 10,
	    BITWISE_AND = 11,
	    BITWISE_OR = 12,
	    BITWISE_XOR = 13,
	    BITWISE_SHL = 14,
	    BITWISE_SHR = 15,
	    BITWISE_SHR_U = 16,
	    EQ = 17,
	    NE = 18,
	    GT = 19,
	    GE = 20,
	    LT = 21,
	    LE = 22,
	    PLUS = 23,
	    MINUS = 24,
	    NOT = 25,
	    BITWISE_NOT = 26,
	    PREFIX_INC = 27,
	    PREFIX_DEC = 28,
	    POSTFIX_INC = 29,
	    POSTFIX_DEC = 30
	}
	/** Represents an AssemblyScript program. */
	export class Program extends DiagnosticEmitter {
	    /** Resolver instance. */
	    resolver: Resolver;
	    /** Array of sources. */
	    sources: Source[];
	    /** Diagnostic offset used where successively obtaining the next diagnostic. */
	    diagnosticsOffset: i32;
	    /** Compiler options. */
	    options: Options;
	    /** Special native code source. */
	    nativeSource: Source;
	    /** Special native code file. */
	    nativeFile: File;
	    /** Files by unique internal name. */
	    filesByName: Map<string, File>;
	    /** Elements by unique internal name in element space. */
	    elementsByName: Map<string, Element>;
	    /** Elements by declaration. */
	    elementsByDeclaration: Map<DeclarationStatement, DeclaredElement>;
	    /** Element instances by unique internal name. */
	    instancesByName: Map<string, Element>;
	    /** Classes backing basic types like `i32`. */
	    typeClasses: Map<TypeKind, Class>;
	    /** Managed classes contained in the program, by id. */
	    managedClasses: Map<i32, Class>;
	    /** ArrayBufferView reference. */
	    arrayBufferViewInstance: Class;
	    /** ArrayBuffer instance reference. */
	    arrayBufferInstance: Class;
	    /** Array prototype reference. */
	    arrayPrototype: ClassPrototype;
	    /** Set prototype reference. */
	    setPrototype: ClassPrototype;
	    /** Map prototype reference. */
	    mapPrototype: ClassPrototype;
	    /** Fixed array prototype reference. */
	    fixedArrayPrototype: ClassPrototype;
	    /** Int8Array prototype. */
	    i8ArrayPrototype: ClassPrototype;
	    /** Int16Array prototype. */
	    i16ArrayPrototype: ClassPrototype;
	    /** Int32Array prototype. */
	    i32ArrayPrototype: ClassPrototype;
	    /** Int64Array prototype. */
	    i64ArrayPrototype: ClassPrototype;
	    /** Uint8Array prototype. */
	    u8ArrayPrototype: ClassPrototype;
	    /** Uint8ClampedArray prototype. */
	    u8ClampedArrayPrototype: ClassPrototype;
	    /** Uint16Array prototype. */
	    u16ArrayPrototype: ClassPrototype;
	    /** Uint32Array prototype. */
	    u32ArrayPrototype: ClassPrototype;
	    /** Uint64Array prototype. */
	    u64ArrayPrototype: ClassPrototype;
	    /** Float32Array prototype. */
	    f32ArrayPrototype: ClassPrototype;
	    /** Float64Array prototype. */
	    f64ArrayPrototype: ClassPrototype;
	    /** String instance reference. */
	    stringInstance: Class;
	    /** Abort function reference, if not explicitly disabled. */
	    abortInstance: Function | null;
	    /** RT `__alloc(size: usize, id: u32): usize` */
	    allocInstance: Function;
	    /** RT `__realloc(ref: usize, newSize: usize): usize` */
	    reallocInstance: Function;
	    /** RT `__free(ref: usize): void` */
	    freeInstance: Function;
	    /** RT `__retain(ref: usize): usize` */
	    retainInstance: Function;
	    /** RT `__release(ref: usize): void` */
	    releaseInstance: Function;
	    /** RT `__collect(): void` */
	    collectInstance: Function;
	    /** RT `__visit(ref: usize, cookie: u32): void` */
	    visitInstance: Function;
	    /** RT `__typeinfo(id: u32): RTTIFlags` */
	    typeinfoInstance: Function;
	    /** RT `__instanceof(ref: usize, superId: u32): bool` */
	    instanceofInstance: Function;
	    /** RT `__allocArray(length: i32, alignLog2: usize, id: u32, data: usize = 0): usize` */
	    allocArrayInstance: Function;
	    /** Next class id. */
	    nextClassId: u32;
	    /** Constructs a new program, optionally inheriting parser diagnostics. */
	    constructor(
	    /** Shared array of diagnostic messages (emitted so far). */
	    diagnostics?: DiagnosticMessage[] | null);
	    /** Writes a common runtime header to the specified buffer. */
	    writeRuntimeHeader(buffer: Uint8Array, offset: i32, classInstance: Class, payloadSize: u32): void;
	    /** Gets the size of a runtime header. */
	    readonly runtimeHeaderSize: i32;
	    /** Creates a native variable declaration. */
	    makeNativeVariableDeclaration(
	    /** The simple name of the variable */
	    name: string, 
	    /** Flags indicating specific traits, e.g. `CONST`. */
	    flags?: CommonFlags): VariableDeclaration;
	    /** Creates a native type declaration. */
	    makeNativeTypeDeclaration(
	    /** The simple name of the type. */
	    name: string, 
	    /** Flags indicating specific traits, e.g. `GENERIC`. */
	    flags?: CommonFlags): TypeDeclaration;
	    private nativeDummySignature;
	    /** Creates a native function declaration. */
	    makeNativeFunctionDeclaration(
	    /** The simple name of the function. */
	    name: string, 
	    /** Flags indicating specific traits, e.g. `DECLARE`. */
	    flags?: CommonFlags): FunctionDeclaration;
	    /** Creates a native namespace declaration. */
	    makeNativeNamespaceDeclaration(
	    /** The simple name of the namespace. */
	    name: string, 
	    /** Flags indicating specific traits, e.g. `EXPORT`. */
	    flags?: CommonFlags): NamespaceDeclaration;
	    /** Creates a native function. */
	    makeNativeFunction(
	    /** The simple name of the function. */
	    name: string, 
	    /** Concrete function signature. */
	    signature: Signature, 
	    /** Parent element, usually a file, class or namespace. */
	    parent?: Element, 
	    /** Flags indicating specific traits, e.g. `GENERIC`. */
	    flags?: CommonFlags, 
	    /** Decorator flags representing built-in decorators. */
	    decoratorFlags?: DecoratorFlags): Function;
	    /** Gets the (possibly merged) program element linked to the specified declaration. */
	    getElementByDeclaration(declaration: DeclarationStatement): DeclaredElement;
	    /** Initializes the program and its elements prior to compilation. */
	    initialize(options: Options): void;
	    /** Requires that a global library element of the specified kind is present and returns it. */
	    private require;
	    /** Requires that a non-generic global class is present and returns it. */
	    private requireClass;
	    /** Obtains a non-generic global function and returns it. Returns `null` if it does not exist. */
	    private lookupFunction;
	    /** Requires that a non-generic global function is present and returns it. */
	    private requireFunction;
	    /** Marks an element and its children as a module export. */
	    private markModuleExport;
	    /** Registers a native type with the program. */
	    private registerNativeType;
	    /** Registers the backing class of a native type. */
	    private registerNativeTypeClass;
	    /** Registers a constant integer value within the global scope. */
	    private registerConstantInteger;
	    /** Registers a constant float value within the global scope. */
	    private registerConstantFloat;
	    /** Ensures that the given global element exists. Attempts to merge duplicates. */
	    ensureGlobal(name: string, element: DeclaredElement): DeclaredElement;
	    /** Looks up the element of the specified name in the global scope. */
	    lookupGlobal(name: string): Element | null;
	    /** Looks up the element of the specified name in the global scope. Errors if not present. */
	    requireGlobal(name: string): Element;
	    /** Tries to locate a foreign file given its normalized path. */
	    private lookupForeignFile;
	    /** Tries to locate a foreign element by traversing exports and queued exports. */
	    private lookupForeign;
	    /** Validates that only supported decorators are present. */
	    private checkDecorators;
	    /** Initializes a class declaration. */
	    private initializeClass;
	    /** Initializes a field of a class or interface. */
	    private initializeField;
	    /** Initializes a method of a class or interface. */
	    private initializeMethod;
	    /** Checks that operator overloads are generally valid, if present. */
	    private checkOperatorOverloads;
	    /** Ensures that the property introduced by the specified getter or setter exists.*/
	    private ensureProperty;
	    /** Initializes a property of a class. */
	    private initializeProperty;
	    /** Initializes an enum. */
	    private initializeEnum;
	    /** Initializes an enum value. */
	    private initializeEnumValue;
	    /** Initializes an `export` statement. */
	    private initializeExports;
	    /** Initializes a single `export` member. Does not handle `export *`. */
	    private initializeExport;
	    private initializeExportDefault;
	    /** Initializes an `import` statement. */
	    private initializeImports;
	    /** Initializes a single `import` declaration. Does not handle `import *`. */
	    private initializeImport;
	    /** Initializes a function. Does not handle methods. */
	    private initializeFunction;
	    /** Initializes an interface. */
	    private initializeInterface;
	    /** Initializes a namespace. */
	    private initializeNamespace;
	    /** Initializes a `type` definition. */
	    private initializeTypeDefinition;
	    /** Initializes a variable statement. */
	    private initializeVariables;
	}
	/** Indicates the specific kind of an {@link Element}. */
	export enum ElementKind {
	    /** A {@link Global}. */
	    GLOBAL = 0,
	    /** A {@link Local}. */
	    LOCAL = 1,
	    /** An {@link Enum}. */
	    ENUM = 2,
	    /** An {@link EnumValue}. */
	    ENUMVALUE = 3,
	    /** A {@link FunctionPrototype}. */
	    FUNCTION_PROTOTYPE = 4,
	    /** A {@link Function}. */
	    FUNCTION = 5,
	    /** A {@link FunctionTarget}. */
	    FUNCTION_TARGET = 6,
	    /** A {@link ClassPrototype}. */
	    CLASS_PROTOTYPE = 7,
	    /** A {@link Class}. */
	    CLASS = 8,
	    /** An {@link InterfacePrototype}. */
	    INTERFACE_PROTOTYPE = 9,
	    /** An {@link Interface}. */
	    INTERFACE = 10,
	    /** A {@link FieldPrototype}. */
	    FIELD_PROTOTYPE = 11,
	    /** A {@link Field}. */
	    FIELD = 12,
	    /** A {@link PropertyPrototype}.  */
	    PROPERTY_PROTOTYPE = 13,
	    /** A {@link Property}. */
	    PROPERTY = 14,
	    /** A {@link Namespace}. */
	    NAMESPACE = 15,
	    /** A {@link File}. */
	    FILE = 16,
	    /** A {@link TypeDefinition}.  */
	    TYPEDEFINITION = 17
	}
	/** Indicates built-in decorators that are present. */
	export enum DecoratorFlags {
	    /** No flags set. */
	    NONE = 0,
	    /** Is a program global. */
	    GLOBAL = 1,
	    /** Is a binary operator overload. */
	    OPERATOR_BINARY = 2,
	    /** Is a unary prefix operator overload. */
	    OPERATOR_PREFIX = 4,
	    /** Is a unary postfix operator overload. */
	    OPERATOR_POSTFIX = 8,
	    /** Is an unmanaged class. */
	    UNMANAGED = 16,
	    /** Is a sealed class. */
	    SEALED = 32,
	    /** Is always inlined. */
	    INLINE = 64,
	    /** Is using a different external name. */
	    EXTERNAL = 128,
	    /** Is a builtin. */
	    BUILTIN = 256,
	    /** Is compiled lazily. */
	    LAZY = 512,
	    /** Is considered unsafe code. */
	    UNSAFE = 1024
	}
	/** Translates a decorator kind to the respective decorator flag. */
	export function decoratorKindToFlag(kind: DecoratorKind): DecoratorFlags;
	/** Base class of all program elements. */
	export abstract class Element {
	    /** Specific element kind. */
	    kind: ElementKind;
	    /** Simple name. */
	    name: string;
	    /** Internal name referring to this element. */
	    internalName: string;
	    /** Containing {@link Program}. */
	    program: Program;
	    /** Parent element. */
	    parent: Element;
	    /** Common flags indicating specific traits. */
	    flags: CommonFlags;
	    /** Decorator flags indicating annotated traits. */
	    decoratorFlags: DecoratorFlags;
	    /** Member elements. */
	    members: Map<string, DeclaredElement> | null;
	    /** Shadowing type in type space, if any. */
	    shadowType: TypeDefinition | null;
	    /** Constructs a new program element. */
	    protected constructor(
	    /** Specific element kind. */
	    kind: ElementKind, 
	    /** Simple name. */
	    name: string, 
	    /** Internal name referring to this element. */
	    internalName: string, 
	    /** Containing {@link Program}. */
	    program: Program, 
	    /** Parent element. */
	    parent: Element | null);
	    /** Gets the enclosing file. */
	    readonly file: File;
	    /** Tests if this element has a specific flag or flags. */
	    is(flag: CommonFlags): bool;
	    /** Tests if this element has any of the specified flags. */
	    isAny(flags: CommonFlags): bool;
	    /** Sets a specific flag or flags. */
	    set(flag: CommonFlags): void;
	    /** Unsets the specific flag or flags. */
	    unset(flag: CommonFlags): void;
	    /** Tests if this element has a specific decorator flag or flags. */
	    hasDecorator(flag: DecoratorFlags): bool;
	    /** Looks up the element with the specified name within this element. */
	    lookupInSelf(name: string): DeclaredElement | null;
	    /** Looks up the element with the specified name relative to this element, like in JS. */
	    abstract lookup(name: string): Element | null;
	    /** Adds an element as a member of this one. Reports and returns `false` if a duplicate. */
	    add(name: string, element: DeclaredElement): bool;
	    /** Returns a string representation of this element. */
	    toString(): string;
	}
	/** Base class of elements with an associated declaration statement. */
	export abstract class DeclaredElement extends Element {
	    /** Declaration reference. */
	    declaration: DeclarationStatement;
	    /** Constructs a new declared program element. */
	    protected constructor(
	    /** Specific element kind. */
	    kind: ElementKind, 
	    /** Simple name. */
	    name: string, 
	    /** Internal name referring to this element. */
	    internalName: string, 
	    /** Containing {@link Program}. */
	    program: Program, 
	    /** Parent element. */
	    parent: Element | null, 
	    /** Declaration reference. */
	    declaration: DeclarationStatement);
	    /** Tests if this element is a library element. */
	    readonly isDeclaredInLibrary: bool;
	    /** Gets the associated identifier node. */
	    readonly identifierNode: IdentifierExpression;
	    /** Gets the assiciated decorator nodes. */
	    readonly decoratorNodes: DecoratorNode[] | null;
	}
	/** Base class of elements that can be resolved to a concrete type. */
	export abstract class TypedElement extends DeclaredElement {
	    /** Resolved type. Set once `is(RESOLVED)`, otherwise void. */
	    type: Type;
	    /** Sets the resolved type of this element. */
	    setType(type: Type): void;
	}
	/** A file representing the implicit top-level namespace of a source. */
	export class File extends Element {
	    /** Source of this file. */
	    source: Source;
	    /** File exports. */
	    exports: Map<string, DeclaredElement> | null;
	    /** File re-exports. */
	    exportsStar: File[] | null;
	    /** Top-level start function of this file. */
	    startFunction: Function;
	    /** Constructs a new file. */
	    constructor(
	    /** Program this file belongs to. */
	    program: Program, 
	    /** Source of this file. */
	    source: Source);
	    add(name: string, element: DeclaredElement, isImport?: bool): bool;
	    lookupInSelf(name: string): DeclaredElement | null;
	    lookup(name: string): Element | null;
	    /** Ensures that an element is an export of this file. */
	    ensureExport(name: string, element: DeclaredElement): void;
	    /** Ensures that another file is a re-export of this file. */
	    ensureExportStar(file: File): void;
	    /** Looks up the export of the specified name. */
	    lookupExport(name: string): DeclaredElement | null;
	    /** Creates an imported namespace from this file. */
	    asImportedNamespace(name: string, parent: Element): Namespace;
	}
	/** A type definition. */
	export class TypeDefinition extends TypedElement {
	    /** Constructs a new type definition. */
	    constructor(
	    /** Simple name. */
	    name: string, 
	    /** Parent element, usually a file or namespace. */
	    parent: Element, 
	    /** Declaration reference. */
	    declaration: TypeDeclaration, 
	    /** Pre-checked flags indicating built-in decorators. */
	    decoratorFlags?: DecoratorFlags);
	    /** Gets the associated type parameter nodes. */
	    readonly typeParameterNodes: TypeParameterNode[] | null;
	    /** Gets the associated type node. */
	    readonly typeNode: TypeNode;
	    lookup(name: string): Element | null;
	}
	/** A namespace that differs from a file in being user-declared with a name. */
	export class Namespace extends DeclaredElement {
	    /** Constructs a new namespace. */
	    constructor(
	    /** Simple name. */
	    name: string, 
	    /** Parent element, usually a file or another namespace. */
	    parent: Element, 
	    /** Declaration reference. */
	    declaration: NamespaceDeclaration, 
	    /** Pre-checked flags indicating built-in decorators. */
	    decoratorFlags?: DecoratorFlags);
	    lookup(name: string): Element | null;
	}
	/** An enum. */
	export class Enum extends TypedElement {
	    /** Constructs a new enum. */
	    constructor(
	    /** Simple name. */
	    name: string, 
	    /** Parent element, usually a file or namespace. */
	    parent: Element, 
	    /** Declaration reference. */
	    declaration: EnumDeclaration, 
	    /** Pre-checked flags indicating built-in decorators. */
	    decoratorFlags?: DecoratorFlags);
	    lookup(name: string): Element | null;
	}
	/** Indicates the kind of an inlined constant value. */
	export const enum ConstantValueKind {
	    /** No constant value. */
	    NONE = 0,
	    /** Constant integer value. */
	    INTEGER = 1,
	    /** Constant float value. */
	    FLOAT = 2
	}
	/** Base class of all variable-like program elements. */
	export abstract class VariableLikeElement extends TypedElement {
	    /** Constant value kind. */
	    constantValueKind: ConstantValueKind;
	    /** Constant integer value, if applicable. */
	    constantIntegerValue: I64;
	    /** Constant float value, if applicable. */
	    constantFloatValue: f64;
	    /** Constructs a new variable-like element. */
	    protected constructor(
	    /** Specific element kind. */
	    kind: ElementKind, 
	    /** Simple name. */
	    name: string, 
	    /** Parent element, usually a file, namespace or class. */
	    parent: Element, 
	    /** Declaration reference. Creates a native declaration if omitted. */
	    declaration?: VariableLikeDeclarationStatement);
	    /** Gets the associated type node.s */
	    readonly typeNode: TypeNode | null;
	    /** Gets the associated initializer node. */
	    readonly initializerNode: Expression | null;
	    /** Applies a constant integer value to this element. */
	    setConstantIntegerValue(value: I64, type: Type): void;
	    /** Applies a constant float value to this element. */
	    setConstantFloatValue(value: f64, type: Type): void;
	    /** @override */
	    lookup(name: string): Element | null;
	}
	/** An enum value. */
	export class EnumValue extends VariableLikeElement {
	    /** Constructs a new enum value. */
	    constructor(
	    /** Simple name. */
	    name: string, 
	    /** Parent enum. */
	    parent: Enum, 
	    /** Declaration reference. */
	    declaration: EnumValueDeclaration, 
	    /** Pre-checked flags indicating built-in decorators. */
	    decoratorFlags?: DecoratorFlags);
	    /** Whether this enum value is immutable. */
	    isImmutable: bool;
	    /** Gets the associated value node. */
	    readonly valueNode: Expression | null;
	    lookup(name: string): Element | null;
	}
	/** A global variable. */
	export class Global extends VariableLikeElement {
	    /** Constructs a new global variable. */
	    constructor(
	    /** Simple name. */
	    name: string, 
	    /** Parent element, usually a file, namespace or static class. */
	    parent: Element, 
	    /** Pre-checked flags indicating built-in decorators. */
	    decoratorFlags: DecoratorFlags, 
	    /** Declaration reference. Creates a native declaration if omitted. */
	    declaration?: VariableLikeDeclarationStatement);
	}
	/** A function parameter. */
	export class Parameter {
	    /** Parameter name. */
	    name: string;
	    /** Parameter type. */
	    type: Type;
	    /** Parameter initializer, if present. */
	    initializer: Expression | null;
	    /** Constructs a new function parameter. */
	    constructor(
	    /** Parameter name. */
	    name: string, 
	    /** Parameter type. */
	    type: Type, 
	    /** Parameter initializer, if present. */
	    initializer?: Expression | null);
	}
	/** A local variable. */
	export class Local extends VariableLikeElement {
	    /** Zero-based index within the enclosing function. `-1` indicates a virtual local. */
	    index: i32;
	    /** Constructs a new local variable. */
	    constructor(
	    /** Simple name. */
	    name: string, 
	    /** Zero-based index within the enclosing function. `-1` indicates a virtual local. */
	    index: i32, 
	    /** Resolved type. */
	    type: Type, 
	    /** Parent function. */
	    parent: Function, 
	    /** Declaration reference. */
	    declaration?: VariableLikeDeclarationStatement);
	}
	/** A yet unresolved function prototype. */
	export class FunctionPrototype extends DeclaredElement {
	    /** Operator kind, if an overload. */
	    operatorKind: OperatorKind;
	    /** Already resolved instances. */
	    instances: Map<string, Function> | null;
	    /** Clones of this prototype that are bounds to specific classes. */
	    private boundPrototypes;
	    /** Constructs a new function prototype. */
	    constructor(
	    /** Simple name */
	    name: string, 
	    /** Parent element, usually a file, namespace or class (if a method). */
	    parent: Element, 
	    /** Declaration reference. */
	    declaration: FunctionDeclaration, 
	    /** Pre-checked flags indicating built-in decorators. */
	    decoratorFlags?: DecoratorFlags);
	    /** Gets the associated type parameter nodes. */
	    readonly typeParameterNodes: TypeParameterNode[] | null;
	    /** Gets the associated function type node. */
	    readonly functionTypeNode: FunctionTypeNode;
	    /** Gets the associated body node. */
	    readonly bodyNode: Statement | null;
	    /** Gets the arrow function kind. */
	    readonly arrowKind: ArrowKind;
	    /** Tests if this prototype is bound to a class. */
	    readonly isBound: bool;
	    /** Creates a clone of this prototype that is bound to a concrete class instead. */
	    toBound(classInstance: Class): FunctionPrototype;
	    /** Gets the resolved instance for the specified instance key, if already resolved. */
	    getResolvedInstance(instanceKey: string): Function | null;
	    /** Sets the resolved instance for the specified instance key. */
	    setResolvedInstance(instanceKey: string, instance: Function): void;
	    lookup(name: string): Element | null;
	}
	/** A resolved function. */
	export class Function extends TypedElement {
	    /** Function prototype. */
	    prototype: FunctionPrototype;
	    /** Function signature. */
	    signature: Signature;
	    /** Map of locals by name. */
	    localsByName: Map<string, Local>;
	    /** Array of locals by index. */
	    localsByIndex: Local[];
	    /** List of additional non-parameter locals. */
	    additionalLocals: Type[];
	    /** Contextual type arguments. */
	    contextualTypeArguments: Map<string, Type> | null;
	    /** Default control flow. */
	    flow: Flow;
	    /** Remembered debug locations. */
	    debugLocations: Range[];
	    /** Function reference, if compiled. */
	    ref: FunctionRef;
	    /** Function table index, if any. */
	    functionTableIndex: i32;
	    /** Trampoline function for calling with omitted arguments. */
	    trampoline: Function | null;
	    /** Counting id of inline operations involving this function. */
	    nextInlineId: i32;
	    /** Counting id of anonymous inner functions. */
	    nextAnonymousId: i32;
	    /** Counting id of autorelease variables. */
	    nextAutoreleaseId: i32;
	    /** Constructs a new concrete function. */
	    constructor(
	    /** Name incl. type parameters, i.e. `foo<i32>`. */
	    nameInclTypeParameters: string, 
	    /** Respective function prototype. */
	    prototype: FunctionPrototype, 
	    /** Concrete signature. */
	    signature: Signature, // pre-resolved
	    /** Contextual type arguments inherited from its parent class, if any. */
	    contextualTypeArguments?: Map<string, Type> | null);
	    /** Adds a local of the specified type, with an optional name. */
	    addLocal(type: Type, name?: string | null, declaration?: VariableDeclaration | null): Local;
	    lookup(name: string): Element | null;
	    tempI32s: Local[] | null;
	    tempI64s: Local[] | null;
	    tempF32s: Local[] | null;
	    tempF64s: Local[] | null;
	    tempV128s: Local[] | null;
	    nextBreakId: i32;
	    breakStack: i32[] | null;
	    breakLabel: string | null;
	    /** Finalizes the function once compiled, releasing no longer needed resources. */
	    finalize(module: Module, ref: FunctionRef): void;
	}
	/** A resolved function target, that is a function called indirectly by an index and signature. */
	export class FunctionTarget extends Element {
	    /** Underlying signature. */
	    signature: Signature;
	    /** Function type. */
	    type: Type;
	    /** Constructs a new function target. */
	    constructor(
	    /** Concrete signature. */
	    signature: Signature, 
	    /** Program reference. */
	    program: Program, __s?: string);
	    lookup(name: string): Element | null;
	}
	/** A yet unresolved instance field prototype. */
	export class FieldPrototype extends DeclaredElement {
	    /** Constructs a new field prototype. */
	    constructor(
	    /** Simple name. */
	    name: string, 
	    /** Parent class. */
	    parent: ClassPrototype, 
	    /** Declaration reference. */
	    declaration: FieldDeclaration, 
	    /** Pre-checked flags indicating built-in decorators. */
	    decoratorFlags?: DecoratorFlags);
	    /** Gets the associated type node. */
	    readonly typeNode: TypeNode | null;
	    /** Gets the associated initializer node. */
	    readonly initializerNode: Expression | null;
	    /** Gets the associated parameter index. Set if declared as a constructor parameter, otherwise `-1`. */
	    readonly parameterIndex: i32;
	    lookup(name: string): Element | null;
	}
	/** A resolved instance field. */
	export class Field extends VariableLikeElement {
	    /** Field prototype reference. */
	    prototype: FieldPrototype;
	    /** Field memory offset, if an instance field. */
	    memoryOffset: i32;
	    /** Constructs a new field. */
	    constructor(
	    /** Respective field prototype. */
	    prototype: FieldPrototype, 
	    /** Parent class. */
	    parent: Class, 
	    /** Concrete type. */
	    type: Type);
	}
	/** A property comprised of a getter and a setter function. */
	export class PropertyPrototype extends DeclaredElement {
	    /** Getter prototype. */
	    getterPrototype: FunctionPrototype | null;
	    /** Setter prototype. */
	    setterPrototype: FunctionPrototype | null;
	    /** Constructs a new property prototype. */
	    constructor(
	    /** Simple name. */
	    name: string, 
	    /** Parent class. */
	    parent: ClassPrototype, 
	    /** Declaration of the getter or setter introducing the property. */
	    firstDeclaration: FunctionDeclaration);
	    lookup(name: string): Element | null;
	}
	/** A resolved property. */
	export class Property extends VariableLikeElement {
	    /** Prototype reference. */
	    prototype: PropertyPrototype;
	    /** Getter instance. */
	    getterInstance: Function | null;
	    /** Setter instance. */
	    setterInstance: Function | null;
	    /** Constructs a new property prototype. */
	    constructor(
	    /** Respective property prototype. */
	    prototype: PropertyPrototype, 
	    /** Parent element, usually a static class prototype or class instance. */
	    parent: Element);
	    lookup(name: string): Element | null;
	}
	/** A yet unresolved class prototype. */
	export class ClassPrototype extends DeclaredElement {
	    /** Instance member prototypes. */
	    instanceMembers: Map<string, Element> | null;
	    /** Base class prototype, if applicable. */
	    basePrototype: ClassPrototype | null;
	    /** Constructor prototype. */
	    constructorPrototype: FunctionPrototype | null;
	    /** Operator overload prototypes. */
	    overloadPrototypes: Map<OperatorKind, FunctionPrototype>;
	    /** Already resolved instances. */
	    instances: Map<string, Class> | null;
	    constructor(
	    /** Simple name. */
	    name: string, 
	    /** Parent element, usually a file or namespace. */
	    parent: Element, 
	    /** Declaration reference. */
	    declaration: ClassDeclaration, 
	    /** Pre-checked flags indicating built-in decorators. */
	    decoratorFlags?: DecoratorFlags, _isInterface?: bool);
	    /** Gets the associated type parameter nodes. */
	    readonly typeParameterNodes: TypeParameterNode[] | null;
	    /** Gets the associated extends node. */
	    readonly extendsNode: NamedTypeNode | null;
	    /** Gets the associated implements nodes. */
	    readonly implementsNodes: NamedTypeNode[] | null;
	    /** Tests if this prototype is of a builtin array type (Array/TypedArray). */
	    readonly isBuiltinArray: bool;
	    /** Tests if this prototype extends the specified. */
	    extends(basePtototype: ClassPrototype | null): bool;
	    /** Adds an element as an instance member of this one. Returns the previous element if a duplicate. */
	    addInstance(name: string, element: DeclaredElement): bool;
	    /** Gets the resolved instance for the specified instance key, if already resolved. */
	    getResolvedInstance(instanceKey: string): Class | null;
	    /** Sets the resolved instance for the specified instance key. */
	    setResolvedInstance(instanceKey: string, instance: Class): void;
	    lookup(name: string): Element | null;
	}
	/** A resolved class. */
	export class Class extends TypedElement {
	    /** Class prototype. */
	    prototype: ClassPrototype;
	    /** Resolved type arguments. */
	    typeArguments: Type[] | null;
	    /** Base class, if applicable. */
	    base: Class | null;
	    /** Contextual type arguments for fields and methods. */
	    contextualTypeArguments: Map<string, Type> | null;
	    /** Current member memory offset. */
	    currentMemoryOffset: u32;
	    /** Constructor instance. */
	    constructorInstance: Function | null;
	    /** Operator overloads. */
	    overloads: Map<OperatorKind, Function> | null;
	    /** Unique class id. */
	    private _id;
	    /** Remembers acyclic state. */
	    private _acyclic;
	    /** Runtime type information flags. */
	    rttiFlags: u32;
	    /** Gets the unique runtime id of this class. */
	    readonly id: u32;
	    /** Tests if this class is of a builtin array type (Array/TypedArray). */
	    readonly isBuiltinArray: bool;
	    /** Tests if this class is array-like. */
	    readonly isArrayLike: bool;
	    /** Constructs a new class. */
	    constructor(
	    /** Name incl. type parameters, i.e. `Foo<i32>`. */
	    nameInclTypeParameters: string, 
	    /** The respective class prototype. */
	    prototype: ClassPrototype, 
	    /** Concrete type arguments, if any. */
	    typeArguments?: Type[] | null, 
	    /** Base class, if derived. */
	    base?: Class | null, _isInterface?: bool);
	    /** Tests if a value of this class type is assignable to a target of the specified class type. */
	    isAssignableTo(target: Class): bool;
	    /** Looks up the operator overload of the specified kind. */
	    lookupOverload(kind: OperatorKind, unchecked?: bool): Function | null;
	    lookup(name: string): Element | null;
	    /** Calculates the memory offset of the specified field. */
	    offsetof(fieldName: string): u32;
	    /** Writes a field value to a buffer and returns the number of bytes written. */
	    writeField<T>(name: string, value: T, buffer: Uint8Array, baseOffset: i32): i32;
	    /** Tests if this class extends the specified prototype. */
	    extends(prototype: ClassPrototype): bool;
	    /** Gets the concrete type arguments to the specified extendend prototype. */
	    getTypeArgumentsTo(extendedPrototype: ClassPrototype): Type[] | null;
	    /** Gets the value type of an array. Must be an array. */
	    getArrayValueType(): Type;
	    /** Tests if this class is inherently acyclic. */
	    readonly isAcyclic: bool;
	    /** Tests if this class potentially forms a reference cycle to another one. */
	    private cyclesTo;
	}
	/** A yet unresolved interface. */
	export class InterfacePrototype extends ClassPrototype {
	    /** Constructs a new interface prototype. */
	    constructor(name: string, parent: Element, declaration: InterfaceDeclaration, decoratorFlags: DecoratorFlags);
	}
	/** A resolved interface. */
	export class Interface extends Class {
	    /** Constructs a new interface. */
	    constructor(nameInclTypeParameters: string, prototype: InterfacePrototype, typeArguments?: Type[], base?: Interface | null);
	}
	/** Mangles the internal name of an element with the specified name that is a child of the given parent. */
	export function mangleInternalName(name: string, parent: Element, isInstance: bool, asGlobal?: bool): string;

}
declare module 'assemblyscript/src/compiler' {
	/**
	 * The AssemblyScript compiler.
	 * @module compiler
	 */ /***/
	import { DiagnosticEmitter } from 'assemblyscript/src/diagnostics';
	import { Module, MemorySegment, ExpressionRef, NativeType, FunctionRef, FunctionTypeRef, GlobalRef } from 'assemblyscript/src/module';
	import { Feature, Target } from 'assemblyscript/src/common';
	import { Program, ClassPrototype, Class, Element, Enum, Field, FunctionPrototype, Function, Global, VariableLikeElement, File } from 'assemblyscript/src/program';
	import { Flow } from 'assemblyscript/src/flow';
	import { Resolver } from 'assemblyscript/src/resolver';
	import { Node, NamedTypeNode, Range, Statement, BlockStatement, BreakStatement, ContinueStatement, DoStatement, EmptyStatement, ExpressionStatement, ForStatement, IfStatement, InstanceOfExpression, InterfaceDeclaration, ReturnStatement, SwitchStatement, ThrowStatement, TryStatement, VariableStatement, VoidStatement, WhileStatement, Expression, AssertionExpression, BinaryExpression, CallExpression, CommaExpression, ElementAccessExpression, FunctionExpression, IdentifierExpression, LiteralExpression, NewExpression, ObjectLiteralExpression, PropertyAccessExpression, TernaryExpression, StringLiteralExpression, UnaryPostfixExpression, UnaryPrefixExpression } from 'assemblyscript/src/ast';
	import { Type, Signature } from 'assemblyscript/src/types';
	/** Compiler options. */
	export class Options {
	    /** WebAssembly target. Defaults to {@link Target.WASM32}. */
	    target: Target;
	    /** If true, replaces assertions with nops. */
	    noAssert: bool;
	    /** If true, imports the memory provided by the embedder. */
	    importMemory: bool;
	    /** If greater than zero, declare memory as shared by setting max memory to sharedMemory. */
	    sharedMemory: i32;
	    /** If true, imports the function table provided by the embedder. */
	    importTable: bool;
	    /** If true, generates information necessary for source maps. */
	    sourceMap: bool;
	    /** If true, generates an explicit start function. */
	    explicitStart: bool;
	    /** Static memory start offset. */
	    memoryBase: i32;
	    /** Global aliases, mapping alias names as the key to internal names to be aliased as the value. */
	    globalAliases: Map<string, string> | null;
	    /** Additional features to activate. */
	    features: Feature;
	    /** Hinted optimize level. Not applied by the compiler itself. */
	    optimizeLevelHint: i32;
	    /** Hinted shrink level. Not applied by the compiler itself. */
	    shrinkLevelHint: i32;
	    /** Tests if the target is WASM64 or, otherwise, WASM32. */
	    readonly isWasm64: bool;
	    /** Gets the unsigned size type matching the target. */
	    readonly usizeType: Type;
	    /** Gets the signed size type matching the target. */
	    readonly isizeType: Type;
	    /** Gets the native size type matching the target. */
	    readonly nativeSizeType: NativeType;
	    /** Tests if a specific feature is activated. */
	    hasFeature(feature: Feature): bool;
	}
	/** Various constraints in expression compilation. */
	export const enum Constraints {
	    NONE = 0,
	    /** Must implicitly convert to the target type. */
	    CONV_IMPLICIT = 1,
	    /** Must explicitly convert to the target type. */
	    CONV_EXPLICIT = 2,
	    /** Must wrap small integer values to match the target type. */
	    MUST_WRAP = 4,
	    /** Indicates that the value will be dropped immediately. */
	    WILL_DROP = 8,
	    /** Indicates that the value will be retained immediately. */
	    WILL_RETAIN = 16,
	    /** Indicates that static data is preferred. */
	    PREFER_STATIC = 32
	}
	/** Runtime features to be activated by the compiler. */
	export const enum RuntimeFeatures {
	    NONE = 0,
	    /** Requires heap setup. */
	    HEAP = 1,
	    /** Requires runtime type information setup. */
	    RTTI = 2,
	    /** Requires the built-in globals visitor. */
	    visitGlobals = 4,
	    /** Requires the built-in members visitor. */
	    visitMembers = 8
	}
	/** Compiler interface. */
	export class Compiler extends DiagnosticEmitter {
	    /** Program reference. */
	    program: Program;
	    /** Resolver reference. */
	    resolver: Resolver;
	    /** Provided options. */
	    options: Options;
	    /** Module instance being compiled. */
	    module: Module;
	    /** Current control flow. */
	    currentFlow: Flow;
	    /** Current inline functions stack. */
	    currentInlineFunctions: Function[];
	    /** Current enum in compilation. */
	    currentEnum: Enum | null;
	    /** Current type in compilation. */
	    currentType: Type;
	    /** Start function statements. */
	    currentBody: ExpressionRef[];
	    /** Counting memory offset. */
	    memoryOffset: I64;
	    /** Memory segments being compiled. */
	    memorySegments: MemorySegment[];
	    /** Map of already compiled static string segments. */
	    stringSegments: Map<string, MemorySegment>;
	    /** Function table being compiled. */
	    functionTable: string[];
	    /** Argument count helper global. */
	    argcVar: GlobalRef;
	    /** Argument count helper setter. */
	    argcSet: FunctionRef;
	    /** Requires runtime features. */
	    runtimeFeatures: RuntimeFeatures;
	    /** Expressions known to have skipped an autorelease. Usually function returns. */
	    skippedAutoreleases: Set<ExpressionRef>;
	    /** Compiles a {@link Program} to a {@link Module} using the specified options. */
	    static compile(program: Program, options?: Options | null): Module;
	    /** Constructs a new compiler for a {@link Program} using the specified options. */
	    constructor(program: Program, options?: Options | null);
	    /** Performs compilation of the underlying {@link Program} to a {@link Module}. */
	    compile(): Module;
	    /** Applies the respective module exports for the specified file. */
	    private ensureModuleExports;
	    /** Applies the respective module export(s) for the specified element. */
	    private ensureModuleExport;
	    /** Makes a function to get the value of a field of an exported class. */
	    private ensureModuleFieldGetter;
	    /** Makes a function to set the value of a field of an exported class. */
	    private ensureModuleFieldSetter;
	    /** Compiles any element. */
	    compileElement(element: Element, compileMembers?: bool): void;
	    /** Compiles an element's members. */
	    compileMembers(element: Element): void;
	    /** Compiles a file's exports. */
	    compileExports(file: File): void;
	    /** Compiles the file matching the specified path. */
	    compileFileByPath(normalizedPathWithoutExtension: string, reportNode: Node): void;
	    /** Compiles the specified file. */
	    compileFile(file: File): void;
	    compileGlobal(global: Global): bool;
	    compileEnum(element: Enum): bool;
	    /** Resolves the specified type arguments prior to compiling the resulting function instance. */
	    compileFunctionUsingTypeArguments(prototype: FunctionPrototype, typeArguments: NamedTypeNode[], contextualTypeArguments?: Map<string, Type>, alternativeReportNode?: Node | null): Function | null;
	    /** Either reuses or creates the function type matching the specified signature. */
	    ensureFunctionType(parameterTypes: Type[] | null, returnType: Type, thisType?: Type | null): FunctionTypeRef;
	    /** Compiles the body of a function within the specified flow. */
	    compileFunctionBody(
	    /** Function to compile. */
	    instance: Function, 
	    /** Target array of statements. */
	    stmts?: ExpressionRef[] | null): ExpressionRef[];
	    /** Compiles a readily resolved function instance. */
	    compileFunction(instance: Function): bool;
	    compileClassUsingTypeArguments(prototype: ClassPrototype, typeArguments: NamedTypeNode[], contextualTypeArguments?: Map<string, Type>, alternativeReportNode?: Node | null): void;
	    compileClass(instance: Class): bool;
	    compileInterfaceDeclaration(declaration: InterfaceDeclaration, typeArguments: NamedTypeNode[], contextualTypeArguments?: Map<string, Type> | null, alternativeReportNode?: Node | null): void;
	    /** Adds a static memory segment with the specified data. */
	    addMemorySegment(buffer: Uint8Array, alignment?: i32): MemorySegment;
	    /** Ensures that the specified string exists in static memory and returns a pointer to it. */
	    ensureStaticString(stringValue: string): ExpressionRef;
	    ensureStaticArrayBuffer(elementType: Type, values: ExpressionRef[]): MemorySegment;
	    ensureStaticArrayHeader(elementType: Type, bufferSegment: MemorySegment): MemorySegment;
	    /** Ensures that a table entry exists for the specified function and returns its index. */
	    ensureFunctionTableEntry(func: Function): i32;
	    compileTopLevelStatement(statement: Statement, body: ExpressionRef[]): void;
	    compileStatement(statement: Statement, isLastInBody?: bool): ExpressionRef;
	    compileStatements(statements: Statement[], isBody?: bool, stmts?: ExpressionRef[] | null): ExpressionRef[];
	    compileBlockStatement(statement: BlockStatement): ExpressionRef;
	    compileBreakStatement(statement: BreakStatement): ExpressionRef;
	    compileContinueStatement(statement: ContinueStatement): ExpressionRef;
	    compileDoStatement(statement: DoStatement): ExpressionRef;
	    compileEmptyStatement(statement: EmptyStatement): ExpressionRef;
	    compileExpressionStatement(statement: ExpressionStatement): ExpressionRef;
	    compileForStatement(statement: ForStatement): ExpressionRef;
	    compileIfStatement(statement: IfStatement): ExpressionRef;
	    compileReturnStatement(statement: ReturnStatement, isLastInBody: bool): ExpressionRef;
	    compileSwitchStatement(statement: SwitchStatement): ExpressionRef;
	    compileThrowStatement(statement: ThrowStatement): ExpressionRef;
	    compileTryStatement(statement: TryStatement): ExpressionRef;
	    /** Compiles a variable statement. Returns `0` if an initializer is not necessary. */
	    compileVariableStatement(statement: VariableStatement): ExpressionRef;
	    compileVoidStatement(statement: VoidStatement): ExpressionRef;
	    compileWhileStatement(statement: WhileStatement): ExpressionRef;
	    /** Compiles the value of an inlined constant element. */
	    compileInlineConstant(element: VariableLikeElement, contextualType: Type, constraints: Constraints): ExpressionRef;
	    compileExpression(expression: Expression, contextualType: Type, constraints?: Constraints): ExpressionRef;
	    /** Compiles and precomputes an expression, possibly yielding a costant value. */
	    precomputeExpression(expression: Expression, contextualType: Type, constraints?: Constraints): ExpressionRef;
	    convertExpression(expr: ExpressionRef, 
	    /** Original type. */
	    fromType: Type, 
	    /** New type. */
	    toType: Type, 
	    /** Whether the conversion is explicit.*/
	    explicit: bool, 
	    /** Whether the result should be wrapped, if a small integer. */
	    wrap: bool, reportNode: Node): ExpressionRef;
	    compileAssertionExpression(expression: AssertionExpression, contextualType: Type, constraints: Constraints): ExpressionRef;
	    private f32ModInstance;
	    private f64ModInstance;
	    private f32PowInstance;
	    private f64PowInstance;
	    compileBinaryExpression(expression: BinaryExpression, contextualType: Type, constraints: Constraints): ExpressionRef;
	    compileUnaryOverload(operatorInstance: Function, value: Expression, valueExpr: ExpressionRef, reportNode: Node): ExpressionRef;
	    compileBinaryOverload(operatorInstance: Function, left: Expression, leftExpr: ExpressionRef, right: Expression, reportNode: Node): ExpressionRef;
	    compileAssignment(expression: Expression, valueExpression: Expression, contextualType: Type): ExpressionRef;
	    /** Makes an assignment expression or block, assigning a value to a target. */
	    makeAssignment(
	    /** Target element, e.g. a Local. */
	    target: Element, 
	    /** Value expression that has been compiled in a previous step already. */
	    valueExpr: ExpressionRef, 
	    /** Expression reference. Has already been compiled to `valueExpr`. */
	    valueExpression: Expression, 
	    /** `this` expression reference if a field or property set. */
	    thisExpression: Expression | null, 
	    /** Index expression reference if an indexed set. */
	    indexExpression: Expression | null, 
	    /** Whether to tee the value. */
	    tee: bool): ExpressionRef;
	    /** Makes an assignment to a local, possibly retaining and releasing affected references and keeping track of wrap and null states. */
	    private makeLocalAssignment;
	    /** Makes an assignment to a global, possibly retaining and releasing affected references. */
	    private makeGlobalAssignment;
	    /** Makes an assignment to a field, possibly retaining and releasing affected references. */
	    makeFieldAssignment(
	    /** The field to assign to. */
	    field: Field, 
	    /** The value to assign. */
	    valueExpr: ExpressionRef, 
	    /** The value of `this`. */
	    thisExpr: ExpressionRef, 
	    /** Whether to tee the value. */
	    tee: bool): ExpressionRef;
	    /** Compiles a call expression according to the specified context. */
	    compileCallExpression(
	    /** Call expression to compile. */
	    expression: CallExpression, 
	    /** Contextual type indicating the return type the caller expects, if any. */
	    contextualType: Type, 
	    /** Constraints indicating contextual conditions. */
	    constraints: Constraints): ExpressionRef;
	    private compileCallExpressionBuiltin;
	    /**
	     * Checks that a call with the given number as arguments can be performed according to the
	     * specified signature.
	     */
	    checkCallSignature(signature: Signature, numArguments: i32, hasThis: bool, reportNode: Node): bool;
	    /** Compiles a direct call to a concrete function. */
	    compileCallDirect(instance: Function, argumentExpressions: Expression[], reportNode: Node, thisArg?: ExpressionRef, constraints?: Constraints): ExpressionRef;
	    makeCallInline(instance: Function, operands: ExpressionRef[] | null, thisArg?: ExpressionRef, immediatelyDropped?: bool): ExpressionRef;
	    /** Gets the trampoline for the specified function. */
	    ensureTrampoline(original: Function): Function;
	    /** Makes sure that the argument count helper global is present and returns its name. */
	    private ensureArgcVar;
	    /** Makes sure that the argument count helper setter is present and returns its name. */
	    private ensureArgcSet;
	    /** Makes retain call, retaining the expression's value. */
	    makeRetain(expr: ExpressionRef): ExpressionRef;
	    /** Makes a retainRelease call, retaining the new expression's value and releasing the old expression's value, in this order. */
	    makeRetainRelease(oldExpr: ExpressionRef, newExpr: ExpressionRef): ExpressionRef;
	    /** Makes a skippedRelease call, ignoring the new expression's value and releasing the old expression's value, in this order. */
	    makeSkippedRelease(oldExpr: ExpressionRef, newExpr: ExpressionRef): ExpressionRef;
	    /** Makes a release call, releasing the expression's value. Changes the current type to void.*/
	    makeRelease(expr: ExpressionRef): ExpressionRef;
	    /** Makes an automatic release call at the end of the current flow. */
	    makeAutorelease(expr: ExpressionRef, flow?: Flow): ExpressionRef;
	    /** Attempts to undo a final autorelease, returning the index of the previously retaining variable or -1 if not possible. */
	    undoAutorelease(expr: ExpressionRef, flow: Flow): i32;
	    /**
	     * Attemps to move a final autorelease from one flow to a parent.
	     * It is crucial that from flow hasn't processed autoreleases yet because otherwise the final
	     * retain would have been written already.
	     */
	    moveAutorelease(expr: ExpressionRef, fromInnerFlow: Flow, toOuterFlow: Flow): ExpressionRef;
	    /** Performs any queued autoreleases in the specified flow. */
	    performAutoreleases(flow: Flow, stmts: ExpressionRef[], clearFlags?: bool): void;
	    /** Performs any queued autoreleases in the specified flow and returns the value. */
	    performAutoreleasesWithValue(flow: Flow, valueExpr: ExpressionRef, valueType: Type, stmts?: ExpressionRef[] | null, clearFlags?: bool): ExpressionRef;
	    /** Finishes any queued top-level autoreleases in the actual function of the specified flow. */
	    finishAutoreleases(flow: Flow, stmts: ExpressionRef[]): void;
	    /** Creates a direct call to the specified function. */
	    makeCallDirect(instance: Function, operands: ExpressionRef[] | null, reportNode: Node, immediatelyDropped?: bool, 
	    /** Skip the usual autorelease and manage this at the callsite instead. */
	    skipAutorelease?: bool): ExpressionRef;
	    /** Compiles an indirect call using an index argument and a signature. */
	    compileCallIndirect(signature: Signature, indexArg: ExpressionRef, argumentExpressions: Expression[], reportNode: Node, thisArg?: ExpressionRef, immediatelyDropped?: bool): ExpressionRef;
	    /** Creates an indirect call to the function at `indexArg` in the function table. */
	    makeCallIndirect(signature: Signature, indexArg: ExpressionRef, operands?: ExpressionRef[] | null, immediatelyDropped?: bool): ExpressionRef;
	    compileCommaExpression(expression: CommaExpression, contextualType: Type, constraints: Constraints): ExpressionRef;
	    compileElementAccessExpression(expression: ElementAccessExpression, contextualType: Type, constraints: Constraints): ExpressionRef;
	    compileFunctionExpression(expression: FunctionExpression, contextualSignature: Signature | null, constraints: Constraints): ExpressionRef;
	    /** Makes sure the enclosing source file of the specified expression has been compiled. */
	    private maybeCompileEnclosingSource;
	    /**
	     * Compiles an identifier in the specified context.
	     * @param retainConstantType Retains the type of inlined constants if `true`, otherwise
	     *  precomputes them according to context.
	     */
	    compileIdentifierExpression(expression: IdentifierExpression, contextualType: Type, constraints: Constraints): ExpressionRef;
	    compileInstanceOfExpression(expression: InstanceOfExpression, contextualType: Type, constraints: Constraints): ExpressionRef;
	    compileLiteralExpression(expression: LiteralExpression, contextualType: Type, constraints: Constraints, implicitlyNegate?: bool): ExpressionRef;
	    compileStringLiteral(expression: StringLiteralExpression): ExpressionRef;
	    compileArrayLiteral(elementType: Type, expressions: (Expression | null)[], constraints: Constraints, reportNode: Node): ExpressionRef;
	    compileObjectLiteral(expression: ObjectLiteralExpression, contextualType: Type): ExpressionRef;
	    compileNewExpression(expression: NewExpression, contextualType: Type, constraints: Constraints): ExpressionRef;
	    /** Gets the compiled constructor of the specified class or generates one if none is present. */
	    ensureConstructor(classInstance: Class, reportNode: Node): Function;
	    compileInstantiate(
	    /** Class to instantiate. */
	    classInstance: Class, 
	    /** Constructor arguments. */
	    argumentExpressions: Expression[], 
	    /** Contextual flags. */
	    constraints: Constraints, 
	    /** Node to report on. */
	    reportNode: Node): ExpressionRef;
	    /**
	     * Compiles a property access in the specified context.
	     * @param retainConstantType Retains the type of inlined constants if `true`, otherwise
	     *  precomputes them according to context.
	     */
	    compilePropertyAccessExpression(propertyAccess: PropertyAccessExpression, contextualType: Type, constraints: Constraints): ExpressionRef;
	    compileTernaryExpression(expression: TernaryExpression, contextualType: Type, constraints: Constraints): ExpressionRef;
	    compileUnaryPostfixExpression(expression: UnaryPostfixExpression, contextualType: Type, constraints: Constraints): ExpressionRef;
	    compileUnaryPrefixExpression(expression: UnaryPrefixExpression, contextualType: Type, constraints: Constraints): ExpressionRef;
	    /** Makes sure that a 32-bit integer value is wrapped to a valid value of the specified type. */
	    ensureSmallIntegerWrap(expr: ExpressionRef, type: Type): ExpressionRef;
	    /** Adds the debug location of the specified expression at the specified range to the source map. */
	    addDebugLocation(expr: ExpressionRef, range: Range): void;
	    /** Creates a comparison whether an expression is 'false' in a broader sense. */
	    makeIsFalseish(expr: ExpressionRef, type: Type): ExpressionRef;
	    /** Creates a comparison whether an expression is 'true' in a broader sense. */
	    makeIsTrueish(expr: ExpressionRef, type: Type): ExpressionRef;
	    /** Makes an allocation suitable to hold the data of an instance of the given class. */
	    makeAllocation(classInstance: Class): ExpressionRef;
	    /** Makes the initializers for a class's fields. */
	    makeFieldInitialization(classInstance: Class, stmts?: ExpressionRef[]): ExpressionRef[];
	    makeInstanceOfClass(expr: ExpressionRef, classInstance: Class): ExpressionRef;
	}
	/** Flattens a series of expressions to a nop, a single statement or a block depending on statement count. */
	export function flatten(module: Module, stmts: ExpressionRef[], type: NativeType): ExpressionRef;

}
declare module 'assemblyscript/src/builtins' {
	/**
	 * Built-in elements providing WebAssembly core functionality.
	 * @module builtins
	 */ /***/
	import { Compiler } from 'assemblyscript/src/compiler';
	import { Node, Expression, CallExpression } from 'assemblyscript/src/ast';
	import { Type } from 'assemblyscript/src/types';
	import { ExpressionRef } from 'assemblyscript/src/module';
	import { FunctionPrototype } from 'assemblyscript/src/program';
	/** Symbols of various compiler built-ins. */
	export namespace BuiltinSymbols {
	    const isInteger = "~lib/builtins/isInteger";
	    const isFloat = "~lib/builtins/isFloat";
	    const isBoolean = "~lib/builtins/isBoolean";
	    const isSigned = "~lib/builtins/isSigned";
	    const isReference = "~lib/builtins/isReference";
	    const isString = "~lib/builtins/isString";
	    const isArray = "~lib/builtins/isArray";
	    const isArrayLike = "~lib/builtins/isArrayLike";
	    const isFunction = "~lib/builtins/isFunction";
	    const isNullable = "~lib/builtins/isNullable";
	    const isDefined = "~lib/builtins/isDefined";
	    const isConstant = "~lib/builtins/isConstant";
	    const isManaged = "~lib/builtins/isManaged";
	    const clz = "~lib/builtins/clz";
	    const ctz = "~lib/builtins/ctz";
	    const popcnt = "~lib/builtins/popcnt";
	    const rotl = "~lib/builtins/rotl";
	    const rotr = "~lib/builtins/rotr";
	    const abs = "~lib/builtins/abs";
	    const max = "~lib/builtins/max";
	    const min = "~lib/builtins/min";
	    const ceil = "~lib/builtins/ceil";
	    const floor = "~lib/builtins/floor";
	    const copysign = "~lib/builtins/copysign";
	    const nearest = "~lib/builtins/nearest";
	    const reinterpret = "~lib/builtins/reinterpret";
	    const sqrt = "~lib/builtins/sqrt";
	    const trunc = "~lib/builtins/trunc";
	    const load = "~lib/builtins/load";
	    const store = "~lib/builtins/store";
	    const atomic_load = "~lib/builtins/atomic.load";
	    const atomic_store = "~lib/builtins/atomic.store";
	    const atomic_add = "~lib/builtins/atomic.add";
	    const atomic_sub = "~lib/builtins/atomic.sub";
	    const atomic_and = "~lib/builtins/atomic.and";
	    const atomic_or = "~lib/builtins/atomic.or";
	    const atomic_xor = "~lib/builtins/atomic.xor";
	    const atomic_xchg = "~lib/builtins/atomic.xchg";
	    const atomic_cmpxchg = "~lib/builtins/atomic.cmpxchg";
	    const atomic_wait = "~lib/builtins/atomic.wait";
	    const atomic_notify = "~lib/builtins/atomic.notify";
	    const sizeof = "~lib/builtins/sizeof";
	    const alignof = "~lib/builtins/alignof";
	    const offsetof = "~lib/builtins/offsetof";
	    const select = "~lib/builtins/select";
	    const unreachable = "~lib/builtins/unreachable";
	    const changetype = "~lib/builtins/changetype";
	    const assert = "~lib/builtins/assert";
	    const unchecked = "~lib/builtins/unchecked";
	    const call_direct = "~lib/builtins/call_direct";
	    const call_indirect = "~lib/builtins/call_indirect";
	    const instantiate = "~lib/builtins/instantiate";
	    const idof = "~lib/builtins/idof";
	    const i8 = "~lib/builtins/i8";
	    const i16 = "~lib/builtins/i16";
	    const i32 = "~lib/builtins/i32";
	    const i64 = "~lib/builtins/i64";
	    const isize = "~lib/builtins/isize";
	    const u8 = "~lib/builtins/u8";
	    const u16 = "~lib/builtins/u16";
	    const u32 = "~lib/builtins/u32";
	    const u64 = "~lib/builtins/u64";
	    const usize = "~lib/builtins/usize";
	    const bool = "~lib/builtins/bool";
	    const f32 = "~lib/builtins/f32";
	    const f64 = "~lib/builtins/f64";
	    const v128 = "~lib/builtins/v128";
	    const void_ = "~lib/builtins/void";
	    const i32_clz = "~lib/builtins/i32.clz";
	    const i64_clz = "~lib/builtins/i64.clz";
	    const i32_ctz = "~lib/builtins/i32.ctz";
	    const i64_ctz = "~lib/builtins/i64.ctz";
	    const i32_popcnt = "~lib/builtins/i32.popcnt";
	    const i64_popcnt = "~lib/builtins/i64.popcnt";
	    const i32_rotl = "~lib/builtins/i32.rotl";
	    const i64_rotl = "~lib/builtins/i64.rotl";
	    const i32_rotr = "~lib/builtins/i32.rotr";
	    const i64_rotr = "~lib/builtins/i64.rotr";
	    const f32_abs = "~lib/builtins/f32.abs";
	    const f64_abs = "~lib/builtins/f64.abs";
	    const f32_max = "~lib/builtins/f32.max";
	    const f64_max = "~lib/builtins/f64.max";
	    const f32_min = "~lib/builtins/f32.min";
	    const f64_min = "~lib/builtins/f64.min";
	    const f32_ceil = "~lib/builtins/f32.ceil";
	    const f64_ceil = "~lib/builtins/f64.ceil";
	    const f32_floor = "~lib/builtins/f32.floor";
	    const f64_floor = "~lib/builtins/f64.floor";
	    const f32_copysign = "~lib/builtins/f32.copysign";
	    const f64_copysign = "~lib/builtins/f64.copysign";
	    const f32_nearest = "~lib/builtins/f32.nearest";
	    const f64_nearest = "~lib/builtins/f64.nearest";
	    const i32_reinterpret_f32 = "~lib/builtins/i32.reinterpret_f32";
	    const i64_reinterpret_f64 = "~lib/builtins/i64.reinterpret_f64";
	    const f32_reinterpret_i32 = "~lib/builtins/f32.reinterpret_i32";
	    const f64_reinterpret_i64 = "~lib/builtins/f64.reinterpret_i64";
	    const f32_sqrt = "~lib/builtins/f32.sqrt";
	    const f64_sqrt = "~lib/builtins/f64.sqrt";
	    const f32_trunc = "~lib/builtins/f32.trunc";
	    const f64_trunc = "~lib/builtins/f64.trunc";
	    const i32_load8_s = "~lib/builtins/i32.load8_s";
	    const i32_load8_u = "~lib/builtins/i32.load8_u";
	    const i32_load16_s = "~lib/builtins/i32.load16_s";
	    const i32_load16_u = "~lib/builtins/i32.load16_u";
	    const i32_load = "~lib/builtins/i32.load";
	    const i64_load8_s = "~lib/builtins/i64.load8_s";
	    const i64_load8_u = "~lib/builtins/i64.load8_u";
	    const i64_load16_s = "~lib/builtins/i64.load16_s";
	    const i64_load16_u = "~lib/builtins/i64.load16_u";
	    const i64_load32_s = "~lib/builtins/i64.load32_s";
	    const i64_load32_u = "~lib/builtins/i64.load32_u";
	    const i64_load = "~lib/builtins/i64.load";
	    const f32_load = "~lib/builtins/f32.load";
	    const f64_load = "~lib/builtins/f64.load";
	    const i32_store8 = "~lib/builtins/i32.store8";
	    const i32_store16 = "~lib/builtins/i32.store16";
	    const i32_store = "~lib/builtins/i32.store";
	    const i64_store8 = "~lib/builtins/i64.store8";
	    const i64_store16 = "~lib/builtins/i64.store16";
	    const i64_store32 = "~lib/builtins/i64.store32";
	    const i64_store = "~lib/builtins/i64.store";
	    const f32_store = "~lib/builtins/f32.store";
	    const f64_store = "~lib/builtins/f64.store";
	    const i32_atomic_load8_u = "~lib/builtins/i32.atomic.load8_u";
	    const i32_atomic_load16_u = "~lib/builtins/i32.atomic.load16_u";
	    const i32_atomic_load = "~lib/builtins/i32.atomic.load";
	    const i64_atomic_load8_u = "~lib/builtins/i64.atomic.load8_u";
	    const i64_atomic_load16_u = "~lib/builtins/i64.atomic.load16_u";
	    const i64_atomic_load32_u = "~lib/builtins/i64.atomic.load32_u";
	    const i64_atomic_load = "~lib/builtins/i64.atomic.load";
	    const i32_atomic_store8 = "~lib/builtins/i32.atomic.store8";
	    const i32_atomic_store16 = "~lib/builtins/i32.atomic.store16";
	    const i32_atomic_store = "~lib/builtins/i32.atomic.store";
	    const i64_atomic_store8 = "~lib/builtins/i64.atomic.store8";
	    const i64_atomic_store16 = "~lib/builtins/i64.atomic.store16";
	    const i64_atomic_store32 = "~lib/builtins/i64.atomic.store32";
	    const i64_atomic_store = "~lib/builtins/i64.atomic.store";
	    const i32_atomic_rmw8_add_u = "~lib/builtins/i32.atomic.rmw8.add_u";
	    const i32_atomic_rmw16_add_u = "~lib/builtins/i32.atomic.rmw16.add_u";
	    const i32_atomic_rmw_add = "~lib/builtins/i32.atomic.rmw.add";
	    const i64_atomic_rmw8_add_u = "~lib/builtins/i64.atomic.rmw8.add_u";
	    const i64_atomic_rmw16_add_u = "~lib/builtins/i64.atomic.rmw16.add_u";
	    const i64_atomic_rmw32_add_u = "~lib/builtins/i64.atomic.rmw32.add_u";
	    const i64_atomic_rmw_add = "~lib/builtins/i64.atomic.rmw.add";
	    const i32_atomic_rmw8_sub_u = "~lib/builtins/i32.atomic.rmw8.sub_u";
	    const i32_atomic_rmw16_sub_u = "~lib/builtins/i32.atomic.rmw16.sub_u";
	    const i32_atomic_rmw_sub = "~lib/builtins/i32.atomic.rmw.sub";
	    const i64_atomic_rmw8_sub_u = "~lib/builtins/i64.atomic.rmw8.sub_u";
	    const i64_atomic_rmw16_sub_u = "~lib/builtins/i64.atomic.rmw16.sub_u";
	    const i64_atomic_rmw32_sub_u = "~lib/builtins/i64.atomic.rmw32.sub_u";
	    const i64_atomic_rmw_sub = "~lib/builtins/i64.atomic.rmw.sub";
	    const i32_atomic_rmw8_and_u = "~lib/builtins/i32.atomic.rmw8.and_u";
	    const i32_atomic_rmw16_and_u = "~lib/builtins/i32.atomic.rmw16.and_u";
	    const i32_atomic_rmw_and = "~lib/builtins/i32.atomic.rmw.and";
	    const i64_atomic_rmw8_and_u = "~lib/builtins/i64.atomic.rmw8.and_u";
	    const i64_atomic_rmw16_and_u = "~lib/builtins/i64.atomic.rmw16.and_u";
	    const i64_atomic_rmw32_and_u = "~lib/builtins/i64.atomic.rmw32.and_u";
	    const i64_atomic_rmw_and = "~lib/builtins/i64.atomic.rmw.and";
	    const i32_atomic_rmw8_or_u = "~lib/builtins/i32.atomic.rmw8.or_u";
	    const i32_atomic_rmw16_or_u = "~lib/builtins/i32.atomic.rmw16.or_u";
	    const i32_atomic_rmw_or = "~lib/builtins/i32.atomic.rmw.or";
	    const i64_atomic_rmw8_or_u = "~lib/builtins/i64.atomic.rmw8.or_u";
	    const i64_atomic_rmw16_or_u = "~lib/builtins/i64.atomic.rmw16.or_u";
	    const i64_atomic_rmw32_or_u = "~lib/builtins/i64.atomic.rmw32.or_u";
	    const i64_atomic_rmw_or = "~lib/builtins/i64.atomic.rmw.or";
	    const i32_atomic_rmw8_u_xor = "~lib/builtins/i32.atomic.rmw8.xor_u";
	    const i32_atomic_rmw16_u_xor = "~lib/builtins/i32.atomic.rmw16.xor_u";
	    const i32_atomic_rmw_xor = "~lib/builtins/i32.atomic.rmw.xor";
	    const i64_atomic_rmw8_xor_u = "~lib/builtins/i64.atomic.rmw8.xor_u";
	    const i64_atomic_rmw16_xor_u = "~lib/builtins/i64.atomic.rmw16.xor_u";
	    const i64_atomic_rmw32_xor_u = "~lib/builtins/i64.atomic.rmw32.xor_u";
	    const i64_atomic_rmw_xor = "~lib/builtins/i64.atomic.rmw.xor";
	    const i32_atomic_rmw8_xchg_u = "~lib/builtins/i32.atomic.rmw8.xchg_u";
	    const i32_atomic_rmw16_xchg_u = "~lib/builtins/i32.atomic.rmw16.xchg_u";
	    const i32_atomic_rmw_xchg = "~lib/builtins/i32.atomic.rmw.xchg";
	    const i64_atomic_rmw8_xchg_u = "~lib/builtins/i64.atomic.rmw8.xchg_u";
	    const i64_atomic_rmw16_xchg_u = "~lib/builtins/i64.atomic.rmw16.xchg_u";
	    const i64_atomic_rmw32_xchg_u = "~lib/builtins/i64.atomic.rmw32.xchg_u";
	    const i64_atomic_rmw_xchg = "~lib/builtins/i64.atomic.rmw.xchg";
	    const i32_atomic_rmw8_cmpxchg_u = "~lib/builtins/i32.atomic.rmw8.cmpxchg_u";
	    const i32_atomic_rmw16_cmpxchg_u = "~lib/builtins/i32.atomic.rmw16.cmpxchg_u";
	    const i32_atomic_rmw_cmpxchg = "~lib/builtins/i32.atomic.rmw.cmpxchg";
	    const i64_atomic_rmw8_cmpxchg_u = "~lib/builtins/i64.atomic.rmw8.cmpxchg_u";
	    const i64_atomic_rmw16_cmpxchg_u = "~lib/builtins/i64.atomic.rmw16.cmpxchg_u";
	    const i64_atomic_rmw32_cmpxchg_u = "~lib/builtins/i64.atomic.rmw32.cmpxchg_u";
	    const i64_atomic_rmw_cmpxchg = "~lib/builtins/i64.atomic.rmw.cmpxchg";
	    const i32_wait = "~lib/builtins/i32.wait";
	    const i64_wait = "~lib/builtins/i64.wait";
	    const v128_splat = "~lib/builtins/v128.splat";
	    const v128_extract_lane = "~lib/builtins/v128.extract_lane";
	    const v128_replace_lane = "~lib/builtins/v128.replace_lane";
	    const v128_shuffle = "~lib/builtins/v128.shuffle";
	    const v128_load = "~lib/builtins/v128.load";
	    const v128_store = "~lib/builtins/v128.store";
	    const v128_add = "~lib/builtins/v128.add";
	    const v128_sub = "~lib/builtins/v128.sub";
	    const v128_mul = "~lib/builtins/v128.mul";
	    const v128_div = "~lib/builtins/v128.div";
	    const v128_neg = "~lib/builtins/v128.neg";
	    const v128_add_saturate = "~lib/builtins/v128.add_saturate";
	    const v128_sub_saturate = "~lib/builtins/v128.sub_saturate";
	    const v128_shl = "~lib/builtins/v128.shl";
	    const v128_shr = "~lib/builtins/v128.shr";
	    const v128_and = "~lib/builtins/v128.and";
	    const v128_or = "~lib/builtins/v128.or";
	    const v128_xor = "~lib/builtins/v128.xor";
	    const v128_not = "~lib/builtins/v128.not";
	    const v128_bitselect = "~lib/builtins/v128.bitselect";
	    const v128_any_true = "~lib/builtins/v128.any_true";
	    const v128_all_true = "~lib/builtins/v128.all_true";
	    const v128_min = "~lib/builtins/v128.min";
	    const v128_max = "~lib/builtins/v128.max";
	    const v128_abs = "~lib/builtins/v128.abs";
	    const v128_sqrt = "~lib/builtins/v128.sqrt";
	    const v128_eq = "~lib/builtins/v128.eq";
	    const v128_ne = "~lib/builtins/v128.ne";
	    const v128_lt = "~lib/builtins/v128.lt";
	    const v128_le = "~lib/builtins/v128.le";
	    const v128_gt = "~lib/builtins/v128.gt";
	    const v128_ge = "~lib/builtins/v128.ge";
	    const v128_convert = "~lib/builtins/v128.convert";
	    const v128_trunc = "~lib/builtins/v128.trunc";
	    const i8x16 = "~lib/builtins/i8x16";
	    const i16x8 = "~lib/builtins/i16x8";
	    const i32x4 = "~lib/builtins/i32x4";
	    const i64x2 = "~lib/builtins/i64x2";
	    const f32x4 = "~lib/builtins/f32x4";
	    const f64x2 = "~lib/builtins/f64x2";
	    const i8x16_splat = "~lib/builtins/i8x16.splat";
	    const i8x16_extract_lane_s = "~lib/builtins/i8x16.extract_lane_s";
	    const i8x16_extract_lane_u = "~lib/builtins/i8x16.extract_lane_u";
	    const i8x16_replace_lane = "~lib/builtins/i8x16.replace_lane";
	    const i8x16_add = "~lib/builtins/i8x16.add";
	    const i8x16_sub = "~lib/builtins/i8x16.sub";
	    const i8x16_mul = "~lib/builtins/i8x16.mul";
	    const i8x16_neg = "~lib/builtins/i8x16.neg";
	    const i8x16_add_saturate_s = "~lib/builtins/i8x16.add_saturate_s";
	    const i8x16_add_saturate_u = "~lib/builtins/i8x16.add_saturate_u";
	    const i8x16_sub_saturate_s = "~lib/builtins/i8x16.sub_saturate_s";
	    const i8x16_sub_saturate_u = "~lib/builtins/i8x16.sub_saturate_u";
	    const i8x16_shl = "~lib/builtins/i8x16.shl";
	    const i8x16_shr_s = "~lib/builtins/i8x16.shr_s";
	    const i8x16_shr_u = "~lib/builtins/i8x16.shr_u";
	    const i8x16_any_true = "~lib/builtins/i8x16.any_true";
	    const i8x16_all_true = "~lib/builtins/i8x16.all_true";
	    const i8x16_eq = "~lib/builtins/i8x16.eq";
	    const i8x16_ne = "~lib/builtins/i8x16.ne";
	    const i8x16_lt_s = "~lib/builtins/i8x16.lt_s";
	    const i8x16_lt_u = "~lib/builtins/i8x16.lt_u";
	    const i8x16_le_s = "~lib/builtins/i8x16.le_s";
	    const i8x16_le_u = "~lib/builtins/i8x16.le_u";
	    const i8x16_gt_s = "~lib/builtins/i8x16.gt_s";
	    const i8x16_gt_u = "~lib/builtins/i8x16.gt_u";
	    const i8x16_ge_s = "~lib/builtins/i8x16.ge_s";
	    const i8x16_ge_u = "~lib/builtins/i8x16.ge_u";
	    const i16x8_splat = "~lib/builtins/i16x8.splat";
	    const i16x8_extract_lane_s = "~lib/builtins/i16x8.extract_lane_s";
	    const i16x8_extract_lane_u = "~lib/builtins/i16x8.extract_lane_u";
	    const i16x8_replace_lane = "~lib/builtins/i16x8.replace_lane";
	    const i16x8_add = "~lib/builtins/i16x8.add";
	    const i16x8_sub = "~lib/builtins/i16x8.sub";
	    const i16x8_mul = "~lib/builtins/i16x8.mul";
	    const i16x8_neg = "~lib/builtins/i16x8.neg";
	    const i16x8_add_saturate_s = "~lib/builtins/i16x8.add_saturate_s";
	    const i16x8_add_saturate_u = "~lib/builtins/i16x8.add_saturate_u";
	    const i16x8_sub_saturate_s = "~lib/builtins/i16x8.sub_saturate_s";
	    const i16x8_sub_saturate_u = "~lib/builtins/i16x8.sub_saturate_u";
	    const i16x8_shl = "~lib/builtins/i16x8.shl";
	    const i16x8_shr_s = "~lib/builtins/i16x8.shr_s";
	    const i16x8_shr_u = "~lib/builtins/i16x8.shr_u";
	    const i16x8_any_true = "~lib/builtins/i16x8.any_true";
	    const i16x8_all_true = "~lib/builtins/i16x8.all_true";
	    const i16x8_eq = "~lib/builtins/i16x8.eq";
	    const i16x8_ne = "~lib/builtins/i16x8.ne";
	    const i16x8_lt_s = "~lib/builtins/i16x8.lt_s";
	    const i16x8_lt_u = "~lib/builtins/i16x8.lt_u";
	    const i16x8_le_s = "~lib/builtins/i16x8.le_s";
	    const i16x8_le_u = "~lib/builtins/i16x8.le_u";
	    const i16x8_gt_s = "~lib/builtins/i16x8.gt_s";
	    const i16x8_gt_u = "~lib/builtins/i16x8.gt_u";
	    const i16x8_ge_s = "~lib/builtins/i16x8.ge_s";
	    const i16x8_ge_u = "~lib/builtins/i16x8.ge_u";
	    const i32x4_splat = "~lib/builtins/i32x4.splat";
	    const i32x4_extract_lane = "~lib/builtins/i32x4.extract_lane";
	    const i32x4_replace_lane = "~lib/builtins/i32x4.replace_lane";
	    const i32x4_add = "~lib/builtins/i32x4.add";
	    const i32x4_sub = "~lib/builtins/i32x4.sub";
	    const i32x4_mul = "~lib/builtins/i32x4.mul";
	    const i32x4_neg = "~lib/builtins/i32x4.neg";
	    const i32x4_shl = "~lib/builtins/i32x4.shl";
	    const i32x4_shr_s = "~lib/builtins/i32x4.shr_s";
	    const i32x4_shr_u = "~lib/builtins/i32x4.shr_u";
	    const i32x4_any_true = "~lib/builtins/i32x4.any_true";
	    const i32x4_all_true = "~lib/builtins/i32x4.all_true";
	    const i32x4_eq = "~lib/builtins/i32x4.eq";
	    const i32x4_ne = "~lib/builtins/i32x4.ne";
	    const i32x4_lt_s = "~lib/builtins/i32x4.lt_s";
	    const i32x4_lt_u = "~lib/builtins/i32x4.lt_u";
	    const i32x4_le_s = "~lib/builtins/i32x4.le_s";
	    const i32x4_le_u = "~lib/builtins/i32x4.le_u";
	    const i32x4_gt_s = "~lib/builtins/i32x4.gt_s";
	    const i32x4_gt_u = "~lib/builtins/i32x4.gt_u";
	    const i32x4_ge_s = "~lib/builtins/i32x4.ge_s";
	    const i32x4_ge_u = "~lib/builtins/i32x4.ge_u";
	    const i32x4_trunc_s_f32x4_sat = "~lib/builtins/i32x4.trunc_s_f32x4_sat";
	    const i32x4_trunc_u_f32x4_sat = "~lib/builtins/i32x4.trunc_u_f32x4_sat";
	    const i64x2_splat = "~lib/builtins/i64x2.splat";
	    const i64x2_extract_lane = "~lib/builtins/i64x2.extract_lane";
	    const i64x2_replace_lane = "~lib/builtins/i64x2.replace_lane";
	    const i64x2_add = "~lib/builtins/i64x2.add";
	    const i64x2_sub = "~lib/builtins/i64x2.sub";
	    const i64x2_neg = "~lib/builtins/i64x2.neg";
	    const i64x2_shl = "~lib/builtins/i64x2.shl";
	    const i64x2_shr_s = "~lib/builtins/i64x2.shr_s";
	    const i64x2_shr_u = "~lib/builtins/i64x2.shr_u";
	    const i64x2_any_true = "~lib/builtins/i64x2.any_true";
	    const i64x2_all_true = "~lib/builtins/i64x2.all_true";
	    const i64x2_trunc_s_f64x2_sat = "~lib/builtins/i64x2.trunc_s_f64x2_sat";
	    const i64x2_trunc_u_f64x2_sat = "~lib/builtins/i64x2.trunc_u_f64x2_sat";
	    const f32x4_splat = "~lib/builtins/f32x4.splat";
	    const f32x4_extract_lane = "~lib/builtins/f32x4.extract_lane";
	    const f32x4_replace_lane = "~lib/builtins/f32x4.replace_lane";
	    const f32x4_add = "~lib/builtins/f32x4.add";
	    const f32x4_sub = "~lib/builtins/f32x4.sub";
	    const f32x4_mul = "~lib/builtins/f32x4.mul";
	    const f32x4_div = "~lib/builtins/f32x4.div";
	    const f32x4_neg = "~lib/builtins/f32x4.neg";
	    const f32x4_min = "~lib/builtins/f32x4.min";
	    const f32x4_max = "~lib/builtins/f32x4.max";
	    const f32x4_abs = "~lib/builtins/f32x4.abs";
	    const f32x4_sqrt = "~lib/builtins/f32x4.sqrt";
	    const f32x4_eq = "~lib/builtins/f32x4.eq";
	    const f32x4_ne = "~lib/builtins/f32x4.ne";
	    const f32x4_lt = "~lib/builtins/f32x4.lt";
	    const f32x4_le = "~lib/builtins/f32x4.le";
	    const f32x4_gt = "~lib/builtins/f32x4.gt";
	    const f32x4_ge = "~lib/builtins/f32x4.ge";
	    const f32x4_convert_s_i32x4 = "~lib/builtins/f32x4.convert_s_i32x4";
	    const f32x4_convert_u_i32x4 = "~lib/builtins/f32x4.convert_u_i32x4";
	    const f64x2_splat = "~lib/builtins/f64x2.splat";
	    const f64x2_extract_lane = "~lib/builtins/f64x2.extract_lane";
	    const f64x2_replace_lane = "~lib/builtins/f64x2.replace_lane";
	    const f64x2_add = "~lib/builtins/f64x2.add";
	    const f64x2_sub = "~lib/builtins/f64x2.sub";
	    const f64x2_mul = "~lib/builtins/f64x2.mul";
	    const f64x2_div = "~lib/builtins/f64x2.div";
	    const f64x2_neg = "~lib/builtins/f64x2.neg";
	    const f64x2_min = "~lib/builtins/f64x2.min";
	    const f64x2_max = "~lib/builtins/f64x2.max";
	    const f64x2_abs = "~lib/builtins/f64x2.abs";
	    const f64x2_sqrt = "~lib/builtins/f64x2.sqrt";
	    const f64x2_eq = "~lib/builtins/f64x2.eq";
	    const f64x2_ne = "~lib/builtins/f64x2.ne";
	    const f64x2_lt = "~lib/builtins/f64x2.lt";
	    const f64x2_le = "~lib/builtins/f64x2.le";
	    const f64x2_gt = "~lib/builtins/f64x2.gt";
	    const f64x2_ge = "~lib/builtins/f64x2.ge";
	    const f64x2_convert_s_i64x2 = "~lib/builtins/f64x2.convert_s_i64x2";
	    const f64x2_convert_u_i64x2 = "~lib/builtins/f64x2.convert_u_i64x2";
	    const v8x16_shuffle = "~lib/builtins/v8x16.shuffle";
	    const heap_base = "~lib/heap/__heap_base";
	    const rtti_base = "~lib/rt/__rtti_base";
	    const visit_globals = "~lib/rt/__visit_globals";
	    const visit_members = "~lib/rt/__visit_members";
	    const ERROR = "~lib/diagnostics/ERROR";
	    const WARNING = "~lib/diagnostics/WARNING";
	    const INFO = "~lib/diagnostics/INFO";
	    const memory_size = "~lib/memory/memory.size";
	    const memory_grow = "~lib/memory/memory.grow";
	    const memory_copy = "~lib/memory/memory.copy";
	    const memory_fill = "~lib/memory/memory.fill";
	    const memory_allocate = "~lib/memory/memory.allocate";
	    const memory_free = "~lib/memory/memory.free";
	    const memory_reset = "~lib/memory/memory.reset";
	    const runtime_instanceof = "~lib/runtime/runtime.instanceof";
	    const runtime_flags = "~lib/runtime/runtime.flags";
	    const runtime_allocate = "~lib/util/runtime/allocate";
	    const runtime_reallocate = "~lib/util/runtime/reallocate";
	    const runtime_register = "~lib/util/runtime/register";
	    const runtime_discard = "~lib/util/runtime/discard";
	    const runtime_makeArray = "~lib/util/runtime/makeArray";
	    const Int8Array = "~lib/typedarray/Int8Array";
	    const Uint8Array = "~lib/typedarray/Uint8Array";
	    const Int16Array = "~lib/typedarray/Int16Array";
	    const Uint16Array = "~lib/typedarray/Uint16Array";
	    const Int32Array = "~lib/typedarray/Int32Array";
	    const Uint32Array = "~lib/typedarray/Uint32Array";
	    const Int64Array = "~lib/typedarray/Int64Array";
	    const Uint64Array = "~lib/typedarray/Uint64Array";
	    const Uint8ClampedArray = "~lib/typedarray/Uint8ClampedArray";
	    const Float32Array = "~lib/typedarray/Float32Array";
	    const Float64Array = "~lib/typedarray/Float64Array";
	    const started = "~lib/started";
	    const argc = "~lib/argc";
	    const setargc = "~lib/setargc";
	    const capabilities = "~lib/capabilities";
	}
	/** Compiles a call to a built-in function. */
	export function compileCall(compiler: Compiler, 
	/** Respective function prototype. */
	prototype: FunctionPrototype, 
	/** Pre-resolved type arguments. */
	typeArguments: Type[] | null, 
	/** Operand expressions. */
	operands: Expression[], 
	/** Contextual type. */
	contextualType: Type, 
	/** Respective call expression. */
	reportNode: CallExpression, 
	/** Indicates that contextual type is ASM type. */
	isAsm?: bool): ExpressionRef;
	/** Compiles an abort wired to the conditionally imported 'abort' function. */
	export function compileAbort(compiler: Compiler, message: Expression | null, reportNode: Node): ExpressionRef;
	/** Compiles the `visit_globals` function. */
	export function compileVisitGlobals(compiler: Compiler): void;
	/** Compiles the `visit_members` function. */
	export function compileVisitMembers(compiler: Compiler): void;
	/** Compiles runtime type information for use by stdlib. */
	export function compileRTTI(compiler: Compiler): void;

}
declare module 'assemblyscript/src/decompiler' {
	/**
	 * A decompiler that generates low-level AssemblyScript from WebAssembly binaries.
	 * @module decompiler
	 */ /***/
	import { Module, FunctionRef, ExpressionRef } from 'assemblyscript/src/module';
	export class Decompiler {
	    static decompile(module: Module): string;
	    text: string[];
	    functionId: i32;
	    constructor();
	    /** Decompiles a module to an AST that can then be serialized. */
	    decompile(module: Module): void;
	    decompileFunction(func: FunctionRef): void;
	    decompileExpression(expr: ExpressionRef): void;
	    private push;
	    finish(): string;
	}

}
declare module 'assemblyscript/src/definitions' {
	/**
	 * Definition builders for WebIDL and TypeScript.
	 * @module definitions
	 */ /***/
	import { Program, Element, Global, Enum, Field, Function, Class, Namespace, Interface, File } from 'assemblyscript/src/program';
	import { Type } from 'assemblyscript/src/types'; abstract class ExportsWalker {
	    /** Program reference. */
	    program: Program;
	    /** Whether to include private members */
	    includePrivate: bool;
	    /** Already seen elements. */
	    seen: Map<Element, string>;
	    /** Constructs a new Element walker. */
	    constructor(program: Program, includePrivate?: bool);
	    /** Walks all elements and calls the respective handlers. */
	    walk(): void;
	    /** Visits all exported elements of a file. */
	    visitFile(file: File): void;
	    /** Visits an element.*/
	    visitElement(name: string, element: Element): void;
	    private visitFunctionInstances;
	    private visitClassInstances;
	    private visitPropertyInstances;
	    abstract visitGlobal(name: string, element: Global): void;
	    abstract visitEnum(name: string, element: Enum): void;
	    abstract visitFunction(name: string, element: Function): void;
	    abstract visitClass(name: string, element: Class): void;
	    abstract visitInterface(name: string, element: Interface): void;
	    abstract visitField(name: string, element: Field): void;
	    abstract visitNamespace(name: string, element: Element): void;
	    abstract visitAlias(name: string, element: Element, originalName: string): void;
	}
	/** A WebIDL definitions builder. */
	export class IDLBuilder extends ExportsWalker {
	    /** Builds WebIDL definitions for the specified program. */
	    static build(program: Program): string;
	    private sb;
	    private indentLevel;
	    /** Constructs a new WebIDL builder. */
	    constructor(program: Program, includePrivate?: bool);
	    visitGlobal(name: string, element: Global): void;
	    visitEnum(name: string, element: Enum): void;
	    visitFunction(name: string, element: Function): void;
	    visitClass(name: string, element: Class): void;
	    visitInterface(name: string, element: Interface): void;
	    visitField(name: string, element: Field): void;
	    visitNamespace(name: string, element: Namespace): void;
	    visitAlias(name: string, element: Element, originalName: string): void;
	    typeToString(type: Type): string;
	    build(): string;
	}
	/** A TypeScript definitions builder. */
	export class TSDBuilder extends ExportsWalker {
	    /** Builds TypeScript definitions for the specified program. */
	    static build(program: Program): string;
	    private sb;
	    private indentLevel;
	    private unknown;
	    /** Constructs a new WebIDL builder. */
	    constructor(program: Program, includePrivate?: bool);
	    visitGlobal(name: string, element: Global): void;
	    visitEnum(name: string, element: Enum): void;
	    visitFunction(name: string, element: Function): void;
	    visitClass(name: string, element: Class): void;
	    visitInterface(name: string, element: Interface): void;
	    visitField(name: string, element: Field): void;
	    visitNamespace(name: string, element: Element): void;
	    visitAlias(name: string, element: Element, originalName: string): void;
	    typeToString(type: Type): string;
	    build(): string;
	}
	export {};

}
declare module 'assemblyscript/src/parser' {
	/**
	 * A TypeScript parser for the AssemblyScript subset.
	 * @module parser
	 */ /***/
	import { CommonFlags } from 'assemblyscript/src/common';
	import { Program } from 'assemblyscript/src/program';
	import { Tokenizer, CommentHandler } from 'assemblyscript/src/tokenizer';
	import { DiagnosticEmitter } from 'assemblyscript/src/diagnostics';
	import { TypeNode, FunctionTypeNode, Expression, ClassExpression, FunctionExpression, Statement, BlockStatement, BreakStatement, ClassDeclaration, ContinueStatement, DeclarationStatement, DecoratorNode, DoStatement, EnumDeclaration, EnumValueDeclaration, ExportImportStatement, ExportMember, ExportStatement, ExpressionStatement, ForStatement, FunctionDeclaration, IfStatement, ImportDeclaration, ImportStatement, IndexSignatureDeclaration, NamespaceDeclaration, ParameterNode, ReturnStatement, SwitchCase, SwitchStatement, ThrowStatement, TryStatement, TypeDeclaration, TypeParameterNode, VariableStatement, VariableDeclaration, VoidStatement, WhileStatement } from 'assemblyscript/src/ast';
	/** Parser interface. */
	export class Parser extends DiagnosticEmitter {
	    /** Program being created. */
	    program: Program;
	    /** Source file names to be requested next. */
	    backlog: string[];
	    /** Source file names already seen, that is processed or backlogged. */
	    seenlog: Set<string>;
	    /** Source file names already completely processed. */
	    donelog: Set<string>;
	    /** Optional handler to intercept comments while tokenizing. */
	    onComment: CommentHandler | null;
	    /** Constructs a new parser. */
	    constructor();
	    /** Parses a file and adds its definitions to the program. */
	    parseFile(text: string, path: string, isEntry: bool): void;
	    /** Parses a top-level statement. */
	    parseTopLevelStatement(tn: Tokenizer, namespace?: NamespaceDeclaration | null): Statement | null;
	    /** Obtains the next file to parse. */
	    nextFile(): string | null;
	    /** Finishes parsing and returns the program. */
	    finish(): Program;
	    /** Parses a type. */
	    parseType(tn: Tokenizer, acceptParenthesized?: bool, suppressErrors?: bool): TypeNode | null;
	    private tryParseSignatureIsSignature;
	    /** Parses a function type, as used in type declarations. */
	    tryParseFunctionType(tn: Tokenizer): FunctionTypeNode | null;
	    parseDecorator(tn: Tokenizer): DecoratorNode | null;
	    parseVariable(tn: Tokenizer, flags: CommonFlags, decorators: DecoratorNode[] | null, startPos: i32): VariableStatement | null;
	    parseVariableDeclaration(tn: Tokenizer, parentFlags: CommonFlags, parentDecorators: DecoratorNode[] | null): VariableDeclaration | null;
	    parseEnum(tn: Tokenizer, flags: CommonFlags, decorators: DecoratorNode[] | null, startPos: i32): EnumDeclaration | null;
	    parseEnumValue(tn: Tokenizer, parentFlags: CommonFlags): EnumValueDeclaration | null;
	    parseReturn(tn: Tokenizer): ReturnStatement | null;
	    parseTypeParameters(tn: Tokenizer): TypeParameterNode[] | null;
	    parseTypeParameter(tn: Tokenizer): TypeParameterNode | null;
	    private parseParametersThis;
	    parseParameters(tn: Tokenizer, isConstructor?: bool): ParameterNode[] | null;
	    parseParameter(tn: Tokenizer, isConstructor?: bool): ParameterNode | null;
	    parseFunction(tn: Tokenizer, flags: CommonFlags, decorators: DecoratorNode[] | null, startPos: i32): FunctionDeclaration | null;
	    parseFunctionExpression(tn: Tokenizer): FunctionExpression | null;
	    private parseFunctionExpressionCommon;
	    parseClassOrInterface(tn: Tokenizer, flags: CommonFlags, decorators: DecoratorNode[] | null, startPos: i32): ClassDeclaration | null;
	    parseClassExpression(tn: Tokenizer): ClassExpression | null;
	    parseClassMember(tn: Tokenizer, parent: ClassDeclaration): DeclarationStatement | null;
	    parseIndexSignatureDeclaration(tn: Tokenizer, decorators: DecoratorNode[] | null): IndexSignatureDeclaration | null;
	    parseNamespace(tn: Tokenizer, flags: CommonFlags, decorators: DecoratorNode[] | null, startPos: i32): NamespaceDeclaration | null;
	    parseExport(tn: Tokenizer, startPos: i32, isDeclare: bool): ExportStatement | null;
	    parseExportMember(tn: Tokenizer): ExportMember | null;
	    parseExportDefaultAlias(tn: Tokenizer, startPos: i32, defaultStart: i32, defaultEnd: i32): ExportStatement;
	    parseImport(tn: Tokenizer): ImportStatement | null;
	    parseImportDeclaration(tn: Tokenizer): ImportDeclaration | null;
	    parseExportImport(tn: Tokenizer, startPos: i32): ExportImportStatement | null;
	    parseStatement(tn: Tokenizer, topLevel?: bool): Statement | null;
	    parseBlockStatement(tn: Tokenizer, topLevel: bool): BlockStatement | null;
	    parseBreak(tn: Tokenizer): BreakStatement | null;
	    parseContinue(tn: Tokenizer): ContinueStatement | null;
	    parseDoStatement(tn: Tokenizer): DoStatement | null;
	    parseExpressionStatement(tn: Tokenizer): ExpressionStatement | null;
	    parseForStatement(tn: Tokenizer): ForStatement | null;
	    parseIfStatement(tn: Tokenizer): IfStatement | null;
	    parseSwitchStatement(tn: Tokenizer): SwitchStatement | null;
	    parseSwitchCase(tn: Tokenizer): SwitchCase | null;
	    parseThrowStatement(tn: Tokenizer): ThrowStatement | null;
	    parseTryStatement(tn: Tokenizer): TryStatement | null;
	    parseTypeDeclaration(tn: Tokenizer, flags: CommonFlags, decorators: DecoratorNode[] | null, startPos: i32): TypeDeclaration | null;
	    parseVoidStatement(tn: Tokenizer): VoidStatement | null;
	    parseWhileStatement(tn: Tokenizer): WhileStatement | null;
	    parseExpressionStart(tn: Tokenizer): Expression | null;
	    tryParseTypeArgumentsBeforeArguments(tn: Tokenizer): TypeNode[] | null;
	    parseArguments(tn: Tokenizer): Expression[] | null;
	    parseExpression(tn: Tokenizer, precedence?: Precedence): Expression | null;
	    private joinPropertyCall;
	    private maybeParseCallExpression;
	    /** Skips over a statement on errors in an attempt to reduce unnecessary diagnostic noise. */
	    skipStatement(tn: Tokenizer): void;
	    /** Skips over a block on errors in an attempt to reduce unnecessary diagnostic noise. */
	    skipBlock(tn: Tokenizer): void;
	}
	/** Operator precedence from least to largest. */
	export const enum Precedence {
	    NONE = 0,
	    COMMA = 1,
	    SPREAD = 2,
	    YIELD = 3,
	    ASSIGNMENT = 4,
	    CONDITIONAL = 5,
	    LOGICAL_OR = 6,
	    LOGICAL_AND = 7,
	    BITWISE_OR = 8,
	    BITWISE_XOR = 9,
	    BITWISE_AND = 10,
	    EQUALITY = 11,
	    RELATIONAL = 12,
	    SHIFT = 13,
	    ADDITIVE = 14,
	    MULTIPLICATIVE = 15,
	    EXPONENTIATED = 16,
	    UNARY_PREFIX = 17,
	    UNARY_POSTFIX = 18,
	    CALL = 19,
	    MEMBERACCESS = 20,
	    GROUPING = 21
	}

}
declare module 'assemblyscript/src/index' {
	/**
	 * Low-level C-like compiler API.
	 * @module index
	 */ /***/
	import { Target, Feature } from 'assemblyscript/src/common';
	import { Options } from 'assemblyscript/src/compiler';
	import { DiagnosticMessage, formatDiagnosticMessage } from 'assemblyscript/src/diagnostics';
	import { Module } from 'assemblyscript/src/module';
	import { Parser } from 'assemblyscript/src/parser';
	import { Program } from 'assemblyscript/src/program';
	/** Parses a source file. If `parser` has been omitted a new one is created. */
	export function parseFile(text: string, path: string, isEntry?: bool, parser?: Parser | null): Parser;
	/** Obtains the next required file's path. Returns `null` once complete. */
	export function nextFile(parser: Parser): string | null;
	/** Obtains the next diagnostic message. Returns `null` once complete. */
	export function nextDiagnostic(parser: Parser): DiagnosticMessage | null;
	/** Formats a diagnostic message to a string. */
	export { formatDiagnosticMessage as formatDiagnostic };
	/** Tests whether a diagnostic is informatory. */
	export function isInfo(message: DiagnosticMessage): bool;
	/** Tests whether a diagnostic is a warning. */
	export function isWarning(message: DiagnosticMessage): bool;
	/** Tests whether a diagnostic is an error. */
	export function isError(message: DiagnosticMessage): bool;
	/** Creates a new set of compiler options. */
	export function createOptions(): Options;
	/** Sets the `target` option. */
	export function setTarget(options: Options, target: Target): void;
	/** Sets the `noAssert` option. */
	export function setNoAssert(options: Options, noAssert: bool): void;
	/** Sets the `importMemory` option. */
	export function setImportMemory(options: Options, importMemory: bool): void;
	/** Sets the `sharedMemory` option. */
	export function setSharedMemory(options: Options, sharedMemory: i32): void;
	/** Sets the `importTable` option. */
	export function setImportTable(options: Options, importTable: bool): void;
	/** Sets the `sourceMap` option. */
	export function setSourceMap(options: Options, sourceMap: bool): void;
	/** Sets the `memoryBase` option. */
	export function setMemoryBase(options: Options, memoryBase: u32): void;
	/** Sets a 'globalAliases' value. */
	export function setGlobalAlias(options: Options, alias: string, name: string): void;
	/** Sets the `explicitStart` option. */
	export function setExplicitStart(options: Options, explicitStart: bool): void;
	/** Sign extension operations. */
	export const FEATURE_SIGN_EXTENSION: Feature;
	/** Mutable global imports and exports. */
	export const FEATURE_MUTABLE_GLOBAL: Feature;
	/** Bulk memory operations. */
	export const FEATURE_BULK_MEMORY: Feature;
	/** SIMD types and operations. */
	export const FEATURE_SIMD: Feature;
	/** Threading and atomic operations. */
	export const FEATURE_THREADS: Feature;
	/** Enables a specific feature. */
	export function enableFeature(options: Options, feature: Feature): void;
	/** Gives the compiler a hint at the optimize levels that will be used later on. */
	export function setOptimizeLevelHints(options: Options, optimizeLevel: i32, shrinkLevel: i32): void;
	/** Finishes parsing. */
	export function finishParsing(parser: Parser): Program;
	/** Compiles the sources computed by the parser to a module. */
	export function compileProgram(program: Program, options?: Options | null): Module;
	/** Decompiles a module to its (low level) source. */
	export function decompileModule(module: Module): string;
	/** Builds WebIDL definitions for the specified program. */
	export function buildIDL(program: Program): string;
	/** Builds TypeScript definitions for the specified program. */
	export function buildTSD(program: Program): string;
	/** Builds a JSON file of a program's runtime type information. */
	export function buildRTTI(program: Program): string;
	/** Prefix indicating a library file. */
	export { LIBRARY_PREFIX } from 'assemblyscript/src/common';
	export * from 'assemblyscript/src/ast';
	export * from 'assemblyscript/src/common';
	export * from 'assemblyscript/src/compiler';
	export * from 'assemblyscript/src/decompiler';
	export * from 'assemblyscript/src/definitions';
	export * from 'assemblyscript/src/diagnosticMessages.generated';
	export * from 'assemblyscript/src/diagnostics';
	export * from 'assemblyscript/src/flow';
	export * from 'assemblyscript/src/module';
	export * from 'assemblyscript/src/parser';
	export * from 'assemblyscript/src/program';
	export * from 'assemblyscript/src/resolver';
	export * from 'assemblyscript/src/tokenizer';
	export * from 'assemblyscript/src/types';
	export * from 'assemblyscript/src/util';

}
declare module 'assemblyscript/src/extra/ast' {
	/**
	 * Abstract Syntax Tree extras.
	 *
	 * Not needed in a standalone compiler but useful for testing the parser.
	 *
	 * @module extra/ast
	 */ /***/
	import { Node, Source, TypeNode, NamedTypeNode, FunctionTypeNode, TypeName, TypeParameterNode, IdentifierExpression, LiteralExpression, FloatLiteralExpression, IntegerLiteralExpression, StringLiteralExpression, RegexpLiteralExpression, ArrayLiteralExpression, AssertionExpression, BinaryExpression, CallExpression, CommaExpression, ElementAccessExpression, FunctionExpression, NewExpression, ParenthesizedExpression, PropertyAccessExpression, TernaryExpression, UnaryPostfixExpression, UnaryExpression, UnaryPrefixExpression, ClassExpression, ObjectLiteralExpression, Statement, BlockStatement, BreakStatement, ContinueStatement, DoStatement, EmptyStatement, ExportImportStatement, ExportStatement, ExportDefaultStatement, ExpressionStatement, ForStatement, IfStatement, ImportStatement, InstanceOfExpression, ReturnStatement, SwitchStatement, ThrowStatement, TryStatement, VariableStatement, WhileStatement, ClassDeclaration, EnumDeclaration, EnumValueDeclaration, FieldDeclaration, FunctionDeclaration, ImportDeclaration, IndexSignatureDeclaration, InterfaceDeclaration, MethodDeclaration, NamespaceDeclaration, TypeDeclaration, VariableDeclaration, DecoratorNode, ParameterNode, ExportMember, SwitchCase, DeclarationStatement } from 'assemblyscript/src/ast';
	/** An AST builder. */
	export class ASTBuilder {
	    /** Rebuilds the textual source from the specified AST, as far as possible. */
	    static build(node: Node): string;
	    private sb;
	    private indentLevel;
	    visitNode(node: Node): void;
	    visitSource(source: Source): void;
	    visitTypeNode(node: TypeNode): void;
	    visitTypeName(node: TypeName): void;
	    visitNamedTypeNode(node: NamedTypeNode): void;
	    visitFunctionTypeNode(node: FunctionTypeNode): void;
	    visitTypeParameter(node: TypeParameterNode): void;
	    visitIdentifierExpression(node: IdentifierExpression): void;
	    visitArrayLiteralExpression(node: ArrayLiteralExpression): void;
	    visitObjectLiteralExpression(node: ObjectLiteralExpression): void;
	    visitAssertionExpression(node: AssertionExpression): void;
	    visitBinaryExpression(node: BinaryExpression): void;
	    visitCallExpression(node: CallExpression): void;
	    visitClassExpression(node: ClassExpression): void;
	    visitCommaExpression(node: CommaExpression): void;
	    visitElementAccessExpression(node: ElementAccessExpression): void;
	    visitFunctionExpression(node: FunctionExpression): void;
	    visitLiteralExpression(node: LiteralExpression): void;
	    visitFloatLiteralExpression(node: FloatLiteralExpression): void;
	    visitInstanceOfExpression(node: InstanceOfExpression): void;
	    visitIntegerLiteralExpression(node: IntegerLiteralExpression): void;
	    visitStringLiteral(str: string, singleQuoted?: bool): void;
	    visitStringLiteralExpression(node: StringLiteralExpression): void;
	    visitRegexpLiteralExpression(node: RegexpLiteralExpression): void;
	    visitNewExpression(node: NewExpression): void;
	    visitParenthesizedExpression(node: ParenthesizedExpression): void;
	    visitPropertyAccessExpression(node: PropertyAccessExpression): void;
	    visitTernaryExpression(node: TernaryExpression): void;
	    visitUnaryExpression(node: UnaryExpression): void;
	    visitUnaryPostfixExpression(node: UnaryPostfixExpression): void;
	    visitUnaryPrefixExpression(node: UnaryPrefixExpression): void;
	    visitNodeAndTerminate(statement: Statement): void;
	    visitBlockStatement(node: BlockStatement): void;
	    visitBreakStatement(node: BreakStatement): void;
	    visitContinueStatement(node: ContinueStatement): void;
	    visitClassDeclaration(node: ClassDeclaration, isDefault?: bool): void;
	    visitDoStatement(node: DoStatement): void;
	    visitEmptyStatement(node: EmptyStatement): void;
	    visitEnumDeclaration(node: EnumDeclaration, isDefault?: bool): void;
	    visitEnumValueDeclaration(node: EnumValueDeclaration): void;
	    visitExportImportStatement(node: ExportImportStatement): void;
	    visitExportMember(node: ExportMember): void;
	    visitExportStatement(node: ExportStatement): void;
	    visitExportDefaultStatement(node: ExportDefaultStatement): void;
	    visitExpressionStatement(node: ExpressionStatement): void;
	    visitFieldDeclaration(node: FieldDeclaration): void;
	    visitForStatement(node: ForStatement): void;
	    visitFunctionDeclaration(node: FunctionDeclaration, isDefault?: bool): void;
	    visitFunctionCommon(node: FunctionDeclaration): void;
	    visitIfStatement(node: IfStatement): void;
	    visitImportDeclaration(node: ImportDeclaration): void;
	    visitImportStatement(node: ImportStatement): void;
	    visitIndexSignatureDeclaration(node: IndexSignatureDeclaration): void;
	    visitInterfaceDeclaration(node: InterfaceDeclaration, isDefault?: bool): void;
	    visitMethodDeclaration(node: MethodDeclaration): void;
	    visitNamespaceDeclaration(node: NamespaceDeclaration, isDefault?: bool): void;
	    visitReturnStatement(node: ReturnStatement): void;
	    visitSwitchCase(node: SwitchCase): void;
	    visitSwitchStatement(node: SwitchStatement): void;
	    visitThrowStatement(node: ThrowStatement): void;
	    visitTryStatement(node: TryStatement): void;
	    visitTypeDeclaration(node: TypeDeclaration): void;
	    visitVariableDeclaration(node: VariableDeclaration): void;
	    visitVariableStatement(node: VariableStatement): void;
	    visitWhileStatement(node: WhileStatement): void;
	    serializeDecorator(node: DecoratorNode): void;
	    serializeParameter(node: ParameterNode): void;
	    serializeExternalModifiers(node: DeclarationStatement): void;
	    serializeAccessModifiers(node: DeclarationStatement): void;
	    finish(): string;
	}

}
/**
 * TypeScript definitions for Binaryen's C-API.
 *
 * See: https://github.com/WebAssembly/binaryen/blob/master/src/binaryen-c.h
 *
 * @module glue/binaryen
 *//***/

declare function _malloc(size: usize): usize;
declare function _free(ptr: usize): void;

declare type BinaryenIndex = u32;

declare type BinaryenType = i32;

declare function _BinaryenTypeNone(): BinaryenType;
declare function _BinaryenTypeInt32(): BinaryenType;
declare function _BinaryenTypeInt64(): BinaryenType;
declare function _BinaryenTypeFloat32(): BinaryenType;
declare function _BinaryenTypeFloat64(): BinaryenType;
declare function _BinaryenTypeVec128(): BinaryenType;
declare function _BinaryenTypeUnreachable(): BinaryenType;
declare function _BinaryenTypeAuto(): BinaryenType;

declare type BinaryenFeatureFlags = u32;

declare function _BinaryenFeatureAtomics(): BinaryenFeatureFlags;
declare function _BinaryenFeatureMutableGlobals(): BinaryenFeatureFlags;
declare function _BinaryenFeatureNontrappingFPToInt(): BinaryenFeatureFlags;
declare function _BinaryenFeatureSIMD128(): BinaryenFeatureFlags;
declare function _BinaryenFeatureBulkMemory(): BinaryenFeatureFlags;
declare function _BinaryenFeatureSignExt(): BinaryenFeatureFlags;
declare function _BinaryenFeatureExceptionHandling(): BinaryenFeatureFlags;

declare type BinaryenExpressionId = i32;

declare function _BinaryenInvalidId(): BinaryenExpressionId;
declare function _BinaryenBlockId(): BinaryenExpressionId;
declare function _BinaryenIfId(): BinaryenExpressionId;
declare function _BinaryenLoopId(): BinaryenExpressionId;
declare function _BinaryenBreakId(): BinaryenExpressionId;
declare function _BinaryenSwitchId(): BinaryenExpressionId;
declare function _BinaryenCallId(): BinaryenExpressionId;
declare function _BinaryenCallIndirectId(): BinaryenExpressionId;
declare function _BinaryenLocalGetId(): BinaryenExpressionId;
declare function _BinaryenLocalSetId(): BinaryenExpressionId;
declare function _BinaryenGlobalGetId(): BinaryenExpressionId;
declare function _BinaryenGlobalSetId(): BinaryenExpressionId;
declare function _BinaryenLoadId(): BinaryenExpressionId;
declare function _BinaryenStoreId(): BinaryenExpressionId;
declare function _BinaryenConstId(): BinaryenExpressionId;
declare function _BinaryenUnaryId(): BinaryenExpressionId;
declare function _BinaryenBinaryId(): BinaryenExpressionId;
declare function _BinaryenSelectId(): BinaryenExpressionId;
declare function _BinaryenDropId(): BinaryenExpressionId;
declare function _BinaryenReturnId(): BinaryenExpressionId;
declare function _BinaryenHostId(): BinaryenExpressionId;
declare function _BinaryenNopId(): BinaryenExpressionId;
declare function _BinaryenUnreachableId(): BinaryenExpressionId;
declare function _BinaryenAtomicCmpxchgId(): BinaryenExpressionId;
declare function _BinaryenAtomicRMWId(): BinaryenExpressionId;
declare function _BinaryenAtomicWaitId(): BinaryenExpressionId;
declare function _BinaryenAtomicNotifyId(): BinaryenExpressionId;
declare function _BinaryenSIMDExtractId(): BinaryenExpressionId;
declare function _BinaryenSIMDReplaceId(): BinaryenExpressionId;
declare function _BinaryenSIMDShuffleId(): BinaryenExpressionId;
declare function _BinaryenSIMDBitselectId(): BinaryenExpressionId;
declare function _BinaryenSIMDShiftId(): BinaryenExpressionId;
declare function _BinaryenMemoryInitId(): BinaryenExpressionId;
declare function _BinaryenDataDropId(): BinaryenExpressionId;
declare function _BinaryenMemoryCopyId(): BinaryenExpressionId;
declare function _BinaryenMemoryFillId(): BinaryenExpressionId;

declare type BinaryenModuleRef = usize;
declare type v128ptr = usize; // TODO: LLVM C-abi for const uint8_t[16]?

declare function _BinaryenModuleCreate(): BinaryenModuleRef;
declare function _BinaryenModuleDispose(module: BinaryenModuleRef): void;

// LLVM C ABI with `out` being a large enough buffer receiving the
// BinaryenLiteral struct of size `_BinaryenSizeofLiteral()`.
declare function _BinaryenSizeofLiteral(): usize;
declare function _BinaryenLiteralInt32(out: usize, x: i32): void;
declare function _BinaryenLiteralInt64(out: usize, x: i32, y: i32): void;
declare function _BinaryenLiteralFloat32(out: usize, x: f32): void;
declare function _BinaryenLiteralFloat64(out: usize, x: f64): void;
declare function _BinaryenLiteralVec128(out: usize, x: v128ptr): void;
declare function _BinaryenLiteralFloat32Bits(out: usize, x: i32): void;
declare function _BinaryenLiteralFloat64Bits(out: usize, x: i32, y: i32): void;

declare type BinaryenOp = i32;

declare function _BinaryenClzInt32(): BinaryenOp;
declare function _BinaryenCtzInt32(): BinaryenOp;
declare function _BinaryenPopcntInt32(): BinaryenOp;
declare function _BinaryenNegFloat32(): BinaryenOp;
declare function _BinaryenAbsFloat32(): BinaryenOp;
declare function _BinaryenCeilFloat32(): BinaryenOp;
declare function _BinaryenFloorFloat32(): BinaryenOp;
declare function _BinaryenTruncFloat32(): BinaryenOp;
declare function _BinaryenNearestFloat32(): BinaryenOp;
declare function _BinaryenSqrtFloat32(): BinaryenOp;
declare function _BinaryenEqZInt32(): BinaryenOp;
declare function _BinaryenClzInt64(): BinaryenOp;
declare function _BinaryenCtzInt64(): BinaryenOp;
declare function _BinaryenPopcntInt64(): BinaryenOp;
declare function _BinaryenNegFloat64(): BinaryenOp;
declare function _BinaryenAbsFloat64(): BinaryenOp;
declare function _BinaryenCeilFloat64(): BinaryenOp;
declare function _BinaryenFloorFloat64(): BinaryenOp;
declare function _BinaryenTruncFloat64(): BinaryenOp;
declare function _BinaryenNearestFloat64(): BinaryenOp;
declare function _BinaryenSqrtFloat64(): BinaryenOp;
declare function _BinaryenEqZInt64(): BinaryenOp;
declare function _BinaryenExtendSInt32(): BinaryenOp;
declare function _BinaryenExtendUInt32(): BinaryenOp;
declare function _BinaryenWrapInt64(): BinaryenOp;
declare function _BinaryenTruncSFloat32ToInt32(): BinaryenOp;
declare function _BinaryenTruncSFloat32ToInt64(): BinaryenOp;
declare function _BinaryenTruncUFloat32ToInt32(): BinaryenOp;
declare function _BinaryenTruncUFloat32ToInt64(): BinaryenOp;
declare function _BinaryenTruncSFloat64ToInt32(): BinaryenOp;
declare function _BinaryenTruncSFloat64ToInt64(): BinaryenOp;
declare function _BinaryenTruncUFloat64ToInt32(): BinaryenOp;
declare function _BinaryenTruncUFloat64ToInt64(): BinaryenOp;
declare function _BinaryenReinterpretFloat32(): BinaryenOp;
declare function _BinaryenReinterpretFloat64(): BinaryenOp;
declare function _BinaryenConvertSInt32ToFloat32(): BinaryenOp;
declare function _BinaryenConvertSInt32ToFloat64(): BinaryenOp;
declare function _BinaryenConvertUInt32ToFloat32(): BinaryenOp;
declare function _BinaryenConvertUInt32ToFloat64(): BinaryenOp;
declare function _BinaryenConvertSInt64ToFloat32(): BinaryenOp;
declare function _BinaryenConvertSInt64ToFloat64(): BinaryenOp;
declare function _BinaryenConvertUInt64ToFloat32(): BinaryenOp;
declare function _BinaryenConvertUInt64ToFloat64(): BinaryenOp;
declare function _BinaryenPromoteFloat32(): BinaryenOp;
declare function _BinaryenDemoteFloat64(): BinaryenOp;
declare function _BinaryenReinterpretInt32(): BinaryenOp;
declare function _BinaryenReinterpretInt64(): BinaryenOp;
declare function _BinaryenExtendS8Int32(): BinaryenOp;
declare function _BinaryenExtendS16Int32(): BinaryenOp;
declare function _BinaryenExtendS8Int64(): BinaryenOp;
declare function _BinaryenExtendS16Int64(): BinaryenOp;
declare function _BinaryenExtendS32Int64(): BinaryenOp;
declare function _BinaryenAddInt32(): BinaryenOp;
declare function _BinaryenSubInt32(): BinaryenOp;
declare function _BinaryenMulInt32(): BinaryenOp;
declare function _BinaryenDivSInt32(): BinaryenOp;
declare function _BinaryenDivUInt32(): BinaryenOp;
declare function _BinaryenRemSInt32(): BinaryenOp;
declare function _BinaryenRemUInt32(): BinaryenOp;
declare function _BinaryenAndInt32(): BinaryenOp;
declare function _BinaryenOrInt32(): BinaryenOp;
declare function _BinaryenXorInt32(): BinaryenOp;
declare function _BinaryenShlInt32(): BinaryenOp;
declare function _BinaryenShrUInt32(): BinaryenOp;
declare function _BinaryenShrSInt32(): BinaryenOp;
declare function _BinaryenRotLInt32(): BinaryenOp;
declare function _BinaryenRotRInt32(): BinaryenOp;
declare function _BinaryenEqInt32(): BinaryenOp;
declare function _BinaryenNeInt32(): BinaryenOp;
declare function _BinaryenLtSInt32(): BinaryenOp;
declare function _BinaryenLtUInt32(): BinaryenOp;
declare function _BinaryenLeSInt32(): BinaryenOp;
declare function _BinaryenLeUInt32(): BinaryenOp;
declare function _BinaryenGtSInt32(): BinaryenOp;
declare function _BinaryenGtUInt32(): BinaryenOp;
declare function _BinaryenGeSInt32(): BinaryenOp;
declare function _BinaryenGeUInt32(): BinaryenOp;
declare function _BinaryenAddInt64(): BinaryenOp;
declare function _BinaryenSubInt64(): BinaryenOp;
declare function _BinaryenMulInt64(): BinaryenOp;
declare function _BinaryenDivSInt64(): BinaryenOp;
declare function _BinaryenDivUInt64(): BinaryenOp;
declare function _BinaryenRemSInt64(): BinaryenOp;
declare function _BinaryenRemUInt64(): BinaryenOp;
declare function _BinaryenAndInt64(): BinaryenOp;
declare function _BinaryenOrInt64(): BinaryenOp;
declare function _BinaryenXorInt64(): BinaryenOp;
declare function _BinaryenShlInt64(): BinaryenOp;
declare function _BinaryenShrUInt64(): BinaryenOp;
declare function _BinaryenShrSInt64(): BinaryenOp;
declare function _BinaryenRotLInt64(): BinaryenOp;
declare function _BinaryenRotRInt64(): BinaryenOp;
declare function _BinaryenEqInt64(): BinaryenOp;
declare function _BinaryenNeInt64(): BinaryenOp;
declare function _BinaryenLtSInt64(): BinaryenOp;
declare function _BinaryenLtUInt64(): BinaryenOp;
declare function _BinaryenLeSInt64(): BinaryenOp;
declare function _BinaryenLeUInt64(): BinaryenOp;
declare function _BinaryenGtSInt64(): BinaryenOp;
declare function _BinaryenGtUInt64(): BinaryenOp;
declare function _BinaryenGeSInt64(): BinaryenOp;
declare function _BinaryenGeUInt64(): BinaryenOp;
declare function _BinaryenAddFloat32(): BinaryenOp;
declare function _BinaryenSubFloat32(): BinaryenOp;
declare function _BinaryenMulFloat32(): BinaryenOp;
declare function _BinaryenDivFloat32(): BinaryenOp;
declare function _BinaryenCopySignFloat32(): BinaryenOp;
declare function _BinaryenMinFloat32(): BinaryenOp;
declare function _BinaryenMaxFloat32(): BinaryenOp;
declare function _BinaryenEqFloat32(): BinaryenOp;
declare function _BinaryenNeFloat32(): BinaryenOp;
declare function _BinaryenLtFloat32(): BinaryenOp;
declare function _BinaryenLeFloat32(): BinaryenOp;
declare function _BinaryenGtFloat32(): BinaryenOp;
declare function _BinaryenGeFloat32(): BinaryenOp;
declare function _BinaryenAddFloat64(): BinaryenOp;
declare function _BinaryenSubFloat64(): BinaryenOp;
declare function _BinaryenMulFloat64(): BinaryenOp;
declare function _BinaryenDivFloat64(): BinaryenOp;
declare function _BinaryenCopySignFloat64(): BinaryenOp;
declare function _BinaryenMinFloat64(): BinaryenOp;
declare function _BinaryenMaxFloat64(): BinaryenOp;
declare function _BinaryenEqFloat64(): BinaryenOp;
declare function _BinaryenNeFloat64(): BinaryenOp;
declare function _BinaryenLtFloat64(): BinaryenOp;
declare function _BinaryenLeFloat64(): BinaryenOp;
declare function _BinaryenGtFloat64(): BinaryenOp;
declare function _BinaryenGeFloat64(): BinaryenOp;

declare type BinaryenHostOp = BinaryenOp;

declare function _BinaryenMemorySize(): BinaryenHostOp;
declare function _BinaryenMemoryGrow(): BinaryenHostOp;

declare type BinaryenAtomicRMWOp = BinaryenOp;

declare function _BinaryenAtomicRMWAdd(): BinaryenAtomicRMWOp;
declare function _BinaryenAtomicRMWSub(): BinaryenAtomicRMWOp;
declare function _BinaryenAtomicRMWAnd(): BinaryenAtomicRMWOp;
declare function _BinaryenAtomicRMWOr(): BinaryenAtomicRMWOp;
declare function _BinaryenAtomicRMWXor(): BinaryenAtomicRMWOp;
declare function _BinaryenAtomicRMWXchg(): BinaryenAtomicRMWOp;

declare type BinaryenSIMDOp = BinaryenOp;

declare function _BinaryenSplatVecI8x16(): BinaryenSIMDOp;
declare function _BinaryenExtractLaneSVecI8x16(): BinaryenSIMDOp;
declare function _BinaryenExtractLaneUVecI8x16(): BinaryenSIMDOp;
declare function _BinaryenReplaceLaneVecI8x16(): BinaryenSIMDOp;
declare function _BinaryenSplatVecI16x8(): BinaryenSIMDOp;
declare function _BinaryenExtractLaneSVecI16x8(): BinaryenSIMDOp;
declare function _BinaryenExtractLaneUVecI16x8(): BinaryenSIMDOp;
declare function _BinaryenReplaceLaneVecI16x8(): BinaryenSIMDOp;
declare function _BinaryenSplatVecI32x4(): BinaryenSIMDOp;
declare function _BinaryenExtractLaneVecI32x4(): BinaryenSIMDOp;
declare function _BinaryenReplaceLaneVecI32x4(): BinaryenSIMDOp;
declare function _BinaryenSplatVecI64x2(): BinaryenSIMDOp;
declare function _BinaryenExtractLaneVecI64x2(): BinaryenSIMDOp;
declare function _BinaryenReplaceLaneVecI64x2(): BinaryenSIMDOp;
declare function _BinaryenSplatVecF32x4(): BinaryenSIMDOp;
declare function _BinaryenExtractLaneVecF32x4(): BinaryenSIMDOp;
declare function _BinaryenReplaceLaneVecF32x4(): BinaryenSIMDOp;
declare function _BinaryenSplatVecF64x2(): BinaryenSIMDOp;
declare function _BinaryenExtractLaneVecF64x2(): BinaryenSIMDOp;
declare function _BinaryenReplaceLaneVecF64x2(): BinaryenSIMDOp;
declare function _BinaryenEqVecI8x16(): BinaryenSIMDOp;
declare function _BinaryenNeVecI8x16(): BinaryenSIMDOp;
declare function _BinaryenLtSVecI8x16(): BinaryenSIMDOp;
declare function _BinaryenLtUVecI8x16(): BinaryenSIMDOp;
declare function _BinaryenGtSVecI8x16(): BinaryenSIMDOp;
declare function _BinaryenGtUVecI8x16(): BinaryenSIMDOp;
declare function _BinaryenLeSVecI8x16(): BinaryenSIMDOp;
declare function _BinaryenLeUVecI8x16(): BinaryenSIMDOp;
declare function _BinaryenGeSVecI8x16(): BinaryenSIMDOp;
declare function _BinaryenGeUVecI8x16(): BinaryenSIMDOp;
declare function _BinaryenEqVecI16x8(): BinaryenSIMDOp;
declare function _BinaryenNeVecI16x8(): BinaryenSIMDOp;
declare function _BinaryenLtSVecI16x8(): BinaryenSIMDOp;
declare function _BinaryenLtUVecI16x8(): BinaryenSIMDOp;
declare function _BinaryenGtSVecI16x8(): BinaryenSIMDOp;
declare function _BinaryenGtUVecI16x8(): BinaryenSIMDOp;
declare function _BinaryenLeSVecI16x8(): BinaryenSIMDOp;
declare function _BinaryenLeUVecI16x8(): BinaryenSIMDOp;
declare function _BinaryenGeSVecI16x8(): BinaryenSIMDOp;
declare function _BinaryenGeUVecI16x8(): BinaryenSIMDOp;
declare function _BinaryenEqVecI32x4(): BinaryenSIMDOp;
declare function _BinaryenNeVecI32x4(): BinaryenSIMDOp;
declare function _BinaryenLtSVecI32x4(): BinaryenSIMDOp;
declare function _BinaryenLtUVecI32x4(): BinaryenSIMDOp;
declare function _BinaryenGtSVecI32x4(): BinaryenSIMDOp;
declare function _BinaryenGtUVecI32x4(): BinaryenSIMDOp;
declare function _BinaryenLeSVecI32x4(): BinaryenSIMDOp;
declare function _BinaryenLeUVecI32x4(): BinaryenSIMDOp;
declare function _BinaryenGeSVecI32x4(): BinaryenSIMDOp;
declare function _BinaryenGeUVecI32x4(): BinaryenSIMDOp;
declare function _BinaryenEqVecF32x4(): BinaryenSIMDOp;
declare function _BinaryenNeVecF32x4(): BinaryenSIMDOp;
declare function _BinaryenLtVecF32x4(): BinaryenSIMDOp;
declare function _BinaryenGtVecF32x4(): BinaryenSIMDOp;
declare function _BinaryenLeVecF32x4(): BinaryenSIMDOp;
declare function _BinaryenGeVecF32x4(): BinaryenSIMDOp;
declare function _BinaryenEqVecF64x2(): BinaryenSIMDOp;
declare function _BinaryenNeVecF64x2(): BinaryenSIMDOp;
declare function _BinaryenLtVecF64x2(): BinaryenSIMDOp;
declare function _BinaryenGtVecF64x2(): BinaryenSIMDOp;
declare function _BinaryenLeVecF64x2(): BinaryenSIMDOp;
declare function _BinaryenGeVecF64x2(): BinaryenSIMDOp;
declare function _BinaryenNotVec128(): BinaryenSIMDOp;
declare function _BinaryenAndVec128(): BinaryenSIMDOp;
declare function _BinaryenOrVec128(): BinaryenSIMDOp;
declare function _BinaryenXorVec128(): BinaryenSIMDOp;
declare function _BinaryenNegVecI8x16(): BinaryenSIMDOp;
declare function _BinaryenAnyTrueVecI8x16(): BinaryenSIMDOp;
declare function _BinaryenAllTrueVecI8x16(): BinaryenSIMDOp;
declare function _BinaryenShlVecI8x16(): BinaryenSIMDOp;
declare function _BinaryenShrSVecI8x16(): BinaryenSIMDOp;
declare function _BinaryenShrUVecI8x16(): BinaryenSIMDOp;
declare function _BinaryenAddVecI8x16(): BinaryenSIMDOp;
declare function _BinaryenAddSatSVecI8x16(): BinaryenSIMDOp;
declare function _BinaryenAddSatUVecI8x16(): BinaryenSIMDOp;
declare function _BinaryenSubVecI8x16(): BinaryenSIMDOp;
declare function _BinaryenSubSatSVecI8x16(): BinaryenSIMDOp;
declare function _BinaryenSubSatUVecI8x16(): BinaryenSIMDOp;
declare function _BinaryenMulVecI8x16(): BinaryenSIMDOp;
declare function _BinaryenNegVecI16x8(): BinaryenSIMDOp;
declare function _BinaryenAnyTrueVecI16x8(): BinaryenSIMDOp;
declare function _BinaryenAllTrueVecI16x8(): BinaryenSIMDOp;
declare function _BinaryenShlVecI16x8(): BinaryenSIMDOp;
declare function _BinaryenShrSVecI16x8(): BinaryenSIMDOp;
declare function _BinaryenShrUVecI16x8(): BinaryenSIMDOp;
declare function _BinaryenAddVecI16x8(): BinaryenSIMDOp;
declare function _BinaryenAddSatSVecI16x8(): BinaryenSIMDOp;
declare function _BinaryenAddSatUVecI16x8(): BinaryenSIMDOp;
declare function _BinaryenSubVecI16x8(): BinaryenSIMDOp;
declare function _BinaryenSubSatSVecI16x8(): BinaryenSIMDOp;
declare function _BinaryenSubSatUVecI16x8(): BinaryenSIMDOp;
declare function _BinaryenMulVecI16x8(): BinaryenSIMDOp;
declare function _BinaryenNegVecI32x4(): BinaryenSIMDOp;
declare function _BinaryenAnyTrueVecI32x4(): BinaryenSIMDOp;
declare function _BinaryenAllTrueVecI32x4(): BinaryenSIMDOp;
declare function _BinaryenShlVecI32x4(): BinaryenSIMDOp;
declare function _BinaryenShrSVecI32x4(): BinaryenSIMDOp;
declare function _BinaryenShrUVecI32x4(): BinaryenSIMDOp;
declare function _BinaryenAddVecI32x4(): BinaryenSIMDOp;
declare function _BinaryenSubVecI32x4(): BinaryenSIMDOp;
declare function _BinaryenMulVecI32x4(): BinaryenSIMDOp;
declare function _BinaryenNegVecI64x2(): BinaryenSIMDOp;
declare function _BinaryenAnyTrueVecI64x2(): BinaryenSIMDOp;
declare function _BinaryenAllTrueVecI64x2(): BinaryenSIMDOp;
declare function _BinaryenShlVecI64x2(): BinaryenSIMDOp;
declare function _BinaryenShrSVecI64x2(): BinaryenSIMDOp;
declare function _BinaryenShrUVecI64x2(): BinaryenSIMDOp;
declare function _BinaryenAddVecI64x2(): BinaryenSIMDOp;
declare function _BinaryenSubVecI64x2(): BinaryenSIMDOp;
declare function _BinaryenAbsVecF32x4(): BinaryenSIMDOp;
declare function _BinaryenNegVecF32x4(): BinaryenSIMDOp;
declare function _BinaryenSqrtVecF32x4(): BinaryenSIMDOp;
declare function _BinaryenAddVecF32x4(): BinaryenSIMDOp;
declare function _BinaryenSubVecF32x4(): BinaryenSIMDOp;
declare function _BinaryenMulVecF32x4(): BinaryenSIMDOp;
declare function _BinaryenDivVecF32x4(): BinaryenSIMDOp;
declare function _BinaryenMinVecF32x4(): BinaryenSIMDOp;
declare function _BinaryenMaxVecF32x4(): BinaryenSIMDOp;
declare function _BinaryenAbsVecF64x2(): BinaryenSIMDOp;
declare function _BinaryenNegVecF64x2(): BinaryenSIMDOp;
declare function _BinaryenSqrtVecF64x2(): BinaryenSIMDOp;
declare function _BinaryenAddVecF64x2(): BinaryenSIMDOp;
declare function _BinaryenSubVecF64x2(): BinaryenSIMDOp;
declare function _BinaryenMulVecF64x2(): BinaryenSIMDOp;
declare function _BinaryenDivVecF64x2(): BinaryenSIMDOp;
declare function _BinaryenMinVecF64x2(): BinaryenSIMDOp;
declare function _BinaryenMaxVecF64x2(): BinaryenSIMDOp;
declare function _BinaryenTruncSatSVecF32x4ToVecI32x4(): BinaryenSIMDOp;
declare function _BinaryenTruncSatUVecF32x4ToVecI32x4(): BinaryenSIMDOp;
declare function _BinaryenTruncSatSVecF64x2ToVecI64x2(): BinaryenSIMDOp;
declare function _BinaryenTruncSatUVecF64x2ToVecI64x2(): BinaryenSIMDOp;
declare function _BinaryenConvertSVecI32x4ToVecF32x4(): BinaryenSIMDOp;
declare function _BinaryenConvertUVecI32x4ToVecF32x4(): BinaryenSIMDOp;
declare function _BinaryenConvertSVecI64x2ToVecF64x2(): BinaryenSIMDOp;
declare function _BinaryenConvertUVecI64x2ToVecF64x2(): BinaryenSIMDOp;

declare type BinaryenExpressionRef = usize;

declare function _BinaryenBlock(module: BinaryenModuleRef, name: usize, children: usize, numChildren: BinaryenIndex, type: BinaryenType): BinaryenExpressionRef;
declare function _BinaryenIf(module: BinaryenModuleRef, condition: BinaryenExpressionRef, ifTrue: BinaryenExpressionRef, ifFalse: BinaryenExpressionRef): BinaryenExpressionRef;
declare function _BinaryenLoop(module: BinaryenModuleRef, name: usize, body: BinaryenExpressionRef): BinaryenExpressionRef;
declare function _BinaryenBreak(module: BinaryenModuleRef, name: usize, condition: BinaryenExpressionRef, value: BinaryenExpressionRef): BinaryenExpressionRef;
declare function _BinaryenSwitch(module: BinaryenModuleRef, names: usize, numNames: BinaryenIndex, defaultName: usize, condition: BinaryenExpressionRef, value: BinaryenExpressionRef): BinaryenExpressionRef;
declare function _BinaryenCall(module: BinaryenModuleRef, target: usize, operands: usize, numOperands: BinaryenIndex, returnType: BinaryenType): BinaryenExpressionRef;
declare function _BinaryenCallIndirect(module: BinaryenModuleRef, target: BinaryenExpressionRef, operands: usize, numOperands: BinaryenIndex, type: usize): BinaryenExpressionRef;
declare function _BinaryenLocalGet(module: BinaryenModuleRef, index: BinaryenIndex, type: BinaryenType): BinaryenExpressionRef;
declare function _BinaryenLocalSet(module: BinaryenModuleRef, index: BinaryenIndex, value: BinaryenExpressionRef): BinaryenExpressionRef;
declare function _BinaryenLocalTee(module: BinaryenModuleRef, index: BinaryenIndex, value: BinaryenExpressionRef): BinaryenExpressionRef;
declare function _BinaryenGlobalGet(module: BinaryenModuleRef, name: usize, type: BinaryenType): BinaryenExpressionRef;
declare function _BinaryenGlobalSet(module: BinaryenModuleRef, name: usize, value: BinaryenExpressionRef): BinaryenExpressionRef;
declare function _BinaryenLoad(module: BinaryenModuleRef, bytes: u32, signed: i8, offset: u32, align: u32, type: BinaryenType, ptr: BinaryenExpressionRef): BinaryenExpressionRef;
declare function _BinaryenStore(module: BinaryenModuleRef, bytes: u32, offset: u32, align: u32, ptr: BinaryenExpressionRef, value: BinaryenExpressionRef, type: BinaryenType): BinaryenExpressionRef;
declare function _BinaryenConst(module: BinaryenModuleRef, value: usize): BinaryenExpressionRef;
declare function _BinaryenUnary(module: BinaryenModuleRef, op: BinaryenOp, value: BinaryenExpressionRef): BinaryenExpressionRef;
declare function _BinaryenBinary(module: BinaryenModuleRef, op: BinaryenOp, left: BinaryenExpressionRef, right: BinaryenExpressionRef): BinaryenExpressionRef;
declare function _BinaryenSelect(module: BinaryenModuleRef, condition: BinaryenExpressionRef, ifTrue: BinaryenExpressionRef, ifFalse: BinaryenExpressionRef): BinaryenExpressionRef;
declare function _BinaryenDrop(module: BinaryenModuleRef, value: BinaryenExpressionRef): BinaryenExpressionRef;
declare function _BinaryenReturn(module: BinaryenModuleRef, value: BinaryenExpressionRef): BinaryenExpressionRef;
declare function _BinaryenHost(module: BinaryenModuleRef, op: BinaryenOp, name: usize | 0, operands: usize, numOperands: BinaryenIndex): BinaryenExpressionRef;
declare function _BinaryenNop(module: BinaryenModuleRef): BinaryenExpressionRef;
declare function _BinaryenUnreachable(module: BinaryenModuleRef): BinaryenExpressionRef;

declare function _BinaryenAtomicLoad(module: BinaryenModuleRef, bytes: BinaryenIndex, offset: BinaryenIndex, type: BinaryenType, ptr: BinaryenExpressionRef): BinaryenExpressionRef;
declare function _BinaryenAtomicStore(module: BinaryenModuleRef, bytes: BinaryenIndex, offset: BinaryenIndex, ptr: BinaryenExpressionRef, value: BinaryenExpressionRef, type: BinaryenType): BinaryenExpressionRef;
declare function _BinaryenAtomicRMW(module: BinaryenModuleRef, op: BinaryenAtomicRMWOp, bytes: i32, offset: i32, ptr: BinaryenExpressionRef, value: BinaryenExpressionRef, type: BinaryenType): BinaryenExpressionRef;
declare function _BinaryenAtomicCmpxchg(module: BinaryenModuleRef, bytes: i32, offset: i32, ptr: BinaryenExpressionRef, expected: BinaryenExpressionRef, replacement: BinaryenExpressionRef, type: BinaryenType): BinaryenExpressionRef;
declare function _BinaryenAtomicWait(module: BinaryenModuleRef, ptr: BinaryenExpressionRef, expected: BinaryenExpressionRef, timeout: BinaryenExpressionRef, expectedType: BinaryenType): BinaryenExpressionRef;
declare function _BinaryenAtomicNotify(module: BinaryenModuleRef, ptr: BinaryenExpressionRef, notifyCount: BinaryenExpressionRef): BinaryenExpressionRef;

declare function _BinaryenSIMDExtract(module: BinaryenModuleRef, op: BinaryenSIMDOp, vec: BinaryenExpressionRef, idx: u8): BinaryenExpressionRef;
declare function _BinaryenSIMDReplace(module: BinaryenModuleRef, op: BinaryenSIMDOp, vec: BinaryenExpressionRef, idx: u8, value: BinaryenExpressionRef): BinaryenExpressionRef;
declare function _BinaryenSIMDShuffle(module: BinaryenModuleRef, left: BinaryenExpressionRef, right: BinaryenExpressionRef, mask: v128ptr): BinaryenExpressionRef;
declare function _BinaryenSIMDBitselect(module: BinaryenModuleRef, left: BinaryenExpressionRef, right: BinaryenExpressionRef, cond: BinaryenExpressionRef): BinaryenExpressionRef;
declare function _BinaryenSIMDShift(module: BinaryenModuleRef, op: BinaryenSIMDOp, vec: BinaryenExpressionRef, shift: BinaryenExpressionRef): BinaryenExpressionRef;

declare function _BinaryenMemoryInit(module: BinaryenModuleRef, segment: u32, dest: BinaryenExpressionRef, offset: BinaryenExpressionRef, size: BinaryenExpressionRef): BinaryenExpressionRef;
declare function _BinaryenDataDrop(module: BinaryenModuleRef, segment: u32): BinaryenExpressionRef;
declare function _BinaryenMemoryCopy(module: BinaryenModuleRef, dest: BinaryenExpressionRef, source: BinaryenExpressionRef, size: BinaryenExpressionRef): BinaryenExpressionRef;
declare function _BinaryenMemoryFill(module: BinaryenModuleRef, dest: BinaryenExpressionRef, value: BinaryenExpressionRef, size: BinaryenExpressionRef): BinaryenExpressionRef;

declare function _BinaryenExpressionGetId(expr: BinaryenExpressionRef): BinaryenExpressionId;
declare function _BinaryenExpressionGetType(expr: BinaryenExpressionRef): BinaryenType;
declare function _BinaryenExpressionPrint(expr: BinaryenExpressionRef): void;

declare function _BinaryenBlockGetName(expr: BinaryenExpressionRef): usize;
declare function _BinaryenBlockGetNumChildren(expr: BinaryenExpressionRef): BinaryenIndex;
declare function _BinaryenBlockGetChild(expr: BinaryenExpressionRef, index: BinaryenIndex): BinaryenExpressionRef;

declare function _BinaryenIfGetCondition(expr: BinaryenExpressionRef): BinaryenExpressionRef;
declare function _BinaryenIfGetIfTrue(expr: BinaryenExpressionRef): BinaryenExpressionRef;
declare function _BinaryenIfGetIfFalse(expr: BinaryenExpressionRef): BinaryenExpressionRef;

declare function _BinaryenLoopGetName(expr: BinaryenExpressionRef): usize;
declare function _BinaryenLoopGetBody(expr: BinaryenExpressionRef): BinaryenExpressionRef;

declare function _BinaryenBreakGetName(expr: BinaryenExpressionRef): usize;
declare function _BinaryenBreakGetCondition(expr: BinaryenExpressionRef): BinaryenExpressionRef;
declare function _BinaryenBreakGetValue(expr: BinaryenExpressionRef): BinaryenExpressionRef;

declare function _BinaryenSwitchGetNumNames(expr: BinaryenExpressionRef): BinaryenIndex;
declare function _BinaryenSwitchGetName(expr: BinaryenExpressionRef, index: BinaryenIndex): usize;
declare function _BinaryenSwitchGetDefaultName(expr: BinaryenExpressionRef): usize;
declare function _BinaryenSwitchGetCondition(expr: BinaryenExpressionRef): BinaryenExpressionRef;
declare function _BinaryenSwitchGetValue(expr: BinaryenExpressionRef): BinaryenExpressionRef;

declare function _BinaryenCallGetTarget(expr: BinaryenExpressionRef): usize;
declare function _BinaryenCallGetNumOperands(expr: BinaryenExpressionRef): BinaryenIndex;
declare function _BinaryenCallGetOperand(expr: BinaryenExpressionRef, index: BinaryenIndex): BinaryenExpressionRef;

declare function _BinaryenCallIndirectGetTarget(expr: BinaryenExpressionRef): BinaryenExpressionRef;
declare function _BinaryenCallIndirectGetNumOperands(expr: BinaryenExpressionRef): BinaryenIndex;
declare function _BinaryenCallIndirectGetOperand(expr: BinaryenExpressionRef, index: BinaryenIndex): BinaryenExpressionRef;

declare function _BinaryenLocalGetGetIndex(expr: BinaryenExpressionRef): BinaryenIndex;

declare function _BinaryenLocalSetIsTee(expr: BinaryenExpressionRef): bool;
declare function _BinaryenLocalSetGetIndex(expr: BinaryenExpressionRef): BinaryenIndex;
declare function _BinaryenLocalSetGetValue(expr: BinaryenExpressionRef): BinaryenExpressionRef;

declare function _BinaryenGlobalGetGetName(expr: BinaryenExpressionRef): usize;

declare function _BinaryenGlobalSetGetName(expr: BinaryenExpressionRef): usize;
declare function _BinaryenGlobalSetGetValue(expr: BinaryenExpressionRef): BinaryenExpressionRef;

declare function _BinaryenHostGetOp(expr: BinaryenExpressionRef): BinaryenOp;
declare function _BinaryenHostGetNameOperand(expr: BinaryenExpressionRef): usize;
declare function _BinaryenHostGetNumOperands(expr: BinaryenExpressionRef): BinaryenIndex;
declare function _BinaryenHostGetOperand(expr: BinaryenExpressionRef, index: BinaryenIndex): BinaryenExpressionRef;

declare function _BinaryenLoadIsAtomic(expr: BinaryenExpressionRef): bool;
declare function _BinaryenLoadIsSigned(expr: BinaryenExpressionRef): bool;
declare function _BinaryenLoadGetBytes(expr: BinaryenExpressionRef): u32;
declare function _BinaryenLoadGetOffset(expr: BinaryenExpressionRef): u32;
declare function _BinaryenLoadGetAlign(expr: BinaryenExpressionRef): u32;
declare function _BinaryenLoadGetPtr(expr: BinaryenExpressionRef): BinaryenExpressionRef;

declare function _BinaryenStoreIsAtomic(expr: BinaryenExpressionRef): bool;
declare function _BinaryenStoreGetBytes(expr: BinaryenExpressionRef): u32;
declare function _BinaryenStoreGetOffset(expr: BinaryenExpressionRef): u32;
declare function _BinaryenStoreGetAlign(expr: BinaryenExpressionRef): u32;
declare function _BinaryenStoreGetPtr(expr: BinaryenExpressionRef): BinaryenExpressionRef;
declare function _BinaryenStoreGetValue(expr: BinaryenExpressionRef): BinaryenExpressionRef;

declare function _BinaryenConstGetValueI32(expr: BinaryenExpressionRef): i32;
declare function _BinaryenConstGetValueI64Low(expr: BinaryenExpressionRef): i32;
declare function _BinaryenConstGetValueI64High(expr: BinaryenExpressionRef): i32;
declare function _BinaryenConstGetValueF32(expr: BinaryenExpressionRef): f32;
declare function _BinaryenConstGetValueF64(expr: BinaryenExpressionRef): f64;

declare function _BinaryenUnaryGetOp(expr: BinaryenExpressionRef): BinaryenOp;
declare function _BinaryenUnaryGetValue(expr: BinaryenExpressionRef): BinaryenExpressionRef;

declare function _BinaryenBinaryGetOp(expr: BinaryenExpressionRef): BinaryenOp;
declare function _BinaryenBinaryGetLeft(expr: BinaryenExpressionRef): BinaryenExpressionRef;
declare function _BinaryenBinaryGetRight(expr: BinaryenExpressionRef): BinaryenExpressionRef;

declare function _BinaryenSelectGetIfTrue(expr: BinaryenExpressionRef): BinaryenExpressionRef;
declare function _BinaryenSelectGetIfFalse(expr: BinaryenExpressionRef): BinaryenExpressionRef;
declare function _BinaryenSelectGetCondition(expr: BinaryenExpressionRef): BinaryenExpressionRef;

declare function _BinaryenDropGetValue(expr: BinaryenExpressionRef): BinaryenExpressionRef;

declare function _BinaryenReturnGetValue(expr: BinaryenExpressionRef): BinaryenExpressionRef;

declare function _BinaryenAtomicRMWGetOp(expr: BinaryenExpressionRef): BinaryenOp;
declare function _BinaryenAtomicRMWGetBytes(expr: BinaryenExpressionRef): u32;
declare function _BinaryenAtomicRMWGetOffset(expr: BinaryenExpressionRef): u32;
declare function _BinaryenAtomicRMWGetPtr(expr: BinaryenExpressionRef): BinaryenExpressionRef;
declare function _BinaryenAtomicRMWGetValue(expr: BinaryenExpressionRef): BinaryenExpressionRef;

declare function _BinaryenAtomicCmpxchgGetBytes(expr: BinaryenExpressionRef): u32;
declare function _BinaryenAtomicCmpxchgGetOffset(expr: BinaryenExpressionRef): u32;
declare function _BinaryenAtomicCmpxchgGetPtr(expr: BinaryenExpressionRef): BinaryenExpressionRef;
declare function _BinaryenAtomicCmpxchgGetExpected(expr: BinaryenExpressionRef): BinaryenExpressionRef;
declare function _BinaryenAtomicCmpxchgGetReplacement(expr: BinaryenExpressionRef): BinaryenExpressionRef;

declare function _BinaryenAtomicWaitGetPtr(expr: BinaryenExpressionRef): BinaryenExpressionRef;
declare function _BinaryenAtomicWaitGetExpected(expr: BinaryenExpressionRef): BinaryenExpressionRef;
declare function _BinaryenAtomicWaitGetTimeout(expr: BinaryenExpressionRef): BinaryenExpressionRef;
declare function _BinaryenAtomicWaitGetExpectedType(expr: BinaryenExpressionRef): BinaryenType;

declare function _BinaryenAtomicNotifyGetPtr(expr: BinaryenExpressionRef): BinaryenExpressionRef;
declare function _BinaryenAtomicNotifyGetNotifyCount(expr: BinaryenExpressionRef): BinaryenExpressionRef;

declare function _BinaryenSIMDExtractGetOp(expr: BinaryenExpressionRef): BinaryenSIMDOp;
declare function _BinaryenSIMDExtractGetVec(expr: BinaryenExpressionRef): BinaryenExpressionRef;
declare function _BinaryenSIMDExtractGetIdx(expr: BinaryenExpressionRef): u8;

declare function _BinaryenSIMDReplaceGetOp(expr: BinaryenExpressionRef): BinaryenSIMDOp;
declare function _BinaryenSIMDReplaceGetVec(expr: BinaryenExpressionRef): BinaryenExpressionRef;
declare function _BinaryenSIMDReplaceGetIdx(expr: BinaryenExpressionRef): u8;
declare function _BinaryenSIMDReplaceGetValue(expr: BinaryenExpressionRef): BinaryenExpressionRef;

declare function _BinaryenSIMDShuffleGetLeft(expr: BinaryenExpressionRef): BinaryenExpressionRef;
declare function _BinaryenSIMDShuffleGetRight(expr: BinaryenExpressionRef): BinaryenExpressionRef;
declare function _BinaryenSIMDShuffleGetMask(expr: BinaryenExpressionRef, out: v128ptr): void;

declare function _BinaryenSIMDBitselectGetLeft(expr: BinaryenExpressionRef): BinaryenExpressionRef;
declare function _BinaryenSIMDBitselectGetRight(expr: BinaryenExpressionRef): BinaryenExpressionRef;
declare function _BinaryenSIMDBitselectGetCond(expr: BinaryenExpressionRef): BinaryenExpressionRef;

declare function _BinaryenSIMDShiftGetOp(expr: BinaryenExpressionRef): BinaryenSIMDOp;
declare function _BinaryenSIMDShiftGetVec(expr: BinaryenExpressionRef): BinaryenExpressionRef;
declare function _BinaryenSIMDShiftGetShift(expr: BinaryenExpressionRef): BinaryenExpressionRef;

declare function _BinaryenMemoryInitGetSegment(expr: BinaryenExpressionRef): u32;
declare function _BinaryenMemoryInitGetDest(expr: BinaryenExpressionRef): BinaryenExpressionRef;
declare function _BinaryenMemoryInitGetOffset(expr: BinaryenExpressionRef): BinaryenExpressionRef;
declare function _BinaryenMemoryInitGetSize(expr: BinaryenExpressionRef): BinaryenExpressionRef;

declare function _BinaryenDataDropGetSegment(expr: BinaryenExpressionRef): u32;

declare function _BinaryenMemoryCopyGetDest(expr: BinaryenExpressionRef): BinaryenExpressionRef;
declare function _BinaryenMemoryCopyGetSource(expr: BinaryenExpressionRef): BinaryenExpressionRef;
declare function _BinaryenMemoryCopyGetSize(expr: BinaryenExpressionRef): BinaryenExpressionRef;

declare function _BinaryenMemoryFillGetDest(expr: BinaryenExpressionRef): BinaryenExpressionRef;
declare function _BinaryenMemoryFillGetValue(expr: BinaryenExpressionRef): BinaryenExpressionRef;
declare function _BinaryenMemoryFillGetSize(expr: BinaryenExpressionRef): BinaryenExpressionRef;

declare type BinaryenFunctionTypeRef = usize;

declare function _BinaryenAddFunctionType(module: BinaryenModuleRef, name: usize, result: BinaryenType, paramTypes: usize, numParams: BinaryenIndex): BinaryenFunctionTypeRef;
declare function _BinaryenGetFunctionTypeBySignature(module: BinaryenModuleRef, result: BinaryenType, paramTypes: usize, numParams: BinaryenIndex): BinaryenFunctionTypeRef;
declare function _BinaryenRemoveFunctionType(module: BinaryenModuleRef, name: usize): void;

declare function _BinaryenFunctionTypeGetName(ftype: BinaryenFunctionTypeRef): usize;
declare function _BinaryenFunctionTypeGetNumParams(ftype: BinaryenFunctionTypeRef): BinaryenIndex;
declare function _BinaryenFunctionTypeGetParam(ftype: BinaryenFunctionTypeRef, index: BinaryenIndex): BinaryenType;
declare function _BinaryenFunctionTypeGetResult(ftype: BinaryenFunctionTypeRef): BinaryenType;

declare type BinaryenFunctionRef = usize;

declare function _BinaryenAddFunction(module: BinaryenModuleRef, name: usize, type: BinaryenFunctionTypeRef, varTypes: usize, numVarTypes: BinaryenIndex, body: BinaryenExpressionRef): BinaryenFunctionRef;
declare function _BinaryenGetFunction(module: BinaryenModuleRef, name: usize): BinaryenFunctionRef;
declare function _BinaryenRemoveFunction(module: BinaryenModuleRef, name: usize): void;

declare function _BinaryenFunctionGetName(func: BinaryenFunctionRef): usize;
declare function _BinaryenFunctionGetType(func: BinaryenFunctionRef): BinaryenFunctionTypeRef;
declare function _BinaryenFunctionGetNumParams(func: BinaryenFunctionRef): BinaryenIndex;
declare function _BinaryenFunctionGetParam(func: BinaryenFunctionRef, index: BinaryenIndex): BinaryenType;
declare function _BinaryenFunctionGetResult(func: BinaryenFunctionRef): BinaryenType;
declare function _BinaryenFunctionGetNumVars(func: BinaryenFunctionRef): BinaryenIndex;
declare function _BinaryenFunctionGetVar(func: BinaryenFunctionRef, index: BinaryenIndex): BinaryenType;
declare function _BinaryenFunctionGetBody(func: BinaryenFunctionRef): BinaryenExpressionRef;
declare function _BinaryenFunctionOptimize(func: BinaryenFunctionRef, module: BinaryenModuleRef): void;
declare function _BinaryenFunctionRunPasses(func: BinaryenFunctionRef, module: BinaryenModuleRef, passes: usize, numPasses: BinaryenIndex): void;
declare function _BinaryenFunctionSetDebugLocation(func: BinaryenFunctionRef, expr: BinaryenExpressionRef, fileIndex: BinaryenIndex, lineNumber: BinaryenIndex, columnNumber: BinaryenIndex): void;

declare type BinaryenImportRef = usize;

declare function _BinaryenAddFunctionImport(module: BinaryenModuleRef, internalName: usize, externalModuleName: usize, externalBaseName: usize, functionType: BinaryenFunctionTypeRef): BinaryenImportRef;
declare function _BinaryenAddTableImport(module: BinaryenModuleRef, internalName: usize, externalModuleName: usize, externalBaseName: usize): BinaryenImportRef;
declare function _BinaryenAddMemoryImport(module: BinaryenModuleRef, internalName: usize, externalModuleName: usize, externalBaseName: usize, shared:bool): BinaryenImportRef;
declare function _BinaryenAddGlobalImport(module: BinaryenModuleRef, internalName: usize, externalModuleName: usize, externalBaseName: usize, globalType: BinaryenType): BinaryenImportRef;

declare type BinaryenExportRef = usize;

declare function _BinaryenAddFunctionExport(module: BinaryenModuleRef, internalName: usize, externalName: usize): BinaryenExportRef;
declare function _BinaryenAddTableExport(module: BinaryenModuleRef, internalName: usize, externalName: usize): BinaryenExportRef;
declare function _BinaryenAddMemoryExport(module: BinaryenModuleRef, internalName: usize, externalName: usize): BinaryenExportRef;
declare function _BinaryenAddGlobalExport(module: BinaryenModuleRef, internalName: usize, externalName: usize): BinaryenExportRef;
declare function _BinaryenRemoveExport(module: BinaryenModuleRef, externalName: usize): void;

declare type BinaryenGlobalRef = usize;

declare function _BinaryenAddGlobal(module: BinaryenModuleRef, name: usize, type: BinaryenType, mutable: i8, init: BinaryenExpressionRef): BinaryenGlobalRef;
declare function _BinaryenRemoveGlobal(module: BinaryenModuleRef, name: usize): void;

declare function _BinaryenSetFunctionTable(module: BinaryenModuleRef, initial: BinaryenIndex, maximum: BinaryenIndex, funcs: usize, numFuncs: BinaryenIndex): void;

declare function _BinaryenSetMemory(module: BinaryenModuleRef, initial: BinaryenIndex, maximum: BinaryenIndex, exportName: usize, segments: usize, segmentPassive: usize, segmentOffsets: usize, segmentSizes: usize, numSegments: BinaryenIndex, shared: bool): void;

declare function _BinaryenSetStart(module: BinaryenModuleRef, start: BinaryenFunctionRef): void;

declare function _BinaryenModuleParse(text: usize): BinaryenModuleRef;
declare function _BinaryenModulePrint(module: BinaryenModuleRef): void;
declare function _BinaryenModulePrintAsmjs(module: BinaryenModuleRef): void;
declare function _BinaryenModuleValidate(module: BinaryenModuleRef): i32;
declare function _BinaryenModuleOptimize(module: BinaryenModuleRef): void;
declare function _BinaryenModuleRunPasses(module: BinaryenModuleRef, passes: usize, numPasses: BinaryenIndex): void;
declare function _BinaryenModuleAutoDrop(module: BinaryenModuleRef): void;
declare function _BinaryenModuleAllocateAndWrite(out: usize, module: BinaryenModuleRef, sourceMapUrl: usize): void;
declare function _BinaryenModuleRead(input: usize, inputSize: usize): BinaryenModuleRef;
declare function _BinaryenModuleInterpret(module: BinaryenModuleRef): void;
declare function _BinaryenModuleAddDebugInfoFileName(module: BinaryenModuleRef, filename: usize): BinaryenIndex;
declare function _BinaryenModuleGetDebugInfoFileName(module: BinaryenModuleRef, index: BinaryenIndex): usize;
declare function _BinaryenModuleGetFeatures(module: BinaryenModuleRef): BinaryenFeatureFlags;
declare function _BinaryenModuleSetFeatures(module: BinaryenModuleRef, featureFlags: BinaryenFeatureFlags): void;

declare type BinaryenRelooperRef = usize;
declare type BinaryenRelooperBlockRef = usize;

declare function _RelooperCreate(module: BinaryenModuleRef): BinaryenRelooperRef;
declare function _RelooperAddBlock(relooper: BinaryenRelooperRef, code: BinaryenExpressionRef): BinaryenRelooperBlockRef;
declare function _RelooperAddBranch(from: BinaryenRelooperBlockRef, to: BinaryenRelooperBlockRef, condition: BinaryenExpressionRef, code: BinaryenExpressionRef): void;
declare function _RelooperAddBlockWithSwitch(relooper: BinaryenRelooperRef, code: BinaryenExpressionRef, condition: BinaryenExpressionRef): BinaryenRelooperBlockRef;
declare function _RelooperAddBranchForSwitch(from: BinaryenRelooperBlockRef, to: BinaryenRelooperBlockRef, indexes: usize, numIndexes: BinaryenIndex, code: BinaryenExpressionRef): void;
declare function _RelooperRenderAndDispose(relooper: BinaryenRelooperRef, entry: BinaryenRelooperBlockRef, labelHelper: BinaryenIndex): BinaryenExpressionRef;

declare function _BinaryenGetOptimizeLevel(): i32;
declare function _BinaryenSetOptimizeLevel(level: i32): void;
declare function _BinaryenGetShrinkLevel(): i32;
declare function _BinaryenSetShrinkLevel(level: i32): void;
declare function _BinaryenGetDebugInfo(): bool;
declare function _BinaryenSetDebugInfo(on: bool): void;

declare function _BinaryenSetAPITracing(on: i32): void;
/** @module glue/js *//***/


declare namespace binaryen {
  class Module {
    constructor();
    emitStackIR(optimize?: boolean): string;
    emitAsmjs(): string;
  }
  function wrapModule(ptr: number): Module;
}
/** @module glue/js *//***/

declare function f32_as_i32(value: f32): i32;
declare function i32_as_f32(value: i32): f32;
declare function f64_as_i64(value: f64): I64;
declare function i64_as_f64(value: I64): f64;
/** @module glue/js *//***/

declare type I64 = { __Long__: true }; // opaque

declare const i64_zero: I64;
declare const i64_one: I64;

declare function i64_new(lo: i32, hi?: i32): I64;
declare function i64_low(value: I64): i32;
declare function i64_high(value: I64): i32;

declare function i64_add(left: I64, right: I64): I64;
declare function i64_sub(left: I64, right: I64): I64;
declare function i64_mul(left: I64, right: I64): I64;
declare function i64_div(left: I64, right: I64): I64;
declare function i64_div_u(left: I64, right: I64): I64;
declare function i64_rem(left: I64, right: I64): I64;
declare function i64_rem_u(left: I64, right: I64): I64;
declare function i64_and(left: I64, right: I64): I64;
declare function i64_or(left: I64, right: I64): I64;
declare function i64_xor(left: I64, right: I64): I64;
declare function i64_shl(left: I64, right: I64): I64;
declare function i64_shr(left: I64, right: I64): I64;
declare function i64_shr_u(left: I64, right: I64): I64;
declare function i64_not(value: I64): I64;

declare function i64_eq(left: I64, right: I64): bool;
declare function i64_ne(left: I64, right: I64): bool;

declare function i64_align(value: I64, alignment: i32): I64;

declare function i64_is_i8(value: I64): bool;
declare function i64_is_i16(value: I64): bool;
declare function i64_is_i32(value: I64): bool;
declare function i64_is_u8(value: I64): bool;
declare function i64_is_u16(value: I64): bool;
declare function i64_is_u32(value: I64): bool;
declare function i64_is_bool(value: I64): bool;
declare function i64_is_f32(value: I64): bool;
declare function i64_is_f64(value: I64): bool;

declare function i64_to_f32(value: I64): f64;
declare function i64_to_f64(value: I64): f64;
declare function i64_to_string(value: I64, unsigned?: bool): string;
>>>>>>> 5a8eee0b
<|MERGE_RESOLUTION|>--- conflicted
+++ resolved
@@ -12,7 +12,6 @@
 declare module 'assemblyscript' {
   export * from 'assemblyscript/src/index';
 }
-<<<<<<< HEAD
 declare module 'assemblyscript/src/common' {
 	/**
 	 * Common constants.
@@ -133,6 +132,8 @@
 	    const boolean = "boolean";
 	    const string = "string";
 	    const native = "native";
+	    const indexof = "indexof";
+	    const valueof = "valueof";
 	    const null_ = "null";
 	    const true_ = "true";
 	    const false_ = "false";
@@ -797,6 +798,7 @@
 	}
 	export function tokenFromKeyword(text: string): Token;
 	export function tokenIsAlsoIdentifier(token: Token): bool;
+	export function isIllegalVariableIdentifier(name: string): bool;
 	export function operatorTokenToString(token: Token): string;
 	export class Range {
 	    source: Source;
@@ -875,11 +877,11 @@
 	/** Indicates the kind of a node. */
 	export enum NodeKind {
 	    SOURCE = 0,
-	    TYPE = 1,
-	    TYPENAME = 2,
-	    TYPEPARAMETER = 3,
-	    PARAMETER = 4,
-	    SIGNATURE = 5,
+	    NAMEDTYPE = 1,
+	    FUNCTIONTYPE = 2,
+	    TYPENAME = 3,
+	    TYPEPARAMETER = 4,
+	    PARAMETER = 5,
 	    IDENTIFIER = 6,
 	    ASSERTION = 7,
 	    BINARY = 8,
@@ -952,19 +954,19 @@
 	    range: Range;
 	    static createTypeName(name: IdentifierExpression, range: Range): TypeName;
 	    static createSimpleTypeName(name: string, range: Range): TypeName;
-	    static createType(name: TypeName, typeArguments: CommonTypeNode[] | null, isNullable: bool, range: Range): TypeNode;
-	    static createOmittedType(range: Range): TypeNode;
-	    static createTypeParameter(name: IdentifierExpression, extendsType: TypeNode | null, defaultType: TypeNode | null, range: Range): TypeParameterNode;
-	    static createParameter(name: IdentifierExpression, type: CommonTypeNode, initializer: Expression | null, kind: ParameterKind, range: Range): ParameterNode;
-	    static createSignature(parameters: ParameterNode[], returnType: CommonTypeNode, explicitThisType: TypeNode | null, isNullable: bool, range: Range): SignatureNode;
+	    static createNamedType(name: TypeName, typeArguments: TypeNode[] | null, isNullable: bool, range: Range): NamedTypeNode;
+	    static createFunctionType(parameters: ParameterNode[], returnType: TypeNode, explicitThisType: NamedTypeNode | null, isNullable: bool, range: Range): FunctionTypeNode;
+	    static createOmittedType(range: Range): NamedTypeNode;
+	    static createTypeParameter(name: IdentifierExpression, extendsType: NamedTypeNode | null, defaultType: NamedTypeNode | null, range: Range): TypeParameterNode;
+	    static createParameter(name: IdentifierExpression, type: TypeNode, initializer: Expression | null, kind: ParameterKind, range: Range): ParameterNode;
 	    static createDecorator(name: Expression, args: Expression[] | null, range: Range): DecoratorNode;
 	    static createComment(text: string, kind: CommentKind, range: Range): CommentNode;
 	    static createIdentifierExpression(name: string, range: Range, isQuoted?: bool): IdentifierExpression;
 	    static createEmptyIdentifierExpression(range: Range): IdentifierExpression;
 	    static createArrayLiteralExpression(elements: (Expression | null)[], range: Range): ArrayLiteralExpression;
-	    static createAssertionExpression(assertionKind: AssertionKind, expression: Expression, toType: CommonTypeNode | null, range: Range): AssertionExpression;
+	    static createAssertionExpression(assertionKind: AssertionKind, expression: Expression, toType: TypeNode | null, range: Range): AssertionExpression;
 	    static createBinaryExpression(operator: Token, left: Expression, right: Expression, range: Range): BinaryExpression;
-	    static createCallExpression(expression: Expression, typeArgs: CommonTypeNode[] | null, args: Expression[], range: Range): CallExpression;
+	    static createCallExpression(expression: Expression, typeArgs: TypeNode[] | null, args: Expression[], range: Range): CallExpression;
 	    static createClassExpression(declaration: ClassDeclaration): ClassExpression;
 	    static createCommaExpression(expressions: Expression[], range: Range): CommaExpression;
 	    static createConstructorExpression(range: Range): ConstructorExpression;
@@ -972,9 +974,9 @@
 	    static createFalseExpression(range: Range): FalseExpression;
 	    static createFloatLiteralExpression(value: f64, range: Range): FloatLiteralExpression;
 	    static createFunctionExpression(declaration: FunctionDeclaration): FunctionExpression;
-	    static createInstanceOfExpression(expression: Expression, isType: CommonTypeNode, range: Range): InstanceOfExpression;
+	    static createInstanceOfExpression(expression: Expression, isType: TypeNode, range: Range): InstanceOfExpression;
 	    static createIntegerLiteralExpression(value: I64, range: Range): IntegerLiteralExpression;
-	    static createNewExpression(expression: Expression, typeArgs: CommonTypeNode[] | null, args: Expression[], range: Range): NewExpression;
+	    static createNewExpression(expression: Expression, typeArgs: TypeNode[] | null, args: Expression[], range: Range): NewExpression;
 	    static createNullExpression(range: Range): NullExpression;
 	    static createObjectLiteralExpression(names: IdentifierExpression[], values: Expression[], range: Range): ObjectLiteralExpression;
 	    static createParenthesizedExpression(expression: Expression, range: Range): ParenthesizedExpression;
@@ -989,8 +991,8 @@
 	    static createUnaryPrefixExpression(operator: Token, operand: Expression, range: Range): UnaryPrefixExpression;
 	    static createBlockStatement(statements: Statement[], range: Range): BlockStatement;
 	    static createBreakStatement(label: IdentifierExpression | null, range: Range): BreakStatement;
-	    static createClassDeclaration(identifier: IdentifierExpression, typeParameters: TypeParameterNode[] | null, extendsType: TypeNode | null, // can't be a function
-	    implementsTypes: TypeNode[] | null, // can't be functions
+	    static createClassDeclaration(identifier: IdentifierExpression, typeParameters: TypeParameterNode[] | null, extendsType: NamedTypeNode | null, // can't be a function
+	    implementsTypes: NamedTypeNode[] | null, // can't be functions
 	    members: DeclarationStatement[], decorators: DecoratorNode[] | null, flags: CommonFlags, range: Range): ClassDeclaration;
 	    static createContinueStatement(label: IdentifierExpression | null, range: Range): ContinueStatement;
 	    static createDoStatement(statement: Statement, condition: Expression, range: Range): DoStatement;
@@ -1006,26 +1008,26 @@
 	    static createImportStatement(decls: ImportDeclaration[] | null, path: StringLiteralExpression, range: Range): ImportStatement;
 	    static createImportStatementWithWildcard(identifier: IdentifierExpression, path: StringLiteralExpression, range: Range): ImportStatement;
 	    static createImportDeclaration(foreignName: IdentifierExpression, name: IdentifierExpression | null, range: Range): ImportDeclaration;
-	    static createInterfaceDeclaration(name: IdentifierExpression, typeParameters: TypeParameterNode[] | null, extendsType: TypeNode | null, // can't be a function
+	    static createInterfaceDeclaration(name: IdentifierExpression, typeParameters: TypeParameterNode[] | null, extendsType: NamedTypeNode | null, // can't be a function
 	    members: DeclarationStatement[], decorators: DecoratorNode[] | null, flags: CommonFlags, range: Range): InterfaceDeclaration;
-	    static createFieldDeclaration(name: IdentifierExpression, type: CommonTypeNode | null, initializer: Expression | null, decorators: DecoratorNode[] | null, flags: CommonFlags, range: Range): FieldDeclaration;
+	    static createFieldDeclaration(name: IdentifierExpression, type: TypeNode | null, initializer: Expression | null, decorators: DecoratorNode[] | null, flags: CommonFlags, range: Range): FieldDeclaration;
 	    static createForStatement(initializer: Statement | null, condition: Expression | null, incrementor: Expression | null, statement: Statement, range: Range): ForStatement;
-	    static createFunctionDeclaration(name: IdentifierExpression, typeParameters: TypeParameterNode[] | null, signature: SignatureNode, body: Statement | null, decorators: DecoratorNode[] | null, flags: CommonFlags, arrowKind: ArrowKind, range: Range): FunctionDeclaration;
-	    static createIndexSignatureDeclaration(keyType: TypeNode, valueType: CommonTypeNode, range: Range): IndexSignatureDeclaration;
-	    static createMethodDeclaration(name: IdentifierExpression, typeParameters: TypeParameterNode[] | null, signature: SignatureNode, body: Statement | null, decorators: DecoratorNode[] | null, flags: CommonFlags, range: Range): MethodDeclaration;
+	    static createFunctionDeclaration(name: IdentifierExpression, typeParameters: TypeParameterNode[] | null, signature: FunctionTypeNode, body: Statement | null, decorators: DecoratorNode[] | null, flags: CommonFlags, arrowKind: ArrowKind, range: Range): FunctionDeclaration;
+	    static createIndexSignatureDeclaration(keyType: NamedTypeNode, valueType: TypeNode, range: Range): IndexSignatureDeclaration;
+	    static createMethodDeclaration(name: IdentifierExpression, typeParameters: TypeParameterNode[] | null, signature: FunctionTypeNode, body: Statement | null, decorators: DecoratorNode[] | null, flags: CommonFlags, range: Range): MethodDeclaration;
 	    static createNamespaceDeclaration(name: IdentifierExpression, members: Statement[], decorators: DecoratorNode[] | null, flags: CommonFlags, range: Range): NamespaceDeclaration;
 	    static createReturnStatement(value: Expression | null, range: Range): ReturnStatement;
 	    static createSwitchStatement(condition: Expression, cases: SwitchCase[], range: Range): SwitchStatement;
 	    static createSwitchCase(label: Expression | null, statements: Statement[], range: Range): SwitchCase;
 	    static createThrowStatement(value: Expression, range: Range): ThrowStatement;
 	    static createTryStatement(statements: Statement[], catchVariable: IdentifierExpression | null, catchStatements: Statement[] | null, finallyStatements: Statement[] | null, range: Range): TryStatement;
-	    static createTypeDeclaration(name: IdentifierExpression, typeParameters: TypeParameterNode[] | null, alias: CommonTypeNode, decorators: DecoratorNode[] | null, flags: CommonFlags, range: Range): TypeDeclaration;
+	    static createTypeDeclaration(name: IdentifierExpression, typeParameters: TypeParameterNode[] | null, alias: TypeNode, decorators: DecoratorNode[] | null, flags: CommonFlags, range: Range): TypeDeclaration;
 	    static createVariableStatement(declarations: VariableDeclaration[], decorators: DecoratorNode[] | null, range: Range): VariableStatement;
-	    static createVariableDeclaration(name: IdentifierExpression, type: CommonTypeNode | null, initializer: Expression | null, decorators: DecoratorNode[] | null, flags: CommonFlags, range: Range): VariableDeclaration;
+	    static createVariableDeclaration(name: IdentifierExpression, type: TypeNode | null, initializer: Expression | null, decorators: DecoratorNode[] | null, flags: CommonFlags, range: Range): VariableDeclaration;
 	    static createVoidStatement(expression: Expression, range: Range): VoidStatement;
 	    static createWhileStatement(condition: Expression, statement: Statement, range: Range): WhileStatement;
 	}
-	export abstract class CommonTypeNode extends Node {
+	export abstract class TypeNode extends Node {
 	    /** Whether nullable or not. */
 	    isNullable: bool;
 	}
@@ -1037,13 +1039,23 @@
 	    /** Next part of the type name or `null` if this is the last part. */
 	    next: TypeName | null;
 	}
-	/** Represents a type annotation. */
-	export class TypeNode extends CommonTypeNode {
+	/** Represents a named type. */
+	export class NamedTypeNode extends TypeNode {
 	    kind: NodeKind;
 	    /** Type name. */
 	    name: TypeName;
 	    /** Type argument references. */
-	    typeArguments: CommonTypeNode[] | null;
+	    typeArguments: TypeNode[] | null;
+	}
+	/** Represents a function type. */
+	export class FunctionTypeNode extends TypeNode {
+	    kind: NodeKind;
+	    /** Accepted parameters. */
+	    parameters: ParameterNode[];
+	    /** Return type. */
+	    returnType: TypeNode;
+	    /** Explicitly provided this type, if any. */
+	    explicitThisType: NamedTypeNode | null;
 	}
 	/** Represents a type parameter. */
 	export class TypeParameterNode extends Node {
@@ -1051,9 +1063,9 @@
 	    /** Identifier reference. */
 	    name: IdentifierExpression;
 	    /** Extended type reference, if any. */
-	    extendsType: TypeNode | null;
+	    extendsType: NamedTypeNode | null;
 	    /** Default type if omitted, if any. */
-	    defaultType: TypeNode | null;
+	    defaultType: NamedTypeNode | null;
 	}
 	/** Represents the kind of a parameter. */
 	export enum ParameterKind {
@@ -1072,7 +1084,7 @@
 	    /** Parameter name. */
 	    name: IdentifierExpression;
 	    /** Parameter type. */
-	    type: CommonTypeNode;
+	    type: TypeNode;
 	    /** Initializer expression, if present. */
 	    initializer: Expression | null;
 	    /** Implicit field declaration, if applicable. */
@@ -1085,16 +1097,6 @@
 	    isAny(flag: CommonFlags): bool;
 	    /** Sets a specific flag or flags. */
 	    set(flag: CommonFlags): void;
-	}
-	/** Represents a function signature. */
-	export class SignatureNode extends CommonTypeNode {
-	    kind: NodeKind;
-	    /** Accepted parameters. */
-	    parameters: ParameterNode[];
-	    /** Return type. */
-	    returnType: CommonTypeNode;
-	    /** Explicitly provided this type, if any. */
-	    explicitThisType: TypeNode | null;
 	}
 	/** Built-in decorator kinds. */
 	export enum DecoratorKind {
@@ -1189,7 +1191,7 @@
 	    /** Expression being asserted. */
 	    expression: Expression;
 	    /** Target type. */
-	    toType: CommonTypeNode | null;
+	    toType: TypeNode | null;
 	}
 	/** Represents a binary expression. */
 	export class BinaryExpression extends Expression {
@@ -1207,7 +1209,7 @@
 	    /** Called expression. Usually an identifier or property access expression. */
 	    expression: Expression;
 	    /** Provided type arguments. */
-	    typeArguments: CommonTypeNode[] | null;
+	    typeArguments: TypeNode[] | null;
 	    /** Provided arguments. */
 	    arguments: Expression[];
 	    /** Gets the type arguments range for reporting. */
@@ -1259,7 +1261,7 @@
 	    /** Expression being asserted. */
 	    expression: Expression;
 	    /** Type to test for. */
-	    isType: CommonTypeNode;
+	    isType: TypeNode;
 	}
 	/** Represents an integer literal expression. */
 	export class IntegerLiteralExpression extends LiteralExpression {
@@ -1422,14 +1424,14 @@
 	export class IndexSignatureDeclaration extends DeclarationStatement {
 	    kind: NodeKind;
 	    /** Key type. */
-	    keyType: TypeNode;
+	    keyType: NamedTypeNode;
 	    /** Value type. */
-	    valueType: CommonTypeNode;
+	    valueType: TypeNode;
 	}
 	/** Base class of all variable-like declaration statements. */
 	export abstract class VariableLikeDeclarationStatement extends DeclarationStatement {
 	    /** Variable type. */
-	    type: CommonTypeNode | null;
+	    type: TypeNode | null;
 	    /** Variable initializer. */
 	    initializer: Expression | null;
 	}
@@ -1451,9 +1453,9 @@
 	    /** Accepted type parameters. */
 	    typeParameters: TypeParameterNode[] | null;
 	    /** Base class type being extended, if any. */
-	    extendsType: TypeNode | null;
+	    extendsType: NamedTypeNode | null;
 	    /** Interface types being implemented, if any. */
-	    implementsTypes: TypeNode[] | null;
+	    implementsTypes: NamedTypeNode[] | null;
 	    /** Class member declarations. */
 	    members: DeclarationStatement[];
 	    readonly isGeneric: bool;
@@ -1566,7 +1568,7 @@
 	    /** Type parameters, if any. */
 	    typeParameters: TypeParameterNode[] | null;
 	    /** Function signature. */
-	    signature: SignatureNode;
+	    signature: FunctionTypeNode;
 	    /** Body statement. Usually a block. */
 	    body: Statement | null;
 	    /** Arrow function kind, if applicable. */
@@ -1665,7 +1667,7 @@
 	    /** Type parameters, if any. */
 	    typeParameters: TypeParameterNode[] | null;
 	    /** Type being aliased. */
-	    type: CommonTypeNode;
+	    type: TypeNode;
 	}
 	/** Represents a variable declaration part of a {@link VariableStatement}. */
 	export class VariableDeclaration extends VariableLikeDeclarationStatement {
@@ -1698,7 +1700,7 @@
 	/** Mangles an external to an internal path. */
 	export function mangleInternalPath(path: string): string;
 	/** Tests if the specified type node represents an omitted type. */
-	export function isTypeOmitted(type: CommonTypeNode): bool;
+	export function isTypeOmitted(type: TypeNode): bool;
 
 }
 declare module 'assemblyscript/src/module' {
@@ -2648,7 +2650,7 @@
 	import { DiagnosticEmitter } from 'assemblyscript/src/diagnostics';
 	import { Program, Element, Class, ClassPrototype, Function, FunctionPrototype, Global } from 'assemblyscript/src/program';
 	import { Flow } from 'assemblyscript/src/flow';
-	import { CommonTypeNode, TypeName, TypeParameterNode, Node, IdentifierExpression, CallExpression, ElementAccessExpression, PropertyAccessExpression, LiteralExpression, AssertionExpression, Expression, UnaryPrefixExpression, UnaryPostfixExpression, BinaryExpression, ThisExpression, SuperExpression } from 'assemblyscript/src/ast';
+	import { TypeNode, TypeName, TypeParameterNode, Node, IdentifierExpression, CallExpression, ElementAccessExpression, PropertyAccessExpression, LiteralExpression, AssertionExpression, Expression, UnaryPrefixExpression, UnaryPostfixExpression, BinaryExpression, ThisExpression, SuperExpression } from 'assemblyscript/src/ast';
 	import { Type } from 'assemblyscript/src/types';
 	/** Indicates whether errors are reported or not. */
 	export enum ReportMode {
@@ -2672,13 +2674,16 @@
 	    /** Resolves a {@link CommonTypeNode} to a concrete {@link Type}. */
 	    resolveType(
 	    /** The type to resolve. */
-	    node: CommonTypeNode, 
+	    node: TypeNode, 
 	    /** Relative context. */
 	    context: Element, 
 	    /** Type arguments inherited through context, i.e. `T`. */
 	    contextualTypeArguments?: Map<string, Type> | null, 
 	    /** How to proceed with eventualy diagnostics. */
 	    reportMode?: ReportMode): Type | null;
+	    private resolveBuiltinNativeType;
+	    private resolveBuiltinIndexofType;
+	    private resolveBuiltinValueofType;
 	    /** Resolves a type name to the program element it refers to. */
 	    resolveTypeName(
 	    /** The type name to resolve. */
@@ -2692,7 +2697,7 @@
 	    /** Actual type parameter nodes. */
 	    typeParameters: TypeParameterNode[], 
 	    /** Type arguments provided. */
-	    typeArgumentNodes: CommonTypeNode[] | null, 
+	    typeArgumentNodes: TypeNode[] | null, 
 	    /** Relative context. */
 	    context: Element, 
 	    /** Type arguments inherited through context, i.e. `T`. */
@@ -2844,7 +2849,7 @@
 	    /** The prototype of the function. */
 	    prototype: FunctionPrototype, 
 	    /** Type arguments provided. */
-	    typeArgumentNodes: CommonTypeNode[] | null, 
+	    typeArgumentNodes: TypeNode[] | null, 
 	    /** Relative context. Type arguments are resolved from here. */
 	    context: Element, 
 	    /** Type arguments inherited through context, i.e. `T`. */
@@ -2868,7 +2873,7 @@
 	    /** The prototype of the class. */
 	    prototype: ClassPrototype, 
 	    /** Type argument nodes provided. */
-	    typeArgumentNodes: CommonTypeNode[] | null, 
+	    typeArgumentNodes: TypeNode[] | null, 
 	    /** Relative context. Type arguments are resolved from here. */
 	    context: Element, 
 	    /** Type arguments inherited through context, i.e. `T`. */
@@ -2889,7 +2894,7 @@
 	import { Options } from 'assemblyscript/src/compiler';
 	import { DiagnosticMessage, DiagnosticEmitter } from 'assemblyscript/src/diagnostics';
 	import { Type, TypeKind, Signature } from 'assemblyscript/src/types';
-	import { Source, Range, DecoratorNode, DecoratorKind, SignatureNode, TypeParameterNode, CommonTypeNode, TypeNode, ArrowKind, Expression, IdentifierExpression, Statement, ClassDeclaration, DeclarationStatement, EnumDeclaration, EnumValueDeclaration, FieldDeclaration, FunctionDeclaration, InterfaceDeclaration, NamespaceDeclaration, TypeDeclaration, VariableDeclaration, VariableLikeDeclarationStatement } from 'assemblyscript/src/ast';
+	import { Source, Range, DecoratorNode, DecoratorKind, TypeParameterNode, TypeNode, NamedTypeNode, FunctionTypeNode, ArrowKind, Expression, IdentifierExpression, Statement, ClassDeclaration, DeclarationStatement, EnumDeclaration, EnumValueDeclaration, FieldDeclaration, FunctionDeclaration, InterfaceDeclaration, NamespaceDeclaration, TypeDeclaration, VariableDeclaration, VariableLikeDeclarationStatement } from 'assemblyscript/src/ast';
 	import { Module, FunctionRef } from 'assemblyscript/src/module';
 	import { Resolver } from 'assemblyscript/src/resolver';
 	import { Flow } from 'assemblyscript/src/flow';
@@ -2989,8 +2994,8 @@
 	    f64ArrayPrototype: ClassPrototype;
 	    /** String instance reference. */
 	    stringInstance: Class;
-	    /** Abort function reference, if present. */
-	    abortInstance: Function;
+	    /** Abort function reference, if not explicitly disabled. */
+	    abortInstance: Function | null;
 	    /** RT `__alloc(size: usize, id: u32): usize` */
 	    allocInstance: Function;
 	    /** RT `__realloc(ref: usize, newSize: usize): usize` */
@@ -3066,6 +3071,8 @@
 	    private require;
 	    /** Requires that a non-generic global class is present and returns it. */
 	    private requireClass;
+	    /** Obtains a non-generic global function and returns it. Returns `null` if it does not exist. */
+	    private lookupFunction;
 	    /** Requires that a non-generic global function is present and returns it. */
 	    private requireFunction;
 	    /** Marks an element and its children as a module export. */
@@ -3322,7 +3329,7 @@
 	    /** Gets the associated type parameter nodes. */
 	    readonly typeParameterNodes: TypeParameterNode[] | null;
 	    /** Gets the associated type node. */
-	    readonly typeNode: CommonTypeNode;
+	    readonly typeNode: TypeNode;
 	    lookup(name: string): Element | null;
 	}
 	/** A namespace that differs from a file in being user-declared with a name. */
@@ -3381,7 +3388,7 @@
 	    /** Declaration reference. Creates a native declaration if omitted. */
 	    declaration?: VariableLikeDeclarationStatement);
 	    /** Gets the associated type node.s */
-	    readonly typeNode: CommonTypeNode | null;
+	    readonly typeNode: TypeNode | null;
 	    /** Gets the associated initializer node. */
 	    readonly initializerNode: Expression | null;
 	    /** Applies a constant integer value to this element. */
@@ -3476,8 +3483,8 @@
 	    decoratorFlags?: DecoratorFlags);
 	    /** Gets the associated type parameter nodes. */
 	    readonly typeParameterNodes: TypeParameterNode[] | null;
-	    /** Gets the associated signature node. */
-	    readonly signatureNode: SignatureNode;
+	    /** Gets the associated function type node. */
+	    readonly functionTypeNode: FunctionTypeNode;
 	    /** Gets the associated body node. */
 	    readonly bodyNode: Statement | null;
 	    /** Gets the arrow function kind. */
@@ -3573,7 +3580,7 @@
 	    /** Pre-checked flags indicating built-in decorators. */
 	    decoratorFlags?: DecoratorFlags);
 	    /** Gets the associated type node. */
-	    readonly typeNode: CommonTypeNode | null;
+	    readonly typeNode: TypeNode | null;
 	    /** Gets the associated initializer node. */
 	    readonly initializerNode: Expression | null;
 	    /** Gets the associated parameter index. Set if declared as a constructor parameter, otherwise `-1`. */
@@ -3651,9 +3658,9 @@
 	    /** Gets the associated type parameter nodes. */
 	    readonly typeParameterNodes: TypeParameterNode[] | null;
 	    /** Gets the associated extends node. */
-	    readonly extendsNode: TypeNode | null;
+	    readonly extendsNode: NamedTypeNode | null;
 	    /** Gets the associated implements nodes. */
-	    readonly implementsNodes: TypeNode[] | null;
+	    readonly implementsNodes: NamedTypeNode[] | null;
 	    /** Tests if this prototype is of a builtin array type (Array/TypedArray). */
 	    readonly isBuiltinArray: bool;
 	    /** Tests if this prototype extends the specified. */
@@ -3749,7 +3756,7 @@
 	import { Program, ClassPrototype, Class, Element, Enum, Field, FunctionPrototype, Function, Global, VariableLikeElement, File } from 'assemblyscript/src/program';
 	import { Flow } from 'assemblyscript/src/flow';
 	import { Resolver } from 'assemblyscript/src/resolver';
-	import { Node, TypeNode, Range, Statement, BlockStatement, BreakStatement, ContinueStatement, DoStatement, EmptyStatement, ExpressionStatement, ForStatement, IfStatement, InstanceOfExpression, InterfaceDeclaration, ReturnStatement, SwitchStatement, ThrowStatement, TryStatement, VariableStatement, VoidStatement, WhileStatement, Expression, AssertionExpression, BinaryExpression, CallExpression, CommaExpression, ElementAccessExpression, FunctionExpression, IdentifierExpression, LiteralExpression, NewExpression, ObjectLiteralExpression, PropertyAccessExpression, TernaryExpression, StringLiteralExpression, UnaryPostfixExpression, UnaryPrefixExpression } from 'assemblyscript/src/ast';
+	import { Node, NamedTypeNode, Range, Statement, BlockStatement, BreakStatement, ContinueStatement, DoStatement, EmptyStatement, ExpressionStatement, ForStatement, IfStatement, InstanceOfExpression, InterfaceDeclaration, ReturnStatement, SwitchStatement, ThrowStatement, TryStatement, VariableStatement, VoidStatement, WhileStatement, Expression, AssertionExpression, BinaryExpression, CallExpression, CommaExpression, ElementAccessExpression, FunctionExpression, IdentifierExpression, LiteralExpression, NewExpression, ObjectLiteralExpression, PropertyAccessExpression, TernaryExpression, StringLiteralExpression, UnaryPostfixExpression, UnaryPrefixExpression } from 'assemblyscript/src/ast';
 	import { Type, Signature } from 'assemblyscript/src/types';
 	/** Compiler options. */
 	export class Options {
@@ -3769,7 +3776,7 @@
 	    explicitStart: bool;
 	    /** Static memory start offset. */
 	    memoryBase: i32;
-	    /** Global aliases. */
+	    /** Global aliases, mapping alias names as the key to internal names to be aliased as the value. */
 	    globalAliases: Map<string, string> | null;
 	    /** Additional features to activate. */
 	    features: Feature;
@@ -3879,7 +3886,7 @@
 	    compileGlobal(global: Global): bool;
 	    compileEnum(element: Enum): bool;
 	    /** Resolves the specified type arguments prior to compiling the resulting function instance. */
-	    compileFunctionUsingTypeArguments(prototype: FunctionPrototype, typeArguments: TypeNode[], contextualTypeArguments?: Map<string, Type>, alternativeReportNode?: Node | null): Function | null;
+	    compileFunctionUsingTypeArguments(prototype: FunctionPrototype, typeArguments: NamedTypeNode[], contextualTypeArguments?: Map<string, Type>, alternativeReportNode?: Node | null): Function | null;
 	    /** Either reuses or creates the function type matching the specified signature. */
 	    ensureFunctionType(parameterTypes: Type[] | null, returnType: Type, thisType?: Type | null): FunctionTypeRef;
 	    /** Compiles the body of a function within the specified flow. */
@@ -3890,9 +3897,9 @@
 	    stmts?: ExpressionRef[] | null): ExpressionRef[];
 	    /** Compiles a readily resolved function instance. */
 	    compileFunction(instance: Function): bool;
-	    compileClassUsingTypeArguments(prototype: ClassPrototype, typeArguments: TypeNode[], contextualTypeArguments?: Map<string, Type>, alternativeReportNode?: Node | null): void;
+	    compileClassUsingTypeArguments(prototype: ClassPrototype, typeArguments: NamedTypeNode[], contextualTypeArguments?: Map<string, Type>, alternativeReportNode?: Node | null): void;
 	    compileClass(instance: Class): bool;
-	    compileInterfaceDeclaration(declaration: InterfaceDeclaration, typeArguments: TypeNode[], contextualTypeArguments?: Map<string, Type> | null, alternativeReportNode?: Node | null): void;
+	    compileInterfaceDeclaration(declaration: InterfaceDeclaration, typeArguments: NamedTypeNode[], contextualTypeArguments?: Map<string, Type> | null, alternativeReportNode?: Node | null): void;
 	    /** Adds a static memory segment with the specified data. */
 	    addMemorySegment(buffer: Uint8Array, alignment?: i32): MemorySegment;
 	    /** Ensures that the specified string exists in static memory and returns a pointer to it. */
@@ -4658,7 +4665,7 @@
 	import { Program } from 'assemblyscript/src/program';
 	import { Tokenizer, CommentHandler } from 'assemblyscript/src/tokenizer';
 	import { DiagnosticEmitter } from 'assemblyscript/src/diagnostics';
-	import { CommonTypeNode, SignatureNode, Expression, ClassExpression, FunctionExpression, Statement, BlockStatement, BreakStatement, ClassDeclaration, ContinueStatement, DeclarationStatement, DecoratorNode, DoStatement, EnumDeclaration, EnumValueDeclaration, ExportImportStatement, ExportMember, ExportStatement, ExpressionStatement, ForStatement, FunctionDeclaration, IfStatement, ImportDeclaration, ImportStatement, IndexSignatureDeclaration, NamespaceDeclaration, ParameterNode, ReturnStatement, SwitchCase, SwitchStatement, ThrowStatement, TryStatement, TypeDeclaration, TypeParameterNode, VariableStatement, VariableDeclaration, VoidStatement, WhileStatement } from 'assemblyscript/src/ast';
+	import { TypeNode, FunctionTypeNode, Expression, ClassExpression, FunctionExpression, Statement, BlockStatement, BreakStatement, ClassDeclaration, ContinueStatement, DeclarationStatement, DecoratorNode, DoStatement, EnumDeclaration, EnumValueDeclaration, ExportImportStatement, ExportMember, ExportStatement, ExpressionStatement, ForStatement, FunctionDeclaration, IfStatement, ImportDeclaration, ImportStatement, IndexSignatureDeclaration, NamespaceDeclaration, ParameterNode, ReturnStatement, SwitchCase, SwitchStatement, ThrowStatement, TryStatement, TypeDeclaration, TypeParameterNode, VariableStatement, VariableDeclaration, VoidStatement, WhileStatement } from 'assemblyscript/src/ast';
 	/** Parser interface. */
 	export class Parser extends DiagnosticEmitter {
 	    /** Program being created. */
@@ -4682,10 +4689,10 @@
 	    /** Finishes parsing and returns the program. */
 	    finish(): Program;
 	    /** Parses a type. */
-	    parseType(tn: Tokenizer, acceptParenthesized?: bool, suppressErrors?: bool): CommonTypeNode | null;
+	    parseType(tn: Tokenizer, acceptParenthesized?: bool, suppressErrors?: bool): TypeNode | null;
 	    private tryParseSignatureIsSignature;
-	    /** Parses a function signature, as used in type declarations. */
-	    tryParseSignature(tn: Tokenizer): SignatureNode | null;
+	    /** Parses a function type, as used in type declarations. */
+	    tryParseFunctionType(tn: Tokenizer): FunctionTypeNode | null;
 	    parseDecorator(tn: Tokenizer): DecoratorNode | null;
 	    parseVariable(tn: Tokenizer, flags: CommonFlags, decorators: DecoratorNode[] | null, startPos: i32): VariableStatement | null;
 	    parseVariableDeclaration(tn: Tokenizer, parentFlags: CommonFlags, parentDecorators: DecoratorNode[] | null): VariableDeclaration | null;
@@ -4727,7 +4734,7 @@
 	    parseVoidStatement(tn: Tokenizer): VoidStatement | null;
 	    parseWhileStatement(tn: Tokenizer): WhileStatement | null;
 	    parseExpressionStart(tn: Tokenizer): Expression | null;
-	    tryParseTypeArgumentsBeforeArguments(tn: Tokenizer): CommonTypeNode[] | null;
+	    tryParseTypeArgumentsBeforeArguments(tn: Tokenizer): TypeNode[] | null;
 	    parseArguments(tn: Tokenizer): Expression[] | null;
 	    parseExpression(tn: Tokenizer, precedence?: Precedence): Expression | null;
 	    private joinPropertyCall;
@@ -4806,7 +4813,7 @@
 	/** Sets the `memoryBase` option. */
 	export function setMemoryBase(options: Options, memoryBase: u32): void;
 	/** Sets a 'globalAliases' value. */
-	export function setGlobalAlias(options: Options, name: string, alias: string): void;
+	export function setGlobalAlias(options: Options, alias: string, name: string): void;
 	/** Sets the `explicitStart` option. */
 	export function setExplicitStart(options: Options, explicitStart: bool): void;
 	/** Sign extension operations. */
@@ -4863,7 +4870,7 @@
 	 *
 	 * @module extra/ast
 	 */ /***/
-	import { Node, Source, CommonTypeNode, TypeName, TypeParameterNode, SignatureNode, IdentifierExpression, LiteralExpression, FloatLiteralExpression, IntegerLiteralExpression, StringLiteralExpression, RegexpLiteralExpression, ArrayLiteralExpression, AssertionExpression, BinaryExpression, CallExpression, CommaExpression, ElementAccessExpression, FunctionExpression, NewExpression, ParenthesizedExpression, PropertyAccessExpression, TernaryExpression, UnaryPostfixExpression, UnaryExpression, UnaryPrefixExpression, ClassExpression, ObjectLiteralExpression, Statement, BlockStatement, BreakStatement, ContinueStatement, DoStatement, EmptyStatement, ExportImportStatement, ExportStatement, ExportDefaultStatement, ExpressionStatement, ForStatement, IfStatement, ImportStatement, InstanceOfExpression, ReturnStatement, SwitchStatement, ThrowStatement, TryStatement, VariableStatement, WhileStatement, ClassDeclaration, EnumDeclaration, EnumValueDeclaration, FieldDeclaration, FunctionDeclaration, ImportDeclaration, IndexSignatureDeclaration, InterfaceDeclaration, MethodDeclaration, NamespaceDeclaration, TypeDeclaration, VariableDeclaration, DecoratorNode, ParameterNode, ExportMember, SwitchCase, DeclarationStatement } from 'assemblyscript/src/ast';
+	import { Node, Source, TypeNode, NamedTypeNode, FunctionTypeNode, TypeName, TypeParameterNode, IdentifierExpression, LiteralExpression, FloatLiteralExpression, IntegerLiteralExpression, StringLiteralExpression, RegexpLiteralExpression, ArrayLiteralExpression, AssertionExpression, BinaryExpression, CallExpression, CommaExpression, ElementAccessExpression, FunctionExpression, NewExpression, ParenthesizedExpression, PropertyAccessExpression, TernaryExpression, UnaryPostfixExpression, UnaryExpression, UnaryPrefixExpression, ClassExpression, ObjectLiteralExpression, Statement, BlockStatement, BreakStatement, ContinueStatement, DoStatement, EmptyStatement, ExportImportStatement, ExportStatement, ExportDefaultStatement, ExpressionStatement, ForStatement, IfStatement, ImportStatement, InstanceOfExpression, ReturnStatement, SwitchStatement, ThrowStatement, TryStatement, VariableStatement, WhileStatement, ClassDeclaration, EnumDeclaration, EnumValueDeclaration, FieldDeclaration, FunctionDeclaration, ImportDeclaration, IndexSignatureDeclaration, InterfaceDeclaration, MethodDeclaration, NamespaceDeclaration, TypeDeclaration, VariableDeclaration, DecoratorNode, ParameterNode, ExportMember, SwitchCase, DeclarationStatement } from 'assemblyscript/src/ast';
 	/** An AST builder. */
 	export class ASTBuilder {
 	    /** Rebuilds the textual source from the specified AST, as far as possible. */
@@ -4872,10 +4879,11 @@
 	    private indentLevel;
 	    visitNode(node: Node): void;
 	    visitSource(source: Source): void;
-	    visitTypeNode(node: CommonTypeNode): void;
+	    visitTypeNode(node: TypeNode): void;
 	    visitTypeName(node: TypeName): void;
+	    visitNamedTypeNode(node: NamedTypeNode): void;
+	    visitFunctionTypeNode(node: FunctionTypeNode): void;
 	    visitTypeParameter(node: TypeParameterNode): void;
-	    visitSignatureNode(node: SignatureNode): void;
 	    visitIdentifierExpression(node: IdentifierExpression): void;
 	    visitArrayLiteralExpression(node: ArrayLiteralExpression): void;
 	    visitObjectLiteralExpression(node: ObjectLiteralExpression): void;
@@ -5647,5609 +5655,4 @@
 
 declare function i64_to_f32(value: I64): f64;
 declare function i64_to_f64(value: I64): f64;
-declare function i64_to_string(value: I64, unsigned?: bool): string;
-=======
-declare module 'assemblyscript/src/common' {
-	/**
-	 * Common constants.
-	 * @module common
-	 */ /***/
-	/** Indicates traits of a {@link Node} or {@link Element}. */
-	export enum CommonFlags {
-	    /** No flags set. */
-	    NONE = 0,
-	    /** Has an `import` modifier. */
-	    IMPORT = 1,
-	    /** Has an `export` modifier. */
-	    EXPORT = 2,
-	    /** Has a `declare` modifier. */
-	    DECLARE = 4,
-	    /** Has a `const` modifier. */
-	    CONST = 8,
-	    /** Has a `let` modifier. */
-	    LET = 16,
-	    /** Has a `static` modifier. */
-	    STATIC = 32,
-	    /** Has a `readonly` modifier. */
-	    READONLY = 64,
-	    /** Has an `abstract` modifier. */
-	    ABSTRACT = 128,
-	    /** Has a `public` modifier. */
-	    PUBLIC = 256,
-	    /** Has a `private` modifier. */
-	    PRIVATE = 512,
-	    /** Has a `protected` modifier. */
-	    PROTECTED = 1024,
-	    /** Has a `get` modifier. */
-	    GET = 2048,
-	    /** Has a `set` modifier. */
-	    SET = 4096,
-	    /** Has a definite assignment assertion `!` as in `x!: i32;`. */
-	    DEFINITE_ASSIGNMENT = 8192,
-	    /** Is ambient, that is either declared or nested in a declared element. */
-	    AMBIENT = 16384,
-	    /** Is generic. */
-	    GENERIC = 32768,
-	    /** Is part of a generic context. */
-	    GENERIC_CONTEXT = 65536,
-	    /** Is an instance member. */
-	    INSTANCE = 131072,
-	    /** Is a constructor. */
-	    CONSTRUCTOR = 262144,
-	    /** Is a module export. */
-	    MODULE_EXPORT = 524288,
-	    /** Is a module import. */
-	    MODULE_IMPORT = 1048576,
-	    /** Is resolved. */
-	    RESOLVED = 2097152,
-	    /** Is compiled. */
-	    COMPILED = 4194304,
-	    /** Has a constant value and is therefore inlined. */
-	    INLINED = 8388608,
-	    /** Is scoped. */
-	    SCOPED = 16777216,
-	    /** Is a trampoline. */
-	    TRAMPOLINE = 33554432,
-	    /** Is a virtual method. */
-	    VIRTUAL = 67108864,
-	    /** Is the main function. */
-	    MAIN = 134217728,
-	    /** Is quoted. */
-	    QUOTED = 268435456
-	}
-	/** Path delimiter inserted between file system levels. */
-	export const PATH_DELIMITER = "/";
-	/** Substitution used to indicate the parent directory. */
-	export const PARENT_SUBST = "..";
-	/** Function name prefix used for getters. */
-	export const GETTER_PREFIX = "get:";
-	/** Function name prefix used for setters. */
-	export const SETTER_PREFIX = "set:";
-	/** Delimiter used between class names and instance members. */
-	export const INSTANCE_DELIMITER = "#";
-	/** Delimiter used between class and namespace names and static members. */
-	export const STATIC_DELIMITER = ".";
-	/** Delimiter used between a function and its inner elements. */
-	export const INNER_DELIMITER = "~";
-	/** Substitution used to indicate a library directory. */
-	export const LIBRARY_SUBST = "~lib";
-	/** Library directory prefix. */
-	export const LIBRARY_PREFIX: string;
-	/** Path index suffix. */
-	export const INDEX_SUFFIX: string;
-	/** Common compiler symbols. */
-	export namespace CommonSymbols {
-	    const EMPTY = "";
-	    const i8 = "i8";
-	    const i16 = "i16";
-	    const i32 = "i32";
-	    const i64 = "i64";
-	    const isize = "isize";
-	    const u8 = "u8";
-	    const u16 = "u16";
-	    const u32 = "u32";
-	    const u64 = "u64";
-	    const usize = "usize";
-	    const bool = "bool";
-	    const f32 = "f32";
-	    const f64 = "f64";
-	    const v128 = "v128";
-	    const i8x16 = "i8x16";
-	    const u8x16 = "u8x16";
-	    const i16x8 = "i16x8";
-	    const u16x8 = "u16x8";
-	    const i32x4 = "i32x4";
-	    const u32x4 = "u32x4";
-	    const i64x2 = "i64x2";
-	    const u64x2 = "u64x2";
-	    const f32x4 = "f32x4";
-	    const f64x2 = "f64x2";
-	    const void_ = "void";
-	    const number = "number";
-	    const boolean = "boolean";
-	    const string = "string";
-	    const native = "native";
-	    const indexof = "indexof";
-	    const valueof = "valueof";
-	    const null_ = "null";
-	    const true_ = "true";
-	    const false_ = "false";
-	    const this_ = "this";
-	    const super_ = "super";
-	    const constructor = "constructor";
-	    const ASC_TARGET = "ASC_TARGET";
-	    const ASC_NO_TREESHAKING = "ASC_NO_TREESHAKING";
-	    const ASC_NO_ASSERT = "ASC_NO_ASSERT";
-	    const ASC_MEMORY_BASE = "ASC_MEMORY_BASE";
-	    const ASC_OPTIMIZE_LEVEL = "ASC_OPTIMIZE_LEVEL";
-	    const ASC_SHRINK_LEVEL = "ASC_SHRINK_LEVEL";
-	    const ASC_FEATURE_MUTABLE_GLOBAL = "ASC_FEATURE_MUTABLE_GLOBAL";
-	    const ASC_FEATURE_SIGN_EXTENSION = "ASC_FEATURE_SIGN_EXTENSION";
-	    const ASC_FEATURE_BULK_MEMORY = "ASC_FEATURE_BULK_MEMORY";
-	    const ASC_FEATURE_SIMD = "ASC_FEATURE_SIMD";
-	    const ASC_FEATURE_THREADS = "ASC_FEATURE_THREADS";
-	    const I8 = "I8";
-	    const I16 = "I16";
-	    const I32 = "I32";
-	    const I64 = "I64";
-	    const Isize = "Isize";
-	    const U8 = "U8";
-	    const U16 = "U16";
-	    const U32 = "U32";
-	    const U64 = "U64";
-	    const Usize = "Usize";
-	    const Bool = "Bool";
-	    const F32 = "F32";
-	    const F64 = "F64";
-	    const V128 = "V128";
-	    const String = "String";
-	    const Array = "Array";
-	    const FixedArray = "FixedArray";
-	    const Set = "Set";
-	    const Map = "Map";
-	    const ArrayBufferView = "ArrayBufferView";
-	    const ArrayBuffer = "ArrayBuffer";
-	    const Math = "Math";
-	    const Mathf = "Mathf";
-	    const Int8Array = "Int8Array";
-	    const Int16Array = "Int16Array";
-	    const Int32Array = "Int32Array";
-	    const Int64Array = "Int64Array";
-	    const Uint8Array = "Uint8Array";
-	    const Uint8ClampedArray = "Uint8ClampedArray";
-	    const Uint16Array = "Uint16Array";
-	    const Uint32Array = "Uint32Array";
-	    const Uint64Array = "Uint64Array";
-	    const Float32Array = "Float32Array";
-	    const Float64Array = "Float64Array";
-	    const abort = "abort";
-	    const pow = "pow";
-	    const mod = "mod";
-	    const alloc = "__alloc";
-	    const realloc = "__realloc";
-	    const free = "__free";
-	    const retain = "__retain";
-	    const release = "__release";
-	    const collect = "__collect";
-	    const typeinfo = "__typeinfo";
-	    const instanceof_ = "__instanceof";
-	    const visit = "__visit";
-	    const allocArray = "__allocArray";
-	}
-	export { Feature } from 'assemblyscript/std/assembly/shared/feature';
-	export { Target } from 'assemblyscript/std/assembly/shared/target';
-	export { Typeinfo, TypeinfoFlags } from 'assemblyscript/std/assembly/shared/typeinfo';
-
-}
-declare module 'assemblyscript/src/diagnosticMessages.generated' {
-	/**
-	 * Generated from diagnosticsMessages.json. Do not edit.
-	 * @module diagnostics
-	 */ /***/
-	/** Enum of available diagnostic codes. */
-	export enum DiagnosticCode {
-	    Operation_not_supported = 100,
-	    Operation_is_unsafe = 101,
-	    User_defined_0 = 102,
-	    Conversion_from_type_0_to_1_requires_an_explicit_cast = 200,
-	    Conversion_from_type_0_to_1_will_require_an_explicit_cast_when_switching_between_32_64_bit = 201,
-	    Type_0_cannot_be_changed_to_type_1 = 202,
-	    Type_0_cannot_be_reinterpreted_as_type_1 = 203,
-	    Basic_type_0_cannot_be_nullable = 204,
-	    Cannot_export_a_mutable_global = 205,
-	    Mutable_value_cannot_be_inlined = 206,
-	    Unmanaged_classes_cannot_extend_managed_classes_and_vice_versa = 207,
-	    Unmanaged_classes_cannot_implement_interfaces = 208,
-	    Invalid_regular_expression_flags = 209,
-	    Implementation_0_must_match_the_signature_1 = 210,
-	    Class_0_is_sealed_and_cannot_be_extended = 211,
-	    Decorator_0_is_not_valid_here = 212,
-	    Duplicate_decorator = 213,
-	    An_allocator_must_be_present_to_use_0 = 214,
-	    Optional_parameter_must_have_an_initializer = 215,
-	    Constructor_of_class_0_must_not_require_any_arguments = 216,
-	    Function_0_cannot_be_inlined_into_itself = 217,
-	    Cannot_access_method_0_without_calling_it_as_it_requires_this_to_be_set = 218,
-	    Optional_properties_are_not_supported = 219,
-	    Expression_must_be_a_compile_time_constant = 220,
-	    Module_cannot_have_multiple_start_functions = 221,
-	    _0_must_be_a_value_between_1_and_2_inclusive = 222,
-	    _0_must_be_a_power_of_two = 223,
-	    TODO_Cannot_inline_inferred_calls_and_specific_internals_yet = 224,
-	    Expression_is_never_null = 225,
-	    Unterminated_string_literal = 1002,
-	    Identifier_expected = 1003,
-	    _0_expected = 1005,
-	    A_file_cannot_have_a_reference_to_itself = 1006,
-	    Trailing_comma_not_allowed = 1009,
-	    Unexpected_token = 1012,
-	    A_rest_parameter_must_be_last_in_a_parameter_list = 1014,
-	    Parameter_cannot_have_question_mark_and_initializer = 1015,
-	    A_required_parameter_cannot_follow_an_optional_parameter = 1016,
-	    Statements_are_not_allowed_in_ambient_contexts = 1036,
-	    Initializers_are_not_allowed_in_ambient_contexts = 1039,
-	    _0_modifier_cannot_be_used_here = 1042,
-	    A_rest_parameter_cannot_be_optional = 1047,
-	    A_rest_parameter_cannot_have_an_initializer = 1048,
-	    A_set_accessor_must_have_exactly_one_parameter = 1049,
-	    A_set_accessor_parameter_cannot_have_an_initializer = 1052,
-	    A_get_accessor_cannot_have_parameters = 1054,
-	    Enum_member_must_have_initializer = 1061,
-	    Type_parameters_cannot_appear_on_a_constructor_declaration = 1092,
-	    Type_annotation_cannot_appear_on_a_constructor_declaration = 1093,
-	    An_accessor_cannot_have_type_parameters = 1094,
-	    A_set_accessor_cannot_have_a_return_type_annotation = 1095,
-	    Type_parameter_list_cannot_be_empty = 1098,
-	    A_continue_statement_can_only_be_used_within_an_enclosing_iteration_statement = 1104,
-	    A_break_statement_can_only_be_used_within_an_enclosing_iteration_or_switch_statement = 1105,
-	    A_return_statement_can_only_be_used_within_a_function_body = 1108,
-	    Expression_expected = 1109,
-	    Type_expected = 1110,
-	    A_default_clause_cannot_appear_more_than_once_in_a_switch_statement = 1113,
-	    Duplicate_label_0 = 1114,
-	    An_export_assignment_cannot_have_modifiers = 1120,
-	    Octal_literals_are_not_allowed_in_strict_mode = 1121,
-	    Digit_expected = 1124,
-	    Hexadecimal_digit_expected = 1125,
-	    Unexpected_end_of_text = 1126,
-	    Invalid_character = 1127,
-	    _case_or_default_expected = 1130,
-	    _super_must_be_followed_by_an_argument_list_or_member_access = 1034,
-	    A_declare_modifier_cannot_be_used_in_an_already_ambient_context = 1038,
-	    Type_argument_expected = 1140,
-	    String_literal_expected = 1141,
-	    Line_break_not_permitted_here = 1142,
-	    Declaration_expected = 1146,
-	    _const_declarations_must_be_initialized = 1155,
-	    Unterminated_regular_expression_literal = 1161,
-	    Interface_declaration_cannot_have_implements_clause = 1176,
-	    Binary_digit_expected = 1177,
-	    Octal_digit_expected = 1178,
-	    An_implementation_cannot_be_declared_in_ambient_contexts = 1183,
-	    An_extended_Unicode_escape_value_must_be_between_0x0_and_0x10FFFF_inclusive = 1198,
-	    Unterminated_Unicode_escape_sequence = 1199,
-	    Decorators_are_not_valid_here = 1206,
-	    _abstract_modifier_can_only_appear_on_a_class_method_or_property_declaration = 1242,
-	    Method_0_cannot_have_an_implementation_because_it_is_marked_abstract = 1245,
-	    A_definite_assignment_assertion_is_not_permitted_in_this_context = 1255,
-	    A_class_may_only_extend_another_class = 1311,
-	    A_parameter_property_cannot_be_declared_using_a_rest_parameter = 1317,
-	    Duplicate_identifier_0 = 2300,
-	    Cannot_find_name_0 = 2304,
-	    Module_0_has_no_exported_member_1 = 2305,
-	    Generic_type_0_requires_1_type_argument_s = 2314,
-	    Type_0_is_not_generic = 2315,
-	    Type_0_is_not_assignable_to_type_1 = 2322,
-	    Index_signature_is_missing_in_type_0 = 2329,
-	    _this_cannot_be_referenced_in_current_location = 2332,
-	    _super_can_only_be_referenced_in_a_derived_class = 2335,
-	    Super_calls_are_not_permitted_outside_constructors_or_in_nested_functions_inside_constructors = 2337,
-	    Property_0_does_not_exist_on_type_1 = 2339,
-	    Cannot_invoke_an_expression_whose_type_lacks_a_call_signature_Type_0_has_no_compatible_call_signatures = 2349,
-	    Cannot_use_new_with_an_expression_whose_type_lacks_a_construct_signature = 2351,
-	    A_function_whose_declared_type_is_not_void_must_return_a_value = 2355,
-	    The_operand_of_an_increment_or_decrement_operator_must_be_a_variable_or_a_property_access = 2357,
-	    The_left_hand_side_of_an_assignment_expression_must_be_a_variable_or_a_property_access = 2364,
-	    Operator_0_cannot_be_applied_to_types_1_and_2 = 2365,
-	    A_super_call_must_be_the_first_statement_in_the_constructor = 2376,
-	    Constructors_for_derived_classes_must_contain_a_super_call = 2377,
-	    _get_and_set_accessor_must_have_the_same_type = 2380,
-	    Constructor_implementation_is_missing = 2390,
-	    Function_implementation_is_missing_or_not_immediately_following_the_declaration = 2391,
-	    Multiple_constructor_implementations_are_not_allowed = 2392,
-	    Duplicate_function_implementation = 2393,
-	    Individual_declarations_in_merged_declaration_0_must_be_all_exported_or_all_local = 2395,
-	    A_namespace_declaration_cannot_be_located_prior_to_a_class_or_function_with_which_it_is_merged = 2434,
-	    Type_0_has_no_property_1 = 2460,
-	    The_0_operator_cannot_be_applied_to_type_1 = 2469,
-	    In_const_enum_declarations_member_initializer_must_be_constant_expression = 2474,
-	    Export_declaration_conflicts_with_exported_declaration_of_0 = 2484,
-	    Object_is_possibly_null = 2531,
-	    Cannot_assign_to_0_because_it_is_a_constant_or_a_read_only_property = 2540,
-	    The_target_of_an_assignment_must_be_a_variable_or_a_property_access = 2541,
-	    Index_signature_in_type_0_only_permits_reading = 2542,
-	    Expected_0_arguments_but_got_1 = 2554,
-	    Expected_at_least_0_arguments_but_got_1 = 2555,
-	    Expected_0_type_arguments_but_got_1 = 2558,
-	    A_member_initializer_in_a_enum_declaration_cannot_reference_members_declared_after_it_including_members_defined_in_other_enums = 2651,
-	    Constructor_of_class_0_is_private_and_only_accessible_within_the_class_declaration = 2673,
-	    Constructor_of_class_0_is_protected_and_only_accessible_within_the_class_declaration = 2674,
-	    Namespace_0_has_no_exported_member_1 = 2694,
-	    Required_type_parameters_may_not_follow_optional_type_parameters = 2706,
-	    Duplicate_property_0 = 2718,
-	    File_0_not_found = 6054,
-	    Numeric_separators_are_not_allowed_here = 6188,
-	    Multiple_consecutive_numeric_separators_are_not_permitted = 6189,
-	    _super_must_be_called_before_accessing_this_in_the_constructor_of_a_derived_class = 17009,
-	    _super_must_be_called_before_accessing_a_property_of_super_in_the_constructor_of_a_derived_class = 17011
-	}
-	/** Translates a diagnostic code to its respective string. */
-	export function diagnosticCodeToString(code: DiagnosticCode): string;
-
-}
-declare module 'assemblyscript/src/util/bitset' {
-	/** @module util */ /***/
-	/** Tests if the bit at the specified index is set within a 64-bit map. */
-	export function bitsetIs(map: I64, index: i32): bool;
-	/** Sets or unsets the bit at the specified index within a 64-bit map and returns the new map. */
-	export function bitsetSet(map: I64, index: i32, isSet: bool): I64;
-
-}
-declare module 'assemblyscript/src/util/charcode' {
-	/** @module util */ /***/
-	/** An enum of named character codes. */
-	export const enum CharCode {
-	    NULL = 0,
-	    LINEFEED = 10,
-	    CARRIAGERETURN = 13,
-	    LINESEPARATOR = 8232,
-	    PARAGRAPHSEPARATOR = 8233,
-	    NEXTLINE = 133,
-	    SPACE = 32,
-	    NONBREAKINGSPACE = 160,
-	    ENQUAD = 8192,
-	    EMQUAD = 8193,
-	    ENSPACE = 8194,
-	    EMSPACE = 8195,
-	    THREEPEREMSPACE = 8196,
-	    FOURPEREMSPACE = 8197,
-	    SIXPEREMSPACE = 8198,
-	    FIGURESPACE = 8199,
-	    PUNCTUATIONSPACE = 8200,
-	    THINSPACE = 8201,
-	    HAIRSPACE = 8202,
-	    ZEROWIDTHSPACE = 8203,
-	    NARROWNOBREAKSPACE = 8239,
-	    IDEOGRAPHICSPACE = 12288,
-	    MATHEMATICALSPACE = 8287,
-	    OGHAM = 5760,
-	    _ = 95,
-	    _0 = 48,
-	    _1 = 49,
-	    _2 = 50,
-	    _3 = 51,
-	    _4 = 52,
-	    _5 = 53,
-	    _6 = 54,
-	    _7 = 55,
-	    _8 = 56,
-	    _9 = 57,
-	    a = 97,
-	    b = 98,
-	    c = 99,
-	    d = 100,
-	    e = 101,
-	    f = 102,
-	    g = 103,
-	    h = 104,
-	    i = 105,
-	    j = 106,
-	    k = 107,
-	    l = 108,
-	    m = 109,
-	    n = 110,
-	    o = 111,
-	    p = 112,
-	    q = 113,
-	    r = 114,
-	    s = 115,
-	    t = 116,
-	    u = 117,
-	    v = 118,
-	    w = 119,
-	    x = 120,
-	    y = 121,
-	    z = 122,
-	    A = 65,
-	    B = 66,
-	    C = 67,
-	    D = 68,
-	    E = 69,
-	    F = 70,
-	    G = 71,
-	    H = 72,
-	    I = 73,
-	    J = 74,
-	    K = 75,
-	    L = 76,
-	    M = 77,
-	    N = 78,
-	    O = 79,
-	    P = 80,
-	    Q = 81,
-	    R = 82,
-	    S = 83,
-	    T = 84,
-	    U = 85,
-	    V = 86,
-	    W = 87,
-	    X = 88,
-	    Y = 89,
-	    Z = 90,
-	    AMPERSAND = 38,
-	    ASTERISK = 42,
-	    AT = 64,
-	    BACKSLASH = 92,
-	    BACKTICK = 96,
-	    BAR = 124,
-	    CARET = 94,
-	    CLOSEBRACE = 125,
-	    CLOSEBRACKET = 93,
-	    CLOSEPAREN = 41,
-	    COLON = 58,
-	    COMMA = 44,
-	    DOLLAR = 36,
-	    DOT = 46,
-	    DOUBLEQUOTE = 34,
-	    EQUALS = 61,
-	    EXCLAMATION = 33,
-	    GREATERTHAN = 62,
-	    HASH = 35,
-	    LESSTHAN = 60,
-	    MINUS = 45,
-	    OPENBRACE = 123,
-	    OPENBRACKET = 91,
-	    OPENPAREN = 40,
-	    PERCENT = 37,
-	    PLUS = 43,
-	    QUESTION = 63,
-	    SEMICOLON = 59,
-	    SINGLEQUOTE = 39,
-	    SLASH = 47,
-	    TILDE = 126,
-	    BACKSPACE = 8,
-	    FORMFEED = 12,
-	    BYTEORDERMARK = 65279,
-	    TAB = 9,
-	    VERTICALTAB = 11
-	}
-	/** Tests if the specified character code is some sort of line break. */
-	export function isLineBreak(c: CharCode): bool;
-	/** Tests if the specified character code is some sort of white space. */
-	export function isWhiteSpace(c: i32): bool;
-	/** Tests if the specified character code is a valid decimal digit. */
-	export function isDecimalDigit(c: i32): bool;
-	/** Tests if the specified character code is a valid octal digit. */
-	export function isOctalDigit(c: i32): bool;
-	/** Tests if the specified character code is a valid start of an identifier. */
-	export function isIdentifierStart(c: i32): bool;
-	/** Tests if the specified character code is a valid keyword character. */
-	export function isKeywordCharacter(c: i32): bool;
-	/** Tests if the specified character code is a valid part of an identifier. */
-	export function isIdentifierPart(c: i32): bool;
-
-}
-declare module 'assemblyscript/src/util/collections' {
-	export function makeArray<V>(original?: Array<V> | null): Array<V>;
-	export function makeSet<V>(original?: Set<V> | null): Set<V>;
-	export function makeMap<K, V>(original?: Map<K, V> | null, overrides?: Map<K, V> | null): Map<K, V>;
-
-}
-declare module 'assemblyscript/src/util/path' {
-	/** @module util */ /***/
-	/**
-	 * Normalizes the specified path, removing interior placeholders.
-	 * Expects a posix-compatible relative path (not Windows compatible).
-	 */
-	export function normalizePath(path: string): string;
-	/** Resolves the specified path relative to the specified origin. */
-	export function resolvePath(normalizedPath: string, origin: string): string;
-	/** Obtains the directory portion of a normalized path. */
-	export function dirname(normalizedPath: string): string;
-
-}
-declare module 'assemblyscript/src/util/text' {
-	/** @module util */ /***/
-	/** Creates an indentation matching the number of specified levels. */
-	export function indent(sb: string[], level: i32): void;
-
-}
-declare module 'assemblyscript/src/util/binary' {
-	/** @module util */ /***/
-	/** Reads an 8-bit integer from the specified buffer. */
-	export function readI8(buffer: Uint8Array, offset: i32): i32;
-	/** Writes an 8-bit integer to the specified buffer. */
-	export function writeI8(value: i32, buffer: Uint8Array, offset: i32): void;
-	/** Reads a 16-bit integer from the specified buffer. */
-	export function readI16(buffer: Uint8Array, offset: i32): i32;
-	/** Writes a 16-bit integer to the specified buffer. */
-	export function writeI16(value: i32, buffer: Uint8Array, offset: i32): void;
-	/** Reads a 32-bit integer from the specified buffer. */
-	export function readI32(buffer: Uint8Array, offset: i32): i32;
-	/** Writes a 32-bit integer to the specified buffer. */
-	export function writeI32(value: i32, buffer: Uint8Array, offset: i32): void;
-	/** Reads a 64-bit integer from the specified buffer. */
-	export function readI64(buffer: Uint8Array, offset: i32): I64;
-	/** Writes a 64-bit integer to the specified buffer. */
-	export function writeI64(value: I64, buffer: Uint8Array, offset: i32): void;
-	/** Reads a 32-bit float from the specified buffer. */
-	export function readF32(buffer: Uint8Array, offset: i32): f32;
-	/** Writes a 32-bit float to the specified buffer. */
-	export function writeF32(value: f32, buffer: Uint8Array, offset: i32): void;
-	/** Reads a 64-bit float from the specified buffer. */
-	export function readF64(buffer: Uint8Array, offset: i32): f64;
-	/** Writes a 64-bit float to the specified buffer. */
-	export function writeF64(value: f64, buffer: Uint8Array, offset: i32): void;
-
-}
-declare module 'assemblyscript/src/util/index' {
-	/**
-	 * Various compiler utilities.
-	 * @module util
-	 * @preferred
-	 */ /***/
-	export * from 'assemblyscript/src/util/bitset';
-	export * from 'assemblyscript/src/util/charcode';
-	export * from 'assemblyscript/src/util/collections';
-	export * from 'assemblyscript/src/util/path';
-	export * from 'assemblyscript/src/util/text';
-	export * from 'assemblyscript/src/util/binary';
-	/** Tests if `x` is a power of two. */
-	export function isPowerOf2(x: i32): bool;
-
-}
-declare module 'assemblyscript/src/diagnostics' {
-	/**
-	 * Shared diagnostic handling inherited by the parser and the compiler.
-	 * @module diagnostics
-	 * @preferred
-	 */ /***/
-	import { Range } from 'assemblyscript/src/ast';
-	import { DiagnosticCode } from 'assemblyscript/src/diagnosticMessages.generated';
-	export { DiagnosticCode, diagnosticCodeToString } from 'assemblyscript/src/diagnosticMessages.generated';
-	/** Indicates the category of a {@link DiagnosticMessage}. */
-	export enum DiagnosticCategory {
-	    /** Informatory message. */
-	    INFO = 0,
-	    /** Warning message. */
-	    WARNING = 1,
-	    /** Error message. */
-	    ERROR = 2
-	}
-	/** Returns the string representation of the specified diagnostic category. */
-	export function diagnosticCategoryToString(category: DiagnosticCategory): string;
-	/** ANSI escape sequence for blue foreground. */
-	export const COLOR_BLUE: string;
-	/** ANSI escape sequence for yellow foreground. */
-	export const COLOR_YELLOW: string;
-	/** ANSI escape sequence for red foreground. */
-	export const COLOR_RED: string;
-	/** ANSI escape sequence to reset the foreground color. */
-	export const COLOR_RESET: string;
-	/** Returns the ANSI escape sequence for the specified category. */
-	export function diagnosticCategoryToColor(category: DiagnosticCategory): string;
-	/** Represents a diagnostic message. */
-	export class DiagnosticMessage {
-	    /** Message code. */
-	    code: i32;
-	    /** Message category. */
-	    category: DiagnosticCategory;
-	    /** Message text. */
-	    message: string;
-	    /** Respective source range, if any. */
-	    range: Range | null;
-	    /** Related range, if any. */
-	    relatedRange: Range | null;
-	    /** Constructs a new diagnostic message. */
-	    private constructor();
-	    /** Creates a new diagnostic message of the specified category. */
-	    static create(code: DiagnosticCode, category: DiagnosticCategory, arg0?: string | null, arg1?: string | null, arg2?: string | null): DiagnosticMessage;
-	    /** Creates a new informatory diagnostic message. */
-	    static createInfo(code: DiagnosticCode, arg0?: string | null, arg1?: string | null): DiagnosticMessage;
-	    /** Creates a new warning diagnostic message. */
-	    static createWarning(code: DiagnosticCode, arg0?: string | null, arg1?: string | null): DiagnosticMessage;
-	    /** Creates a new error diagnostic message. */
-	    static createError(code: DiagnosticCode, arg0?: string | null, arg1?: string | null): DiagnosticMessage;
-	    /** Adds a source range to this message. */
-	    withRange(range: Range): this;
-	    /** Adds a related source range to this message. */
-	    withRelatedRange(range: Range): this;
-	    /** Converts this message to a string. */
-	    toString(): string;
-	}
-	/** Formats a diagnostic message, optionally with terminal colors and source context. */
-	export function formatDiagnosticMessage(message: DiagnosticMessage, useColors?: bool, showContext?: bool): string;
-	/** Formats the diagnostic context for the specified range, optionally with terminal colors. */
-	export function formatDiagnosticContext(range: Range, useColors?: bool): string;
-	/** Base class of all diagnostic emitters. */
-	export abstract class DiagnosticEmitter {
-	    /** Diagnostic messages emitted so far. */
-	    diagnostics: DiagnosticMessage[];
-	    /** Initializes this diagnostic emitter. */
-	    protected constructor(diagnostics?: DiagnosticMessage[] | null);
-	    /** Emits a diagnostic message of the specified category. */
-	    emitDiagnostic(code: DiagnosticCode, category: DiagnosticCategory, range: Range, relatedRange: Range | null, arg0?: string | null, arg1?: string | null, arg2?: string | null): void;
-	    /** Emits an informatory diagnostic message. */
-	    info(code: DiagnosticCode, range: Range, arg0?: string | null, arg1?: string | null, arg2?: string | null): void;
-	    /** Emits an informatory diagnostic message with a related range. */
-	    infoRelated(code: DiagnosticCode, range: Range, relatedRange: Range, arg0?: string | null, arg1?: string | null, arg2?: string | null): void;
-	    /** Emits a warning diagnostic message. */
-	    warning(code: DiagnosticCode, range: Range, arg0?: string | null, arg1?: string | null, arg2?: string | null): void;
-	    /** Emits a warning diagnostic message with a related range. */
-	    warningRelated(code: DiagnosticCode, range: Range, relatedRange: Range, arg0?: string | null, arg1?: string | null, arg2?: string | null): void;
-	    /** Emits an error diagnostic message. */
-	    error(code: DiagnosticCode, range: Range, arg0?: string | null, arg1?: string | null, arg2?: string | null): void;
-	    /** Emits an error diagnostic message with a related range. */
-	    errorRelated(code: DiagnosticCode, range: Range, relatedRange: Range, arg0?: string | null, arg1?: string | null, arg2?: string | null): void;
-	}
-
-}
-declare module 'assemblyscript/src/tokenizer' {
-	/**
-	 * A TypeScript tokenizer modified for AssemblyScript.
-	 *
-	 * Skips over trivia and provides a general mark/reset mechanism for the parser to utilize on
-	 * ambiguous tokens.
-	 *
-	 * @module tokenizer
-	 */ /***/
-	import { DiagnosticMessage, DiagnosticEmitter } from 'assemblyscript/src/diagnostics';
-	import { Source, CommentKind } from 'assemblyscript/src/ast';
-	/** Named token types. */
-	export enum Token {
-	    ABSTRACT = 0,
-	    AS = 1,
-	    ASYNC = 2,
-	    AWAIT = 3,
-	    BREAK = 4,
-	    CASE = 5,
-	    CATCH = 6,
-	    CLASS = 7,
-	    CONST = 8,
-	    CONTINUE = 9,
-	    CONSTRUCTOR = 10,
-	    DEBUGGER = 11,
-	    DECLARE = 12,
-	    DEFAULT = 13,
-	    DELETE = 14,
-	    DO = 15,
-	    ELSE = 16,
-	    ENUM = 17,
-	    EXPORT = 18,
-	    EXTENDS = 19,
-	    FALSE = 20,
-	    FINALLY = 21,
-	    FOR = 22,
-	    FROM = 23,
-	    FUNCTION = 24,
-	    GET = 25,
-	    IF = 26,
-	    IMPLEMENTS = 27,
-	    IMPORT = 28,
-	    IN = 29,
-	    INSTANCEOF = 30,
-	    INTERFACE = 31,
-	    IS = 32,
-	    KEYOF = 33,
-	    LET = 34,
-	    MODULE = 35,
-	    NAMESPACE = 36,
-	    NEW = 37,
-	    NULL = 38,
-	    OF = 39,
-	    PACKAGE = 40,
-	    PRIVATE = 41,
-	    PROTECTED = 42,
-	    PUBLIC = 43,
-	    READONLY = 44,
-	    RETURN = 45,
-	    SET = 46,
-	    STATIC = 47,
-	    SUPER = 48,
-	    SWITCH = 49,
-	    THIS = 50,
-	    THROW = 51,
-	    TRUE = 52,
-	    TRY = 53,
-	    TYPE = 54,
-	    TYPEOF = 55,
-	    VAR = 56,
-	    VOID = 57,
-	    WHILE = 58,
-	    WITH = 59,
-	    YIELD = 60,
-	    OPENBRACE = 61,
-	    CLOSEBRACE = 62,
-	    OPENPAREN = 63,
-	    CLOSEPAREN = 64,
-	    OPENBRACKET = 65,
-	    CLOSEBRACKET = 66,
-	    DOT = 67,
-	    DOT_DOT_DOT = 68,
-	    SEMICOLON = 69,
-	    COMMA = 70,
-	    LESSTHAN = 71,
-	    GREATERTHAN = 72,
-	    LESSTHAN_EQUALS = 73,
-	    GREATERTHAN_EQUALS = 74,
-	    EQUALS_EQUALS = 75,
-	    EXCLAMATION_EQUALS = 76,
-	    EQUALS_EQUALS_EQUALS = 77,
-	    EXCLAMATION_EQUALS_EQUALS = 78,
-	    EQUALS_GREATERTHAN = 79,
-	    PLUS = 80,
-	    MINUS = 81,
-	    ASTERISK_ASTERISK = 82,
-	    ASTERISK = 83,
-	    SLASH = 84,
-	    PERCENT = 85,
-	    PLUS_PLUS = 86,
-	    MINUS_MINUS = 87,
-	    LESSTHAN_LESSTHAN = 88,
-	    GREATERTHAN_GREATERTHAN = 89,
-	    GREATERTHAN_GREATERTHAN_GREATERTHAN = 90,
-	    AMPERSAND = 91,
-	    BAR = 92,
-	    CARET = 93,
-	    EXCLAMATION = 94,
-	    TILDE = 95,
-	    AMPERSAND_AMPERSAND = 96,
-	    BAR_BAR = 97,
-	    QUESTION = 98,
-	    COLON = 99,
-	    EQUALS = 100,
-	    PLUS_EQUALS = 101,
-	    MINUS_EQUALS = 102,
-	    ASTERISK_EQUALS = 103,
-	    ASTERISK_ASTERISK_EQUALS = 104,
-	    SLASH_EQUALS = 105,
-	    PERCENT_EQUALS = 106,
-	    LESSTHAN_LESSTHAN_EQUALS = 107,
-	    GREATERTHAN_GREATERTHAN_EQUALS = 108,
-	    GREATERTHAN_GREATERTHAN_GREATERTHAN_EQUALS = 109,
-	    AMPERSAND_EQUALS = 110,
-	    BAR_EQUALS = 111,
-	    CARET_EQUALS = 112,
-	    AT = 113,
-	    IDENTIFIER = 114,
-	    STRINGLITERAL = 115,
-	    INTEGERLITERAL = 116,
-	    FLOATLITERAL = 117,
-	    INVALID = 118,
-	    ENDOFFILE = 119
-	}
-	export enum IdentifierHandling {
-	    DEFAULT = 0,
-	    PREFER = 1,
-	    ALWAYS = 2
-	}
-	export function tokenFromKeyword(text: string): Token;
-	export function tokenIsAlsoIdentifier(token: Token): bool;
-	export function isIllegalVariableIdentifier(name: string): bool;
-	export function operatorTokenToString(token: Token): string;
-	export class Range {
-	    source: Source;
-	    start: i32;
-	    end: i32;
-	    constructor(source: Source, start: i32, end: i32);
-	    static join(a: Range, b: Range): Range;
-	    readonly atStart: Range;
-	    readonly atEnd: Range;
-	    readonly line: i32;
-	    readonly column: i32;
-	    toString(): string;
-	    debugInfoRef: usize;
-	}
-	/** Handler for intercepting comments while tokenizing. */
-	export type CommentHandler = (kind: CommentKind, text: string, range: Range) => void;
-	/** Tokenizes a source to individual {@link Token}s. */
-	export class Tokenizer extends DiagnosticEmitter {
-	    source: Source;
-	    end: i32;
-	    pos: i32;
-	    token: Token;
-	    tokenPos: i32;
-	    nextToken: Token;
-	    nextTokenPos: i32;
-	    nextTokenOnNewLine: bool;
-	    onComment: CommentHandler | null;
-	    /** Constructs a new tokenizer. */
-	    constructor(source: Source, diagnostics?: DiagnosticMessage[] | null);
-	    next(identifierHandling?: IdentifierHandling): Token;
-	    private unsafeNext;
-	    peek(checkOnNewLine?: bool, identifierHandling?: IdentifierHandling, maxCompoundLength?: i32): Token;
-	    skipIdentifier(identifierHandling?: IdentifierHandling): bool;
-	    skip(token: Token, identifierHandling?: IdentifierHandling): bool;
-	    mark(): State;
-	    discard(state: State): void;
-	    reset(state: State): void;
-	    range(start?: i32, end?: i32): Range;
-	    readIdentifier(): string;
-	    readString(): string;
-	    readEscapeSequence(): string;
-	    readRegexpPattern(): string;
-	    readRegexpFlags(): string;
-	    testInteger(): bool;
-	    readInteger(): I64;
-	    readHexInteger(): I64;
-	    readDecimalInteger(): I64;
-	    readOctalInteger(): I64;
-	    readBinaryInteger(): I64;
-	    readFloat(): f64;
-	    readDecimalFloat(): f64;
-	    readHexFloat(): f64;
-	    readUnicodeEscape(): string;
-	    private readExtendedUnicodeEscape;
-	    finish(): void;
-	}
-	/** Tokenizer state as returned by {@link Tokenizer#mark} and consumed by {@link Tokenizer#reset}. */
-	export class State {
-	    /** Current position. */
-	    pos: i32;
-	    /** Current token. */
-	    token: Token;
-	    /** Current token's position. */
-	    tokenPos: i32;
-	}
-
-}
-declare module 'assemblyscript/src/ast' {
-	/**
-	 * Abstract syntax tree representing a source file once parsed.
-	 * @module ast
-	 */ /***/
-	import { CommonFlags } from 'assemblyscript/src/common';
-	import { Token, Tokenizer, Range } from 'assemblyscript/src/tokenizer';
-	export { Token, Range };
-	/** Indicates the kind of a node. */
-	export enum NodeKind {
-	    SOURCE = 0,
-	    NAMEDTYPE = 1,
-	    FUNCTIONTYPE = 2,
-	    TYPENAME = 3,
-	    TYPEPARAMETER = 4,
-	    PARAMETER = 5,
-	    IDENTIFIER = 6,
-	    ASSERTION = 7,
-	    BINARY = 8,
-	    CALL = 9,
-	    CLASS = 10,
-	    COMMA = 11,
-	    ELEMENTACCESS = 12,
-	    FALSE = 13,
-	    FUNCTION = 14,
-	    INSTANCEOF = 15,
-	    LITERAL = 16,
-	    NEW = 17,
-	    NULL = 18,
-	    PARENTHESIZED = 19,
-	    PROPERTYACCESS = 20,
-	    TERNARY = 21,
-	    SUPER = 22,
-	    THIS = 23,
-	    TRUE = 24,
-	    CONSTRUCTOR = 25,
-	    UNARYPOSTFIX = 26,
-	    UNARYPREFIX = 27,
-	    BLOCK = 28,
-	    BREAK = 29,
-	    CONTINUE = 30,
-	    DO = 31,
-	    EMPTY = 32,
-	    EXPORT = 33,
-	    EXPORTDEFAULT = 34,
-	    EXPORTIMPORT = 35,
-	    EXPRESSION = 36,
-	    FOR = 37,
-	    IF = 38,
-	    IMPORT = 39,
-	    RETURN = 40,
-	    SWITCH = 41,
-	    THROW = 42,
-	    TRY = 43,
-	    VARIABLE = 44,
-	    VOID = 45,
-	    WHILE = 46,
-	    CLASSDECLARATION = 47,
-	    ENUMDECLARATION = 48,
-	    ENUMVALUEDECLARATION = 49,
-	    FIELDDECLARATION = 50,
-	    FUNCTIONDECLARATION = 51,
-	    IMPORTDECLARATION = 52,
-	    INDEXSIGNATUREDECLARATION = 53,
-	    INTERFACEDECLARATION = 54,
-	    METHODDECLARATION = 55,
-	    NAMESPACEDECLARATION = 56,
-	    TYPEDECLARATION = 57,
-	    VARIABLEDECLARATION = 58,
-	    DECORATOR = 59,
-	    EXPORTMEMBER = 60,
-	    SWITCHCASE = 61,
-	    COMMENT = 62
-	}
-	/** Checks if a node represents a constant value. */
-	export function nodeIsConstantValue(kind: NodeKind): bool;
-	/** Checks if a node might be callable. */
-	export function nodeIsCallable(kind: NodeKind): bool;
-	/** Checks if a node might be callable with generic arguments. */
-	export function nodeIsGenericCallable(kind: NodeKind): bool;
-	/** Base class of all nodes. */
-	export abstract class Node {
-	    /** Node kind indicator. */
-	    kind: NodeKind;
-	    /** Source range. */
-	    range: Range;
-	    static createTypeName(name: IdentifierExpression, range: Range): TypeName;
-	    static createSimpleTypeName(name: string, range: Range): TypeName;
-	    static createNamedType(name: TypeName, typeArguments: TypeNode[] | null, isNullable: bool, range: Range): NamedTypeNode;
-	    static createFunctionType(parameters: ParameterNode[], returnType: TypeNode, explicitThisType: NamedTypeNode | null, isNullable: bool, range: Range): FunctionTypeNode;
-	    static createOmittedType(range: Range): NamedTypeNode;
-	    static createTypeParameter(name: IdentifierExpression, extendsType: NamedTypeNode | null, defaultType: NamedTypeNode | null, range: Range): TypeParameterNode;
-	    static createParameter(name: IdentifierExpression, type: TypeNode, initializer: Expression | null, kind: ParameterKind, range: Range): ParameterNode;
-	    static createDecorator(name: Expression, args: Expression[] | null, range: Range): DecoratorNode;
-	    static createComment(text: string, kind: CommentKind, range: Range): CommentNode;
-	    static createIdentifierExpression(name: string, range: Range, isQuoted?: bool): IdentifierExpression;
-	    static createEmptyIdentifierExpression(range: Range): IdentifierExpression;
-	    static createArrayLiteralExpression(elements: (Expression | null)[], range: Range): ArrayLiteralExpression;
-	    static createAssertionExpression(assertionKind: AssertionKind, expression: Expression, toType: TypeNode | null, range: Range): AssertionExpression;
-	    static createBinaryExpression(operator: Token, left: Expression, right: Expression, range: Range): BinaryExpression;
-	    static createCallExpression(expression: Expression, typeArgs: TypeNode[] | null, args: Expression[], range: Range): CallExpression;
-	    static createClassExpression(declaration: ClassDeclaration): ClassExpression;
-	    static createCommaExpression(expressions: Expression[], range: Range): CommaExpression;
-	    static createConstructorExpression(range: Range): ConstructorExpression;
-	    static createElementAccessExpression(expression: Expression, element: Expression, range: Range): ElementAccessExpression;
-	    static createFalseExpression(range: Range): FalseExpression;
-	    static createFloatLiteralExpression(value: f64, range: Range): FloatLiteralExpression;
-	    static createFunctionExpression(declaration: FunctionDeclaration): FunctionExpression;
-	    static createInstanceOfExpression(expression: Expression, isType: TypeNode, range: Range): InstanceOfExpression;
-	    static createIntegerLiteralExpression(value: I64, range: Range): IntegerLiteralExpression;
-	    static createNewExpression(expression: Expression, typeArgs: TypeNode[] | null, args: Expression[], range: Range): NewExpression;
-	    static createNullExpression(range: Range): NullExpression;
-	    static createObjectLiteralExpression(names: IdentifierExpression[], values: Expression[], range: Range): ObjectLiteralExpression;
-	    static createParenthesizedExpression(expression: Expression, range: Range): ParenthesizedExpression;
-	    static createPropertyAccessExpression(expression: Expression, property: IdentifierExpression, range: Range): PropertyAccessExpression;
-	    static createRegexpLiteralExpression(pattern: string, flags: string, range: Range): RegexpLiteralExpression;
-	    static createTernaryExpression(condition: Expression, ifThen: Expression, ifElse: Expression, range: Range): TernaryExpression;
-	    static createStringLiteralExpression(value: string, range: Range): StringLiteralExpression;
-	    static createSuperExpression(range: Range): SuperExpression;
-	    static createThisExpression(range: Range): ThisExpression;
-	    static createTrueExpression(range: Range): TrueExpression;
-	    static createUnaryPostfixExpression(operator: Token, operand: Expression, range: Range): UnaryPostfixExpression;
-	    static createUnaryPrefixExpression(operator: Token, operand: Expression, range: Range): UnaryPrefixExpression;
-	    static createBlockStatement(statements: Statement[], range: Range): BlockStatement;
-	    static createBreakStatement(label: IdentifierExpression | null, range: Range): BreakStatement;
-	    static createClassDeclaration(identifier: IdentifierExpression, typeParameters: TypeParameterNode[] | null, extendsType: NamedTypeNode | null, // can't be a function
-	    implementsTypes: NamedTypeNode[] | null, // can't be functions
-	    members: DeclarationStatement[], decorators: DecoratorNode[] | null, flags: CommonFlags, range: Range): ClassDeclaration;
-	    static createContinueStatement(label: IdentifierExpression | null, range: Range): ContinueStatement;
-	    static createDoStatement(statement: Statement, condition: Expression, range: Range): DoStatement;
-	    static createEmptyStatement(range: Range): EmptyStatement;
-	    static createEnumDeclaration(name: IdentifierExpression, members: EnumValueDeclaration[], decorators: DecoratorNode[] | null, flags: CommonFlags, range: Range): EnumDeclaration;
-	    static createEnumValueDeclaration(name: IdentifierExpression, value: Expression | null, flags: CommonFlags, range: Range): EnumValueDeclaration;
-	    static createExportStatement(members: ExportMember[] | null, path: StringLiteralExpression | null, isDeclare: bool, range: Range): ExportStatement;
-	    static createExportDefaultStatement(declaration: DeclarationStatement, range: Range): ExportDefaultStatement;
-	    static createExportImportStatement(name: IdentifierExpression, externalName: IdentifierExpression, range: Range): ExportImportStatement;
-	    static createExportMember(name: IdentifierExpression, externalName: IdentifierExpression | null, range: Range): ExportMember;
-	    static createExpressionStatement(expression: Expression): ExpressionStatement;
-	    static createIfStatement(condition: Expression, ifTrue: Statement, ifFalse: Statement | null, range: Range): IfStatement;
-	    static createImportStatement(decls: ImportDeclaration[] | null, path: StringLiteralExpression, range: Range): ImportStatement;
-	    static createImportStatementWithWildcard(identifier: IdentifierExpression, path: StringLiteralExpression, range: Range): ImportStatement;
-	    static createImportDeclaration(foreignName: IdentifierExpression, name: IdentifierExpression | null, range: Range): ImportDeclaration;
-	    static createInterfaceDeclaration(name: IdentifierExpression, typeParameters: TypeParameterNode[] | null, extendsType: NamedTypeNode | null, // can't be a function
-	    members: DeclarationStatement[], decorators: DecoratorNode[] | null, flags: CommonFlags, range: Range): InterfaceDeclaration;
-	    static createFieldDeclaration(name: IdentifierExpression, type: TypeNode | null, initializer: Expression | null, decorators: DecoratorNode[] | null, flags: CommonFlags, range: Range): FieldDeclaration;
-	    static createForStatement(initializer: Statement | null, condition: Expression | null, incrementor: Expression | null, statement: Statement, range: Range): ForStatement;
-	    static createFunctionDeclaration(name: IdentifierExpression, typeParameters: TypeParameterNode[] | null, signature: FunctionTypeNode, body: Statement | null, decorators: DecoratorNode[] | null, flags: CommonFlags, arrowKind: ArrowKind, range: Range): FunctionDeclaration;
-	    static createIndexSignatureDeclaration(keyType: NamedTypeNode, valueType: TypeNode, range: Range): IndexSignatureDeclaration;
-	    static createMethodDeclaration(name: IdentifierExpression, typeParameters: TypeParameterNode[] | null, signature: FunctionTypeNode, body: Statement | null, decorators: DecoratorNode[] | null, flags: CommonFlags, range: Range): MethodDeclaration;
-	    static createNamespaceDeclaration(name: IdentifierExpression, members: Statement[], decorators: DecoratorNode[] | null, flags: CommonFlags, range: Range): NamespaceDeclaration;
-	    static createReturnStatement(value: Expression | null, range: Range): ReturnStatement;
-	    static createSwitchStatement(condition: Expression, cases: SwitchCase[], range: Range): SwitchStatement;
-	    static createSwitchCase(label: Expression | null, statements: Statement[], range: Range): SwitchCase;
-	    static createThrowStatement(value: Expression, range: Range): ThrowStatement;
-	    static createTryStatement(statements: Statement[], catchVariable: IdentifierExpression | null, catchStatements: Statement[] | null, finallyStatements: Statement[] | null, range: Range): TryStatement;
-	    static createTypeDeclaration(name: IdentifierExpression, typeParameters: TypeParameterNode[] | null, alias: TypeNode, decorators: DecoratorNode[] | null, flags: CommonFlags, range: Range): TypeDeclaration;
-	    static createVariableStatement(declarations: VariableDeclaration[], decorators: DecoratorNode[] | null, range: Range): VariableStatement;
-	    static createVariableDeclaration(name: IdentifierExpression, type: TypeNode | null, initializer: Expression | null, decorators: DecoratorNode[] | null, flags: CommonFlags, range: Range): VariableDeclaration;
-	    static createVoidStatement(expression: Expression, range: Range): VoidStatement;
-	    static createWhileStatement(condition: Expression, statement: Statement, range: Range): WhileStatement;
-	}
-	export abstract class TypeNode extends Node {
-	    /** Whether nullable or not. */
-	    isNullable: bool;
-	}
-	/** Represents a type name. */
-	export class TypeName extends Node {
-	    kind: NodeKind;
-	    /** Identifier of this part. */
-	    identifier: IdentifierExpression;
-	    /** Next part of the type name or `null` if this is the last part. */
-	    next: TypeName | null;
-	}
-	/** Represents a named type. */
-	export class NamedTypeNode extends TypeNode {
-	    kind: NodeKind;
-	    /** Type name. */
-	    name: TypeName;
-	    /** Type argument references. */
-	    typeArguments: TypeNode[] | null;
-	}
-	/** Represents a function type. */
-	export class FunctionTypeNode extends TypeNode {
-	    kind: NodeKind;
-	    /** Accepted parameters. */
-	    parameters: ParameterNode[];
-	    /** Return type. */
-	    returnType: TypeNode;
-	    /** Explicitly provided this type, if any. */
-	    explicitThisType: NamedTypeNode | null;
-	}
-	/** Represents a type parameter. */
-	export class TypeParameterNode extends Node {
-	    kind: NodeKind;
-	    /** Identifier reference. */
-	    name: IdentifierExpression;
-	    /** Extended type reference, if any. */
-	    extendsType: NamedTypeNode | null;
-	    /** Default type if omitted, if any. */
-	    defaultType: NamedTypeNode | null;
-	}
-	/** Represents the kind of a parameter. */
-	export enum ParameterKind {
-	    /** No specific flags. */
-	    DEFAULT = 0,
-	    /** Is an optional parameter. */
-	    OPTIONAL = 1,
-	    /** Is a rest parameter. */
-	    REST = 2
-	}
-	/** Represents a function parameter. */
-	export class ParameterNode extends Node {
-	    kind: NodeKind;
-	    /** Parameter kind. */
-	    parameterKind: ParameterKind;
-	    /** Parameter name. */
-	    name: IdentifierExpression;
-	    /** Parameter type. */
-	    type: TypeNode;
-	    /** Initializer expression, if present. */
-	    initializer: Expression | null;
-	    /** Implicit field declaration, if applicable. */
-	    implicitFieldDeclaration: FieldDeclaration | null;
-	    /** Common flags indicating specific traits. */
-	    flags: CommonFlags;
-	    /** Tests if this node has the specified flag or flags. */
-	    is(flag: CommonFlags): bool;
-	    /** Tests if this node has one of the specified flags. */
-	    isAny(flag: CommonFlags): bool;
-	    /** Sets a specific flag or flags. */
-	    set(flag: CommonFlags): void;
-	}
-	/** Built-in decorator kinds. */
-	export enum DecoratorKind {
-	    CUSTOM = 0,
-	    GLOBAL = 1,
-	    OPERATOR = 2,
-	    OPERATOR_BINARY = 3,
-	    OPERATOR_PREFIX = 4,
-	    OPERATOR_POSTFIX = 5,
-	    UNMANAGED = 6,
-	    SEALED = 7,
-	    INLINE = 8,
-	    EXTERNAL = 9,
-	    BUILTIN = 10,
-	    LAZY = 11,
-	    UNSAFE = 12
-	}
-	/** Returns the kind of the specified decorator. Defaults to {@link DecoratorKind.CUSTOM}. */
-	export function decoratorNameToKind(name: Expression): DecoratorKind;
-	/** Represents a decorator. */
-	export class DecoratorNode extends Node {
-	    kind: NodeKind;
-	    /** Built-in kind, if applicable. */
-	    decoratorKind: DecoratorKind;
-	    /** Name expression. */
-	    name: Expression;
-	    /** Argument expressions. */
-	    arguments: Expression[] | null;
-	}
-	/** Comment kinds. */
-	export enum CommentKind {
-	    /** Line comment. */
-	    LINE = 0,
-	    /** Triple-slash comment. */
-	    TRIPLE = 1,
-	    /** Block comment. */
-	    BLOCK = 2
-	}
-	/** Represents a comment. */
-	export class CommentNode extends Node {
-	    kind: NodeKind;
-	    /** Comment kind. */
-	    commentKind: CommentKind;
-	    /** Comment text. */
-	    text: string;
-	}
-	/** Base class of all expression nodes. */
-	export abstract class Expression extends Node {
-	}
-	/** Represents an identifier expression. */
-	export class IdentifierExpression extends Expression {
-	    kind: NodeKind;
-	    /** Textual name. */
-	    text: string;
-	    /** Symbol. */
-	    symbol: string;
-	    /** Whether quoted or not. */
-	    isQuoted: bool;
-	}
-	/** Indicates the kind of a literal. */
-	export enum LiteralKind {
-	    FLOAT = 0,
-	    INTEGER = 1,
-	    STRING = 2,
-	    REGEXP = 3,
-	    ARRAY = 4,
-	    OBJECT = 5
-	}
-	/** Base class of all literal expressions. */
-	export abstract class LiteralExpression extends Expression {
-	    kind: NodeKind;
-	    /** Specific literal kind. */
-	    literalKind: LiteralKind;
-	}
-	/** Represents an `[]` literal expression. */
-	export class ArrayLiteralExpression extends LiteralExpression {
-	    literalKind: LiteralKind;
-	    /** Nested element expressions. */
-	    elementExpressions: (Expression | null)[];
-	}
-	/** Indicates the kind of an assertion. */
-	export enum AssertionKind {
-	    PREFIX = 0,
-	    AS = 1,
-	    NONNULL = 2
-	}
-	/** Represents an assertion expression. */
-	export class AssertionExpression extends Expression {
-	    kind: NodeKind;
-	    /** Specific kind of this assertion. */
-	    assertionKind: AssertionKind;
-	    /** Expression being asserted. */
-	    expression: Expression;
-	    /** Target type. */
-	    toType: TypeNode | null;
-	}
-	/** Represents a binary expression. */
-	export class BinaryExpression extends Expression {
-	    kind: NodeKind;
-	    /** Operator token. */
-	    operator: Token;
-	    /** Left-hand side expression */
-	    left: Expression;
-	    /** Right-hand side expression. */
-	    right: Expression;
-	}
-	/** Represents a call expression. */
-	export class CallExpression extends Expression {
-	    kind: NodeKind;
-	    /** Called expression. Usually an identifier or property access expression. */
-	    expression: Expression;
-	    /** Provided type arguments. */
-	    typeArguments: TypeNode[] | null;
-	    /** Provided arguments. */
-	    arguments: Expression[];
-	    /** Gets the type arguments range for reporting. */
-	    readonly typeArgumentsRange: Range;
-	    /** Gets the arguments range for reporting. */
-	    readonly argumentsRange: Range;
-	}
-	/** Represents a class expression using the 'class' keyword. */
-	export class ClassExpression extends Expression {
-	    kind: NodeKind;
-	    /** Inline class declaration. */
-	    declaration: ClassDeclaration;
-	}
-	/** Represents a comma expression composed of multiple expressions. */
-	export class CommaExpression extends Expression {
-	    kind: NodeKind;
-	    /** Sequential expressions. */
-	    expressions: Expression[];
-	}
-	/** Represents a `constructor` expression. */
-	export class ConstructorExpression extends IdentifierExpression {
-	    kind: NodeKind;
-	    text: string;
-	    symbol: string;
-	}
-	/** Represents an element access expression, e.g., array access. */
-	export class ElementAccessExpression extends Expression {
-	    kind: NodeKind;
-	    /** Expression being accessed. */
-	    expression: Expression;
-	    /** Element of the expression being accessed. */
-	    elementExpression: Expression;
-	}
-	/** Represents a float literal expression. */
-	export class FloatLiteralExpression extends LiteralExpression {
-	    literalKind: LiteralKind;
-	    /** Float value. */
-	    value: f64;
-	}
-	/** Represents a function expression using the 'function' keyword. */
-	export class FunctionExpression extends Expression {
-	    kind: NodeKind;
-	    /** Inline function declaration. */
-	    declaration: FunctionDeclaration;
-	}
-	/** Represents an `instanceof` expression. */
-	export class InstanceOfExpression extends Expression {
-	    kind: NodeKind;
-	    /** Expression being asserted. */
-	    expression: Expression;
-	    /** Type to test for. */
-	    isType: TypeNode;
-	}
-	/** Represents an integer literal expression. */
-	export class IntegerLiteralExpression extends LiteralExpression {
-	    literalKind: LiteralKind;
-	    /** Integer value. */
-	    value: I64;
-	}
-	/** Represents a `new` expression. Like a call but with its own kind. */
-	export class NewExpression extends CallExpression {
-	    kind: NodeKind;
-	}
-	/** Represents a `null` expression. */
-	export class NullExpression extends IdentifierExpression {
-	    kind: NodeKind;
-	    text: string;
-	    symbol: string;
-	}
-	/** Represents an object literal expression. */
-	export class ObjectLiteralExpression extends LiteralExpression {
-	    literalKind: LiteralKind;
-	    /** Field names. */
-	    names: IdentifierExpression[];
-	    /** Field values. */
-	    values: Expression[];
-	}
-	/** Represents a parenthesized expression. */
-	export class ParenthesizedExpression extends Expression {
-	    kind: NodeKind;
-	    /** Expression in parenthesis. */
-	    expression: Expression;
-	}
-	/** Represents a property access expression. */
-	export class PropertyAccessExpression extends Expression {
-	    kind: NodeKind;
-	    /** Expression being accessed. */
-	    expression: Expression;
-	    /** Property of the expression being accessed. */
-	    property: IdentifierExpression;
-	}
-	/** Represents a regular expression literal expression. */
-	export class RegexpLiteralExpression extends LiteralExpression {
-	    literalKind: LiteralKind;
-	    /** Regular expression pattern. */
-	    pattern: string;
-	    /** Regular expression flags. */
-	    patternFlags: string;
-	}
-	/** Represents a ternary expression, i.e., short if notation. */
-	export class TernaryExpression extends Expression {
-	    kind: NodeKind;
-	    /** Condition expression. */
-	    condition: Expression;
-	    /** Expression executed when condition is `true`. */
-	    ifThen: Expression;
-	    /** Expression executed when condition is `false`. */
-	    ifElse: Expression;
-	}
-	/** Represents a string literal expression. */
-	export class StringLiteralExpression extends LiteralExpression {
-	    literalKind: LiteralKind;
-	    /** String value without quotes. */
-	    value: string;
-	}
-	/** Represents a `super` expression. */
-	export class SuperExpression extends IdentifierExpression {
-	    kind: NodeKind;
-	    text: string;
-	    symbol: string;
-	}
-	/** Represents a `this` expression. */
-	export class ThisExpression extends IdentifierExpression {
-	    kind: NodeKind;
-	    text: string;
-	    symbol: string;
-	}
-	/** Represents a `true` expression. */
-	export class TrueExpression extends IdentifierExpression {
-	    kind: NodeKind;
-	    text: string;
-	    symbol: string;
-	}
-	/** Represents a `false` expression. */
-	export class FalseExpression extends IdentifierExpression {
-	    kind: NodeKind;
-	    text: string;
-	    symbol: string;
-	}
-	/** Base class of all unary expressions. */
-	export abstract class UnaryExpression extends Expression {
-	    /** Operator token. */
-	    operator: Token;
-	    /** Operand expression. */
-	    operand: Expression;
-	}
-	/** Represents a unary postfix expression, e.g. a postfix increment. */
-	export class UnaryPostfixExpression extends UnaryExpression {
-	    kind: NodeKind;
-	}
-	/** Represents a unary prefix expression, e.g. a negation. */
-	export class UnaryPrefixExpression extends UnaryExpression {
-	    kind: NodeKind;
-	}
-	/** Base class of all statement nodes. */
-	export abstract class Statement extends Node {
-	}
-	/** Indicates the specific kind of a source. */
-	export enum SourceKind {
-	    /** Default source. Usually imported from an entry file. */
-	    DEFAULT = 0,
-	    /** Entry file. */
-	    ENTRY = 1,
-	    /** Library file. */
-	    LIBRARY = 2
-	}
-	/** A top-level source node. */
-	export class Source extends Node {
-	    kind: NodeKind;
-	    parent: null;
-	    /** Source kind. */
-	    sourceKind: SourceKind;
-	    /** Normalized path. */
-	    normalizedPath: string;
-	    /** Path used internally. */
-	    internalPath: string;
-	    /** Simple path (last part without extension). */
-	    simplePath: string;
-	    /** Contained statements. */
-	    statements: Statement[];
-	    /** Full source text. */
-	    text: string;
-	    /** Tokenizer reference. */
-	    tokenizer: Tokenizer | null;
-	    /** Source map index. */
-	    debugInfoIndex: i32;
-	    /** Re-exported sources. */
-	    exportPaths: Set<string> | null;
-	    /** Constructs a new source node. */
-	    constructor(normalizedPath: string, text: string, kind: SourceKind);
-	    /** Tests if this source is an entry file. */
-	    readonly isEntry: bool;
-	    /** Tests if this source is a stdlib file. */
-	    readonly isLibrary: bool;
-	}
-	/** Base class of all declaration statements. */
-	export abstract class DeclarationStatement extends Statement {
-	    /** Simple name being declared. */
-	    name: IdentifierExpression;
-	    /** Array of decorators. */
-	    decorators: DecoratorNode[] | null;
-	    /** Common flags indicating specific traits. */
-	    flags: CommonFlags;
-	    /** Tests if this node has the specified flag or flags. */
-	    is(flag: CommonFlags): bool;
-	    /** Tests if this node has one of the specified flags. */
-	    isAny(flag: CommonFlags): bool;
-	    /** Sets a specific flag or flags. */
-	    set(flag: CommonFlags): void;
-	}
-	/** Represents an index signature declaration. */
-	export class IndexSignatureDeclaration extends DeclarationStatement {
-	    kind: NodeKind;
-	    /** Key type. */
-	    keyType: NamedTypeNode;
-	    /** Value type. */
-	    valueType: TypeNode;
-	}
-	/** Base class of all variable-like declaration statements. */
-	export abstract class VariableLikeDeclarationStatement extends DeclarationStatement {
-	    /** Variable type. */
-	    type: TypeNode | null;
-	    /** Variable initializer. */
-	    initializer: Expression | null;
-	}
-	/** Represents a block statement. */
-	export class BlockStatement extends Statement {
-	    kind: NodeKind;
-	    /** Contained statements. */
-	    statements: Statement[];
-	}
-	/** Represents a `break` statement. */
-	export class BreakStatement extends Statement {
-	    kind: NodeKind;
-	    /** Target label, if applicable. */
-	    label: IdentifierExpression | null;
-	}
-	/** Represents a `class` declaration. */
-	export class ClassDeclaration extends DeclarationStatement {
-	    kind: NodeKind;
-	    /** Accepted type parameters. */
-	    typeParameters: TypeParameterNode[] | null;
-	    /** Base class type being extended, if any. */
-	    extendsType: NamedTypeNode | null;
-	    /** Interface types being implemented, if any. */
-	    implementsTypes: NamedTypeNode[] | null;
-	    /** Class member declarations. */
-	    members: DeclarationStatement[];
-	    readonly isGeneric: bool;
-	}
-	/** Represents a `continue` statement. */
-	export class ContinueStatement extends Statement {
-	    kind: NodeKind;
-	    /** Target label, if applicable. */
-	    label: IdentifierExpression | null;
-	}
-	/** Represents a `do` statement. */
-	export class DoStatement extends Statement {
-	    kind: NodeKind;
-	    /** Statement being looped over. */
-	    statement: Statement;
-	    /** Condition when to repeat. */
-	    condition: Expression;
-	}
-	/** Represents an empty statement, i.e., a semicolon terminating nothing. */
-	export class EmptyStatement extends Statement {
-	    kind: NodeKind;
-	}
-	/** Represents an `enum` declaration. */
-	export class EnumDeclaration extends DeclarationStatement {
-	    kind: NodeKind;
-	    /** Enum value declarations. */
-	    values: EnumValueDeclaration[];
-	}
-	/** Represents a value of an `enum` declaration. */
-	export class EnumValueDeclaration extends VariableLikeDeclarationStatement {
-	    kind: NodeKind;
-	    /** Value expression. */
-	    value: Expression | null;
-	}
-	/** Represents an `export import` statement of an interface. */
-	export class ExportImportStatement extends Node {
-	    kind: NodeKind;
-	    /** Identifier being imported. */
-	    name: IdentifierExpression;
-	    /** Identifier being exported. */
-	    externalName: IdentifierExpression;
-	}
-	/** Represents a member of an `export` statement. */
-	export class ExportMember extends Node {
-	    kind: NodeKind;
-	    /** Local identifier. */
-	    localName: IdentifierExpression;
-	    /** Exported identifier. */
-	    exportedName: IdentifierExpression;
-	}
-	/** Represents an `export` statement. */
-	export class ExportStatement extends Statement {
-	    kind: NodeKind;
-	    /** Array of members if a set of named exports, or `null` if a file export. */
-	    members: ExportMember[] | null;
-	    /** Path being exported from, if applicable. */
-	    path: StringLiteralExpression | null;
-	    /** Normalized path, if `path` is set. */
-	    normalizedPath: string | null;
-	    /** Mangled internal path being referenced, if `path` is set. */
-	    internalPath: string | null;
-	    /** Whether this is a declared export. */
-	    isDeclare: bool;
-	}
-	/** Represents an `export default` statement. */
-	export class ExportDefaultStatement extends Statement {
-	    kind: NodeKind;
-	    /** Declaration being exported as default. */
-	    declaration: DeclarationStatement;
-	}
-	/** Represents an expression that is used as a statement. */
-	export class ExpressionStatement extends Statement {
-	    kind: NodeKind;
-	    /** Expression being used as a statement.*/
-	    expression: Expression;
-	}
-	/** Represents a field declaration within a `class`. */
-	export class FieldDeclaration extends VariableLikeDeclarationStatement {
-	    kind: NodeKind;
-	    /** Parameter index if declared as a constructor parameter, otherwise `-1`. */
-	    parameterIndex: i32;
-	}
-	/** Represents a `for` statement. */
-	export class ForStatement extends Statement {
-	    kind: NodeKind;
-	    /**
-	     * Initializer statement, if present.
-	     * Either a {@link VariableStatement} or {@link ExpressionStatement}.
-	     */
-	    initializer: Statement | null;
-	    /** Condition expression, if present. */
-	    condition: Expression | null;
-	    /** Incrementor expression, if present. */
-	    incrementor: Expression | null;
-	    /** Statement being looped over. */
-	    statement: Statement;
-	}
-	/** Indicates the kind of an array function. */
-	export const enum ArrowKind {
-	    /** Not an arrow function. */
-	    NONE = 0,
-	    /** Parenthesized parameter list. */
-	    ARROW_PARENTHESIZED = 1,
-	    /** Single parameter without parenthesis. */
-	    ARROW_SINGLE = 2
-	}
-	/** Represents a `function` declaration. */
-	export class FunctionDeclaration extends DeclarationStatement {
-	    kind: NodeKind;
-	    /** Type parameters, if any. */
-	    typeParameters: TypeParameterNode[] | null;
-	    /** Function signature. */
-	    signature: FunctionTypeNode;
-	    /** Body statement. Usually a block. */
-	    body: Statement | null;
-	    /** Arrow function kind, if applicable. */
-	    arrowKind: ArrowKind;
-	    readonly isGeneric: bool;
-	    /** Clones this function declaration. */
-	    clone(): FunctionDeclaration;
-	}
-	/** Represents an `if` statement. */
-	export class IfStatement extends Statement {
-	    kind: NodeKind;
-	    /** Condition. */
-	    condition: Expression;
-	    /** Statement executed when condition is `true`. */
-	    ifTrue: Statement;
-	    /** Statement executed when condition is `false`. */
-	    ifFalse: Statement | null;
-	}
-	/** Represents an `import` declaration part of an {@link ImportStatement}. */
-	export class ImportDeclaration extends DeclarationStatement {
-	    kind: NodeKind;
-	    /** Identifier being imported. */
-	    foreignName: IdentifierExpression;
-	}
-	/** Represents an `import` statement. */
-	export class ImportStatement extends Statement {
-	    kind: NodeKind;
-	    /** Array of member declarations or `null` if an asterisk import. */
-	    declarations: ImportDeclaration[] | null;
-	    /** Name of the local namespace, if an asterisk import. */
-	    namespaceName: IdentifierExpression | null;
-	    /** Path being imported from. */
-	    path: StringLiteralExpression;
-	    /** Normalized path. */
-	    normalizedPath: string;
-	    /** Mangled internal path being referenced. */
-	    internalPath: string;
-	}
-	/** Represents an `interfarce` declaration. */
-	export class InterfaceDeclaration extends ClassDeclaration {
-	    kind: NodeKind;
-	}
-	/** Represents a method declaration within a `class`. */
-	export class MethodDeclaration extends FunctionDeclaration {
-	    kind: NodeKind;
-	}
-	/** Represents a `namespace` declaration. */
-	export class NamespaceDeclaration extends DeclarationStatement {
-	    kind: NodeKind;
-	    /** Array of namespace members. */
-	    members: Statement[];
-	}
-	/** Represents a `return` statement. */
-	export class ReturnStatement extends Statement {
-	    kind: NodeKind;
-	    /** Value expression being returned, if present. */
-	    value: Expression | null;
-	}
-	/** Represents a single `case` within a `switch` statement. */
-	export class SwitchCase extends Node {
-	    kind: NodeKind;
-	    /** Label expression. `null` indicates the default case. */
-	    label: Expression | null;
-	    /** Contained statements. */
-	    statements: Statement[];
-	}
-	/** Represents a `switch` statement. */
-	export class SwitchStatement extends Statement {
-	    kind: NodeKind;
-	    /** Condition expression. */
-	    condition: Expression;
-	    /** Contained cases. */
-	    cases: SwitchCase[];
-	}
-	/** Represents a `throw` statement. */
-	export class ThrowStatement extends Statement {
-	    kind: NodeKind;
-	    /** Value expression being thrown. */
-	    value: Expression;
-	}
-	/** Represents a `try` statement. */
-	export class TryStatement extends Statement {
-	    kind: NodeKind;
-	    /** Contained statements. */
-	    statements: Statement[];
-	    /** Exception variable name, if a `catch` clause is present. */
-	    catchVariable: IdentifierExpression | null;
-	    /** Statements being executed on catch, if a `catch` clause is present. */
-	    catchStatements: Statement[] | null;
-	    /** Statements being executed afterwards, if a `finally` clause is present. */
-	    finallyStatements: Statement[] | null;
-	}
-	/** Represents a `type` declaration. */
-	export class TypeDeclaration extends DeclarationStatement {
-	    kind: NodeKind;
-	    /** Type parameters, if any. */
-	    typeParameters: TypeParameterNode[] | null;
-	    /** Type being aliased. */
-	    type: TypeNode;
-	}
-	/** Represents a variable declaration part of a {@link VariableStatement}. */
-	export class VariableDeclaration extends VariableLikeDeclarationStatement {
-	    kind: NodeKind;
-	}
-	/** Represents a variable statement wrapping {@link VariableDeclaration}s. */
-	export class VariableStatement extends Statement {
-	    kind: NodeKind;
-	    /** Array of decorators. */
-	    decorators: DecoratorNode[] | null;
-	    /** Array of member declarations. */
-	    declarations: VariableDeclaration[];
-	}
-	/** Represents a void statement dropping an expression's value. */
-	export class VoidStatement extends Statement {
-	    kind: NodeKind;
-	    /** Expression being dropped. */
-	    expression: Expression;
-	}
-	/** Represents a `while` statement. */
-	export class WhileStatement extends Statement {
-	    kind: NodeKind;
-	    /** Condition expression. */
-	    condition: Expression;
-	    /** Statement being looped over. */
-	    statement: Statement;
-	}
-	/** Finds the first decorator matching the specified kind. */
-	export function findDecorator(kind: DecoratorKind, decorators: DecoratorNode[] | null): DecoratorNode | null;
-	/** Mangles an external to an internal path. */
-	export function mangleInternalPath(path: string): string;
-	/** Tests if the specified type node represents an omitted type. */
-	export function isTypeOmitted(type: TypeNode): bool;
-
-}
-declare module 'assemblyscript/src/module' {
-	/**
-	 * A thin wrapper around Binaryen's C-API.
-	 * @module module
-	 */ /***/
-	import { Target } from 'assemblyscript/src/common';
-	export type ModuleRef = usize;
-	export type FunctionTypeRef = usize;
-	export type FunctionRef = usize;
-	export type ExpressionRef = usize;
-	export type GlobalRef = usize;
-	export type ImportRef = usize;
-	export type ExportRef = usize;
-	export type RelooperRef = usize;
-	export type RelooperBlockRef = usize;
-	export type Index = u32;
-	export enum NativeType {
-	    None,
-	    I32,
-	    I64,
-	    F32,
-	    F64,
-	    V128,
-	    Unreachable,
-	    Auto
-	}
-	export enum FeatureFlags {
-	    Atomics,
-	    MutableGloabls,
-	    NontrappingFPToInt,
-	    SIMD128,
-	    BulkMemory,
-	    SignExt,
-	    ExceptionHandling
-	}
-	export enum ExpressionId {
-	    Invalid,
-	    Block,
-	    If,
-	    Loop,
-	    Break,
-	    Switch,
-	    Call,
-	    CallIndirect,
-	    LocalGet,
-	    LocalSet,
-	    GlobalGet,
-	    GlobalSet,
-	    Load,
-	    Store,
-	    Const,
-	    Unary,
-	    Binary,
-	    Select,
-	    Drop,
-	    Return,
-	    Host,
-	    Nop,
-	    Unreachable,
-	    AtomicCmpxchg,
-	    AtomicRMW,
-	    AtomicWait,
-	    AtomicNotify,
-	    SIMDExtract,
-	    SIMDReplace,
-	    SIMDShuffle,
-	    SIMDBitselect,
-	    SIMDShift,
-	    MemoryInit,
-	    DataDrop,
-	    MemoryCopy,
-	    MemoryFill
-	}
-	export enum UnaryOp {
-	    ClzI32,
-	    CtzI32,
-	    PopcntI32,
-	    NegF32,
-	    AbsF32,
-	    CeilF32,
-	    FloorF32,
-	    TruncF32,
-	    NearestF32,
-	    SqrtF32,
-	    EqzI32,
-	    ClzI64,
-	    CtzI64,
-	    PopcntI64,
-	    NegF64,
-	    AbsF64,
-	    CeilF64,
-	    FloorF64,
-	    TruncF64,
-	    NearestF64,
-	    SqrtF64,
-	    EqzI64,
-	    ExtendI32,
-	    ExtendU32,
-	    WrapI64,
-	    TruncF32ToI32,
-	    TruncF32ToI64,
-	    TruncF32ToU32,
-	    TruncF32ToU64,
-	    TruncF64ToI32,
-	    TruncF64ToI64,
-	    TruncF64ToU32,
-	    TruncF64ToU64,
-	    ReinterpretF32,
-	    ReinterpretF64,
-	    ConvertI32ToF32,
-	    ConvertI32ToF64,
-	    ConvertU32ToF32,
-	    ConvertU32ToF64,
-	    ConvertI64ToF32,
-	    ConvertI64ToF64,
-	    ConvertU64ToF32,
-	    ConvertU64ToF64,
-	    PromoteF32,
-	    DemoteF64,
-	    ReinterpretI32,
-	    ReinterpretI64,
-	    ExtendI8ToI32,
-	    ExtendI16ToI32,
-	    ExtendI8ToI64,
-	    ExtendI16ToI64,
-	    ExtendI32ToI64,
-	    SplatVecI8x16,
-	    SplatVecI16x8,
-	    SplatVecI32x4,
-	    SplatVecI64x2,
-	    SplatVecF32x4,
-	    SplatVecF64x2,
-	    NotVec128,
-	    NegVecI8x16,
-	    AnyTrueVecI8x16,
-	    AllTrueVecI8x16,
-	    NegVecI16x8,
-	    AnyTrueVecI16x8,
-	    AllTrueVecI16x8,
-	    NegVecI32x4,
-	    AnyTrueVecI32x4,
-	    AllTrueVecI32x4,
-	    NegVecI64x2,
-	    AnyTrueVecI64x2,
-	    AllTrueVecI64x2,
-	    AbsVecF32x4,
-	    NegVecF32x4,
-	    SqrtVecF32x4,
-	    AbsVecF64x2,
-	    NegVecF64x2,
-	    SqrtVecF64x2,
-	    TruncSatSVecF32x4ToVecI32x4,
-	    TruncSatUVecF32x4ToVecI32x4,
-	    TruncSatSVecF64x2ToVecI64x2,
-	    TruncSatUVecF64x2ToVecI64x2,
-	    ConvertSVecI32x4ToVecF32x4,
-	    ConvertUVecI32x4ToVecF32x4,
-	    ConvertSVecI64x2ToVecF64x2,
-	    ConvertUVecI64x2ToVecF64x2
-	}
-	export enum BinaryOp {
-	    AddI32,
-	    SubI32,
-	    MulI32,
-	    DivI32,
-	    DivU32,
-	    RemI32,
-	    RemU32,
-	    AndI32,
-	    OrI32,
-	    XorI32,
-	    ShlI32,
-	    ShrU32,
-	    ShrI32,
-	    RotlI32,
-	    RotrI32,
-	    EqI32,
-	    NeI32,
-	    LtI32,
-	    LtU32,
-	    LeI32,
-	    LeU32,
-	    GtI32,
-	    GtU32,
-	    GeI32,
-	    GeU32,
-	    AddI64,
-	    SubI64,
-	    MulI64,
-	    DivI64,
-	    DivU64,
-	    RemI64,
-	    RemU64,
-	    AndI64,
-	    OrI64,
-	    XorI64,
-	    ShlI64,
-	    ShrU64,
-	    ShrI64,
-	    RotlI64,
-	    RotrI64,
-	    EqI64,
-	    NeI64,
-	    LtI64,
-	    LtU64,
-	    LeI64,
-	    LeU64,
-	    GtI64,
-	    GtU64,
-	    GeI64,
-	    GeU64,
-	    AddF32,
-	    SubF32,
-	    MulF32,
-	    DivF32,
-	    CopysignF32,
-	    MinF32,
-	    MaxF32,
-	    EqF32,
-	    NeF32,
-	    LtF32,
-	    LeF32,
-	    GtF32,
-	    GeF32,
-	    AddF64,
-	    SubF64,
-	    MulF64,
-	    DivF64,
-	    CopysignF64,
-	    MinF64,
-	    MaxF64,
-	    EqF64,
-	    NeF64,
-	    LtF64,
-	    LeF64,
-	    GtF64,
-	    GeF64,
-	    EqVecI8x16,
-	    NeVecI8x16,
-	    LtSVecI8x16,
-	    LtUVecI8x16,
-	    LeSVecI8x16,
-	    LeUVecI8x16,
-	    GtSVecI8x16,
-	    GtUVecI8x16,
-	    GeSVecI8x16,
-	    GeUVecI8x16,
-	    EqVecI16x8,
-	    NeVecI16x8,
-	    LtSVecI16x8,
-	    LtUVecI16x8,
-	    LeSVecI16x8,
-	    LeUVecI16x8,
-	    GtSVecI16x8,
-	    GtUVecI16x8,
-	    GeSVecI16x8,
-	    GeUVecI16x8,
-	    EqVecI32x4,
-	    NeVecI32x4,
-	    LtSVecI32x4,
-	    LtUVecI32x4,
-	    LeSVecI32x4,
-	    LeUVecI32x4,
-	    GtSVecI32x4,
-	    GtUVecI32x4,
-	    GeSVecI32x4,
-	    GeUVecI32x4,
-	    EqVecF32x4,
-	    NeVecF32x4,
-	    LtVecF32x4,
-	    LeVecF32x4,
-	    GtVecF32x4,
-	    GeVecF32x4,
-	    EqVecF64x2,
-	    NeVecF64x2,
-	    LtVecF64x2,
-	    LeVecF64x2,
-	    GtVecF64x2,
-	    GeVecF64x2,
-	    AndVec128,
-	    OrVec128,
-	    XorVec128,
-	    AddVecI8x16,
-	    AddSatSVecI8x16,
-	    AddSatUVecI8x16,
-	    SubVecI8x16,
-	    SubSatSVecI8x16,
-	    SubSatUVecI8x16,
-	    MulVecI8x16,
-	    AddVecI16x8,
-	    AddSatSVecI16x8,
-	    AddSatUVecI16x8,
-	    SubVecI16x8,
-	    SubSatSVecI16x8,
-	    SubSatUVecI16x8,
-	    MulVecI16x8,
-	    AddVecI32x4,
-	    SubVecI32x4,
-	    MulVecI32x4,
-	    AddVecI64x2,
-	    SubVecI64x2,
-	    AddVecF32x4,
-	    SubVecF32x4,
-	    MulVecF32x4,
-	    DivVecF32x4,
-	    MinVecF32x4,
-	    MaxVecF32x4,
-	    AddVecF64x2,
-	    SubVecF64x2,
-	    MulVecF64x2,
-	    DivVecF64x2,
-	    MinVecF64x2,
-	    MaxVecF64x2
-	}
-	export enum HostOp {
-	    MemorySize,
-	    MemoryGrow
-	}
-	export enum AtomicRMWOp {
-	    Add,
-	    Sub,
-	    And,
-	    Or,
-	    Xor,
-	    Xchg
-	}
-	export enum SIMDExtractOp {
-	    ExtractLaneSVecI8x16,
-	    ExtractLaneUVecI8x16,
-	    ExtractLaneSVecI16x8,
-	    ExtractLaneUVecI16x8,
-	    ExtractLaneVecI32x4,
-	    ExtractLaneVecI64x2,
-	    ExtractLaneVecF32x4,
-	    ExtractLaneVecF64x2
-	}
-	export enum SIMDReplaceOp {
-	    ReplaceLaneVecI8x16,
-	    ReplaceLaneVecI16x8,
-	    ReplaceLaneVecI32x4,
-	    ReplaceLaneVecI64x2,
-	    ReplaceLaneVecF32x4,
-	    ReplaceLaneVecF64x2
-	}
-	export enum SIMDShiftOp {
-	    ShlVecI8x16,
-	    ShrSVecI8x16,
-	    ShrUVecI8x16,
-	    ShlVecI16x8,
-	    ShrSVecI16x8,
-	    ShrUVecI16x8,
-	    ShlVecI32x4,
-	    ShrSVecI32x4,
-	    ShrUVecI32x4,
-	    ShlVecI64x2,
-	    ShrSVecI64x2,
-	    ShrUVecI64x2
-	}
-	export class MemorySegment {
-	    buffer: Uint8Array;
-	    offset: I64;
-	    static create(buffer: Uint8Array, offset: I64): MemorySegment;
-	}
-	export class Module {
-	    ref: ModuleRef;
-	    private lit;
-	    static create(): Module;
-	    static createFrom(buffer: Uint8Array): Module;
-	    private constructor();
-	    addFunctionType(name: string, result: NativeType, paramTypes: NativeType[] | null): FunctionRef;
-	    getFunctionTypeBySignature(result: NativeType, paramTypes: NativeType[] | null): FunctionTypeRef;
-	    removeFunctionType(name: string): void;
-	    i32(value: i32): ExpressionRef;
-	    i64(valueLow: i32, valueHigh?: i32): ExpressionRef;
-	    f32(value: f32): ExpressionRef;
-	    f64(value: f64): ExpressionRef;
-	    v128(bytes: Uint8Array): ExpressionRef;
-	    unary(op: UnaryOp, expr: ExpressionRef): ExpressionRef;
-	    binary(op: BinaryOp, left: ExpressionRef, right: ExpressionRef): ExpressionRef;
-	    host(op: HostOp, name?: string | null, operands?: ExpressionRef[] | null): ExpressionRef;
-	    local_get(index: i32, type: NativeType): ExpressionRef;
-	    local_tee(index: i32, value: ExpressionRef): ExpressionRef;
-	    global_get(name: string, type: NativeType): ExpressionRef;
-	    load(bytes: Index, signed: bool, ptr: ExpressionRef, type: NativeType, offset?: Index, align?: Index): ExpressionRef;
-	    store(bytes: Index, ptr: ExpressionRef, value: ExpressionRef, type: NativeType, offset?: Index, align?: Index): ExpressionRef;
-	    atomic_load(bytes: Index, ptr: ExpressionRef, type: NativeType, offset?: Index): ExpressionRef;
-	    atomic_store(bytes: Index, ptr: ExpressionRef, value: ExpressionRef, type: NativeType, offset?: Index): ExpressionRef;
-	    atomic_rmw(op: AtomicRMWOp, bytes: Index, offset: Index, ptr: ExpressionRef, value: ExpressionRef, type: NativeType): ExpressionRef;
-	    atomic_cmpxchg(bytes: Index, offset: Index, ptr: ExpressionRef, expected: ExpressionRef, replacement: ExpressionRef, type: NativeType): ExpressionRef;
-	    atomic_wait(ptr: ExpressionRef, expected: ExpressionRef, timeout: ExpressionRef, expectedType: NativeType): ExpressionRef;
-	    atomic_notify(ptr: ExpressionRef, notifyCount: ExpressionRef): ExpressionRef;
-	    local_set(index: Index, value: ExpressionRef): ExpressionRef;
-	    global_set(name: string, value: ExpressionRef): ExpressionRef;
-	    block(label: string | null, children: ExpressionRef[], type?: NativeType): ExpressionRef;
-	    br(label: string | null, condition?: ExpressionRef, value?: ExpressionRef): ExpressionRef;
-	    drop(expression: ExpressionRef): ExpressionRef;
-	    loop(label: string | null, body: ExpressionRef): ExpressionRef;
-	    if(condition: ExpressionRef, ifTrue: ExpressionRef, ifFalse?: ExpressionRef): ExpressionRef;
-	    nop(): ExpressionRef;
-	    return(expression?: ExpressionRef): ExpressionRef;
-	    select(ifTrue: ExpressionRef, ifFalse: ExpressionRef, condition: ExpressionRef): ExpressionRef;
-	    switch(names: string[], defaultName: string | null, condition: ExpressionRef, value?: ExpressionRef): ExpressionRef;
-	    call(target: string, operands: ExpressionRef[] | null, returnType: NativeType): ExpressionRef;
-	    call_indirect(index: ExpressionRef, operands: ExpressionRef[] | null, typeName: string): ExpressionRef;
-	    unreachable(): ExpressionRef;
-	    memory_copy(dest: ExpressionRef, source: ExpressionRef, size: ExpressionRef): ExpressionRef;
-	    memory_fill(dest: ExpressionRef, value: ExpressionRef, size: ExpressionRef): ExpressionRef;
-	    simd_extract(op: SIMDExtractOp, vec: ExpressionRef, idx: u8): ExpressionRef;
-	    simd_replace(op: SIMDReplaceOp, vec: ExpressionRef, idx: u8, value: ExpressionRef): ExpressionRef;
-	    simd_shuffle(vec1: ExpressionRef, vec2: ExpressionRef, mask: Uint8Array): ExpressionRef;
-	    simd_bitselect(vec1: ExpressionRef, vec2: ExpressionRef, cond: ExpressionRef): ExpressionRef;
-	    simd_shift(op: SIMDShiftOp, vec: ExpressionRef, shift: ExpressionRef): ExpressionRef;
-	    addGlobal(name: string, type: NativeType, mutable: bool, initializer: ExpressionRef): GlobalRef;
-	    removeGlobal(name: string): void;
-	    addFunction(name: string, type: FunctionTypeRef, varTypes: NativeType[] | null, body: ExpressionRef): FunctionRef;
-	    removeFunction(name: string): void;
-	    private hasTemporaryFunction;
-	    addTemporaryFunction(result: NativeType, paramTypes: NativeType[] | null, body: ExpressionRef): FunctionRef;
-	    removeTemporaryFunction(): void;
-	    addFunctionExport(internalName: string, externalName: string): ExportRef;
-	    addTableExport(internalName: string, externalName: string): ExportRef;
-	    addMemoryExport(internalName: string, externalName: string): ExportRef;
-	    addGlobalExport(internalName: string, externalName: string): ExportRef;
-	    removeExport(externalName: string): void;
-	    addFunctionImport(internalName: string, externalModuleName: string, externalBaseName: string, functionType: FunctionTypeRef): ImportRef;
-	    addTableImport(internalName: string, externalModuleName: string, externalBaseName: string): ImportRef;
-	    addMemoryImport(internalName: string, externalModuleName: string, externalBaseName: string, shared?: bool): ImportRef;
-	    addGlobalImport(internalName: string, externalModuleName: string, externalBaseName: string, globalType: NativeType): ImportRef;
-	    /** Unlimited memory constant. */
-	    static readonly UNLIMITED_MEMORY: Index;
-	    setMemory(initial: Index, maximum: Index, segments: MemorySegment[], target: Target, exportName?: string | null, shared?: bool): void;
-	    setFunctionTable(initial: Index, maximum: Index, funcs: string[]): void;
-	    setStart(func: FunctionRef): void;
-	    getOptimizeLevel(): i32;
-	    setOptimizeLevel(level?: i32): void;
-	    getShrinkLevel(): i32;
-	    setShrinkLevel(level?: i32): void;
-	    setDebugInfo(on?: bool): void;
-	    getFeatures(): BinaryenFeatureFlags;
-	    setFeatures(featureFlags: BinaryenFeatureFlags): void;
-	    optimize(func?: FunctionRef): void;
-	    runPasses(passes: string[], func?: FunctionRef): void;
-	    private cachedPrecomputeNames;
-	    precomputeExpression(expr: ExpressionRef): ExpressionRef;
-	    validate(): bool;
-	    interpret(): void;
-	    toBinary(sourceMapUrl: string | null): BinaryModule;
-	    toText(): string;
-	    toAsmjs(): string;
-	    private cachedStrings;
-	    private allocStringCached;
-	    dispose(): void;
-	    createRelooper(): Relooper;
-	    cloneExpression(expr: ExpressionRef, noSideEffects?: bool, maxDepth?: i32): ExpressionRef;
-	    addDebugInfoFile(name: string): Index;
-	    getDebugInfoFile(index: Index): string | null;
-	    setDebugLocation(func: FunctionRef, expr: ExpressionRef, fileIndex: Index, lineNumber: Index, columnNumber: Index): void;
-	}
-	export function getExpressionId(expr: ExpressionRef): ExpressionId;
-	export function getExpressionType(expr: ExpressionRef): NativeType;
-	export function getConstValueI32(expr: ExpressionRef): i32;
-	export function getConstValueI64Low(expr: ExpressionRef): i32;
-	export function getConstValueI64High(expr: ExpressionRef): i32;
-	export function getConstValueF32(expr: ExpressionRef): f32;
-	export function getConstValueF64(expr: ExpressionRef): f32;
-	export function getLocalGetIndex(expr: ExpressionRef): Index;
-	export function getLocalSetIndex(expr: ExpressionRef): Index;
-	export function getLocalSetValue(expr: ExpressionRef): ExpressionRef;
-	export function isLocalTee(expr: ExpressionRef): bool;
-	export function getGlobalGetName(expr: ExpressionRef): string | null;
-	export function getBinaryOp(expr: ExpressionRef): BinaryOp;
-	export function getBinaryLeft(expr: ExpressionRef): ExpressionRef;
-	export function getBinaryRight(expr: ExpressionRef): ExpressionRef;
-	export function getUnaryOp(expr: ExpressionRef): UnaryOp;
-	export function getUnaryValue(expr: ExpressionRef): ExpressionRef;
-	export function getLoadBytes(expr: ExpressionRef): u32;
-	export function getLoadOffset(expr: ExpressionRef): u32;
-	export function getLoadPtr(expr: ExpressionRef): ExpressionRef;
-	export function isLoadSigned(expr: ExpressionRef): bool;
-	export function getStoreBytes(expr: ExpressionRef): u32;
-	export function getStoreOffset(expr: ExpressionRef): u32;
-	export function getStorePtr(expr: ExpressionRef): ExpressionRef;
-	export function getStoreValue(expr: ExpressionRef): ExpressionRef;
-	export function getBlockName(expr: ExpressionRef): string | null;
-	export function getBlockChildCount(expr: ExpressionRef): Index;
-	export function getBlockChild(expr: ExpressionRef, index: Index): ExpressionRef;
-	export function getIfCondition(expr: ExpressionRef): ExpressionRef;
-	export function getIfTrue(expr: ExpressionRef): ExpressionRef;
-	export function getIfFalse(expr: ExpressionRef): ExpressionRef;
-	export function getLoopName(expr: ExpressionRef): string | null;
-	export function getLoopBody(expr: ExpressionRef): ExpressionRef;
-	export function getBreakName(expr: ExpressionRef): string | null;
-	export function getBreakCondition(expr: ExpressionRef): ExpressionRef;
-	export function getSelectThen(expr: ExpressionRef): ExpressionRef;
-	export function getSelectElse(expr: ExpressionRef): ExpressionRef;
-	export function getSelectCondition(expr: ExpressionRef): ExpressionRef;
-	export function getDropValue(expr: ExpressionRef): ExpressionRef;
-	export function getReturnValue(expr: ExpressionRef): ExpressionRef;
-	export function getCallTarget(expr: ExpressionRef): string | null;
-	export function getCallOperandCount(expr: ExpressionRef): i32;
-	export function getCallOperand(expr: ExpressionRef, index: Index): ExpressionRef;
-	export function getHostOp(expr: ExpressionRef): ExpressionRef;
-	export function getHostOperandCount(expr: ExpressionRef): Index;
-	export function getHostOperand(expr: ExpressionRef, index: Index): ExpressionRef;
-	export function getHostName(expr: ExpressionRef): string | null;
-	export function getFunctionBody(func: FunctionRef): ExpressionRef;
-	export function getFunctionName(func: FunctionRef): string | null;
-	export function getFunctionParamCount(func: FunctionRef): Index;
-	export function getFunctionParamType(func: FunctionRef, index: Index): NativeType;
-	export function getFunctionResultType(func: FunctionRef): NativeType;
-	export class Relooper {
-	    module: Module;
-	    ref: RelooperRef;
-	    static create(module: Module): Relooper;
-	    private constructor();
-	    addBlock(code: ExpressionRef): RelooperBlockRef;
-	    addBranch(from: RelooperBlockRef, to: RelooperBlockRef, condition?: ExpressionRef, code?: ExpressionRef): void;
-	    addBlockWithSwitch(code: ExpressionRef, condition: ExpressionRef): RelooperBlockRef;
-	    addBranchForSwitch(from: RelooperBlockRef, to: RelooperBlockRef, indexes: i32[], code?: ExpressionRef): void;
-	    renderAndDispose(entry: RelooperBlockRef, labelHelper: Index): ExpressionRef;
-	}
-	export function readString(ptr: usize): string | null;
-	/** Result structure of {@link Module#toBinary}. */
-	export class BinaryModule {
-	    /** WebAssembly binary. */
-	    output: Uint8Array;
-	    /** Source map, if generated. */
-	    sourceMap: string | null;
-	}
-	/** Tests if an expression needs an explicit 'unreachable' when it is the terminating statement. */
-	export function needsExplicitUnreachable(expr: ExpressionRef): bool;
-	/** Traverses all expression members of an expression, calling the given visitor. */
-	export function traverse<T>(expr: ExpressionRef, data: T, visit: (expr: ExpressionRef, data: T) => void): bool;
-
-}
-declare module 'assemblyscript/src/types' {
-	/**
-	 * Mappings from AssemblyScript types to WebAssembly types.
-	 * @module types
-	 */ /***/
-	import { Class, FunctionTarget, Program } from 'assemblyscript/src/program';
-	import { NativeType, ExpressionRef, Module } from 'assemblyscript/src/module';
-	/** Indicates the kind of a type. */
-	export const enum TypeKind {
-	    /** An 8-bit signed integer. */
-	    I8 = 0,
-	    /** A 16-bit signed integer. */
-	    I16 = 1,
-	    /** A 32-bit signed integer. */
-	    I32 = 2,
-	    /** A 64-bit signed integer. */
-	    I64 = 3,
-	    /** A 32-bit/64-bit signed integer, depending on the target. */
-	    ISIZE = 4,
-	    /** An 8-bit unsigned integer. */
-	    U8 = 5,
-	    /** A 16-bit unsigned integer. */
-	    U16 = 6,
-	    /** A 32-bit unsigned integer. Also the base of function types. */
-	    U32 = 7,
-	    /** A 64-bit unsigned integer. */
-	    U64 = 8,
-	    /** A 32-bit/64-bit unsigned integer, depending on the target. Also the base of class types. */
-	    USIZE = 9,
-	    /** A 1-bit unsigned integer. */
-	    BOOL = 10,
-	    /** A 32-bit float. */
-	    F32 = 11,
-	    /** A 64-bit double. */
-	    F64 = 12,
-	    /** A 128-bit vector. */
-	    V128 = 13,
-	    /** No return type. */
-	    VOID = 14
-	}
-	/** Indicates capabilities of a type. */
-	export const enum TypeFlags {
-	    NONE = 0,
-	    /** Is a signed type that can represent negative values. */
-	    SIGNED = 1,
-	    /** Is an unsigned type that cannot represent negative values. */
-	    UNSIGNED = 2,
-	    /** Is an integer type. */
-	    INTEGER = 4,
-	    /** Is a floating point type. */
-	    FLOAT = 8,
-	    /** Is a pointer type. */
-	    POINTER = 16,
-	    /** Is smaller than 32-bits. */
-	    SHORT = 32,
-	    /** Is larger than 32-bits. */
-	    LONG = 64,
-	    /** Is a value type. */
-	    VALUE = 128,
-	    /** Is a reference type. */
-	    REFERENCE = 256,
-	    /** Is a nullable type. */
-	    NULLABLE = 512,
-	    /** Is a vector type. */
-	    VECTOR = 1024
-	}
-	/** Represents a resolved type. */
-	export class Type {
-	    /** Type kind. */
-	    kind: TypeKind;
-	    /** Type flags. */
-	    flags: TypeFlags;
-	    /** Size in bits. */
-	    size: u32;
-	    /** Size in bytes. */
-	    byteSize: i32;
-	    /** Underlying class reference, if a class type. */
-	    classReference: Class | null;
-	    /** Underlying signature reference, if a function type. */
-	    signatureReference: Signature | null;
-	    /** Respective non-nullable type, if nullable. */
-	    nonNullableType: Type;
-	    /** Cached nullable type, if non-nullable. */
-	    private cachedNullableType;
-	    /** Constructs a new resolved type. */
-	    constructor(kind: TypeKind, flags: TypeFlags, size: u32);
-	    /** Returns the closest int type representing this type. */
-	    readonly intType: Type;
-	    /** Substitutes this type with the auto type if this type is void. */
-	    readonly exceptVoid: Type;
-	    /** Gets this type's logarithmic alignment in memory. */
-	    readonly alignLog2: i32;
-	    /** Tests if this is a managed type that needs GC hooks. */
-	    readonly isManaged: bool;
-	    /** Tests if this is a class type explicitly annotated as unmanaged. */
-	    readonly isUnmanaged: bool;
-	    /** Computes the sign-extending shift in the target type. */
-	    computeSmallIntegerShift(targetType: Type): u32;
-	    /** Computes the truncating mask in the target type. */
-	    computeSmallIntegerMask(targetType: Type): u32;
-	    /** Tests if this type has (all of) the specified flags. */
-	    is(flags: TypeFlags): bool;
-	    /** Tests if this type has any of the specified flags. */
-	    isAny(flags: TypeFlags): bool;
-	    /** Composes a class type from this type and a class. */
-	    asClass(classType: Class): Type;
-	    /** Composes a function type from this type and a function. */
-	    asFunction(signature: Signature): Type;
-	    /** Composes the respective nullable type of this type. */
-	    asNullable(): Type;
-	    /** Tests if a value of this type is assignable to the target type incl. implicit conversion. */
-	    isAssignableTo(target: Type, signednessIsRelevant?: bool): bool;
-	    /** Tests if a value of this type is assignable to the target type excl. implicit conversion. */
-	    isStrictlyAssignableTo(target: Type, signednessIsRelevant?: bool): bool;
-	    /** Determines the common denominator type of two types, if there is any. */
-	    static commonDenominator(left: Type, right: Type, signednessIsImportant: bool): Type | null;
-	    /** Converts this type to a string. */
-	    toString(): string;
-	    /** Converts this type to its respective native type. */
-	    toNativeType(): NativeType;
-	    /** Converts this type to its native `0` value. */
-	    toNativeZero(module: Module): ExpressionRef;
-	    /** Converts this type to its native `1` value. */
-	    toNativeOne(module: Module): ExpressionRef;
-	    /** Converts this type to its native `-1` value. */
-	    toNativeNegOne(module: Module): ExpressionRef;
-	    /** Converts this type to its signature string. */
-	    toSignatureString(): string;
-	    /** An 8-bit signed integer. */
-	    static readonly i8: Type;
-	    /** A 16-bit signed integer. */
-	    static readonly i16: Type;
-	    /** A 32-bit signed integer. */
-	    static readonly i32: Type;
-	    /** A 64-bit signed integer. */
-	    static readonly i64: Type;
-	    /** A 32-bit signed size. WASM32 only. */
-	    static readonly isize32: Type;
-	    /** A 64-bit signed size. WASM64 only. */
-	    static readonly isize64: Type;
-	    /** An 8-bit unsigned integer. */
-	    static readonly u8: Type;
-	    /** A 16-bit unsigned integer. */
-	    static readonly u16: Type;
-	    /** A 32-bit unsigned integer. */
-	    static readonly u32: Type;
-	    /** A 64-bit unsigned integer. */
-	    static readonly u64: Type;
-	    /** A 32-bit unsigned size. WASM32 only. */
-	    static readonly usize32: Type;
-	    /** A 64-bit unsigned size. WASM64 only. */
-	    static readonly usize64: Type;
-	    /** A 1-bit unsigned integer. */
-	    static readonly bool: Type;
-	    /** A 32-bit float. */
-	    static readonly f32: Type;
-	    /** A 64-bit float. */
-	    static readonly f64: Type;
-	    /** A 128-bit vector. */
-	    static readonly v128: Type;
-	    /** No return type. */
-	    static readonly void: Type;
-	    /** Alias of i32 indicating type inference of locals and globals with just an initializer. */
-	    static readonly auto: Type;
-	}
-	/** Converts an array of types to an array of native types. */
-	export function typesToNativeTypes(types: Type[]): NativeType[];
-	/** Converts an array of types to its combined string representation. */
-	export function typesToString(types: Type[]): string;
-	/** Represents a fully resolved function signature. */
-	export class Signature {
-	    /** Parameter types, if any, excluding `this`. */
-	    parameterTypes: Type[];
-	    /** Parameter names, if known, excluding `this`. */
-	    parameterNames: string[] | null;
-	    /** Number of required parameters excluding `this`. Other parameters are considered optional. */
-	    requiredParameters: i32;
-	    /** Return type. */
-	    returnType: Type;
-	    /** This type, if an instance signature. */
-	    thisType: Type | null;
-	    /** Whether the last parameter is a rest parameter. */
-	    hasRest: bool;
-	    /** Cached {@link FunctionTarget}. */
-	    cachedFunctionTarget: FunctionTarget | null;
-	    /** Respective function type. */
-	    type: Type;
-	    /** Constructs a new signature. */
-	    constructor(parameterTypes?: Type[] | null, returnType?: Type | null, thisType?: Type | null);
-	    asFunctionTarget(program: Program): FunctionTarget;
-	    /** Gets the known or, alternatively, generic parameter name at the specified index. */
-	    getParameterName(index: i32): string;
-	    /** Tests if a value of this function type is assignable to a target of the specified function type. */
-	    isAssignableTo(target: Signature): bool;
-	    /** Converts a signature to a function type string. */
-	    static makeSignatureString(parameterTypes: Type[] | null, returnType: Type, thisType?: Type | null): string;
-	    /** Converts this signature to a function type string. */
-	    toSignatureString(): string;
-	    /** Converts this signature to a string. */
-	    toString(): string;
-	}
-	/** Gets the cached default parameter name for the specified index. */
-	export function getDefaultParameterName(index: i32): string;
-
-}
-declare module 'assemblyscript/src/flow' {
-	/**
-	 * A control flow analyzer.
-	 * @module flow
-	 */ /***/
-	import { Type } from 'assemblyscript/src/types';
-	import { Local, Function, Element } from 'assemblyscript/src/program';
-	import { ExpressionRef } from 'assemblyscript/src/module';
-	import { Node } from 'assemblyscript/src/ast';
-	/** Control flow flags indicating specific conditions. */
-	export const enum FlowFlags {
-	    /** No specific conditions. */
-	    NONE = 0,
-	    /** This flow returns. */
-	    RETURNS = 1,
-	    /** This flow returns a wrapped value. */
-	    RETURNS_WRAPPED = 2,
-	    /** This flow returns a non-null value. */
-	    RETURNS_NONNULL = 4,
-	    /** This flow throws. */
-	    THROWS = 8,
-	    /** This flow breaks. */
-	    BREAKS = 16,
-	    /** This flow continues. */
-	    CONTINUES = 32,
-	    /** This flow allocates. Constructors only. */
-	    ALLOCATES = 64,
-	    /** This flow calls super. Constructors only. */
-	    CALLS_SUPER = 128,
-	    /** This flow terminates (returns, throws or continues). */
-	    TERMINATES = 256,
-	    /** This flow conditionally returns in a child flow. */
-	    CONDITIONALLY_RETURNS = 512,
-	    /** This flow conditionally throws in a child flow. */
-	    CONDITIONALLY_THROWS = 1024,
-	    /** This flow conditionally terminates in a child flow. */
-	    CONDITIONALLY_TERMINATES = 2048,
-	    /** This flow conditionally breaks in a child flow. */
-	    CONDITIONALLY_BREAKS = 4096,
-	    /** This flow conditionally continues in a child flow. */
-	    CONDITIONALLY_CONTINUES = 8192,
-	    /** This flow conditionally allocates in a child flow. Constructors only. */
-	    CONDITIONALLY_ALLOCATES = 16384,
-	    /** This is an inlining flow. */
-	    INLINE_CONTEXT = 32768,
-	    /** This is a flow with explicitly disabled bounds checking. */
-	    UNCHECKED_CONTEXT = 65536,
-	    /** Any categorical flag. */
-	    ANY_CATEGORICAL = 511,
-	    /** Any conditional flag. */
-	    ANY_CONDITIONAL = 30208
-	}
-	/** Flags indicating the current state of a local. */
-	export enum LocalFlags {
-	    /** No specific conditions. */
-	    NONE = 0,
-	    /** Local is constant. */
-	    CONSTANT = 1,
-	    /** Local is properly wrapped. Relevant for small integers. */
-	    WRAPPED = 2,
-	    /** Local is non-null. */
-	    NONNULL = 4,
-	    /** Local is read from. */
-	    READFROM = 8,
-	    /** Local is written to. */
-	    WRITTENTO = 16,
-	    /** Local is retained. */
-	    RETAINED = 32,
-	    /** Local is conditionally read from. */
-	    CONDITIONALLY_READFROM = 64,
-	    /** Local is conditionally written to. */
-	    CONDITIONALLY_WRITTENTO = 128,
-	    /** Local must be conditionally retained. */
-	    CONDITIONALLY_RETAINED = 256,
-	    /** Any categorical flag. */
-	    ANY_CATEGORICAL = 63,
-	    /** Any conditional flag. */
-	    ANY_CONDITIONAL = 480,
-	    /** Any retained flag. */
-	    ANY_RETAINED = 288
-	}
-	export namespace LocalFlags {
-	    function join(left: LocalFlags, right: LocalFlags): LocalFlags;
-	}
-	/** Flags indicating the current state of a field. */
-	export enum FieldFlags {
-	    /** No specific conditions. */
-	    NONE = 0,
-	    /** Field is initialized. Relevant in constructors. */
-	    INITIALIZED = 1,
-	    /** Field is conditionally initialized. Relevant in constructors. */
-	    CONDITIONALLY_INITIALIZED = 2,
-	    /** Any categorical flag. */
-	    ANY_CATEGORICAL = 1,
-	    /** Any conditional flag. */
-	    ANY_CONDITIONAL = 2
-	}
-	export namespace FieldFlags {
-	    function join(left: FieldFlags, right: FieldFlags): FieldFlags;
-	}
-	/** A control flow evaluator. */
-	export class Flow {
-	    /** Parent flow. */
-	    parent: Flow | null;
-	    /** Flow flags indicating specific conditions. */
-	    flags: FlowFlags;
-	    /** Function this flow belongs to. */
-	    parentFunction: Function;
-	    /** The label we break to when encountering a continue statement. */
-	    continueLabel: string | null;
-	    /** The label we break to when encountering a break statement. */
-	    breakLabel: string | null;
-	    /** The current return type. */
-	    returnType: Type;
-	    /** The current contextual type arguments. */
-	    contextualTypeArguments: Map<string, Type> | null;
-	    /** Scoped local variables. */
-	    scopedLocals: Map<string, Local> | null;
-	    /** Local flags. */
-	    localFlags: LocalFlags[];
-	    /** Field flags. Relevant in constructors. */
-	    fieldFlags: Map<string, FieldFlags> | null;
-	    /** Function being inlined, when inlining. */
-	    inlineFunction: Function | null;
-	    /** The label we break to when encountering a return statement, when inlining. */
-	    inlineReturnLabel: string | null;
-	    /** Creates the parent flow of the specified function. */
-	    static create(parentFunction: Function): Flow;
-	    /** Creates an inline flow within `parentFunction`. */
-	    static createInline(parentFunction: Function, inlineFunction: Function): Flow;
-	    private constructor();
-	    /** Gets the actual function being compiled, The inlined function when inlining, otherwise the parent function. */
-	    readonly actualFunction: Function;
-	    /** Tests if this flow has the specified flag or flags. */
-	    is(flag: FlowFlags): bool;
-	    /** Tests if this flow has one of the specified flags. */
-	    isAny(flag: FlowFlags): bool;
-	    /** Sets the specified flag or flags. */
-	    set(flag: FlowFlags): void;
-	    /** Unsets the specified flag or flags. */
-	    unset(flag: FlowFlags): void;
-	    /** Forks this flow to a child flow. */
-	    fork(): Flow;
-	    /** Gets a free temporary local of the specified type. */
-	    getTempLocal(type: Type, except?: Set<i32> | null): Local;
-	    /** Gets a local that sticks around until this flow is exited, and then released. */
-	    getAutoreleaseLocal(type: Type, except?: Set<i32> | null): Local;
-	    /** Frees the temporary local for reuse. */
-	    freeTempLocal(local: Local): void;
-	    /** Gets and immediately frees a temporary local of the specified type. */
-	    getAndFreeTempLocal(type: Type, except?: Set<i32> | null): Local;
-	    /** Gets the scoped local of the specified name. */
-	    getScopedLocal(name: string): Local | null;
-	    /** Adds a new scoped local of the specified name. */
-	    addScopedLocal(name: string, type: Type, except?: Set<i32> | null): Local;
-	    /** Adds a new scoped alias for the specified local. For example `super` aliased to the `this` local. */
-	    addScopedAlias(name: string, type: Type, index: i32, reportNode?: Node | null): Local;
-	    /** Frees this flow's scoped variables and returns its parent flow. */
-	    freeScopedLocals(): void;
-	    /** Looks up the local of the specified name in the current scope. */
-	    lookupLocal(name: string): Local | null;
-	    /** Looks up the element with the specified name relative to the scope of this flow. */
-	    lookup(name: string): Element | null;
-	    /** Tests if the local at the specified index has the specified flag or flags. */
-	    isLocalFlag(index: i32, flag: LocalFlags, defaultIfInlined?: bool): bool;
-	    /** Tests if the local at the specified index has any of the specified flags. */
-	    isAnyLocalFlag(index: i32, flag: LocalFlags, defaultIfInlined?: bool): bool;
-	    /** Sets the specified flag or flags on the local at the specified index. */
-	    setLocalFlag(index: i32, flag: LocalFlags): void;
-	    /** Unsets the specified flag or flags on the local at the specified index. */
-	    unsetLocalFlag(index: i32, flag: LocalFlags): void;
-	    /** Pushes a new break label to the stack, for example when entering a loop that one can `break` from. */
-	    pushBreakLabel(): string;
-	    /** Pops the most recent break label from the stack. */
-	    popBreakLabel(): void;
-	    /** Inherits flags and local wrap states from the specified flow (e.g. blocks). */
-	    inherit(other: Flow): void;
-	    /** Inherits categorical flags as conditional flags from the specified flow (e.g. then without else). */
-	    inheritConditional(other: Flow): void;
-	    /** Inherits mutual flags and local wrap states from the specified flows (e.g. then with else). */
-	    inheritMutual(left: Flow, right: Flow): void;
-	    /** Checks if an expression of the specified type is known to be non-null, even if the type might be nullable. */
-	    isNonnull(expr: ExpressionRef, type: Type): bool;
-	    /** Updates local states to reflect that this branch is only taken when `expr` is true-ish. */
-	    inheritNonnullIfTrue(expr: ExpressionRef): void;
-	    /** Updates local states to reflect that this branch is only taken when `expr` is false-ish. */
-	    inheritNonnullIfFalse(expr: ExpressionRef): void;
-	    /**
-	     * Tests if an expression can possibly overflow in the context of this flow. Assumes that the
-	     * expression might already have overflown and returns `false` only if the operation neglects
-	     * any possible combination of garbage bits being present.
-	     */
-	    canOverflow(expr: ExpressionRef, type: Type): bool;
-	    toString(): string;
-	}
-	/** Finds all indexes of locals used in the specified expression. */
-	export function findUsedLocals(expr: ExpressionRef, used?: Set<i32>): Set<i32>;
-
-}
-declare module 'assemblyscript/src/resolver' {
-	/**
-	 * Resolve infrastructure to obtain types and elements.
-	 * @module resolver
-	 */ /***/
-	import { DiagnosticEmitter } from 'assemblyscript/src/diagnostics';
-	import { Program, Element, Class, ClassPrototype, Function, FunctionPrototype, Global } from 'assemblyscript/src/program';
-	import { Flow } from 'assemblyscript/src/flow';
-	import { TypeNode, TypeName, TypeParameterNode, Node, IdentifierExpression, CallExpression, ElementAccessExpression, PropertyAccessExpression, LiteralExpression, AssertionExpression, Expression, UnaryPrefixExpression, UnaryPostfixExpression, BinaryExpression, ThisExpression, SuperExpression } from 'assemblyscript/src/ast';
-	import { Type } from 'assemblyscript/src/types';
-	/** Indicates whether errors are reported or not. */
-	export enum ReportMode {
-	    /** Report errors. */
-	    REPORT = 0,
-	    /** Swallow errors. */
-	    SWALLOW = 1
-	}
-	/** Provides tools to resolve types and expressions. */
-	export class Resolver extends DiagnosticEmitter {
-	    /** The program this resolver belongs to. */
-	    program: Program;
-	    /** Target expression of the previously resolved property or element access. */
-	    currentThisExpression: Expression | null;
-	    /** Element expression of the previously resolved element access. */
-	    currentElementExpression: Expression | null;
-	    /** Constructs the resolver for the specified program. */
-	    constructor(
-	    /** The program to construct a resolver for. */
-	    program: Program);
-	    /** Resolves a {@link CommonTypeNode} to a concrete {@link Type}. */
-	    resolveType(
-	    /** The type to resolve. */
-	    node: TypeNode, 
-	    /** Relative context. */
-	    context: Element, 
-	    /** Type arguments inherited through context, i.e. `T`. */
-	    contextualTypeArguments?: Map<string, Type> | null, 
-	    /** How to proceed with eventualy diagnostics. */
-	    reportMode?: ReportMode): Type | null;
-	    private resolveBuiltinNativeType;
-	    private resolveBuiltinIndexofType;
-	    private resolveBuiltinValueofType;
-	    /** Resolves a type name to the program element it refers to. */
-	    resolveTypeName(
-	    /** The type name to resolve. */
-	    typeName: TypeName, 
-	    /** Relative context. */
-	    context: Element, 
-	    /** How to proceed with eventualy diagnostics. */
-	    reportMode?: ReportMode): Element | null;
-	    /** Resolves an array of type arguments to concrete types. */
-	    resolveTypeArguments(
-	    /** Actual type parameter nodes. */
-	    typeParameters: TypeParameterNode[], 
-	    /** Type arguments provided. */
-	    typeArgumentNodes: TypeNode[] | null, 
-	    /** Relative context. */
-	    context: Element, 
-	    /** Type arguments inherited through context, i.e. `T`. */
-	    contextualTypeArguments?: Map<string, Type>, 
-	    /** Alternative report node in case of empty type arguments. */
-	    alternativeReportNode?: Node | null, 
-	    /** How to proceed with eventualy diagnostics. */
-	    reportMode?: ReportMode): Type[] | null;
-	    /** Resolves an identifier to the program element it refers to. */
-	    resolveIdentifier(
-	    /** The expression to resolve. */
-	    identifier: IdentifierExpression, 
-	    /** Optional flow to search for scoped locals. */
-	    flow: Flow | null, 
-	    /** Optional context to search. */
-	    context: Element | null, 
-	    /** How to proceed with eventualy diagnostics. */
-	    reportMode?: ReportMode): Element | null;
-	    /** Resolves a lazily compiled global, i.e. a static class field. */
-	    ensureResolvedLazyGlobal(global: Global, reportMode?: ReportMode): bool;
-	    /** Resolves a property access expression to the program element it refers to. */
-	    resolvePropertyAccessExpression(
-	    /** The expression to resolve. */
-	    propertyAccess: PropertyAccessExpression, 
-	    /** Current flow. */
-	    flow: Flow, 
-	    /** Current contextual type. */
-	    contextualType: Type, 
-	    /** How to proceed with eventualy diagnostics. */
-	    reportMode?: ReportMode): Element | null;
-	    /** Resolves an element access expression to the program element it refers to. */
-	    resolveElementAccessExpression(
-	    /** The expression to resolve. */
-	    elementAccess: ElementAccessExpression, 
-	    /** Current flow. */
-	    flow: Flow, 
-	    /** Current contextual type. */
-	    contextualType: Type, 
-	    /** How to proceed with eventualy diagnostics. */
-	    reportMode?: ReportMode): Element | null;
-	    /** Determines the final type of an integer literal given the specified contextual type. */
-	    determineIntegerLiteralType(
-	    /** Integer literal value. */
-	    intValue: I64, 
-	    /** Current contextual type. */
-	    contextualType: Type): Type;
-	    /** Resolves any expression to the program element it refers to. */
-	    resolveExpression(
-	    /** The expression to resolve. */
-	    expression: Expression, 
-	    /** Current flow. */
-	    flow: Flow, 
-	    /** Current contextual type. */
-	    contextualType?: Type, 
-	    /** How to proceed with eventualy diagnostics. */
-	    reportMode?: ReportMode): Element | null;
-	    /** Resolves an assertion expression to the program element it refers to. */
-	    resolveAssertionExpression(
-	    /** The expression to resolve. */
-	    expression: AssertionExpression, 
-	    /** Current flow. */
-	    flow: Flow, 
-	    /** Current contextual type. */
-	    contextualType?: Type, 
-	    /** How to proceed with eventualy diagnostics. */
-	    reportMode?: ReportMode): Element | null;
-	    /** Resolves an unary prefix expression to the program element it refers to. */
-	    resolveUnaryPrefixExpression(
-	    /** The expression to resolve. */
-	    expression: UnaryPrefixExpression, 
-	    /** Current flow. */
-	    flow: Flow, 
-	    /** Current contextual type. */
-	    contextualType?: Type, 
-	    /** How to proceed with eventualy diagnostics. */
-	    reportMode?: ReportMode): Element | null;
-	    /** Resolves an unary postfix expression to the program element it refers to. */
-	    resolveUnaryPostfixExpression(
-	    /** The expression to resolve. */
-	    expression: UnaryPostfixExpression, 
-	    /** Current flow. */
-	    flow: Flow, 
-	    /** Current contextual type. */
-	    contextualType?: Type, 
-	    /** How to proceed with eventualy diagnostics. */
-	    reportMode?: ReportMode): Element | null;
-	    /** Resolves a binary expression to the program element it refers to. */
-	    resolveBinaryExpression(
-	    /** The expression to resolve. */
-	    expression: BinaryExpression, 
-	    /** Current flow. */
-	    flow: Flow, 
-	    /** Current contextual type. */
-	    contextualType?: Type, 
-	    /** How to proceed with eventualy diagnostics. */
-	    reportMode?: ReportMode): Element | null;
-	    /** Resolves a this expression to the program element it refers to. */
-	    resolveThisExpression(
-	    /** The expression to resolve. */
-	    expression: ThisExpression, 
-	    /** Current flow. */
-	    flow: Flow, 
-	    /** Current contextual type. */
-	    contextualType?: Type, 
-	    /** How to proceed with eventualy diagnostics. */
-	    reportMode?: ReportMode): Element | null;
-	    /** Resolves a super expression to the program element it refers to. */
-	    resolveSuperExpression(
-	    /** The expression to resolve. */
-	    expression: SuperExpression, 
-	    /** Current flow. */
-	    flow: Flow, 
-	    /** Current contextual type. */
-	    contextualType?: Type, 
-	    /** How to proceed with eventualy diagnostics. */
-	    reportMode?: ReportMode): Element | null;
-	    /** Resolves a literal expression to the program element it refers to. */
-	    resolveLiteralExpression(
-	    /** The expression to resolve. */
-	    expression: LiteralExpression, 
-	    /** Current flow. */
-	    flow: Flow, 
-	    /** Current contextual type. */
-	    contextualType?: Type, 
-	    /** How to proceed with eventualy diagnostics. */
-	    reportMode?: ReportMode): Element | null;
-	    /** Resolves a call expression to the program element it refers to. */
-	    resolveCallExpression(
-	    /** The expression to resolve. */
-	    expression: CallExpression, 
-	    /** Current flow. */
-	    flow: Flow, 
-	    /** Current contextual type. */
-	    contextualType?: Type, 
-	    /** How to proceed with eventualy diagnostics. */
-	    reportMode?: ReportMode): Element | null;
-	    /** Resolves a function prototype using the specified concrete type arguments. */
-	    resolveFunction(
-	    /** The prototype of the function. */
-	    prototype: FunctionPrototype, 
-	    /** Concrete type arguments. */
-	    typeArguments: Type[] | null, 
-	    /** Type arguments inherited through context, i.e. `T`. */
-	    contextualTypeArguments?: Map<string, Type>, 
-	    /** How to proceed with eventualy diagnostics. */
-	    reportMode?: ReportMode): Function | null;
-	    /** Resolves a function prototypeby first resolving the specified type arguments. */
-	    resolveFunctionInclTypeArguments(
-	    /** The prototype of the function. */
-	    prototype: FunctionPrototype, 
-	    /** Type arguments provided. */
-	    typeArgumentNodes: TypeNode[] | null, 
-	    /** Relative context. Type arguments are resolved from here. */
-	    context: Element, 
-	    /** Type arguments inherited through context, i.e. `T`. */
-	    contextualTypeArguments: Map<string, Type>, 
-	    /** The node to use when reporting intermediate errors. */
-	    reportNode: Node, 
-	    /** How to proceed with eventualy diagnostics. */
-	    reportMode?: ReportMode): Function | null;
-	    /** Resolves a class prototype using the specified concrete type arguments. */
-	    resolveClass(
-	    /** The prototype of the class. */
-	    prototype: ClassPrototype, 
-	    /** Concrete type arguments. */
-	    typeArguments: Type[] | null, 
-	    /** Type arguments inherited through context, i.e. `T`. */
-	    contextualTypeArguments?: Map<string, Type>, 
-	    /** How to proceed with eventualy diagnostics. */
-	    reportMode?: ReportMode): Class | null;
-	    /** Resolves a class prototype by first resolving the specified type arguments. */
-	    resolveClassInclTypeArguments(
-	    /** The prototype of the class. */
-	    prototype: ClassPrototype, 
-	    /** Type argument nodes provided. */
-	    typeArgumentNodes: TypeNode[] | null, 
-	    /** Relative context. Type arguments are resolved from here. */
-	    context: Element, 
-	    /** Type arguments inherited through context, i.e. `T`. */
-	    contextualTypeArguments: Map<string, Type>, 
-	    /** The node to use when reporting intermediate errors. */
-	    reportNode: Node, 
-	    /** How to proceed with eventualy diagnostics. */
-	    reportMode?: ReportMode): Class | null;
-	}
-
-}
-declare module 'assemblyscript/src/program' {
-	/**
-	 * AssemblyScript's intermediate representation describing a program's elements.
-	 * @module program
-	 */ /***/
-	import { CommonFlags } from 'assemblyscript/src/common';
-	import { Options } from 'assemblyscript/src/compiler';
-	import { DiagnosticMessage, DiagnosticEmitter } from 'assemblyscript/src/diagnostics';
-	import { Type, TypeKind, Signature } from 'assemblyscript/src/types';
-	import { Source, Range, DecoratorNode, DecoratorKind, TypeParameterNode, TypeNode, NamedTypeNode, FunctionTypeNode, ArrowKind, Expression, IdentifierExpression, Statement, ClassDeclaration, DeclarationStatement, EnumDeclaration, EnumValueDeclaration, FieldDeclaration, FunctionDeclaration, InterfaceDeclaration, NamespaceDeclaration, TypeDeclaration, VariableDeclaration, VariableLikeDeclarationStatement } from 'assemblyscript/src/ast';
-	import { Module, FunctionRef } from 'assemblyscript/src/module';
-	import { Resolver } from 'assemblyscript/src/resolver';
-	import { Flow } from 'assemblyscript/src/flow';
-	/** Represents the kind of an operator overload. */
-	export enum OperatorKind {
-	    INVALID = 0,
-	    INDEXED_GET = 1,
-	    INDEXED_SET = 2,
-	    UNCHECKED_INDEXED_GET = 3,
-	    UNCHECKED_INDEXED_SET = 4,
-	    ADD = 5,
-	    SUB = 6,
-	    MUL = 7,
-	    DIV = 8,
-	    REM = 9,
-	    POW = 10,
-	    BITWISE_AND = 11,
-	    BITWISE_OR = 12,
-	    BITWISE_XOR = 13,
-	    BITWISE_SHL = 14,
-	    BITWISE_SHR = 15,
-	    BITWISE_SHR_U = 16,
-	    EQ = 17,
-	    NE = 18,
-	    GT = 19,
-	    GE = 20,
-	    LT = 21,
-	    LE = 22,
-	    PLUS = 23,
-	    MINUS = 24,
-	    NOT = 25,
-	    BITWISE_NOT = 26,
-	    PREFIX_INC = 27,
-	    PREFIX_DEC = 28,
-	    POSTFIX_INC = 29,
-	    POSTFIX_DEC = 30
-	}
-	/** Represents an AssemblyScript program. */
-	export class Program extends DiagnosticEmitter {
-	    /** Resolver instance. */
-	    resolver: Resolver;
-	    /** Array of sources. */
-	    sources: Source[];
-	    /** Diagnostic offset used where successively obtaining the next diagnostic. */
-	    diagnosticsOffset: i32;
-	    /** Compiler options. */
-	    options: Options;
-	    /** Special native code source. */
-	    nativeSource: Source;
-	    /** Special native code file. */
-	    nativeFile: File;
-	    /** Files by unique internal name. */
-	    filesByName: Map<string, File>;
-	    /** Elements by unique internal name in element space. */
-	    elementsByName: Map<string, Element>;
-	    /** Elements by declaration. */
-	    elementsByDeclaration: Map<DeclarationStatement, DeclaredElement>;
-	    /** Element instances by unique internal name. */
-	    instancesByName: Map<string, Element>;
-	    /** Classes backing basic types like `i32`. */
-	    typeClasses: Map<TypeKind, Class>;
-	    /** Managed classes contained in the program, by id. */
-	    managedClasses: Map<i32, Class>;
-	    /** ArrayBufferView reference. */
-	    arrayBufferViewInstance: Class;
-	    /** ArrayBuffer instance reference. */
-	    arrayBufferInstance: Class;
-	    /** Array prototype reference. */
-	    arrayPrototype: ClassPrototype;
-	    /** Set prototype reference. */
-	    setPrototype: ClassPrototype;
-	    /** Map prototype reference. */
-	    mapPrototype: ClassPrototype;
-	    /** Fixed array prototype reference. */
-	    fixedArrayPrototype: ClassPrototype;
-	    /** Int8Array prototype. */
-	    i8ArrayPrototype: ClassPrototype;
-	    /** Int16Array prototype. */
-	    i16ArrayPrototype: ClassPrototype;
-	    /** Int32Array prototype. */
-	    i32ArrayPrototype: ClassPrototype;
-	    /** Int64Array prototype. */
-	    i64ArrayPrototype: ClassPrototype;
-	    /** Uint8Array prototype. */
-	    u8ArrayPrototype: ClassPrototype;
-	    /** Uint8ClampedArray prototype. */
-	    u8ClampedArrayPrototype: ClassPrototype;
-	    /** Uint16Array prototype. */
-	    u16ArrayPrototype: ClassPrototype;
-	    /** Uint32Array prototype. */
-	    u32ArrayPrototype: ClassPrototype;
-	    /** Uint64Array prototype. */
-	    u64ArrayPrototype: ClassPrototype;
-	    /** Float32Array prototype. */
-	    f32ArrayPrototype: ClassPrototype;
-	    /** Float64Array prototype. */
-	    f64ArrayPrototype: ClassPrototype;
-	    /** String instance reference. */
-	    stringInstance: Class;
-	    /** Abort function reference, if not explicitly disabled. */
-	    abortInstance: Function | null;
-	    /** RT `__alloc(size: usize, id: u32): usize` */
-	    allocInstance: Function;
-	    /** RT `__realloc(ref: usize, newSize: usize): usize` */
-	    reallocInstance: Function;
-	    /** RT `__free(ref: usize): void` */
-	    freeInstance: Function;
-	    /** RT `__retain(ref: usize): usize` */
-	    retainInstance: Function;
-	    /** RT `__release(ref: usize): void` */
-	    releaseInstance: Function;
-	    /** RT `__collect(): void` */
-	    collectInstance: Function;
-	    /** RT `__visit(ref: usize, cookie: u32): void` */
-	    visitInstance: Function;
-	    /** RT `__typeinfo(id: u32): RTTIFlags` */
-	    typeinfoInstance: Function;
-	    /** RT `__instanceof(ref: usize, superId: u32): bool` */
-	    instanceofInstance: Function;
-	    /** RT `__allocArray(length: i32, alignLog2: usize, id: u32, data: usize = 0): usize` */
-	    allocArrayInstance: Function;
-	    /** Next class id. */
-	    nextClassId: u32;
-	    /** Constructs a new program, optionally inheriting parser diagnostics. */
-	    constructor(
-	    /** Shared array of diagnostic messages (emitted so far). */
-	    diagnostics?: DiagnosticMessage[] | null);
-	    /** Writes a common runtime header to the specified buffer. */
-	    writeRuntimeHeader(buffer: Uint8Array, offset: i32, classInstance: Class, payloadSize: u32): void;
-	    /** Gets the size of a runtime header. */
-	    readonly runtimeHeaderSize: i32;
-	    /** Creates a native variable declaration. */
-	    makeNativeVariableDeclaration(
-	    /** The simple name of the variable */
-	    name: string, 
-	    /** Flags indicating specific traits, e.g. `CONST`. */
-	    flags?: CommonFlags): VariableDeclaration;
-	    /** Creates a native type declaration. */
-	    makeNativeTypeDeclaration(
-	    /** The simple name of the type. */
-	    name: string, 
-	    /** Flags indicating specific traits, e.g. `GENERIC`. */
-	    flags?: CommonFlags): TypeDeclaration;
-	    private nativeDummySignature;
-	    /** Creates a native function declaration. */
-	    makeNativeFunctionDeclaration(
-	    /** The simple name of the function. */
-	    name: string, 
-	    /** Flags indicating specific traits, e.g. `DECLARE`. */
-	    flags?: CommonFlags): FunctionDeclaration;
-	    /** Creates a native namespace declaration. */
-	    makeNativeNamespaceDeclaration(
-	    /** The simple name of the namespace. */
-	    name: string, 
-	    /** Flags indicating specific traits, e.g. `EXPORT`. */
-	    flags?: CommonFlags): NamespaceDeclaration;
-	    /** Creates a native function. */
-	    makeNativeFunction(
-	    /** The simple name of the function. */
-	    name: string, 
-	    /** Concrete function signature. */
-	    signature: Signature, 
-	    /** Parent element, usually a file, class or namespace. */
-	    parent?: Element, 
-	    /** Flags indicating specific traits, e.g. `GENERIC`. */
-	    flags?: CommonFlags, 
-	    /** Decorator flags representing built-in decorators. */
-	    decoratorFlags?: DecoratorFlags): Function;
-	    /** Gets the (possibly merged) program element linked to the specified declaration. */
-	    getElementByDeclaration(declaration: DeclarationStatement): DeclaredElement;
-	    /** Initializes the program and its elements prior to compilation. */
-	    initialize(options: Options): void;
-	    /** Requires that a global library element of the specified kind is present and returns it. */
-	    private require;
-	    /** Requires that a non-generic global class is present and returns it. */
-	    private requireClass;
-	    /** Obtains a non-generic global function and returns it. Returns `null` if it does not exist. */
-	    private lookupFunction;
-	    /** Requires that a non-generic global function is present and returns it. */
-	    private requireFunction;
-	    /** Marks an element and its children as a module export. */
-	    private markModuleExport;
-	    /** Registers a native type with the program. */
-	    private registerNativeType;
-	    /** Registers the backing class of a native type. */
-	    private registerNativeTypeClass;
-	    /** Registers a constant integer value within the global scope. */
-	    private registerConstantInteger;
-	    /** Registers a constant float value within the global scope. */
-	    private registerConstantFloat;
-	    /** Ensures that the given global element exists. Attempts to merge duplicates. */
-	    ensureGlobal(name: string, element: DeclaredElement): DeclaredElement;
-	    /** Looks up the element of the specified name in the global scope. */
-	    lookupGlobal(name: string): Element | null;
-	    /** Looks up the element of the specified name in the global scope. Errors if not present. */
-	    requireGlobal(name: string): Element;
-	    /** Tries to locate a foreign file given its normalized path. */
-	    private lookupForeignFile;
-	    /** Tries to locate a foreign element by traversing exports and queued exports. */
-	    private lookupForeign;
-	    /** Validates that only supported decorators are present. */
-	    private checkDecorators;
-	    /** Initializes a class declaration. */
-	    private initializeClass;
-	    /** Initializes a field of a class or interface. */
-	    private initializeField;
-	    /** Initializes a method of a class or interface. */
-	    private initializeMethod;
-	    /** Checks that operator overloads are generally valid, if present. */
-	    private checkOperatorOverloads;
-	    /** Ensures that the property introduced by the specified getter or setter exists.*/
-	    private ensureProperty;
-	    /** Initializes a property of a class. */
-	    private initializeProperty;
-	    /** Initializes an enum. */
-	    private initializeEnum;
-	    /** Initializes an enum value. */
-	    private initializeEnumValue;
-	    /** Initializes an `export` statement. */
-	    private initializeExports;
-	    /** Initializes a single `export` member. Does not handle `export *`. */
-	    private initializeExport;
-	    private initializeExportDefault;
-	    /** Initializes an `import` statement. */
-	    private initializeImports;
-	    /** Initializes a single `import` declaration. Does not handle `import *`. */
-	    private initializeImport;
-	    /** Initializes a function. Does not handle methods. */
-	    private initializeFunction;
-	    /** Initializes an interface. */
-	    private initializeInterface;
-	    /** Initializes a namespace. */
-	    private initializeNamespace;
-	    /** Initializes a `type` definition. */
-	    private initializeTypeDefinition;
-	    /** Initializes a variable statement. */
-	    private initializeVariables;
-	}
-	/** Indicates the specific kind of an {@link Element}. */
-	export enum ElementKind {
-	    /** A {@link Global}. */
-	    GLOBAL = 0,
-	    /** A {@link Local}. */
-	    LOCAL = 1,
-	    /** An {@link Enum}. */
-	    ENUM = 2,
-	    /** An {@link EnumValue}. */
-	    ENUMVALUE = 3,
-	    /** A {@link FunctionPrototype}. */
-	    FUNCTION_PROTOTYPE = 4,
-	    /** A {@link Function}. */
-	    FUNCTION = 5,
-	    /** A {@link FunctionTarget}. */
-	    FUNCTION_TARGET = 6,
-	    /** A {@link ClassPrototype}. */
-	    CLASS_PROTOTYPE = 7,
-	    /** A {@link Class}. */
-	    CLASS = 8,
-	    /** An {@link InterfacePrototype}. */
-	    INTERFACE_PROTOTYPE = 9,
-	    /** An {@link Interface}. */
-	    INTERFACE = 10,
-	    /** A {@link FieldPrototype}. */
-	    FIELD_PROTOTYPE = 11,
-	    /** A {@link Field}. */
-	    FIELD = 12,
-	    /** A {@link PropertyPrototype}.  */
-	    PROPERTY_PROTOTYPE = 13,
-	    /** A {@link Property}. */
-	    PROPERTY = 14,
-	    /** A {@link Namespace}. */
-	    NAMESPACE = 15,
-	    /** A {@link File}. */
-	    FILE = 16,
-	    /** A {@link TypeDefinition}.  */
-	    TYPEDEFINITION = 17
-	}
-	/** Indicates built-in decorators that are present. */
-	export enum DecoratorFlags {
-	    /** No flags set. */
-	    NONE = 0,
-	    /** Is a program global. */
-	    GLOBAL = 1,
-	    /** Is a binary operator overload. */
-	    OPERATOR_BINARY = 2,
-	    /** Is a unary prefix operator overload. */
-	    OPERATOR_PREFIX = 4,
-	    /** Is a unary postfix operator overload. */
-	    OPERATOR_POSTFIX = 8,
-	    /** Is an unmanaged class. */
-	    UNMANAGED = 16,
-	    /** Is a sealed class. */
-	    SEALED = 32,
-	    /** Is always inlined. */
-	    INLINE = 64,
-	    /** Is using a different external name. */
-	    EXTERNAL = 128,
-	    /** Is a builtin. */
-	    BUILTIN = 256,
-	    /** Is compiled lazily. */
-	    LAZY = 512,
-	    /** Is considered unsafe code. */
-	    UNSAFE = 1024
-	}
-	/** Translates a decorator kind to the respective decorator flag. */
-	export function decoratorKindToFlag(kind: DecoratorKind): DecoratorFlags;
-	/** Base class of all program elements. */
-	export abstract class Element {
-	    /** Specific element kind. */
-	    kind: ElementKind;
-	    /** Simple name. */
-	    name: string;
-	    /** Internal name referring to this element. */
-	    internalName: string;
-	    /** Containing {@link Program}. */
-	    program: Program;
-	    /** Parent element. */
-	    parent: Element;
-	    /** Common flags indicating specific traits. */
-	    flags: CommonFlags;
-	    /** Decorator flags indicating annotated traits. */
-	    decoratorFlags: DecoratorFlags;
-	    /** Member elements. */
-	    members: Map<string, DeclaredElement> | null;
-	    /** Shadowing type in type space, if any. */
-	    shadowType: TypeDefinition | null;
-	    /** Constructs a new program element. */
-	    protected constructor(
-	    /** Specific element kind. */
-	    kind: ElementKind, 
-	    /** Simple name. */
-	    name: string, 
-	    /** Internal name referring to this element. */
-	    internalName: string, 
-	    /** Containing {@link Program}. */
-	    program: Program, 
-	    /** Parent element. */
-	    parent: Element | null);
-	    /** Gets the enclosing file. */
-	    readonly file: File;
-	    /** Tests if this element has a specific flag or flags. */
-	    is(flag: CommonFlags): bool;
-	    /** Tests if this element has any of the specified flags. */
-	    isAny(flags: CommonFlags): bool;
-	    /** Sets a specific flag or flags. */
-	    set(flag: CommonFlags): void;
-	    /** Unsets the specific flag or flags. */
-	    unset(flag: CommonFlags): void;
-	    /** Tests if this element has a specific decorator flag or flags. */
-	    hasDecorator(flag: DecoratorFlags): bool;
-	    /** Looks up the element with the specified name within this element. */
-	    lookupInSelf(name: string): DeclaredElement | null;
-	    /** Looks up the element with the specified name relative to this element, like in JS. */
-	    abstract lookup(name: string): Element | null;
-	    /** Adds an element as a member of this one. Reports and returns `false` if a duplicate. */
-	    add(name: string, element: DeclaredElement): bool;
-	    /** Returns a string representation of this element. */
-	    toString(): string;
-	}
-	/** Base class of elements with an associated declaration statement. */
-	export abstract class DeclaredElement extends Element {
-	    /** Declaration reference. */
-	    declaration: DeclarationStatement;
-	    /** Constructs a new declared program element. */
-	    protected constructor(
-	    /** Specific element kind. */
-	    kind: ElementKind, 
-	    /** Simple name. */
-	    name: string, 
-	    /** Internal name referring to this element. */
-	    internalName: string, 
-	    /** Containing {@link Program}. */
-	    program: Program, 
-	    /** Parent element. */
-	    parent: Element | null, 
-	    /** Declaration reference. */
-	    declaration: DeclarationStatement);
-	    /** Tests if this element is a library element. */
-	    readonly isDeclaredInLibrary: bool;
-	    /** Gets the associated identifier node. */
-	    readonly identifierNode: IdentifierExpression;
-	    /** Gets the assiciated decorator nodes. */
-	    readonly decoratorNodes: DecoratorNode[] | null;
-	}
-	/** Base class of elements that can be resolved to a concrete type. */
-	export abstract class TypedElement extends DeclaredElement {
-	    /** Resolved type. Set once `is(RESOLVED)`, otherwise void. */
-	    type: Type;
-	    /** Sets the resolved type of this element. */
-	    setType(type: Type): void;
-	}
-	/** A file representing the implicit top-level namespace of a source. */
-	export class File extends Element {
-	    /** Source of this file. */
-	    source: Source;
-	    /** File exports. */
-	    exports: Map<string, DeclaredElement> | null;
-	    /** File re-exports. */
-	    exportsStar: File[] | null;
-	    /** Top-level start function of this file. */
-	    startFunction: Function;
-	    /** Constructs a new file. */
-	    constructor(
-	    /** Program this file belongs to. */
-	    program: Program, 
-	    /** Source of this file. */
-	    source: Source);
-	    add(name: string, element: DeclaredElement, isImport?: bool): bool;
-	    lookupInSelf(name: string): DeclaredElement | null;
-	    lookup(name: string): Element | null;
-	    /** Ensures that an element is an export of this file. */
-	    ensureExport(name: string, element: DeclaredElement): void;
-	    /** Ensures that another file is a re-export of this file. */
-	    ensureExportStar(file: File): void;
-	    /** Looks up the export of the specified name. */
-	    lookupExport(name: string): DeclaredElement | null;
-	    /** Creates an imported namespace from this file. */
-	    asImportedNamespace(name: string, parent: Element): Namespace;
-	}
-	/** A type definition. */
-	export class TypeDefinition extends TypedElement {
-	    /** Constructs a new type definition. */
-	    constructor(
-	    /** Simple name. */
-	    name: string, 
-	    /** Parent element, usually a file or namespace. */
-	    parent: Element, 
-	    /** Declaration reference. */
-	    declaration: TypeDeclaration, 
-	    /** Pre-checked flags indicating built-in decorators. */
-	    decoratorFlags?: DecoratorFlags);
-	    /** Gets the associated type parameter nodes. */
-	    readonly typeParameterNodes: TypeParameterNode[] | null;
-	    /** Gets the associated type node. */
-	    readonly typeNode: TypeNode;
-	    lookup(name: string): Element | null;
-	}
-	/** A namespace that differs from a file in being user-declared with a name. */
-	export class Namespace extends DeclaredElement {
-	    /** Constructs a new namespace. */
-	    constructor(
-	    /** Simple name. */
-	    name: string, 
-	    /** Parent element, usually a file or another namespace. */
-	    parent: Element, 
-	    /** Declaration reference. */
-	    declaration: NamespaceDeclaration, 
-	    /** Pre-checked flags indicating built-in decorators. */
-	    decoratorFlags?: DecoratorFlags);
-	    lookup(name: string): Element | null;
-	}
-	/** An enum. */
-	export class Enum extends TypedElement {
-	    /** Constructs a new enum. */
-	    constructor(
-	    /** Simple name. */
-	    name: string, 
-	    /** Parent element, usually a file or namespace. */
-	    parent: Element, 
-	    /** Declaration reference. */
-	    declaration: EnumDeclaration, 
-	    /** Pre-checked flags indicating built-in decorators. */
-	    decoratorFlags?: DecoratorFlags);
-	    lookup(name: string): Element | null;
-	}
-	/** Indicates the kind of an inlined constant value. */
-	export const enum ConstantValueKind {
-	    /** No constant value. */
-	    NONE = 0,
-	    /** Constant integer value. */
-	    INTEGER = 1,
-	    /** Constant float value. */
-	    FLOAT = 2
-	}
-	/** Base class of all variable-like program elements. */
-	export abstract class VariableLikeElement extends TypedElement {
-	    /** Constant value kind. */
-	    constantValueKind: ConstantValueKind;
-	    /** Constant integer value, if applicable. */
-	    constantIntegerValue: I64;
-	    /** Constant float value, if applicable. */
-	    constantFloatValue: f64;
-	    /** Constructs a new variable-like element. */
-	    protected constructor(
-	    /** Specific element kind. */
-	    kind: ElementKind, 
-	    /** Simple name. */
-	    name: string, 
-	    /** Parent element, usually a file, namespace or class. */
-	    parent: Element, 
-	    /** Declaration reference. Creates a native declaration if omitted. */
-	    declaration?: VariableLikeDeclarationStatement);
-	    /** Gets the associated type node.s */
-	    readonly typeNode: TypeNode | null;
-	    /** Gets the associated initializer node. */
-	    readonly initializerNode: Expression | null;
-	    /** Applies a constant integer value to this element. */
-	    setConstantIntegerValue(value: I64, type: Type): void;
-	    /** Applies a constant float value to this element. */
-	    setConstantFloatValue(value: f64, type: Type): void;
-	    /** @override */
-	    lookup(name: string): Element | null;
-	}
-	/** An enum value. */
-	export class EnumValue extends VariableLikeElement {
-	    /** Constructs a new enum value. */
-	    constructor(
-	    /** Simple name. */
-	    name: string, 
-	    /** Parent enum. */
-	    parent: Enum, 
-	    /** Declaration reference. */
-	    declaration: EnumValueDeclaration, 
-	    /** Pre-checked flags indicating built-in decorators. */
-	    decoratorFlags?: DecoratorFlags);
-	    /** Whether this enum value is immutable. */
-	    isImmutable: bool;
-	    /** Gets the associated value node. */
-	    readonly valueNode: Expression | null;
-	    lookup(name: string): Element | null;
-	}
-	/** A global variable. */
-	export class Global extends VariableLikeElement {
-	    /** Constructs a new global variable. */
-	    constructor(
-	    /** Simple name. */
-	    name: string, 
-	    /** Parent element, usually a file, namespace or static class. */
-	    parent: Element, 
-	    /** Pre-checked flags indicating built-in decorators. */
-	    decoratorFlags: DecoratorFlags, 
-	    /** Declaration reference. Creates a native declaration if omitted. */
-	    declaration?: VariableLikeDeclarationStatement);
-	}
-	/** A function parameter. */
-	export class Parameter {
-	    /** Parameter name. */
-	    name: string;
-	    /** Parameter type. */
-	    type: Type;
-	    /** Parameter initializer, if present. */
-	    initializer: Expression | null;
-	    /** Constructs a new function parameter. */
-	    constructor(
-	    /** Parameter name. */
-	    name: string, 
-	    /** Parameter type. */
-	    type: Type, 
-	    /** Parameter initializer, if present. */
-	    initializer?: Expression | null);
-	}
-	/** A local variable. */
-	export class Local extends VariableLikeElement {
-	    /** Zero-based index within the enclosing function. `-1` indicates a virtual local. */
-	    index: i32;
-	    /** Constructs a new local variable. */
-	    constructor(
-	    /** Simple name. */
-	    name: string, 
-	    /** Zero-based index within the enclosing function. `-1` indicates a virtual local. */
-	    index: i32, 
-	    /** Resolved type. */
-	    type: Type, 
-	    /** Parent function. */
-	    parent: Function, 
-	    /** Declaration reference. */
-	    declaration?: VariableLikeDeclarationStatement);
-	}
-	/** A yet unresolved function prototype. */
-	export class FunctionPrototype extends DeclaredElement {
-	    /** Operator kind, if an overload. */
-	    operatorKind: OperatorKind;
-	    /** Already resolved instances. */
-	    instances: Map<string, Function> | null;
-	    /** Clones of this prototype that are bounds to specific classes. */
-	    private boundPrototypes;
-	    /** Constructs a new function prototype. */
-	    constructor(
-	    /** Simple name */
-	    name: string, 
-	    /** Parent element, usually a file, namespace or class (if a method). */
-	    parent: Element, 
-	    /** Declaration reference. */
-	    declaration: FunctionDeclaration, 
-	    /** Pre-checked flags indicating built-in decorators. */
-	    decoratorFlags?: DecoratorFlags);
-	    /** Gets the associated type parameter nodes. */
-	    readonly typeParameterNodes: TypeParameterNode[] | null;
-	    /** Gets the associated function type node. */
-	    readonly functionTypeNode: FunctionTypeNode;
-	    /** Gets the associated body node. */
-	    readonly bodyNode: Statement | null;
-	    /** Gets the arrow function kind. */
-	    readonly arrowKind: ArrowKind;
-	    /** Tests if this prototype is bound to a class. */
-	    readonly isBound: bool;
-	    /** Creates a clone of this prototype that is bound to a concrete class instead. */
-	    toBound(classInstance: Class): FunctionPrototype;
-	    /** Gets the resolved instance for the specified instance key, if already resolved. */
-	    getResolvedInstance(instanceKey: string): Function | null;
-	    /** Sets the resolved instance for the specified instance key. */
-	    setResolvedInstance(instanceKey: string, instance: Function): void;
-	    lookup(name: string): Element | null;
-	}
-	/** A resolved function. */
-	export class Function extends TypedElement {
-	    /** Function prototype. */
-	    prototype: FunctionPrototype;
-	    /** Function signature. */
-	    signature: Signature;
-	    /** Map of locals by name. */
-	    localsByName: Map<string, Local>;
-	    /** Array of locals by index. */
-	    localsByIndex: Local[];
-	    /** List of additional non-parameter locals. */
-	    additionalLocals: Type[];
-	    /** Contextual type arguments. */
-	    contextualTypeArguments: Map<string, Type> | null;
-	    /** Default control flow. */
-	    flow: Flow;
-	    /** Remembered debug locations. */
-	    debugLocations: Range[];
-	    /** Function reference, if compiled. */
-	    ref: FunctionRef;
-	    /** Function table index, if any. */
-	    functionTableIndex: i32;
-	    /** Trampoline function for calling with omitted arguments. */
-	    trampoline: Function | null;
-	    /** Counting id of inline operations involving this function. */
-	    nextInlineId: i32;
-	    /** Counting id of anonymous inner functions. */
-	    nextAnonymousId: i32;
-	    /** Counting id of autorelease variables. */
-	    nextAutoreleaseId: i32;
-	    /** Constructs a new concrete function. */
-	    constructor(
-	    /** Name incl. type parameters, i.e. `foo<i32>`. */
-	    nameInclTypeParameters: string, 
-	    /** Respective function prototype. */
-	    prototype: FunctionPrototype, 
-	    /** Concrete signature. */
-	    signature: Signature, // pre-resolved
-	    /** Contextual type arguments inherited from its parent class, if any. */
-	    contextualTypeArguments?: Map<string, Type> | null);
-	    /** Adds a local of the specified type, with an optional name. */
-	    addLocal(type: Type, name?: string | null, declaration?: VariableDeclaration | null): Local;
-	    lookup(name: string): Element | null;
-	    tempI32s: Local[] | null;
-	    tempI64s: Local[] | null;
-	    tempF32s: Local[] | null;
-	    tempF64s: Local[] | null;
-	    tempV128s: Local[] | null;
-	    nextBreakId: i32;
-	    breakStack: i32[] | null;
-	    breakLabel: string | null;
-	    /** Finalizes the function once compiled, releasing no longer needed resources. */
-	    finalize(module: Module, ref: FunctionRef): void;
-	}
-	/** A resolved function target, that is a function called indirectly by an index and signature. */
-	export class FunctionTarget extends Element {
-	    /** Underlying signature. */
-	    signature: Signature;
-	    /** Function type. */
-	    type: Type;
-	    /** Constructs a new function target. */
-	    constructor(
-	    /** Concrete signature. */
-	    signature: Signature, 
-	    /** Program reference. */
-	    program: Program, __s?: string);
-	    lookup(name: string): Element | null;
-	}
-	/** A yet unresolved instance field prototype. */
-	export class FieldPrototype extends DeclaredElement {
-	    /** Constructs a new field prototype. */
-	    constructor(
-	    /** Simple name. */
-	    name: string, 
-	    /** Parent class. */
-	    parent: ClassPrototype, 
-	    /** Declaration reference. */
-	    declaration: FieldDeclaration, 
-	    /** Pre-checked flags indicating built-in decorators. */
-	    decoratorFlags?: DecoratorFlags);
-	    /** Gets the associated type node. */
-	    readonly typeNode: TypeNode | null;
-	    /** Gets the associated initializer node. */
-	    readonly initializerNode: Expression | null;
-	    /** Gets the associated parameter index. Set if declared as a constructor parameter, otherwise `-1`. */
-	    readonly parameterIndex: i32;
-	    lookup(name: string): Element | null;
-	}
-	/** A resolved instance field. */
-	export class Field extends VariableLikeElement {
-	    /** Field prototype reference. */
-	    prototype: FieldPrototype;
-	    /** Field memory offset, if an instance field. */
-	    memoryOffset: i32;
-	    /** Constructs a new field. */
-	    constructor(
-	    /** Respective field prototype. */
-	    prototype: FieldPrototype, 
-	    /** Parent class. */
-	    parent: Class, 
-	    /** Concrete type. */
-	    type: Type);
-	}
-	/** A property comprised of a getter and a setter function. */
-	export class PropertyPrototype extends DeclaredElement {
-	    /** Getter prototype. */
-	    getterPrototype: FunctionPrototype | null;
-	    /** Setter prototype. */
-	    setterPrototype: FunctionPrototype | null;
-	    /** Constructs a new property prototype. */
-	    constructor(
-	    /** Simple name. */
-	    name: string, 
-	    /** Parent class. */
-	    parent: ClassPrototype, 
-	    /** Declaration of the getter or setter introducing the property. */
-	    firstDeclaration: FunctionDeclaration);
-	    lookup(name: string): Element | null;
-	}
-	/** A resolved property. */
-	export class Property extends VariableLikeElement {
-	    /** Prototype reference. */
-	    prototype: PropertyPrototype;
-	    /** Getter instance. */
-	    getterInstance: Function | null;
-	    /** Setter instance. */
-	    setterInstance: Function | null;
-	    /** Constructs a new property prototype. */
-	    constructor(
-	    /** Respective property prototype. */
-	    prototype: PropertyPrototype, 
-	    /** Parent element, usually a static class prototype or class instance. */
-	    parent: Element);
-	    lookup(name: string): Element | null;
-	}
-	/** A yet unresolved class prototype. */
-	export class ClassPrototype extends DeclaredElement {
-	    /** Instance member prototypes. */
-	    instanceMembers: Map<string, Element> | null;
-	    /** Base class prototype, if applicable. */
-	    basePrototype: ClassPrototype | null;
-	    /** Constructor prototype. */
-	    constructorPrototype: FunctionPrototype | null;
-	    /** Operator overload prototypes. */
-	    overloadPrototypes: Map<OperatorKind, FunctionPrototype>;
-	    /** Already resolved instances. */
-	    instances: Map<string, Class> | null;
-	    constructor(
-	    /** Simple name. */
-	    name: string, 
-	    /** Parent element, usually a file or namespace. */
-	    parent: Element, 
-	    /** Declaration reference. */
-	    declaration: ClassDeclaration, 
-	    /** Pre-checked flags indicating built-in decorators. */
-	    decoratorFlags?: DecoratorFlags, _isInterface?: bool);
-	    /** Gets the associated type parameter nodes. */
-	    readonly typeParameterNodes: TypeParameterNode[] | null;
-	    /** Gets the associated extends node. */
-	    readonly extendsNode: NamedTypeNode | null;
-	    /** Gets the associated implements nodes. */
-	    readonly implementsNodes: NamedTypeNode[] | null;
-	    /** Tests if this prototype is of a builtin array type (Array/TypedArray). */
-	    readonly isBuiltinArray: bool;
-	    /** Tests if this prototype extends the specified. */
-	    extends(basePtototype: ClassPrototype | null): bool;
-	    /** Adds an element as an instance member of this one. Returns the previous element if a duplicate. */
-	    addInstance(name: string, element: DeclaredElement): bool;
-	    /** Gets the resolved instance for the specified instance key, if already resolved. */
-	    getResolvedInstance(instanceKey: string): Class | null;
-	    /** Sets the resolved instance for the specified instance key. */
-	    setResolvedInstance(instanceKey: string, instance: Class): void;
-	    lookup(name: string): Element | null;
-	}
-	/** A resolved class. */
-	export class Class extends TypedElement {
-	    /** Class prototype. */
-	    prototype: ClassPrototype;
-	    /** Resolved type arguments. */
-	    typeArguments: Type[] | null;
-	    /** Base class, if applicable. */
-	    base: Class | null;
-	    /** Contextual type arguments for fields and methods. */
-	    contextualTypeArguments: Map<string, Type> | null;
-	    /** Current member memory offset. */
-	    currentMemoryOffset: u32;
-	    /** Constructor instance. */
-	    constructorInstance: Function | null;
-	    /** Operator overloads. */
-	    overloads: Map<OperatorKind, Function> | null;
-	    /** Unique class id. */
-	    private _id;
-	    /** Remembers acyclic state. */
-	    private _acyclic;
-	    /** Runtime type information flags. */
-	    rttiFlags: u32;
-	    /** Gets the unique runtime id of this class. */
-	    readonly id: u32;
-	    /** Tests if this class is of a builtin array type (Array/TypedArray). */
-	    readonly isBuiltinArray: bool;
-	    /** Tests if this class is array-like. */
-	    readonly isArrayLike: bool;
-	    /** Constructs a new class. */
-	    constructor(
-	    /** Name incl. type parameters, i.e. `Foo<i32>`. */
-	    nameInclTypeParameters: string, 
-	    /** The respective class prototype. */
-	    prototype: ClassPrototype, 
-	    /** Concrete type arguments, if any. */
-	    typeArguments?: Type[] | null, 
-	    /** Base class, if derived. */
-	    base?: Class | null, _isInterface?: bool);
-	    /** Tests if a value of this class type is assignable to a target of the specified class type. */
-	    isAssignableTo(target: Class): bool;
-	    /** Looks up the operator overload of the specified kind. */
-	    lookupOverload(kind: OperatorKind, unchecked?: bool): Function | null;
-	    lookup(name: string): Element | null;
-	    /** Calculates the memory offset of the specified field. */
-	    offsetof(fieldName: string): u32;
-	    /** Writes a field value to a buffer and returns the number of bytes written. */
-	    writeField<T>(name: string, value: T, buffer: Uint8Array, baseOffset: i32): i32;
-	    /** Tests if this class extends the specified prototype. */
-	    extends(prototype: ClassPrototype): bool;
-	    /** Gets the concrete type arguments to the specified extendend prototype. */
-	    getTypeArgumentsTo(extendedPrototype: ClassPrototype): Type[] | null;
-	    /** Gets the value type of an array. Must be an array. */
-	    getArrayValueType(): Type;
-	    /** Tests if this class is inherently acyclic. */
-	    readonly isAcyclic: bool;
-	    /** Tests if this class potentially forms a reference cycle to another one. */
-	    private cyclesTo;
-	}
-	/** A yet unresolved interface. */
-	export class InterfacePrototype extends ClassPrototype {
-	    /** Constructs a new interface prototype. */
-	    constructor(name: string, parent: Element, declaration: InterfaceDeclaration, decoratorFlags: DecoratorFlags);
-	}
-	/** A resolved interface. */
-	export class Interface extends Class {
-	    /** Constructs a new interface. */
-	    constructor(nameInclTypeParameters: string, prototype: InterfacePrototype, typeArguments?: Type[], base?: Interface | null);
-	}
-	/** Mangles the internal name of an element with the specified name that is a child of the given parent. */
-	export function mangleInternalName(name: string, parent: Element, isInstance: bool, asGlobal?: bool): string;
-
-}
-declare module 'assemblyscript/src/compiler' {
-	/**
-	 * The AssemblyScript compiler.
-	 * @module compiler
-	 */ /***/
-	import { DiagnosticEmitter } from 'assemblyscript/src/diagnostics';
-	import { Module, MemorySegment, ExpressionRef, NativeType, FunctionRef, FunctionTypeRef, GlobalRef } from 'assemblyscript/src/module';
-	import { Feature, Target } from 'assemblyscript/src/common';
-	import { Program, ClassPrototype, Class, Element, Enum, Field, FunctionPrototype, Function, Global, VariableLikeElement, File } from 'assemblyscript/src/program';
-	import { Flow } from 'assemblyscript/src/flow';
-	import { Resolver } from 'assemblyscript/src/resolver';
-	import { Node, NamedTypeNode, Range, Statement, BlockStatement, BreakStatement, ContinueStatement, DoStatement, EmptyStatement, ExpressionStatement, ForStatement, IfStatement, InstanceOfExpression, InterfaceDeclaration, ReturnStatement, SwitchStatement, ThrowStatement, TryStatement, VariableStatement, VoidStatement, WhileStatement, Expression, AssertionExpression, BinaryExpression, CallExpression, CommaExpression, ElementAccessExpression, FunctionExpression, IdentifierExpression, LiteralExpression, NewExpression, ObjectLiteralExpression, PropertyAccessExpression, TernaryExpression, StringLiteralExpression, UnaryPostfixExpression, UnaryPrefixExpression } from 'assemblyscript/src/ast';
-	import { Type, Signature } from 'assemblyscript/src/types';
-	/** Compiler options. */
-	export class Options {
-	    /** WebAssembly target. Defaults to {@link Target.WASM32}. */
-	    target: Target;
-	    /** If true, replaces assertions with nops. */
-	    noAssert: bool;
-	    /** If true, imports the memory provided by the embedder. */
-	    importMemory: bool;
-	    /** If greater than zero, declare memory as shared by setting max memory to sharedMemory. */
-	    sharedMemory: i32;
-	    /** If true, imports the function table provided by the embedder. */
-	    importTable: bool;
-	    /** If true, generates information necessary for source maps. */
-	    sourceMap: bool;
-	    /** If true, generates an explicit start function. */
-	    explicitStart: bool;
-	    /** Static memory start offset. */
-	    memoryBase: i32;
-	    /** Global aliases, mapping alias names as the key to internal names to be aliased as the value. */
-	    globalAliases: Map<string, string> | null;
-	    /** Additional features to activate. */
-	    features: Feature;
-	    /** Hinted optimize level. Not applied by the compiler itself. */
-	    optimizeLevelHint: i32;
-	    /** Hinted shrink level. Not applied by the compiler itself. */
-	    shrinkLevelHint: i32;
-	    /** Tests if the target is WASM64 or, otherwise, WASM32. */
-	    readonly isWasm64: bool;
-	    /** Gets the unsigned size type matching the target. */
-	    readonly usizeType: Type;
-	    /** Gets the signed size type matching the target. */
-	    readonly isizeType: Type;
-	    /** Gets the native size type matching the target. */
-	    readonly nativeSizeType: NativeType;
-	    /** Tests if a specific feature is activated. */
-	    hasFeature(feature: Feature): bool;
-	}
-	/** Various constraints in expression compilation. */
-	export const enum Constraints {
-	    NONE = 0,
-	    /** Must implicitly convert to the target type. */
-	    CONV_IMPLICIT = 1,
-	    /** Must explicitly convert to the target type. */
-	    CONV_EXPLICIT = 2,
-	    /** Must wrap small integer values to match the target type. */
-	    MUST_WRAP = 4,
-	    /** Indicates that the value will be dropped immediately. */
-	    WILL_DROP = 8,
-	    /** Indicates that the value will be retained immediately. */
-	    WILL_RETAIN = 16,
-	    /** Indicates that static data is preferred. */
-	    PREFER_STATIC = 32
-	}
-	/** Runtime features to be activated by the compiler. */
-	export const enum RuntimeFeatures {
-	    NONE = 0,
-	    /** Requires heap setup. */
-	    HEAP = 1,
-	    /** Requires runtime type information setup. */
-	    RTTI = 2,
-	    /** Requires the built-in globals visitor. */
-	    visitGlobals = 4,
-	    /** Requires the built-in members visitor. */
-	    visitMembers = 8
-	}
-	/** Compiler interface. */
-	export class Compiler extends DiagnosticEmitter {
-	    /** Program reference. */
-	    program: Program;
-	    /** Resolver reference. */
-	    resolver: Resolver;
-	    /** Provided options. */
-	    options: Options;
-	    /** Module instance being compiled. */
-	    module: Module;
-	    /** Current control flow. */
-	    currentFlow: Flow;
-	    /** Current inline functions stack. */
-	    currentInlineFunctions: Function[];
-	    /** Current enum in compilation. */
-	    currentEnum: Enum | null;
-	    /** Current type in compilation. */
-	    currentType: Type;
-	    /** Start function statements. */
-	    currentBody: ExpressionRef[];
-	    /** Counting memory offset. */
-	    memoryOffset: I64;
-	    /** Memory segments being compiled. */
-	    memorySegments: MemorySegment[];
-	    /** Map of already compiled static string segments. */
-	    stringSegments: Map<string, MemorySegment>;
-	    /** Function table being compiled. */
-	    functionTable: string[];
-	    /** Argument count helper global. */
-	    argcVar: GlobalRef;
-	    /** Argument count helper setter. */
-	    argcSet: FunctionRef;
-	    /** Requires runtime features. */
-	    runtimeFeatures: RuntimeFeatures;
-	    /** Expressions known to have skipped an autorelease. Usually function returns. */
-	    skippedAutoreleases: Set<ExpressionRef>;
-	    /** Compiles a {@link Program} to a {@link Module} using the specified options. */
-	    static compile(program: Program, options?: Options | null): Module;
-	    /** Constructs a new compiler for a {@link Program} using the specified options. */
-	    constructor(program: Program, options?: Options | null);
-	    /** Performs compilation of the underlying {@link Program} to a {@link Module}. */
-	    compile(): Module;
-	    /** Applies the respective module exports for the specified file. */
-	    private ensureModuleExports;
-	    /** Applies the respective module export(s) for the specified element. */
-	    private ensureModuleExport;
-	    /** Makes a function to get the value of a field of an exported class. */
-	    private ensureModuleFieldGetter;
-	    /** Makes a function to set the value of a field of an exported class. */
-	    private ensureModuleFieldSetter;
-	    /** Compiles any element. */
-	    compileElement(element: Element, compileMembers?: bool): void;
-	    /** Compiles an element's members. */
-	    compileMembers(element: Element): void;
-	    /** Compiles a file's exports. */
-	    compileExports(file: File): void;
-	    /** Compiles the file matching the specified path. */
-	    compileFileByPath(normalizedPathWithoutExtension: string, reportNode: Node): void;
-	    /** Compiles the specified file. */
-	    compileFile(file: File): void;
-	    compileGlobal(global: Global): bool;
-	    compileEnum(element: Enum): bool;
-	    /** Resolves the specified type arguments prior to compiling the resulting function instance. */
-	    compileFunctionUsingTypeArguments(prototype: FunctionPrototype, typeArguments: NamedTypeNode[], contextualTypeArguments?: Map<string, Type>, alternativeReportNode?: Node | null): Function | null;
-	    /** Either reuses or creates the function type matching the specified signature. */
-	    ensureFunctionType(parameterTypes: Type[] | null, returnType: Type, thisType?: Type | null): FunctionTypeRef;
-	    /** Compiles the body of a function within the specified flow. */
-	    compileFunctionBody(
-	    /** Function to compile. */
-	    instance: Function, 
-	    /** Target array of statements. */
-	    stmts?: ExpressionRef[] | null): ExpressionRef[];
-	    /** Compiles a readily resolved function instance. */
-	    compileFunction(instance: Function): bool;
-	    compileClassUsingTypeArguments(prototype: ClassPrototype, typeArguments: NamedTypeNode[], contextualTypeArguments?: Map<string, Type>, alternativeReportNode?: Node | null): void;
-	    compileClass(instance: Class): bool;
-	    compileInterfaceDeclaration(declaration: InterfaceDeclaration, typeArguments: NamedTypeNode[], contextualTypeArguments?: Map<string, Type> | null, alternativeReportNode?: Node | null): void;
-	    /** Adds a static memory segment with the specified data. */
-	    addMemorySegment(buffer: Uint8Array, alignment?: i32): MemorySegment;
-	    /** Ensures that the specified string exists in static memory and returns a pointer to it. */
-	    ensureStaticString(stringValue: string): ExpressionRef;
-	    ensureStaticArrayBuffer(elementType: Type, values: ExpressionRef[]): MemorySegment;
-	    ensureStaticArrayHeader(elementType: Type, bufferSegment: MemorySegment): MemorySegment;
-	    /** Ensures that a table entry exists for the specified function and returns its index. */
-	    ensureFunctionTableEntry(func: Function): i32;
-	    compileTopLevelStatement(statement: Statement, body: ExpressionRef[]): void;
-	    compileStatement(statement: Statement, isLastInBody?: bool): ExpressionRef;
-	    compileStatements(statements: Statement[], isBody?: bool, stmts?: ExpressionRef[] | null): ExpressionRef[];
-	    compileBlockStatement(statement: BlockStatement): ExpressionRef;
-	    compileBreakStatement(statement: BreakStatement): ExpressionRef;
-	    compileContinueStatement(statement: ContinueStatement): ExpressionRef;
-	    compileDoStatement(statement: DoStatement): ExpressionRef;
-	    compileEmptyStatement(statement: EmptyStatement): ExpressionRef;
-	    compileExpressionStatement(statement: ExpressionStatement): ExpressionRef;
-	    compileForStatement(statement: ForStatement): ExpressionRef;
-	    compileIfStatement(statement: IfStatement): ExpressionRef;
-	    compileReturnStatement(statement: ReturnStatement, isLastInBody: bool): ExpressionRef;
-	    compileSwitchStatement(statement: SwitchStatement): ExpressionRef;
-	    compileThrowStatement(statement: ThrowStatement): ExpressionRef;
-	    compileTryStatement(statement: TryStatement): ExpressionRef;
-	    /** Compiles a variable statement. Returns `0` if an initializer is not necessary. */
-	    compileVariableStatement(statement: VariableStatement): ExpressionRef;
-	    compileVoidStatement(statement: VoidStatement): ExpressionRef;
-	    compileWhileStatement(statement: WhileStatement): ExpressionRef;
-	    /** Compiles the value of an inlined constant element. */
-	    compileInlineConstant(element: VariableLikeElement, contextualType: Type, constraints: Constraints): ExpressionRef;
-	    compileExpression(expression: Expression, contextualType: Type, constraints?: Constraints): ExpressionRef;
-	    /** Compiles and precomputes an expression, possibly yielding a costant value. */
-	    precomputeExpression(expression: Expression, contextualType: Type, constraints?: Constraints): ExpressionRef;
-	    convertExpression(expr: ExpressionRef, 
-	    /** Original type. */
-	    fromType: Type, 
-	    /** New type. */
-	    toType: Type, 
-	    /** Whether the conversion is explicit.*/
-	    explicit: bool, 
-	    /** Whether the result should be wrapped, if a small integer. */
-	    wrap: bool, reportNode: Node): ExpressionRef;
-	    compileAssertionExpression(expression: AssertionExpression, contextualType: Type, constraints: Constraints): ExpressionRef;
-	    private f32ModInstance;
-	    private f64ModInstance;
-	    private f32PowInstance;
-	    private f64PowInstance;
-	    compileBinaryExpression(expression: BinaryExpression, contextualType: Type, constraints: Constraints): ExpressionRef;
-	    compileUnaryOverload(operatorInstance: Function, value: Expression, valueExpr: ExpressionRef, reportNode: Node): ExpressionRef;
-	    compileBinaryOverload(operatorInstance: Function, left: Expression, leftExpr: ExpressionRef, right: Expression, reportNode: Node): ExpressionRef;
-	    compileAssignment(expression: Expression, valueExpression: Expression, contextualType: Type): ExpressionRef;
-	    /** Makes an assignment expression or block, assigning a value to a target. */
-	    makeAssignment(
-	    /** Target element, e.g. a Local. */
-	    target: Element, 
-	    /** Value expression that has been compiled in a previous step already. */
-	    valueExpr: ExpressionRef, 
-	    /** Expression reference. Has already been compiled to `valueExpr`. */
-	    valueExpression: Expression, 
-	    /** `this` expression reference if a field or property set. */
-	    thisExpression: Expression | null, 
-	    /** Index expression reference if an indexed set. */
-	    indexExpression: Expression | null, 
-	    /** Whether to tee the value. */
-	    tee: bool): ExpressionRef;
-	    /** Makes an assignment to a local, possibly retaining and releasing affected references and keeping track of wrap and null states. */
-	    private makeLocalAssignment;
-	    /** Makes an assignment to a global, possibly retaining and releasing affected references. */
-	    private makeGlobalAssignment;
-	    /** Makes an assignment to a field, possibly retaining and releasing affected references. */
-	    makeFieldAssignment(
-	    /** The field to assign to. */
-	    field: Field, 
-	    /** The value to assign. */
-	    valueExpr: ExpressionRef, 
-	    /** The value of `this`. */
-	    thisExpr: ExpressionRef, 
-	    /** Whether to tee the value. */
-	    tee: bool): ExpressionRef;
-	    /** Compiles a call expression according to the specified context. */
-	    compileCallExpression(
-	    /** Call expression to compile. */
-	    expression: CallExpression, 
-	    /** Contextual type indicating the return type the caller expects, if any. */
-	    contextualType: Type, 
-	    /** Constraints indicating contextual conditions. */
-	    constraints: Constraints): ExpressionRef;
-	    private compileCallExpressionBuiltin;
-	    /**
-	     * Checks that a call with the given number as arguments can be performed according to the
-	     * specified signature.
-	     */
-	    checkCallSignature(signature: Signature, numArguments: i32, hasThis: bool, reportNode: Node): bool;
-	    /** Compiles a direct call to a concrete function. */
-	    compileCallDirect(instance: Function, argumentExpressions: Expression[], reportNode: Node, thisArg?: ExpressionRef, constraints?: Constraints): ExpressionRef;
-	    makeCallInline(instance: Function, operands: ExpressionRef[] | null, thisArg?: ExpressionRef, immediatelyDropped?: bool): ExpressionRef;
-	    /** Gets the trampoline for the specified function. */
-	    ensureTrampoline(original: Function): Function;
-	    /** Makes sure that the argument count helper global is present and returns its name. */
-	    private ensureArgcVar;
-	    /** Makes sure that the argument count helper setter is present and returns its name. */
-	    private ensureArgcSet;
-	    /** Makes retain call, retaining the expression's value. */
-	    makeRetain(expr: ExpressionRef): ExpressionRef;
-	    /** Makes a retainRelease call, retaining the new expression's value and releasing the old expression's value, in this order. */
-	    makeRetainRelease(oldExpr: ExpressionRef, newExpr: ExpressionRef): ExpressionRef;
-	    /** Makes a skippedRelease call, ignoring the new expression's value and releasing the old expression's value, in this order. */
-	    makeSkippedRelease(oldExpr: ExpressionRef, newExpr: ExpressionRef): ExpressionRef;
-	    /** Makes a release call, releasing the expression's value. Changes the current type to void.*/
-	    makeRelease(expr: ExpressionRef): ExpressionRef;
-	    /** Makes an automatic release call at the end of the current flow. */
-	    makeAutorelease(expr: ExpressionRef, flow?: Flow): ExpressionRef;
-	    /** Attempts to undo a final autorelease, returning the index of the previously retaining variable or -1 if not possible. */
-	    undoAutorelease(expr: ExpressionRef, flow: Flow): i32;
-	    /**
-	     * Attemps to move a final autorelease from one flow to a parent.
-	     * It is crucial that from flow hasn't processed autoreleases yet because otherwise the final
-	     * retain would have been written already.
-	     */
-	    moveAutorelease(expr: ExpressionRef, fromInnerFlow: Flow, toOuterFlow: Flow): ExpressionRef;
-	    /** Performs any queued autoreleases in the specified flow. */
-	    performAutoreleases(flow: Flow, stmts: ExpressionRef[], clearFlags?: bool): void;
-	    /** Performs any queued autoreleases in the specified flow and returns the value. */
-	    performAutoreleasesWithValue(flow: Flow, valueExpr: ExpressionRef, valueType: Type, stmts?: ExpressionRef[] | null, clearFlags?: bool): ExpressionRef;
-	    /** Finishes any queued top-level autoreleases in the actual function of the specified flow. */
-	    finishAutoreleases(flow: Flow, stmts: ExpressionRef[]): void;
-	    /** Creates a direct call to the specified function. */
-	    makeCallDirect(instance: Function, operands: ExpressionRef[] | null, reportNode: Node, immediatelyDropped?: bool, 
-	    /** Skip the usual autorelease and manage this at the callsite instead. */
-	    skipAutorelease?: bool): ExpressionRef;
-	    /** Compiles an indirect call using an index argument and a signature. */
-	    compileCallIndirect(signature: Signature, indexArg: ExpressionRef, argumentExpressions: Expression[], reportNode: Node, thisArg?: ExpressionRef, immediatelyDropped?: bool): ExpressionRef;
-	    /** Creates an indirect call to the function at `indexArg` in the function table. */
-	    makeCallIndirect(signature: Signature, indexArg: ExpressionRef, operands?: ExpressionRef[] | null, immediatelyDropped?: bool): ExpressionRef;
-	    compileCommaExpression(expression: CommaExpression, contextualType: Type, constraints: Constraints): ExpressionRef;
-	    compileElementAccessExpression(expression: ElementAccessExpression, contextualType: Type, constraints: Constraints): ExpressionRef;
-	    compileFunctionExpression(expression: FunctionExpression, contextualSignature: Signature | null, constraints: Constraints): ExpressionRef;
-	    /** Makes sure the enclosing source file of the specified expression has been compiled. */
-	    private maybeCompileEnclosingSource;
-	    /**
-	     * Compiles an identifier in the specified context.
-	     * @param retainConstantType Retains the type of inlined constants if `true`, otherwise
-	     *  precomputes them according to context.
-	     */
-	    compileIdentifierExpression(expression: IdentifierExpression, contextualType: Type, constraints: Constraints): ExpressionRef;
-	    compileInstanceOfExpression(expression: InstanceOfExpression, contextualType: Type, constraints: Constraints): ExpressionRef;
-	    compileLiteralExpression(expression: LiteralExpression, contextualType: Type, constraints: Constraints, implicitlyNegate?: bool): ExpressionRef;
-	    compileStringLiteral(expression: StringLiteralExpression): ExpressionRef;
-	    compileArrayLiteral(elementType: Type, expressions: (Expression | null)[], constraints: Constraints, reportNode: Node): ExpressionRef;
-	    compileObjectLiteral(expression: ObjectLiteralExpression, contextualType: Type): ExpressionRef;
-	    compileNewExpression(expression: NewExpression, contextualType: Type, constraints: Constraints): ExpressionRef;
-	    /** Gets the compiled constructor of the specified class or generates one if none is present. */
-	    ensureConstructor(classInstance: Class, reportNode: Node): Function;
-	    compileInstantiate(
-	    /** Class to instantiate. */
-	    classInstance: Class, 
-	    /** Constructor arguments. */
-	    argumentExpressions: Expression[], 
-	    /** Contextual flags. */
-	    constraints: Constraints, 
-	    /** Node to report on. */
-	    reportNode: Node): ExpressionRef;
-	    /**
-	     * Compiles a property access in the specified context.
-	     * @param retainConstantType Retains the type of inlined constants if `true`, otherwise
-	     *  precomputes them according to context.
-	     */
-	    compilePropertyAccessExpression(propertyAccess: PropertyAccessExpression, contextualType: Type, constraints: Constraints): ExpressionRef;
-	    compileTernaryExpression(expression: TernaryExpression, contextualType: Type, constraints: Constraints): ExpressionRef;
-	    compileUnaryPostfixExpression(expression: UnaryPostfixExpression, contextualType: Type, constraints: Constraints): ExpressionRef;
-	    compileUnaryPrefixExpression(expression: UnaryPrefixExpression, contextualType: Type, constraints: Constraints): ExpressionRef;
-	    /** Makes sure that a 32-bit integer value is wrapped to a valid value of the specified type. */
-	    ensureSmallIntegerWrap(expr: ExpressionRef, type: Type): ExpressionRef;
-	    /** Adds the debug location of the specified expression at the specified range to the source map. */
-	    addDebugLocation(expr: ExpressionRef, range: Range): void;
-	    /** Creates a comparison whether an expression is 'false' in a broader sense. */
-	    makeIsFalseish(expr: ExpressionRef, type: Type): ExpressionRef;
-	    /** Creates a comparison whether an expression is 'true' in a broader sense. */
-	    makeIsTrueish(expr: ExpressionRef, type: Type): ExpressionRef;
-	    /** Makes an allocation suitable to hold the data of an instance of the given class. */
-	    makeAllocation(classInstance: Class): ExpressionRef;
-	    /** Makes the initializers for a class's fields. */
-	    makeFieldInitialization(classInstance: Class, stmts?: ExpressionRef[]): ExpressionRef[];
-	    makeInstanceOfClass(expr: ExpressionRef, classInstance: Class): ExpressionRef;
-	}
-	/** Flattens a series of expressions to a nop, a single statement or a block depending on statement count. */
-	export function flatten(module: Module, stmts: ExpressionRef[], type: NativeType): ExpressionRef;
-
-}
-declare module 'assemblyscript/src/builtins' {
-	/**
-	 * Built-in elements providing WebAssembly core functionality.
-	 * @module builtins
-	 */ /***/
-	import { Compiler } from 'assemblyscript/src/compiler';
-	import { Node, Expression, CallExpression } from 'assemblyscript/src/ast';
-	import { Type } from 'assemblyscript/src/types';
-	import { ExpressionRef } from 'assemblyscript/src/module';
-	import { FunctionPrototype } from 'assemblyscript/src/program';
-	/** Symbols of various compiler built-ins. */
-	export namespace BuiltinSymbols {
-	    const isInteger = "~lib/builtins/isInteger";
-	    const isFloat = "~lib/builtins/isFloat";
-	    const isBoolean = "~lib/builtins/isBoolean";
-	    const isSigned = "~lib/builtins/isSigned";
-	    const isReference = "~lib/builtins/isReference";
-	    const isString = "~lib/builtins/isString";
-	    const isArray = "~lib/builtins/isArray";
-	    const isArrayLike = "~lib/builtins/isArrayLike";
-	    const isFunction = "~lib/builtins/isFunction";
-	    const isNullable = "~lib/builtins/isNullable";
-	    const isDefined = "~lib/builtins/isDefined";
-	    const isConstant = "~lib/builtins/isConstant";
-	    const isManaged = "~lib/builtins/isManaged";
-	    const clz = "~lib/builtins/clz";
-	    const ctz = "~lib/builtins/ctz";
-	    const popcnt = "~lib/builtins/popcnt";
-	    const rotl = "~lib/builtins/rotl";
-	    const rotr = "~lib/builtins/rotr";
-	    const abs = "~lib/builtins/abs";
-	    const max = "~lib/builtins/max";
-	    const min = "~lib/builtins/min";
-	    const ceil = "~lib/builtins/ceil";
-	    const floor = "~lib/builtins/floor";
-	    const copysign = "~lib/builtins/copysign";
-	    const nearest = "~lib/builtins/nearest";
-	    const reinterpret = "~lib/builtins/reinterpret";
-	    const sqrt = "~lib/builtins/sqrt";
-	    const trunc = "~lib/builtins/trunc";
-	    const load = "~lib/builtins/load";
-	    const store = "~lib/builtins/store";
-	    const atomic_load = "~lib/builtins/atomic.load";
-	    const atomic_store = "~lib/builtins/atomic.store";
-	    const atomic_add = "~lib/builtins/atomic.add";
-	    const atomic_sub = "~lib/builtins/atomic.sub";
-	    const atomic_and = "~lib/builtins/atomic.and";
-	    const atomic_or = "~lib/builtins/atomic.or";
-	    const atomic_xor = "~lib/builtins/atomic.xor";
-	    const atomic_xchg = "~lib/builtins/atomic.xchg";
-	    const atomic_cmpxchg = "~lib/builtins/atomic.cmpxchg";
-	    const atomic_wait = "~lib/builtins/atomic.wait";
-	    const atomic_notify = "~lib/builtins/atomic.notify";
-	    const sizeof = "~lib/builtins/sizeof";
-	    const alignof = "~lib/builtins/alignof";
-	    const offsetof = "~lib/builtins/offsetof";
-	    const select = "~lib/builtins/select";
-	    const unreachable = "~lib/builtins/unreachable";
-	    const changetype = "~lib/builtins/changetype";
-	    const assert = "~lib/builtins/assert";
-	    const unchecked = "~lib/builtins/unchecked";
-	    const call_direct = "~lib/builtins/call_direct";
-	    const call_indirect = "~lib/builtins/call_indirect";
-	    const instantiate = "~lib/builtins/instantiate";
-	    const idof = "~lib/builtins/idof";
-	    const i8 = "~lib/builtins/i8";
-	    const i16 = "~lib/builtins/i16";
-	    const i32 = "~lib/builtins/i32";
-	    const i64 = "~lib/builtins/i64";
-	    const isize = "~lib/builtins/isize";
-	    const u8 = "~lib/builtins/u8";
-	    const u16 = "~lib/builtins/u16";
-	    const u32 = "~lib/builtins/u32";
-	    const u64 = "~lib/builtins/u64";
-	    const usize = "~lib/builtins/usize";
-	    const bool = "~lib/builtins/bool";
-	    const f32 = "~lib/builtins/f32";
-	    const f64 = "~lib/builtins/f64";
-	    const v128 = "~lib/builtins/v128";
-	    const void_ = "~lib/builtins/void";
-	    const i32_clz = "~lib/builtins/i32.clz";
-	    const i64_clz = "~lib/builtins/i64.clz";
-	    const i32_ctz = "~lib/builtins/i32.ctz";
-	    const i64_ctz = "~lib/builtins/i64.ctz";
-	    const i32_popcnt = "~lib/builtins/i32.popcnt";
-	    const i64_popcnt = "~lib/builtins/i64.popcnt";
-	    const i32_rotl = "~lib/builtins/i32.rotl";
-	    const i64_rotl = "~lib/builtins/i64.rotl";
-	    const i32_rotr = "~lib/builtins/i32.rotr";
-	    const i64_rotr = "~lib/builtins/i64.rotr";
-	    const f32_abs = "~lib/builtins/f32.abs";
-	    const f64_abs = "~lib/builtins/f64.abs";
-	    const f32_max = "~lib/builtins/f32.max";
-	    const f64_max = "~lib/builtins/f64.max";
-	    const f32_min = "~lib/builtins/f32.min";
-	    const f64_min = "~lib/builtins/f64.min";
-	    const f32_ceil = "~lib/builtins/f32.ceil";
-	    const f64_ceil = "~lib/builtins/f64.ceil";
-	    const f32_floor = "~lib/builtins/f32.floor";
-	    const f64_floor = "~lib/builtins/f64.floor";
-	    const f32_copysign = "~lib/builtins/f32.copysign";
-	    const f64_copysign = "~lib/builtins/f64.copysign";
-	    const f32_nearest = "~lib/builtins/f32.nearest";
-	    const f64_nearest = "~lib/builtins/f64.nearest";
-	    const i32_reinterpret_f32 = "~lib/builtins/i32.reinterpret_f32";
-	    const i64_reinterpret_f64 = "~lib/builtins/i64.reinterpret_f64";
-	    const f32_reinterpret_i32 = "~lib/builtins/f32.reinterpret_i32";
-	    const f64_reinterpret_i64 = "~lib/builtins/f64.reinterpret_i64";
-	    const f32_sqrt = "~lib/builtins/f32.sqrt";
-	    const f64_sqrt = "~lib/builtins/f64.sqrt";
-	    const f32_trunc = "~lib/builtins/f32.trunc";
-	    const f64_trunc = "~lib/builtins/f64.trunc";
-	    const i32_load8_s = "~lib/builtins/i32.load8_s";
-	    const i32_load8_u = "~lib/builtins/i32.load8_u";
-	    const i32_load16_s = "~lib/builtins/i32.load16_s";
-	    const i32_load16_u = "~lib/builtins/i32.load16_u";
-	    const i32_load = "~lib/builtins/i32.load";
-	    const i64_load8_s = "~lib/builtins/i64.load8_s";
-	    const i64_load8_u = "~lib/builtins/i64.load8_u";
-	    const i64_load16_s = "~lib/builtins/i64.load16_s";
-	    const i64_load16_u = "~lib/builtins/i64.load16_u";
-	    const i64_load32_s = "~lib/builtins/i64.load32_s";
-	    const i64_load32_u = "~lib/builtins/i64.load32_u";
-	    const i64_load = "~lib/builtins/i64.load";
-	    const f32_load = "~lib/builtins/f32.load";
-	    const f64_load = "~lib/builtins/f64.load";
-	    const i32_store8 = "~lib/builtins/i32.store8";
-	    const i32_store16 = "~lib/builtins/i32.store16";
-	    const i32_store = "~lib/builtins/i32.store";
-	    const i64_store8 = "~lib/builtins/i64.store8";
-	    const i64_store16 = "~lib/builtins/i64.store16";
-	    const i64_store32 = "~lib/builtins/i64.store32";
-	    const i64_store = "~lib/builtins/i64.store";
-	    const f32_store = "~lib/builtins/f32.store";
-	    const f64_store = "~lib/builtins/f64.store";
-	    const i32_atomic_load8_u = "~lib/builtins/i32.atomic.load8_u";
-	    const i32_atomic_load16_u = "~lib/builtins/i32.atomic.load16_u";
-	    const i32_atomic_load = "~lib/builtins/i32.atomic.load";
-	    const i64_atomic_load8_u = "~lib/builtins/i64.atomic.load8_u";
-	    const i64_atomic_load16_u = "~lib/builtins/i64.atomic.load16_u";
-	    const i64_atomic_load32_u = "~lib/builtins/i64.atomic.load32_u";
-	    const i64_atomic_load = "~lib/builtins/i64.atomic.load";
-	    const i32_atomic_store8 = "~lib/builtins/i32.atomic.store8";
-	    const i32_atomic_store16 = "~lib/builtins/i32.atomic.store16";
-	    const i32_atomic_store = "~lib/builtins/i32.atomic.store";
-	    const i64_atomic_store8 = "~lib/builtins/i64.atomic.store8";
-	    const i64_atomic_store16 = "~lib/builtins/i64.atomic.store16";
-	    const i64_atomic_store32 = "~lib/builtins/i64.atomic.store32";
-	    const i64_atomic_store = "~lib/builtins/i64.atomic.store";
-	    const i32_atomic_rmw8_add_u = "~lib/builtins/i32.atomic.rmw8.add_u";
-	    const i32_atomic_rmw16_add_u = "~lib/builtins/i32.atomic.rmw16.add_u";
-	    const i32_atomic_rmw_add = "~lib/builtins/i32.atomic.rmw.add";
-	    const i64_atomic_rmw8_add_u = "~lib/builtins/i64.atomic.rmw8.add_u";
-	    const i64_atomic_rmw16_add_u = "~lib/builtins/i64.atomic.rmw16.add_u";
-	    const i64_atomic_rmw32_add_u = "~lib/builtins/i64.atomic.rmw32.add_u";
-	    const i64_atomic_rmw_add = "~lib/builtins/i64.atomic.rmw.add";
-	    const i32_atomic_rmw8_sub_u = "~lib/builtins/i32.atomic.rmw8.sub_u";
-	    const i32_atomic_rmw16_sub_u = "~lib/builtins/i32.atomic.rmw16.sub_u";
-	    const i32_atomic_rmw_sub = "~lib/builtins/i32.atomic.rmw.sub";
-	    const i64_atomic_rmw8_sub_u = "~lib/builtins/i64.atomic.rmw8.sub_u";
-	    const i64_atomic_rmw16_sub_u = "~lib/builtins/i64.atomic.rmw16.sub_u";
-	    const i64_atomic_rmw32_sub_u = "~lib/builtins/i64.atomic.rmw32.sub_u";
-	    const i64_atomic_rmw_sub = "~lib/builtins/i64.atomic.rmw.sub";
-	    const i32_atomic_rmw8_and_u = "~lib/builtins/i32.atomic.rmw8.and_u";
-	    const i32_atomic_rmw16_and_u = "~lib/builtins/i32.atomic.rmw16.and_u";
-	    const i32_atomic_rmw_and = "~lib/builtins/i32.atomic.rmw.and";
-	    const i64_atomic_rmw8_and_u = "~lib/builtins/i64.atomic.rmw8.and_u";
-	    const i64_atomic_rmw16_and_u = "~lib/builtins/i64.atomic.rmw16.and_u";
-	    const i64_atomic_rmw32_and_u = "~lib/builtins/i64.atomic.rmw32.and_u";
-	    const i64_atomic_rmw_and = "~lib/builtins/i64.atomic.rmw.and";
-	    const i32_atomic_rmw8_or_u = "~lib/builtins/i32.atomic.rmw8.or_u";
-	    const i32_atomic_rmw16_or_u = "~lib/builtins/i32.atomic.rmw16.or_u";
-	    const i32_atomic_rmw_or = "~lib/builtins/i32.atomic.rmw.or";
-	    const i64_atomic_rmw8_or_u = "~lib/builtins/i64.atomic.rmw8.or_u";
-	    const i64_atomic_rmw16_or_u = "~lib/builtins/i64.atomic.rmw16.or_u";
-	    const i64_atomic_rmw32_or_u = "~lib/builtins/i64.atomic.rmw32.or_u";
-	    const i64_atomic_rmw_or = "~lib/builtins/i64.atomic.rmw.or";
-	    const i32_atomic_rmw8_u_xor = "~lib/builtins/i32.atomic.rmw8.xor_u";
-	    const i32_atomic_rmw16_u_xor = "~lib/builtins/i32.atomic.rmw16.xor_u";
-	    const i32_atomic_rmw_xor = "~lib/builtins/i32.atomic.rmw.xor";
-	    const i64_atomic_rmw8_xor_u = "~lib/builtins/i64.atomic.rmw8.xor_u";
-	    const i64_atomic_rmw16_xor_u = "~lib/builtins/i64.atomic.rmw16.xor_u";
-	    const i64_atomic_rmw32_xor_u = "~lib/builtins/i64.atomic.rmw32.xor_u";
-	    const i64_atomic_rmw_xor = "~lib/builtins/i64.atomic.rmw.xor";
-	    const i32_atomic_rmw8_xchg_u = "~lib/builtins/i32.atomic.rmw8.xchg_u";
-	    const i32_atomic_rmw16_xchg_u = "~lib/builtins/i32.atomic.rmw16.xchg_u";
-	    const i32_atomic_rmw_xchg = "~lib/builtins/i32.atomic.rmw.xchg";
-	    const i64_atomic_rmw8_xchg_u = "~lib/builtins/i64.atomic.rmw8.xchg_u";
-	    const i64_atomic_rmw16_xchg_u = "~lib/builtins/i64.atomic.rmw16.xchg_u";
-	    const i64_atomic_rmw32_xchg_u = "~lib/builtins/i64.atomic.rmw32.xchg_u";
-	    const i64_atomic_rmw_xchg = "~lib/builtins/i64.atomic.rmw.xchg";
-	    const i32_atomic_rmw8_cmpxchg_u = "~lib/builtins/i32.atomic.rmw8.cmpxchg_u";
-	    const i32_atomic_rmw16_cmpxchg_u = "~lib/builtins/i32.atomic.rmw16.cmpxchg_u";
-	    const i32_atomic_rmw_cmpxchg = "~lib/builtins/i32.atomic.rmw.cmpxchg";
-	    const i64_atomic_rmw8_cmpxchg_u = "~lib/builtins/i64.atomic.rmw8.cmpxchg_u";
-	    const i64_atomic_rmw16_cmpxchg_u = "~lib/builtins/i64.atomic.rmw16.cmpxchg_u";
-	    const i64_atomic_rmw32_cmpxchg_u = "~lib/builtins/i64.atomic.rmw32.cmpxchg_u";
-	    const i64_atomic_rmw_cmpxchg = "~lib/builtins/i64.atomic.rmw.cmpxchg";
-	    const i32_wait = "~lib/builtins/i32.wait";
-	    const i64_wait = "~lib/builtins/i64.wait";
-	    const v128_splat = "~lib/builtins/v128.splat";
-	    const v128_extract_lane = "~lib/builtins/v128.extract_lane";
-	    const v128_replace_lane = "~lib/builtins/v128.replace_lane";
-	    const v128_shuffle = "~lib/builtins/v128.shuffle";
-	    const v128_load = "~lib/builtins/v128.load";
-	    const v128_store = "~lib/builtins/v128.store";
-	    const v128_add = "~lib/builtins/v128.add";
-	    const v128_sub = "~lib/builtins/v128.sub";
-	    const v128_mul = "~lib/builtins/v128.mul";
-	    const v128_div = "~lib/builtins/v128.div";
-	    const v128_neg = "~lib/builtins/v128.neg";
-	    const v128_add_saturate = "~lib/builtins/v128.add_saturate";
-	    const v128_sub_saturate = "~lib/builtins/v128.sub_saturate";
-	    const v128_shl = "~lib/builtins/v128.shl";
-	    const v128_shr = "~lib/builtins/v128.shr";
-	    const v128_and = "~lib/builtins/v128.and";
-	    const v128_or = "~lib/builtins/v128.or";
-	    const v128_xor = "~lib/builtins/v128.xor";
-	    const v128_not = "~lib/builtins/v128.not";
-	    const v128_bitselect = "~lib/builtins/v128.bitselect";
-	    const v128_any_true = "~lib/builtins/v128.any_true";
-	    const v128_all_true = "~lib/builtins/v128.all_true";
-	    const v128_min = "~lib/builtins/v128.min";
-	    const v128_max = "~lib/builtins/v128.max";
-	    const v128_abs = "~lib/builtins/v128.abs";
-	    const v128_sqrt = "~lib/builtins/v128.sqrt";
-	    const v128_eq = "~lib/builtins/v128.eq";
-	    const v128_ne = "~lib/builtins/v128.ne";
-	    const v128_lt = "~lib/builtins/v128.lt";
-	    const v128_le = "~lib/builtins/v128.le";
-	    const v128_gt = "~lib/builtins/v128.gt";
-	    const v128_ge = "~lib/builtins/v128.ge";
-	    const v128_convert = "~lib/builtins/v128.convert";
-	    const v128_trunc = "~lib/builtins/v128.trunc";
-	    const i8x16 = "~lib/builtins/i8x16";
-	    const i16x8 = "~lib/builtins/i16x8";
-	    const i32x4 = "~lib/builtins/i32x4";
-	    const i64x2 = "~lib/builtins/i64x2";
-	    const f32x4 = "~lib/builtins/f32x4";
-	    const f64x2 = "~lib/builtins/f64x2";
-	    const i8x16_splat = "~lib/builtins/i8x16.splat";
-	    const i8x16_extract_lane_s = "~lib/builtins/i8x16.extract_lane_s";
-	    const i8x16_extract_lane_u = "~lib/builtins/i8x16.extract_lane_u";
-	    const i8x16_replace_lane = "~lib/builtins/i8x16.replace_lane";
-	    const i8x16_add = "~lib/builtins/i8x16.add";
-	    const i8x16_sub = "~lib/builtins/i8x16.sub";
-	    const i8x16_mul = "~lib/builtins/i8x16.mul";
-	    const i8x16_neg = "~lib/builtins/i8x16.neg";
-	    const i8x16_add_saturate_s = "~lib/builtins/i8x16.add_saturate_s";
-	    const i8x16_add_saturate_u = "~lib/builtins/i8x16.add_saturate_u";
-	    const i8x16_sub_saturate_s = "~lib/builtins/i8x16.sub_saturate_s";
-	    const i8x16_sub_saturate_u = "~lib/builtins/i8x16.sub_saturate_u";
-	    const i8x16_shl = "~lib/builtins/i8x16.shl";
-	    const i8x16_shr_s = "~lib/builtins/i8x16.shr_s";
-	    const i8x16_shr_u = "~lib/builtins/i8x16.shr_u";
-	    const i8x16_any_true = "~lib/builtins/i8x16.any_true";
-	    const i8x16_all_true = "~lib/builtins/i8x16.all_true";
-	    const i8x16_eq = "~lib/builtins/i8x16.eq";
-	    const i8x16_ne = "~lib/builtins/i8x16.ne";
-	    const i8x16_lt_s = "~lib/builtins/i8x16.lt_s";
-	    const i8x16_lt_u = "~lib/builtins/i8x16.lt_u";
-	    const i8x16_le_s = "~lib/builtins/i8x16.le_s";
-	    const i8x16_le_u = "~lib/builtins/i8x16.le_u";
-	    const i8x16_gt_s = "~lib/builtins/i8x16.gt_s";
-	    const i8x16_gt_u = "~lib/builtins/i8x16.gt_u";
-	    const i8x16_ge_s = "~lib/builtins/i8x16.ge_s";
-	    const i8x16_ge_u = "~lib/builtins/i8x16.ge_u";
-	    const i16x8_splat = "~lib/builtins/i16x8.splat";
-	    const i16x8_extract_lane_s = "~lib/builtins/i16x8.extract_lane_s";
-	    const i16x8_extract_lane_u = "~lib/builtins/i16x8.extract_lane_u";
-	    const i16x8_replace_lane = "~lib/builtins/i16x8.replace_lane";
-	    const i16x8_add = "~lib/builtins/i16x8.add";
-	    const i16x8_sub = "~lib/builtins/i16x8.sub";
-	    const i16x8_mul = "~lib/builtins/i16x8.mul";
-	    const i16x8_neg = "~lib/builtins/i16x8.neg";
-	    const i16x8_add_saturate_s = "~lib/builtins/i16x8.add_saturate_s";
-	    const i16x8_add_saturate_u = "~lib/builtins/i16x8.add_saturate_u";
-	    const i16x8_sub_saturate_s = "~lib/builtins/i16x8.sub_saturate_s";
-	    const i16x8_sub_saturate_u = "~lib/builtins/i16x8.sub_saturate_u";
-	    const i16x8_shl = "~lib/builtins/i16x8.shl";
-	    const i16x8_shr_s = "~lib/builtins/i16x8.shr_s";
-	    const i16x8_shr_u = "~lib/builtins/i16x8.shr_u";
-	    const i16x8_any_true = "~lib/builtins/i16x8.any_true";
-	    const i16x8_all_true = "~lib/builtins/i16x8.all_true";
-	    const i16x8_eq = "~lib/builtins/i16x8.eq";
-	    const i16x8_ne = "~lib/builtins/i16x8.ne";
-	    const i16x8_lt_s = "~lib/builtins/i16x8.lt_s";
-	    const i16x8_lt_u = "~lib/builtins/i16x8.lt_u";
-	    const i16x8_le_s = "~lib/builtins/i16x8.le_s";
-	    const i16x8_le_u = "~lib/builtins/i16x8.le_u";
-	    const i16x8_gt_s = "~lib/builtins/i16x8.gt_s";
-	    const i16x8_gt_u = "~lib/builtins/i16x8.gt_u";
-	    const i16x8_ge_s = "~lib/builtins/i16x8.ge_s";
-	    const i16x8_ge_u = "~lib/builtins/i16x8.ge_u";
-	    const i32x4_splat = "~lib/builtins/i32x4.splat";
-	    const i32x4_extract_lane = "~lib/builtins/i32x4.extract_lane";
-	    const i32x4_replace_lane = "~lib/builtins/i32x4.replace_lane";
-	    const i32x4_add = "~lib/builtins/i32x4.add";
-	    const i32x4_sub = "~lib/builtins/i32x4.sub";
-	    const i32x4_mul = "~lib/builtins/i32x4.mul";
-	    const i32x4_neg = "~lib/builtins/i32x4.neg";
-	    const i32x4_shl = "~lib/builtins/i32x4.shl";
-	    const i32x4_shr_s = "~lib/builtins/i32x4.shr_s";
-	    const i32x4_shr_u = "~lib/builtins/i32x4.shr_u";
-	    const i32x4_any_true = "~lib/builtins/i32x4.any_true";
-	    const i32x4_all_true = "~lib/builtins/i32x4.all_true";
-	    const i32x4_eq = "~lib/builtins/i32x4.eq";
-	    const i32x4_ne = "~lib/builtins/i32x4.ne";
-	    const i32x4_lt_s = "~lib/builtins/i32x4.lt_s";
-	    const i32x4_lt_u = "~lib/builtins/i32x4.lt_u";
-	    const i32x4_le_s = "~lib/builtins/i32x4.le_s";
-	    const i32x4_le_u = "~lib/builtins/i32x4.le_u";
-	    const i32x4_gt_s = "~lib/builtins/i32x4.gt_s";
-	    const i32x4_gt_u = "~lib/builtins/i32x4.gt_u";
-	    const i32x4_ge_s = "~lib/builtins/i32x4.ge_s";
-	    const i32x4_ge_u = "~lib/builtins/i32x4.ge_u";
-	    const i32x4_trunc_s_f32x4_sat = "~lib/builtins/i32x4.trunc_s_f32x4_sat";
-	    const i32x4_trunc_u_f32x4_sat = "~lib/builtins/i32x4.trunc_u_f32x4_sat";
-	    const i64x2_splat = "~lib/builtins/i64x2.splat";
-	    const i64x2_extract_lane = "~lib/builtins/i64x2.extract_lane";
-	    const i64x2_replace_lane = "~lib/builtins/i64x2.replace_lane";
-	    const i64x2_add = "~lib/builtins/i64x2.add";
-	    const i64x2_sub = "~lib/builtins/i64x2.sub";
-	    const i64x2_neg = "~lib/builtins/i64x2.neg";
-	    const i64x2_shl = "~lib/builtins/i64x2.shl";
-	    const i64x2_shr_s = "~lib/builtins/i64x2.shr_s";
-	    const i64x2_shr_u = "~lib/builtins/i64x2.shr_u";
-	    const i64x2_any_true = "~lib/builtins/i64x2.any_true";
-	    const i64x2_all_true = "~lib/builtins/i64x2.all_true";
-	    const i64x2_trunc_s_f64x2_sat = "~lib/builtins/i64x2.trunc_s_f64x2_sat";
-	    const i64x2_trunc_u_f64x2_sat = "~lib/builtins/i64x2.trunc_u_f64x2_sat";
-	    const f32x4_splat = "~lib/builtins/f32x4.splat";
-	    const f32x4_extract_lane = "~lib/builtins/f32x4.extract_lane";
-	    const f32x4_replace_lane = "~lib/builtins/f32x4.replace_lane";
-	    const f32x4_add = "~lib/builtins/f32x4.add";
-	    const f32x4_sub = "~lib/builtins/f32x4.sub";
-	    const f32x4_mul = "~lib/builtins/f32x4.mul";
-	    const f32x4_div = "~lib/builtins/f32x4.div";
-	    const f32x4_neg = "~lib/builtins/f32x4.neg";
-	    const f32x4_min = "~lib/builtins/f32x4.min";
-	    const f32x4_max = "~lib/builtins/f32x4.max";
-	    const f32x4_abs = "~lib/builtins/f32x4.abs";
-	    const f32x4_sqrt = "~lib/builtins/f32x4.sqrt";
-	    const f32x4_eq = "~lib/builtins/f32x4.eq";
-	    const f32x4_ne = "~lib/builtins/f32x4.ne";
-	    const f32x4_lt = "~lib/builtins/f32x4.lt";
-	    const f32x4_le = "~lib/builtins/f32x4.le";
-	    const f32x4_gt = "~lib/builtins/f32x4.gt";
-	    const f32x4_ge = "~lib/builtins/f32x4.ge";
-	    const f32x4_convert_s_i32x4 = "~lib/builtins/f32x4.convert_s_i32x4";
-	    const f32x4_convert_u_i32x4 = "~lib/builtins/f32x4.convert_u_i32x4";
-	    const f64x2_splat = "~lib/builtins/f64x2.splat";
-	    const f64x2_extract_lane = "~lib/builtins/f64x2.extract_lane";
-	    const f64x2_replace_lane = "~lib/builtins/f64x2.replace_lane";
-	    const f64x2_add = "~lib/builtins/f64x2.add";
-	    const f64x2_sub = "~lib/builtins/f64x2.sub";
-	    const f64x2_mul = "~lib/builtins/f64x2.mul";
-	    const f64x2_div = "~lib/builtins/f64x2.div";
-	    const f64x2_neg = "~lib/builtins/f64x2.neg";
-	    const f64x2_min = "~lib/builtins/f64x2.min";
-	    const f64x2_max = "~lib/builtins/f64x2.max";
-	    const f64x2_abs = "~lib/builtins/f64x2.abs";
-	    const f64x2_sqrt = "~lib/builtins/f64x2.sqrt";
-	    const f64x2_eq = "~lib/builtins/f64x2.eq";
-	    const f64x2_ne = "~lib/builtins/f64x2.ne";
-	    const f64x2_lt = "~lib/builtins/f64x2.lt";
-	    const f64x2_le = "~lib/builtins/f64x2.le";
-	    const f64x2_gt = "~lib/builtins/f64x2.gt";
-	    const f64x2_ge = "~lib/builtins/f64x2.ge";
-	    const f64x2_convert_s_i64x2 = "~lib/builtins/f64x2.convert_s_i64x2";
-	    const f64x2_convert_u_i64x2 = "~lib/builtins/f64x2.convert_u_i64x2";
-	    const v8x16_shuffle = "~lib/builtins/v8x16.shuffle";
-	    const heap_base = "~lib/heap/__heap_base";
-	    const rtti_base = "~lib/rt/__rtti_base";
-	    const visit_globals = "~lib/rt/__visit_globals";
-	    const visit_members = "~lib/rt/__visit_members";
-	    const ERROR = "~lib/diagnostics/ERROR";
-	    const WARNING = "~lib/diagnostics/WARNING";
-	    const INFO = "~lib/diagnostics/INFO";
-	    const memory_size = "~lib/memory/memory.size";
-	    const memory_grow = "~lib/memory/memory.grow";
-	    const memory_copy = "~lib/memory/memory.copy";
-	    const memory_fill = "~lib/memory/memory.fill";
-	    const memory_allocate = "~lib/memory/memory.allocate";
-	    const memory_free = "~lib/memory/memory.free";
-	    const memory_reset = "~lib/memory/memory.reset";
-	    const runtime_instanceof = "~lib/runtime/runtime.instanceof";
-	    const runtime_flags = "~lib/runtime/runtime.flags";
-	    const runtime_allocate = "~lib/util/runtime/allocate";
-	    const runtime_reallocate = "~lib/util/runtime/reallocate";
-	    const runtime_register = "~lib/util/runtime/register";
-	    const runtime_discard = "~lib/util/runtime/discard";
-	    const runtime_makeArray = "~lib/util/runtime/makeArray";
-	    const Int8Array = "~lib/typedarray/Int8Array";
-	    const Uint8Array = "~lib/typedarray/Uint8Array";
-	    const Int16Array = "~lib/typedarray/Int16Array";
-	    const Uint16Array = "~lib/typedarray/Uint16Array";
-	    const Int32Array = "~lib/typedarray/Int32Array";
-	    const Uint32Array = "~lib/typedarray/Uint32Array";
-	    const Int64Array = "~lib/typedarray/Int64Array";
-	    const Uint64Array = "~lib/typedarray/Uint64Array";
-	    const Uint8ClampedArray = "~lib/typedarray/Uint8ClampedArray";
-	    const Float32Array = "~lib/typedarray/Float32Array";
-	    const Float64Array = "~lib/typedarray/Float64Array";
-	    const started = "~lib/started";
-	    const argc = "~lib/argc";
-	    const setargc = "~lib/setargc";
-	    const capabilities = "~lib/capabilities";
-	}
-	/** Compiles a call to a built-in function. */
-	export function compileCall(compiler: Compiler, 
-	/** Respective function prototype. */
-	prototype: FunctionPrototype, 
-	/** Pre-resolved type arguments. */
-	typeArguments: Type[] | null, 
-	/** Operand expressions. */
-	operands: Expression[], 
-	/** Contextual type. */
-	contextualType: Type, 
-	/** Respective call expression. */
-	reportNode: CallExpression, 
-	/** Indicates that contextual type is ASM type. */
-	isAsm?: bool): ExpressionRef;
-	/** Compiles an abort wired to the conditionally imported 'abort' function. */
-	export function compileAbort(compiler: Compiler, message: Expression | null, reportNode: Node): ExpressionRef;
-	/** Compiles the `visit_globals` function. */
-	export function compileVisitGlobals(compiler: Compiler): void;
-	/** Compiles the `visit_members` function. */
-	export function compileVisitMembers(compiler: Compiler): void;
-	/** Compiles runtime type information for use by stdlib. */
-	export function compileRTTI(compiler: Compiler): void;
-
-}
-declare module 'assemblyscript/src/decompiler' {
-	/**
-	 * A decompiler that generates low-level AssemblyScript from WebAssembly binaries.
-	 * @module decompiler
-	 */ /***/
-	import { Module, FunctionRef, ExpressionRef } from 'assemblyscript/src/module';
-	export class Decompiler {
-	    static decompile(module: Module): string;
-	    text: string[];
-	    functionId: i32;
-	    constructor();
-	    /** Decompiles a module to an AST that can then be serialized. */
-	    decompile(module: Module): void;
-	    decompileFunction(func: FunctionRef): void;
-	    decompileExpression(expr: ExpressionRef): void;
-	    private push;
-	    finish(): string;
-	}
-
-}
-declare module 'assemblyscript/src/definitions' {
-	/**
-	 * Definition builders for WebIDL and TypeScript.
-	 * @module definitions
-	 */ /***/
-	import { Program, Element, Global, Enum, Field, Function, Class, Namespace, Interface, File } from 'assemblyscript/src/program';
-	import { Type } from 'assemblyscript/src/types'; abstract class ExportsWalker {
-	    /** Program reference. */
-	    program: Program;
-	    /** Whether to include private members */
-	    includePrivate: bool;
-	    /** Already seen elements. */
-	    seen: Map<Element, string>;
-	    /** Constructs a new Element walker. */
-	    constructor(program: Program, includePrivate?: bool);
-	    /** Walks all elements and calls the respective handlers. */
-	    walk(): void;
-	    /** Visits all exported elements of a file. */
-	    visitFile(file: File): void;
-	    /** Visits an element.*/
-	    visitElement(name: string, element: Element): void;
-	    private visitFunctionInstances;
-	    private visitClassInstances;
-	    private visitPropertyInstances;
-	    abstract visitGlobal(name: string, element: Global): void;
-	    abstract visitEnum(name: string, element: Enum): void;
-	    abstract visitFunction(name: string, element: Function): void;
-	    abstract visitClass(name: string, element: Class): void;
-	    abstract visitInterface(name: string, element: Interface): void;
-	    abstract visitField(name: string, element: Field): void;
-	    abstract visitNamespace(name: string, element: Element): void;
-	    abstract visitAlias(name: string, element: Element, originalName: string): void;
-	}
-	/** A WebIDL definitions builder. */
-	export class IDLBuilder extends ExportsWalker {
-	    /** Builds WebIDL definitions for the specified program. */
-	    static build(program: Program): string;
-	    private sb;
-	    private indentLevel;
-	    /** Constructs a new WebIDL builder. */
-	    constructor(program: Program, includePrivate?: bool);
-	    visitGlobal(name: string, element: Global): void;
-	    visitEnum(name: string, element: Enum): void;
-	    visitFunction(name: string, element: Function): void;
-	    visitClass(name: string, element: Class): void;
-	    visitInterface(name: string, element: Interface): void;
-	    visitField(name: string, element: Field): void;
-	    visitNamespace(name: string, element: Namespace): void;
-	    visitAlias(name: string, element: Element, originalName: string): void;
-	    typeToString(type: Type): string;
-	    build(): string;
-	}
-	/** A TypeScript definitions builder. */
-	export class TSDBuilder extends ExportsWalker {
-	    /** Builds TypeScript definitions for the specified program. */
-	    static build(program: Program): string;
-	    private sb;
-	    private indentLevel;
-	    private unknown;
-	    /** Constructs a new WebIDL builder. */
-	    constructor(program: Program, includePrivate?: bool);
-	    visitGlobal(name: string, element: Global): void;
-	    visitEnum(name: string, element: Enum): void;
-	    visitFunction(name: string, element: Function): void;
-	    visitClass(name: string, element: Class): void;
-	    visitInterface(name: string, element: Interface): void;
-	    visitField(name: string, element: Field): void;
-	    visitNamespace(name: string, element: Element): void;
-	    visitAlias(name: string, element: Element, originalName: string): void;
-	    typeToString(type: Type): string;
-	    build(): string;
-	}
-	export {};
-
-}
-declare module 'assemblyscript/src/parser' {
-	/**
-	 * A TypeScript parser for the AssemblyScript subset.
-	 * @module parser
-	 */ /***/
-	import { CommonFlags } from 'assemblyscript/src/common';
-	import { Program } from 'assemblyscript/src/program';
-	import { Tokenizer, CommentHandler } from 'assemblyscript/src/tokenizer';
-	import { DiagnosticEmitter } from 'assemblyscript/src/diagnostics';
-	import { TypeNode, FunctionTypeNode, Expression, ClassExpression, FunctionExpression, Statement, BlockStatement, BreakStatement, ClassDeclaration, ContinueStatement, DeclarationStatement, DecoratorNode, DoStatement, EnumDeclaration, EnumValueDeclaration, ExportImportStatement, ExportMember, ExportStatement, ExpressionStatement, ForStatement, FunctionDeclaration, IfStatement, ImportDeclaration, ImportStatement, IndexSignatureDeclaration, NamespaceDeclaration, ParameterNode, ReturnStatement, SwitchCase, SwitchStatement, ThrowStatement, TryStatement, TypeDeclaration, TypeParameterNode, VariableStatement, VariableDeclaration, VoidStatement, WhileStatement } from 'assemblyscript/src/ast';
-	/** Parser interface. */
-	export class Parser extends DiagnosticEmitter {
-	    /** Program being created. */
-	    program: Program;
-	    /** Source file names to be requested next. */
-	    backlog: string[];
-	    /** Source file names already seen, that is processed or backlogged. */
-	    seenlog: Set<string>;
-	    /** Source file names already completely processed. */
-	    donelog: Set<string>;
-	    /** Optional handler to intercept comments while tokenizing. */
-	    onComment: CommentHandler | null;
-	    /** Constructs a new parser. */
-	    constructor();
-	    /** Parses a file and adds its definitions to the program. */
-	    parseFile(text: string, path: string, isEntry: bool): void;
-	    /** Parses a top-level statement. */
-	    parseTopLevelStatement(tn: Tokenizer, namespace?: NamespaceDeclaration | null): Statement | null;
-	    /** Obtains the next file to parse. */
-	    nextFile(): string | null;
-	    /** Finishes parsing and returns the program. */
-	    finish(): Program;
-	    /** Parses a type. */
-	    parseType(tn: Tokenizer, acceptParenthesized?: bool, suppressErrors?: bool): TypeNode | null;
-	    private tryParseSignatureIsSignature;
-	    /** Parses a function type, as used in type declarations. */
-	    tryParseFunctionType(tn: Tokenizer): FunctionTypeNode | null;
-	    parseDecorator(tn: Tokenizer): DecoratorNode | null;
-	    parseVariable(tn: Tokenizer, flags: CommonFlags, decorators: DecoratorNode[] | null, startPos: i32): VariableStatement | null;
-	    parseVariableDeclaration(tn: Tokenizer, parentFlags: CommonFlags, parentDecorators: DecoratorNode[] | null): VariableDeclaration | null;
-	    parseEnum(tn: Tokenizer, flags: CommonFlags, decorators: DecoratorNode[] | null, startPos: i32): EnumDeclaration | null;
-	    parseEnumValue(tn: Tokenizer, parentFlags: CommonFlags): EnumValueDeclaration | null;
-	    parseReturn(tn: Tokenizer): ReturnStatement | null;
-	    parseTypeParameters(tn: Tokenizer): TypeParameterNode[] | null;
-	    parseTypeParameter(tn: Tokenizer): TypeParameterNode | null;
-	    private parseParametersThis;
-	    parseParameters(tn: Tokenizer, isConstructor?: bool): ParameterNode[] | null;
-	    parseParameter(tn: Tokenizer, isConstructor?: bool): ParameterNode | null;
-	    parseFunction(tn: Tokenizer, flags: CommonFlags, decorators: DecoratorNode[] | null, startPos: i32): FunctionDeclaration | null;
-	    parseFunctionExpression(tn: Tokenizer): FunctionExpression | null;
-	    private parseFunctionExpressionCommon;
-	    parseClassOrInterface(tn: Tokenizer, flags: CommonFlags, decorators: DecoratorNode[] | null, startPos: i32): ClassDeclaration | null;
-	    parseClassExpression(tn: Tokenizer): ClassExpression | null;
-	    parseClassMember(tn: Tokenizer, parent: ClassDeclaration): DeclarationStatement | null;
-	    parseIndexSignatureDeclaration(tn: Tokenizer, decorators: DecoratorNode[] | null): IndexSignatureDeclaration | null;
-	    parseNamespace(tn: Tokenizer, flags: CommonFlags, decorators: DecoratorNode[] | null, startPos: i32): NamespaceDeclaration | null;
-	    parseExport(tn: Tokenizer, startPos: i32, isDeclare: bool): ExportStatement | null;
-	    parseExportMember(tn: Tokenizer): ExportMember | null;
-	    parseExportDefaultAlias(tn: Tokenizer, startPos: i32, defaultStart: i32, defaultEnd: i32): ExportStatement;
-	    parseImport(tn: Tokenizer): ImportStatement | null;
-	    parseImportDeclaration(tn: Tokenizer): ImportDeclaration | null;
-	    parseExportImport(tn: Tokenizer, startPos: i32): ExportImportStatement | null;
-	    parseStatement(tn: Tokenizer, topLevel?: bool): Statement | null;
-	    parseBlockStatement(tn: Tokenizer, topLevel: bool): BlockStatement | null;
-	    parseBreak(tn: Tokenizer): BreakStatement | null;
-	    parseContinue(tn: Tokenizer): ContinueStatement | null;
-	    parseDoStatement(tn: Tokenizer): DoStatement | null;
-	    parseExpressionStatement(tn: Tokenizer): ExpressionStatement | null;
-	    parseForStatement(tn: Tokenizer): ForStatement | null;
-	    parseIfStatement(tn: Tokenizer): IfStatement | null;
-	    parseSwitchStatement(tn: Tokenizer): SwitchStatement | null;
-	    parseSwitchCase(tn: Tokenizer): SwitchCase | null;
-	    parseThrowStatement(tn: Tokenizer): ThrowStatement | null;
-	    parseTryStatement(tn: Tokenizer): TryStatement | null;
-	    parseTypeDeclaration(tn: Tokenizer, flags: CommonFlags, decorators: DecoratorNode[] | null, startPos: i32): TypeDeclaration | null;
-	    parseVoidStatement(tn: Tokenizer): VoidStatement | null;
-	    parseWhileStatement(tn: Tokenizer): WhileStatement | null;
-	    parseExpressionStart(tn: Tokenizer): Expression | null;
-	    tryParseTypeArgumentsBeforeArguments(tn: Tokenizer): TypeNode[] | null;
-	    parseArguments(tn: Tokenizer): Expression[] | null;
-	    parseExpression(tn: Tokenizer, precedence?: Precedence): Expression | null;
-	    private joinPropertyCall;
-	    private maybeParseCallExpression;
-	    /** Skips over a statement on errors in an attempt to reduce unnecessary diagnostic noise. */
-	    skipStatement(tn: Tokenizer): void;
-	    /** Skips over a block on errors in an attempt to reduce unnecessary diagnostic noise. */
-	    skipBlock(tn: Tokenizer): void;
-	}
-	/** Operator precedence from least to largest. */
-	export const enum Precedence {
-	    NONE = 0,
-	    COMMA = 1,
-	    SPREAD = 2,
-	    YIELD = 3,
-	    ASSIGNMENT = 4,
-	    CONDITIONAL = 5,
-	    LOGICAL_OR = 6,
-	    LOGICAL_AND = 7,
-	    BITWISE_OR = 8,
-	    BITWISE_XOR = 9,
-	    BITWISE_AND = 10,
-	    EQUALITY = 11,
-	    RELATIONAL = 12,
-	    SHIFT = 13,
-	    ADDITIVE = 14,
-	    MULTIPLICATIVE = 15,
-	    EXPONENTIATED = 16,
-	    UNARY_PREFIX = 17,
-	    UNARY_POSTFIX = 18,
-	    CALL = 19,
-	    MEMBERACCESS = 20,
-	    GROUPING = 21
-	}
-
-}
-declare module 'assemblyscript/src/index' {
-	/**
-	 * Low-level C-like compiler API.
-	 * @module index
-	 */ /***/
-	import { Target, Feature } from 'assemblyscript/src/common';
-	import { Options } from 'assemblyscript/src/compiler';
-	import { DiagnosticMessage, formatDiagnosticMessage } from 'assemblyscript/src/diagnostics';
-	import { Module } from 'assemblyscript/src/module';
-	import { Parser } from 'assemblyscript/src/parser';
-	import { Program } from 'assemblyscript/src/program';
-	/** Parses a source file. If `parser` has been omitted a new one is created. */
-	export function parseFile(text: string, path: string, isEntry?: bool, parser?: Parser | null): Parser;
-	/** Obtains the next required file's path. Returns `null` once complete. */
-	export function nextFile(parser: Parser): string | null;
-	/** Obtains the next diagnostic message. Returns `null` once complete. */
-	export function nextDiagnostic(parser: Parser): DiagnosticMessage | null;
-	/** Formats a diagnostic message to a string. */
-	export { formatDiagnosticMessage as formatDiagnostic };
-	/** Tests whether a diagnostic is informatory. */
-	export function isInfo(message: DiagnosticMessage): bool;
-	/** Tests whether a diagnostic is a warning. */
-	export function isWarning(message: DiagnosticMessage): bool;
-	/** Tests whether a diagnostic is an error. */
-	export function isError(message: DiagnosticMessage): bool;
-	/** Creates a new set of compiler options. */
-	export function createOptions(): Options;
-	/** Sets the `target` option. */
-	export function setTarget(options: Options, target: Target): void;
-	/** Sets the `noAssert` option. */
-	export function setNoAssert(options: Options, noAssert: bool): void;
-	/** Sets the `importMemory` option. */
-	export function setImportMemory(options: Options, importMemory: bool): void;
-	/** Sets the `sharedMemory` option. */
-	export function setSharedMemory(options: Options, sharedMemory: i32): void;
-	/** Sets the `importTable` option. */
-	export function setImportTable(options: Options, importTable: bool): void;
-	/** Sets the `sourceMap` option. */
-	export function setSourceMap(options: Options, sourceMap: bool): void;
-	/** Sets the `memoryBase` option. */
-	export function setMemoryBase(options: Options, memoryBase: u32): void;
-	/** Sets a 'globalAliases' value. */
-	export function setGlobalAlias(options: Options, alias: string, name: string): void;
-	/** Sets the `explicitStart` option. */
-	export function setExplicitStart(options: Options, explicitStart: bool): void;
-	/** Sign extension operations. */
-	export const FEATURE_SIGN_EXTENSION: Feature;
-	/** Mutable global imports and exports. */
-	export const FEATURE_MUTABLE_GLOBAL: Feature;
-	/** Bulk memory operations. */
-	export const FEATURE_BULK_MEMORY: Feature;
-	/** SIMD types and operations. */
-	export const FEATURE_SIMD: Feature;
-	/** Threading and atomic operations. */
-	export const FEATURE_THREADS: Feature;
-	/** Enables a specific feature. */
-	export function enableFeature(options: Options, feature: Feature): void;
-	/** Gives the compiler a hint at the optimize levels that will be used later on. */
-	export function setOptimizeLevelHints(options: Options, optimizeLevel: i32, shrinkLevel: i32): void;
-	/** Finishes parsing. */
-	export function finishParsing(parser: Parser): Program;
-	/** Compiles the sources computed by the parser to a module. */
-	export function compileProgram(program: Program, options?: Options | null): Module;
-	/** Decompiles a module to its (low level) source. */
-	export function decompileModule(module: Module): string;
-	/** Builds WebIDL definitions for the specified program. */
-	export function buildIDL(program: Program): string;
-	/** Builds TypeScript definitions for the specified program. */
-	export function buildTSD(program: Program): string;
-	/** Builds a JSON file of a program's runtime type information. */
-	export function buildRTTI(program: Program): string;
-	/** Prefix indicating a library file. */
-	export { LIBRARY_PREFIX } from 'assemblyscript/src/common';
-	export * from 'assemblyscript/src/ast';
-	export * from 'assemblyscript/src/common';
-	export * from 'assemblyscript/src/compiler';
-	export * from 'assemblyscript/src/decompiler';
-	export * from 'assemblyscript/src/definitions';
-	export * from 'assemblyscript/src/diagnosticMessages.generated';
-	export * from 'assemblyscript/src/diagnostics';
-	export * from 'assemblyscript/src/flow';
-	export * from 'assemblyscript/src/module';
-	export * from 'assemblyscript/src/parser';
-	export * from 'assemblyscript/src/program';
-	export * from 'assemblyscript/src/resolver';
-	export * from 'assemblyscript/src/tokenizer';
-	export * from 'assemblyscript/src/types';
-	export * from 'assemblyscript/src/util';
-
-}
-declare module 'assemblyscript/src/extra/ast' {
-	/**
-	 * Abstract Syntax Tree extras.
-	 *
-	 * Not needed in a standalone compiler but useful for testing the parser.
-	 *
-	 * @module extra/ast
-	 */ /***/
-	import { Node, Source, TypeNode, NamedTypeNode, FunctionTypeNode, TypeName, TypeParameterNode, IdentifierExpression, LiteralExpression, FloatLiteralExpression, IntegerLiteralExpression, StringLiteralExpression, RegexpLiteralExpression, ArrayLiteralExpression, AssertionExpression, BinaryExpression, CallExpression, CommaExpression, ElementAccessExpression, FunctionExpression, NewExpression, ParenthesizedExpression, PropertyAccessExpression, TernaryExpression, UnaryPostfixExpression, UnaryExpression, UnaryPrefixExpression, ClassExpression, ObjectLiteralExpression, Statement, BlockStatement, BreakStatement, ContinueStatement, DoStatement, EmptyStatement, ExportImportStatement, ExportStatement, ExportDefaultStatement, ExpressionStatement, ForStatement, IfStatement, ImportStatement, InstanceOfExpression, ReturnStatement, SwitchStatement, ThrowStatement, TryStatement, VariableStatement, WhileStatement, ClassDeclaration, EnumDeclaration, EnumValueDeclaration, FieldDeclaration, FunctionDeclaration, ImportDeclaration, IndexSignatureDeclaration, InterfaceDeclaration, MethodDeclaration, NamespaceDeclaration, TypeDeclaration, VariableDeclaration, DecoratorNode, ParameterNode, ExportMember, SwitchCase, DeclarationStatement } from 'assemblyscript/src/ast';
-	/** An AST builder. */
-	export class ASTBuilder {
-	    /** Rebuilds the textual source from the specified AST, as far as possible. */
-	    static build(node: Node): string;
-	    private sb;
-	    private indentLevel;
-	    visitNode(node: Node): void;
-	    visitSource(source: Source): void;
-	    visitTypeNode(node: TypeNode): void;
-	    visitTypeName(node: TypeName): void;
-	    visitNamedTypeNode(node: NamedTypeNode): void;
-	    visitFunctionTypeNode(node: FunctionTypeNode): void;
-	    visitTypeParameter(node: TypeParameterNode): void;
-	    visitIdentifierExpression(node: IdentifierExpression): void;
-	    visitArrayLiteralExpression(node: ArrayLiteralExpression): void;
-	    visitObjectLiteralExpression(node: ObjectLiteralExpression): void;
-	    visitAssertionExpression(node: AssertionExpression): void;
-	    visitBinaryExpression(node: BinaryExpression): void;
-	    visitCallExpression(node: CallExpression): void;
-	    visitClassExpression(node: ClassExpression): void;
-	    visitCommaExpression(node: CommaExpression): void;
-	    visitElementAccessExpression(node: ElementAccessExpression): void;
-	    visitFunctionExpression(node: FunctionExpression): void;
-	    visitLiteralExpression(node: LiteralExpression): void;
-	    visitFloatLiteralExpression(node: FloatLiteralExpression): void;
-	    visitInstanceOfExpression(node: InstanceOfExpression): void;
-	    visitIntegerLiteralExpression(node: IntegerLiteralExpression): void;
-	    visitStringLiteral(str: string, singleQuoted?: bool): void;
-	    visitStringLiteralExpression(node: StringLiteralExpression): void;
-	    visitRegexpLiteralExpression(node: RegexpLiteralExpression): void;
-	    visitNewExpression(node: NewExpression): void;
-	    visitParenthesizedExpression(node: ParenthesizedExpression): void;
-	    visitPropertyAccessExpression(node: PropertyAccessExpression): void;
-	    visitTernaryExpression(node: TernaryExpression): void;
-	    visitUnaryExpression(node: UnaryExpression): void;
-	    visitUnaryPostfixExpression(node: UnaryPostfixExpression): void;
-	    visitUnaryPrefixExpression(node: UnaryPrefixExpression): void;
-	    visitNodeAndTerminate(statement: Statement): void;
-	    visitBlockStatement(node: BlockStatement): void;
-	    visitBreakStatement(node: BreakStatement): void;
-	    visitContinueStatement(node: ContinueStatement): void;
-	    visitClassDeclaration(node: ClassDeclaration, isDefault?: bool): void;
-	    visitDoStatement(node: DoStatement): void;
-	    visitEmptyStatement(node: EmptyStatement): void;
-	    visitEnumDeclaration(node: EnumDeclaration, isDefault?: bool): void;
-	    visitEnumValueDeclaration(node: EnumValueDeclaration): void;
-	    visitExportImportStatement(node: ExportImportStatement): void;
-	    visitExportMember(node: ExportMember): void;
-	    visitExportStatement(node: ExportStatement): void;
-	    visitExportDefaultStatement(node: ExportDefaultStatement): void;
-	    visitExpressionStatement(node: ExpressionStatement): void;
-	    visitFieldDeclaration(node: FieldDeclaration): void;
-	    visitForStatement(node: ForStatement): void;
-	    visitFunctionDeclaration(node: FunctionDeclaration, isDefault?: bool): void;
-	    visitFunctionCommon(node: FunctionDeclaration): void;
-	    visitIfStatement(node: IfStatement): void;
-	    visitImportDeclaration(node: ImportDeclaration): void;
-	    visitImportStatement(node: ImportStatement): void;
-	    visitIndexSignatureDeclaration(node: IndexSignatureDeclaration): void;
-	    visitInterfaceDeclaration(node: InterfaceDeclaration, isDefault?: bool): void;
-	    visitMethodDeclaration(node: MethodDeclaration): void;
-	    visitNamespaceDeclaration(node: NamespaceDeclaration, isDefault?: bool): void;
-	    visitReturnStatement(node: ReturnStatement): void;
-	    visitSwitchCase(node: SwitchCase): void;
-	    visitSwitchStatement(node: SwitchStatement): void;
-	    visitThrowStatement(node: ThrowStatement): void;
-	    visitTryStatement(node: TryStatement): void;
-	    visitTypeDeclaration(node: TypeDeclaration): void;
-	    visitVariableDeclaration(node: VariableDeclaration): void;
-	    visitVariableStatement(node: VariableStatement): void;
-	    visitWhileStatement(node: WhileStatement): void;
-	    serializeDecorator(node: DecoratorNode): void;
-	    serializeParameter(node: ParameterNode): void;
-	    serializeExternalModifiers(node: DeclarationStatement): void;
-	    serializeAccessModifiers(node: DeclarationStatement): void;
-	    finish(): string;
-	}
-
-}
-/**
- * TypeScript definitions for Binaryen's C-API.
- *
- * See: https://github.com/WebAssembly/binaryen/blob/master/src/binaryen-c.h
- *
- * @module glue/binaryen
- *//***/
-
-declare function _malloc(size: usize): usize;
-declare function _free(ptr: usize): void;
-
-declare type BinaryenIndex = u32;
-
-declare type BinaryenType = i32;
-
-declare function _BinaryenTypeNone(): BinaryenType;
-declare function _BinaryenTypeInt32(): BinaryenType;
-declare function _BinaryenTypeInt64(): BinaryenType;
-declare function _BinaryenTypeFloat32(): BinaryenType;
-declare function _BinaryenTypeFloat64(): BinaryenType;
-declare function _BinaryenTypeVec128(): BinaryenType;
-declare function _BinaryenTypeUnreachable(): BinaryenType;
-declare function _BinaryenTypeAuto(): BinaryenType;
-
-declare type BinaryenFeatureFlags = u32;
-
-declare function _BinaryenFeatureAtomics(): BinaryenFeatureFlags;
-declare function _BinaryenFeatureMutableGlobals(): BinaryenFeatureFlags;
-declare function _BinaryenFeatureNontrappingFPToInt(): BinaryenFeatureFlags;
-declare function _BinaryenFeatureSIMD128(): BinaryenFeatureFlags;
-declare function _BinaryenFeatureBulkMemory(): BinaryenFeatureFlags;
-declare function _BinaryenFeatureSignExt(): BinaryenFeatureFlags;
-declare function _BinaryenFeatureExceptionHandling(): BinaryenFeatureFlags;
-
-declare type BinaryenExpressionId = i32;
-
-declare function _BinaryenInvalidId(): BinaryenExpressionId;
-declare function _BinaryenBlockId(): BinaryenExpressionId;
-declare function _BinaryenIfId(): BinaryenExpressionId;
-declare function _BinaryenLoopId(): BinaryenExpressionId;
-declare function _BinaryenBreakId(): BinaryenExpressionId;
-declare function _BinaryenSwitchId(): BinaryenExpressionId;
-declare function _BinaryenCallId(): BinaryenExpressionId;
-declare function _BinaryenCallIndirectId(): BinaryenExpressionId;
-declare function _BinaryenLocalGetId(): BinaryenExpressionId;
-declare function _BinaryenLocalSetId(): BinaryenExpressionId;
-declare function _BinaryenGlobalGetId(): BinaryenExpressionId;
-declare function _BinaryenGlobalSetId(): BinaryenExpressionId;
-declare function _BinaryenLoadId(): BinaryenExpressionId;
-declare function _BinaryenStoreId(): BinaryenExpressionId;
-declare function _BinaryenConstId(): BinaryenExpressionId;
-declare function _BinaryenUnaryId(): BinaryenExpressionId;
-declare function _BinaryenBinaryId(): BinaryenExpressionId;
-declare function _BinaryenSelectId(): BinaryenExpressionId;
-declare function _BinaryenDropId(): BinaryenExpressionId;
-declare function _BinaryenReturnId(): BinaryenExpressionId;
-declare function _BinaryenHostId(): BinaryenExpressionId;
-declare function _BinaryenNopId(): BinaryenExpressionId;
-declare function _BinaryenUnreachableId(): BinaryenExpressionId;
-declare function _BinaryenAtomicCmpxchgId(): BinaryenExpressionId;
-declare function _BinaryenAtomicRMWId(): BinaryenExpressionId;
-declare function _BinaryenAtomicWaitId(): BinaryenExpressionId;
-declare function _BinaryenAtomicNotifyId(): BinaryenExpressionId;
-declare function _BinaryenSIMDExtractId(): BinaryenExpressionId;
-declare function _BinaryenSIMDReplaceId(): BinaryenExpressionId;
-declare function _BinaryenSIMDShuffleId(): BinaryenExpressionId;
-declare function _BinaryenSIMDBitselectId(): BinaryenExpressionId;
-declare function _BinaryenSIMDShiftId(): BinaryenExpressionId;
-declare function _BinaryenMemoryInitId(): BinaryenExpressionId;
-declare function _BinaryenDataDropId(): BinaryenExpressionId;
-declare function _BinaryenMemoryCopyId(): BinaryenExpressionId;
-declare function _BinaryenMemoryFillId(): BinaryenExpressionId;
-
-declare type BinaryenModuleRef = usize;
-declare type v128ptr = usize; // TODO: LLVM C-abi for const uint8_t[16]?
-
-declare function _BinaryenModuleCreate(): BinaryenModuleRef;
-declare function _BinaryenModuleDispose(module: BinaryenModuleRef): void;
-
-// LLVM C ABI with `out` being a large enough buffer receiving the
-// BinaryenLiteral struct of size `_BinaryenSizeofLiteral()`.
-declare function _BinaryenSizeofLiteral(): usize;
-declare function _BinaryenLiteralInt32(out: usize, x: i32): void;
-declare function _BinaryenLiteralInt64(out: usize, x: i32, y: i32): void;
-declare function _BinaryenLiteralFloat32(out: usize, x: f32): void;
-declare function _BinaryenLiteralFloat64(out: usize, x: f64): void;
-declare function _BinaryenLiteralVec128(out: usize, x: v128ptr): void;
-declare function _BinaryenLiteralFloat32Bits(out: usize, x: i32): void;
-declare function _BinaryenLiteralFloat64Bits(out: usize, x: i32, y: i32): void;
-
-declare type BinaryenOp = i32;
-
-declare function _BinaryenClzInt32(): BinaryenOp;
-declare function _BinaryenCtzInt32(): BinaryenOp;
-declare function _BinaryenPopcntInt32(): BinaryenOp;
-declare function _BinaryenNegFloat32(): BinaryenOp;
-declare function _BinaryenAbsFloat32(): BinaryenOp;
-declare function _BinaryenCeilFloat32(): BinaryenOp;
-declare function _BinaryenFloorFloat32(): BinaryenOp;
-declare function _BinaryenTruncFloat32(): BinaryenOp;
-declare function _BinaryenNearestFloat32(): BinaryenOp;
-declare function _BinaryenSqrtFloat32(): BinaryenOp;
-declare function _BinaryenEqZInt32(): BinaryenOp;
-declare function _BinaryenClzInt64(): BinaryenOp;
-declare function _BinaryenCtzInt64(): BinaryenOp;
-declare function _BinaryenPopcntInt64(): BinaryenOp;
-declare function _BinaryenNegFloat64(): BinaryenOp;
-declare function _BinaryenAbsFloat64(): BinaryenOp;
-declare function _BinaryenCeilFloat64(): BinaryenOp;
-declare function _BinaryenFloorFloat64(): BinaryenOp;
-declare function _BinaryenTruncFloat64(): BinaryenOp;
-declare function _BinaryenNearestFloat64(): BinaryenOp;
-declare function _BinaryenSqrtFloat64(): BinaryenOp;
-declare function _BinaryenEqZInt64(): BinaryenOp;
-declare function _BinaryenExtendSInt32(): BinaryenOp;
-declare function _BinaryenExtendUInt32(): BinaryenOp;
-declare function _BinaryenWrapInt64(): BinaryenOp;
-declare function _BinaryenTruncSFloat32ToInt32(): BinaryenOp;
-declare function _BinaryenTruncSFloat32ToInt64(): BinaryenOp;
-declare function _BinaryenTruncUFloat32ToInt32(): BinaryenOp;
-declare function _BinaryenTruncUFloat32ToInt64(): BinaryenOp;
-declare function _BinaryenTruncSFloat64ToInt32(): BinaryenOp;
-declare function _BinaryenTruncSFloat64ToInt64(): BinaryenOp;
-declare function _BinaryenTruncUFloat64ToInt32(): BinaryenOp;
-declare function _BinaryenTruncUFloat64ToInt64(): BinaryenOp;
-declare function _BinaryenReinterpretFloat32(): BinaryenOp;
-declare function _BinaryenReinterpretFloat64(): BinaryenOp;
-declare function _BinaryenConvertSInt32ToFloat32(): BinaryenOp;
-declare function _BinaryenConvertSInt32ToFloat64(): BinaryenOp;
-declare function _BinaryenConvertUInt32ToFloat32(): BinaryenOp;
-declare function _BinaryenConvertUInt32ToFloat64(): BinaryenOp;
-declare function _BinaryenConvertSInt64ToFloat32(): BinaryenOp;
-declare function _BinaryenConvertSInt64ToFloat64(): BinaryenOp;
-declare function _BinaryenConvertUInt64ToFloat32(): BinaryenOp;
-declare function _BinaryenConvertUInt64ToFloat64(): BinaryenOp;
-declare function _BinaryenPromoteFloat32(): BinaryenOp;
-declare function _BinaryenDemoteFloat64(): BinaryenOp;
-declare function _BinaryenReinterpretInt32(): BinaryenOp;
-declare function _BinaryenReinterpretInt64(): BinaryenOp;
-declare function _BinaryenExtendS8Int32(): BinaryenOp;
-declare function _BinaryenExtendS16Int32(): BinaryenOp;
-declare function _BinaryenExtendS8Int64(): BinaryenOp;
-declare function _BinaryenExtendS16Int64(): BinaryenOp;
-declare function _BinaryenExtendS32Int64(): BinaryenOp;
-declare function _BinaryenAddInt32(): BinaryenOp;
-declare function _BinaryenSubInt32(): BinaryenOp;
-declare function _BinaryenMulInt32(): BinaryenOp;
-declare function _BinaryenDivSInt32(): BinaryenOp;
-declare function _BinaryenDivUInt32(): BinaryenOp;
-declare function _BinaryenRemSInt32(): BinaryenOp;
-declare function _BinaryenRemUInt32(): BinaryenOp;
-declare function _BinaryenAndInt32(): BinaryenOp;
-declare function _BinaryenOrInt32(): BinaryenOp;
-declare function _BinaryenXorInt32(): BinaryenOp;
-declare function _BinaryenShlInt32(): BinaryenOp;
-declare function _BinaryenShrUInt32(): BinaryenOp;
-declare function _BinaryenShrSInt32(): BinaryenOp;
-declare function _BinaryenRotLInt32(): BinaryenOp;
-declare function _BinaryenRotRInt32(): BinaryenOp;
-declare function _BinaryenEqInt32(): BinaryenOp;
-declare function _BinaryenNeInt32(): BinaryenOp;
-declare function _BinaryenLtSInt32(): BinaryenOp;
-declare function _BinaryenLtUInt32(): BinaryenOp;
-declare function _BinaryenLeSInt32(): BinaryenOp;
-declare function _BinaryenLeUInt32(): BinaryenOp;
-declare function _BinaryenGtSInt32(): BinaryenOp;
-declare function _BinaryenGtUInt32(): BinaryenOp;
-declare function _BinaryenGeSInt32(): BinaryenOp;
-declare function _BinaryenGeUInt32(): BinaryenOp;
-declare function _BinaryenAddInt64(): BinaryenOp;
-declare function _BinaryenSubInt64(): BinaryenOp;
-declare function _BinaryenMulInt64(): BinaryenOp;
-declare function _BinaryenDivSInt64(): BinaryenOp;
-declare function _BinaryenDivUInt64(): BinaryenOp;
-declare function _BinaryenRemSInt64(): BinaryenOp;
-declare function _BinaryenRemUInt64(): BinaryenOp;
-declare function _BinaryenAndInt64(): BinaryenOp;
-declare function _BinaryenOrInt64(): BinaryenOp;
-declare function _BinaryenXorInt64(): BinaryenOp;
-declare function _BinaryenShlInt64(): BinaryenOp;
-declare function _BinaryenShrUInt64(): BinaryenOp;
-declare function _BinaryenShrSInt64(): BinaryenOp;
-declare function _BinaryenRotLInt64(): BinaryenOp;
-declare function _BinaryenRotRInt64(): BinaryenOp;
-declare function _BinaryenEqInt64(): BinaryenOp;
-declare function _BinaryenNeInt64(): BinaryenOp;
-declare function _BinaryenLtSInt64(): BinaryenOp;
-declare function _BinaryenLtUInt64(): BinaryenOp;
-declare function _BinaryenLeSInt64(): BinaryenOp;
-declare function _BinaryenLeUInt64(): BinaryenOp;
-declare function _BinaryenGtSInt64(): BinaryenOp;
-declare function _BinaryenGtUInt64(): BinaryenOp;
-declare function _BinaryenGeSInt64(): BinaryenOp;
-declare function _BinaryenGeUInt64(): BinaryenOp;
-declare function _BinaryenAddFloat32(): BinaryenOp;
-declare function _BinaryenSubFloat32(): BinaryenOp;
-declare function _BinaryenMulFloat32(): BinaryenOp;
-declare function _BinaryenDivFloat32(): BinaryenOp;
-declare function _BinaryenCopySignFloat32(): BinaryenOp;
-declare function _BinaryenMinFloat32(): BinaryenOp;
-declare function _BinaryenMaxFloat32(): BinaryenOp;
-declare function _BinaryenEqFloat32(): BinaryenOp;
-declare function _BinaryenNeFloat32(): BinaryenOp;
-declare function _BinaryenLtFloat32(): BinaryenOp;
-declare function _BinaryenLeFloat32(): BinaryenOp;
-declare function _BinaryenGtFloat32(): BinaryenOp;
-declare function _BinaryenGeFloat32(): BinaryenOp;
-declare function _BinaryenAddFloat64(): BinaryenOp;
-declare function _BinaryenSubFloat64(): BinaryenOp;
-declare function _BinaryenMulFloat64(): BinaryenOp;
-declare function _BinaryenDivFloat64(): BinaryenOp;
-declare function _BinaryenCopySignFloat64(): BinaryenOp;
-declare function _BinaryenMinFloat64(): BinaryenOp;
-declare function _BinaryenMaxFloat64(): BinaryenOp;
-declare function _BinaryenEqFloat64(): BinaryenOp;
-declare function _BinaryenNeFloat64(): BinaryenOp;
-declare function _BinaryenLtFloat64(): BinaryenOp;
-declare function _BinaryenLeFloat64(): BinaryenOp;
-declare function _BinaryenGtFloat64(): BinaryenOp;
-declare function _BinaryenGeFloat64(): BinaryenOp;
-
-declare type BinaryenHostOp = BinaryenOp;
-
-declare function _BinaryenMemorySize(): BinaryenHostOp;
-declare function _BinaryenMemoryGrow(): BinaryenHostOp;
-
-declare type BinaryenAtomicRMWOp = BinaryenOp;
-
-declare function _BinaryenAtomicRMWAdd(): BinaryenAtomicRMWOp;
-declare function _BinaryenAtomicRMWSub(): BinaryenAtomicRMWOp;
-declare function _BinaryenAtomicRMWAnd(): BinaryenAtomicRMWOp;
-declare function _BinaryenAtomicRMWOr(): BinaryenAtomicRMWOp;
-declare function _BinaryenAtomicRMWXor(): BinaryenAtomicRMWOp;
-declare function _BinaryenAtomicRMWXchg(): BinaryenAtomicRMWOp;
-
-declare type BinaryenSIMDOp = BinaryenOp;
-
-declare function _BinaryenSplatVecI8x16(): BinaryenSIMDOp;
-declare function _BinaryenExtractLaneSVecI8x16(): BinaryenSIMDOp;
-declare function _BinaryenExtractLaneUVecI8x16(): BinaryenSIMDOp;
-declare function _BinaryenReplaceLaneVecI8x16(): BinaryenSIMDOp;
-declare function _BinaryenSplatVecI16x8(): BinaryenSIMDOp;
-declare function _BinaryenExtractLaneSVecI16x8(): BinaryenSIMDOp;
-declare function _BinaryenExtractLaneUVecI16x8(): BinaryenSIMDOp;
-declare function _BinaryenReplaceLaneVecI16x8(): BinaryenSIMDOp;
-declare function _BinaryenSplatVecI32x4(): BinaryenSIMDOp;
-declare function _BinaryenExtractLaneVecI32x4(): BinaryenSIMDOp;
-declare function _BinaryenReplaceLaneVecI32x4(): BinaryenSIMDOp;
-declare function _BinaryenSplatVecI64x2(): BinaryenSIMDOp;
-declare function _BinaryenExtractLaneVecI64x2(): BinaryenSIMDOp;
-declare function _BinaryenReplaceLaneVecI64x2(): BinaryenSIMDOp;
-declare function _BinaryenSplatVecF32x4(): BinaryenSIMDOp;
-declare function _BinaryenExtractLaneVecF32x4(): BinaryenSIMDOp;
-declare function _BinaryenReplaceLaneVecF32x4(): BinaryenSIMDOp;
-declare function _BinaryenSplatVecF64x2(): BinaryenSIMDOp;
-declare function _BinaryenExtractLaneVecF64x2(): BinaryenSIMDOp;
-declare function _BinaryenReplaceLaneVecF64x2(): BinaryenSIMDOp;
-declare function _BinaryenEqVecI8x16(): BinaryenSIMDOp;
-declare function _BinaryenNeVecI8x16(): BinaryenSIMDOp;
-declare function _BinaryenLtSVecI8x16(): BinaryenSIMDOp;
-declare function _BinaryenLtUVecI8x16(): BinaryenSIMDOp;
-declare function _BinaryenGtSVecI8x16(): BinaryenSIMDOp;
-declare function _BinaryenGtUVecI8x16(): BinaryenSIMDOp;
-declare function _BinaryenLeSVecI8x16(): BinaryenSIMDOp;
-declare function _BinaryenLeUVecI8x16(): BinaryenSIMDOp;
-declare function _BinaryenGeSVecI8x16(): BinaryenSIMDOp;
-declare function _BinaryenGeUVecI8x16(): BinaryenSIMDOp;
-declare function _BinaryenEqVecI16x8(): BinaryenSIMDOp;
-declare function _BinaryenNeVecI16x8(): BinaryenSIMDOp;
-declare function _BinaryenLtSVecI16x8(): BinaryenSIMDOp;
-declare function _BinaryenLtUVecI16x8(): BinaryenSIMDOp;
-declare function _BinaryenGtSVecI16x8(): BinaryenSIMDOp;
-declare function _BinaryenGtUVecI16x8(): BinaryenSIMDOp;
-declare function _BinaryenLeSVecI16x8(): BinaryenSIMDOp;
-declare function _BinaryenLeUVecI16x8(): BinaryenSIMDOp;
-declare function _BinaryenGeSVecI16x8(): BinaryenSIMDOp;
-declare function _BinaryenGeUVecI16x8(): BinaryenSIMDOp;
-declare function _BinaryenEqVecI32x4(): BinaryenSIMDOp;
-declare function _BinaryenNeVecI32x4(): BinaryenSIMDOp;
-declare function _BinaryenLtSVecI32x4(): BinaryenSIMDOp;
-declare function _BinaryenLtUVecI32x4(): BinaryenSIMDOp;
-declare function _BinaryenGtSVecI32x4(): BinaryenSIMDOp;
-declare function _BinaryenGtUVecI32x4(): BinaryenSIMDOp;
-declare function _BinaryenLeSVecI32x4(): BinaryenSIMDOp;
-declare function _BinaryenLeUVecI32x4(): BinaryenSIMDOp;
-declare function _BinaryenGeSVecI32x4(): BinaryenSIMDOp;
-declare function _BinaryenGeUVecI32x4(): BinaryenSIMDOp;
-declare function _BinaryenEqVecF32x4(): BinaryenSIMDOp;
-declare function _BinaryenNeVecF32x4(): BinaryenSIMDOp;
-declare function _BinaryenLtVecF32x4(): BinaryenSIMDOp;
-declare function _BinaryenGtVecF32x4(): BinaryenSIMDOp;
-declare function _BinaryenLeVecF32x4(): BinaryenSIMDOp;
-declare function _BinaryenGeVecF32x4(): BinaryenSIMDOp;
-declare function _BinaryenEqVecF64x2(): BinaryenSIMDOp;
-declare function _BinaryenNeVecF64x2(): BinaryenSIMDOp;
-declare function _BinaryenLtVecF64x2(): BinaryenSIMDOp;
-declare function _BinaryenGtVecF64x2(): BinaryenSIMDOp;
-declare function _BinaryenLeVecF64x2(): BinaryenSIMDOp;
-declare function _BinaryenGeVecF64x2(): BinaryenSIMDOp;
-declare function _BinaryenNotVec128(): BinaryenSIMDOp;
-declare function _BinaryenAndVec128(): BinaryenSIMDOp;
-declare function _BinaryenOrVec128(): BinaryenSIMDOp;
-declare function _BinaryenXorVec128(): BinaryenSIMDOp;
-declare function _BinaryenNegVecI8x16(): BinaryenSIMDOp;
-declare function _BinaryenAnyTrueVecI8x16(): BinaryenSIMDOp;
-declare function _BinaryenAllTrueVecI8x16(): BinaryenSIMDOp;
-declare function _BinaryenShlVecI8x16(): BinaryenSIMDOp;
-declare function _BinaryenShrSVecI8x16(): BinaryenSIMDOp;
-declare function _BinaryenShrUVecI8x16(): BinaryenSIMDOp;
-declare function _BinaryenAddVecI8x16(): BinaryenSIMDOp;
-declare function _BinaryenAddSatSVecI8x16(): BinaryenSIMDOp;
-declare function _BinaryenAddSatUVecI8x16(): BinaryenSIMDOp;
-declare function _BinaryenSubVecI8x16(): BinaryenSIMDOp;
-declare function _BinaryenSubSatSVecI8x16(): BinaryenSIMDOp;
-declare function _BinaryenSubSatUVecI8x16(): BinaryenSIMDOp;
-declare function _BinaryenMulVecI8x16(): BinaryenSIMDOp;
-declare function _BinaryenNegVecI16x8(): BinaryenSIMDOp;
-declare function _BinaryenAnyTrueVecI16x8(): BinaryenSIMDOp;
-declare function _BinaryenAllTrueVecI16x8(): BinaryenSIMDOp;
-declare function _BinaryenShlVecI16x8(): BinaryenSIMDOp;
-declare function _BinaryenShrSVecI16x8(): BinaryenSIMDOp;
-declare function _BinaryenShrUVecI16x8(): BinaryenSIMDOp;
-declare function _BinaryenAddVecI16x8(): BinaryenSIMDOp;
-declare function _BinaryenAddSatSVecI16x8(): BinaryenSIMDOp;
-declare function _BinaryenAddSatUVecI16x8(): BinaryenSIMDOp;
-declare function _BinaryenSubVecI16x8(): BinaryenSIMDOp;
-declare function _BinaryenSubSatSVecI16x8(): BinaryenSIMDOp;
-declare function _BinaryenSubSatUVecI16x8(): BinaryenSIMDOp;
-declare function _BinaryenMulVecI16x8(): BinaryenSIMDOp;
-declare function _BinaryenNegVecI32x4(): BinaryenSIMDOp;
-declare function _BinaryenAnyTrueVecI32x4(): BinaryenSIMDOp;
-declare function _BinaryenAllTrueVecI32x4(): BinaryenSIMDOp;
-declare function _BinaryenShlVecI32x4(): BinaryenSIMDOp;
-declare function _BinaryenShrSVecI32x4(): BinaryenSIMDOp;
-declare function _BinaryenShrUVecI32x4(): BinaryenSIMDOp;
-declare function _BinaryenAddVecI32x4(): BinaryenSIMDOp;
-declare function _BinaryenSubVecI32x4(): BinaryenSIMDOp;
-declare function _BinaryenMulVecI32x4(): BinaryenSIMDOp;
-declare function _BinaryenNegVecI64x2(): BinaryenSIMDOp;
-declare function _BinaryenAnyTrueVecI64x2(): BinaryenSIMDOp;
-declare function _BinaryenAllTrueVecI64x2(): BinaryenSIMDOp;
-declare function _BinaryenShlVecI64x2(): BinaryenSIMDOp;
-declare function _BinaryenShrSVecI64x2(): BinaryenSIMDOp;
-declare function _BinaryenShrUVecI64x2(): BinaryenSIMDOp;
-declare function _BinaryenAddVecI64x2(): BinaryenSIMDOp;
-declare function _BinaryenSubVecI64x2(): BinaryenSIMDOp;
-declare function _BinaryenAbsVecF32x4(): BinaryenSIMDOp;
-declare function _BinaryenNegVecF32x4(): BinaryenSIMDOp;
-declare function _BinaryenSqrtVecF32x4(): BinaryenSIMDOp;
-declare function _BinaryenAddVecF32x4(): BinaryenSIMDOp;
-declare function _BinaryenSubVecF32x4(): BinaryenSIMDOp;
-declare function _BinaryenMulVecF32x4(): BinaryenSIMDOp;
-declare function _BinaryenDivVecF32x4(): BinaryenSIMDOp;
-declare function _BinaryenMinVecF32x4(): BinaryenSIMDOp;
-declare function _BinaryenMaxVecF32x4(): BinaryenSIMDOp;
-declare function _BinaryenAbsVecF64x2(): BinaryenSIMDOp;
-declare function _BinaryenNegVecF64x2(): BinaryenSIMDOp;
-declare function _BinaryenSqrtVecF64x2(): BinaryenSIMDOp;
-declare function _BinaryenAddVecF64x2(): BinaryenSIMDOp;
-declare function _BinaryenSubVecF64x2(): BinaryenSIMDOp;
-declare function _BinaryenMulVecF64x2(): BinaryenSIMDOp;
-declare function _BinaryenDivVecF64x2(): BinaryenSIMDOp;
-declare function _BinaryenMinVecF64x2(): BinaryenSIMDOp;
-declare function _BinaryenMaxVecF64x2(): BinaryenSIMDOp;
-declare function _BinaryenTruncSatSVecF32x4ToVecI32x4(): BinaryenSIMDOp;
-declare function _BinaryenTruncSatUVecF32x4ToVecI32x4(): BinaryenSIMDOp;
-declare function _BinaryenTruncSatSVecF64x2ToVecI64x2(): BinaryenSIMDOp;
-declare function _BinaryenTruncSatUVecF64x2ToVecI64x2(): BinaryenSIMDOp;
-declare function _BinaryenConvertSVecI32x4ToVecF32x4(): BinaryenSIMDOp;
-declare function _BinaryenConvertUVecI32x4ToVecF32x4(): BinaryenSIMDOp;
-declare function _BinaryenConvertSVecI64x2ToVecF64x2(): BinaryenSIMDOp;
-declare function _BinaryenConvertUVecI64x2ToVecF64x2(): BinaryenSIMDOp;
-
-declare type BinaryenExpressionRef = usize;
-
-declare function _BinaryenBlock(module: BinaryenModuleRef, name: usize, children: usize, numChildren: BinaryenIndex, type: BinaryenType): BinaryenExpressionRef;
-declare function _BinaryenIf(module: BinaryenModuleRef, condition: BinaryenExpressionRef, ifTrue: BinaryenExpressionRef, ifFalse: BinaryenExpressionRef): BinaryenExpressionRef;
-declare function _BinaryenLoop(module: BinaryenModuleRef, name: usize, body: BinaryenExpressionRef): BinaryenExpressionRef;
-declare function _BinaryenBreak(module: BinaryenModuleRef, name: usize, condition: BinaryenExpressionRef, value: BinaryenExpressionRef): BinaryenExpressionRef;
-declare function _BinaryenSwitch(module: BinaryenModuleRef, names: usize, numNames: BinaryenIndex, defaultName: usize, condition: BinaryenExpressionRef, value: BinaryenExpressionRef): BinaryenExpressionRef;
-declare function _BinaryenCall(module: BinaryenModuleRef, target: usize, operands: usize, numOperands: BinaryenIndex, returnType: BinaryenType): BinaryenExpressionRef;
-declare function _BinaryenCallIndirect(module: BinaryenModuleRef, target: BinaryenExpressionRef, operands: usize, numOperands: BinaryenIndex, type: usize): BinaryenExpressionRef;
-declare function _BinaryenLocalGet(module: BinaryenModuleRef, index: BinaryenIndex, type: BinaryenType): BinaryenExpressionRef;
-declare function _BinaryenLocalSet(module: BinaryenModuleRef, index: BinaryenIndex, value: BinaryenExpressionRef): BinaryenExpressionRef;
-declare function _BinaryenLocalTee(module: BinaryenModuleRef, index: BinaryenIndex, value: BinaryenExpressionRef): BinaryenExpressionRef;
-declare function _BinaryenGlobalGet(module: BinaryenModuleRef, name: usize, type: BinaryenType): BinaryenExpressionRef;
-declare function _BinaryenGlobalSet(module: BinaryenModuleRef, name: usize, value: BinaryenExpressionRef): BinaryenExpressionRef;
-declare function _BinaryenLoad(module: BinaryenModuleRef, bytes: u32, signed: i8, offset: u32, align: u32, type: BinaryenType, ptr: BinaryenExpressionRef): BinaryenExpressionRef;
-declare function _BinaryenStore(module: BinaryenModuleRef, bytes: u32, offset: u32, align: u32, ptr: BinaryenExpressionRef, value: BinaryenExpressionRef, type: BinaryenType): BinaryenExpressionRef;
-declare function _BinaryenConst(module: BinaryenModuleRef, value: usize): BinaryenExpressionRef;
-declare function _BinaryenUnary(module: BinaryenModuleRef, op: BinaryenOp, value: BinaryenExpressionRef): BinaryenExpressionRef;
-declare function _BinaryenBinary(module: BinaryenModuleRef, op: BinaryenOp, left: BinaryenExpressionRef, right: BinaryenExpressionRef): BinaryenExpressionRef;
-declare function _BinaryenSelect(module: BinaryenModuleRef, condition: BinaryenExpressionRef, ifTrue: BinaryenExpressionRef, ifFalse: BinaryenExpressionRef): BinaryenExpressionRef;
-declare function _BinaryenDrop(module: BinaryenModuleRef, value: BinaryenExpressionRef): BinaryenExpressionRef;
-declare function _BinaryenReturn(module: BinaryenModuleRef, value: BinaryenExpressionRef): BinaryenExpressionRef;
-declare function _BinaryenHost(module: BinaryenModuleRef, op: BinaryenOp, name: usize | 0, operands: usize, numOperands: BinaryenIndex): BinaryenExpressionRef;
-declare function _BinaryenNop(module: BinaryenModuleRef): BinaryenExpressionRef;
-declare function _BinaryenUnreachable(module: BinaryenModuleRef): BinaryenExpressionRef;
-
-declare function _BinaryenAtomicLoad(module: BinaryenModuleRef, bytes: BinaryenIndex, offset: BinaryenIndex, type: BinaryenType, ptr: BinaryenExpressionRef): BinaryenExpressionRef;
-declare function _BinaryenAtomicStore(module: BinaryenModuleRef, bytes: BinaryenIndex, offset: BinaryenIndex, ptr: BinaryenExpressionRef, value: BinaryenExpressionRef, type: BinaryenType): BinaryenExpressionRef;
-declare function _BinaryenAtomicRMW(module: BinaryenModuleRef, op: BinaryenAtomicRMWOp, bytes: i32, offset: i32, ptr: BinaryenExpressionRef, value: BinaryenExpressionRef, type: BinaryenType): BinaryenExpressionRef;
-declare function _BinaryenAtomicCmpxchg(module: BinaryenModuleRef, bytes: i32, offset: i32, ptr: BinaryenExpressionRef, expected: BinaryenExpressionRef, replacement: BinaryenExpressionRef, type: BinaryenType): BinaryenExpressionRef;
-declare function _BinaryenAtomicWait(module: BinaryenModuleRef, ptr: BinaryenExpressionRef, expected: BinaryenExpressionRef, timeout: BinaryenExpressionRef, expectedType: BinaryenType): BinaryenExpressionRef;
-declare function _BinaryenAtomicNotify(module: BinaryenModuleRef, ptr: BinaryenExpressionRef, notifyCount: BinaryenExpressionRef): BinaryenExpressionRef;
-
-declare function _BinaryenSIMDExtract(module: BinaryenModuleRef, op: BinaryenSIMDOp, vec: BinaryenExpressionRef, idx: u8): BinaryenExpressionRef;
-declare function _BinaryenSIMDReplace(module: BinaryenModuleRef, op: BinaryenSIMDOp, vec: BinaryenExpressionRef, idx: u8, value: BinaryenExpressionRef): BinaryenExpressionRef;
-declare function _BinaryenSIMDShuffle(module: BinaryenModuleRef, left: BinaryenExpressionRef, right: BinaryenExpressionRef, mask: v128ptr): BinaryenExpressionRef;
-declare function _BinaryenSIMDBitselect(module: BinaryenModuleRef, left: BinaryenExpressionRef, right: BinaryenExpressionRef, cond: BinaryenExpressionRef): BinaryenExpressionRef;
-declare function _BinaryenSIMDShift(module: BinaryenModuleRef, op: BinaryenSIMDOp, vec: BinaryenExpressionRef, shift: BinaryenExpressionRef): BinaryenExpressionRef;
-
-declare function _BinaryenMemoryInit(module: BinaryenModuleRef, segment: u32, dest: BinaryenExpressionRef, offset: BinaryenExpressionRef, size: BinaryenExpressionRef): BinaryenExpressionRef;
-declare function _BinaryenDataDrop(module: BinaryenModuleRef, segment: u32): BinaryenExpressionRef;
-declare function _BinaryenMemoryCopy(module: BinaryenModuleRef, dest: BinaryenExpressionRef, source: BinaryenExpressionRef, size: BinaryenExpressionRef): BinaryenExpressionRef;
-declare function _BinaryenMemoryFill(module: BinaryenModuleRef, dest: BinaryenExpressionRef, value: BinaryenExpressionRef, size: BinaryenExpressionRef): BinaryenExpressionRef;
-
-declare function _BinaryenExpressionGetId(expr: BinaryenExpressionRef): BinaryenExpressionId;
-declare function _BinaryenExpressionGetType(expr: BinaryenExpressionRef): BinaryenType;
-declare function _BinaryenExpressionPrint(expr: BinaryenExpressionRef): void;
-
-declare function _BinaryenBlockGetName(expr: BinaryenExpressionRef): usize;
-declare function _BinaryenBlockGetNumChildren(expr: BinaryenExpressionRef): BinaryenIndex;
-declare function _BinaryenBlockGetChild(expr: BinaryenExpressionRef, index: BinaryenIndex): BinaryenExpressionRef;
-
-declare function _BinaryenIfGetCondition(expr: BinaryenExpressionRef): BinaryenExpressionRef;
-declare function _BinaryenIfGetIfTrue(expr: BinaryenExpressionRef): BinaryenExpressionRef;
-declare function _BinaryenIfGetIfFalse(expr: BinaryenExpressionRef): BinaryenExpressionRef;
-
-declare function _BinaryenLoopGetName(expr: BinaryenExpressionRef): usize;
-declare function _BinaryenLoopGetBody(expr: BinaryenExpressionRef): BinaryenExpressionRef;
-
-declare function _BinaryenBreakGetName(expr: BinaryenExpressionRef): usize;
-declare function _BinaryenBreakGetCondition(expr: BinaryenExpressionRef): BinaryenExpressionRef;
-declare function _BinaryenBreakGetValue(expr: BinaryenExpressionRef): BinaryenExpressionRef;
-
-declare function _BinaryenSwitchGetNumNames(expr: BinaryenExpressionRef): BinaryenIndex;
-declare function _BinaryenSwitchGetName(expr: BinaryenExpressionRef, index: BinaryenIndex): usize;
-declare function _BinaryenSwitchGetDefaultName(expr: BinaryenExpressionRef): usize;
-declare function _BinaryenSwitchGetCondition(expr: BinaryenExpressionRef): BinaryenExpressionRef;
-declare function _BinaryenSwitchGetValue(expr: BinaryenExpressionRef): BinaryenExpressionRef;
-
-declare function _BinaryenCallGetTarget(expr: BinaryenExpressionRef): usize;
-declare function _BinaryenCallGetNumOperands(expr: BinaryenExpressionRef): BinaryenIndex;
-declare function _BinaryenCallGetOperand(expr: BinaryenExpressionRef, index: BinaryenIndex): BinaryenExpressionRef;
-
-declare function _BinaryenCallIndirectGetTarget(expr: BinaryenExpressionRef): BinaryenExpressionRef;
-declare function _BinaryenCallIndirectGetNumOperands(expr: BinaryenExpressionRef): BinaryenIndex;
-declare function _BinaryenCallIndirectGetOperand(expr: BinaryenExpressionRef, index: BinaryenIndex): BinaryenExpressionRef;
-
-declare function _BinaryenLocalGetGetIndex(expr: BinaryenExpressionRef): BinaryenIndex;
-
-declare function _BinaryenLocalSetIsTee(expr: BinaryenExpressionRef): bool;
-declare function _BinaryenLocalSetGetIndex(expr: BinaryenExpressionRef): BinaryenIndex;
-declare function _BinaryenLocalSetGetValue(expr: BinaryenExpressionRef): BinaryenExpressionRef;
-
-declare function _BinaryenGlobalGetGetName(expr: BinaryenExpressionRef): usize;
-
-declare function _BinaryenGlobalSetGetName(expr: BinaryenExpressionRef): usize;
-declare function _BinaryenGlobalSetGetValue(expr: BinaryenExpressionRef): BinaryenExpressionRef;
-
-declare function _BinaryenHostGetOp(expr: BinaryenExpressionRef): BinaryenOp;
-declare function _BinaryenHostGetNameOperand(expr: BinaryenExpressionRef): usize;
-declare function _BinaryenHostGetNumOperands(expr: BinaryenExpressionRef): BinaryenIndex;
-declare function _BinaryenHostGetOperand(expr: BinaryenExpressionRef, index: BinaryenIndex): BinaryenExpressionRef;
-
-declare function _BinaryenLoadIsAtomic(expr: BinaryenExpressionRef): bool;
-declare function _BinaryenLoadIsSigned(expr: BinaryenExpressionRef): bool;
-declare function _BinaryenLoadGetBytes(expr: BinaryenExpressionRef): u32;
-declare function _BinaryenLoadGetOffset(expr: BinaryenExpressionRef): u32;
-declare function _BinaryenLoadGetAlign(expr: BinaryenExpressionRef): u32;
-declare function _BinaryenLoadGetPtr(expr: BinaryenExpressionRef): BinaryenExpressionRef;
-
-declare function _BinaryenStoreIsAtomic(expr: BinaryenExpressionRef): bool;
-declare function _BinaryenStoreGetBytes(expr: BinaryenExpressionRef): u32;
-declare function _BinaryenStoreGetOffset(expr: BinaryenExpressionRef): u32;
-declare function _BinaryenStoreGetAlign(expr: BinaryenExpressionRef): u32;
-declare function _BinaryenStoreGetPtr(expr: BinaryenExpressionRef): BinaryenExpressionRef;
-declare function _BinaryenStoreGetValue(expr: BinaryenExpressionRef): BinaryenExpressionRef;
-
-declare function _BinaryenConstGetValueI32(expr: BinaryenExpressionRef): i32;
-declare function _BinaryenConstGetValueI64Low(expr: BinaryenExpressionRef): i32;
-declare function _BinaryenConstGetValueI64High(expr: BinaryenExpressionRef): i32;
-declare function _BinaryenConstGetValueF32(expr: BinaryenExpressionRef): f32;
-declare function _BinaryenConstGetValueF64(expr: BinaryenExpressionRef): f64;
-
-declare function _BinaryenUnaryGetOp(expr: BinaryenExpressionRef): BinaryenOp;
-declare function _BinaryenUnaryGetValue(expr: BinaryenExpressionRef): BinaryenExpressionRef;
-
-declare function _BinaryenBinaryGetOp(expr: BinaryenExpressionRef): BinaryenOp;
-declare function _BinaryenBinaryGetLeft(expr: BinaryenExpressionRef): BinaryenExpressionRef;
-declare function _BinaryenBinaryGetRight(expr: BinaryenExpressionRef): BinaryenExpressionRef;
-
-declare function _BinaryenSelectGetIfTrue(expr: BinaryenExpressionRef): BinaryenExpressionRef;
-declare function _BinaryenSelectGetIfFalse(expr: BinaryenExpressionRef): BinaryenExpressionRef;
-declare function _BinaryenSelectGetCondition(expr: BinaryenExpressionRef): BinaryenExpressionRef;
-
-declare function _BinaryenDropGetValue(expr: BinaryenExpressionRef): BinaryenExpressionRef;
-
-declare function _BinaryenReturnGetValue(expr: BinaryenExpressionRef): BinaryenExpressionRef;
-
-declare function _BinaryenAtomicRMWGetOp(expr: BinaryenExpressionRef): BinaryenOp;
-declare function _BinaryenAtomicRMWGetBytes(expr: BinaryenExpressionRef): u32;
-declare function _BinaryenAtomicRMWGetOffset(expr: BinaryenExpressionRef): u32;
-declare function _BinaryenAtomicRMWGetPtr(expr: BinaryenExpressionRef): BinaryenExpressionRef;
-declare function _BinaryenAtomicRMWGetValue(expr: BinaryenExpressionRef): BinaryenExpressionRef;
-
-declare function _BinaryenAtomicCmpxchgGetBytes(expr: BinaryenExpressionRef): u32;
-declare function _BinaryenAtomicCmpxchgGetOffset(expr: BinaryenExpressionRef): u32;
-declare function _BinaryenAtomicCmpxchgGetPtr(expr: BinaryenExpressionRef): BinaryenExpressionRef;
-declare function _BinaryenAtomicCmpxchgGetExpected(expr: BinaryenExpressionRef): BinaryenExpressionRef;
-declare function _BinaryenAtomicCmpxchgGetReplacement(expr: BinaryenExpressionRef): BinaryenExpressionRef;
-
-declare function _BinaryenAtomicWaitGetPtr(expr: BinaryenExpressionRef): BinaryenExpressionRef;
-declare function _BinaryenAtomicWaitGetExpected(expr: BinaryenExpressionRef): BinaryenExpressionRef;
-declare function _BinaryenAtomicWaitGetTimeout(expr: BinaryenExpressionRef): BinaryenExpressionRef;
-declare function _BinaryenAtomicWaitGetExpectedType(expr: BinaryenExpressionRef): BinaryenType;
-
-declare function _BinaryenAtomicNotifyGetPtr(expr: BinaryenExpressionRef): BinaryenExpressionRef;
-declare function _BinaryenAtomicNotifyGetNotifyCount(expr: BinaryenExpressionRef): BinaryenExpressionRef;
-
-declare function _BinaryenSIMDExtractGetOp(expr: BinaryenExpressionRef): BinaryenSIMDOp;
-declare function _BinaryenSIMDExtractGetVec(expr: BinaryenExpressionRef): BinaryenExpressionRef;
-declare function _BinaryenSIMDExtractGetIdx(expr: BinaryenExpressionRef): u8;
-
-declare function _BinaryenSIMDReplaceGetOp(expr: BinaryenExpressionRef): BinaryenSIMDOp;
-declare function _BinaryenSIMDReplaceGetVec(expr: BinaryenExpressionRef): BinaryenExpressionRef;
-declare function _BinaryenSIMDReplaceGetIdx(expr: BinaryenExpressionRef): u8;
-declare function _BinaryenSIMDReplaceGetValue(expr: BinaryenExpressionRef): BinaryenExpressionRef;
-
-declare function _BinaryenSIMDShuffleGetLeft(expr: BinaryenExpressionRef): BinaryenExpressionRef;
-declare function _BinaryenSIMDShuffleGetRight(expr: BinaryenExpressionRef): BinaryenExpressionRef;
-declare function _BinaryenSIMDShuffleGetMask(expr: BinaryenExpressionRef, out: v128ptr): void;
-
-declare function _BinaryenSIMDBitselectGetLeft(expr: BinaryenExpressionRef): BinaryenExpressionRef;
-declare function _BinaryenSIMDBitselectGetRight(expr: BinaryenExpressionRef): BinaryenExpressionRef;
-declare function _BinaryenSIMDBitselectGetCond(expr: BinaryenExpressionRef): BinaryenExpressionRef;
-
-declare function _BinaryenSIMDShiftGetOp(expr: BinaryenExpressionRef): BinaryenSIMDOp;
-declare function _BinaryenSIMDShiftGetVec(expr: BinaryenExpressionRef): BinaryenExpressionRef;
-declare function _BinaryenSIMDShiftGetShift(expr: BinaryenExpressionRef): BinaryenExpressionRef;
-
-declare function _BinaryenMemoryInitGetSegment(expr: BinaryenExpressionRef): u32;
-declare function _BinaryenMemoryInitGetDest(expr: BinaryenExpressionRef): BinaryenExpressionRef;
-declare function _BinaryenMemoryInitGetOffset(expr: BinaryenExpressionRef): BinaryenExpressionRef;
-declare function _BinaryenMemoryInitGetSize(expr: BinaryenExpressionRef): BinaryenExpressionRef;
-
-declare function _BinaryenDataDropGetSegment(expr: BinaryenExpressionRef): u32;
-
-declare function _BinaryenMemoryCopyGetDest(expr: BinaryenExpressionRef): BinaryenExpressionRef;
-declare function _BinaryenMemoryCopyGetSource(expr: BinaryenExpressionRef): BinaryenExpressionRef;
-declare function _BinaryenMemoryCopyGetSize(expr: BinaryenExpressionRef): BinaryenExpressionRef;
-
-declare function _BinaryenMemoryFillGetDest(expr: BinaryenExpressionRef): BinaryenExpressionRef;
-declare function _BinaryenMemoryFillGetValue(expr: BinaryenExpressionRef): BinaryenExpressionRef;
-declare function _BinaryenMemoryFillGetSize(expr: BinaryenExpressionRef): BinaryenExpressionRef;
-
-declare type BinaryenFunctionTypeRef = usize;
-
-declare function _BinaryenAddFunctionType(module: BinaryenModuleRef, name: usize, result: BinaryenType, paramTypes: usize, numParams: BinaryenIndex): BinaryenFunctionTypeRef;
-declare function _BinaryenGetFunctionTypeBySignature(module: BinaryenModuleRef, result: BinaryenType, paramTypes: usize, numParams: BinaryenIndex): BinaryenFunctionTypeRef;
-declare function _BinaryenRemoveFunctionType(module: BinaryenModuleRef, name: usize): void;
-
-declare function _BinaryenFunctionTypeGetName(ftype: BinaryenFunctionTypeRef): usize;
-declare function _BinaryenFunctionTypeGetNumParams(ftype: BinaryenFunctionTypeRef): BinaryenIndex;
-declare function _BinaryenFunctionTypeGetParam(ftype: BinaryenFunctionTypeRef, index: BinaryenIndex): BinaryenType;
-declare function _BinaryenFunctionTypeGetResult(ftype: BinaryenFunctionTypeRef): BinaryenType;
-
-declare type BinaryenFunctionRef = usize;
-
-declare function _BinaryenAddFunction(module: BinaryenModuleRef, name: usize, type: BinaryenFunctionTypeRef, varTypes: usize, numVarTypes: BinaryenIndex, body: BinaryenExpressionRef): BinaryenFunctionRef;
-declare function _BinaryenGetFunction(module: BinaryenModuleRef, name: usize): BinaryenFunctionRef;
-declare function _BinaryenRemoveFunction(module: BinaryenModuleRef, name: usize): void;
-
-declare function _BinaryenFunctionGetName(func: BinaryenFunctionRef): usize;
-declare function _BinaryenFunctionGetType(func: BinaryenFunctionRef): BinaryenFunctionTypeRef;
-declare function _BinaryenFunctionGetNumParams(func: BinaryenFunctionRef): BinaryenIndex;
-declare function _BinaryenFunctionGetParam(func: BinaryenFunctionRef, index: BinaryenIndex): BinaryenType;
-declare function _BinaryenFunctionGetResult(func: BinaryenFunctionRef): BinaryenType;
-declare function _BinaryenFunctionGetNumVars(func: BinaryenFunctionRef): BinaryenIndex;
-declare function _BinaryenFunctionGetVar(func: BinaryenFunctionRef, index: BinaryenIndex): BinaryenType;
-declare function _BinaryenFunctionGetBody(func: BinaryenFunctionRef): BinaryenExpressionRef;
-declare function _BinaryenFunctionOptimize(func: BinaryenFunctionRef, module: BinaryenModuleRef): void;
-declare function _BinaryenFunctionRunPasses(func: BinaryenFunctionRef, module: BinaryenModuleRef, passes: usize, numPasses: BinaryenIndex): void;
-declare function _BinaryenFunctionSetDebugLocation(func: BinaryenFunctionRef, expr: BinaryenExpressionRef, fileIndex: BinaryenIndex, lineNumber: BinaryenIndex, columnNumber: BinaryenIndex): void;
-
-declare type BinaryenImportRef = usize;
-
-declare function _BinaryenAddFunctionImport(module: BinaryenModuleRef, internalName: usize, externalModuleName: usize, externalBaseName: usize, functionType: BinaryenFunctionTypeRef): BinaryenImportRef;
-declare function _BinaryenAddTableImport(module: BinaryenModuleRef, internalName: usize, externalModuleName: usize, externalBaseName: usize): BinaryenImportRef;
-declare function _BinaryenAddMemoryImport(module: BinaryenModuleRef, internalName: usize, externalModuleName: usize, externalBaseName: usize, shared:bool): BinaryenImportRef;
-declare function _BinaryenAddGlobalImport(module: BinaryenModuleRef, internalName: usize, externalModuleName: usize, externalBaseName: usize, globalType: BinaryenType): BinaryenImportRef;
-
-declare type BinaryenExportRef = usize;
-
-declare function _BinaryenAddFunctionExport(module: BinaryenModuleRef, internalName: usize, externalName: usize): BinaryenExportRef;
-declare function _BinaryenAddTableExport(module: BinaryenModuleRef, internalName: usize, externalName: usize): BinaryenExportRef;
-declare function _BinaryenAddMemoryExport(module: BinaryenModuleRef, internalName: usize, externalName: usize): BinaryenExportRef;
-declare function _BinaryenAddGlobalExport(module: BinaryenModuleRef, internalName: usize, externalName: usize): BinaryenExportRef;
-declare function _BinaryenRemoveExport(module: BinaryenModuleRef, externalName: usize): void;
-
-declare type BinaryenGlobalRef = usize;
-
-declare function _BinaryenAddGlobal(module: BinaryenModuleRef, name: usize, type: BinaryenType, mutable: i8, init: BinaryenExpressionRef): BinaryenGlobalRef;
-declare function _BinaryenRemoveGlobal(module: BinaryenModuleRef, name: usize): void;
-
-declare function _BinaryenSetFunctionTable(module: BinaryenModuleRef, initial: BinaryenIndex, maximum: BinaryenIndex, funcs: usize, numFuncs: BinaryenIndex): void;
-
-declare function _BinaryenSetMemory(module: BinaryenModuleRef, initial: BinaryenIndex, maximum: BinaryenIndex, exportName: usize, segments: usize, segmentPassive: usize, segmentOffsets: usize, segmentSizes: usize, numSegments: BinaryenIndex, shared: bool): void;
-
-declare function _BinaryenSetStart(module: BinaryenModuleRef, start: BinaryenFunctionRef): void;
-
-declare function _BinaryenModuleParse(text: usize): BinaryenModuleRef;
-declare function _BinaryenModulePrint(module: BinaryenModuleRef): void;
-declare function _BinaryenModulePrintAsmjs(module: BinaryenModuleRef): void;
-declare function _BinaryenModuleValidate(module: BinaryenModuleRef): i32;
-declare function _BinaryenModuleOptimize(module: BinaryenModuleRef): void;
-declare function _BinaryenModuleRunPasses(module: BinaryenModuleRef, passes: usize, numPasses: BinaryenIndex): void;
-declare function _BinaryenModuleAutoDrop(module: BinaryenModuleRef): void;
-declare function _BinaryenModuleAllocateAndWrite(out: usize, module: BinaryenModuleRef, sourceMapUrl: usize): void;
-declare function _BinaryenModuleRead(input: usize, inputSize: usize): BinaryenModuleRef;
-declare function _BinaryenModuleInterpret(module: BinaryenModuleRef): void;
-declare function _BinaryenModuleAddDebugInfoFileName(module: BinaryenModuleRef, filename: usize): BinaryenIndex;
-declare function _BinaryenModuleGetDebugInfoFileName(module: BinaryenModuleRef, index: BinaryenIndex): usize;
-declare function _BinaryenModuleGetFeatures(module: BinaryenModuleRef): BinaryenFeatureFlags;
-declare function _BinaryenModuleSetFeatures(module: BinaryenModuleRef, featureFlags: BinaryenFeatureFlags): void;
-
-declare type BinaryenRelooperRef = usize;
-declare type BinaryenRelooperBlockRef = usize;
-
-declare function _RelooperCreate(module: BinaryenModuleRef): BinaryenRelooperRef;
-declare function _RelooperAddBlock(relooper: BinaryenRelooperRef, code: BinaryenExpressionRef): BinaryenRelooperBlockRef;
-declare function _RelooperAddBranch(from: BinaryenRelooperBlockRef, to: BinaryenRelooperBlockRef, condition: BinaryenExpressionRef, code: BinaryenExpressionRef): void;
-declare function _RelooperAddBlockWithSwitch(relooper: BinaryenRelooperRef, code: BinaryenExpressionRef, condition: BinaryenExpressionRef): BinaryenRelooperBlockRef;
-declare function _RelooperAddBranchForSwitch(from: BinaryenRelooperBlockRef, to: BinaryenRelooperBlockRef, indexes: usize, numIndexes: BinaryenIndex, code: BinaryenExpressionRef): void;
-declare function _RelooperRenderAndDispose(relooper: BinaryenRelooperRef, entry: BinaryenRelooperBlockRef, labelHelper: BinaryenIndex): BinaryenExpressionRef;
-
-declare function _BinaryenGetOptimizeLevel(): i32;
-declare function _BinaryenSetOptimizeLevel(level: i32): void;
-declare function _BinaryenGetShrinkLevel(): i32;
-declare function _BinaryenSetShrinkLevel(level: i32): void;
-declare function _BinaryenGetDebugInfo(): bool;
-declare function _BinaryenSetDebugInfo(on: bool): void;
-
-declare function _BinaryenSetAPITracing(on: i32): void;
-/** @module glue/js *//***/
-
-
-declare namespace binaryen {
-  class Module {
-    constructor();
-    emitStackIR(optimize?: boolean): string;
-    emitAsmjs(): string;
-  }
-  function wrapModule(ptr: number): Module;
-}
-/** @module glue/js *//***/
-
-declare function f32_as_i32(value: f32): i32;
-declare function i32_as_f32(value: i32): f32;
-declare function f64_as_i64(value: f64): I64;
-declare function i64_as_f64(value: I64): f64;
-/** @module glue/js *//***/
-
-declare type I64 = { __Long__: true }; // opaque
-
-declare const i64_zero: I64;
-declare const i64_one: I64;
-
-declare function i64_new(lo: i32, hi?: i32): I64;
-declare function i64_low(value: I64): i32;
-declare function i64_high(value: I64): i32;
-
-declare function i64_add(left: I64, right: I64): I64;
-declare function i64_sub(left: I64, right: I64): I64;
-declare function i64_mul(left: I64, right: I64): I64;
-declare function i64_div(left: I64, right: I64): I64;
-declare function i64_div_u(left: I64, right: I64): I64;
-declare function i64_rem(left: I64, right: I64): I64;
-declare function i64_rem_u(left: I64, right: I64): I64;
-declare function i64_and(left: I64, right: I64): I64;
-declare function i64_or(left: I64, right: I64): I64;
-declare function i64_xor(left: I64, right: I64): I64;
-declare function i64_shl(left: I64, right: I64): I64;
-declare function i64_shr(left: I64, right: I64): I64;
-declare function i64_shr_u(left: I64, right: I64): I64;
-declare function i64_not(value: I64): I64;
-
-declare function i64_eq(left: I64, right: I64): bool;
-declare function i64_ne(left: I64, right: I64): bool;
-
-declare function i64_align(value: I64, alignment: i32): I64;
-
-declare function i64_is_i8(value: I64): bool;
-declare function i64_is_i16(value: I64): bool;
-declare function i64_is_i32(value: I64): bool;
-declare function i64_is_u8(value: I64): bool;
-declare function i64_is_u16(value: I64): bool;
-declare function i64_is_u32(value: I64): bool;
-declare function i64_is_bool(value: I64): bool;
-declare function i64_is_f32(value: I64): bool;
-declare function i64_is_f64(value: I64): bool;
-
-declare function i64_to_f32(value: I64): f64;
-declare function i64_to_f64(value: I64): f64;
-declare function i64_to_string(value: I64, unsigned?: bool): string;
->>>>>>> 5a8eee0b
+declare function i64_to_string(value: I64, unsigned?: bool): string;